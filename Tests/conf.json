{
    "testTimeout": 160,
    "testInterval": 20,
    "tests": [
        {
            "playbookID": "Base64Decode - Test"
        },
        {
            "playbookID": "SupportMultithreading - Test",
            "is_mockable": false
        },
        {
            "fromversion": "5.0.0",
            "integrations": [
                "WildFire-v2"
            ],
            "playbookID": "Detonate File - WildFire - Test"
        },
        {
            "integrations": "Microsoft Teams Management",
            "playbookID": "Microsoft Teams Management - Test",
            "is_mockable": false,
            "timeout": 700
        },
        {
            "playbookID": "SetIfEmpty - non-ascii chars - Test"
        },
        {
            "integrations": "Tripwire",
            "playbookID": "TestplaybookTripwire",
            "fromversion": "5.0.0"
        },
        {
            "playbookID": "Generic Polling Test",
            "timeout": 250
        },
        {
            "integrations": "Cisco Umbrella Enforcement",
            "playbookID": "Cisco Umbrella Enforcement-Test",
            "fromversion": "5.0.0"
        },
        {
            "integrations": "GSuiteAdmin",
            "playbookID": "GSuiteAdmin-Test",
            "fromversion": "5.0.0"
        },
        {
            "integrations": "AzureWAF",
            "instance_names": "azure_waf_prod",
            "playbookID": "Azure WAF - Test",
            "fromversion": "5.0.0"
        },
        {
            "integrations": "Azure Active Directory Identity Protection",
            "playbookID": "AzureADTest",
            "fromversion": "6.0.0"
        },
        {
            "integrations": "GoogleCalendar",
            "playbookID": "GoogleCalendar-Test",
            "fromversion": "5.0.0"
        },
        {
            "integrations": "GoogleDrive",
            "playbookID": "GoogleDrive-Test",
            "fromversion": "5.0.0"
        },
        {
            "integrations": "FireEye Central Management",
            "playbookID": "FireEye Central Management - Test",
            "fromversion": "5.5.0",
            "timeout": 500
        },
        {
            "integrations": "FireEyeNX",
            "playbookID": "FireEyeNX-Test"
        },
        {
            "integrations": "EmailRepIO",
            "playbookID": "TestEmailRepIOPlaybook",
            "fromversion": "5.0.0"
        },
        {
            "integrations": "XsoarPowershellTesting",
            "playbookID": "XsoarPowershellTesting-Test"
        },
        {
            "integrations": "Palo Alto Networks Threat Vault",
            "playbookID": "PANW Threat Vault - Signature Search - Test",
            "fromversion": "5.0.0"
        },
        {
            "integrations": "Microsoft Endpoint Configuration Manager",
            "playbookID": "Microsoft ECM - Test",
            "fromversion": "5.5.0",
            "timeout": 400
        },
        {
            "integrations": "CrowdStrike Falcon Intel v2",
            "playbookID": "CrowdStrike Falcon Intel v2 - Test",
            "fromversion": "5.0.0"
        },
        {
            "integrations": "SecurityAndCompliance",
            "playbookID": "O365-SecurityAndCompliance-Test",
            "fromversion": "5.5.0",
            "memory_threshold": 300,
            "timeout": 1000
        },
        {
            "integrations": "SecurityAndCompliance",
            "playbookID": "O365-SecurityAndCompliance-ContextResults-Test",
            "fromversion": "5.5.0",
            "memory_threshold": 250,
            "timeout": 1000
        },
        {
            "integrations": "EwsExtension",
            "playbookID": "O365 - EWS - Extension - Test",
            "fromversion": "6.0.0",
            "toversion": "6.0.9",
            "timeout": 500
        },
        {
            "integrations": "Majestic Million",
            "playbookID": "Majestic Million Test Playbook",
            "fromversion": "5.5.0",
            "memory_threshold": 300,
            "timeout": 500
        },
        {
            "integrations": "Anomali Enterprise",
            "playbookID": "Anomali Match Forensic Search - Test",
            "fromversion": "5.0.0"
        },
        {
            "integrations": [
                "Mail Listener v2",
                "Mail Sender (New)"
            ],
            "playbookID": "Mail-Listener Test Playbook",
            "fromversion": "5.0.0",
            "instance_names": [
                "Mail_Sender_(New)_STARTTLS"
            ]
        },
        {
            "integrations": "GraphQL",
            "fromversion": "5.0.0",
            "instance_names": "fetch_schema",
            "playbookID": "GraphQL - Test"
        },
        {
            "integrations": "GraphQL",
            "fromversion": "5.0.0",
            "instance_names": "no_fetch_schema",
            "playbookID": "GraphQL - Test"
        },
        {
            "integrations": "Azure Network Security Groups",
            "fromversion": "5.0.0",
            "instance_names": "azure_nsg_prod",
            "playbookID": "Azure NSG - Test"
        },
        {
            "integrations": "OpenCTI Feed",
            "playbookID": "OpenCTI Feed Test",
            "fromversion": "5.5.0"
        },
        {
            "integrations": "AWS - Security Hub",
            "playbookID": "AWS-securityhub Test",
            "timeout": 800
        },
        {
            "integrations": "Microsoft Advanced Threat Analytics",
            "playbookID": "Microsoft Advanced Threat Analytics - Test",
            "fromversion": "5.0.0",
            "is_mockable": false
        },
        {
            "integrations": "Zimperium",
            "playbookID": "Zimperium_Test",
            "fromversion": "5.0.0"
        },
        {
            "integrations": "ServiceDeskPlus",
            "playbookID": "Service Desk Plus Test",
            "instance_names": "sdp_instance_1",
            "fromversion": "5.0.0",
            "toversion": "5.9.9",
            "is_mockable": false
        },
        {
            "integrations": "ServiceDeskPlus",
            "playbookID": "Service Desk Plus - Generic Polling Test",
            "instance_names": "sdp_instance_1",
            "fromversion": "5.0.0",
            "toversion": "5.9.9"
        },
        {
            "integrations": "ServiceDeskPlus",
            "playbookID": "Service Desk Plus Test",
            "instance_names": "sdp_instance_2",
            "fromversion": "6.0.0",
            "is_mockable": false
        },
        {
            "integrations": "ServiceDeskPlus",
            "playbookID": "Service Desk Plus - Generic Polling Test",
            "instance_names": "sdp_instance_2",
            "fromversion": "6.0.0"
        },
        {
            "integrations": "ThreatConnect Feed",
            "playbookID": "FeedThreatConnect-Test",
            "fromversion": "5.5.0"
        },
        {
            "integrations": "MITRE ATT&CK",
            "playbookID": "Mitre Attack List 10 Indicators Feed Test",
            "fromversion": "5.5.0"
        },
        {
            "integrations": "URLhaus",
            "playbookID": "Test_URLhaus",
            "timeout": 1000
        },
        {
            "integrations": "Microsoft Intune Feed",
            "playbookID": "FeedMicrosoftIntune_Test",
            "fromversion": "5.5.0"
        },
        {
            "integrations": "Tanium Threat Response",
            "playbookID": "Tanium Threat Response Test"
        },
        {
            "integrations": [
                "Syslog Sender",
                "syslog"
            ],
            "playbookID": "Test Syslog",
            "fromversion": "5.5.0",
            "timeout": 600
        },
        {
            "integrations": "APIVoid",
            "playbookID": "APIVoid Test"
        },
        {
            "integrations": "CloudConvert",
            "playbookID": "CloudConvert-test",
            "fromversion": "5.0.0",
            "timeout": 3000
        },
        {
            "integrations": "Cisco Firepower",
            "playbookID": "Cisco Firepower - Test",
            "timeout": 1000,
            "fromversion": "5.0.0"
        },
        {
            "integrations": "IllusiveNetworks",
            "playbookID": "IllusiveNetworks-Test",
            "fromversion": "5.0.0",
            "timeout": 500
        },
        {
            "integrations": "JSON Feed",
            "playbookID": "JSON_Feed_Test",
            "fromversion": "5.5.0",
            "instance_names": "JSON Feed no_auto_detect"
        },
        {
            "integrations": "JSON Feed",
            "playbookID": "JSON_Feed_Test",
            "fromversion": "5.5.0",
            "instance_names": "JSON Feed_auto_detect"
        },
        {
            "integrations": "JSON Feed",
            "playbookID": "JSON_Feed_Test",
            "fromversion": "5.5.0",
            "instance_names": "JSON Feed_post"
        },
        {
            "integrations": "Google Cloud Functions",
            "playbookID": "test playbook - Google Cloud Functions",
            "fromversion": "5.0.0"
        },
        {
            "integrations": "Plain Text Feed",
            "playbookID": "PlainText Feed - Test",
            "fromversion": "5.5.0",
            "instance_names": "Plain Text Feed no_auto_detect"
        },
        {
            "integrations": "Plain Text Feed",
            "playbookID": "PlainText Feed - Test",
            "fromversion": "5.5.0",
            "instance_names": "Plain Text Feed_auto_detect"
        },
        {
            "integrations": "Silverfort",
            "playbookID": "Silverfort-test",
            "fromversion": "5.0.0"
        },
        {
            "integrations": "GoogleKubernetesEngine",
            "playbookID": "GoogleKubernetesEngine_Test",
            "timeout": 600,
            "fromversion": "5.5.0"
        },
        {
            "integrations": "Fastly Feed",
            "playbookID": "Fastly Feed Test",
            "fromversion": "5.5.0"
        },
        {
            "integrations": "Malware Domain List Active IPs Feed",
            "playbookID": "Malware Domain List Active IPs Feed Test",
            "fromversion": "5.5.0"
        },
        {
            "integrations": "Claroty",
            "playbookID": "Claroty - Test",
            "fromversion": "5.0.0"
        },
        {
            "integrations": "Trend Micro Apex",
            "playbookID": "Trend Micro Apex - Test",
            "is_mockable": false
        },
        {
            "integrations": "Blocklist_de Feed",
            "playbookID": "Blocklist_de - Test",
            "fromversion": "5.5.0"
        },
        {
            "integrations": "Cloudflare Feed",
            "playbookID": "cloudflare - Test",
            "fromversion": "5.5.0"
        },
        {
            "integrations": "AzureFeed",
            "playbookID": "AzureFeed - Test",
            "fromversion": "5.5.0"
        },
        {
            "playbookID": "CreateIndicatorFromSTIXTest",
            "fromversion": "5.0.0"
        },
        {
            "integrations": "SpamhausFeed",
            "playbookID": "Spamhaus_Feed_Test",
            "fromversion": "5.5.0"
        },
        {
            "integrations": "Cofense Feed",
            "playbookID": "TestCofenseFeed",
            "fromversion": "5.5.0"
        },
        {
            "integrations": "Bambenek Consulting Feed",
            "playbookID": "BambenekConsultingFeed_Test",
            "fromversion": "5.5.0"
        },
        {
            "integrations": "Pipl",
            "playbookID": "Pipl Test"
        },
        {
            "integrations": "AWS Feed",
            "playbookID": "AWS Feed Test",
            "fromversion": "5.5.0"
        },
        {
            "integrations": "QuestKace",
            "playbookID": "QuestKace test",
            "fromversion": "5.0.0"
        },
        {
            "integrations": "Digital Defense FrontlineVM",
            "playbookID": "Digital Defense FrontlineVM - Scan Asset Not Recently Scanned Test"
        },
        {
            "integrations": "Digital Defense FrontlineVM",
            "playbookID": "Digital Defense FrontlineVM - Test Playbook"
        },
        {
            "integrations": "CSVFeed",
            "playbookID": "CSV_Feed_Test",
            "fromversion": "5.5.0",
            "instance_names": "CSVFeed_no_auto_detect"
        },
        {
            "integrations": "CSVFeed",
            "playbookID": "CSV_Feed_Test",
            "fromversion": "5.5.0",
            "instance_names": "CSVFeed_auto_detect"
        },
        {
            "integrations": "ProofpointFeed",
            "playbookID": "TestProofpointFeed",
            "fromversion": "5.5.0"
        },
        {
            "integrations": "Digital Shadows",
            "playbookID": "Digital Shadows - Test"
        },
        {
            "integrations": "Azure Compute v2",
            "playbookID": "Azure Compute - Test",
            "instance_names": "ms_azure_compute_dev"
        },
        {
            "integrations": "Azure Compute v2",
            "playbookID": "Azure Compute - Test",
            "instance_names": "ms_azure_compute_prod",
            "is_mockable": false
        },
        {
            "integrations": "Symantec Data Loss Prevention",
            "playbookID": "Symantec Data Loss Prevention - Test",
            "fromversion": "4.5.0"
        },
        {
            "integrations": "Lockpath KeyLight v2",
            "playbookID": "Keylight v2 - Test"
        },
        {
            "integrations": "Azure Security Center v2",
            "playbookID": "Azure SecurityCenter - Test",
            "instance_names": "ms_azure_sc_prod",
            "is_mockable": false
        },
        {
            "integrations": "Azure Security Center v2",
            "playbookID": "Azure SecurityCenter - Test",
            "instance_names": "ms_azure_sc_dev"
        },
        {
            "integrations": "Azure Security Center v2",
            "playbookID": "Azure SecurityCenter - Test",
            "instance_names": "ms_azure_sc_self_deployed"
        },
        {
            "integrations": "JsonWhoIs",
            "playbookID": "JsonWhoIs-Test"
        },
        {
            "integrations": "Maltiverse",
            "playbookID": "Maltiverse Test"
        },
        {
            "integrations": "Box v2",
            "playbookID": "BoxV2_TestPlaybook"
        },
        {
            "integrations": "MicrosoftGraphMail",
            "playbookID": "MicrosoftGraphMail-Test_dev",
            "instance_names": "ms_graph_mail_dev"
        },
        {
            "integrations": "MicrosoftGraphMail",
            "playbookID": "MicrosoftGraphMail-Test_dev_no_oproxy",
            "instance_names": "ms_graph_mail_dev_no_oproxy"
        },
        {
            "integrations": "MicrosoftGraphMail",
            "playbookID": "MicrosoftGraphMail-Test_prod",
            "instance_names": "ms_graph_mail_prod",
            "is_mockable": false
        },
        {
            "integrations": "CloudShark",
            "playbookID": "CloudShark - Test Playbook"
        },
        {
            "integrations": "Google Vision AI",
            "playbookID": "Google Vision API - Test"
        },
        {
            "integrations": "nmap",
            "playbookID": "Nmap - Test",
            "fromversion": "5.0.0"
        },
        {
            "integrations": "AutoFocus V2",
            "playbookID": "Autofocus Query Samples, Sessions and Tags Test Playbook",
            "fromversion": "4.5.0",
            "timeout": 1000
        },
        {
            "integrations": "HelloWorld",
            "playbookID": "HelloWorld-Test",
            "fromversion": "5.0.0"
        },
        {
            "integrations": "HelloWorld",
            "playbookID": "Sanity Test - Playbook with integration",
            "fromversion": "5.0.0"
        },
        {
            "integrations": "HelloWorld",
            "playbookID": "Sanity Test - Playbook with mocked integration",
            "fromversion": "5.0.0"
        },
        {
            "playbookID": "Sanity Test - Playbook with no integration",
            "fromversion": "5.0.0"
        },
        {
            "integrations": "Gmail",
            "playbookID": "Sanity Test - Playbook with Unmockable Integration",
            "fromversion": "5.0.0"
        },
        {
            "integrations": "HelloWorld",
            "playbookID": "HelloWorld_Scan-Test",
            "fromversion": "5.0.0",
            "timeout": 400
        },
        {
            "integrations": "HelloWorldPremium",
            "playbookID": "HelloWorldPremium_Scan-Test",
            "fromversion": "5.0.0",
            "timeout": 400
        },
        {
            "integrations": "HelloWorldPremium",
            "playbookID": "HelloWorldPremium-Test",
            "fromversion": "5.0.0"
        },
        {
            "integrations": "ThreatQ v2",
            "playbookID": "ThreatQ - Test",
            "fromversion": "4.5.0"
        },
        {
            "integrations": "AttackIQFireDrill",
            "playbookID": "AttackIQ - Test"
        },
        {
            "integrations": "PhishLabs IOC EIR",
            "playbookID": "PhishlabsIOC_EIR-Test"
        },
        {
            "integrations": "Amazon DynamoDB",
            "playbookID": "AWS_DynamoDB-Test"
        },
        {
            "integrations": "PhishLabs IOC DRP",
            "playbookID": "PhishlabsIOC_DRP-Test"
        },
        {
            "playbookID": "Create Phishing Classifier V2 ML Test",
            "timeout": 60000,
            "fromversion": "6.1.0",
            "instance_names": "ml_dummy_prod",
            "integrations": "AzureWAF"
        },
        {
            "integrations": "ZeroFox",
            "playbookID": "ZeroFox-Test",
            "fromversion": "4.1.0"
        },
        {
            "integrations": "AlienVault OTX v2",
            "playbookID": "Alienvault_OTX_v2 - Test"
        },
        {
            "integrations": "AWS - CloudWatchLogs",
            "playbookID": "AWS - CloudWatchLogs Test Playbook",
            "fromversion": "5.0.0"
        },
        {
            "integrations": "SlackV2",
            "playbookID": "Slack Test Playbook",
            "timeout": 400,
            "pid_threshold": 5,
            "fromversion": "5.0.0"
        },
        {
            "integrations": "SlackV3",
            "playbookID": "SlackV3 TestPB",
            "timeout": 400,
            "pid_threshold": 8,
            "fromversion": "5.5.0"
        },
        {
            "integrations": "Cortex XDR - IR",
            "playbookID": "Test XDR Playbook",
            "fromversion": "4.1.0",
            "timeout": 1500
        },
        {
            "integrations": "Cortex XDR - IOC",
            "playbookID": "Cortex XDR - IOC - Test",
            "fromversion": "5.5.0",
            "timeout": 1200
        },
        {
            "integrations": "Cloaken",
            "playbookID": "Cloaken-Test",
            "is_mockable": false
        },
        {
            "integrations": "ThreatX",
            "playbookID": "ThreatX-test",
            "timeout": 600
        },
        {
            "integrations": "Akamai WAF SIEM",
            "playbookID": "Akamai_WAF_SIEM-Test"
        },
        {
            "integrations": "Cofense Triage v2",
            "playbookID": "Cofense Triage v2 Test"
        },
        {
            "integrations": "Akamai WAF",
            "playbookID": "Akamai_WAF-Test"
        },
        {
            "integrations": "abuse.ch SSL Blacklist Feed",
            "playbookID": "SSL Blacklist test",
            "fromversion": "5.5.0"
        },
        {
            "integrations": "CheckPhish",
            "playbookID": "CheckPhish-Test"
        },
        {
            "integrations": "Symantec Management Center",
            "playbookID": "SymantecMC_TestPlaybook"
        },
        {
            "integrations": "Looker",
            "playbookID": "Test-Looker"
        },
        {
            "integrations": "Vertica",
            "playbookID": "Vertica Test"
        },
        {
            "integrations": "Server Message Block (SMB) v2",
            "playbookID": "SMB_v2-Test"
        },
        {
            "playbookID": "ConvertFile-Test",
            "fromversion": "4.5.0"
        },
        {
            "playbookID": "TestAwsEC2GetPublicSGRules-Test"
        },
        {
            "integrations": "RSA NetWitness Packets and Logs",
            "playbookID": "rsa_packets_and_logs_test"
        },
        {
            "playbookID": "CheckpointFW-test",
            "integrations": "Check Point"
        },
        {
            "playbookID": "RegPathReputationBasicLists_test"
        },
        {
            "playbookID": "EmailDomainSquattingReputation-Test"
        },
        {
            "playbookID": "RandomStringGenerateTest"
        },
        {
            "playbookID": "playbook-checkEmailAuthenticity-test"
        },
        {
            "playbookID": "HighlightWords_Test"
        },
        {
            "playbookID": "StringContainsArray_test"
        },
        {
            "integrations": "Fidelis Elevate Network",
            "playbookID": "Fidelis-Test"
        },
        {
            "integrations": "AWS - ACM",
            "playbookID": "ACM-Test"
        },
        {
            "integrations": "Thinkst Canary",
            "playbookID": "CanaryTools Test"
        },
        {
            "integrations": "ThreatMiner",
            "playbookID": "ThreatMiner-Test"
        },
        {
            "playbookID": "StixCreator-Test"
        },
        {
            "playbookID": "CompareIncidentsLabels-test-playbook"
        },
        {
            "integrations": "Have I Been Pwned? V2",
            "playbookID": "Pwned v2 test"
        },
        {
            "integrations": "Alexa Rank Indicator",
            "playbookID": "Alexa Test Playbook"
        },
        {
            "playbookID": "UnEscapeURL-Test"
        },
        {
            "playbookID": "UnEscapeIPs-Test"
        },
        {
            "playbookID": "ExtractDomainFromUrlAndEmail-Test"
        },
        {
            "playbookID": "ConvertKeysToTableFieldFormat_Test"
        },
        {
            "integrations": "CVE Search v2",
            "playbookID": "CVE Search v2 - Test"
        },
        {
            "integrations": "CVE Search v2",
            "playbookID": "cveReputation Test"
        },
        {
            "integrations": "HashiCorp Vault",
            "playbookID": "hashicorp_test",
            "fromversion": "5.0.0"
        },
        {
            "integrations": "AWS - Athena - Beta",
            "playbookID": "Beta-Athena-Test"
        },
        {
            "integrations": "BeyondTrust Password Safe",
            "playbookID": "BeyondTrust-Test"
        },
        {
            "integrations": "Dell Secureworks",
            "playbookID": "secureworks_test"
        },
        {
            "integrations": "ServiceNow v2",
            "playbookID": "servicenow_test_v2",
            "instance_names": "snow_basic_auth",
            "is_mockable": false
        },
        {
            "integrations": "ServiceNow v2",
            "playbookID": "ServiceNow_OAuth_Test",
            "instance_names": "snow_oauth"
        },
        {
            "playbookID": "Create ServiceNow Ticket and Mirror Test",
            "integrations": "ServiceNow v2",
            "instance_names": "snow_basic_auth",
            "fromversion": "6.0.0",
            "timeout": 500
        },
        {
            "playbookID": "Create ServiceNow Ticket and State Polling Test",
            "integrations": "ServiceNow v2",
            "instance_names": "snow_basic_auth",
            "fromversion": "6.0.0",
            "timeout": 500
        },
        {
            "integrations": "ServiceNow CMDB",
            "playbookID": "ServiceNow_CMDB_Test",
            "instance_names": "snow_cmdb_basic_auth"
        },
        {
            "integrations": "ServiceNow CMDB",
            "playbookID": "ServiceNow_CMDB_OAuth_Test",
            "instance_names": "snow_cmdb_oauth"
        },
        {
            "integrations": "ExtraHop v2",
            "playbookID": "ExtraHop_v2-Test"
        },
        {
            "playbookID": "Test CommonServer"
        },
        {
            "playbookID": "Test-debug-mode",
            "fromversion": "5.0.0"
        },
        {
            "integrations": "CIRCL",
            "playbookID": "CirclIntegrationTest"
        },
        {
            "integrations": "MISP V3",
            "playbookID": "MISP V3 Test",
            "timeout": 300,
            "fromversion": "5.5.0"
        },
        {
            "playbookID": "test-LinkIncidentsWithRetry"
        },
        {
            "playbookID": "CopyContextToFieldTest"
        },
        {
            "integrations": "OTRS",
            "playbookID": "OTRS Test",
            "fromversion": "4.1.0"
        },
        {
            "integrations": "Attivo Botsink",
            "playbookID": "AttivoBotsinkTest"
        },
        {
            "integrations": "FortiGate",
            "playbookID": "Fortigate Test"
        },
        {
            "playbookID": "FormattedDateToEpochTest"
        },
        {
            "integrations": "SNDBOX",
            "playbookID": "SNDBOX_Test",
            "timeout": 1000
        },
        {
            "integrations": "SNDBOX",
            "playbookID": "Detonate File - SNDBOX - Test",
            "timeout": 1000,
            "nightly": true
        },
        {
            "integrations": "VxStream",
            "playbookID": "Detonate File - HybridAnalysis - Test",
            "timeout": 2400
        },
        {
            "integrations": "QRadar_v2",
            "playbookID": "test playbook - QRadarCorrelations For V2",
            "timeout": 2600,
            "fromversion": "6.0.0",
            "is_mockable": false
        },
        {
            "integrations": "Awake Security",
            "playbookID": "awake_security_test_pb"
        },
        {
            "integrations": "Tenable.sc",
            "playbookID": "tenable-sc-test",
            "timeout": 240,
            "nightly": true
        },
        {
            "integrations": "MimecastV2",
            "playbookID": "Mimecast test"
        },
        {
            "playbookID": "CreateEmailHtmlBody_test_pb",
            "fromversion": "4.1.0"
        },
        {
            "playbookID": "ReadPDFFileV2-Test",
            "timeout": 1000
        },
        {
            "playbookID": "JSONtoCSV-Test"
        },
        {
            "integrations": "Generic SQL",
            "playbookID": "generic-sql",
            "instance_names": "mysql instance",
            "fromversion": "5.0.0"
        },
        {
            "integrations": "Generic SQL",
            "playbookID": "generic-sql",
            "instance_names": "postgreSQL instance",
            "fromversion": "5.0.0"
        },
        {
            "integrations": "Generic SQL",
            "playbookID": "generic-sql",
            "instance_names": "Microsoft SQL instance",
            "fromversion": "5.0.0"
        },
        {
            "integrations": "Generic SQL",
            "playbookID": "generic-sql",
            "instance_names": "Microsoft SQL Server - MS ODBC Driver",
            "fromversion": "5.0.0"
        },
        {
            "integrations": "Generic SQL",
            "playbookID": "generic-sql-oracle",
            "instance_names": "Oracle instance",
            "fromversion": "5.0.0"
        },
        {
            "integrations": "Generic SQL",
            "playbookID": "generic-sql-mssql-encrypted-connection",
            "instance_names": "Microsoft SQL instance using encrypted connection",
            "fromversion": "5.0.0"
        },
        {
            "integrations": "Panorama",
            "instance_names": "palo_alto_firewall_9.0",
            "playbookID": "Panorama Query Logs - Test",
            "fromversion": "6.1.0",
            "timeout": 1500,
            "nightly": true
        },
        {
            "integrations": "Panorama",
            "instance_names": "palo_alto_firewall",
            "playbookID": "palo_alto_firewall_test_pb",
            "fromversion": "6.1.0",
            "timeout": 1000
        },
        {
            "integrations": "Panorama",
            "instance_names": "palo_alto_firewall_9.0",
            "playbookID": "palo_alto_firewall_test_pb",
            "fromversion": "6.1.0",
            "timeout": 1000
        },
        {
            "integrations": "Panorama",
            "instance_names": "palo_alto_panorama",
            "playbookID": "palo_alto_panorama_test_pb",
            "fromversion": "6.1.0",
            "timeout": 2400
        },
        {
            "integrations": "Panorama",
            "instance_names": "palo_alto_panorama_9.0",
            "playbookID": "palo_alto_panorama_test_pb",
            "fromversion": "6.1.0",
            "timeout": 2400
        },
        {
            "integrations": "Panorama",
            "instance_names": "palo_alto_firewall_9.0",
            "playbookID": "PAN-OS URL Filtering enrichment - Test",
            "fromversion": "6.1.0"
        },
        {
            "integrations": "Panorama",
            "instance_names": "panorama_instance_best_practice",
            "playbookID": "Panorama Best Practise - Test",
            "fromversion": "6.1.0"
        },
        {
            "integrations": "Tenable.io",
            "playbookID": "Tenable.io test"
        },
        {
            "playbookID": "URLDecode-Test"
        },
        {
            "playbookID": "GetTime-Test"
        },
        {
            "playbookID": "GetTime-ObjectVsStringTest"
        },
        {
            "integrations": "Tenable.io",
            "playbookID": "Tenable.io Scan Test",
            "nightly": true,
            "timeout": 3600
        },
        {
            "integrations": "Tenable.sc",
            "playbookID": "tenable-sc-scan-test",
            "nightly": true,
            "timeout": 600
        },
        {
            "integrations": "google-vault",
            "playbookID": "Google-Vault-Generic-Test",
            "nightly": true,
            "timeout": 3600,
            "memory_threshold": 180
        },
        {
            "integrations": "google-vault",
            "playbookID": "Google_Vault-Search_And_Display_Results_test",
            "nightly": true,
            "memory_threshold": 180,
            "timeout": 3600
        },
        {
            "playbookID": "Luminate-TestPlaybook",
            "integrations": "Luminate"
        },
        {
            "integrations": "MxToolBox",
            "playbookID": "MxToolbox-test"
        },
        {
            "integrations": "Nessus",
            "playbookID": "Nessus - Test"
        },
        {
            "playbookID": "Palo Alto Networks - Malware Remediation Test",
            "fromversion": "4.5.0"
        },
        {
            "playbookID": "SumoLogic-Test",
            "integrations": "SumoLogic",
            "fromversion": "4.1.0"
        },
        {
            "playbookID": "ParseEmailFiles-test"
        },
        {
            "playbookID": "PAN-OS - Block IP and URL - External Dynamic List v2 Test",
            "integrations": [
                "Panorama",
                "palo_alto_networks_pan_os_edl_management"
            ],
            "instance_names": "palo_alto_firewall_9.0",
            "fromversion": "6.1.0"
        },
        {
            "playbookID": "Test_EDL",
            "integrations": "EDL",
            "instance_names": "edl_update",
            "fromversion": "5.5.0",
            "pid_threshold": 8
        },
        {
            "playbookID": "Test_export_indicators_service",
            "instance_names": "eis_on_demand",
            "integrations": "ExportIndicators",
            "fromversion": "5.5.0"
        },
        {
            "playbookID": "PAN-OS - Block IP - Custom Block Rule Test",
            "integrations": "Panorama",
            "instance_names": "palo_alto_panorama",
            "fromversion": "6.1.0"
        },
        {
            "playbookID": "PAN-OS - Block IP - Static Address Group Test",
            "integrations": "Panorama",
            "instance_names": "palo_alto_panorama",
            "fromversion": "6.1.0"
        },
        {
            "playbookID": "PAN-OS - Block URL - Custom URL Category Test",
            "integrations": "Panorama",
            "instance_names": "palo_alto_panorama",
            "fromversion": "6.1.0"
        },
        {
            "playbookID": "Endpoint Malware Investigation - Generic - Test",
            "integrations": [
                "Traps",
                "Cylance Protect v2",
                "Demisto REST API"
            ],
            "fromversion": "5.0.0",
            "timeout": 1200
        },
        {
            "playbookID": "ParseExcel-test"
        },
        {
            "playbookID": "Detonate File - No Files test"
        },
        {
            "integrations": "SentinelOne V2",
            "instance_names": "SentinelOne_v2.0",
            "playbookID": "SentinelOne V2.0 - Test"
        },
        {
            "integrations": "SentinelOne V2",
            "instance_names": "SentinelOne_v2.1",
            "playbookID": "SentinelOne V2.1 - Test"
        },
        {
            "integrations": "InfoArmor VigilanteATI",
            "playbookID": "InfoArmorVigilanteATITest"
        },
        {
            "integrations": "IntSights",
            "instance_names": "intsights_standard_account",
            "playbookID": "IntSights Test",
            "nightly": true
        },
        {
            "integrations": "IntSights",
            "playbookID": "IntSights Mssp Test",
            "instance_names": "intsights_mssp_account",
            "nightly": true
        },
        {
            "integrations": "dnstwist",
            "playbookID": "dnstwistTest"
        },
        {
            "integrations": "BitDam",
            "playbookID": "Detonate File - BitDam Test"
        },
        {
            "integrations": "Threat Grid",
            "playbookID": "Test-Detonate URL - ThreatGrid",
            "timeout": 600
        },
        {
            "integrations": "Threat Grid",
            "playbookID": "ThreatGridTest",
            "timeout": 600
        },
        {
            "integrations": "Signal Sciences WAF",
            "playbookID": "SignalSciences-Test"
        },
        {
            "integrations": "RTIR",
            "playbookID": "RTIR Test"
        },
        {
            "integrations": "RedCanary",
            "playbookID": "RedCanaryTest",
            "nightly": true
        },
        {
            "integrations": "Devo",
            "playbookID": "Devo test",
            "timeout": 500
        },
        {
            "playbookID": "URL Enrichment - Generic v2 - Test",
            "integrations": [
                "Rasterize",
                "VirusTotal - Private API"
            ],
            "instance_names": "virus_total_private_api_general",
            "timeout": 500,
            "pid_threshold": 12
        },
        {
            "playbookID": "CutTransformerTest"
        },
        {
            "playbookID": "Default - Test",
            "integrations": [
                "ThreatQ v2",
                "Demisto REST API"
            ],
            "fromversion": "5.0.0"
        },
        {
            "integrations": "SCADAfence CNM",
            "playbookID": "SCADAfence_test"
        },
        {
            "integrations": "ProtectWise",
            "playbookID": "Protectwise-Test"
        },
        {
            "integrations": "WhatsMyBrowser",
            "playbookID": "WhatsMyBrowser-Test"
        },
        {
            "integrations": "BigFix",
            "playbookID": "BigFixTest"
        },
        {
            "integrations": "Lastline v2",
            "playbookID": "Lastline v2 - Test",
            "nightly": true
        },
        {
            "integrations": "McAfee DXL",
            "playbookID": "McAfee DXL - Test"
        },
        {
            "playbookID": "TextFromHTML_test_playbook"
        },
        {
            "playbookID": "PortListenCheck-test"
        },
        {
            "integrations": "ThreatExchange",
            "playbookID": "ThreatExchange-test"
        },
        {
            "integrations": "Joe Security",
            "playbookID": "JoeSecurityTestPlaybook",
            "timeout": 500,
            "nightly": true
        },
        {
            "integrations": "Joe Security",
            "playbookID": "JoeSecurityTestDetonation",
            "timeout": 2000,
            "nightly": true
        },
        {
            "integrations": "WildFire-v2",
            "playbookID": "Wildfire Test",
            "is_mockable": false,
            "fromversion": "5.0.0",
            "toversion": "6.1.9"
        },
        {
            "integrations": "WildFire-v2",
            "playbookID": "Wildfire Test With Polling",
            "is_mockable": false,
            "fromversion": "6.2.0",
            "timeout": 1100
        },
        {
            "integrations": "WildFire-v2",
            "playbookID": "Detonate URL - WildFire-v2 - Test"
        },
        {
            "integrations": "WildFire-v2",
            "playbookID": "Detonate URL - WildFire v2.1 - Test"
        },
        {
            "integrations": "GRR",
            "playbookID": "GRR Test",
            "nightly": true
        },
        {
            "integrations": "VirusTotal",
            "instance_names": "virus_total_general",
            "playbookID": "virusTotal-test-playbook",
            "timeout": 1400,
            "nightly": true
        },
        {
            "integrations": "VirusTotal",
            "instance_names": "virus_total_preferred_vendors",
            "playbookID": "virusTotaI-test-preferred-vendors",
            "timeout": 1400,
            "nightly": true
        },
        {
            "integrations": "Preempt",
            "playbookID": "Preempt Test"
        },
        {
            "integrations": "Gmail",
            "playbookID": "get_original_email_-_gmail_-_test"
        },
        {
            "integrations": [
                "Gmail Single User",
                "Gmail"
            ],
            "playbookID": "Gmail Single User - Test",
            "fromversion": "4.5.0"
        },
        {
            "integrations": "EWS v2",
            "playbookID": "get_original_email_-_ews-_test",
            "instance_names": "ewv2_regular"
        },
        {
            "integrations": [
                "EWS v2",
                "EWS Mail Sender"
            ],
            "playbookID": "EWS search-mailbox test",
            "instance_names": "ewv2_regular",
            "timeout": 300
        },
        {
            "integrations": "PagerDuty v2",
            "playbookID": "PagerDuty Test"
        },
        {
            "playbookID": "test_delete_context"
        },
        {
            "playbookID": "DeleteContext-auto-test"
        },
        {
            "playbookID": "GmailTest",
            "integrations": "Gmail"
        },
        {
            "playbookID": "Gmail Convert Html Test",
            "integrations": "Gmail"
        },
        {
            "playbookID": "reputations.json Test",
            "toversion": "5.0.0"
        },
        {
            "playbookID": "Indicators reputation-.json Test",
            "fromversion": "5.5.0"
        },
        {
            "playbookID": "Test IP Indicator Fields",
            "fromversion": "5.0.0"
        },
        {
            "playbookID": "TestDedupIncidentsPlaybook"
        },
        {
            "playbookID": "TestDedupIncidentsByName"
        },
        {
            "integrations": "McAfee Advanced Threat Defense",
            "playbookID": "Test Playbook McAfee ATD",
            "timeout": 700
        },
        {
            "integrations": "McAfee Advanced Threat Defense",
            "playbookID": "Detonate Remote File From URL -McAfee-ATD - Test",
            "timeout": 700
        },
        {
            "playbookID": "stripChars - Test"
        },
        {
            "integrations": "McAfee Advanced Threat Defense",
            "playbookID": "Test Playbook McAfee ATD Upload File"
        },
        {
            "playbookID": "exporttocsv_script_test"
        },
        {
            "playbookID": "Set - Test"
        },
        {
            "integrations": "Intezer v2",
            "playbookID": "Intezer Testing v2",
            "fromversion": "4.1.0",
            "timeout": 600
        },
        {
            "integrations": [
                "Mail Sender (New)",
                "Gmail"
            ],
            "playbookID": "Mail Sender (New) Test",
            "instance_names": [
                "Mail_Sender_(New)_STARTTLS"
            ]
        },
        {
            "playbookID": "buildewsquery_test"
        },
        {
            "integrations": "Rapid7 Nexpose",
            "playbookID": "nexpose_test",
            "timeout": 240
        },
        {
            "playbookID": "GetIndicatorDBotScore Test"
        },
        {
            "integrations": "EWS Mail Sender",
            "playbookID": "EWS Mail Sender Test"
        },
        {
            "integrations": [
                "EWS Mail Sender",
                "Rasterize"
            ],
            "playbookID": "EWS Mail Sender Test 2"
        },
        {
            "playbookID": "decodemimeheader_-_test"
        },
        {
            "playbookID": "test_url_regex"
        },
        {
            "integrations": "Skyformation",
            "playbookID": "TestSkyformation"
        },
        {
            "integrations": "okta",
            "playbookID": "okta_test_playbook",
            "timeout": 240
        },
        {
            "integrations": "Okta v2",
            "playbookID": "OktaV2-Test",
            "nightly": true,
            "timeout": 300
        },
        {
            "integrations": "Okta IAM",
            "playbookID": "Okta IAM - Test Playbook",
            "fromversion": "6.0.0"
        },
        {
            "playbookID": "Test filters & transformers scripts"
        },
        {
            "integrations": "Salesforce",
            "playbookID": "SalesforceTestPlaybook"
        },
        {
            "integrations": "McAfee ESM v2",
            "instance_names": "v10.2.0",
            "playbookID": "McAfee ESM v2 - Test v10.2.0",
            "fromversion": "5.0.0",
            "is_mockable": false
        },
        {
            "integrations": "McAfee ESM v2",
            "instance_names": "v11.1.3",
            "playbookID": "McAfee ESM v2 - Test v11.1.3",
            "fromversion": "5.0.0",
            "is_mockable": false
        },
        {
            "integrations": "McAfee ESM v2",
            "instance_names": "v11.3",
            "playbookID": "McAfee ESM v2 (v11.3) - Test",
            "fromversion": "5.0.0",
            "timeout": 300,
            "is_mockable": false
        },
        {
            "integrations": "McAfee ESM v2",
            "instance_names": "v10.2.0",
            "playbookID": "McAfee ESM Watchlists - Test v10.2.0",
            "fromversion": "5.0.0"
        },
        {
            "integrations": "McAfee ESM v2",
            "instance_names": "v11.1.3",
            "playbookID": "McAfee ESM Watchlists - Test v11.1.3",
            "fromversion": "5.0.0"
        },
        {
            "integrations": "McAfee ESM v2",
            "instance_names": "v11.3",
            "playbookID": "McAfee ESM Watchlists - Test v11.3",
            "fromversion": "5.0.0"
        },
        {
            "integrations": "GoogleSafeBrowsing",
            "playbookID": "Google Safe Browsing Test",
            "timeout": 240,
            "fromversion": "5.0.0"
        },
        {
            "integrations": "Google Safe Browsing v2",
            "playbookID": "Google Safe Browsing V2 Test",
            "fromversion": "5.5.0"
        },
        {
            "integrations": "EWS v2",
            "playbookID": "EWSv2_empty_attachment_test",
            "instance_names": "ewv2_regular"
        },
        {
            "integrations": "EWS v2",
            "playbookID": "EWS Public Folders Test",
            "instance_names": "ewv2_regular",
            "is_mockable": false
        },
        {
            "integrations": "Symantec Endpoint Protection V2",
            "playbookID": "SymantecEndpointProtection_Test"
        },
        {
            "integrations": "carbonblackprotection",
            "playbookID": "search_endpoints_by_hash_-_carbon_black_protection_-_test",
            "timeout": 500
        },
        {
            "playbookID": "Process Email - Generic - Test - Incident Starter",
            "fromversion": "6.0.0",
            "integrations": "Rasterize",
            "timeout": 240
        },
        {
            "integrations": "CrowdstrikeFalcon",
            "playbookID": "Test - CrowdStrike Falcon",
            "fromversion": "4.1.0",
            "timeout": 500
        },
        {
            "playbookID": "ExposeIncidentOwner-Test"
        },
        {
            "integrations": "google",
            "playbookID": "GsuiteTest"
        },
        {
            "integrations": "OpenPhish",
            "playbookID": "OpenPhish Test Playbook"
        },
        {
            "integrations": "jira-v2",
            "playbookID": "Jira-v2-Test",
            "timeout": 500,
            "is_mockable": false
        },
        {
            "integrations": "ipinfo",
            "playbookID": "IPInfoTest"
        },
        {
            "integrations": "ipinfo_v2",
            "playbookID": "IPInfo_v2Test",
            "fromversion": "5.5.0"
        },
        {
            "integrations": "GoogleMaps",
            "playbookID": "GoogleMapsTest",
            "fromversion": "6.0.0"
        },
        {
            "playbookID": "VerifyHumanReadableFormat"
        },
        {
            "playbookID": "strings-test"
        },
        {
            "playbookID": "TestCommonPython",
            "timeout": 500
        },
        {
            "playbookID": "TestFileCreateAndUpload"
        },
        {
            "playbookID": "TestIsValueInArray"
        },
        {
            "playbookID": "TestStringReplace"
        },
        {
            "playbookID": "TestHttpPlaybook"
        },
        {
            "integrations": "SplunkPy",
            "playbookID": "SplunkPy parse-raw - Test",
            "memory_threshold": 100,
            "instance_names": "use_default_handler"
        },
        {
            "integrations": "SplunkPy",
            "playbookID": "SplunkPy-Test-V2_default_handler",
            "memory_threshold": 500,
            "instance_names": "use_default_handler"
        },
        {
            "integrations": "SplunkPy",
            "playbookID": "Splunk-Test_default_handler",
            "memory_threshold": 200,
            "instance_names": "use_default_handler"
        },
        {
            "integrations": "AnsibleTower",
            "playbookID": "AnsibleTower_Test_playbook",
            "fromversion": "5.0.0"
        },
        {
            "integrations": "SplunkPy",
            "playbookID": "SplunkPySearch_Test_default_handler",
            "memory_threshold": 200,
            "instance_names": "use_default_handler"
        },
        {
            "integrations": "SplunkPy",
            "playbookID": "SplunkPy_KV_commands_default_handler",
            "memory_threshold": 200,
            "instance_names": "use_default_handler",
            "is_mockable": false
        },
        {
            "integrations": "SplunkPy",
            "playbookID": "SplunkPy-Test-V2_requests_handler",
            "memory_threshold": 500,
            "instance_names": "use_python_requests_handler"
        },
        {
            "integrations": "SplunkPy",
            "playbookID": "Splunk-Test_requests_handler",
            "memory_threshold": 500,
            "instance_names": "use_python_requests_handler",
            "is_mockable": false
        },
        {
            "integrations": "SplunkPy",
            "playbookID": "SplunkPySearch_Test_requests_handler",
            "memory_threshold": 200,
            "instance_names": "use_python_requests_handler",
            "is_mockable": false
        },
        {
            "integrations": "SplunkPy",
            "playbookID": "SplunkPy_KV_commands_requests_handler",
            "memory_threshold": 200,
            "instance_names": "use_python_requests_handler"
        },
        {
            "integrations": "McAfee NSM",
            "playbookID": "McAfeeNSMTest",
            "timeout": 400,
            "nightly": true
        },
        {
            "integrations": "PhishTank V2",
            "playbookID": "PhishTank Testing"
        },
        {
            "integrations": "McAfee Web Gateway",
            "playbookID": "McAfeeWebGatewayTest",
            "timeout": 500
        },
        {
            "integrations": "TCPIPUtils",
            "playbookID": "TCPUtils-Test"
        },
        {
            "playbookID": "listExecutedCommands-Test"
        },
        {
            "integrations": "AWS - Lambda",
            "playbookID": "AWS-Lambda-Test (Read-Only)"
        },
        {
            "integrations": "Service Manager",
            "playbookID": "TestHPServiceManager",
            "timeout": 400
        },
        {
            "integrations": "ServiceNow IAM",
            "playbookID": "ServiceNow IAM - Test Playbook",
            "instance_name": "snow_basic_auth",
            "fromversion": "6.0.0"
        },
        {
            "playbookID": "LanguageDetect-Test",
            "timeout": 300
        },
        {
            "integrations": "Forcepoint",
            "playbookID": "forcepoint test",
            "timeout": 500,
            "nightly": true
        },
        {
            "playbookID": "GeneratePassword-Test"
        },
        {
            "playbookID": "ZipFile-Test"
        },
        {
            "playbookID": "UnzipFile-Test"
        },
        {
            "playbookID": "Test-IsMaliciousIndicatorFound",
            "fromversion": "5.0.0"
        },
        {
            "playbookID": "TestExtractHTMLTables"
        },
        {
            "integrations": "carbonblackliveresponse",
            "playbookID": "Carbon Black Live Response Test",
            "nightly": true,
            "fromversion": "5.0.0",
            "is_mockable": false
        },
        {
            "integrations": "urlscan.io",
            "playbookID": "urlscan_malicious_Test",
            "timeout": 500
        },
        {
            "integrations": "EWS v2",
            "playbookID": "pyEWS_Test",
            "instance_names": "ewv2_regular",
            "is_mockable": false
        },
        {
            "integrations": "EWS v2",
            "playbookID": "pyEWS_Test",
            "instance_names": "ewsv2_separate_process",
            "is_mockable": false
        },
        {
            "integrations": "remedy_sr_beta",
            "playbookID": "remedy_sr_test_pb"
        },
        {
            "integrations": "Netskope",
            "playbookID": "Netskope Test"
        },
        {
            "integrations": "Cylance Protect v2",
            "playbookID": "Cylance Protect v2 Test"
        },
        {
            "integrations": "ReversingLabs Titanium Cloud",
            "playbookID": "ReversingLabsTCTest"
        },
        {
            "integrations": "ReversingLabs A1000",
            "playbookID": "ReversingLabsA1000Test"
        },
        {
            "integrations": "Demisto Lock",
            "playbookID": "DemistoLockTest"
        },
        {
            "playbookID": "test-domain-indicator",
            "timeout": 400
        },
        {
            "playbookID": "Cybereason Test",
            "integrations": "Cybereason",
            "timeout": 1200,
            "fromversion": "4.1.0"
        },
        {
            "integrations": "VirusTotal - Private API",
            "instance_names": "virus_total_private_api_general",
            "playbookID": "File Enrichment - Virus Total Private API Test",
            "nightly": true
        },
        {
            "integrations": "VirusTotal - Private API",
            "instance_names": "virus_total_private_api_general",
            "playbookID": "virusTotalPrivateAPI-test-playbook",
            "timeout": 1400,
            "nightly": true,
            "pid_threshold": 12
        },
        {
            "integrations": [
                "VirusTotal - Private API",
                "VirusTotal"
            ],
            "playbookID": "vt-detonate test",
            "instance_names": [
                "virus_total_private_api_general",
                "virus_total_general"
            ],
            "timeout": 1400,
            "fromversion": "5.5.0",
            "nightly": true,
            "is_mockable": false
        },
        {
            "integrations": "Cisco ASA",
            "playbookID": "Cisco ASA - Test Playbook"
        },
        {
            "integrations": "VirusTotal - Private API",
            "instance_names": "virus_total_private_api_preferred_vendors",
            "playbookID": "virusTotalPrivateAPI-test-preferred-vendors",
            "timeout": 1400,
            "nightly": true
        },
        {
            "integrations": "Cisco Meraki",
            "playbookID": "Cisco-Meraki-Test"
        },
        {
            "integrations": "Microsoft Defender Advanced Threat Protection",
            "playbookID": "Microsoft Defender Advanced Threat Protection - Test prod",
            "instance_names": "microsoft_defender_atp_prod",
            "is_mockable": false
        },
        {
            "integrations": "Microsoft Defender Advanced Threat Protection",
            "playbookID": "Microsoft Defender Advanced Threat Protection - Test dev",
            "instance_names": "microsoft_defender_atp_dev"
        },
        {
            "integrations": "Microsoft Defender Advanced Threat Protection",
            "playbookID": "Microsoft Defender Advanced Threat Protection - Test self deployed",
            "instance_names": "microsoft_defender_atp_dev_self_deployed"
        },
        {
            "integrations": "Microsoft Defender Advanced Threat Protection",
            "playbookID": "Microsoft Defender - ATP - Indicators Test",
            "instance_names": "microsoft_defender_atp_dev",
            "is_mockable": false
        },
        {
            "integrations": "Microsoft Defender Advanced Threat Protection",
            "playbookID": "Microsoft Defender - ATP - Indicators SC Test",
            "instance_names": "microsoft_defender_atp_dev_self_deployed"
        },
        {
            "integrations": "Microsoft Defender Advanced Threat Protection",
            "playbookID": "Microsoft Defender - ATP - Indicators SC Test",
            "instance_names": "microsoft_defender_atp_dev"
        },
        {
            "integrations": "Microsoft Defender Advanced Threat Protection",
            "playbookID": "Microsoft Defender - ATP - Indicators SC Test",
            "instance_names": "microsoft_defender_atp_prod"
        },
        {
            "integrations": "Microsoft 365 Defender",
            "playbookID": "Microsoft_365_Defender-Test",
            "instance_names": "ms_365_defender_device_code"
        },
        {
            "integrations": "Microsoft 365 Defender",
            "playbookID": "Microsoft_365_Defender-Test",
            "instance_names": "ms_365_defender_client_cred"
        },
        {
            "integrations": "Tanium",
            "playbookID": "Tanium Test Playbook",
            "nightly": true,
            "timeout": 1200,
            "pid_threshold": 10
        },
        {
            "integrations": "Recorded Future",
            "playbookID": "Recorded Future Test",
            "nightly": true
        },
        {
            "integrations": "Microsoft Graph",
            "playbookID": "Microsoft Graph Security Test dev",
            "instance_names": "ms_graph_security_dev"
        },
        {
            "integrations": "Microsoft Graph",
            "playbookID": "Microsoft Graph Security Test prod",
            "instance_names": "ms_graph_security_prod",
            "is_mockable": false
        },
        {
            "integrations": "Microsoft Graph User",
            "playbookID": "Microsoft Graph User - Test",
            "instance_names": "ms_graph_user_dev"
        },
        {
            "integrations": "Microsoft Graph User",
            "playbookID": "Microsoft Graph User - Test",
            "instance_names": "ms_graph_user_prod",
            "is_mockable": false
        },
        {
            "integrations": "Microsoft Graph Groups",
            "playbookID": "Microsoft Graph Groups - Test dev",
            "instance_names": "ms_graph_groups_dev"
        },
        {
            "integrations": "Microsoft Graph Groups",
            "playbookID": "Microsoft Graph Groups - Test prod",
            "instance_names": "ms_graph_groups_prod",
            "is_mockable": false
        },
        {
            "integrations": "Microsoft_Graph_Files",
            "playbookID": "test_MsGraphFiles dev",
            "instance_names": "ms_graph_files_dev",
            "fromversion": "5.0.0"
        },
        {
            "integrations": "Microsoft_Graph_Files",
            "playbookID": "test_MsGraphFiles prod",
            "instance_names": "ms_graph_files_prod",
            "fromversion": "5.0.0",
            "is_mockable": false
        },
        {
            "integrations": "Microsoft Graph Calendar",
            "playbookID": "Microsoft Graph Calendar - Test dev",
            "instance_names": "ms_graph_calendar_dev"
        },
        {
            "integrations": "Microsoft Graph Calendar",
            "playbookID": "Microsoft Graph Calendar - Test prod",
            "instance_names": "ms_graph_calendar_prod",
            "is_mockable": false
        },
        {
            "integrations": "Microsoft Graph Device Management",
            "playbookID": "MSGraph_DeviceManagement_Test_dev",
            "instance_names": "ms_graph_device_management_oproxy_dev",
            "fromversion": "5.0.0"
        },
        {
            "integrations": "Microsoft Graph Device Management",
            "playbookID": "MSGraph_DeviceManagement_Test_prod",
            "instance_names": "ms_graph_device_management_oproxy_prod",
            "fromversion": "5.0.0",
            "is_mockable": false
        },
        {
            "integrations": "Microsoft Graph Device Management",
            "playbookID": "MSGraph_DeviceManagement_Test_self_deployed_prod",
            "instance_names": "ms_graph_device_management_self_deployed_prod",
            "fromversion": "5.0.0"
        },
        {
            "integrations": "RedLock",
            "playbookID": "RedLockTest",
            "nightly": true
        },
        {
            "integrations": "Symantec Messaging Gateway",
            "playbookID": "Symantec Messaging Gateway Test"
        },
        {
            "integrations": "ThreatConnect v2",
            "playbookID": "ThreatConnect v2 - Test",
            "fromversion": "5.0.0"
        },
        {
            "integrations": "VxStream",
            "playbookID": "VxStream Test",
            "nightly": true,
            "is_mockable": false
        },
        {
            "integrations": "QRadar_v2",
            "playbookID": "test_Qradar_v2",
            "fromversion": "6.0.0",
            "is_mockable": false
        },
        {
            "integrations": "VMware",
            "playbookID": "VMWare Test"
        },
        {
            "integrations": "Anomali ThreatStream",
            "playbookID": "Anomali_ThreatStream_Test"
        },
        {
            "integrations": "carbonblack-v2",
            "playbookID": "Carbon Black Response Test",
            "fromversion": "5.0.0"
        },
        {
            "integrations": "VMware Carbon Black EDR v2",
            "playbookID": "Carbon Black Edr - Test",
            "is_mockable": false,
            "fromversion": "5.5.0"
        },
        {
            "integrations": "Cisco Umbrella Investigate",
            "playbookID": "Cisco Umbrella Test"
        },
        {
            "integrations": "icebrg",
            "playbookID": "Icebrg Test",
            "timeout": 500
        },
        {
            "integrations": "Symantec MSS",
            "playbookID": "SymantecMSSTest"
        },
        {
            "integrations": "Remedy AR",
            "playbookID": "Remedy AR Test"
        },
        {
            "integrations": "AWS - IAM",
            "playbookID": "AWS - IAM Test Playbook"
        },
        {
            "integrations": "McAfee Active Response",
            "playbookID": "McAfee-MAR_Test",
            "timeout": 700
        },
        {
            "integrations": "McAfee Threat Intelligence Exchange",
            "playbookID": "McAfee-TIE Test",
            "timeout": 700
        },
        {
            "integrations": "ArcSight Logger",
            "playbookID": "ArcSight Logger test"
        },
        {
            "integrations": "ArcSight ESM v2",
            "playbookID": "ArcSight ESM v2 Test"
        },
        {
            "integrations": "ArcSight ESM v2",
            "playbookID": "test Arcsight - Get events related to the Case"
        },
        {
            "integrations": "XFE_v2",
            "playbookID": "Test_XFE_v2",
            "timeout": 500,
            "nightly": true
        },
        {
            "integrations": "McAfee Threat Intelligence Exchange",
            "playbookID": "search_endpoints_by_hash_-_tie_-_test",
            "timeout": 500
        },
        {
            "integrations": "iDefense_v2",
            "playbookID": "iDefense_v2_Test",
            "fromversion": "5.5.0"
        },
        {
            "integrations": "AWS - SQS",
            "playbookID": "AWS - SQS Test Playbook",
            "fromversion": "5.0.0"
        },
        {
            "integrations": "AbuseIPDB",
            "playbookID": "AbuseIPDB Test"
        },
        {
            "integrations": "AbuseIPDB",
            "playbookID": "AbuseIPDB PopulateIndicators Test"
        },
        {
            "integrations": "LogRhythm",
            "playbookID": "LogRhythm-Test-Playbook",
            "timeout": 200
        },
        {
            "integrations": "FireEye HX",
            "playbookID": "FireEye HX Test",
            "timeout": 800
        },
        {
            "integrations": "FireEyeFeed",
            "playbookID": "playbook-FeedFireEye_test",
            "memory_threshold": 110
        },
        {
            "integrations": "Phish.AI",
            "playbookID": "PhishAi-Test"
        },
        {
            "integrations": "Phish.AI",
            "playbookID": "Test-Detonate URL - Phish.AI"
        },
        {
            "integrations": "Centreon",
            "playbookID": "Centreon-Test-Playbook"
        },
        {
            "playbookID": "ReadFile test"
        },
        {
            "integrations": "AlphaSOC Wisdom",
            "playbookID": "AlphaSOC-Wisdom-Test"
        },
        {
            "integrations": "carbonblack-v2",
            "playbookID": "CBFindIP - Test"
        },
        {
            "integrations": "Jask",
            "playbookID": "Jask_Test",
            "fromversion": "4.1.0"
        },
        {
            "integrations": "Whois",
            "playbookID": "whois_test",
            "fromversion": "4.1.0"
        },
        {
            "integrations": "RSA NetWitness Endpoint",
            "playbookID": "NetWitness Endpoint Test"
        },
        {
            "integrations": "Check Point Sandblast",
            "playbookID": "Sandblast_malicious_test"
        },
        {
            "playbookID": "TestMatchRegexV2"
        },
        {
            "integrations": "ActiveMQ",
            "playbookID": "ActiveMQ Test"
        },
        {
            "playbookID": "RegexGroups Test"
        },
        {
            "integrations": "Cisco ISE",
            "playbookID": "cisco-ise-test-playbook"
        },
        {
            "integrations": "RSA NetWitness v11.1",
            "playbookID": "RSA NetWitness Test"
        },
        {
            "playbookID": "ExifReadTest"
        },
        {
            "integrations": "Cuckoo Sandbox",
            "playbookID": "CuckooTest",
            "timeout": 700
        },
        {
            "integrations": "VxStream",
            "playbookID": "Test-Detonate URL - Crowdstrike",
            "timeout": 1200
        },
        {
            "playbookID": "Detonate File - Generic Test",
            "timeout": 500
        },
        {
            "integrations": [
                "Lastline v2",
                "WildFire-v2",
                "SNDBOX",
                "McAfee Advanced Threat Defense"
            ],
            "playbookID": "Detonate File - Generic Test",
            "timeout": 2400,
            "nightly": true
        },
        {
            "playbookID": "STIXParserTest"
        },
        {
            "playbookID": "VerifyJSON - Test",
            "fromversion": "5.5.0"
        },
        {
            "playbookID": "PowerShellCommon-Test",
            "fromversion": "5.5.0"
        },
        {
            "playbookID": "GetIndicatorDBotScoreFromCache-Test",
            "fromversion": "6.0.0"
        },
        {
            "playbookID": "Detonate URL - Generic Test",
            "timeout": 2000,
            "nightly": true,
            "integrations": [
                "McAfee Advanced Threat Defense",
                "VxStream",
                "Lastline v2"
            ]
        },
        {
            "integrations": [
                "carbonblack-v2",
                "carbonblackliveresponse",
                "Cylance Protect v2"
            ],
            "playbookID": "Retrieve File from Endpoint - Generic V2 Test",
            "fromversion": "5.0.0",
            "is_mockable": false
        },
        {
            "integrations": "Zscaler",
            "playbookID": "Zscaler Test",
            "nightly": true,
            "timeout": 500
        },
        {
            "playbookID": "DemistoUploadFileToIncident Test",
            "integrations": "Demisto REST API"
        },
        {
            "playbookID": "DemistoUploadFile Test",
            "integrations": "Demisto REST API"
        },
        {
            "playbookID": "MaxMind Test",
            "integrations": "MaxMind GeoIP2"
        },
        {
            "playbookID": "Test Sagemaker",
            "integrations": "AWS Sagemaker"
        },
        {
            "playbookID": "C2sec-Test",
            "integrations": "C2sec irisk",
            "fromversion": "5.0.0"
        },
        {
            "playbookID": "AlexaV2 Test Playbook",
            "integrations": "Alexa Rank Indicator v2",
            "fromversion": "5.5.0"
        },
        {
            "playbookID": "Phishing v2 - Test - Incident Starter",
            "fromversion": "6.0.0",
            "timeout": 1200,
            "nightly": false,
            "integrations": [
                "EWS Mail Sender",
                "Demisto REST API",
                "Rasterize"
            ],
            "memory_threshold": 150,
            "pid_threshold": 80
        },
        {
            "playbookID": "Phishing - Core - Test - Incident Starter",
            "fromversion": "6.0.0",
            "timeout": 1700,
            "nightly": false,
            "integrations": [
                "EWS Mail Sender",
                "Demisto REST API",
                "Rasterize"
            ],
            "memory_threshold": 160,
            "pid_threshold": 80
        },
        {
            "integrations": "duo",
            "playbookID": "DUO Test Playbook"
        },
        {
            "playbookID": "SLA Scripts - Test",
            "fromversion": "4.1.0"
        },
        {
            "playbookID": "PcapHTTPExtractor-Test"
        },
        {
            "playbookID": "Ping Test Playbook"
        },
        {
            "playbookID": "Active Directory Test",
            "integrations": "Active Directory Query v2",
            "instance_names": "active_directory_ninja"
        },
        {
            "playbookID": "AD v2 - debug-mode - Test",
            "integrations": "Active Directory Query v2",
            "instance_names": "active_directory_ninja",
            "fromversion": "5.0.0"
        },
        {
            "playbookID": "Docker Hardening Test",
            "fromversion": "5.0.0",
            "runnable_on_docker_only": true
        },
        {
            "integrations": "Active Directory Query v2",
            "instance_names": "active_directory_ninja",
            "playbookID": "Active Directory Query V2 configuration with port"
        },
        {
            "integrations": "Active Directory Query v2",
            "instance_names": "active_directory_ninja",
            "playbookID": "Active Directory - ad-get-user limit check"
        },
        {
            "integrations": "Active Directory Query v2",
            "instance_names": "active_directory_ninja",
            "playbookID": "active directory search user with parentheses test"
        },
        {
            "integrations": "mysql",
            "playbookID": "MySQL Test"
        },
        {
            "playbookID": "Email Address Enrichment - Generic v2.1 - Test",
            "integrations": "Active Directory Query v2",
            "instance_names": "active_directory_ninja"
        },
        {
            "integrations": "Cofense Intelligence",
            "playbookID": "Test - Cofense Intelligence",
            "timeout": 500
        },
        {
            "playbookID": "GDPRContactAuthorities Test"
        },
        {
            "integrations": "Google Resource Manager",
            "playbookID": "GoogleResourceManager-Test",
            "timeout": 500,
            "nightly": true
        },
        {
            "integrations": "SlashNext Phishing Incident Response",
            "playbookID": "SlashNextPhishingIncidentResponse-Test",
            "timeout": 500,
            "nightly": true
        },
        {
            "integrations": "Google Cloud Storage",
            "playbookID": "GCS - Test",
            "timeout": 500,
            "nightly": true,
            "memory_threshold": 80
        },
        {
            "integrations": "GooglePubSub",
            "playbookID": "GooglePubSub_Test",
            "nightly": true,
            "timeout": 500,
            "fromversion": "5.0.0"
        },
        {
            "playbookID": "Calculate Severity - Generic v2 - Test",
            "integrations": [
                "Palo Alto Minemeld",
                "Active Directory Query v2"
            ],
            "instance_names": "active_directory_ninja",
            "fromversion": "4.5.0"
        },
        {
            "integrations": "Freshdesk",
            "playbookID": "Freshdesk-Test",
            "timeout": 500,
            "nightly": true
        },
        {
            "playbookID": "Autoextract - Test",
            "fromversion": "4.1.0"
        },
        {
            "playbookID": "FilterByList - Test",
            "fromversion": "4.5.0"
        },
        {
            "playbookID": "Impossible Traveler - Test",
            "integrations": [
                "Ipstack",
                "ipinfo",
                "Rasterize",
                "Active Directory Query v2",
                "Demisto REST API"
            ],
            "instance_names": "active_directory_ninja",
            "fromversion": "5.0.0",
            "timeout": 700
        },
        {
            "playbookID": "Active Directory - Get User Manager Details - Test",
            "integrations": "Active Directory Query v2",
            "instance_names": "active_directory_80k",
            "fromversion": "4.5.0"
        },
        {
            "integrations": "Kafka V2",
            "playbookID": "Kafka Test"
        },
        {
            "playbookID": "File Enrichment - Generic v2 - Test",
            "instance_names": "virus_total_private_api_general",
            "integrations": [
                "VirusTotal - Private API",
                "Cylance Protect v2"
            ],
            "is_mockable": false
        },
        {
            "integrations": [
                "epo",
                "McAfee Active Response"
            ],
            "playbookID": "Endpoint data collection test",
            "timeout": 500
        },
        {
            "integrations": [
                "epo",
                "McAfee Active Response"
            ],
            "playbookID": "MAR - Endpoint data collection test",
            "timeout": 500
        },
        {
            "integrations": "DUO Admin",
            "playbookID": "DuoAdmin API test playbook",
            "fromversion": "5.0.0"
        },
        {
            "integrations": [
                "TAXII Server",
                "TAXIIFeed"
            ],
            "playbookID": "TAXII_Feed_Test",
            "fromversion": "5.5.0",
            "timeout": 300,
            "instance_names": [
                "non_https_cert",
                "instance_execute"
            ]
        },
        {
            "integrations": [
                "TAXII Server",
                "TAXIIFeed"
            ],
            "playbookID": "TAXII_Feed_Test",
            "fromversion": "5.5.0",
            "timeout": 300,
            "instance_names": [
                "https_cert",
                "local_https"
            ]
        },
        {
            "integrations": "TAXII 2 Feed",
            "playbookID": "TAXII 2 Feed Test",
            "fromversion": "5.5.0"
        },
        {
            "integrations": "iDefense Feed",
            "playbookID": "Feed iDefense Test",
            "memory_threshold": 200,
            "fromversion": "5.5.0"
        },
        {
            "integrations": "Traps",
            "playbookID": "Traps test",
            "timeout": 600
        },
        {
            "playbookID": "TestShowScheduledEntries"
        },
        {
            "playbookID": "Calculate Severity - Standard - Test",
            "integrations": "Palo Alto Minemeld",
            "fromversion": "4.5.0"
        },
        {
            "integrations": "Symantec Advanced Threat Protection",
            "playbookID": "Symantec ATP Test"
        },
        {
            "playbookID": "HTTPListRedirects - Test SSL"
        },
        {
            "playbookID": "HTTPListRedirects Basic Test"
        },
        {
            "playbookID": "CheckDockerImageAvailableTest"
        },
        {
            "playbookID": "Extract Indicators From File - Generic v2 - Test",
            "integrations": [
                "Image OCR",
                "Rasterize"
            ],
            "timeout": 350,
            "memory_threshold": 200,
            "fromversion": "4.5.0"
        },
        {
            "playbookID": "Endpoint Enrichment - Generic v2.1 - Test",
            "integrations": [
                "Cylance Protect v2",
                "carbonblack-v2",
                "epo",
                "Active Directory Query v2"
            ],
            "instance_names": "active_directory_ninja"
        },
        {
            "playbookID": "EmailReputationTest",
            "integrations": "Have I Been Pwned? V2"
        },
        {
            "integrations": "Symantec Deepsight Intelligence",
            "playbookID": "Symantec Deepsight Test"
        },
        {
            "playbookID": "ExtractDomainFromEmailTest"
        },
        {
            "playbookID": "Wait Until Datetime - Test",
            "fromversion": "4.5.0"
        },
        {
            "playbookID": "PAN-OS DAG Configuration Test",
            "integrations": "Panorama",
            "instance_names": "palo_alto_panorama_9.0",
            "timeout": 1500
        },
        {
            "playbookID": "PAN-OS EDL Setup v3 Test",
            "integrations": [
                "Panorama",
                "palo_alto_networks_pan_os_edl_management"
            ],
            "instance_names": "palo_alto_firewall_9.0",
            "timeout": 300
        },
        {
            "integrations": "Snowflake",
            "playbookID": "Snowflake-Test"
        },
        {
            "playbookID": "Account Enrichment - Generic v2.1 - Test",
            "integrations": "Active Directory Query v2",
            "instance_names": "active_directory_ninja"
        },
        {
            "integrations": "Cisco Umbrella Investigate",
            "playbookID": "Domain Enrichment - Generic v2 - Test"
        },
        {
            "integrations": "Google BigQuery",
            "playbookID": "Google BigQuery Test"
        },
        {
            "integrations": "Zoom",
            "playbookID": "Zoom_Test"
        },
        {
            "playbookID": "IP Enrichment - Generic v2 - Test",
            "integrations": "Threat Crowd",
            "fromversion": "4.1.0"
        },
        {
            "integrations": "Cherwell",
            "playbookID": "Cherwell Example Scripts - test"
        },
        {
            "integrations": "Cherwell",
            "playbookID": "Cherwell - test"
        },
        {
            "integrations": "CarbonBlackProtectionV2",
            "playbookID": "Carbon Black Enterprise Protection V2 Test"
        },
        {
            "integrations": "Active Directory Query v2",
            "instance_names": "active_directory_ninja",
            "playbookID": "Test ADGetUser Fails with no instances 'Active Directory Query' (old version)"
        },
        {
            "integrations": "MITRE ATT&CK v2",
            "playbookID": "FeedMitreAttackv2_test",
            "memory_threshold": 150
        },
        {
            "integrations": "ANYRUN",
            "playbookID": "ANYRUN-Test"
        },
        {
            "integrations": "ANYRUN",
            "playbookID": "Detonate File - ANYRUN - Test"
        },
        {
            "integrations": "ANYRUN",
            "playbookID": "Detonate URL - ANYRUN - Test"
        },
        {
            "integrations": "Netcraft",
            "playbookID": "Netcraft test"
        },
        {
            "integrations": "EclecticIQ Platform",
            "playbookID": "EclecticIQ Test"
        },
        {
            "playbookID": "FormattingPerformance - Test",
            "fromversion": "5.0.0"
        },
        {
            "integrations": "AWS - EC2",
            "instance_names": "AWS - EC2",
            "playbookID": "AWS - EC2 Test Playbook",
            "fromversion": "5.0.0",
            "memory_threshold": 90
        },
        {
            "integrations": "AWS - EC2",
            "playbookID": "d66e5f86-e045-403f-819e-5058aa603c32"
        },
        {
            "integrations": "ANYRUN",
            "playbookID": "Detonate File From URL - ANYRUN - Test"
        },
        {
            "integrations": "AWS - CloudTrail",
            "playbookID": "3da2e31b-f114-4d7f-8702-117f3b498de9"
        },
        {
            "integrations": "carbonblackprotection",
            "playbookID": "67b0f25f-b061-4468-8613-43ab13147173"
        },
        {
            "integrations": "DomainTools",
            "playbookID": "DomainTools-Test"
        },
        {
            "integrations": "Exabeam",
            "playbookID": "Exabeam - Test"
        },
        {
            "integrations": "Cisco Spark",
            "playbookID": "Cisco Spark Test New"
        },
        {
            "integrations": "Remedy On-Demand",
            "playbookID": "Remedy-On-Demand-Test"
        },
        {
            "playbookID": "ssdeepreputationtest"
        },
        {
            "playbookID": "TestIsEmailAddressInternal"
        },
        {
            "integrations": "Google Cloud Compute",
            "playbookID": "GoogleCloudCompute-Test"
        },
        {
            "integrations": "AWS - S3",
            "playbookID": "97393cfc-2fc4-4dfe-8b6e-af64067fc436",
            "memory_threshold": 80
        },
        {
            "integrations": "Image OCR",
            "playbookID": "TestImageOCR"
        },
        {
            "integrations": "fireeye",
            "playbookID": "Detonate File - FireEye AX - Test"
        },
        {
            "integrations": [
                "Rasterize",
                "Image OCR"
            ],
            "playbookID": "Rasterize Test",
            "fromversion": "5.0.0"
        },
        {
            "integrations": "Rasterize",
            "playbookID": "RasterizeImageTest",
            "fromversion": "5.0.0"
        },
        {
            "integrations": "Ipstack",
            "playbookID": "Ipstack_Test"
        },
        {
            "integrations": "Perch",
            "playbookID": "Perch-Test"
        },
        {
            "integrations": "Forescout",
            "playbookID": "Forescout-Test"
        },
        {
            "integrations": "GitHub",
            "playbookID": "Git_Integration-Test"
        },
        {
            "integrations": "GitHub IAM",
            "playbookID": "Github IAM - Test Playbook",
            "fromversion": "6.1.0"
        },
        {
            "integrations": "LogRhythmRest",
            "playbookID": "LogRhythm REST test"
        },
        {
            "integrations": "AlienVault USM Anywhere",
            "playbookID": "AlienVaultUSMAnywhereTest"
        },
        {
            "playbookID": "PhishLabsTestPopulateIndicators"
        },
        {
            "playbookID": "Test_HTMLtoMD"
        },
        {
            "integrations": "PhishLabs IOC",
            "playbookID": "PhishLabsIOC TestPlaybook",
            "fromversion": "4.1.0"
        },
        {
            "integrations": "PerceptionPoint",
            "playbookID": "PerceptionPoint Test",
            "fromversion": "4.1.0"
        },
        {
            "integrations": "vmray",
            "playbookID": "VMRay-Test-File",
            "fromversion": "5.5.0"
        },
        {
            "integrations": "vmray",
            "playbookID": "File Enrichment - VMRay - Test",
            "fromversion": "5.0.0"
        },
        {
            "integrations": "AutoFocus V2",
            "playbookID": "AutoFocus V2 test",
            "fromversion": "5.0.0",
            "timeout": 1000
        },
        {
            "playbookID": "Process Email - Generic for Rasterize"
        },
        {
            "playbookID": "Send Investigation Summary Reports - Test",
            "integrations": "EWS Mail Sender",
            "fromversion": "4.5.0",
            "memory_threshold": 100
        },
        {
            "integrations": "Anomali ThreatStream v2",
            "playbookID": "ThreatStream-Test"
        },
        {
            "integrations": "Flashpoint",
            "playbookID": "Flashpoint_event-Test"
        },
        {
            "integrations": "Flashpoint",
            "playbookID": "Flashpoint_forum-Test"
        },
        {
            "integrations": "Flashpoint",
            "playbookID": "Flashpoint_report-Test"
        },
        {
            "integrations": "Flashpoint",
            "playbookID": "Flashpoint_reputation-Test"
        },
        {
            "integrations": "BluecatAddressManager",
            "playbookID": "Bluecat Address Manager test"
        },
        {
            "integrations": "MailListener - POP3 Beta",
            "playbookID": "MailListener-POP3 - Test"
        },
        {
            "playbookID": "sumList - Test"
        },
        {
            "integrations": "VulnDB",
            "playbookID": "Test-VulnDB"
        },
        {
            "integrations": "Shodan_v2",
            "playbookID": "Test-Shodan_v2",
            "timeout": 1000
        },
        {
            "integrations": "Threat Crowd",
            "playbookID": "ThreatCrowd - Test"
        },
        {
            "integrations": "GoogleDocs",
            "playbookID": "GoogleDocs-test"
        },
        {
            "playbookID": "Request Debugging - Test",
            "fromversion": "5.0.0"
        },
        {
            "integrations": "Kaspersky Security Center",
            "playbookID": "Kaspersky Security Center - Test",
            "fromversion": "5.5.0"
        },
        {
            "playbookID": "Test Convert file hash to corresponding hashes",
            "fromversion": "4.5.0",
            "integrations": "VirusTotal",
            "instance_names": "virus_total_general"
        },
        {
            "playbookID": "PAN-OS Query Logs For Indicators Test",
            "fromversion": "5.5.0",
            "timeout": 1500,
            "integrations": "Panorama",
            "instance_names": "palo_alto_panorama"
        },
        {
            "integrations": "Hybrid Analysis",
            "playbookID": "HybridAnalysis-Test",
            "timeout": 500,
            "fromversion": "4.1.0",
            "is_mockable": false
        },
        {
            "integrations": "Elasticsearch v2",
            "instance_names": "es_v7",
            "playbookID": "Elasticsearch_v2_test"
        },
        {
            "integrations": "ElasticsearchFeed",
            "instance_names": "es_demisto_feed",
            "playbookID": "Elasticsearch_Fetch_Demisto_Indicators_Test",
            "fromversion": "5.5.0"
        },
        {
            "integrations": "ElasticsearchFeed",
            "instance_names": "es_generic_feed",
            "playbookID": "Elasticsearch_Fetch_Custom_Indicators_Test",
            "fromversion": "5.5.0"
        },
        {
            "integrations": "Elasticsearch v2",
            "instance_names": "es_v6",
            "playbookID": "Elasticsearch_v2_test-v6"
        },
        {
            "integrations": "PolySwarm",
            "playbookID": "PolySwarm-Test"
        },
        {
            "integrations": "Kennav2",
            "playbookID": "Kenna Test"
        },
        {
            "integrations": "SecurityAdvisor",
            "playbookID": "SecurityAdvisor-Test",
            "fromversion": "4.5.0"
        },
        {
            "integrations": "Google Key Management Service",
            "playbookID": "Google-KMS-test",
            "pid_threshold": 6,
            "memory_threshold": 60
        },
        {
            "integrations": "SecBI",
            "playbookID": "SecBI - Test"
        },
        {
            "playbookID": "ExtractFQDNFromUrlAndEmail-Test"
        },
        {
            "integrations": "EWS v2",
            "playbookID": "Get EWS Folder Test",
            "fromversion": "4.5.0",
            "instance_names": "ewv2_regular",
            "timeout": 1200
        },
        {
            "integrations": "EWSO365",
            "playbookID": "EWS_O365_test",
            "fromversion": "5.0.0"
        },
        {
            "integrations": "EWSO365",
            "playbookID": "EWS_O365_send_mail_test",
            "fromversion": "5.0.0"
        },
        {
            "integrations": "QRadar_v2",
            "playbookID": "QRadar Indicator Hunting Test",
            "timeout": 600,
            "fromversion": "6.0.0"
        },
        {
            "playbookID": "SetAndHandleEmpty test",
            "fromversion": "4.5.0"
        },
        {
            "integrations": "Tanium v2",
            "playbookID": "Tanium v2 - Test"
        },
        {
            "integrations": "Office 365 Feed",
            "playbookID": "Office365_Feed_Test",
            "fromversion": "5.5.0"
        },
        {
            "integrations": "GoogleCloudTranslate",
            "playbookID": "GoogleCloudTranslate-Test",
            "pid_threshold": 9
        },
        {
            "integrations": "Infoblox",
            "playbookID": "Infoblox Test"
        },
        {
            "integrations": "BPA",
            "playbookID": "Test-BPA",
            "fromversion": "4.5.0"
        },
        {
            "playbookID": "GetValuesOfMultipleFIelds Test",
            "fromversion": "4.5.0"
        },
        {
            "playbookID": "IsInternalHostName Test",
            "fromversion": "4.5.0"
        },
        {
            "playbookID": "DigitalGuardian-Test",
            "integrations": "Digital Guardian",
            "fromversion": "5.0.0"
        },
        {
            "integrations": "SplunkPy",
            "playbookID": "Splunk Indicator Hunting Test",
            "fromversion": "5.0.0",
            "memory_threshold": 500,
            "instance_names": "use_default_handler"
        },
        {
            "integrations": "BPA",
            "playbookID": "Test-BPA_Integration",
            "fromversion": "4.5.0"
        },
        {
            "integrations": "AutoFocus Feed",
            "playbookID": "playbook-FeedAutofocus_test",
            "fromversion": "5.5.0"
        },
        {
            "integrations": "AutoFocus Daily Feed",
            "playbookID": "playbook-FeedAutofocus_daily_test",
            "fromversion": "5.5.0"
        },
        {
            "integrations": "PaloAltoNetworks_PrismaCloudCompute",
            "playbookID": "PaloAltoNetworks_PrismaCloudCompute-Test"
        },
        {
            "integrations": "SaasSecurity",
            "playbookID": "SaasSecurity-Test"
        },
        {
            "integrations": "Recorded Future Feed",
            "playbookID": "RecordedFutureFeed - Test",
            "timeout": 1000,
            "fromversion": "5.5.0",
            "memory_threshold": 86
        },
        {
            "integrations": "Expanse",
            "playbookID": "test-Expanse-Playbook",
            "fromversion": "5.0.0"
        },
        {
            "integrations": "Expanse",
            "playbookID": "test-Expanse",
            "fromversion": "5.0.0"
        },
        {
            "integrations": "DShield Feed",
            "playbookID": "playbook-DshieldFeed_test",
            "fromversion": "5.5.0",
            "is_mockable": false
        },
        {
            "integrations": "AlienVault Reputation Feed",
            "playbookID": "AlienVaultReputationFeed_Test",
            "fromversion": "5.5.0",
            "memory_threshold": 190
        },
        {
            "integrations": "BruteForceBlocker Feed",
            "playbookID": "playbook-BruteForceBlocker_test",
            "fromversion": "5.5.0",
            "memory_threshold": 190
        },
        {
            "integrations": "F5Silverline",
            "playbookID": "F5Silverline_TestPlaybook",
            "fromversion": "6.0.0",
            "memory_threshold": 190
        },
        {
            "integrations": "Carbon Black Enterprise EDR",
            "playbookID": "Carbon Black Enterprise EDR Test",
            "fromversion": "5.0.0"
        },
        {
            "integrations": "MongoDB Key Value Store",
            "playbookID": "MongoDB KeyValueStore - Test",
            "pid_threshold": 12,
            "fromversion": "5.0.0"
        },
        {
            "integrations": "MongoDB Log",
            "playbookID": "MongoDBLog - Test",
            "pid_threshold": 12,
            "fromversion": "5.0.0"
        },
        {
            "integrations": "Google Chronicle Backstory",
            "playbookID": "Google Chronicle Backstory Asset - Test",
            "fromversion": "5.0.0"
        },
        {
            "integrations": "Google Chronicle Backstory",
            "playbookID": "Google Chronicle Backstory IOC Details - Test",
            "fromversion": "5.0.0"
        },
        {
            "integrations": "Google Chronicle Backstory",
            "playbookID": "Google Chronicle Backstory List Alerts - Test",
            "fromversion": "5.0.0"
        },
        {
            "integrations": "Google Chronicle Backstory",
            "playbookID": "Google Chronicle Backstory List IOCs - Test",
            "fromversion": "5.0.0"
        },
        {
            "integrations": "Google Chronicle Backstory",
            "playbookID": "Google Chronicle Backstory Reputation - Test",
            "fromversion": "5.0.0"
        },
        {
            "integrations": "Google Chronicle Backstory",
            "playbookID": "Google Chronicle Backstory List Events - Test",
            "fromversion": "5.0.0"
        },
        {
            "integrations": "Feodo Tracker IP Blocklist Feed",
            "instance_names": "feodo_tracker_ip_currently__active",
            "playbookID": "playbook-feodotrackeripblock_test_currently__active",
            "fromversion": "5.5.0"
        },
        {
            "integrations": "Feodo Tracker IP Blocklist Feed",
            "instance_names": "feodo_tracker_ip_30_days",
            "playbookID": "playbook-feodotrackeripblock_test_30_days",
            "fromversion": "5.5.0"
        },
        {
            "integrations": "Code42",
            "playbookID": "Code42-Test",
            "fromversion": "5.0.0",
            "timeout": 600
        },
        {
            "playbookID": "Code42 File Search Test",
            "integrations": "Code42",
            "fromversion": "5.0.0"
        },
        {
            "playbookID": "FetchIndicatorsFromFile-test",
            "fromversion": "5.5.0"
        },
        {
            "integrations": "RiskSense",
            "playbookID": "RiskSense Get Apps - Test"
        },
        {
            "integrations": "RiskSense",
            "playbookID": "RiskSense Get Host Detail - Test"
        },
        {
            "integrations": "RiskSense",
            "playbookID": "RiskSense Get Host Finding Detail - Test"
        },
        {
            "integrations": "RiskSense",
            "playbookID": "RiskSense Get Hosts - Test"
        },
        {
            "integrations": "RiskSense",
            "playbookID": "RiskSense Get Host Findings - Test"
        },
        {
            "integrations": "RiskSense",
            "playbookID": "RiskSense Get Unique Cves - Test"
        },
        {
            "integrations": "RiskSense",
            "playbookID": "RiskSense Get Unique Open Findings - Test"
        },
        {
            "integrations": "RiskSense",
            "playbookID": "RiskSense Get Apps Detail - Test"
        },
        {
            "integrations": "RiskSense",
            "playbookID": "RiskSense Apply Tag - Test"
        },
        {
            "integrations": "Indeni",
            "playbookID": "Indeni_test",
            "fromversion": "5.0.0"
        },
        {
            "integrations": "SafeBreach v2",
            "playbookID": "playbook-SafeBreach-Test",
            "fromversion": "5.5.0"
        },
        {
            "integrations": "AlienVault OTX TAXII Feed",
            "playbookID": "playbook-feedalienvaultotx_test",
            "fromversion": "5.5.0"
        },
        {
            "playbookID": "ExtractDomainAndFQDNFromUrlAndEmail-Test",
            "fromversion": "5.5.0"
        },
        {
            "integrations": "Cortex Data Lake",
            "playbookID": "Cortex Data Lake Test",
            "instance_names": "cdl_prod",
            "fromversion": "4.5.0"
        },
        {
            "integrations": "Cortex Data Lake",
            "playbookID": "Cortex Data Lake Test",
            "instance_names": "cdl_dev",
            "fromversion": "4.5.0"
        },
        {
            "integrations": "MongoDB",
            "playbookID": "MongoDB - Test"
        },
        {
            "integrations": "DNSDB_v2",
            "playbookID": "DNSDB-Test",
            "fromversion": "5.0.0"
        },
        {
            "playbookID": "DBotCreatePhishingClassifierV2FromFile-Test",
            "timeout": 60000,
            "fromversion": "6.1.0",
            "instance_names": "ml_dummy_prod",
            "integrations": "AzureWAF"
        },
        {
            "integrations": "IBM Resilient Systems",
            "playbookID": "IBM Resilient Systems Test"
        },
        {
            "integrations": [
                "Prisma Access",
                "Prisma Access Egress IP feed"
            ],
            "playbookID": "Prisma_Access_Egress_IP_Feed-Test",
            "timeout": 60000,
            "fromversion": "5.5.0",
            "nightly": true
        },
        {
            "integrations": "Prisma Access",
            "playbookID": "Prisma_Access-Test",
            "timeout": 60000,
            "fromversion": "5.5.0",
            "nightly": true
        },
        {
            "playbookID": "EvaluateMLModllAtProduction-Test",
            "fromversion": "5.5.0"
        },
        {
            "integrations": "GCP Whitelist Feed",
            "playbookID": "GCPWhitelist_Feed_Test",
            "fromversion": "5.5.0"
        },
        {
            "integrations": "Azure AD Connect Health Feed",
            "playbookID": "FeedAzureADConnectHealth_Test",
            "fromversion": "5.5.0"
        },
        {
            "integrations": "Zoom Feed",
            "playbookID": "FeedZoom_Test",
            "fromversion": "5.5.0"
        },
        {
            "playbookID": "PCAP Analysis Test",
            "integrations": [
                "ipinfo",
                "WildFire-v2"
            ],
            "fromversion": "5.0.0",
            "timeout": 1200
        },
        {
            "integrations": "Workday",
            "playbookID": "Workday - Test",
            "fromversion": "5.0.0",
            "timeout": 600
        },
        {
            "integrations": "Unit42 Feed",
            "playbookID": "Unit42 Feed - Test",
            "fromversion": "5.5.0",
            "timeout": 600
        },
        {
            "integrations": "CrowdStrikeMalquery",
            "playbookID": "CrowdStrikeMalquery-Test",
            "fromversion": "5.0.0",
            "timeout": 2500
        },
        {
            "integrations": "Sixgill_Darkfeed",
            "playbookID": "Sixgill-Darkfeed_Test",
            "fromversion": "5.5.0"
        },
        {
            "playbookID": "hashIncidentFields-test",
            "fromversion": "4.5.0",
            "timeout": 60000
        },
        {
            "integrations": "RSA Archer v2",
            "playbookID": "Archer v2 - Test",
            "fromversion": "5.0.0",
            "timeout": 600
        },
        {
            "integrations": "WootCloud",
            "playbookID": "TestWootCloudPlaybook",
            "fromversion": "5.0.0"
        },
        {
            "integrations": "Ivanti Heat",
            "playbookID": "Ivanti Heat - Test"
        },
        {
            "integrations": "MicrosoftCloudAppSecurity",
            "playbookID": "MicrosoftCloudAppSecurity-Test"
        },
        {
            "integrations": "Blueliv ThreatCompass",
            "playbookID": "Blueliv_ThreatCompass_test",
            "fromversion": "5.0.0"
        },
        {
            "playbookID": "IncreaseIncidentSeverity-Test",
            "fromversion": "5.0.0"
        },
        {
            "integrations": "TrendMicro Cloud App Security",
            "playbookID": "playbook_TrendmicroCAS_Test",
            "fromversion": "5.0.0",
            "timeout": 300
        },
        {
            "playbookID": "IfThenElse-Test",
            "fromversion": "5.0.0"
        },
        {
            "integrations": "Imperva WAF",
            "playbookID": "Imperva WAF - Test"
        },
        {
            "integrations": "CheckPointFirewall_v2",
            "playbookID": "checkpoint-testplaybook",
            "timeout": 500,
            "nightly": true
        },
        {
            "playbookID": "FailedInstances - Test",
            "integrations": "Whois",
            "fromversion": "4.5.0"
        },
        {
            "integrations": "F5 ASM",
            "playbookID": "playbook-F5_ASM-Test",
            "timeout": 600,
            "fromversion": "5.0.0",
            "nightly": true
        },
        {
            "playbookID": "Hatching Triage - Detonate File",
            "integrations": "Hatching Triage",
            "fromversion": "5.5.0"
        },
        {
            "integrations": "Rundeck",
            "playbookID": "Rundeck_test",
            "fromversion": "5.5.0",
            "is_mockable": false
        },
        {
            "playbookID": "Field polling test",
            "timeout": 600,
            "fromversion": "5.0.0"
        },
        {
            "integrations": "Generic Webhook",
            "playbookID": "Generic Webhook - Test",
            "fromversion": "5.5.0"
        },
        {
            "integrations": "Palo Alto Networks Enterprise DLP",
            "playbookID": "Palo_Alto_Networks_Enterprise_DLP - Test",
            "fromversion": "5.0.0"
        },
        {
            "integrations": "Cryptocurrency",
            "playbookID": "Cryptocurrency-Test",
            "is_mockable": false
        },
        {
            "integrations": "Public DNS Feed",
            "playbookID": "Public_DNS_Feed_Test",
            "fromversion": "5.5.0"
        },
        {
            "integrations": "BitcoinAbuse",
            "playbookID": "BitcoinAbuse-test",
            "fromversion": "5.5.0"
        },
        {
            "integrations": "ExpanseV2",
            "playbookID": "ExpanseV2 Test",
            "fromversion": "6.0.0"
        },
        {
            "integrations": "FeedExpanse",
            "playbookID": "Feed Expanse Test",
            "fromversion": "6.0.0"
        },
        {
            "integrations": "MicrosoftGraphIdentityandAccess",
            "playbookID": "Identity & Access test playbook"
        },
        {
            "integrations": "MicrosoftPolicyAndComplianceAuditLog",
            "playbookID": "Audit Log - Test"
        },
        {
            "integrations": "Nutanix Hypervisor",
            "playbookID": "Nutanix-test"
        },
        {
            "integrations": "Azure Storage",
            "playbookID": "Azure Storage - Test"
        },
        {
            "integrations": "MicrosoftGraphApplications",
            "playbookID": "MSGraph Applications Test"
        },
        {
            "integrations": "EWS Extension Online Powershell v2",
            "playbookID": "EWS Extension: Powershell Online V2 Test",
            "fromversion": "6.0.0",
            "toversion": "6.0.9",
            "timeout": 250
        },
        {
            "integrations": "VirusTotal (API v3)",
            "playbookID": "VirusTotal (API v3) Detonate Test",
            "instance_names": [
                "virus_total_v3",
                "virus_total_v3_premium"
            ],
            "is_mockable": false
        },
        {
            "integrations": "VirusTotal (API v3)",
            "playbookID": "VirusTotalV3-test",
            "instance_names": [
                "virus_total_v3"
            ],
            "fromversion": "5.5.0"
        },
        {
            "integrations": "HostIo",
            "playbookID": "HostIo_Test"
        },
        {
            "playbookID": "CreateCertificate-Test",
            "fromversion": "5.5.0"
        },
        {
            "integrations": "LogPoint SIEM Integration",
            "playbookID": "LogPoint SIEM Integration - Test Playbook 1"
        },
        {
            "integrations": "LogPoint SIEM Integration",
            "playbookID": "LogPoint SIEM Integration - Test Playbook 2"
        },
        {
            "integrations": "Cisco Stealthwatch",
            "fromversion": "5.5.0",
            "playbookID": "Cisco Stealthwatch Test"
        },
        {
            "integrations": "cymulate_v2",
            "playbookID": "Cymulate V2 Test",
            "fromversion": "6.0.0"
        },
        {
            "integrations": "OpenCTI",
            "playbookID": "OpenCTI Test",
            "fromversion": "5.0.0"
        },
        {
            "integrations": "Microsoft Graph API",
            "playbookID": "Microsoft Graph API - Test",
            "fromversion": "5.0.0"
        },
        {
            "integrations": "QRadar v3",
            "playbookID": "QRadar_v3-test",
            "fromversion": "6.0.0"
        },
        {
            "playbookID": "DbotPredictOufOfTheBoxTest",
            "fromversion": "4.5.0",
            "timeout": 1000
        },
        {
            "playbookID": "DbotPredictOufOfTheBoxTestV2",
            "fromversion": "5.5.0",
            "timeout": 1000
        },
        {
            "integrations": "HPEArubaClearPass",
            "playbookID": "HPEArubaClearPass_TestPlaybook",
            "fromversion": "6.0.0"
        },
        {
            "integrations": "CrowdstrikeFalcon",
            "playbookID": "Get endpoint details - Generic - test",
            "fromversion": "5.5.0"
        },
        {
            "integrations": "CrowdstrikeFalcon",
            "playbookID": "Isolate and unisolate endpoint - test",
            "fromversion": "5.5.0"
        },
        {
            "integrations": "VirusTotal - Premium (API v3)",
            "playbookID": "VirusTotal Premium v3 TestPlaybook",
            "fromversion": "5.5.0"
        },
        {
            "integrations": "Armis",
            "playbookID": "Armis-Test",
            "fromversion": "5.5.0"
        },
        {
            "playbookID": "Tidy - Test",
            "integrations": [
                "AWS - EC2",
                "Demisto REST API",
                "Tidy"
            ],
            "instance_names": [
                "aws_alloacte_host"
            ],
            "fromversion": "6.0.0",
            "nightly": true
        },
        {
            "integrations": "Trend Micro Deep Security",
            "playbookID": "Trend Micro Deep Security - Test"
        },
        {
            "integrations": "Carbon Black Endpoint Standard",
            "playbookID": "carbonBlackEndpointStandardTestPlaybook",
            "fromversion": "5.5.0",
            "is_mockable": false
        },
        {
            "integrations": "Proofpoint TAP v2",
            "playbookID": "ProofpointTAP-Test"
        },
        {
            "integrations": "QualysV2",
            "playbookID": "QualysVulnerabilityManagement-Test",
            "fromversion": "5.5.0",
            "timeout": 3000
        },
        {
            "integrations": "ThreatExchange v2",
            "playbookID": "ThreatExchangeV2-test",
            "fromversion": "5.5.0"
        },
        {
            "integrations": "NetscoutAED",
            "playbookID": "NetscoutAED-Test",
            "fromversion": "5.5.0"
        },
        {
            "integrations": "VMware Workspace ONE UEM (AirWatch MDM)",
            "playbookID": "VMware Workspace ONE UEM (AirWatch MDM)-Test",
            "fromversion": "6.0.0"
        },
        {
            "integrations": "CarbonBlackLiveResponseCloud",
            "playbookID": "CarbonBlackLiveResponseCloud-Test",
            "fromversion": "5.5.0",
            "is_mockable": false
        },
        {
            "playbookID": "EDL Performance Test",
            "instance_names": "edl_auto",
            "integrations": [
                "EDL",
                "Create-Mock-Feed-Relationships"
            ],
            "fromversion": "6.0.0",
            "timeout": 3500,
            "memory_threshold": 900,
            "pid_threshold": 12,
            "context_print_dt": "EDLHey"
        },
        {
            "playbookID": "Export Indicators Performance Test",
            "instance_names": "eis_auto",
            "integrations": [
                "ExportIndicators",
                "Create-Mock-Feed-Relationships"
            ],
            "fromversion": "6.0.0",
            "timeout": 3500,
            "memory_threshold": 900,
            "pid_threshold": 12,
            "context_print_dt": "EISHey"
        },
        {
            "integrations": "jamf v2",
            "playbookID": "Jamf_v2_test",
            "fromversion": "5.5.0"
        },
        {
            "integrations": "GuardiCore v2",
            "playbookID": "GuardiCoreV2-Test",
            "fromversion": "6.0.0"
        },
        {
            "playbookID": "DBot Build Phishing Classifier Test - Multiple Algorithms",
            "timeout": 60000,
            "fromversion": "6.1.0",
            "instance_names": "ml_dummy_prod",
            "integrations": "AzureWAF"
        },
        {
            "integrations": [
                "AutoFocus Daily Feed",
                "Demisto REST API"
            ],
            "playbookID": "Fetch Indicators Test",
            "fromversion": "6.0.0",
            "is_mockable": false,
            "timeout": 2400
        },
        {
            "integrations": "SOCRadarIncidents",
            "playbookID": "SOCRadarIncidents-Test"
        },
        {
            "integrations": "SOCRadarThreatFusion",
            "playbookID": "SOCRadarThreatFusion-Test"
        },
        {
            "integrations": [
                "ServiceNow v2",
                "Demisto REST API"
            ],
            "playbookID": "Fetch Incidents Test",
            "instance_names": "snow_basic_auth",
            "fromversion": "6.0.0",
            "is_mockable": false,
            "timeout": 2400
        },
        {
            "playbookID": "SolarWinds-Test",
            "fromversion": "5.5.0",
            "integrations": [
                "SolarWinds"
            ]
        },
        {
            "playbookID": "BastilleNetworks-Test",
            "fromversion": "5.0.0",
            "integrations": [
                "Bastille Networks"
            ]
        },
        {
            "playbookID": "bc993d1a-98f5-4554-8075-68a38004c119",
            "fromversion": "5.0.0",
            "integrations": [
                "Gamma"
            ]
        },
        {
            "playbookID": "Service Desk Plus (On-Premise) Test",
            "fromversion": "5.0.0",
            "integrations": [
                "ServiceDeskPlus (On-Premise)"
            ]
        },
        {
            "playbookID": "IronDefense Test",
            "fromversion": "5.0.0",
            "integrations": [
                "IronDefense"
            ]
        },
        {
            "playbookID": "AgariPhishingDefense-Test",
            "fromversion": "5.0.0",
            "integrations": [
                "Agari Phishing Defense"
            ]
        },
        {
            "playbookID": "SecurityIntelligenceServicesFeed - Test",
            "fromversion": "5.5.0",
            "integrations": [
                "SecurityIntelligenceServicesFeed"
            ]
        },
        {
            "playbookID": "FeedTalosTestPlaybook",
            "fromversion": "5.5.0",
            "integrations": [
                "Talos Feed"
            ]
        },
        {
            "playbookID": "Netscout Arbor Sightline - Test Playbook",
            "fromversion": "5.5.0",
            "integrations": [
                "NetscoutArborSightline"
            ]
        },
        {
            "playbookID": "test_MsGraphFiles",
            "fromversion": "5.0.0",
            "integrations": [
                "Microsoft_Graph_Files"
            ]
        },
        {
            "playbookID": "AlphaVantage Test Playbook",
            "fromversion": "6.0.0",
            "integrations": [
                "AlphaVantage"
            ]
        },
        {
            "playbookID": "Azure SQL - Test",
            "fromversion": "5.0.0",
            "integrations": [
                "Azure SQL Management"
            ]
        },
        {
            "playbookID": "Sophos Central Test",
            "fromversion": "5.0.0",
            "integrations": [
                "Sophos Central"
            ]
        },
        {
            "playbookID": "Microsoft Graph Groups - Test",
            "fromversion": "5.0.0",
            "integrations": [
                "Microsoft Graph Groups"
            ]
        },
        {
            "playbookID": "Humio-Test",
            "fromversion": "5.0.0",
            "integrations": [
                "Humio"
            ]
        },
        {
            "playbookID": "Blueliv_ThreatContext_test",
            "fromversion": "5.0.0",
            "integrations": [
                "Blueliv ThreatContext"
            ]
        },
        {
            "playbookID": "Darktrace Test Playbook",
            "fromversion": "6.0.0",
            "integrations": [
                "Darktrace"
            ]
        },
        {
            "playbookID": "Recorded Future Test Playbook",
            "fromversion": "5.0.0",
            "integrations": [
                "Recorded Future v2"
            ]
        },
        {
            "playbookID": "get_file_sample_by_hash_-_cylance_protect_-_test",
            "fromversion": "5.0.0",
            "integrations": [
                "Cylance Protect v2"
            ]
        },
        {
            "playbookID": "EDL Indicator Performance Test",
            "fromversion": "6.0.0"
        },
        {
            "playbookID": "EDL Performance Test - Concurrency",
            "fromversion": "6.0.0"
        },
        {
            "playbookID": "Venafi - Test",
            "fromversion": "5.0.0",
            "integrations": [
                "Venafi"
            ]
        },
        {
            "playbookID": "3da36d51-3cdf-4120-882a-cee03b038b89",
            "fromversion": "5.0.0",
            "integrations": [
                "FortiManager"
            ]
        },
        {
            "playbookID": "X509Certificate Test Playbook",
            "fromversion": "6.0.0"
        },
        {
            "playbookID": "Pcysys-Test",
            "fromversion": "5.0.0",
            "integrations": [
                "Pentera"
            ]
        },
        {
            "playbookID": "Pentera Run Scan and Create Incidents - Test",
            "fromversion": "5.0.0",
            "integrations": [
                "Pentera"
            ]
        },
        {
            "playbookID": "Google Chronicle Backstory List Detections - Test",
            "fromversion": "5.0.0",
            "integrations": [
                "Google Chronicle Backstory"
            ]
        },
        {
            "playbookID": "Google Chronicle Backstory List Rules - Test",
            "fromversion": "5.0.0",
            "integrations": [
                "Google Chronicle Backstory"
            ]
        },
        {
            "playbookID": "McAfee ESM v2 - Test",
            "fromversion": "5.0.0",
            "integrations": [
                "McAfee ESM v2"
            ]
        },
        {
            "playbookID": "McAfee ESM Watchlists - Test",
            "fromversion": "5.0.0",
            "integrations": [
                "McAfee ESM v2"
            ]
        },
        {
            "playbookID": "Acalvio Sample Playbook",
            "fromversion": "5.0.0",
            "integrations": [
                "Acalvio ShadowPlex"
            ]
        },
        {
            "playbookID": "playbook-SophosXGFirewall-test",
            "fromversion": "5.0.0",
            "integrations": [
                "sophos_firewall"
            ]
        },
        {
            "playbookID": "CircleCI-Test",
            "fromversion": "5.5.0",
            "integrations": [
                "CircleCI"
            ]
        },
        {
            "playbookID": "XMCyberIntegration-Test",
            "fromversion": "6.0.0",
            "integrations": [
                "XMCyber"
            ]
        },
        {
            "playbookID": "a60ae34e-7a00-4a06-81ca-2ca6ea1d58ba",
            "fromversion": "6.0.0",
            "integrations": [
                "AnsibleAlibabaCloud"
            ]
        },
        {
            "playbookID": "Carbon Black Enterprise EDR Process Search Test",
            "fromversion": "5.0.0",
            "integrations": [
                "Carbon Black Enterprise EDR"
            ]
        },
        {
            "playbookID": "Logzio - Test",
            "fromversion": "5.0.0",
            "integrations": [
                "Logz.io"
            ]
        },
        {
            "playbookID": "PAN-OS Create Or Edit Rule Test",
            "fromversion": "6.1.0",
            "integrations": [
                "Panorama"
            ]
        },
        {
            "playbookID": "GoogleCloudSCC-Test",
            "fromversion": "5.0.0",
            "integrations": [
                "GoogleCloudSCC"
            ]
        },
        {
            "playbookID": "SailPointIdentityNow-Test",
            "fromversion": "6.0.0",
            "integrations": [
                "SailPointIdentityNow"
            ]
        },
        {
            "playbookID": "playbook-Cyberint_Test",
            "fromversion": "5.0.0",
            "integrations": [
                "cyberint"
            ]
        },
        {
            "playbookID": "Druva-Test",
            "fromversion": "5.0.0",
            "integrations": [
                "Druva Ransomware Response"
            ]
        },
        {
            "playbookID": "LogPoint SIEM Integration - Test Playbook 3",
            "fromversion": "6.0.0",
            "integrations": [
                "LogPoint SIEM Integration"
            ]
        },
        {
            "playbookID": "TestGraPlayBook",
            "fromversion": "5.0.0",
            "integrations": [
                "Gurucul-GRA"
            ]
        },
        {
            "playbookID": "TestGreatHornPlaybook",
            "fromversion": "6.0.0",
            "integrations": [
                "GreatHorn"
            ]
        },
        {
            "playbookID": "Microsoft Defender Advanced Threat Protection - Test",
            "fromversion": "5.0.0",
            "integrations": [
                "Microsoft Defender Advanced Threat Protection"
            ]
        },
        {
            "playbookID": "Polygon-Test",
            "fromversion": "5.0.0",
            "integrations": [
                "Group-IB TDS Polygon"
            ]
        },
        {
            "playbookID": "TrustwaveSEG-Test",
            "fromversion": "5.0.0",
            "integrations": [
                "trustwave secure email gateway"
            ]
        },
        {
            "playbookID": "MicrosoftGraphMail-Test",
            "fromversion": "5.0.0",
            "integrations": [
                "MicrosoftGraphMail"
            ]
        },
        {
            "playbookID": "PassiveTotal_v2-Test",
            "fromversion": "5.0.0",
            "integrations": [
                "PassiveTotal v2",
                "PassiveTotal"
            ]
        },
        {
            "playbookID": "02ea5cef-3169-4b17-8f4d-604b44e6348a",
            "fromversion": "5.0.0",
            "integrations": [
                "Cognni"
            ]
        },
        {
            "playbookID": "playbook-InsightIDR-test",
            "fromversion": "5.0.0",
            "integrations": [
                "Rapid7 InsightIDR"
            ]
        },
        {
            "playbookID": "Cofense Intelligence v2 test",
            "fromversion": "5.5.0",
            "integrations": [
                "CofenseIntelligenceV2"
            ]
        },
        {
            "playbookID": "opsgenie-test-playbook",
            "fromversion": "6.0.0",
            "integrations": [
                "Opsgeniev2"
            ]
        },
        {
            "playbookID": "FraudWatch-Test",
            "fromversion": "5.0.0",
            "integrations": [
                "FraudWatch"
            ]
        },
        {
            "playbookID": "SepioPrimeAPI-Test",
            "fromversion": "5.0.0",
            "integrations": [
                "Sepio"
            ]
        },
        {
            "playbookID": "test playbook - QRadarCorrelations",
            "fromversion": "6.0.0",
            "integrations": [
                "QRadar_v2",
                "QRadar v3",
                "QRadar"
            ]
        },
        {
            "playbookID": "SX - PC - Test Playbook",
            "fromversion": "5.5.0",
            "integrations": [
                "PingCastle"
            ]
        },
        {
            "playbookID": "JARM-Test",
            "fromversion": "5.0.0",
            "integrations": [
                "JARM"
            ]
        },
        {
            "playbookID": "Playbook-HYASInsight-Test",
            "fromversion": "6.0.0",
            "integrations": [
                "HYAS Insight"
            ]
        },
        {
            "playbookID": "ConcentricAI Demo Playbook",
            "fromversion": "6.0.0",
            "integrations": [
                "ConcentricAI"
            ]
        },
        {
            "playbookID": "Cyberpion-Test",
            "fromversion": "6.0.0",
            "integrations": [
                "Cyberpion"
            ]
        },
        {
            "playbookID": "CrowdStrike OpenAPI - Test",
            "fromversion": "6.0.0",
            "integrations": [
                "CrowdStrike OpenAPI"
            ]
        },
        {
            "playbookID": "Smokescreen IllusionBLACK-Test",
            "fromversion": "5.0.0",
            "integrations": [
                "Smokescreen IllusionBLACK"
            ]
        },
        {
            "playbookID": "TestCymptomPlaybook",
            "fromversion": "5.0.0",
            "integrations": [
                "Cymptom"
            ]
        },
        {
            "playbookID": "GitLab-test-playbook",
            "fromversion": "6.0.0",
            "integrations": [
                "GitLab",
                "LGTM",
                "MinIO",
                "Docker Engine API"
            ]
        },
        {
            "playbookID": "LGTM-test-playbook",
            "fromversion": "6.0.0",
            "integrations": [
                "GitLab",
                "LGTM",
                "MinIO",
                "Docker Engine API"
            ]
        },
        {
            "playbookID": "playbook-MinIO-Test",
            "fromversion": "6.0.0",
            "integrations": [
                "GitLab",
                "LGTM",
                "MinIO",
                "Docker Engine API"
            ]
        },
        {
            "playbookID": "MSGraph_DeviceManagement_Test",
            "fromversion": "5.0.0",
            "integrations": [
                "Microsoft Graph Device Management"
            ]
        },
        {
            "playbookID": "G Suite Security Alert Center-Test",
            "fromversion": "5.0.0",
            "integrations": [
                "G Suite Security Alert Center"
            ]
        },
        {
            "playbookID": "VerifyOOBV2Predictions-Test",
            "fromversion": "5.5.0"
        },
        {
            "playbookID": "PAN OS EDL Management - Test",
            "fromversion": "5.0.0",
            "integrations": [
                "palo_alto_networks_pan_os_edl_management"
            ]
        },
        {
            "playbookID": "Group-IB Threat Intelligence & Attribution-Test",
            "fromversion": "6.0.0",
            "integrations": [
                "Group-IB Threat Intelligence & Attribution Feed",
                "Group-IB Threat Intelligence & Attribution"
            ]
        },
        {
            "playbookID": "CounterCraft - Test",
            "fromversion": "5.0.0",
            "integrations": [
                "CounterCraft Deception Director"
            ]
        },
        {
            "playbookID": "Microsoft Graph Security Test",
            "fromversion": "5.0.0",
            "integrations": [
                "Microsoft Graph"
            ]
        },
        {
            "playbookID": "Azure Kubernetes Services - Test",
            "fromversion": "5.0.0",
            "integrations": [
                "Azure Kubernetes Services"
            ]
        },
        {
            "playbookID": "Cortex XDR - IOC - Test without fetch",
            "fromversion": "5.5.0",
            "integrations": [
                "Cortex XDR - IR",
                "Cortex XDR - IOC"
            ]
        },
        {
            "playbookID": "PaloAltoNetworks_IoT-Test",
            "fromversion": "5.0.0",
            "integrations": [
                "Palo Alto Networks IoT"
            ]
        },
        {
            "playbookID": "GreyNoise-Test",
            "fromversion": "5.5.0",
            "integrations": [
                "GreyNoise Community",
                "GreyNoise"
            ]
        },
        {
            "playbookID": "xMatters-Test",
            "fromversion": "5.5.0",
            "integrations": [
                "xMatters"
            ]
        },
        {
            "playbookID": "TestCentrifyPlaybook",
            "fromversion": "6.0.0",
            "integrations": [
                "Centrify Vault"
            ]
        },
        {
            "playbookID": "Infinipoint-Test",
            "fromversion": "5.0.0",
            "integrations": [
                "Infinipoint"
            ]
        },
        {
            "playbookID": "CyrenThreatInDepth-Test",
            "fromversion": "6.0.0",
            "integrations": [
                "CyrenThreatInDepth"
            ]
        },
        {
            "playbookID": "CVSS Calculator Test",
            "fromversion": "5.0.0"
        },
        {
            "playbookID": "7d8ac1af-2d1e-4ed9-875c-d3257d2c6830",
            "fromversion": "6.0.0",
            "integrations": [
                "AnsibleHCloud"
            ]
        },
        {
            "playbookID": "Archer-Test-Playbook",
            "fromversion": "5.0.0",
            "integrations": [
                "RSA Archer",
                "RSA Archer v2"
            ]
        },
        {
            "playbookID": "SMB test",
            "fromversion": "5.0.0",
            "integrations": [
                "Server Message Block (SMB) v2",
                "Server Message Block (SMB)"
            ]
        },
        {
            "playbookID": "Cymulate V1 Test",
            "fromversion": "6.0.0",
            "integrations": [
                "cymulate_v2",
                "Cymulate"
            ]
        },
        {
            "playbookID": "TestUptycs",
            "fromversion": "5.0.0",
            "integrations": [
                "Uptycs"
            ]
        },
        {
            "playbookID": "Microsoft Graph Calendar - Test",
            "fromversion": "5.0.0",
            "integrations": [
                "Microsoft Graph Calendar"
            ]
        },
        {
            "playbookID": "VMRay-Test-URL",
            "fromversion": "5.5.0",
            "integrations": [
                "vmray"
            ]
        },
        {
            "playbookID": "Thycotic-Test",
            "fromversion": "6.0.0",
            "integrations": [
                "Thycotic"
            ]
        },
        {
            "playbookID": "Test Playbook TrendMicroDDA",
            "fromversion": "5.0.0",
            "integrations": [
                "Trend Micro Deep Discovery Analyzer Beta"
            ]
        },
        {
            "playbookID": "CrowdStrike_Falcon_X_-Test-Detonate_URL",
            "fromversion": "5.0.0",
            "integrations": [
                "CrowdStrike Falcon X"
            ]
        },
        {
            "playbookID": "CrowdStrike_Falcon_X_-Test-Detonate_File",
            "fromversion": "5.0.0",
            "integrations": [
                "CrowdStrike Falcon X"
            ]
        },
        {
            "playbookID": "Phishing - Core - Test - Actual Incident",
            "fromversion": "6.0.0",
            "timeout": 4600,
            "integrations": [
                "EWS Mail Sender",
                "Demisto REST API",
                "Rasterize"
            ],
            "memory_threshold": 200
        },
        {
            "playbookID": "Phishing v2 - Test - Actual Incident",
            "fromversion": "6.0.0"
        },
        {
            "playbookID": "PCAP Search test",
            "fromversion": "5.0.0"
        },
        {
            "playbookID": "PCAP Parsing And Indicator Enrichment Test",
            "fromversion": "5.0.0"
        },
        {
            "playbookID": "PCAP File Carving Test",
            "fromversion": "5.0.0"
        },
        {
            "playbookID": "Trello Test",
            "fromversion": "6.0.0",
            "integrations": [
                "Trello"
            ]
        },
        {
            "playbookID": "Google Drive Permissions Test",
            "fromversion": "5.0.0",
            "integrations": [
                "GoogleDrive"
            ]
        },
        {
            "playbookID": "RiskIQDigitalFootprint-Test",
            "fromversion": "5.5.0",
            "integrations": [
                "RiskIQDigitalFootprint"
            ]
        },
        {
            "playbookID": "playbook-feodoteackerhash_test",
            "fromversion": "5.5.0",
            "integrations": [
                "Feodo Tracker IP Blocklist Feed",
                "Feodo Tracker Hashes Feed"
            ]
        },
        {
            "playbookID": "playbook-feodotrackeripblock_test",
            "fromversion": "5.5.0",
            "integrations": [
                "Feodo Tracker IP Blocklist Feed",
                "Feodo Tracker Hashes Feed"
            ]
        },
        {
            "playbookID": "CyberTotal_TestPlaybook",
            "fromversion": "5.0.0",
            "integrations": [
                "CyberTotal"
            ]
        },
        {
            "playbookID": "Deep_Instinct-Test",
            "fromversion": "5.0.0",
            "integrations": [
                "Deep Instinct"
            ]
        },
        {
            "playbookID": "Zabbix - Test",
            "fromversion": "5.0.0",
            "integrations": [
                "Zabbix"
            ]
        },
        {
            "playbookID": "GCS Object Policy (ACL) - Test",
            "fromversion": "5.0.0",
            "integrations": [
                "Google Cloud Storage"
            ]
        },
        {
            "playbookID": "GCS Bucket Management - Test",
            "fromversion": "5.0.0",
            "integrations": [
                "Google Cloud Storage"
            ]
        },
        {
            "playbookID": "GCS Bucket Policy (ACL) - Test",
            "fromversion": "5.0.0",
            "integrations": [
                "Google Cloud Storage"
            ]
        },
        {
            "playbookID": "GCS Object Operations - Test",
            "fromversion": "5.0.0",
            "integrations": [
                "Google Cloud Storage"
            ]
        },
        {
            "playbookID": "OpenLDAP - Test",
            "fromversion": "5.0.0",
            "integrations": [
                "OpenLDAP"
            ]
        },
        {
            "playbookID": "Splunk-Test",
            "fromversion": "5.0.0",
            "integrations": [
                "SplunkPy"
            ]
        },
        {
            "playbookID": "SplunkPySearch_Test",
            "fromversion": "5.0.0",
            "integrations": [
                "SplunkPy"
            ]
        },
        {
            "playbookID": "SplunkPy KV commands",
            "fromversion": "5.0.0",
            "integrations": [
                "SplunkPy"
            ]
        },
        {
            "playbookID": "SplunkPy-Test-V2",
            "fromversion": "5.0.0",
            "integrations": [
                "SplunkPy"
            ]
        },
        {
            "playbookID": "FireEye-Detection-on-Demand-Test",
            "fromversion": "6.0.0",
            "integrations": [
                "FireEye Detection on Demand"
            ]
        },
        {
            "playbookID": "TestIPQualityScorePlaybook",
            "fromversion": "5.0.0",
            "integrations": [
                "IPQualityScore"
            ]
        },
        {
            "playbookID": "Send Email To Recipients",
            "fromversion": "5.0.0",
            "integrations": [
                "EWS Mail Sender"
            ]
        },
        {
            "playbookID": "Endace-Test",
            "fromversion": "5.0.0",
            "integrations": [
                "Endace"
            ]
        },
        {
            "playbookID": "StringToArray_test",
            "fromversion": "6.0.0"
        },
        {
            "playbookID": "URLSSLVerification_test",
            "fromversion": "5.0.0"
        },
        {
            "playbookID": "playbook-SearchIncidentsV2InsideGenericPollng-Test",
            "fromversion": "5.0.0"
        },
        {
            "playbookID": "IsRFC1918-Test",
            "fromversion": "5.0.0"
        },
        {
            "playbookID": "Base64 File in List Test",
            "fromversion": "5.0.0"
        },
        {
            "playbookID": "DbotAverageScore-Test",
            "fromversion": "5.0.0"
        },
        {
            "playbookID": "ExtractEmailV2-Test",
            "fromversion": "5.5.0"
        },
        {
            "playbookID": "IsUrlPartOfDomain Test",
            "fromversion": "5.0.0"
        },
        {
            "playbookID": "URLEncode-Test",
            "fromversion": "5.0.0"
        },
        {
            "playbookID": "IsIPInRanges - Test",
            "fromversion": "5.0.0"
        },
        {
            "playbookID": "Delete Context Subplaybook Test",
            "fromversion": "5.0.0"
        },
        {
            "playbookID": "TruSTAR v2-Test",
            "fromversion": "5.0.0",
            "integrations": [
                "TruSTAR v2",
                "TruSTAR"
            ]
        },
        {
            "playbookID": "Relationships scripts - Test",
            "fromversion": "6.2.0"
        },
        {
            "playbookID": "Test-CreateDBotScore-With-Reliability",
            "fromversion": "6.0.0"
        },
        {
            "playbookID": "ValidateContent - Test",
            "fromversion": "5.5.0"
        },
        {
            "playbookID": "DeleteContext-auto-subplaybook-test",
            "fromversion": "5.0.0"
        },
        {
            "playbookID": "Process Email - Generic - Test - Actual Incident",
            "fromversion": "6.0.0",
            "integrations": [
                "XsoarPowershellTesting",
                "Create-Mock-Feed-Relationships"
            ],
            "memory_threshold": 160
        },
        {
            "playbookID": "Analyst1 Integration Demonstration - Test",
            "fromversion": "5.0.0",
            "integrations": [
                "Analyst1",
                "illuminate"
            ]
        },
        {
            "playbookID": "Analyst1 Integration Test",
            "fromversion": "5.0.0",
            "integrations": [
                "Analyst1",
                "illuminate"
            ]
        },
        {
            "playbookID": "Cofense Triage v3-Test",
            "fromversion": "6.0.0",
            "integrations": [
                "Cofense Triage v2",
                "Cofense Triage v3",
                "Cofense Triage"
            ]
        },
        {
            "playbookID": "SailPointIdentityIQ-Test",
            "fromversion": "6.0.0",
            "integrations": [
                "SailPointIdentityIQ"
            ]
        },
        {
            "playbookID": "Test - ExtFilter",
            "fromversion": "5.0.0"
        },
        {
            "playbookID": "Test - ExtFilter Main",
            "fromversion": "5.0.0"
        },
        {
            "playbookID": "Microsoft Teams - Test",
            "fromversion": "5.0.0",
            "integrations": [
                "Microsoft Teams Management",
                "Microsoft Teams"
            ]
        },
        {
            "playbookID": "TestTOPdeskPlaybook",
            "fromversion": "5.0.0",
            "integrations": [
                "TOPdesk"
            ]
        },
        {
            "integrations": "Cortex XDR - XQL Query Engine",
            "playbookID": "Cortex XDR - XQL Query - Test",
            "fromversion": "6.2.0"
        },
        {
            "playbookID": "ListUsedDockerImages - Test",
            "fromversion": "6.1.0"
        },
        {
            "integrations": "CustomIndicatorDemo",
            "playbookID": "playbook-CustomIndicatorDemo-test"
        },
        {
            "integrations": "Azure Sentinel",
            "playbookID": "TestAzureSentinelPlaybookV2"
<<<<<<< HEAD
        },
	 {
            "integrations": "FireMonSecurityManager",
            "playbookID": "FireMon Create Policy Planner Ticket - Test",
            "fromversion": "5.0.0"
	 }
=======
        }
>>>>>>> b48c77c9
    ],
    "skipped_tests": {
        "MISP V2 Test": "The integration is deprecated as we released MISP V3",
        "Zscaler Test": "We won't get license (Issues 40157,17784)",
        "Github IAM - Test Playbook": "Issue 32383",
        "Calculate Severity - Standard - Test": "Issue 32715",
        "Calculate Severity - Generic v2 - Test": "Issue 32716",
        "Workday - Test": "No credentials Issue 29595",
        "Tidy - Test": "Will run it manually.",
        "Protectwise-Test": "Issue 28168",
        "TestDedupIncidentsPlaybook": "Issue 24344",
        "CreateIndicatorFromSTIXTest": "Issue 24345",
        "Endpoint data collection test": "Uses a deprecated playbook called Endpoint data collection",
        "Prisma_Access_Egress_IP_Feed-Test": "unskip after we will get Prisma Access instance - Issue 27112",
        "Prisma_Access-Test": "unskip after we will get Prisma Access instance - Issue 27112",
        "Symantec Deepsight Test": "Issue 22971",
        "TestProofpointFeed": "Issue 22229",
        "Symantec Data Loss Prevention - Test": "Issue 20134",
        "NetWitness Endpoint Test": "Issue 19878",
        "InfoArmorVigilanteATITest": "Test issue 17358",
        "ArcSight Logger test": "Issue 19117",
        "3da2e31b-f114-4d7f-8702-117f3b498de9": "Issue 19837",
        "d66e5f86-e045-403f-819e-5058aa603c32": "pr 3220",
        "IntSights Mssp Test": "Issue #16351",
        "fd93f620-9a2d-4fb6-85d1-151a6a72e46d": "Issue 19854",
        "Test Playbook TrendMicroDDA": "Issue 16501",
        "ssdeepreputationtest": "Issue #20953",
        "C2sec-Test": "Issue #21633",
        "ThreatConnect v2 - Test": "Issue 26782",
        "Email Address Enrichment - Generic v2.1 - Test": "Issue 26785",
        "Tanium v2 - Test": "Issue 26822",
        "Fidelis Elevate Network": "Issue 26453",
        "Cortex XDR - IOC - Test": "Issue 37957",
        "Cherwell Example Scripts - test": "Issue 26780",
        "Cherwell - test": "Issue 26780",
        "PAN-OS Query Logs For Indicators Test": "Issue 28753",
        "TCPUtils-Test": "Issue 29677",
        "Polygon-Test": "Issue 29060",
        "AttackIQ - Test": "Issue 29774",
        "Azure Compute - Test": "Issue 28056",
        "forcepoint test": "Issue 28043",
        "Test-VulnDB": "Issue 30875",
        "Malware Domain List Active IPs Feed Test": "Issue 30878",
        "CuckooTest": "Issue 25601",
        "PhishlabsIOC_DRP-Test": "Issue 29589",
        "Carbon Black Live Response Test": "Issue 28237",
        "FeedThreatConnect-Test": "Issue 32317",
        "Palo_Alto_Networks_Enterprise_DLP - Test": "Issue 32568",
        "JoeSecurityTestDetonation": "Issue 25650",
        "JoeSecurityTestPlaybook": "Issue 25649",
        "Cortex Data Lake Test": "Issue 24346",
        "Phishing - Cre - Test - Incident Starter": "Issue 26784",
        "Test Playbook McAfee ATD": "Issue 33409",
        "Detonate Remote File From URL -McAfee-ATD - Test": "Issue 33407",
        "Test Playbook McAfee ATD Upload File": "Issue 33408",
        "Trend Micro Apex - Test": "Issue 27280",
        "Microsoft Defender - ATP - Indicators Test": "Issue 29279",
        "Test-BPA": "Issue 28406",
        "Test-BPA_Integration": "Issue 28236",
        "TestTOPdeskPlaybook": "Issue 35412",
        "PAN-OS EDL Setup v3 Test": "Issue 35386",
        "GmailTest": "Issue 27057",
        "get_file_sample_by_hash_-_cylance_protect_-_test": "Issue 28823",
        "Carbon Black Enterprise EDR Test": "Issue 29775",
        "VirusTotal (API v3) Detonate Test": "Issue 36004",
        "FailedInstances - Test": "Issue 33218",
        "PAN-OS DAG Configuration Test": "Issue 19205",
        "PAN-OS - Block IP - Static Address Group Test": "Issue 37021",
        "PAN-OS - Block IP - Custom Block Rule Test": "Issue 37023",
        "Centreon-Test-Playbook": "Issue 37022",
        "PAN-OS - Block URL - Custom URL Category Test": "Issue 37024",
        "Service Desk Plus - Generic Polling Test": "Issue 30798",
        "get_original_email_-_ews-_test": "Issue 27571",
        "Trend Micro Deep Security - Test": "outsourced",
        "Microsoft Teams - Test": "Issue 38263",
        "QualysVulnerabilityManagement-Test": "Issue 38640",
        "test playbook - QRadarCorrelations": "Issue 38639",
        "EWS Extension: Powershell Online V2 Test": "Issue 39008",
        "O365 - EWS - Extension - Test": "Issue 39008",
        "Majestic Million Test Playbook": "Issue 30931",
        "iDefense_v2_Test": "Issue 40126",
        "EWS Mail Sender Test": "Issue 27944",
        "McAfee ESM v2 - Test v10.3.0": "Issue 35616",
        "AzureADTest": "Issue 40131",
        "Feed iDefense Test": "Issue 34035",
        "FireEyeNX-Test": "Issue 33216",
        "McAfee ESM v2 - Test v10.2.0": "Issue 35670",
        "McAfee ESM Watchlists - Test v10.3.0": "Issue 37130",
        "McAfee ESM Watchlists - Test v10.2.0": "Issue 39389",
        "Microsoft Teams Management - Test": "Issue 33410",
        "RedLockTest": "Issue 24600",
        "MicrosoftGraphMail-Test_prod": "Issue 40125",
        "Detonate URL - WildFire v2.1 - Test": "Issue 40834",
        "Domain Enrichment - Generic v2 - Test": "Issue 40862",
        "palo_alto_panorama_test_pb": "Issue 34371",
        "TestIPQualityScorePlaybook": "Issue 40915",
        "VerifyOOBV2Predictions-Test": "Issue 37947",
        "HybridAnalysis-Test": "Issue 26599",
        "Infoblox Test": "Issue 25651",
        "Carbon Black Edr - Test": "Issue 40132",
        "Phishing v2 - Test - Actual Incident": "Issue 41322",
        "AutoFocus V2 test": "Issue 26464",
        "Kaspersky Security Center - Test": "Issue 36487",
        "carbonBlackEndpointStandardTestPlaybook": "Issue 36936",
        "LogRhythm REST test": "Issue 40654"
    },
    "skipped_integrations": {
        
        "_comment1": "~~~ NO INSTANCE ~~~",
        "Ipstack": "Usage limit reached (Issue 38063)",
        "AnsibleAlibabaCloud": "No instance - issue 40447",
        "AnsibleAzure": "No instance - issue 40447",
        "AnsibleCiscoIOS": "No instance - issue 40447",
        "AnsibleCiscoNXOS": "No instance - issue 40447",
        "AnsibleHCloud": "No instance - issue 40447",
        "AnsibleKubernetes": "No instance - issue 40447",
        "AnsibleACME": "No instance - issue 40447",
        "AnsibleDNS": "No instance - issue 40447",
        "AnsibleLinux": "No instance - issue 40447",
        "AnsibleOpenSSL": "No instance - issue 40447",
        "AnsibleMicrosoftWindows": "No instance - issue 40447",
        "AnsibleVMware": "No instance - issue 40447",
        "SolarWinds": "No instance - developed by Crest",
        "SOCRadarIncidents": "No instance - developed by partner",
        "SOCRadarThreatFusion": "No instance - developed by partner",
        "trustwave secure email gateway": "No instance - developed by Qmasters",
        "VMware Workspace ONE UEM (AirWatch MDM)": "No instance - developed by crest",
        "ServiceDeskPlus (On-Premise)": "No instance",
        "Forcepoint": "instance issues. Issue 28043",
        "ZeroFox": "Issue 29284",
        "Symantec Management Center": "Issue 23960",
        "Traps": "Issue 24122",
        "Fidelis Elevate Network": "Issue 26453",
        "CrowdStrike Falcon X": "Issue 26209",
        "ArcSight Logger": "Issue 19117",
        "Sophos Central": "No instance",
        "MxToolBox": "No instance",
        "Prisma Access": "Instance will be provided soon by Lior and Prasen - Issue 27112",
        "AlphaSOC Network Behavior Analytics": "No instance",
        "IsItPhishing": "No instance",
        "Verodin": "No instance",
        "EasyVista": "No instance",
        "Pipl": "No instance",
        "Moloch": "No instance",
        "Twilio": "No instance",
        "Zendesk": "No instance",
        "GuardiCore": "No instance",
        "Nessus": "No instance",
        "Cisco CloudLock": "No instance",
        "Vectra v2": "No instance",
        "GoogleCloudSCC": "No instance, outsourced",
        "FortiGate": "License expired, and not going to get one (issue 14723)",
        "Attivo Botsink": "no instance, not going to get it",
        "VMware": "no License, and probably not going to get it",
        "AWS Sagemaker": "License expired, and probably not going to get it",
        "Symantec MSS": "No instance, probably not going to get it (issue 15513)",
        "Google Cloud Compute": "Can't test yet",
        "FireEye ETP": "No instance",
        "Proofpoint TAP v2": "No instance",
        "remedy_sr_beta": "No instance",
        "fireeye": "Issue 19839",
        "Remedy On-Demand": "Issue 19835",
        "Check Point": "Issue 18643",
        "CheckPointFirewall_v2": "Issue 18643",
        "Preempt": "Issue 20268",
        "Jask": "Issue 18879",
        "vmray": "Issue 18752",
        "Anomali ThreatStream v2": "Issue 19182",
        "Anomali ThreatStream": "Issue 19182",
        "SCADAfence CNM": "Issue 18376",
        "ArcSight ESM v2": "Issue #18328",
        "AlienVault USM Anywhere": "Issue #18273",
        "Dell Secureworks": "No instance",
        "Netskope": "instance is down",
        "Service Manager": "Expired license",
        "carbonblackprotection": "License expired",
        "icebrg": "Issue 14312",
        "Freshdesk": "Trial account expired",
        "Threat Grid": "Issue 16197",
        "Kafka V2": "Can not connect to instance from remote",
        "Check Point Sandblast": "Issue 15948",
        "Remedy AR": "getting 'Not Found' in test button",
        "Salesforce": "Issue 15901",
        "RedCanary": "License expired",
        "ANYRUN": "No instance",
        "Snowflake": "Looks like account expired, needs looking into",
        "Cisco Spark": "Issue 18940",
        "Phish.AI": "Issue 17291",
        "MaxMind GeoIP2": "Issue 18932.",
        "Exabeam": "Issue 19371",
        "PaloAltoNetworks_PrismaCloudCompute": "Issue 27112",
        "Ivanti Heat": "Issue 26259",
        "AWS - Athena - Beta": "Issue 19834",
        "SNDBOX": "Issue 28826",
        "Workday": "License expired Issue: 29595",
        "FireEyeFeed": "License expired Issue: 31838",
        "Akamai WAF": "Issue 32318",
        "FraudWatch": "Issue 34299",
        "Cisco Stealthwatch": "No instance - developed by Qmasters",
        "Armis": "No instance - developed by SOAR Experts",
        
        "_comment2": "~~~ UNSTABLE ~~~",
        "Tenable.sc": "unstable instance",
        "ThreatConnect v2": "unstable instance",
        
        "_comment3": "~~~ QUOTA ISSUES ~~~",
        "Lastline": "issue 20323",
        "Google Resource Manager": "Cannot create projects because have reached allowed quota.",
        "Looker": "Warehouse 'DEMO_WH' cannot be resumed because resource monitor 'LIMITER' has exceeded its quota.",
        
        "_comment4": "~~~ OTHER ~~~",
        "AlienVault OTX TAXII Feed": "Issue 29197",
        "EclecticIQ Platform": "Issue 8821",
        "Zoom": "Issue 19832",
        "Forescout": "Can only be run from within PANW network. Look in keeper for - Demisto in the LAB",
        "FortiManager": "Can only be run within PANW network",
        "HelloWorldSimple": "This is just an example integration - no need for test",
        "TestHelloWorldPlaybook": "This is just an example integration - no need for test",
        "Lastline v2": "Temporary skipping, due to quota issues, in order to merge a PR",
        "AttackIQFireDrill": "License issues #29774",
        "SentinelOne V2": "License expired issue #24933",
        "G Suite Security Alert Center": "Developed by crest, need to add permissions to our instance issue #40988",
        "Azure Sentinel": "issue with the tenant_id parameter"
    },
    "nightly_integrations": [
        "Laline v2",
        "TruSTAR",
        "VulnDB"
    ],
    "unmockable_integrations": {
        "NetscoutArborSightline": "Uses timestamp",
        "EwsExtension": "Powershell does not support proxy",
        "EWS Extension Online Powershell v2": "Powershell does not support proxy/ssl",
        "Office 365 Feed": "Client sends a unique uuid as first request of every run",
        "AzureWAF": "Has a command that sends parameters in the path",
        "HashiCorp Vault": "Has a command that sends parameters in the path",
        "urlscan.io": "Uses data that comes in the headers",
        "CloudConvert": "has a command that uploads a file (!cloudconvert-upload)",
        "Symantec Messaging Gateway": "Test playbook uses a random string",
        "AlienVault OTX TAXII Feed": "Client from 'cabby' package generates uuid4 in the request",
        "Generic Webhook": "Does not send HTTP traffic",
        "Microsoft Endpoint Configuration Manager": "Uses Microsoft winRM",
        "SecurityIntelligenceServicesFeed": "Need proxy configuration in server",
        "BPA": "Playbook using GenericPolling which is inconsistent",
        "XsoarPowershellTesting": "Integration which not use network.",
        "Mail Listener v2": "Integration has no proxy checkbox",
        "Cortex XDR - IOC": "'Cortex XDR - IOC - Test' is using also the fetch indicators which is not working in proxy mode",
        "SecurityAndCompliance": "Integration doesn't support proxy",
        "Cherwell": "Submits a file - tests that send files shouldn't be mocked. this problem was fixed but the test is not running anymore because the integration is skipped",
        "Maltiverse": "issue 24335",
        "ActiveMQ": "stomp sdk not supporting proxy.",
        "MITRE ATT&CK": "Using taxii2client package",
        "MongoDB": "Our instance not using SSL",
        "Cortex Data Lake": "Integration requires SSL",
        "Google Key Management Service": "The API requires an SSL secure connection to work.",
        "McAfee ESM-v10": "we have multiple instances with same test playbook, mock recording are per playbook so it keeps failing the playback step",
        "mysql": "Does not use http",
        "SlackV2": "Integration requires SSL",
        "SlackV3": "Integration requires SSL",
        "Whois": "Mocks does not support sockets",
        "Panorama": "Exception: Proxy process took to long to go up. https://circleci.com/gh/demisto/content/24826",
        "Image OCR": "Does not perform network traffic",
        "Server Message Block (SMB) v2": "Does not perform http communication",
        "Active Directory Query v2": "Does not perform http communication",
        "dnstwist": "Does not perform http communication",
        "Generic SQL": "Does not perform http communication",
        "PagerDuty v2": "Integration requires SSL",
        "TCPIPUtils": "Integration requires SSL",
        "Luminate": "Integration has no proxy checkbox",
        "Shodan": "Integration has no proxy checkbox",
        "Google BigQuery": "Integration has no proxy checkbox",
        "ReversingLabs A1000": "Checking",
        "Check Point": "Checking",
        "okta": "Test Module failing, suspect it requires SSL",
        "Okta v2": "dynamic test, need to revisit and better avoid conflicts",
        "Awake Security": "Checking",
        "ArcSight ESM v2": "Checking",
        "Phish.AI": "Checking",
        "Intezer": "Nightly - Checking",
        "ProtectWise": "Nightly - Checking",
        "google-vault": "Nightly - Checking",
        "McAfee NSM": "Nightly - Checking",
        "Forcepoint": "Nightly - Checking",
        "palo_alto_firewall": "Need to check test module",
        "Signal Sciences WAF": "error with certificate",
        "google": "'unsecure' parameter not working",
        "EWS Mail Sender": "Inconsistent test (playback fails, record succeeds)",
        "ReversingLabs Titanium Cloud": "No Unsecure checkbox. proxy trying to connect when disabled.",
        "Recorded Future": "might be dynamic test",
        "AlphaSOC Wisdom": "Test module issue",
        "RedLock": "SSL Issues",
        "Microsoft Graph User": "Test direct access to oproxy",
        "Azure Security Center v2": "Test direct access to oproxy",
        "Azure Compute v2": "Test direct access to oproxy",
        "AWS - CloudWatchLogs": "Issue 20958",
        "AWS - Athena - Beta": "Issue 24926",
        "AWS - CloudTrail": "Issue 24926",
        "AWS - Lambda": "Issue 24926",
        "AWS - IAM": "Issue 24926",
        "AWS Sagemaker": "Issue 24926",
        "Gmail Single User": "googleclient sdk has time based challenge exchange",
        "Gmail": "googleclient sdk has time based challenge exchange",
        "GSuiteAdmin": "googleclient sdk has time based challenge exchange",
        "GoogleCloudTranslate": "google translate sdk does not support proxy",
        "Google Chronicle Backstory": "SDK",
        "Google Vision AI": "SDK",
        "Google Cloud Compute": "googleclient sdk has time based challenge exchange",
        "Google Cloud Functions": "googleclient sdk has time based challenge exchange",
        "GoogleDocs": "googleclient sdk has time based challenge exchange",
        "GooglePubSub": "googleclient sdk has time based challenge exchange",
        "Google Resource Manager": "googleclient sdk has time based challenge exchange",
        "Google Cloud Storage": "SDK",
        "GoogleCalendar": "googleclient sdk has time based challenge exchange",
        "GoogleDrive": "googleclient sdk has time based challenge exchange",
        "Syslog Sender": "syslog",
        "syslog": "syslog",
        "MongoDB Log": "Our instance not using SSL",
        "MongoDB Key Value Store": "Our instance not using SSL",
        "GoogleKubernetesEngine": "SDK",
        "TAXIIFeed": "Cannot use proxy",
        "EWSO365": "oproxy dependent",
        "MISP V2": "Cleanup process isn't performed as expected.",
        "MISP V3": "Cleanup process isn't performed as expected.",
        "Azure Network Security Groups": "Has a command that sends parameters in the path",
        "GitHub": "Cannot use proxy",
        "LogRhythm": "Cannot use proxy",
        "Create-Mock-Feed-Relationships": "recording is redundant for this integration",
        "RSA Archer v2": "cannot connect to proxy"
    },
    "parallel_integrations": [
        "AWS - EC2",
        "Amazon DynamoDB",
        "AWS - ACM",
        "AWS - Security Hub",
        "Cryptocurrency",
        "SNDBOX",
        "Whois",
        "Rasterize",
        "CVE Search v2",
        "VulnDB",
        "CheckPhish",
        "Tanium",
        "LogRhythmRest",
        "ipinfo",
        "ipinfo_v2",
        "Demisto REST API",
        "syslog",
        "ElasticsearchFeed",
        "MITRE ATT&CK",
        "Microsoft Intune Feed",
        "JSON Feed",
        "Plain Text Feed",
        "Fastly Feed",
        "Malware Domain List Active IPs Feed",
        "Blocklist_de Feed",
        "Cloudflare Feed",
        "AzureFeed",
        "SpamhausFeed",
        "Cofense Feed",
        "Bambenek Consulting Feed",
        "AWS Feed",
        "CSVFeed",
        "ProofpointFeed",
        "abuse.ch SSL Blacklist Feed",
        "TAXIIFeed",
        "Office 365 Feed",
        "AutoFocus Feed",
        "Recorded Future Feed",
        "DShield Feed",
        "AlienVault Reputation Feed",
        "BruteForceBlocker Feed",
        "Feodo Tracker IP Blocklist Feed",
        "AlienVault OTX TAXII Feed",
        "Prisma Access Egress IP feed",
        "Lastline v2",
        "McAfee DXL",
        "GCP Whitelist Feed",
        "Cortex Data Lake",
        "Mail Listener v2",
        "EDL",
        "Create-Mock-Feed-Relationships"
    ],
    "private_tests": [
        "HelloWorldPremium_Scan-Test",
        "HelloWorldPremium-Test"
    ],
    "docker_thresholds": {
        
        "_comment": "Add here docker images which are specific to an integration and require a non-default threshold (such as rasterize or ews). That way there is no need to define this multiple times. You can specify full image name with version or without.",
        "images": {
            "demisto/chromium": {
                "pid_threshold": 11
            },
            "demisto/py-ews:2.0": {
                "memory_threshold": 150
            },
            "demisto/pymisp:1.0.0.52": {
                "memory_threshold": 150
            },
            "demisto/pytan": {
                "pid_threshold": 11
            },
            "demisto/google-k8s-engine:1.0.0.9467": {
                "pid_threshold": 11
            },
            "demisto/threatconnect-tcex": {
                "pid_threshold": 11
            },
            "demisto/taxii2": {
                "pid_threshold": 11
            },
            "demisto/pwsh-infocyte": {
                "pid_threshold": 24,
                "memory_threshold": 140
            },
            "demisto/pwsh-exchange": {
                "pid_threshold": 24,
                "memory_threshold": 140
            },
            "demisto/powershell": {
                "pid_threshold": 24,
                "memory_threshold": 140
            },
            "demisto/powershell-ubuntu": {
                "pid_threshold": 45,
                "memory_threshold": 200
            },
            "demisto/boto3": {
                "memory_threshold": 90
            },
            "demisto/flask-nginx": {
                "pid_threshold": 11
            }
        }
    }
}<|MERGE_RESOLUTION|>--- conflicted
+++ resolved
@@ -4554,16 +4554,12 @@
         {
             "integrations": "Azure Sentinel",
             "playbookID": "TestAzureSentinelPlaybookV2"
-<<<<<<< HEAD
-        },
-	 {
+        },
+	      {
             "integrations": "FireMonSecurityManager",
             "playbookID": "FireMon Create Policy Planner Ticket - Test",
             "fromversion": "5.0.0"
-	 }
-=======
         }
->>>>>>> b48c77c9
     ],
     "skipped_tests": {
         "MISP V2 Test": "The integration is deprecated as we released MISP V3",
