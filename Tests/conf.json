--- conflicted
+++ resolved
@@ -3302,11 +3302,6 @@
         "Hatching Triage": "Community contribution",
         "SNDBOX": "Issue 28826",
         "illuminate": "Will be replaced by analyst1 - Issue 9401",
-<<<<<<< HEAD
-=======
-        "Workday": "License expired Issue: 29590, 29595",
-        "QuestKace": "License expired Issue: 29594",
->>>>>>> 0a5a914e
         "_comment2": "~~~ UNSTABLE ~~~",
         "Tenable.sc": "unstable instance",
         "ThreatConnect v2": "unstable instance",
