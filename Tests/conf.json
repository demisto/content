--- conflicted
+++ resolved
@@ -909,6 +909,10 @@
         {
             "integrations": "McAfee DXL",
             "playbookID": "McAfee DXL - Test"
+        },
+        {
+            "integrations": "activedir",
+            "playbookID": "calculate_severity_-_critical_assets_-_test"
         },
         {
             "playbookID": "TextFromHTML_test_playbook"
@@ -2048,8 +2052,6 @@
             "playbookID": "CheckDockerImageAvailableTest"
         },
         {
-<<<<<<< HEAD
-=======
             "playbookID": "ExtractDomainFromEmailTest"
         },
         {
@@ -2057,7 +2059,6 @@
             "integrations": "activedir"
         },
         {
->>>>>>> 6c77a77f
             "playbookID": "Extract Indicators From File - Generic v2 - Test",
             "integrations": "Image OCR",
             "timeout": 300,
