--- conflicted
+++ resolved
@@ -6037,11 +6037,10 @@
         "BoxV2_TestPlaybook": "CRTX-145174",
         "Mail Sender (New) Test": "Creds not working CRTX-160174",
         "Mail-Listener Test Playbook": "Creds not working CRTX-160174",
-<<<<<<< HEAD
+        "PaloAltoNetworksAIOps-Test": "API issue DIT-52386",
         "HPEArubaClearPass_TestPlaybook": "The creds were expired CIAC-13175"
-=======
-        "PaloAltoNetworksAIOps-Test": "API issue DIT-52386"
->>>>>>> 5e8c518a
+
+
     },
     "skipped_integrations": {
         "qualys_fim": "No Instance",
