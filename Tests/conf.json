{
    "testTimeout": 160,
    "testInterval": 20,
    "tests": [
        {
            "integrations": "LogRhythmRest V2",
            "playbookID": "LogRhythmRestV2-test"
        },
        {
            "playbookID": "Base64Decode - Test"
        },
        {
            "playbookID": "SupportMultithreading - Test",
            "is_mockable": false
        },
        {
            "fromversion": "5.0.0",
            "integrations": [
                "WildFire-v2"
            ],
            "playbookID": "Detonate File - WildFire - Test"
        },
        {
            "integrations": [
                "Microsoft Management Activity API (O365 Azure Events)"
            ],
            "playbookID": "MicrosoftManagementActivity - Test"
        },
        {
            "integrations": "Microsoft Teams Management",
            "playbookID": "Microsoft Teams Management - Test",
            "is_mockable": false,
            "timeout": 700
        },
        {
            "playbookID": "SetIfEmpty - non-ascii chars - Test"
        },
        {
            "integrations": "Tripwire",
            "playbookID": "TestplaybookTripwire",
            "fromversion": "5.0.0"
        },
        {
            "playbookID": "Generic Polling Test",
            "timeout": 250
        },
        {
            "integrations": "Cisco Umbrella Enforcement",
            "playbookID": "Cisco Umbrella Enforcement-Test",
            "fromversion": "5.0.0"
        },
        {
            "integrations": "GSuiteAdmin",
            "playbookID": "GSuiteAdmin-Test",
            "fromversion": "5.0.0"
        },
        {
            "integrations": "GSuiteAuditor",
            "playbookID": "GSuiteAuditor-Test",
            "fromversion": "5.5.0"
        },
        {
            "integrations": "AzureWAF",
            "instance_names": "azure_waf_prod",
            "playbookID": "Azure WAF - Test",
            "fromversion": "5.0.0"
        },
        {
            "integrations": [
                "Azure Active Directory Identity Protection",
                "Demisto REST API"
            ],
            "playbookID": "AzureADTest",
            "fromversion": "6.0.0",
            "timeout": 3000,
            "is_mockable": false
        },
        {
            "integrations": "GoogleCalendar",
            "playbookID": "GoogleCalendar-Test",
            "fromversion": "5.0.0"
        },
        {
            "integrations": "GoogleDrive",
            "playbookID": "GoogleDrive-Test",
            "fromversion": "5.0.0"
        },
        {
            "integrations": "FireEye Central Management",
            "playbookID": "FireEye Central Management - Test",
            "fromversion": "5.5.0",
            "timeout": 500
        },
        {
            "integrations": "FireEyeNX",
            "playbookID": "FireEyeNX-Test"
        },
        {
            "integrations": "EmailRepIO",
            "playbookID": "TestEmailRepIOPlaybook",
            "fromversion": "5.0.0"
        },
        {
            "integrations": "XsoarPowershellTesting",
            "playbookID": "XsoarPowershellTesting-Test"
        },
        {
            "integrations": "Palo Alto Networks Threat Vault",
            "playbookID": "PANW Threat Vault - Signature Search - Test",
            "fromversion": "5.0.0"
        },
        {
            "integrations": "Microsoft Endpoint Configuration Manager",
            "playbookID": "Microsoft ECM - Test",
            "fromversion": "5.5.0",
            "timeout": 400
        },
        {
            "integrations": "CrowdStrike Falcon Intel v2",
            "playbookID": "CrowdStrike Falcon Intel v2 - Test",
            "fromversion": "5.0.0"
        },
        {
            "integrations": "SecurityAndCompliance",
            "playbookID": "O365-SecurityAndCompliance-Test",
            "fromversion": "5.5.0",
            "memory_threshold": 300,
            "timeout": 1500
        },
        {
            "integrations": "SecurityAndCompliance",
            "playbookID": "O365-SecurityAndCompliance-ContextResults-Test",
            "fromversion": "5.5.0",
            "memory_threshold": 300,
            "timeout": 1500
        },
        {
            "integrations": "EwsExtension",
            "playbookID": "O365 - EWS - Extension - Test",
            "fromversion": "6.0.0",
            "timeout": 500
        },
        {
            "integrations": "Majestic Million",
            "playbookID": "Majestic Million Test Playbook",
            "fromversion": "5.5.0",
            "memory_threshold": 300,
            "timeout": 500
        },
        {
            "integrations": "Anomali Enterprise",
            "playbookID": "Anomali Match Forensic Search - Test",
            "fromversion": "5.0.0"
        },
        {
            "integrations": [
                "Mail Listener v2",
                "Mail Sender (New)"
            ],
            "playbookID": "Mail-Listener Test Playbook",
            "fromversion": "5.0.0",
            "instance_names": [
                "Mail_Sender_(New)_STARTTLS"
            ]
        },
        {
            "integrations": "GraphQL",
            "fromversion": "5.0.0",
            "instance_names": "fetch_schema",
            "playbookID": "GraphQL - Test"
        },
        {
            "integrations": "GraphQL",
            "fromversion": "5.0.0",
            "instance_names": "no_fetch_schema",
            "playbookID": "GraphQL - Test"
        },
        {
            "integrations": "Azure Network Security Groups",
            "fromversion": "5.0.0",
            "instance_names": "azure_nsg_prod",
            "playbookID": "Azure NSG - Test"
        },
        {
            "integrations": "OpenCTI Feed",
            "playbookID": "OpenCTI Feed Test",
            "fromversion": "5.5.0"
        },
        {
            "integrations": "AWS - Security Hub",
            "playbookID": "AWS-securityhub Test",
            "timeout": 800
        },
        {
            "integrations": "Microsoft Advanced Threat Analytics",
            "playbookID": "Microsoft Advanced Threat Analytics - Test",
            "fromversion": "5.0.0",
            "is_mockable": false
        },
        {
            "integrations": "Zimperium",
            "playbookID": "Zimperium_Test",
            "fromversion": "5.0.0"
        },
        {
            "integrations": "ServiceDeskPlus",
            "playbookID": "Service Desk Plus Test",
            "instance_names": "sdp_instance_1",
            "fromversion": "5.0.0",
            "toversion": "5.9.9",
            "is_mockable": false
        },
        {
            "integrations": "ServiceDeskPlus",
            "playbookID": "Service Desk Plus - Generic Polling Test",
            "instance_names": "sdp_instance_1",
            "fromversion": "5.0.0",
            "toversion": "5.9.9"
        },
        {
            "integrations": "ServiceDeskPlus",
            "playbookID": "Service Desk Plus Test",
            "instance_names": "sdp_instance_2",
            "fromversion": "6.0.0",
            "is_mockable": false
        },
        {
            "integrations": "ServiceDeskPlus",
            "playbookID": "Service Desk Plus - Generic Polling Test",
            "instance_names": "sdp_instance_2",
            "fromversion": "6.0.0"
        },
        {
            "integrations": "ThreatConnect Feed",
            "playbookID": "FeedThreatConnect-Test",
            "fromversion": "5.5.0"
        },
        {
            "integrations": "URLhaus",
            "playbookID": "Test_URLhaus",
            "timeout": 1000
        },
        {
            "integrations": "Microsoft Intune Feed",
            "playbookID": "FeedMicrosoftIntune_Test",
            "fromversion": "5.5.0"
        },
        {
            "integrations": "Tanium Threat Response",
            "playbookID": "Tanium Threat Response Test"
        },
        {
            "integrations": [
                "Syslog Sender",
                "syslog"
            ],
            "playbookID": "Test Syslog",
            "fromversion": "5.5.0",
            "timeout": 600
        },
        {
            "integrations": "APIVoid",
            "playbookID": "APIVoid Test"
        },
        {
            "integrations": "CloudConvert",
            "playbookID": "CloudConvert-test",
            "fromversion": "5.0.0",
            "timeout": 3000
        },
        {
            "integrations": "Cisco Firepower",
            "playbookID": "Cisco Firepower - Test",
            "timeout": 1000,
            "fromversion": "5.0.0"
        },
        {
            "integrations": "IllusiveNetworks",
            "playbookID": "IllusiveNetworks-Test",
            "fromversion": "5.0.0",
            "timeout": 500
        },
        {
            "integrations": "JSON Feed",
            "playbookID": "JSON_Feed_Test",
            "fromversion": "5.5.0",
            "instance_names": "JSON Feed no_auto_detect"
        },
        {
            "integrations": "JSON Feed",
            "playbookID": "JSON_Feed_Test",
            "fromversion": "5.5.0",
            "instance_names": "JSON Feed_auto_detect"
        },
        {
            "integrations": "JSON Feed",
            "playbookID": "JSON_Feed_Test",
            "fromversion": "5.5.0",
            "instance_names": "JSON Feed_post"
        },
        {
            "integrations": "Google Cloud Functions",
            "playbookID": "test playbook - Google Cloud Functions",
            "fromversion": "5.0.0"
        },
        {
            "integrations": "Plain Text Feed",
            "playbookID": "PlainText Feed - Test",
            "fromversion": "5.5.0",
            "instance_names": "Plain Text Feed no_auto_detect"
        },
        {
            "integrations": "Plain Text Feed",
            "playbookID": "PlainText Feed - Test",
            "fromversion": "5.5.0",
            "instance_names": "Plain Text Feed_auto_detect"
        },
        {
            "integrations": "Silverfort",
            "playbookID": "Silverfort-test",
            "fromversion": "5.0.0"
        },
        {
            "integrations": "GoogleKubernetesEngine",
            "playbookID": "GoogleKubernetesEngine_Test",
            "timeout": 600,
            "fromversion": "5.5.0"
        },
        {
            "integrations": "Fastly Feed",
            "playbookID": "Fastly Feed Test",
            "fromversion": "5.5.0"
        },
        {
            "integrations": "Malware Domain List Active IPs Feed",
            "playbookID": "Malware Domain List Active IPs Feed Test",
            "fromversion": "5.5.0"
        },
        {
            "integrations": "Claroty",
            "playbookID": "Claroty - Test",
            "fromversion": "5.0.0"
        },
        {
            "integrations": "Trend Micro Apex",
            "playbookID": "Trend Micro Apex - Test",
            "is_mockable": false
        },
        {
            "integrations": "Blocklist_de Feed",
            "playbookID": "Blocklist_de - Test",
            "fromversion": "5.5.0"
        },
        {
            "integrations": "Cloudflare Feed",
            "playbookID": "cloudflare - Test",
            "fromversion": "5.5.0"
        },
        {
            "integrations": "AzureFeed",
            "playbookID": "AzureFeed - Test",
            "fromversion": "5.5.0"
        },
        {
            "playbookID": "CreateIndicatorFromSTIXTest",
            "fromversion": "5.0.0"
        },
        {
            "integrations": "SpamhausFeed",
            "playbookID": "Spamhaus_Feed_Test",
            "fromversion": "5.5.0"
        },
        {
            "integrations": "Cofense Feed",
            "playbookID": "TestCofenseFeed",
            "fromversion": "5.5.0"
        },
        {
            "integrations": "Bambenek Consulting Feed",
            "playbookID": "BambenekConsultingFeed_Test",
            "fromversion": "5.5.0"
        },
        {
            "integrations": "Pipl",
            "playbookID": "Pipl Test"
        },
        {
            "integrations": "AWS Feed",
            "playbookID": "AWS Feed Test",
            "fromversion": "5.5.0"
        },
        {
            "integrations": "QuestKace",
            "playbookID": "QuestKace test",
            "fromversion": "5.0.0"
        },
        {
            "integrations": "Digital Defense FrontlineVM",
            "playbookID": "Digital Defense FrontlineVM - Scan Asset Not Recently Scanned Test"
        },
        {
            "integrations": "Digital Defense FrontlineVM",
            "playbookID": "Digital Defense FrontlineVM - Test Playbook"
        },
        {
            "integrations": "CSVFeed",
            "playbookID": "CSV_Feed_Test",
            "fromversion": "5.5.0",
            "instance_names": "CSVFeed_no_auto_detect"
        },
        {
            "integrations": "CSVFeed",
            "playbookID": "CSV_Feed_Test",
            "fromversion": "5.5.0",
            "instance_names": "CSVFeed_auto_detect"
        },
        {
            "integrations": "ProofpointFeed",
            "playbookID": "TestProofpointFeed",
            "fromversion": "5.5.0"
        },
        {
            "integrations": "Digital Shadows",
            "playbookID": "Digital Shadows - Test"
        },
        {
            "integrations": "Azure Compute v2",
            "playbookID": "Azure Compute - Test",
            "instance_names": "ms_azure_compute_dev"
        },
        {
            "integrations": "Azure Compute v2",
            "playbookID": "Azure Compute - Test",
            "instance_names": "ms_azure_compute_prod",
            "is_mockable": false
        },
        {
            "integrations": "Azure Compute v2",
            "playbookID": "Azure Compute - Login Test",
            "instance_names": "ms_azure_compute_prod",
            "is_mockable": false
        },
        {
            "integrations": "Azure Compute v2",
            "playbookID": "Azure Compute - Login Test",
            "instance_names": "ms_azure_compute_self_deployed"
        },
        {
            "integrations": "Symantec Data Loss Prevention",
            "playbookID": "Symantec Data Loss Prevention - Test",
            "fromversion": "4.5.0"
        },
        {
            "integrations": "Lockpath KeyLight v2",
            "playbookID": "Keylight v2 - Test"
        },
        {
            "integrations": "Azure Security Center v2",
            "playbookID": "Azure SecurityCenter - Test",
            "instance_names": "ms_azure_sc_prod",
            "is_mockable": false
        },
        {
            "integrations": "Azure Security Center v2",
            "playbookID": "Azure SecurityCenter - Test",
            "instance_names": "ms_azure_sc_dev"
        },
        {
            "integrations": "Azure Security Center v2",
            "playbookID": "Azure SecurityCenter - Test",
            "instance_names": "ms_azure_sc_self_deployed"
        },
        {
            "integrations": "JsonWhoIs",
            "playbookID": "JsonWhoIs-Test"
        },
        {
            "integrations": "Maltiverse",
            "playbookID": "Maltiverse Test"
        },
        {
            "integrations": "Box v2",
            "playbookID": "BoxV2_TestPlaybook"
        },
        {
            "integrations": "MicrosoftGraphMail",
            "playbookID": "MicrosoftGraphMail-Test_dev",
            "instance_names": "ms_graph_mail_dev"
        },
        {
            "integrations": "MicrosoftGraphMail",
            "playbookID": "MicrosoftGraphMail-Test_dev_no_oproxy",
            "instance_names": "ms_graph_mail_dev_no_oproxy"
        },
        {
            "integrations": "MicrosoftGraphMail",
            "playbookID": "MicrosoftGraphMail-Test_prod",
            "instance_names": "ms_graph_mail_prod",
            "is_mockable": false
        },
        {
            "integrations": "CloudShark",
            "playbookID": "CloudShark - Test Playbook"
        },
        {
            "integrations": "Google Vision AI",
            "playbookID": "Google Vision API - Test"
        },
        {
            "integrations": "nmap",
            "playbookID": "Nmap - Test",
            "fromversion": "5.0.0"
        },
        {
            "integrations": "AutoFocus V2",
            "playbookID": "Autofocus Query Samples, Sessions and Tags Test Playbook",
            "fromversion": "4.5.0",
            "timeout": 1000
        },
        {
            "integrations": "HelloWorld",
            "playbookID": "HelloWorld-Test",
            "fromversion": "5.0.0"
        },
        {
            "integrations": "HelloWorld",
            "playbookID": "Sanity Test - Playbook with integration",
            "fromversion": "5.0.0"
        },
        {
            "integrations": "HelloWorld",
            "playbookID": "Sanity Test - Playbook with mocked integration",
            "fromversion": "5.0.0"
        },
        {
            "playbookID": "Sanity Test - Playbook with no integration",
            "fromversion": "5.0.0"
        },
        {
            "integrations": "Gmail",
            "playbookID": "Sanity Test - Playbook with Unmockable Integration",
            "fromversion": "5.0.0"
        },
        {
            "integrations": "HelloWorld",
            "playbookID": "HelloWorld_Scan-Test",
            "fromversion": "5.0.0",
            "timeout": 400
        },
        {
            "integrations": "HelloWorldPremium",
            "playbookID": "HelloWorldPremium_Scan-Test",
            "fromversion": "5.0.0",
            "timeout": 400
        },
        {
            "integrations": "HelloWorldPremium",
            "playbookID": "HelloWorldPremium-Test",
            "fromversion": "5.0.0"
        },
        {
            "integrations": "ThreatQ v2",
            "playbookID": "ThreatQ - Test",
            "fromversion": "4.5.0"
        },
        {
            "integrations": "AttackIQFireDrill",
            "playbookID": "AttackIQ - Test"
        },
        {
            "integrations": "PhishLabs IOC EIR",
            "playbookID": "PhishlabsIOC_EIR-Test"
        },
        {
            "integrations": "Amazon DynamoDB",
            "playbookID": "AWS_DynamoDB-Test"
        },
        {
            "integrations": "PhishLabs IOC DRP",
            "playbookID": "PhishlabsIOC_DRP-Test"
        },
        {
            "playbookID": "Create Phishing Classifier V2 ML Test",
            "timeout": 60000,
            "fromversion": "6.1.0",
            "instance_names": "ml_dummy_prod",
            "integrations": "AzureWAF"
        },
        {
            "integrations": "ZeroFox",
            "playbookID": "ZeroFox-Test",
            "fromversion": "4.1.0"
        },
        {
            "integrations": "AlienVault OTX v2",
            "playbookID": "Alienvault_OTX_v2 - Test"
        },
        {
            "integrations": "AWS - CloudWatchLogs",
            "playbookID": "AWS - CloudWatchLogs Test Playbook",
            "fromversion": "5.0.0"
        },
        {
            "integrations": "SlackV2",
            "playbookID": "Slack Test Playbook",
            "timeout": 400,
            "pid_threshold": 5,
            "fromversion": "5.0.0"
        },
        {
            "integrations": "SlackV3",
            "playbookID": "SlackV3 TestPB",
            "timeout": 400,
            "pid_threshold": 8,
            "fromversion": "5.5.0"
        },
        {
            "integrations": "Cortex XDR - IR",
            "playbookID": "Test XDR Playbook",
            "fromversion": "4.1.0",
            "timeout": 1500
        },
        {
            "integrations": "Cortex XDR - IOC",
            "playbookID": "Cortex XDR - IOC - Test",
            "fromversion": "5.5.0",
            "timeout": 1200
        },
        {
            "integrations": "Cloaken",
            "playbookID": "Cloaken-Test",
            "is_mockable": false
        },
        {
            "integrations": "ThreatX",
            "playbookID": "ThreatX-test",
            "timeout": 600
        },
        {
            "integrations": "Akamai WAF SIEM",
            "playbookID": "Akamai_WAF_SIEM-Test"
        },
        {
            "integrations": "Cofense Triage v2",
            "playbookID": "Cofense Triage v2 Test"
        },
        {
            "integrations": "Akamai WAF",
            "playbookID": "Akamai_WAF-Test"
        },
        {
            "integrations": "abuse.ch SSL Blacklist Feed",
            "playbookID": "SSL Blacklist test",
            "fromversion": "5.5.0"
        },
        {
            "integrations": "CheckPhish",
            "playbookID": "CheckPhish-Test"
        },
        {
            "integrations": "Symantec Management Center",
            "playbookID": "SymantecMC_TestPlaybook"
        },
        {
            "integrations": "Looker",
            "playbookID": "Test-Looker"
        },
        {
            "integrations": "Vertica",
            "playbookID": "Vertica Test"
        },
        {
            "integrations": "Server Message Block (SMB) v2",
            "playbookID": "SMB_v2-Test"
        },
        {
            "playbookID": "ConvertFile-Test",
            "fromversion": "4.5.0"
        },
        {
            "playbookID": "TestAwsEC2GetPublicSGRules-Test"
        },
        {
            "integrations": "RSA NetWitness Packets and Logs",
            "playbookID": "rsa_packets_and_logs_test"
        },
        {
            "playbookID": "CheckpointFW-test",
            "integrations": "Check Point"
        },
        {
            "playbookID": "RegPathReputationBasicLists_test"
        },
        {
            "playbookID": "EmailDomainSquattingReputation-Test"
        },
        {
            "playbookID": "RandomStringGenerateTest"
        },
        {
            "playbookID": "playbook-checkEmailAuthenticity-test"
        },
        {
            "playbookID": "HighlightWords_Test"
        },
        {
            "playbookID": "StringContainsArray_test"
        },
        {
            "integrations": "Fidelis Elevate Network",
            "playbookID": "Fidelis-Test"
        },
        {
            "integrations": "AWS - ACM",
            "playbookID": "ACM-Test"
        },
        {
            "integrations": "Thinkst Canary",
            "playbookID": "CanaryTools Test"
        },
        {
            "integrations": "ThreatMiner",
            "playbookID": "ThreatMiner-Test"
        },
        {
            "playbookID": "StixCreator-Test"
        },
        {
            "playbookID": "CompareIncidentsLabels-test-playbook"
        },
        {
            "integrations": "Have I Been Pwned? V2",
            "playbookID": "Pwned v2 test"
        },
        {
            "integrations": "Alexa Rank Indicator",
            "playbookID": "Alexa Test Playbook"
        },
        {
            "playbookID": "UnEscapeURL-Test"
        },
        {
            "playbookID": "UnEscapeIPs-Test"
        },
        {
            "playbookID": "ExtractDomainFromUrlAndEmail-Test"
        },
        {
            "playbookID": "ConvertKeysToTableFieldFormat_Test"
        },
        {
            "integrations": "CVE Search v2",
            "playbookID": "CVE Search v2 - Test"
        },
        {
            "integrations": "CVE Search v2",
            "playbookID": "cveReputation Test"
        },
        {
            "integrations": "HashiCorp Vault",
            "playbookID": "hashicorp_test",
            "fromversion": "5.0.0"
        },
        {
            "integrations": "AWS - Athena - Beta",
            "playbookID": "Beta-Athena-Test"
        },
        {
            "integrations": "BeyondTrust Password Safe",
            "playbookID": "BeyondTrust-Test"
        },
        {
            "integrations": "Dell Secureworks",
            "playbookID": "secureworks_test"
        },
        {
            "integrations": "ServiceNow v2",
            "playbookID": "servicenow_test_v2",
            "instance_names": "snow_basic_auth",
            "is_mockable": false
        },
        {
            "integrations": "ServiceNow v2",
            "playbookID": "ServiceNow_OAuth_Test",
            "instance_names": "snow_oauth"
        },
        {
            "playbookID": "Create ServiceNow Ticket and Mirror Test",
            "integrations": "ServiceNow v2",
            "instance_names": "snow_basic_auth",
            "fromversion": "6.0.0",
            "timeout": 500
        },
        {
            "playbookID": "Create ServiceNow Ticket and State Polling Test",
            "integrations": "ServiceNow v2",
            "instance_names": "snow_basic_auth",
            "fromversion": "6.0.0",
            "timeout": 500
        },
        {
            "integrations": "ServiceNow CMDB",
            "playbookID": "ServiceNow_CMDB_Test",
            "instance_names": "snow_cmdb_basic_auth"
        },
        {
            "integrations": "ServiceNow CMDB",
            "playbookID": "ServiceNow_CMDB_OAuth_Test",
            "instance_names": "snow_cmdb_oauth"
        },
        {
            "integrations": "ExtraHop v2",
            "playbookID": "ExtraHop_v2-Test"
        },
        {
            "playbookID": "Test CommonServer"
        },
        {
            "playbookID": "Test-debug-mode",
            "fromversion": "5.0.0"
        },
        {
            "integrations": "CIRCL",
            "playbookID": "CirclIntegrationTest"
        },
        {
            "integrations": "MISP V3",
            "playbookID": "MISP V3 Test",
            "timeout": 300,
            "fromversion": "5.5.0"
        },
        {
            "playbookID": "test-LinkIncidentsWithRetry"
        },
        {
            "playbookID": "CopyContextToFieldTest"
        },
        {
            "integrations": "OTRS",
            "playbookID": "OTRS Test",
            "fromversion": "4.1.0"
        },
        {
            "integrations": "Attivo Botsink",
            "playbookID": "AttivoBotsinkTest"
        },
        {
            "integrations": "FortiGate",
            "playbookID": "Fortigate Test"
        },
        {
            "playbookID": "FormattedDateToEpochTest"
        },
        {
            "integrations": "SNDBOX",
            "playbookID": "SNDBOX_Test",
            "timeout": 1000
        },
        {
            "integrations": "SNDBOX",
            "playbookID": "Detonate File - SNDBOX - Test",
            "timeout": 1000,
            "nightly": true
        },
        {
            "integrations": "VxStream",
            "playbookID": "Detonate File - HybridAnalysis - Test",
            "timeout": 2400
        },
        {
            "integrations": "Awake Security",
            "playbookID": "awake_security_test_pb"
        },
        {
            "integrations": "Tenable.sc",
            "playbookID": "tenable-sc-test",
            "timeout": 240,
            "nightly": true
        },
        {
            "integrations": "MimecastV2",
            "playbookID": "Mimecast test"
        },
        {
            "playbookID": "CreateEmailHtmlBody_test_pb",
            "fromversion": "4.1.0"
        },
        {
            "playbookID": "ReadPDFFileV2-Test",
            "timeout": 1000
        },
        {
            "playbookID": "JSONtoCSV-Test"
        },
        {
            "integrations": "Generic SQL",
            "playbookID": "generic-sql",
            "instance_names": "mysql instance",
            "fromversion": "5.0.0"
        },
        {
            "integrations": "Generic SQL",
            "playbookID": "generic-sql",
            "instance_names": "postgreSQL instance",
            "fromversion": "5.0.0"
        },
        {
            "integrations": "Generic SQL",
            "playbookID": "generic-sql",
            "instance_names": "Microsoft SQL instance",
            "fromversion": "5.0.0"
        },
        {
            "integrations": "Generic SQL",
            "playbookID": "generic-sql",
            "instance_names": "Microsoft SQL Server - MS ODBC Driver",
            "fromversion": "5.0.0"
        },
        {
            "integrations": "Generic SQL",
            "playbookID": "generic-sql-oracle",
            "instance_names": "Oracle instance",
            "fromversion": "5.0.0"
        },
        {
            "integrations": "Generic SQL",
            "playbookID": "generic-sql-mssql-encrypted-connection",
            "instance_names": "Microsoft SQL instance using encrypted connection",
            "fromversion": "5.0.0"
        },
        {
            "integrations": "Panorama",
            "instance_names": "palo_alto_firewall_9.0",
            "playbookID": "Panorama Query Logs - Test",
            "fromversion": "6.1.0",
            "timeout": 1500,
            "nightly": true
        },
        {
            "integrations": "Panorama",
            "instance_names": "palo_alto_firewall",
            "playbookID": "palo_alto_firewall_test_pb",
            "fromversion": "6.1.0",
            "timeout": 1000
        },
        {
            "integrations": "Panorama",
            "instance_names": "palo_alto_firewall_9.0",
            "playbookID": "palo_alto_firewall_test_pb",
            "fromversion": "6.1.0",
            "timeout": 1000
        },
        {
            "integrations": "Panorama",
            "instance_names": "palo_alto_panorama",
            "playbookID": "palo_alto_panorama_test_pb",
            "fromversion": "6.1.0",
            "timeout": 2400
        },
        {
            "integrations": "Panorama",
            "instance_names": "palo_alto_panorama_9.0",
            "playbookID": "palo_alto_panorama_test_pb",
            "fromversion": "6.1.0",
            "timeout": 2400
        },
        {
            "integrations": "Panorama",
            "instance_names": "palo_alto_firewall_9.0",
            "playbookID": "PAN-OS URL Filtering enrichment - Test",
            "fromversion": "6.1.0"
        },
        {
            "integrations": "Panorama",
            "instance_names": "panorama_instance_best_practice",
            "playbookID": "Panorama Best Practise - Test",
            "fromversion": "6.1.0"
        },
        {
            "integrations": "Tenable.io",
            "playbookID": "Tenable.io test"
        },
        {
            "playbookID": "URLDecode-Test"
        },
        {
            "playbookID": "GetTime-Test"
        },
        {
            "playbookID": "GetTime-ObjectVsStringTest"
        },
        {
            "integrations": "Tenable.io",
            "playbookID": "Tenable.io Scan Test",
            "nightly": true,
            "timeout": 3600
        },
        {
            "integrations": "Tenable.sc",
            "playbookID": "tenable-sc-scan-test",
            "nightly": true,
            "timeout": 600
        },
        {
            "integrations": "google-vault",
            "playbookID": "Google-Vault-Generic-Test",
            "nightly": true,
            "timeout": 3600,
            "memory_threshold": 180
        },
        {
            "integrations": "google-vault",
            "playbookID": "Google_Vault-Search_And_Display_Results_test",
            "nightly": true,
            "memory_threshold": 180,
            "timeout": 3600
        },
        {
            "playbookID": "Luminate-TestPlaybook",
            "integrations": "Luminate"
        },
        {
            "integrations": "MxToolBox",
            "playbookID": "MxToolbox-test"
        },
        {
            "integrations": "Nessus",
            "playbookID": "Nessus - Test"
        },
        {
            "playbookID": "Palo Alto Networks - Malware Remediation Test",
            "fromversion": "4.5.0"
        },
        {
            "playbookID": "SumoLogic-Test",
            "integrations": "SumoLogic",
            "fromversion": "4.1.0"
        },
        {
            "playbookID": "ParseEmailFiles-test"
        },
        {
            "playbookID": "PAN-OS - Block IP and URL - External Dynamic List v2 Test",
            "integrations": [
                "Panorama",
                "palo_alto_networks_pan_os_edl_management"
            ],
            "instance_names": "palo_alto_firewall_9.0",
            "fromversion": "6.1.0"
        },
        {
            "playbookID": "Test_EDL",
            "integrations": "EDL",
            "instance_names": "edl_update",
            "fromversion": "5.5.0",
            "pid_threshold": 8
        },
        {
            "playbookID": "Test_export_indicators_service",
            "instance_names": "eis_on_demand",
            "integrations": "ExportIndicators",
            "fromversion": "5.5.0"
        },
        {
            "playbookID": "PAN-OS - Block IP - Custom Block Rule Test",
            "integrations": "Panorama",
            "instance_names": "panorama_instance_security_team",
            "fromversion": "6.1.0"
        },
        {
            "playbookID": "PAN-OS - Block IP - Static Address Group Test",
            "integrations": "Panorama",
            "instance_names": "panorama_instance_security_team",
            "fromversion": "6.1.0"
        },
        {
            "playbookID": "Block IP - Generic V3_Test",
            "fromversion": "6.0.0"
        },
        {
            "playbookID": "PAN-OS - Block URL - Custom URL Category Test",
            "integrations": "Panorama",
            "instance_names": "panorama_instance_security_team",
            "fromversion": "6.1.0"
        },
        {
            "playbookID": "Endpoint Malware Investigation - Generic - Test",
            "integrations": [
                "Traps",
                "Cylance Protect v2",
                "Demisto REST API"
            ],
            "fromversion": "5.0.0",
            "timeout": 1200
        },
        {
            "playbookID": "ParseExcel-test"
        },
        {
            "playbookID": "ParseHTMLIndicators-Test"
        },
        {
            "playbookID": "Detonate File - No Files test"
        },
        {
            "integrations": "SentinelOne V2",
            "instance_names": "SentinelOne_v2.0",
            "playbookID": "SentinelOne V2.0 - Test"
        },
        {
            "integrations": "SentinelOne V2",
            "instance_names": "SentinelOne_v2.1",
            "playbookID": "SentinelOne V2.1 - Test"
        },
        {
            "integrations": "InfoArmor VigilanteATI",
            "playbookID": "InfoArmorVigilanteATITest"
        },
        {
            "integrations": "IntSights",
            "instance_names": "intsights_standard_account",
            "playbookID": "IntSights Test",
            "nightly": true
        },
        {
            "integrations": "IntSights",
            "playbookID": "IntSights Mssp Test",
            "instance_names": "intsights_mssp_account",
            "nightly": true
        },
        {
            "integrations": "dnstwist",
            "playbookID": "dnstwistTest"
        },
        {
            "integrations": "BitDam",
            "playbookID": "Detonate File - BitDam Test"
        },
        {
            "integrations": "Threat Grid",
            "playbookID": "Test-Detonate URL - ThreatGrid",
            "timeout": 600
        },
        {
            "integrations": "Threat Grid",
            "playbookID": "ThreatGridTest",
            "timeout": 600
        },
        {
            "integrations": "Signal Sciences WAF",
            "playbookID": "SignalSciences-Test"
        },
        {
            "integrations": "RTIR",
            "playbookID": "RTIR Test"
        },
        {
            "integrations": "RedCanary",
            "playbookID": "RedCanaryTest",
            "nightly": true
        },
        {
            "playbookID": "URL Enrichment - Generic v2 - Test",
            "integrations": [
                "Rasterize",
                "VirusTotal - Private API"
            ],
            "instance_names": "virus_total_private_api_general",
            "timeout": 500,
            "pid_threshold": 12
        },
        {
            "playbookID": "CutTransformerTest"
        },
        {
            "playbookID": "TestEditServerConfig"
        },
        {
            "playbookID": "MarketplacePackInstaller_Test",
            "integrations": "Demisto REST API",
            "fromversion": "6.0.0"
        },
        {
            "playbookID": "Default - Test",
            "integrations": [
                "ThreatQ v2",
                "Demisto REST API"
            ],
            "fromversion": "5.0.0"
        },
        {
            "integrations": "SCADAfence CNM",
            "playbookID": "SCADAfence_test"
        },
        {
            "integrations": "ProtectWise",
            "playbookID": "Protectwise-Test"
        },
        {
            "integrations": "WhatsMyBrowser",
            "playbookID": "WhatsMyBrowser-Test"
        },
        {
            "integrations": "BigFix",
            "playbookID": "BigFixTest"
        },
        {
            "integrations": "Lastline v2",
            "playbookID": "Lastline v2 - Test",
            "nightly": true
        },
        {
            "integrations": "McAfee DXL",
            "playbookID": "McAfee DXL - Test"
        },
        {
            "playbookID": "TextFromHTML_test_playbook"
        },
        {
            "playbookID": "PortListenCheck-test"
        },
        {
            "integrations": "ThreatExchange",
            "playbookID": "ThreatExchange-test"
        },
        {
            "integrations": "Joe Security",
            "playbookID": "JoeSecurityTestPlaybook",
            "timeout": 500,
            "nightly": true
        },
        {
            "integrations": "Joe Security",
            "playbookID": "JoeSecurityTestDetonation",
            "timeout": 2000,
            "nightly": true
        },
        {
            "integrations": "WildFire-v2",
            "playbookID": "Wildfire Test",
            "is_mockable": false,
            "fromversion": "5.0.0",
            "toversion": "6.1.9"
        },
        {
            "integrations": "WildFire-v2",
            "playbookID": "Wildfire Test With Polling",
            "is_mockable": false,
            "fromversion": "6.2.0",
            "timeout": 1100
        },
        {
            "integrations": "WildFire-v2",
            "playbookID": "Detonate URL - WildFire-v2 - Test"
        },
        {
            "integrations": "WildFire-v2",
            "playbookID": "Detonate URL - WildFire v2.1 - Test"
        },
        {
            "integrations": "GRR",
            "playbookID": "GRR Test",
            "nightly": true
        },
        {
            "integrations": "VirusTotal",
            "instance_names": "virus_total_general",
            "playbookID": "virusTotal-test-playbook",
            "timeout": 1400,
            "nightly": true
        },
        {
            "integrations": "VirusTotal",
            "instance_names": "virus_total_preferred_vendors",
            "playbookID": "virusTotaI-test-preferred-vendors",
            "timeout": 1400,
            "nightly": true
        },
        {
            "integrations": "Preempt",
            "playbookID": "Preempt Test"
        },
        {
            "integrations": "Gmail",
            "playbookID": "get_original_email_-_gmail_-_test"
        },
        {
            "integrations": [
                "Gmail Single User",
                "Gmail"
            ],
            "playbookID": "Gmail Single User - Test",
            "fromversion": "4.5.0"
        },
        {
            "integrations": "EWS v2",
            "playbookID": "get_original_email_-_ews-_test",
            "instance_names": "ewv2_regular"
        },
        {
            "integrations": [
                "EWS v2",
                "EWS Mail Sender"
            ],
            "playbookID": "EWS search-mailbox test",
            "instance_names": "ewv2_regular",
            "timeout": 300
        },
        {
            "integrations": "PagerDuty v2",
            "playbookID": "PagerDuty Test"
        },
        {
            "playbookID": "test_delete_context"
        },
        {
            "playbookID": "DeleteContext-auto-test"
        },
        {
            "playbookID": "GmailTest",
            "integrations": "Gmail"
        },
        {
            "playbookID": "Gmail Convert Html Test",
            "integrations": "Gmail"
        },
        {
            "playbookID": "reputations.json Test",
            "toversion": "5.0.0"
        },
        {
            "playbookID": "Indicators reputation-.json Test",
            "fromversion": "5.5.0"
        },
        {
            "playbookID": "Test IP Indicator Fields",
            "fromversion": "5.0.0"
        },
        {
            "playbookID": "TestDedupIncidentsPlaybook"
        },
        {
            "playbookID": "TestDedupIncidentsByName"
        },
        {
            "integrations": "McAfee Advanced Threat Defense",
            "playbookID": "Test Playbook McAfee ATD",
            "timeout": 700
        },
        {
            "integrations": "McAfee Advanced Threat Defense",
            "playbookID": "Detonate Remote File From URL -McAfee-ATD - Test",
            "timeout": 700
        },
        {
            "playbookID": "stripChars - Test"
        },
        {
            "integrations": "McAfee Advanced Threat Defense",
            "playbookID": "Test Playbook McAfee ATD Upload File"
        },
        {
            "playbookID": "exporttocsv_script_test"
        },
        {
            "playbookID": "Set - Test"
        },
        {
            "integrations": "Intezer v2",
            "playbookID": "Intezer Testing v2",
            "fromversion": "4.1.0",
            "timeout": 600
        },
        {
            "integrations": [
                "Mail Sender (New)",
                "Gmail"
            ],
            "playbookID": "Mail Sender (New) Test",
            "instance_names": [
                "Mail_Sender_(New)_STARTTLS"
            ]
        },
        {
            "playbookID": "buildewsquery_test"
        },
        {
            "integrations": "Rapid7 Nexpose",
            "playbookID": "nexpose_test",
            "timeout": 240
        },
        {
            "playbookID": "GetIndicatorDBotScore Test"
        },
        {
            "integrations": "EWS Mail Sender",
            "playbookID": "EWS Mail Sender Test"
        },
        {
            "integrations": [
                "EWS Mail Sender",
                "Rasterize"
            ],
            "playbookID": "EWS Mail Sender Test 2"
        },
        {
            "playbookID": "decodemimeheader_-_test"
        },
        {
            "playbookID": "test_url_regex"
        },
        {
            "integrations": "Skyformation",
            "playbookID": "TestSkyformation"
        },
        {
            "integrations": "okta",
            "playbookID": "okta_test_playbook",
            "timeout": 240
        },
        {
            "integrations": "Okta v2",
            "playbookID": "OktaV2-Test",
            "nightly": true,
            "timeout": 300
        },
        {
            "integrations": "Okta IAM",
            "playbookID": "Okta IAM - Test Playbook",
            "fromversion": "6.0.0"
        },
        {
            "playbookID": "Test filters & transformers scripts"
        },
        {
            "integrations": "Salesforce",
            "playbookID": "SalesforceTestPlaybook"
        },
        {
            "integrations": "McAfee ESM v2",
            "instance_names": "v10.2.0",
            "playbookID": "McAfee ESM v2 - Test v10.2.0",
            "fromversion": "5.0.0",
            "is_mockable": false
        },
        {
            "integrations": "McAfee ESM v2",
            "instance_names": "v11.1.3",
            "playbookID": "McAfee ESM v2 - Test v11.1.3",
            "fromversion": "5.0.0",
            "is_mockable": false
        },
        {
            "integrations": "McAfee ESM v2",
            "instance_names": "v11.3",
            "playbookID": "McAfee ESM v2 (v11.3) - Test",
            "fromversion": "5.0.0",
            "timeout": 300,
            "is_mockable": false
        },
        {
            "integrations": "McAfee ESM v2",
            "instance_names": "v10.2.0",
            "playbookID": "McAfee ESM Watchlists - Test v10.2.0",
            "fromversion": "5.0.0"
        },
        {
            "integrations": "McAfee ESM v2",
            "instance_names": "v11.1.3",
            "playbookID": "McAfee ESM Watchlists - Test v11.1.3",
            "fromversion": "5.0.0"
        },
        {
            "integrations": "McAfee ESM v2",
            "instance_names": "v11.3",
            "playbookID": "McAfee ESM Watchlists - Test v11.3",
            "fromversion": "5.0.0"
        },
        {
            "integrations": "GoogleSafeBrowsing",
            "playbookID": "Google Safe Browsing Test",
            "timeout": 240,
            "fromversion": "5.0.0"
        },
        {
            "integrations": "Google Safe Browsing v2",
            "playbookID": "Google Safe Browsing V2 Test",
            "fromversion": "5.5.0"
        },
        {
            "integrations": "EWS v2",
            "playbookID": "EWSv2_empty_attachment_test",
            "instance_names": "ewv2_regular"
        },
        {
            "integrations": "EWS v2",
            "playbookID": "EWS Public Folders Test",
            "instance_names": "ewv2_regular",
            "is_mockable": false
        },
        {
            "integrations": "Symantec Endpoint Protection V2",
            "playbookID": "SymantecEndpointProtection_Test"
        },
        {
            "integrations": "carbonblackprotection",
            "playbookID": "search_endpoints_by_hash_-_carbon_black_protection_-_test",
            "timeout": 500
        },
        {
            "playbookID": "Process Email - Generic - Test - Incident Starter",
            "fromversion": "6.0.0",
            "integrations": "Rasterize",
            "timeout": 240
        },
        {
            "integrations": "CrowdstrikeFalcon",
            "playbookID": "Test - CrowdStrike Falcon",
            "fromversion": "4.1.0",
            "timeout": 500
        },
        {
            "playbookID": "ExposeIncidentOwner-Test"
        },
        {
            "integrations": "google",
            "playbookID": "GsuiteTest"
        },
        {
            "integrations": "OpenPhish",
            "playbookID": "OpenPhish Test Playbook"
        },
        {
            "integrations": "jira-v2",
            "playbookID": "Jira-v2-Test",
            "timeout": 500,
            "is_mockable": false
        },
        {
            "integrations": "ipinfo",
            "playbookID": "IPInfoTest"
        },
        {
            "integrations": "ipinfo_v2",
            "playbookID": "IPInfo_v2Test",
            "fromversion": "5.5.0"
        },
        {
            "integrations": "GoogleMaps",
            "playbookID": "GoogleMapsTest",
            "fromversion": "6.0.0"
        },
        {
            "playbookID": "VerifyHumanReadableFormat"
        },
        {
            "playbookID": "strings-test"
        },
        {
            "playbookID": "TestCommonPython",
            "timeout": 500
        },
        {
            "playbookID": "TestFileCreateAndUpload"
        },
        {
            "playbookID": "TestIsValueInArray"
        },
        {
            "playbookID": "TestStringReplace"
        },
        {
            "playbookID": "TestHttpPlaybook"
        },
        {
            "integrations": "SplunkPy",
            "playbookID": "SplunkPy parse-raw - Test",
            "memory_threshold": 100,
            "instance_names": "use_default_handler"
        },
        {
            "integrations": "SplunkPy",
            "playbookID": "SplunkPy-Test-V2_default_handler",
            "memory_threshold": 500,
            "instance_names": "use_default_handler"
        },
        {
            "integrations": "SplunkPy",
            "playbookID": "Splunk-Test_default_handler",
            "memory_threshold": 200,
            "instance_names": "use_default_handler"
        },
        {
            "integrations": "AnsibleTower",
            "playbookID": "AnsibleTower_Test_playbook",
            "fromversion": "5.0.0"
        },
        {
            "integrations": "SplunkPy",
            "playbookID": "SplunkPySearch_Test_default_handler",
            "memory_threshold": 200,
            "instance_names": "use_default_handler"
        },
        {
            "integrations": "SplunkPy",
            "playbookID": "SplunkPy_KV_commands_default_handler",
            "memory_threshold": 200,
            "instance_names": "use_default_handler",
            "is_mockable": false
        },
        {
            "integrations": "SplunkPy",
            "playbookID": "SplunkPy-Test-V2_requests_handler",
            "memory_threshold": 500,
            "instance_names": "use_python_requests_handler"
        },
        {
            "integrations": "SplunkPy",
            "playbookID": "Splunk-Test_requests_handler",
            "memory_threshold": 500,
            "instance_names": "use_python_requests_handler",
            "is_mockable": false
        },
        {
            "integrations": "SplunkPy",
            "playbookID": "SplunkPySearch_Test_requests_handler",
            "memory_threshold": 200,
            "instance_names": "use_python_requests_handler",
            "is_mockable": false
        },
        {
            "integrations": "SplunkPy",
            "playbookID": "SplunkPy_KV_commands_requests_handler",
            "memory_threshold": 200,
            "instance_names": "use_python_requests_handler"
        },
        {
            "integrations": "McAfee NSM",
            "playbookID": "McAfeeNSMTest",
            "timeout": 400,
            "nightly": true
        },
        {
            "integrations": "PhishTank V2",
            "playbookID": "PhishTank Testing"
        },
        {
            "integrations": "McAfee Web Gateway",
            "playbookID": "McAfeeWebGatewayTest",
            "timeout": 500
        },
        {
            "integrations": "TCPIPUtils",
            "playbookID": "TCPUtils-Test"
        },
        {
            "playbookID": "listExecutedCommands-Test"
        },
        {
            "integrations": "AWS - Lambda",
            "playbookID": "AWS-Lambda-Test (Read-Only)"
        },
        {
            "integrations": "Service Manager",
            "playbookID": "TestHPServiceManager",
            "timeout": 400
        },
        {
            "integrations": "ServiceNow IAM",
            "playbookID": "ServiceNow IAM - Test Playbook",
            "instance_name": "snow_basic_auth",
            "fromversion": "6.0.0"
        },
        {
            "playbookID": "LanguageDetect-Test",
            "timeout": 300
        },
        {
            "integrations": "Forcepoint",
            "playbookID": "forcepoint test",
            "timeout": 500,
            "nightly": true
        },
        {
            "playbookID": "GeneratePassword-Test"
        },
        {
            "playbookID": "ZipFile-Test"
        },
        {
            "playbookID": "UnzipFile-Test"
        },
        {
            "playbookID": "Test-IsMaliciousIndicatorFound",
            "fromversion": "5.0.0"
        },
        {
            "playbookID": "TestExtractHTMLTables"
        },
        {
            "integrations": "carbonblackliveresponse",
            "playbookID": "Carbon Black Live Response Test",
            "nightly": true,
            "fromversion": "5.0.0",
            "is_mockable": false
        },
        {
            "integrations": "urlscan.io",
            "playbookID": "urlscan_malicious_Test",
            "timeout": 500
        },
        {
            "integrations": "EWS v2",
            "playbookID": "pyEWS_Test",
            "instance_names": "ewv2_regular",
            "is_mockable": false
        },
        {
            "integrations": "EWS v2",
            "playbookID": "pyEWS_Test",
            "instance_names": "ewsv2_separate_process",
            "is_mockable": false
        },
        {
            "integrations": "remedy_sr_beta",
            "playbookID": "remedy_sr_test_pb"
        },
        {
            "integrations": "Netskope",
            "playbookID": "Netskope Test"
        },
        {
            "integrations": "Cylance Protect v2",
            "playbookID": "Cylance Protect v2 Test"
        },
        {
            "integrations": "ReversingLabs Titanium Cloud",
            "playbookID": "ReversingLabsTCTest"
        },
        {
            "integrations": "ReversingLabs A1000",
            "playbookID": "ReversingLabsA1000Test"
        },
        {
            "integrations": "Demisto Lock",
            "playbookID": "DemistoLockTest"
        },
        {
            "playbookID": "test-domain-indicator",
            "timeout": 400
        },
        {
            "playbookID": "Cybereason Test",
            "integrations": "Cybereason",
            "timeout": 1200,
            "fromversion": "4.1.0"
        },
        {
            "integrations": "VirusTotal - Private API",
            "instance_names": "virus_total_private_api_general",
            "playbookID": "File Enrichment - Virus Total Private API Test",
            "nightly": true
        },
        {
            "integrations": "VirusTotal - Private API",
            "instance_names": "virus_total_private_api_general",
            "playbookID": "virusTotalPrivateAPI-test-playbook",
            "timeout": 1400,
            "nightly": true,
            "pid_threshold": 12
        },
        {
            "integrations": [
                "VirusTotal - Private API",
                "VirusTotal"
            ],
            "playbookID": "vt-detonate test",
            "instance_names": [
                "virus_total_private_api_general",
                "virus_total_general"
            ],
            "timeout": 1400,
            "fromversion": "5.5.0",
            "nightly": true,
            "is_mockable": false
        },
        {
            "integrations": "Cisco ASA",
            "playbookID": "Cisco ASA - Test Playbook"
        },
        {
            "integrations": "VirusTotal - Private API",
            "instance_names": "virus_total_private_api_preferred_vendors",
            "playbookID": "virusTotalPrivateAPI-test-preferred-vendors",
            "timeout": 1400,
            "nightly": true
        },
        {
            "integrations": "Cisco Meraki",
            "playbookID": "Cisco-Meraki-Test"
        },
        {
            "integrations": "Microsoft Defender Advanced Threat Protection",
            "playbookID": "Microsoft Defender Advanced Threat Protection - Test prod",
            "instance_names": "microsoft_defender_atp_prod",
            "is_mockable": false
        },
        {
            "integrations": "Microsoft Defender Advanced Threat Protection",
            "playbookID": "Microsoft Defender Advanced Threat Protection - Test dev",
            "instance_names": "microsoft_defender_atp_dev"
        },
        {
            "integrations": "Microsoft Defender Advanced Threat Protection",
            "playbookID": "Microsoft Defender Advanced Threat Protection - Test self deployed",
            "instance_names": "microsoft_defender_atp_dev_self_deployed"
        },
        {
            "integrations": "Microsoft Defender Advanced Threat Protection",
            "playbookID": "Microsoft Defender - ATP - Indicators Test",
            "instance_names": "microsoft_defender_atp_dev",
            "is_mockable": false
        },
        {
            "integrations": "Microsoft Defender Advanced Threat Protection",
            "playbookID": "Microsoft Defender - ATP - Indicators SC Test",
            "instance_names": "microsoft_defender_atp_dev_self_deployed"
        },
        {
            "integrations": "Microsoft Defender Advanced Threat Protection",
            "playbookID": "Microsoft Defender - ATP - Indicators SC Test",
            "instance_names": "microsoft_defender_atp_dev"
        },
        {
            "integrations": "Microsoft Defender Advanced Threat Protection",
            "playbookID": "Microsoft Defender - ATP - Indicators SC Test",
            "instance_names": "microsoft_defender_atp_prod"
        },
        {
            "integrations": "Microsoft 365 Defender",
            "playbookID": "Microsoft_365_Defender-Test",
            "instance_names": "ms_365_defender_device_code"
        },
        {
            "integrations": "Microsoft 365 Defender",
            "playbookID": "Microsoft_365_Defender-Test",
            "instance_names": "ms_365_defender_client_cred"
        },
        {
            "integrations": "Tanium",
            "playbookID": "Tanium Test Playbook",
            "timeout": 1200,
            "pid_threshold": 10
        },
        {
            "integrations": "Recorded Future",
            "playbookID": "Recorded Future Test",
            "nightly": true
        },
        {
            "integrations": "Microsoft Graph",
            "playbookID": "Microsoft Graph Security Test dev",
            "instance_names": "ms_graph_security_dev"
        },
        {
            "integrations": "Microsoft Graph",
            "playbookID": "Microsoft Graph Security Test prod",
            "instance_names": "ms_graph_security_prod",
            "is_mockable": false
        },
        {
            "integrations": "Microsoft Graph User",
            "playbookID": "Microsoft Graph User - Test",
            "instance_names": "ms_graph_user_dev"
        },
        {
            "integrations": "Microsoft Graph User",
            "playbookID": "Microsoft Graph User - Test",
            "instance_names": "ms_graph_user_prod",
            "is_mockable": false
        },
        {
            "integrations": "Microsoft Graph Groups",
            "playbookID": "Microsoft Graph Groups - Test dev",
            "instance_names": "ms_graph_groups_dev"
        },
        {
            "integrations": "Microsoft Graph Groups",
            "playbookID": "Microsoft Graph Groups - Test prod",
            "instance_names": "ms_graph_groups_prod",
            "is_mockable": false
        },
        {
            "integrations": "Microsoft_Graph_Files",
            "playbookID": "test_MsGraphFiles dev",
            "instance_names": "ms_graph_files_dev",
            "fromversion": "5.0.0"
        },
        {
            "integrations": "Microsoft_Graph_Files",
            "playbookID": "test_MsGraphFiles prod",
            "instance_names": "ms_graph_files_prod",
            "fromversion": "5.0.0",
            "is_mockable": false
        },
        {
            "integrations": "Microsoft Graph Calendar",
            "playbookID": "Microsoft Graph Calendar - Test dev",
            "instance_names": "ms_graph_calendar_dev"
        },
        {
            "integrations": "Microsoft Graph Calendar",
            "playbookID": "Microsoft Graph Calendar - Test prod",
            "instance_names": "ms_graph_calendar_prod",
            "is_mockable": false
        },
        {
            "integrations": "Microsoft Graph Device Management",
            "playbookID": "MSGraph_DeviceManagement_Test_dev",
            "instance_names": "ms_graph_device_management_oproxy_dev",
            "fromversion": "5.0.0"
        },
        {
            "integrations": "Microsoft Graph Device Management",
            "playbookID": "MSGraph_DeviceManagement_Test_prod",
            "instance_names": "ms_graph_device_management_oproxy_prod",
            "fromversion": "5.0.0",
            "is_mockable": false
        },
        {
            "integrations": "Microsoft Graph Device Management",
            "playbookID": "MSGraph_DeviceManagement_Test_self_deployed_prod",
            "instance_names": "ms_graph_device_management_self_deployed_prod",
            "fromversion": "5.0.0"
        },
        {
            "integrations": "RedLock",
            "playbookID": "RedLockTest",
            "nightly": true
        },
        {
            "integrations": "Symantec Messaging Gateway",
            "playbookID": "Symantec Messaging Gateway Test"
        },
        {
            "integrations": "ThreatConnect v2",
            "playbookID": "ThreatConnect v2 - Test",
            "fromversion": "5.0.0"
        },
        {
            "integrations": "VxStream",
            "playbookID": "VxStream Test",
            "nightly": true,
            "is_mockable": false
        },
        {
            "integrations": "QRadar_v2",
            "playbookID": "test_Qradar_v2",
            "fromversion": "6.0.0",
            "is_mockable": false
        },
        {
            "integrations": "VMware",
            "playbookID": "VMWare Test"
        },
        {
            "integrations": "carbonblack-v2",
            "playbookID": "Carbon Black Response Test",
            "fromversion": "5.0.0"
        },
        {
            "integrations": "VMware Carbon Black EDR v2",
            "playbookID": "Carbon Black Edr - Test",
            "is_mockable": false,
            "fromversion": "5.5.0"
        },
        {
            "integrations": "Cisco Umbrella Investigate",
            "playbookID": "Cisco Umbrella Test"
        },
        {
            "integrations": "icebrg",
            "playbookID": "Icebrg Test",
            "timeout": 500
        },
        {
            "integrations": "Symantec MSS",
            "playbookID": "SymantecMSSTest"
        },
        {
            "integrations": "Remedy AR",
            "playbookID": "Remedy AR Test"
        },
        {
            "integrations": "AWS - IAM",
            "playbookID": "AWS - IAM Test Playbook"
        },
        {
            "integrations": "McAfee Active Response",
            "playbookID": "McAfee-MAR_Test",
            "timeout": 700
        },
        {
            "integrations": "McAfee Threat Intelligence Exchange",
            "playbookID": "McAfee-TIE Test",
            "timeout": 700
        },
        {
            "integrations": "ArcSight Logger",
            "playbookID": "ArcSight Logger test"
        },
        {
            "integrations": "ArcSight ESM v2",
            "playbookID": "ArcSight ESM v2 Test"
        },
        {
            "integrations": "ArcSight ESM v2",
            "playbookID": "test Arcsight - Get events related to the Case"
        },
        {
            "integrations": "XFE_v2",
            "playbookID": "Test_XFE_v2",
            "timeout": 500,
            "nightly": true
        },
        {
            "integrations": "McAfee Threat Intelligence Exchange",
            "playbookID": "search_endpoints_by_hash_-_tie_-_test",
            "timeout": 500
        },
        {
            "integrations": "iDefense_v2",
            "playbookID": "iDefense_v2_Test",
            "fromversion": "5.5.0"
        },
        {
            "integrations": "AWS - SQS",
            "playbookID": "AWS - SQS Test Playbook",
            "fromversion": "5.0.0"
        },
        {
            "integrations": "AbuseIPDB",
            "playbookID": "AbuseIPDB Test"
        },
        {
            "integrations": "AbuseIPDB",
            "playbookID": "AbuseIPDB PopulateIndicators Test"
        },
        {
            "integrations": "LogRhythm",
            "playbookID": "LogRhythm-Test-Playbook",
            "timeout": 200
        },
        {
            "integrations": "FireEye HX",
            "playbookID": "FireEye HX Test",
            "timeout": 800
        },
        {
            "integrations": "FireEyeFeed",
            "playbookID": "playbook-FeedFireEye_test",
            "memory_threshold": 110
        },
        {
            "integrations": "Phish.AI",
            "playbookID": "PhishAi-Test"
        },
        {
            "integrations": "Phish.AI",
            "playbookID": "Test-Detonate URL - Phish.AI"
        },
        {
            "integrations": "Centreon",
            "playbookID": "Centreon-Test-Playbook"
        },
        {
            "playbookID": "ReadFile test"
        },
        {
            "integrations": "AlphaSOC Wisdom",
            "playbookID": "AlphaSOC-Wisdom-Test"
        },
        {
            "integrations": "carbonblack-v2",
            "playbookID": "CBFindIP - Test"
        },
        {
            "integrations": "Jask",
            "playbookID": "Jask_Test",
            "fromversion": "4.1.0"
        },
        {
            "integrations": "Whois",
            "playbookID": "whois_test",
            "fromversion": "4.1.0"
        },
        {
            "integrations": "RSA NetWitness Endpoint",
            "playbookID": "NetWitness Endpoint Test"
        },
        {
            "integrations": "Check Point Sandblast",
            "playbookID": "Sandblast_malicious_test"
        },
        {
            "playbookID": "TestMatchRegexV2"
        },
        {
            "integrations": "ActiveMQ",
            "playbookID": "ActiveMQ Test"
        },
        {
            "playbookID": "RegexGroups Test"
        },
        {
            "integrations": "Cisco ISE",
            "playbookID": "cisco-ise-test-playbook"
        },
        {
            "integrations": "RSA NetWitness v11.1",
            "playbookID": "RSA NetWitness Test"
        },
        {
            "playbookID": "ExifReadTest"
        },
        {
            "integrations": "Cuckoo Sandbox",
            "playbookID": "CuckooTest",
            "timeout": 700
        },
        {
            "integrations": "VxStream",
            "playbookID": "Test-Detonate URL - Crowdstrike",
            "timeout": 1200
        },
        {
            "playbookID": "Detonate File - Generic Test",
            "timeout": 500
        },
        {
            "integrations": [
                "Lastline v2",
                "WildFire-v2",
                "SNDBOX",
                "McAfee Advanced Threat Defense"
            ],
            "playbookID": "Detonate File - Generic Test",
            "timeout": 2400,
            "nightly": true
        },
        {
            "playbookID": "STIXParserTest"
        },
        {
            "playbookID": "VerifyJSON - Test",
            "fromversion": "5.5.0"
        },
        {
            "playbookID": "PowerShellCommon-Test",
            "fromversion": "5.5.0"
        },
        {
            "playbookID": "GetIndicatorDBotScoreFromCache-Test",
            "fromversion": "6.0.0"
        },
        {
            "playbookID": "Detonate URL - Generic Test",
            "timeout": 2000,
            "nightly": true,
            "integrations": [
                "McAfee Advanced Threat Defense",
                "VxStream",
                "Lastline v2"
            ]
        },
        {
            "integrations": [
                "carbonblack-v2",
                "carbonblackliveresponse",
                "Cylance Protect v2"
            ],
            "playbookID": "Retrieve File from Endpoint - Generic V2 Test",
            "fromversion": "5.0.0",
            "is_mockable": false
        },
        {
            "integrations": "Zscaler",
            "playbookID": "Zscaler Test",
            "nightly": true,
            "timeout": 500
        },
        {
            "playbookID": "DemistoUploadFileV2 Test",
            "integrations": "Demisto REST API"
        },
        {
            "playbookID": "MaxMind Test",
            "integrations": "MaxMind GeoIP2"
        },
        {
            "playbookID": "Test Sagemaker",
            "integrations": "AWS Sagemaker"
        },
        {
            "playbookID": "C2sec-Test",
            "integrations": "C2sec irisk",
            "fromversion": "5.0.0"
        },
        {
            "playbookID": "AlexaV2 Test Playbook",
            "integrations": "Alexa Rank Indicator v2",
            "fromversion": "5.5.0"
        },
        {
            "playbookID": "Phishing v2 - Test - Incident Starter",
            "fromversion": "6.0.0",
            "timeout": 1200,
            "nightly": false,
            "integrations": [
                "EWS Mail Sender",
                "Demisto REST API",
                "Rasterize"
            ],
            "memory_threshold": 150,
            "pid_threshold": 80
        },
        {
            "playbookID": "Phishing - Core - Test - Incident Starter",
            "fromversion": "6.0.0",
            "timeout": 1700,
            "nightly": false,
            "integrations": [
                "EWS Mail Sender",
                "Demisto REST API",
                "Rasterize"
            ],
            "memory_threshold": 160,
            "pid_threshold": 80
        },
        {
            "integrations": "duo",
            "playbookID": "DUO Test Playbook"
        },
        {
            "playbookID": "SLA Scripts - Test",
            "fromversion": "4.1.0"
        },
        {
            "playbookID": "test_manageOOOUsers",
            "fromversion": "5.5.0"
        },
        {
            "playbookID": "PcapHTTPExtractor-Test"
        },
        {
            "playbookID": "Ping Test Playbook"
        },
        {
            "playbookID": "ParseWordDoc-Test"
        },
        {
            "playbookID": "PDFUnlocker-Test",
            "fromversion": "6.0.0"
        },
        {
            "playbookID": "Active Directory Test",
            "integrations": "Active Directory Query v2",
            "instance_names": "active_directory_ninja"
        },
        {
            "playbookID": "AD v2 - debug-mode - Test",
            "integrations": "Active Directory Query v2",
            "instance_names": "active_directory_ninja",
            "fromversion": "5.0.0"
        },
        {
            "playbookID": "Docker Hardening Test",
            "fromversion": "5.0.0",
            "runnable_on_docker_only": true
        },
        {
            "integrations": "Active Directory Query v2",
            "instance_names": "active_directory_ninja",
            "playbookID": "Active Directory Query V2 configuration with port"
        },
        {
            "integrations": "Active Directory Query v2",
            "instance_names": "active_directory_ninja",
            "playbookID": "Active Directory - ad-get-user limit check"
        },
        {
            "integrations": "Active Directory Query v2",
            "instance_names": "active_directory_ninja",
            "playbookID": "active directory search user with parentheses test"
        },
        {
            "integrations": "mysql",
            "playbookID": "MySQL Test"
        },
        {
            "playbookID": "Email Address Enrichment - Generic v2.1 - Test",
            "integrations": "Active Directory Query v2",
            "instance_names": "active_directory_ninja"
        },
        {
            "integrations": "Cofense Intelligence",
            "playbookID": "Test - Cofense Intelligence",
            "timeout": 500
        },
        {
            "playbookID": "GDPRContactAuthorities Test"
        },
        {
            "integrations": "Google Resource Manager",
            "playbookID": "GoogleResourceManager-Test",
            "timeout": 500,
            "nightly": true
        },
        {
            "integrations": "SlashNext Phishing Incident Response",
            "playbookID": "SlashNextPhishingIncidentResponse-Test",
            "timeout": 500,
            "nightly": true
        },
        {
            "integrations": "Google Cloud Storage",
            "playbookID": "GCS - Test",
            "timeout": 500,
            "nightly": true,
            "memory_threshold": 80
        },
        {
            "integrations": "GooglePubSub",
            "playbookID": "GooglePubSub_Test",
            "nightly": true,
            "timeout": 500,
            "fromversion": "5.0.0"
        },
        {
            "playbookID": "Calculate Severity - Generic v2 - Test",
            "integrations": [
                "Palo Alto Minemeld",
                "Active Directory Query v2"
            ],
            "instance_names": "active_directory_ninja",
            "fromversion": "4.5.0"
        },
        {
            "integrations": "Freshdesk",
            "playbookID": "Freshdesk-Test",
            "timeout": 500,
            "nightly": true
        },
        {
            "playbookID": "Autoextract - Test",
            "fromversion": "4.1.0"
        },
        {
            "playbookID": "FilterByList - Test",
            "fromversion": "4.5.0"
        },
        {
            "playbookID": "Impossible Traveler - Test",
            "integrations": [
                "Ipstack",
                "ipinfo",
                "Rasterize",
                "Active Directory Query v2",
                "Demisto REST API"
            ],
            "instance_names": "active_directory_ninja",
            "fromversion": "5.0.0",
            "timeout": 700
        },
        {
            "playbookID": "Active Directory - Get User Manager Details - Test",
            "integrations": "Active Directory Query v2",
            "instance_names": "active_directory_80k",
            "fromversion": "4.5.0"
        },
        {
            "integrations": "Kafka V2",
            "playbookID": "Kafka Test"
        },
        {
            "playbookID": "File Enrichment - Generic v2 - Test",
            "instance_names": "virus_total_private_api_general",
            "integrations": [
                "VirusTotal - Private API",
                "Cylance Protect v2"
            ],
            "is_mockable": false
        },
        {
            "integrations": [
                "epo",
                "McAfee Active Response"
            ],
            "playbookID": "Endpoint data collection test",
            "timeout": 500
        },
        {
            "integrations": [
                "epo",
                "McAfee Active Response"
            ],
            "playbookID": "MAR - Endpoint data collection test",
            "timeout": 500
        },
        {
            "integrations": "DUO Admin",
            "playbookID": "DuoAdmin API test playbook",
            "fromversion": "5.0.0"
        },
        {
            "integrations": [
                "TAXII Server",
                "TAXIIFeed"
            ],
            "playbookID": "TAXII_Feed_Test",
            "fromversion": "5.5.0",
            "timeout": 300,
            "instance_names": [
                "non_https_cert",
                "instance_execute"
            ]
        },
        {
            "integrations": [
                "TAXII Server",
                "TAXIIFeed"
            ],
            "playbookID": "TAXII_Feed_Test",
            "fromversion": "5.5.0",
            "timeout": 300,
            "instance_names": [
                "https_cert",
                "local_https"
            ]
        },
        {
            "integrations": "TAXII 2 Feed",
            "playbookID": "TAXII 2 Feed Test",
            "fromversion": "5.5.0"
        },
        {
            "integrations": "iDefense Feed",
            "playbookID": "Feed iDefense Test",
            "memory_threshold": 200,
            "fromversion": "5.5.0"
        },
        {
            "integrations": "Traps",
            "playbookID": "Traps test",
            "timeout": 600
        },
        {
            "playbookID": "TestShowScheduledEntries"
        },
        {
            "playbookID": "Calculate Severity - Standard - Test",
            "integrations": "Palo Alto Minemeld",
            "fromversion": "4.5.0"
        },
        {
            "integrations": "Symantec Advanced Threat Protection",
            "playbookID": "Symantec ATP Test"
        },
        {
            "playbookID": "HTTPListRedirects - Test SSL"
        },
        {
            "playbookID": "HTTPListRedirects Basic Test"
        },
        {
            "playbookID": "CheckDockerImageAvailableTest"
        },
        {
            "playbookID": "Extract Indicators From File - Generic v2 - Test",
            "integrations": [
                "Image OCR",
                "Rasterize"
            ],
            "timeout": 350,
            "memory_threshold": 200,
            "fromversion": "4.5.0"
        },
        {
            "playbookID": "Endpoint Enrichment - Generic v2.1 - Test",
            "integrations": [
                "Cylance Protect v2",
                "carbonblack-v2",
                "epo",
                "Active Directory Query v2"
            ],
            "instance_names": "active_directory_ninja"
        },
        {
            "playbookID": "EmailReputationTest",
            "integrations": "Have I Been Pwned? V2"
        },
        {
            "integrations": "Symantec Deepsight Intelligence",
            "playbookID": "Symantec Deepsight Test"
        },
        {
            "playbookID": "ExtractDomainFromEmailTest"
        },
        {
            "playbookID": "Wait Until Datetime - Test",
            "fromversion": "4.5.0"
        },
        {
            "playbookID": "PAN-OS DAG Configuration Test",
            "integrations": "Panorama",
            "instance_names": "palo_alto_panorama_9.0",
            "timeout": 1500
        },
        {
            "playbookID": "PAN-OS EDL Setup v3 Test",
            "integrations": [
                "Panorama",
                "palo_alto_networks_pan_os_edl_management"
            ],
            "instance_names": "palo_alto_firewall_9.0",
            "timeout": 300
        },
        {
            "integrations": "Snowflake",
            "playbookID": "Snowflake-Test"
        },
        {
            "playbookID": "Account Enrichment - Generic v2.1 - Test",
            "integrations": "Active Directory Query v2",
            "instance_names": "active_directory_ninja"
        },
        {
            "integrations": "Cisco Umbrella Investigate",
            "playbookID": "Domain Enrichment - Generic v2 - Test"
        },
        {
            "integrations": "Google BigQuery",
            "playbookID": "Google BigQuery Test"
        },
        {
            "integrations": "Zoom",
            "playbookID": "Zoom_Test"
        },
        {
            "playbookID": "IP Enrichment - Generic v2 - Test",
            "integrations": "Threat Crowd",
            "fromversion": "4.1.0"
        },
        {
            "integrations": "Cherwell",
            "playbookID": "Cherwell Example Scripts - test"
        },
        {
            "integrations": "Cherwell",
            "playbookID": "Cherwell - test"
        },
        {
            "integrations": "CarbonBlackProtectionV2",
            "playbookID": "Carbon Black Enterprise Protection V2 Test"
        },
        {
            "integrations": "Active Directory Query v2",
            "instance_names": "active_directory_ninja",
            "playbookID": "Test ADGetUser Fails with no instances 'Active Directory Query' (old version)"
        },
        {
            "integrations": "MITRE ATT&CK v2",
            "playbookID": "FeedMitreAttackv2_test",
            "memory_threshold": 150
        },
        {
            "integrations": "MITRE ATT&CK v2",
            "playbookID": "ExtractAttackPattern-Test",
            "memory_threshold": 150,
            "fromversion": "6.2.0"
        },
        {
            "integrations": "ANYRUN",
            "playbookID": "ANYRUN-Test"
        },
        {
            "integrations": "ANYRUN",
            "playbookID": "Detonate File - ANYRUN - Test"
        },
        {
            "integrations": "ANYRUN",
            "playbookID": "Detonate URL - ANYRUN - Test"
        },
        {
            "integrations": "Netcraft",
            "playbookID": "Netcraft test"
        },
        {
            "integrations": "EclecticIQ Platform",
            "playbookID": "EclecticIQ Test"
        },
        {
            "playbookID": "FormattingPerformance - Test",
            "fromversion": "5.0.0"
        },
        {
            "integrations": "AWS - EC2",
            "instance_names": "AWS - EC2",
            "playbookID": "AWS - EC2 Test Playbook",
            "fromversion": "5.0.0",
            "memory_threshold": 90
        },
        {
            "integrations": "AWS - EC2",
            "playbookID": "d66e5f86-e045-403f-819e-5058aa603c32"
        },
        {
            "integrations": "ANYRUN",
            "playbookID": "Detonate File From URL - ANYRUN - Test"
        },
        {
            "integrations": "AWS - CloudTrail",
            "playbookID": "3da2e31b-f114-4d7f-8702-117f3b498de9"
        },
        {
            "integrations": "carbonblackprotection",
            "playbookID": "67b0f25f-b061-4468-8613-43ab13147173"
        },
        {
            "integrations": "DomainTools",
            "playbookID": "DomainTools-Test"
        },
        {
            "integrations": "Exabeam",
            "playbookID": "Exabeam - Test"
        },
        {
            "integrations": "Cisco Spark",
            "playbookID": "Cisco Spark Test New"
        },
        {
            "integrations": "Remedy On-Demand",
            "playbookID": "Remedy-On-Demand-Test"
        },
        {
            "playbookID": "ssdeepreputationtest"
        },
        {
            "playbookID": "TestIsEmailAddressInternal"
        },
        {
            "integrations": "Google Cloud Compute",
            "playbookID": "GoogleCloudCompute-Test"
        },
        {
            "integrations": "AWS - S3",
            "playbookID": "97393cfc-2fc4-4dfe-8b6e-af64067fc436",
            "memory_threshold": 80
        },
        {
            "integrations": "Image OCR",
            "playbookID": "TestImageOCR"
        },
        {
            "integrations": "fireeye",
            "playbookID": "Detonate File - FireEye AX - Test"
        },
        {
            "integrations": [
                "Rasterize",
                "Image OCR"
            ],
            "playbookID": "Rasterize Test",
            "fromversion": "5.0.0"
        },
        {
            "integrations": "Rasterize",
            "playbookID": "RasterizeImageTest",
            "fromversion": "5.0.0"
        },
        {
            "integrations": "Ipstack",
            "playbookID": "Ipstack_Test"
        },
        {
            "integrations": "Perch",
            "playbookID": "Perch-Test"
        },
        {
            "integrations": "Forescout",
            "playbookID": "Forescout-Test"
        },
        {
            "integrations": "GitHub",
            "playbookID": "Git_Integration-Test"
        },
        {
            "integrations": "GitHub IAM",
            "playbookID": "Github IAM - Test Playbook",
            "fromversion": "6.1.0"
        },
        {
            "integrations": "LogRhythmRest",
            "playbookID": "LogRhythm REST test"
        },
        {
            "integrations": "AlienVault USM Anywhere",
            "playbookID": "AlienVaultUSMAnywhereTest"
        },
        {
            "playbookID": "PhishLabsTestPopulateIndicators"
        },
        {
            "playbookID": "Test_HTMLtoMD"
        },
        {
            "integrations": "PhishLabs IOC",
            "playbookID": "PhishLabsIOC TestPlaybook",
            "fromversion": "4.1.0"
        },
        {
            "integrations": "PerceptionPoint",
            "playbookID": "PerceptionPoint Test",
            "fromversion": "4.1.0"
        },
        {
            "integrations": "vmray",
            "playbookID": "VMRay-Test-File",
            "fromversion": "5.5.0"
        },
        {
            "integrations": "vmray",
            "playbookID": "File Enrichment - VMRay - Test",
            "fromversion": "5.0.0"
        },
        {
            "integrations": "AutoFocus V2",
            "playbookID": "AutoFocus V2 test",
            "fromversion": "5.0.0",
            "timeout": 1000
        },
        {
            "playbookID": "Process Email - Generic for Rasterize"
        },
        {
            "playbookID": "Send Investigation Summary Reports - Test",
            "integrations": "EWS Mail Sender",
            "fromversion": "4.5.0",
            "memory_threshold": 100
        },
        {
            "integrations": "Flashpoint",
            "playbookID": "Flashpoint_event-Test"
        },
        {
            "integrations": "Flashpoint",
            "playbookID": "Flashpoint_forum-Test"
        },
        {
            "integrations": "Flashpoint",
            "playbookID": "Flashpoint_report-Test"
        },
        {
            "integrations": "Flashpoint",
            "playbookID": "Flashpoint_reputation-Test"
        },
        {
            "integrations": "BluecatAddressManager",
            "playbookID": "Bluecat Address Manager test"
        },
        {
            "integrations": "MailListener - POP3 Beta",
            "playbookID": "MailListener-POP3 - Test"
        },
        {
            "playbookID": "sumList - Test"
        },
        {
            "integrations": "VulnDB",
            "playbookID": "Test-VulnDB"
        },
        {
            "integrations": "Shodan_v2",
            "playbookID": "Test-Shodan_v2",
            "timeout": 1000
        },
        {
            "integrations": "Threat Crowd",
            "playbookID": "ThreatCrowd - Test"
        },
        {
            "integrations": "GoogleDocs",
            "playbookID": "GoogleDocs-test"
        },
        {
            "playbookID": "Request Debugging - Test",
            "fromversion": "5.0.0"
        },
        {
            "integrations": "Kaspersky Security Center",
            "playbookID": "Kaspersky Security Center - Test",
            "fromversion": "5.5.0"
        },
        {
            "playbookID": "Test Convert file hash to corresponding hashes",
            "fromversion": "4.5.0",
            "integrations": "VirusTotal",
            "instance_names": "virus_total_general"
        },
        {
            "playbookID": "PAN-OS Query Logs For Indicators Test",
            "fromversion": "5.5.0",
            "timeout": 1500,
            "integrations": "Panorama",
            "instance_names": "palo_alto_panorama"
        },
        {
            "integrations": "Hybrid Analysis",
            "playbookID": "HybridAnalysis-Test",
            "timeout": 500,
            "fromversion": "4.1.0",
            "is_mockable": false
        },
        {
            "integrations": "Elasticsearch v2",
            "instance_names": "es_v7",
            "playbookID": "Elasticsearch_v2_test"
        },
        {
            "integrations": "ElasticsearchFeed",
            "instance_names": "es_demisto_feed",
            "playbookID": "Elasticsearch_Fetch_Demisto_Indicators_Test",
            "fromversion": "5.5.0"
        },
        {
            "integrations": "ElasticsearchFeed",
            "instance_names": "es_generic_feed",
            "playbookID": "Elasticsearch_Fetch_Custom_Indicators_Test",
            "fromversion": "5.5.0"
        },
        {
            "integrations": "Elasticsearch v2",
            "instance_names": "es_v6",
            "playbookID": "Elasticsearch_v2_test-v6"
        },
        {
            "integrations": "PolySwarm",
            "playbookID": "PolySwarm-Test"
        },
        {
            "integrations": "Kennav2",
            "playbookID": "Kenna Test"
        },
        {
            "integrations": "SecurityAdvisor",
            "playbookID": "SecurityAdvisor-Test",
            "fromversion": "4.5.0"
        },
        {
            "integrations": "Google Key Management Service",
            "playbookID": "Google-KMS-test",
            "pid_threshold": 6,
            "memory_threshold": 60
        },
        {
            "integrations": "SecBI",
            "playbookID": "SecBI - Test"
        },
        {
            "playbookID": "ExtractFQDNFromUrlAndEmail-Test"
        },
        {
            "integrations": "EWS v2",
            "playbookID": "Get EWS Folder Test",
            "fromversion": "4.5.0",
            "instance_names": "ewv2_regular",
            "timeout": 1200
        },
        {
            "integrations": "EWSO365",
            "playbookID": "EWS_O365_test",
            "fromversion": "5.0.0"
        },
        {
            "integrations": "EWSO365",
            "playbookID": "EWS_O365_send_mail_test",
            "fromversion": "5.0.0"
        },
        {
            "integrations": "QRadar_v2",
            "playbookID": "QRadar Indicator Hunting Test",
            "timeout": 600,
            "fromversion": "6.0.0"
        },
        {
            "integrations": "QRadar v3",
            "playbookID": "QRadar - Get Offense Logs Test",
            "timeout": 600,
            "fromversion": "6.0.0"
        },
        {
            "playbookID": "SetAndHandleEmpty test",
            "fromversion": "4.5.0"
        },
        {
            "integrations": "Tanium v2",
            "playbookID": "Tanium v2 - Test"
        },
        {
            "integrations": "Office 365 Feed",
            "playbookID": "Office365_Feed_Test",
            "fromversion": "5.5.0"
        },
        {
            "integrations": "GoogleCloudTranslate",
            "playbookID": "GoogleCloudTranslate-Test",
            "pid_threshold": 9
        },
        {
            "integrations": "Infoblox",
            "playbookID": "Infoblox Test"
        },
        {
            "integrations": "BPA",
            "playbookID": "Test-BPA",
            "fromversion": "4.5.0"
        },
        {
            "playbookID": "GetValuesOfMultipleFIelds Test",
            "fromversion": "4.5.0"
        },
        {
            "playbookID": "IsInternalHostName Test",
            "fromversion": "4.5.0"
        },
        {
            "playbookID": "DigitalGuardian-Test",
            "integrations": "Digital Guardian",
            "fromversion": "5.0.0"
        },
        {
            "integrations": "SplunkPy",
            "playbookID": "Splunk Indicator Hunting Test",
            "fromversion": "5.0.0",
            "memory_threshold": 500,
            "instance_names": "use_default_handler"
        },
        {
            "integrations": "BPA",
            "playbookID": "Test-BPA_Integration",
            "fromversion": "4.5.0"
        },
        {
            "integrations": "AutoFocus Feed",
            "playbookID": "playbook-FeedAutofocus_test",
            "fromversion": "5.5.0"
        },
        {
            "integrations": "AutoFocus Daily Feed",
            "playbookID": "playbook-FeedAutofocus_daily_test",
            "fromversion": "5.5.0"
        },
        {
            "integrations": "PaloAltoNetworks_PrismaCloudCompute",
            "playbookID": "PaloAltoNetworks_PrismaCloudCompute-Test"
        },
        {
            "integrations": "SaasSecurity",
            "playbookID": "SaasSecurity-Test"
        },
        {
            "integrations": "Recorded Future Feed",
            "playbookID": "RecordedFutureFeed - Test",
            "instance_names": "recorded_future_feed",
            "timeout": 1000,
            "fromversion": "5.5.0",
            "memory_threshold": 86
        },
        {
            "integrations": "Recorded Future Feed",
            "playbookID": "RecordedFutureFeed - Test",
            "instance_names": "recorded_future_feed_with_risk_rules",
            "timeout": 1000,
            "fromversion": "5.5.0",
            "memory_threshold": 86
        },
        {
            "integrations": "Expanse",
            "playbookID": "test-Expanse-Playbook",
            "fromversion": "5.0.0"
        },
        {
            "integrations": "Expanse",
            "playbookID": "test-Expanse",
            "fromversion": "5.0.0"
        },
        {
            "integrations": "DShield Feed",
            "playbookID": "playbook-DshieldFeed_test",
            "fromversion": "5.5.0",
            "is_mockable": false
        },
        {
            "integrations": "AlienVault Reputation Feed",
            "playbookID": "AlienVaultReputationFeed_Test",
            "fromversion": "5.5.0",
            "memory_threshold": 190
        },
        {
            "integrations": "BruteForceBlocker Feed",
            "playbookID": "playbook-BruteForceBlocker_test",
            "fromversion": "5.5.0",
            "memory_threshold": 190
        },
        {
            "integrations": "F5Silverline",
            "playbookID": "F5Silverline_TestPlaybook",
            "fromversion": "6.0.0",
            "memory_threshold": 190
        },
        {
            "integrations": "Carbon Black Enterprise EDR",
            "playbookID": "Carbon Black Enterprise EDR Test",
            "fromversion": "5.0.0"
        },
        {
            "integrations": "MongoDB Key Value Store",
            "playbookID": "MongoDB KeyValueStore - Test",
            "pid_threshold": 12,
            "fromversion": "5.0.0"
        },
        {
            "integrations": "MongoDB Log",
            "playbookID": "MongoDBLog - Test",
            "pid_threshold": 12,
            "fromversion": "5.0.0"
        },
        {
            "integrations": "Google Chronicle Backstory",
            "playbookID": "Google Chronicle Backstory Asset - Test",
            "fromversion": "5.0.0"
        },
        {
            "integrations": "Google Chronicle Backstory",
            "playbookID": "Google Chronicle Backstory IOC Details - Test",
            "fromversion": "5.0.0"
        },
        {
            "integrations": "Google Chronicle Backstory",
            "playbookID": "Google Chronicle Backstory List Alerts - Test",
            "fromversion": "5.0.0"
        },
        {
            "integrations": "Google Chronicle Backstory",
            "playbookID": "Google Chronicle Backstory List IOCs - Test",
            "fromversion": "5.0.0"
        },
        {
            "integrations": "Google Chronicle Backstory",
            "playbookID": "Google Chronicle Backstory Reputation - Test",
            "fromversion": "5.0.0"
        },
        {
            "integrations": "Google Chronicle Backstory",
            "playbookID": "Google Chronicle Backstory List Events - Test",
            "fromversion": "5.0.0"
        },
        {
            "integrations": "Feodo Tracker IP Blocklist Feed",
            "instance_names": "feodo_tracker_ip_currently__active",
            "playbookID": "playbook-feodotrackeripblock_test_currently__active",
            "fromversion": "5.5.0"
        },
        {
            "integrations": "Feodo Tracker IP Blocklist Feed",
            "instance_names": "feodo_tracker_ip_30_days",
            "playbookID": "playbook-feodotrackeripblock_test_30_days",
            "fromversion": "5.5.0"
        },
        {
            "integrations": "Code42",
            "playbookID": "Code42-Test",
            "fromversion": "5.0.0",
            "timeout": 600
        },
        {
            "playbookID": "Code42 File Search Test",
            "integrations": "Code42",
            "fromversion": "5.0.0"
        },
        {
            "playbookID": "FetchIndicatorsFromFile-test",
            "fromversion": "5.5.0"
        },
        {
            "integrations": "RiskSense",
            "playbookID": "RiskSense Get Apps - Test"
        },
        {
            "integrations": "RiskSense",
            "playbookID": "RiskSense Get Host Detail - Test"
        },
        {
            "integrations": "RiskSense",
            "playbookID": "RiskSense Get Host Finding Detail - Test"
        },
        {
            "integrations": "RiskSense",
            "playbookID": "RiskSense Get Hosts - Test"
        },
        {
            "integrations": "RiskSense",
            "playbookID": "RiskSense Get Host Findings - Test"
        },
        {
            "integrations": "RiskSense",
            "playbookID": "RiskSense Get Unique Cves - Test"
        },
        {
            "integrations": "RiskSense",
            "playbookID": "RiskSense Get Unique Open Findings - Test"
        },
        {
            "integrations": "RiskSense",
            "playbookID": "RiskSense Get Apps Detail - Test"
        },
        {
            "integrations": "RiskSense",
            "playbookID": "RiskSense Apply Tag - Test"
        },
        {
            "integrations": "Indeni",
            "playbookID": "Indeni_test",
            "fromversion": "5.0.0"
        },
        {
            "integrations": "SafeBreach v2",
            "playbookID": "playbook-SafeBreach-Test",
            "fromversion": "5.5.0"
        },
        {
            "integrations": "AlienVault OTX TAXII Feed",
            "playbookID": "playbook-feedalienvaultotx_test",
            "fromversion": "5.5.0"
        },
        {
            "playbookID": "ExtractDomainAndFQDNFromUrlAndEmail-Test",
            "fromversion": "5.5.0"
        },
        {
            "integrations": "Cortex Data Lake",
            "playbookID": "Cortex Data Lake Test",
            "instance_names": "cdl_prod",
            "fromversion": "4.5.0"
        },
        {
            "integrations": "Cortex Data Lake",
            "playbookID": "Cortex Data Lake Test",
            "instance_names": "cdl_dev",
            "fromversion": "4.5.0"
        },
        {
            "integrations": "MongoDB",
            "playbookID": "MongoDB - Test"
        },
        {
            "integrations": "DNSDB_v2",
            "playbookID": "DNSDB-Test",
            "fromversion": "5.0.0"
        },
        {
            "playbookID": "DBotCreatePhishingClassifierV2FromFile-Test",
            "timeout": 60000,
            "fromversion": "6.1.0",
            "instance_names": "ml_dummy_prod",
            "integrations": "AzureWAF"
        },
        {
            "integrations": "IBM Resilient Systems",
            "playbookID": "IBM Resilient Systems Test"
        },
        {
            "integrations": [
                "Prisma Access",
                "Prisma Access Egress IP feed"
            ],
            "playbookID": "Prisma_Access_Egress_IP_Feed-Test",
            "timeout": 60000,
            "fromversion": "5.5.0",
            "nightly": true
        },
        {
            "integrations": "Prisma Access",
            "playbookID": "Prisma_Access-Test",
            "timeout": 60000,
            "fromversion": "5.5.0",
            "nightly": true
        },
        {
            "playbookID": "EvaluateMLModllAtProduction-Test",
            "fromversion": "5.5.0"
        },
        {
            "integrations": "Google IP Ranges Feed",
            "playbookID": "Fetch Indicators Test",
            "fromversion": "6.0.0"
        },
        {
            "integrations": "Azure AD Connect Health Feed",
            "playbookID": "FeedAzureADConnectHealth_Test",
            "fromversion": "5.5.0"
        },
        {
            "integrations": "Zoom Feed",
            "playbookID": "FeedZoom_Test",
            "fromversion": "5.5.0"
        },
        {
            "playbookID": "PCAP Analysis Test",
            "integrations": [
                "ipinfo",
                "WildFire-v2"
            ],
            "fromversion": "5.0.0",
            "timeout": 1200
        },
        {
            "integrations": "Workday",
            "playbookID": "Workday - Test",
            "fromversion": "5.0.0",
            "timeout": 600
        },
        {
            "integrations": "Unit42 Feed",
            "playbookID": "Unit42 Feed - Test",
            "fromversion": "5.5.0",
            "timeout": 600
        },
        {
            "integrations": "CrowdStrikeMalquery",
            "playbookID": "CrowdStrikeMalquery-Test",
            "fromversion": "5.0.0",
            "timeout": 2500
        },
        {
            "integrations": "Sixgill_Darkfeed",
            "playbookID": "Sixgill-Darkfeed_Test",
            "fromversion": "5.5.0"
        },
        {
            "playbookID": "hashIncidentFields-test",
            "fromversion": "4.5.0",
            "timeout": 60000
        },
        {
            "integrations": "RSA Archer v2",
            "playbookID": "Archer v2 - Test",
            "fromversion": "5.0.0",
            "timeout": 600
        },
        {
            "integrations": "WootCloud",
            "playbookID": "TestWootCloudPlaybook",
            "fromversion": "5.0.0"
        },
        {
            "integrations": "Ivanti Heat",
            "playbookID": "Ivanti Heat - Test"
        },
        {
            "integrations": "MicrosoftCloudAppSecurity",
            "playbookID": "MicrosoftCloudAppSecurity-Test"
        },
        {
            "integrations": "Blueliv ThreatCompass",
            "playbookID": "Blueliv_ThreatCompass_test",
            "fromversion": "5.0.0"
        },
        {
            "playbookID": "IncreaseIncidentSeverity-Test",
            "fromversion": "5.0.0"
        },
        {
            "integrations": "TrendMicro Cloud App Security",
            "playbookID": "playbook_TrendmicroCAS_Test",
            "fromversion": "5.0.0",
            "timeout": 300
        },
        {
            "playbookID": "IfThenElse-Test",
            "fromversion": "5.0.0"
        },
        {
            "integrations": "Imperva WAF",
            "playbookID": "Imperva WAF - Test"
        },
        {
            "integrations": "CheckPointFirewall_v2",
            "playbookID": "checkpoint-testplaybook",
            "timeout": 500,
            "nightly": true
        },
        {
            "playbookID": "FailedInstances - Test",
            "integrations": "Whois",
            "fromversion": "4.5.0"
        },
        {
            "integrations": "F5 ASM",
            "playbookID": "playbook-F5_ASM-Test",
            "timeout": 600,
            "fromversion": "5.0.0",
            "nightly": true
        },
        {
            "playbookID": "Hatching Triage - Detonate File",
            "integrations": "Hatching Triage",
            "fromversion": "5.5.0"
        },
        {
            "integrations": "Rundeck",
            "playbookID": "Rundeck_test",
            "fromversion": "5.5.0",
            "is_mockable": false
        },
        {
            "playbookID": "Field polling test",
            "timeout": 600,
            "fromversion": "5.0.0"
        },
        {
            "integrations": "Generic Webhook",
            "playbookID": "Generic Webhook - Test",
            "fromversion": "5.5.0"
        },
        {
            "integrations": "Palo Alto Networks Enterprise DLP",
            "playbookID": "Palo_Alto_Networks_Enterprise_DLP - Test",
            "fromversion": "5.0.0"
        },
        {
            "integrations": "Cryptocurrency",
            "playbookID": "Cryptocurrency-Test",
            "is_mockable": false
        },
        {
            "integrations": "Public DNS Feed",
            "playbookID": "Public_DNS_Feed_Test",
            "fromversion": "5.5.0"
        },
        {
            "integrations": "BitcoinAbuse",
            "playbookID": "BitcoinAbuse-test",
            "fromversion": "5.5.0"
        },
        {
            "integrations": "ExpanseV2",
            "playbookID": "ExpanseV2 Test",
            "fromversion": "6.0.0"
        },
        {
            "integrations": "FeedExpanse",
            "playbookID": "Feed Expanse Test",
            "fromversion": "6.0.0"
        },
        {
            "integrations": "MicrosoftGraphIdentityandAccess",
            "playbookID": "Identity & Access test playbook"
        },
        {
            "integrations": "MicrosoftPolicyAndComplianceAuditLog",
            "playbookID": "Audit Log - Test"
        },
        {
            "integrations": "Nutanix Hypervisor",
            "playbookID": "Nutanix-test"
        },
        {
            "integrations": "Azure Storage",
            "playbookID": "Azure Storage - Test"
        },
        {
            "integrations": "MicrosoftGraphApplications",
            "playbookID": "MSGraph Applications Test"
        },
        {
            "integrations": "EWS Extension Online Powershell v2",
            "playbookID": "EWS Extension: Powershell Online V2 Test",
            "fromversion": "6.0.0",
            "toversion": "6.0.9",
            "timeout": 250
        },
        {
            "integrations": "VirusTotal (API v3)",
            "playbookID": "VirusTotal (API v3) Detonate Test",
            "instance_names": [
                "virus_total_v3",
                "virus_total_v3_premium"
            ],
            "is_mockable": false
        },
        {
            "integrations": "VirusTotal (API v3)",
            "playbookID": "VirusTotalV3-test",
            "instance_names": [
                "virus_total_v3"
            ],
            "fromversion": "5.5.0"
        },
        {
            "integrations": "HostIo",
            "playbookID": "HostIo_Test"
        },
        {
            "playbookID": "CreateCertificate-Test",
            "fromversion": "5.5.0"
        },
        {
            "integrations": "LogPoint SIEM Integration",
            "playbookID": "LogPoint SIEM Integration - Test Playbook 1"
        },
        {
            "integrations": "LogPoint SIEM Integration",
            "playbookID": "LogPoint SIEM Integration - Test Playbook 2"
        },
        {
            "integrations": "Cisco Stealthwatch",
            "fromversion": "5.5.0",
            "playbookID": "Cisco Stealthwatch Test"
        },
        {
            "integrations": "cymulate_v2",
            "playbookID": "Cymulate V2 Test",
            "fromversion": "6.0.0"
        },
        {
            "integrations": "OpenCTI",
            "playbookID": "OpenCTI Test",
            "fromversion": "5.0.0"
        },
        {
            "integrations": "Microsoft Graph API",
            "playbookID": "Microsoft Graph API - Test",
            "fromversion": "5.0.0"
        },
        {
            "integrations": "QRadar v3",
            "playbookID": "QRadar_v3-test",
            "fromversion": "6.0.0"
        },
        {
            "playbookID": "DbotPredictOufOfTheBoxTest",
            "fromversion": "4.5.0",
            "timeout": 1000
        },
        {
            "playbookID": "DbotPredictOufOfTheBoxTestV2",
            "fromversion": "5.5.0",
            "timeout": 1000
        },
        {
            "integrations": "HPEArubaClearPass",
            "playbookID": "HPEArubaClearPass_TestPlaybook",
            "fromversion": "6.0.0"
        },
        {
            "integrations": "CrowdstrikeFalcon",
            "playbookID": "Get endpoint details - Generic - test",
            "fromversion": "5.5.0"
        },
        {
            "integrations": "CrowdstrikeFalcon",
            "playbookID": "Isolate and unisolate endpoint - test",
            "fromversion": "5.5.0"
        },
        {
            "integrations": "VirusTotal - Premium (API v3)",
            "playbookID": "VirusTotal Premium v3 TestPlaybook",
            "fromversion": "5.5.0"
        },
        {
            "integrations": "Armis",
            "playbookID": "Armis-Test",
            "fromversion": "5.5.0"
        },
        {
            "playbookID": "Tidy - Test",
            "integrations": [
                "AWS - EC2",
                "Demisto REST API",
                "Tidy"
            ],
            "instance_names": [
                "aws_alloacte_host"
            ],
            "fromversion": "6.0.0",
            "nightly": true
        },
        {
            "integrations": "Trend Micro Deep Security",
            "playbookID": "Trend Micro Deep Security - Test"
        },
        {
            "integrations": "Carbon Black Endpoint Standard",
            "playbookID": "carbonBlackEndpointStandardTestPlaybook",
            "fromversion": "5.5.0",
            "is_mockable": false
        },
        {
            "integrations": "Proofpoint TAP v2",
            "playbookID": "ProofpointTAP-Test"
        },
        {
            "integrations": "QualysV2",
            "playbookID": "QualysVulnerabilityManagement-Test",
            "fromversion": "5.5.0",
            "timeout": 3000
        },
        {
            "integrations": "ThreatExchange v2",
            "playbookID": "ThreatExchangeV2-test",
            "fromversion": "5.5.0"
        },
        {
            "integrations": "NetscoutAED",
            "playbookID": "NetscoutAED-Test",
            "fromversion": "5.5.0"
        },
        {
            "integrations": "VMware Workspace ONE UEM (AirWatch MDM)",
            "playbookID": "VMware Workspace ONE UEM (AirWatch MDM)-Test",
            "fromversion": "6.0.0"
        },
        {
            "integrations": "CarbonBlackLiveResponseCloud",
            "playbookID": "CarbonBlackLiveResponseCloud-Test",
            "fromversion": "5.5.0",
            "is_mockable": false
        },
        {
            "playbookID": "EDL Performance Test",
            "instance_names": "edl_auto",
            "integrations": [
                "EDL",
                "Create-Mock-Feed-Relationships"
            ],
            "fromversion": "6.0.0",
            "timeout": 3500,
            "memory_threshold": 900,
            "pid_threshold": 12,
            "context_print_dt": "EDLHey"
        },
        {
            "playbookID": "Export Indicators Performance Test",
            "instance_names": "eis_auto",
            "integrations": [
                "ExportIndicators",
                "Create-Mock-Feed-Relationships"
            ],
            "fromversion": "6.0.0",
            "timeout": 3500,
            "memory_threshold": 900,
            "pid_threshold": 12,
            "context_print_dt": "EISHey"
        },
        {
            "integrations": "jamf v2",
            "playbookID": "Jamf_v2_test",
            "fromversion": "5.5.0"
        },
        {
            "integrations": "GuardiCore v2",
            "playbookID": "GuardiCoreV2-Test",
            "fromversion": "6.0.0"
        },
        {
            "playbookID": "DBot Build Phishing Classifier Test - Multiple Algorithms",
            "timeout": 60000,
            "fromversion": "6.1.0",
            "instance_names": "ml_dummy_prod",
            "integrations": "AzureWAF"
        },
        {
            "integrations": [
                "AutoFocus Daily Feed",
                "Demisto REST API"
            ],
            "playbookID": "Fetch Indicators Test",
            "fromversion": "6.0.0",
            "is_mockable": false,
            "timeout": 2400
        },
        {
            "integrations": "SOCRadarIncidents",
            "playbookID": "SOCRadarIncidents-Test"
        },
        {
            "integrations": "SOCRadarThreatFusion",
            "playbookID": "SOCRadarThreatFusion-Test"
        },
        {
            "integrations": "TheHive Project",
            "playbookID": "Playbook_TheHiveProject_Test",
            "fromversion": "6.0.0"
        },
        {
            "integrations": [
                "ServiceNow v2",
                "Demisto REST API"
            ],
            "playbookID": "Fetch Incidents Test",
            "instance_names": "snow_basic_auth",
            "fromversion": "6.0.0",
            "is_mockable": false,
            "timeout": 2400
        },
        {
            "integrations": [
                "MalwareBazaar Feed",
                "Demisto REST API"
            ],
            "playbookID": "Fetch Indicators Test",
            "fromversion": "6.0.0",
            "is_mockable": false,
            "instance_names": "malwarebazzar_auto",
            "timeout": 2400
        },
        {
            "playbookID": "SolarWinds-Test",
            "fromversion": "5.5.0",
            "integrations": [
                "SolarWinds"
            ]
        },
        {
            "playbookID": "BastilleNetworks-Test",
            "fromversion": "5.0.0",
            "integrations": [
                "Bastille Networks"
            ]
        },
        {
            "playbookID": "bc993d1a-98f5-4554-8075-68a38004c119",
            "fromversion": "5.0.0",
            "integrations": [
                "Gamma"
            ]
        },
        {
            "playbookID": "Service Desk Plus (On-Premise) Test",
            "fromversion": "5.0.0",
            "integrations": [
                "ServiceDeskPlus (On-Premise)"
            ]
        },
        {
            "playbookID": "IronDefense Test",
            "fromversion": "5.0.0",
            "integrations": [
                "IronDefense"
            ]
        },
        {
            "playbookID": "AgariPhishingDefense-Test",
            "fromversion": "5.0.0",
            "integrations": [
                "Agari Phishing Defense"
            ]
        },
        {
            "playbookID": "SecurityIntelligenceServicesFeed - Test",
            "fromversion": "5.5.0",
            "integrations": [
                "SecurityIntelligenceServicesFeed"
            ]
        },
        {
            "playbookID": "FeedTalosTestPlaybook",
            "fromversion": "5.5.0",
            "integrations": [
                "Talos Feed"
            ]
        },
        {
            "playbookID": "Netscout Arbor Sightline - Test Playbook",
            "fromversion": "5.5.0",
            "integrations": [
                "NetscoutArborSightline"
            ]
        },
        {
            "playbookID": "test_MsGraphFiles",
            "fromversion": "5.0.0",
            "integrations": [
                "Microsoft_Graph_Files"
            ]
        },
        {
            "playbookID": "AlphaVantage Test Playbook",
            "fromversion": "6.0.0",
            "integrations": [
                "AlphaVantage"
            ]
        },
        {
            "playbookID": "Azure SQL - Test",
            "fromversion": "5.0.0",
            "integrations": [
                "Azure SQL Management"
            ]
        },
        {
            "playbookID": "Sophos Central Test",
            "fromversion": "5.0.0",
            "integrations": [
                "Sophos Central"
            ]
        },
        {
            "playbookID": "Microsoft Graph Groups - Test",
            "fromversion": "5.0.0",
            "integrations": [
                "Microsoft Graph Groups"
            ]
        },
        {
            "playbookID": "Humio-Test",
            "fromversion": "5.0.0",
            "integrations": [
                "Humio"
            ]
        },
        {
            "playbookID": "Blueliv_ThreatContext_test",
            "fromversion": "5.0.0",
            "integrations": [
                "Blueliv ThreatContext"
            ]
        },
        {
            "playbookID": "Darktrace Test Playbook",
            "fromversion": "6.0.0",
            "integrations": [
                "Darktrace"
            ]
        },
        {
            "playbookID": "Recorded Future Test Playbook",
            "fromversion": "5.0.0",
            "integrations": [
                "Recorded Future v2"
            ]
        },
        {
            "playbookID": "get_file_sample_by_hash_-_cylance_protect_-_test",
            "fromversion": "5.0.0",
            "integrations": [
                "Cylance Protect v2"
            ]
        },
        {
            "playbookID": "EDL Indicator Performance Test",
            "fromversion": "6.0.0"
        },
        {
            "playbookID": "EDL Performance Test - Concurrency",
            "fromversion": "6.0.0"
        },
        {
            "playbookID": "Venafi - Test",
            "fromversion": "5.0.0",
            "integrations": [
                "Venafi"
            ]
        },
        {
            "playbookID": "3da36d51-3cdf-4120-882a-cee03b038b89",
            "fromversion": "5.0.0",
            "integrations": [
                "FortiManager"
            ]
        },
        {
            "playbookID": "X509Certificate Test Playbook",
            "fromversion": "6.0.0"
        },
        {
            "playbookID": "Pcysys-Test",
            "fromversion": "5.0.0",
            "integrations": [
                "Pentera"
            ]
        },
        {
            "playbookID": "Pentera Run Scan and Create Incidents - Test",
            "fromversion": "5.0.0",
            "integrations": [
                "Pentera"
            ]
        },
        {
            "playbookID": "Google Chronicle Backstory List Detections - Test",
            "fromversion": "5.0.0",
            "integrations": [
                "Google Chronicle Backstory"
            ]
        },
        {
            "playbookID": "Google Chronicle Backstory List Rules - Test",
            "fromversion": "5.0.0",
            "integrations": [
                "Google Chronicle Backstory"
            ]
        },
        {
            "playbookID": "McAfee ESM v2 - Test",
            "fromversion": "5.0.0",
            "integrations": [
                "McAfee ESM v2"
            ]
        },
        {
            "playbookID": "McAfee ESM Watchlists - Test",
            "fromversion": "5.0.0",
            "integrations": [
                "McAfee ESM v2"
            ]
        },
        {
            "playbookID": "Acalvio Sample Playbook",
            "fromversion": "5.0.0",
            "integrations": [
                "Acalvio ShadowPlex"
            ]
        },
        {
            "playbookID": "playbook-SophosXGFirewall-test",
            "fromversion": "5.0.0",
            "integrations": [
                "sophos_firewall"
            ]
        },
        {
            "playbookID": "CircleCI-Test",
            "fromversion": "5.5.0",
            "integrations": [
                "CircleCI"
            ]
        },
        {
            "playbookID": "XMCyberIntegration-Test",
            "fromversion": "6.0.0",
            "integrations": [
                "XMCyber"
            ]
        },
        {
            "playbookID": "a60ae34e-7a00-4a06-81ca-2ca6ea1d58ba",
            "fromversion": "6.0.0",
            "integrations": [
                "AnsibleAlibabaCloud"
            ]
        },
        {
            "playbookID": "Carbon Black Enterprise EDR Process Search Test",
            "fromversion": "5.0.0",
            "integrations": [
                "Carbon Black Enterprise EDR"
            ]
        },
        {
            "playbookID": "Logzio - Test",
            "fromversion": "5.0.0",
            "integrations": [
                "Logz.io"
            ]
        },
        {
            "playbookID": "PAN-OS Create Or Edit Rule Test",
            "fromversion": "6.1.0",
            "integrations": [
                "Panorama"
            ]
        },
        {
            "playbookID": "GoogleCloudSCC-Test",
            "fromversion": "5.0.0",
            "integrations": [
                "GoogleCloudSCC"
            ]
        },
        {
            "playbookID": "SailPointIdentityNow-Test",
            "fromversion": "6.0.0",
            "integrations": [
                "SailPointIdentityNow"
            ]
        },
        {
            "playbookID": "playbook-Cyberint_Test",
            "fromversion": "5.0.0",
            "integrations": [
                "cyberint"
            ]
        },
        {
            "playbookID": "Druva-Test",
            "fromversion": "5.0.0",
            "integrations": [
                "Druva Ransomware Response"
            ]
        },
        {
            "playbookID": "LogPoint SIEM Integration - Test Playbook 3",
            "fromversion": "6.0.0",
            "integrations": [
                "LogPoint SIEM Integration"
            ]
        },
        {
            "playbookID": "TestGraPlayBook",
            "fromversion": "5.0.0",
            "integrations": [
                "Gurucul-GRA"
            ]
        },
        {
            "playbookID": "TestGreatHornPlaybook",
            "fromversion": "6.0.0",
            "integrations": [
                "GreatHorn"
            ]
        },
        {
            "playbookID": "Microsoft Defender Advanced Threat Protection - Test",
            "fromversion": "5.0.0",
            "integrations": [
                "Microsoft Defender Advanced Threat Protection"
            ]
        },
        {
            "playbookID": "Polygon-Test",
            "fromversion": "5.0.0",
            "integrations": [
                "Group-IB TDS Polygon"
            ]
        },
        {
            "playbookID": "TrustwaveSEG-Test",
            "fromversion": "5.0.0",
            "integrations": [
                "trustwave secure email gateway"
            ]
        },
        {
            "playbookID": "MicrosoftGraphMail-Test",
            "fromversion": "5.0.0",
            "integrations": [
                "MicrosoftGraphMail"
            ]
        },
        {
            "playbookID": "PassiveTotal_v2-Test",
            "fromversion": "5.0.0",
            "integrations": [
                "PassiveTotal v2",
                "PassiveTotal"
            ]
        },
        {
            "playbookID": "02ea5cef-3169-4b17-8f4d-604b44e6348a",
            "fromversion": "5.0.0",
            "integrations": [
                "Cognni"
            ]
        },
        {
            "playbookID": "playbook-InsightIDR-test",
            "fromversion": "5.0.0",
            "integrations": [
                "Rapid7 InsightIDR"
            ]
        },
        {
            "playbookID": "Cofense Intelligence v2 test",
            "fromversion": "5.5.0",
            "integrations": [
                "CofenseIntelligenceV2"
            ]
        },
        {
            "playbookID": "opsgenie-test-playbook",
            "fromversion": "6.0.0",
            "integrations": [
                "Opsgeniev2"
            ]
        },
        {
            "playbookID": "FraudWatch-Test",
            "fromversion": "5.0.0",
            "integrations": [
                "FraudWatch"
            ]
        },
        {
            "playbookID": "SepioPrimeAPI-Test",
            "fromversion": "5.0.0",
            "integrations": [
                "Sepio"
            ]
        },
        {
            "playbookID": "SX - PC - Test Playbook",
            "fromversion": "5.5.0",
            "integrations": [
                "PingCastle"
            ]
        },
        {
            "playbookID": "JARM-Test",
            "fromversion": "5.0.0",
            "integrations": [
                "JARM"
            ]
        },
        {
            "playbookID": "Playbook-HYASInsight-Test",
            "fromversion": "6.0.0",
            "integrations": [
                "HYAS Insight"
            ]
        },
        {
            "playbookID": "ConcentricAI Demo Playbook",
            "fromversion": "6.0.0",
            "integrations": [
                "ConcentricAI"
            ]
        },
        {
            "playbookID": "Cyberpion-Test",
            "fromversion": "6.0.0",
            "integrations": [
                "Cyberpion"
            ]
        },
        {
            "playbookID": "CrowdStrike OpenAPI - Test",
            "fromversion": "6.0.0",
            "integrations": [
                "CrowdStrike OpenAPI"
            ]
        },
        {
            "playbookID": "Smokescreen IllusionBLACK-Test",
            "fromversion": "5.0.0",
            "integrations": [
                "Smokescreen IllusionBLACK"
            ]
        },
        {
            "playbookID": "TestCymptomPlaybook",
            "fromversion": "5.0.0",
            "integrations": [
                "Cymptom"
            ]
        },
        {
            "playbookID": "GitLab-test-playbook",
            "fromversion": "6.0.0",
            "integrations": [
                "GitLab",
                "LGTM",
                "MinIO",
                "Docker Engine API"
            ]
        },
        {
            "playbookID": "LGTM-test-playbook",
            "fromversion": "6.0.0",
            "integrations": [
                "GitLab",
                "LGTM",
                "MinIO",
                "Docker Engine API"
            ]
        },
        {
            "playbookID": "playbook-MinIO-Test",
            "fromversion": "6.0.0",
            "integrations": [
                "GitLab",
                "LGTM",
                "MinIO",
                "Docker Engine API"
            ]
        },
        {
            "playbookID": "MSGraph_DeviceManagement_Test",
            "fromversion": "5.0.0",
            "integrations": [
                "Microsoft Graph Device Management"
            ]
        },
        {
            "playbookID": "G Suite Security Alert Center-Test",
            "fromversion": "5.0.0",
            "integrations": [
                "G Suite Security Alert Center"
            ]
        },
        {
            "playbookID": "VerifyOOBV2Predictions-Test",
            "fromversion": "5.5.0"
        },
        {
            "playbookID": "PAN OS EDL Management - Test",
            "fromversion": "5.0.0",
            "integrations": [
                "palo_alto_networks_pan_os_edl_management"
            ]
        },
        {
            "playbookID": "Group-IB Threat Intelligence & Attribution-Test",
            "fromversion": "6.0.0",
            "integrations": [
                "Group-IB Threat Intelligence & Attribution Feed",
                "Group-IB Threat Intelligence & Attribution"
            ]
        },
        {
            "playbookID": "CounterCraft - Test",
            "fromversion": "5.0.0",
            "integrations": [
                "CounterCraft Deception Director"
            ]
        },
        {
            "playbookID": "Microsoft Graph Security Test",
            "fromversion": "5.0.0",
            "integrations": [
                "Microsoft Graph"
            ]
        },
        {
            "playbookID": "Azure Kubernetes Services - Test",
            "fromversion": "5.0.0",
            "integrations": [
                "Azure Kubernetes Services"
            ]
        },
        {
            "playbookID": "Cortex XDR - IOC - Test without fetch",
            "fromversion": "5.5.0",
            "integrations": [
                "Cortex XDR - IR",
                "Cortex XDR - IOC"
            ]
        },
        {
            "playbookID": "PaloAltoNetworks_IoT-Test",
            "fromversion": "5.0.0",
            "integrations": [
                "Palo Alto Networks IoT"
            ]
        },
        {
            "playbookID": "GreyNoise-Test",
            "fromversion": "5.5.0",
            "integrations": [
                "GreyNoise Community",
                "GreyNoise"
            ]
        },
        {
            "playbookID": "xMatters-Test",
            "fromversion": "5.5.0",
            "integrations": [
                "xMatters"
            ]
        },
        {
            "playbookID": "TestCentrifyPlaybook",
            "fromversion": "6.0.0",
            "integrations": [
                "Centrify Vault"
            ]
        },
        {
            "playbookID": "Infinipoint-Test",
            "fromversion": "5.0.0",
            "integrations": [
                "Infinipoint"
            ]
        },
        {
            "playbookID": "CyrenThreatInDepth-Test",
            "fromversion": "6.0.0",
            "integrations": [
                "CyrenThreatInDepth"
            ]
        },
        {
            "playbookID": "CVSS Calculator Test",
            "fromversion": "5.0.0"
        },
        {
            "playbookID": "7d8ac1af-2d1e-4ed9-875c-d3257d2c6830",
            "fromversion": "6.0.0",
            "integrations": [
                "AnsibleHCloud"
            ]
        },
        {
            "playbookID": "Archer-Test-Playbook",
            "fromversion": "5.0.0",
            "integrations": [
                "RSA Archer",
                "RSA Archer v2"
            ]
        },
        {
            "playbookID": "SMB test",
            "fromversion": "5.0.0",
            "integrations": [
                "Server Message Block (SMB) v2",
                "Server Message Block (SMB)"
            ]
        },
        {
            "playbookID": "Cymulate V1 Test",
            "fromversion": "6.0.0",
            "integrations": [
                "cymulate_v2",
                "Cymulate"
            ]
        },
        {
            "playbookID": "TestUptycs",
            "fromversion": "5.0.0",
            "integrations": [
                "Uptycs"
            ]
        },
        {
            "playbookID": "Microsoft Graph Calendar - Test",
            "fromversion": "5.0.0",
            "integrations": [
                "Microsoft Graph Calendar"
            ]
        },
        {
            "playbookID": "VMRay-Test-URL",
            "fromversion": "5.5.0",
            "integrations": [
                "vmray"
            ]
        },
        {
            "playbookID": "Thycotic-Test",
            "fromversion": "6.0.0",
            "integrations": [
                "Thycotic"
            ]
        },
        {
            "playbookID": "Test Playbook TrendMicroDDA",
            "fromversion": "5.0.0",
            "integrations": [
                "Trend Micro Deep Discovery Analyzer Beta"
            ]
        },
        {
            "playbookID": "CrowdStrike_Falcon_X_-Test-Detonate_URL",
            "fromversion": "5.0.0",
            "integrations": [
                "CrowdStrike Falcon X"
            ]
        },
        {
            "playbookID": "CrowdStrike_Falcon_X_-Test-Detonate_File",
            "fromversion": "5.0.0",
            "integrations": [
                "CrowdStrike Falcon X"
            ]
        },
        {
            "playbookID": "Phishing - Core - Test - Actual Incident",
            "fromversion": "6.0.0",
            "timeout": 4600,
            "integrations": [
                "EWS Mail Sender",
                "Demisto REST API",
                "Rasterize"
            ],
            "memory_threshold": 200
        },
        {
            "playbookID": "Phishing v2 - Test - Actual Incident",
            "fromversion": "6.0.0"
        },
        {
            "playbookID": "PCAP Search test",
            "fromversion": "5.0.0"
        },
        {
            "playbookID": "PCAP Parsing And Indicator Enrichment Test",
            "fromversion": "5.0.0"
        },
        {
            "playbookID": "PCAP File Carving Test",
            "fromversion": "5.0.0"
        },
        {
            "playbookID": "Trello Test",
            "fromversion": "6.0.0",
            "integrations": [
                "Trello"
            ]
        },
        {
            "playbookID": "Google Drive Permissions Test",
            "fromversion": "5.0.0",
            "integrations": [
                "GoogleDrive"
            ]
        },
        {
            "playbookID": "RiskIQDigitalFootprint-Test",
            "fromversion": "5.5.0",
            "integrations": [
                "RiskIQDigitalFootprint"
            ]
        },
        {
            "playbookID": "playbook-feodoteackerhash_test",
            "fromversion": "5.5.0",
            "integrations": [
                "Feodo Tracker IP Blocklist Feed",
                "Feodo Tracker Hashes Feed"
            ]
        },
        {
            "playbookID": "playbook-feodotrackeripblock_test",
            "fromversion": "5.5.0",
            "integrations": [
                "Feodo Tracker IP Blocklist Feed",
                "Feodo Tracker Hashes Feed"
            ]
        },
        {
            "playbookID": "CyberTotal_TestPlaybook",
            "fromversion": "5.0.0",
            "integrations": [
                "CyberTotal"
            ]
        },
        {
            "playbookID": "Deep_Instinct-Test",
            "fromversion": "5.0.0",
            "integrations": [
                "Deep Instinct"
            ]
        },
        {
            "playbookID": "Zabbix - Test",
            "fromversion": "5.0.0",
            "integrations": [
                "Zabbix"
            ]
        },
        {
            "playbookID": "GCS Object Policy (ACL) - Test",
            "fromversion": "5.0.0",
            "integrations": [
                "Google Cloud Storage"
            ]
        },
        {
            "playbookID": "GCS Bucket Management - Test",
            "fromversion": "5.0.0",
            "integrations": [
                "Google Cloud Storage"
            ]
        },
        {
            "playbookID": "GCS Bucket Policy (ACL) - Test",
            "fromversion": "5.0.0",
            "integrations": [
                "Google Cloud Storage"
            ]
        },
        {
            "playbookID": "GCS Object Operations - Test",
            "fromversion": "5.0.0",
            "integrations": [
                "Google Cloud Storage"
            ]
        },
        {
            "playbookID": "OpenLDAP - Test",
            "fromversion": "5.0.0",
            "integrations": [
                "OpenLDAP"
            ]
        },
        {
            "playbookID": "Splunk-Test",
            "fromversion": "5.0.0",
            "integrations": [
                "SplunkPy"
            ]
        },
        {
            "playbookID": "SplunkPySearch_Test",
            "fromversion": "5.0.0",
            "integrations": [
                "SplunkPy"
            ]
        },
        {
            "playbookID": "SplunkPy KV commands",
            "fromversion": "5.0.0",
            "integrations": [
                "SplunkPy"
            ]
        },
        {
            "playbookID": "SplunkPy-Test-V2",
            "fromversion": "5.0.0",
            "integrations": [
                "SplunkPy"
            ]
        },
        {
            "playbookID": "FireEye-Detection-on-Demand-Test",
            "fromversion": "6.0.0",
            "integrations": [
                "FireEye Detection on Demand"
            ]
        },
        {
            "playbookID": "TestIPQualityScorePlaybook",
            "fromversion": "5.0.0",
            "integrations": [
                "IPQualityScore"
            ]
        },
        {
            "playbookID": "Send Email To Recipients",
            "fromversion": "5.0.0",
            "integrations": [
                "EWS Mail Sender"
            ]
        },
        {
            "playbookID": "Endace-Test",
            "fromversion": "5.0.0",
            "integrations": [
                "Endace"
            ]
        },
        {
            "playbookID": "StringToArray_test",
            "fromversion": "6.0.0"
        },
        {
            "playbookID": "URLSSLVerification_test",
            "fromversion": "5.0.0"
        },
        {
            "playbookID": "playbook-SearchIncidentsV2InsideGenericPollng-Test",
            "fromversion": "5.0.0"
        },
        {
            "playbookID": "IsRFC1918-Test",
            "fromversion": "5.0.0"
        },
        {
            "playbookID": "Base64 File in List Test",
            "fromversion": "5.0.0"
        },
        {
            "playbookID": "DbotAverageScore-Test",
            "fromversion": "5.0.0"
        },
        {
            "playbookID": "ExtractEmailV2-Test",
            "fromversion": "5.5.0"
        },
        {
            "playbookID": "IsUrlPartOfDomain Test",
            "fromversion": "5.0.0"
        },
        {
            "playbookID": "URLEncode-Test",
            "fromversion": "5.0.0"
        },
        {
            "playbookID": "IsIPInRanges - Test",
            "fromversion": "5.0.0"
        },
        {
            "playbookID": "Delete Context Subplaybook Test",
            "fromversion": "5.0.0"
        },
        {
            "playbookID": "TruSTAR v2-Test",
            "fromversion": "5.0.0",
            "integrations": [
                "TruSTAR v2",
                "TruSTAR"
            ]
        },
        {
            "playbookID": "Relationships scripts - Test",
            "fromversion": "6.2.0"
        },
        {
            "playbookID": "Test-CreateDBotScore-With-Reliability",
            "fromversion": "6.0.0"
        },
        {
            "playbookID": "ValidateContent - Test",
            "fromversion": "5.5.0"
        },
        {
            "playbookID": "DeleteContext-auto-subplaybook-test",
            "fromversion": "5.0.0"
        },
        {
            "playbookID": "Process Email - Generic - Test - Actual Incident",
            "fromversion": "6.0.0",
            "integrations": [
                "XsoarPowershellTesting",
                "Create-Mock-Feed-Relationships"
            ],
            "memory_threshold": 160
        },
        {
            "playbookID": "Analyst1 Integration Demonstration - Test",
            "fromversion": "5.0.0",
            "integrations": [
                "Analyst1",
                "illuminate"
            ]
        },
        {
            "playbookID": "Analyst1 Integration Test",
            "fromversion": "5.0.0",
            "integrations": [
                "Analyst1",
                "illuminate"
            ]
        },
        {
            "playbookID": "Cofense Triage v3-Test",
            "fromversion": "6.0.0",
            "integrations": [
                "Cofense Triage v2",
                "Cofense Triage v3",
                "Cofense Triage"
            ]
        },
        {
            "playbookID": "SailPointIdentityIQ-Test",
            "fromversion": "6.0.0",
            "integrations": [
                "SailPointIdentityIQ"
            ]
        },
        {
            "playbookID": "Test - ExtFilter",
            "fromversion": "5.0.0"
        },
        {
            "playbookID": "Test - ExtFilter Main",
            "fromversion": "5.0.0"
        },
        {
            "playbookID": "Microsoft Teams - Test",
            "fromversion": "5.0.0",
            "integrations": [
                "Microsoft Teams Management",
                "Microsoft Teams"
            ]
        },
        {
            "playbookID": "TestTOPdeskPlaybook",
            "fromversion": "5.0.0",
            "integrations": [
                "TOPdesk"
            ]
        },
        {
            "integrations": "Cortex XDR - XQL Query Engine",
            "playbookID": "Cortex XDR - XQL Query - Test",
            "fromversion": "6.2.0"
        },
        {
            "playbookID": "ListUsedDockerImages - Test",
            "fromversion": "6.1.0"
        },
        {
            "integrations": "CustomIndicatorDemo",
            "playbookID": "playbook-CustomIndicatorDemo-test"
        },
        {
            "integrations": "Azure Sentinel",
            "fromversion": "5.5.0",
            "is_mockable": false,
            "playbookID": "TestAzureSentinelPlaybookV2"
        },
        {
            "integrations": "AnsibleAlibabaCloud",
            "playbookID": "Test-AlibabaCloud"
        },
        {
            "integrations": "AnsibleAzure",
            "playbookID": "Test-AnsibleAzure"
        },
        {
            "integrations": "AnsibleCiscoIOS",
            "playbookID": "Test-AnsibleCiscoIOS"
        },
        {
            "integrations": "AnsibleCiscoNXOS",
            "playbookID": "Test-AnsibleCiscoNXOS"
        },
        {
            "integrations": "AnsibleHCloud",
            "playbookID": "Test-AnsibleHCloud"
        },
        {
            "integrations": "AnsibleKubernetes",
            "playbookID": "Test-AnsibleKubernetes"
        },
        {
            "integrations": "AnsibleLinux",
            "playbookID": "Test-AnsibleLinux"
        },
        {
            "integrations": "AnsibleMicrosoftWindows",
            "playbookID": "Test-AnsibleWindows"
        },
        {
            "integrations": "AnsibleVMware",
            "playbookID": "Test-AnsibleVMware"
        },
        {
            "integrations": "Anomali ThreatStream",
            "playbookID": "Anomali_ThreatStream_Test"
        },
        {
            "integrations": "Anomali ThreatStream v2",
            "playbookID": "ThreatStream-Test"
        },
        {
            "integrations": "Anomali ThreatStream v3",
            "fromversion": "6.0.0",
            "playbookID": "ThreatStream-Test"
        },
        {
            "integrations": [
                "AutoFocusTagsFeed",
                "Demisto REST API"
            ],
            "playbookID": "AutoFocusTagsFeed-test",
            "timeout": 300
        },
        {
            "integrations": [
                "Unit42IntelObjectsFeed",
                "Demisto REST API"
            ],
            "playbookID": "Unit42 Intel Objects Feed - Test",
            "timeout": 300
        },
        {
            "playbookID": "Tanium Threat Response V2 Test",
            "integrations": [
                "Tanium Threat Response v2",
                "Demisto REST API"
            ],
            "fromversion": "6.0.0",
            "timeout": 3000
        },
        {
            "playbookID": "Tanium Threat Response - Create Connection v2 - Test",
            "integrations": "Tanium Threat Response v2",
            "fromversion": "6.0.0"
        },
        {
            "playbookID": "Tanium Threat Response - Request File Download v2 - Test",
            "integrations": "Tanium Threat Response v2",
            "fromversion": "6.0.0"
        },
        {
            "playbookID": "IndicatorMaliciousRatioCalculation_test",
            "fromversion": "5.0.0"
        },
        {
            "playbookID": "MISPfeed Test",
            "fromversion": "5.5.0",
            "integrations": [
                "MISP Feed"
            ]
        },
        {
            "integrations": [
                "MISP Feed",
                "Demisto REST API"
            ],
            "playbookID": "Fetch Indicators Test",
            "fromversion": "6.0.0",
            "is_mockable": false,
            "instance_names": "MISP_feed_instance",
            "timeout": 2400
        },
        {
            "integrations": [
                "CrowdStrike Indicator Feed",
                "Demisto REST API"
            ],
            "playbookID": "Fetch Indicators Test",
            "fromversion": "6.0.0",
            "is_mockable": false,
            "instance_names": "CrowdStrike_feed_instance",
            "timeout": 2400
        },
        {
            "playbookID": "Get Original Email - Microsoft Graph Mail - test",
            "fromversion": "6.1.0",
            "integrations": [
                "MicrosoftGraphMail"
            ],
            "instance_names": "ms_graph_mail_dev_no_oproxy"
        },
        {
            "playbookID": "Get Original Email - Gmail v2 - test",
            "fromversion": "6.1.0",
            "integrations": [
                "Gmail"
            ]
        },
        {
            "playbookID": "Get Original Email - EWS v2 - test",
            "fromversion": "6.1.0",
            "integrations": [
                "EWS v2"
            ],
            "instance_names": "ewv2_regular"
        },
        {
            "integrations": [
                "Demisto REST API"
            ],
            "playbookID": "GetTasksWithSections SetIRProcedures end to end test",
            "fromversion": "6.0.0"
        },
        {
            "scripts": [
                "SplunkShowAsset",
                "SplunkShowDrilldown",
                "SplunkShowIdentity"
            ],
            "playbookID": "SplunkShowEnrichment"
        },
        {
            "integrations": "MalwareBazaar",
            "playbookID": "MalwareBazaar_Test",
            "fromversion": "6.0.0"
        },
        {
            "playbookID": "test_AssignToNextShiftOOO",
            "fromversion": "5.5.0"
        },
        {
            "playbookID": "JsonToTable - Test Playbook",
            "fromversion": "5.5.0"
        }
    ],
    "skipped_tests": {
        "MISP V2 Test": "The integration is deprecated as we released MISP V3",
        "Github IAM - Test Playbook": "Issue 32383",
        "O365-SecurityAndCompliance-ContextResults-Test": "Issue 38900",
        "Calculate Severity - Standard - Test": "Issue 32715",
        "Calculate Severity - Generic v2 - Test": "Issue 32716",
        "Workday - Test": "No credentials Issue 29595",
        "Tidy - Test": "Will run it manually.",
        "Protectwise-Test": "Issue 28168",
        "TestDedupIncidentsPlaybook": "Issue 24344",
        "CreateIndicatorFromSTIXTest": "Issue 24345",
        "Endpoint data collection test": "Uses a deprecated playbook called Endpoint data collection",
        "Prisma_Access_Egress_IP_Feed-Test": "unskip after we will get Prisma Access instance - Issue 27112",
        "Prisma_Access-Test": "unskip after we will get Prisma Access instance - Issue 27112",
        "Symantec Deepsight Test": "Issue 22971",
        "TestProofpointFeed": "Issue 22229",
        "Symantec Data Loss Prevention - Test": "Issue 20134",
        "NetWitness Endpoint Test": "Issue 19878",
        "InfoArmorVigilanteATITest": "Test issue 17358",
        "ArcSight Logger test": "Issue 19117",
        "3da2e31b-f114-4d7f-8702-117f3b498de9": "Issue 19837",
        "d66e5f86-e045-403f-819e-5058aa603c32": "pr 3220",
        "IntSights Mssp Test": "Issue #16351",
        "fd93f620-9a2d-4fb6-85d1-151a6a72e46d": "Issue 19854",
        "Test Playbook TrendMicroDDA": "Issue 16501",
        "ssdeepreputationtest": "Issue #20953",
        "C2sec-Test": "Issue #21633",
        "ThreatConnect v2 - Test": "Issue 26782",
        "Email Address Enrichment - Generic v2.1 - Test": "Issue 26785",
        "Tanium v2 - Test": "Issue 26822",
        "Fidelis Elevate Network": "Issue 26453",
        "Cortex XDR - IOC - Test": "Issue 37957",
        "PAN-OS Query Logs For Indicators Test": "Issue 28753",
        "TCPUtils-Test": "Issue 29677",
        "Polygon-Test": "Issue 29060",
        "AttackIQ - Test": "Issue 29774",
        "Azure Compute - Test": "Issue 28056",
        "forcepoint test": "Issue 28043",
        "Test-VulnDB": "Issue 30875",
        "Malware Domain List Active IPs Feed Test": "Issue 30878",
        "CuckooTest": "Issue 25601",
        "PhishlabsIOC_DRP-Test": "Issue 29589",
        "Carbon Black Live Response Test": "Issue 28237",
        "FeedThreatConnect-Test": "Issue 32317",
        "Palo_Alto_Networks_Enterprise_DLP - Test": "Issue 32568",
        "JoeSecurityTestDetonation": "Issue 25650",
        "JoeSecurityTestPlaybook": "Issue 25649",
        "Cortex Data Lake Test": "Issue 24346",
        "Phishing - Cre - Test - Incident Starter": "Issue 26784",
        "Test Playbook McAfee ATD": "Issue 33409",
        "Detonate Remote File From URL -McAfee-ATD - Test": "Issue 33407",
        "Test Playbook McAfee ATD Upload File": "Issue 33408",
        "Trend Micro Apex - Test": "Issue 27280",
        "Microsoft Defender - ATP - Indicators Test": "Issue 29279",
        "Test-BPA": "Issue 28406",
        "Test-BPA_Integration": "Issue 28236",
        "TestTOPdeskPlaybook": "Issue 35412",
        "PAN-OS EDL Setup v3 Test": "Issue 35386",
        "GmailTest": "Issue 27057",
        "get_file_sample_by_hash_-_cylance_protect_-_test": "Issue 28823",
        "Carbon Black Enterprise EDR Test": "Issue 29775",
        "VirusTotal (API v3) Detonate Test": "Issue 36004",
        "FailedInstances - Test": "Issue 33218",
        "PAN-OS DAG Configuration Test": "Issue 19205",
        "Service Desk Plus - Generic Polling Test": "Issue 30798",
        "get_original_email_-_ews-_test": "Issue 27571",
        "Trend Micro Deep Security - Test": "outsourced",
        "Microsoft Teams - Test": "Issue 38263",
        "QualysVulnerabilityManagement-Test": "Issue 38640",
        "EWS Extension: Powershell Online V2 Test": "Issue 39008",
        "O365 - EWS - Extension - Test": "Issue 39008",
        "Majestic Million Test Playbook": "Issue 30931",
        "iDefense_v2_Test": "Issue 40126",
        "EWS Mail Sender Test": "Issue 27944",
        "McAfee ESM v2 - Test v10.3.0": "Issue 35616",
        "Feed iDefense Test": "Issue 34035",
        "McAfee ESM v2 - Test v10.2.0": "Issue 35670",
        "McAfee ESM Watchlists - Test v10.3.0": "Issue 37130",
        "McAfee ESM Watchlists - Test v10.2.0": "Issue 39389",
        "McAfee ESM v2 - Test v11.1.3": "Issue 43825",
        "Microsoft Teams Management - Test": "Issue 33410",
        "RedLockTest": "Issue 24600",
        "MicrosoftGraphMail-Test_prod": "Issue 40125",
        "Detonate URL - WildFire v2.1 - Test": "Issue 40834",
        "Domain Enrichment - Generic v2 - Test": "Issue 40862",
        "palo_alto_panorama_test_pb": "Issue 34371",
        "TestIPQualityScorePlaybook": "Issue 40915",
        "VerifyOOBV2Predictions-Test": "Issue 37947",
        "HybridAnalysis-Test": "Issue 26599",
        "Infoblox Test": "Issue 25651",
        "AutoFocusTagsFeed-test": "shares API quota with the other test",
        "Carbon Black Edr - Test": "Jira ticket XDR-43185",
        "Phishing v2 - Test - Actual Incident": "Issue 41322",
        "Kaspersky Security Center - Test": "Issue 36487",
        "carbonBlackEndpointStandardTestPlaybook": "Issue 36936",
        "test_Qradar_v2": "the integration is deprecated as we released Qradar V3",
        "XsoarPowershellTesting-Test": "Issue 32689",
        "Unit42 Intel Objects Feed - Test": "Issue 44100",
        "RedCanaryTest": "Issue 43818",
        "MailListener-POP3 - Test": "Issue 44199",
        "MicrosoftManagementActivity - Test": "Issue 43922",
        "VMWare Test": "Issue 43823",
        "Google-Vault-Generic-Test": "Issue 24347",
        "Google_Vault-Search_And_Display_Results_test": "Issue 24348",
        "Tenable.io Scan Test": "Issue 26728",
        "Zscaler Test": "Issue 40157, API subscription currently Expired",
        "Cisco Firepower - Test": "Issue 32412",
        "cisco-ise-test-playbook": "Issue 44351",
        "GuardiCoreV2-Test": "Issue 43822",
        "LogRhythm REST test": "Issue 40654",
<<<<<<< HEAD
        "ExtractAttackPattern-Test": "Issue 44095",
        "NetscoutAED-Test": "Issue 44455"
=======
        "Tanium Threat Response V2 Test": "Issue 44201",
        "ExtractAttackPattern-Test": "Issue 44095"
>>>>>>> bb64e84f
    },
    "skipped_integrations": {
        "AutoFocus V2": "Issue 26464",
        "AutoFocus Daily Feed": "Issue 26464",
        "AutoFocus Feed": "Issue 26464",
        
        "_comment1": "~~~ NO INSTANCE ~~~",
        "Ipstack": "Usage limit reached (Issue 38063)",
        "AnsibleAlibabaCloud": "No instance - issue 40447",
        "AnsibleAzure": "No instance - issue 40447",
        "AnsibleCiscoIOS": "No instance - issue 40447",
        "AnsibleCiscoNXOS": "No instance - issue 40447",
        "AnsibleHCloud": "No instance - issue 40447",
        "AnsibleKubernetes": "No instance - issue 40447",
        "AnsibleACME": "No instance - issue 40447",
        "AnsibleDNS": "No instance - issue 40447",
        "AnsibleLinux": "No instance - issue 40447",
        "AnsibleOpenSSL": "No instance - issue 40447",
        "AnsibleMicrosoftWindows": "No instance - issue 40447",
        "AnsibleVMware": "No instance - issue 40447",
        "SolarWinds": "No instance - developed by Crest",
        "SOCRadarIncidents": "No instance - developed by partner",
        "SOCRadarThreatFusion": "No instance - developed by partner",
        "trustwave secure email gateway": "No instance - developed by Qmasters",
        "VMware Workspace ONE UEM (AirWatch MDM)": "No instance - developed by crest",
        "ServiceDeskPlus (On-Premise)": "No instance",
        "Forcepoint": "instance issues. Issue 28043",
        "ZeroFox": "Issue 29284",
        "Symantec Management Center": "Issue 23960",
        "Traps": "Issue 24122",
        "Fidelis Elevate Network": "Issue 26453",
        "CrowdStrike Falcon X": "Issue 26209",
        "ArcSight Logger": "Issue 19117",
        "Sophos Central": "No instance",
        "MxToolBox": "No instance",
        "Prisma Access": "Instance will be provided soon by Lior and Prasen - Issue 27112",
        "AlphaSOC Network Behavior Analytics": "No instance",
        "IsItPhishing": "No instance",
        "Verodin": "No instance",
        "EasyVista": "No instance",
        "Pipl": "No instance",
        "Moloch": "No instance",
        "Twilio": "No instance",
        "Zendesk": "No instance",
        "GuardiCore": "No instance",
        "Nessus": "No instance",
        "Cisco CloudLock": "No instance",
        "Vectra v2": "No instance",
        "GoogleCloudSCC": "No instance, outsourced",
        "FortiGate": "License expired, and not going to get one (issue 14723)",
        "Attivo Botsink": "no instance, not going to get it",
        "AWS Sagemaker": "License expired, and probably not going to get it",
        "Symantec MSS": "No instance, probably not going to get it (issue 15513)",
        "Google Cloud Compute": "Can't test yet",
        "FireEye ETP": "No instance",
        "Proofpoint TAP v2": "No instance",
        "remedy_sr_beta": "No instance",
        "fireeye": "Issue 19839",
        "Remedy On-Demand": "Issue 19835",
        "Check Point": "Issue 18643",
        "CheckPointFirewall_v2": "Issue 18643",
        "Preempt": "Issue 20268",
        "Jask": "Issue 18879",
        "vmray": "Issue 18752",
        "SCADAfence CNM": "Issue 18376",
        "ArcSight ESM v2": "Issue #18328",
        "AlienVault USM Anywhere": "Issue #18273",
        "Dell Secureworks": "No instance",
        "Netskope": "instance is down",
        "Service Manager": "Expired license",
        "carbonblackprotection": "License expired",
        "icebrg": "Issue 14312",
        "Freshdesk": "Trial account expired",
        "Threat Grid": "Issue 16197",
        "Kafka V2": "Can not connect to instance from remote",
        "Check Point Sandblast": "Issue 15948",
        "Remedy AR": "getting 'Not Found' in test button",
        "Salesforce": "Issue 15901",
        "ANYRUN": "No instance",
        "Snowflake": "Looks like account expired, needs looking into",
        "Cisco Spark": "Issue 18940",
        "Phish.AI": "Issue 17291",
        "MaxMind GeoIP2": "Issue 18932.",
        "Exabeam": "Issue 19371",
        "PaloAltoNetworks_PrismaCloudCompute": "Issue 27112",
        "Ivanti Heat": "Issue 26259",
        "AWS - Athena - Beta": "Issue 19834",
        "SNDBOX": "Issue 28826",
        "Workday": "License expired Issue: 29595",
        "FireEyeFeed": "License expired Issue: 31838",
        "Akamai WAF": "Issue 32318",
        "FraudWatch": "Issue 34299",
        "Cisco Stealthwatch": "No instance - developed by Qmasters",
        "Armis": "No instance - developed by SOAR Experts",
        
        "_comment2": "~~~ UNSTABLE ~~~",
        "Tenable.sc": "unstable instance",
        "ThreatConnect v2": "unstable instance",
        
        "_comment3": "~~~ QUOTA ISSUES ~~~",
        "Lastline": "issue 20323",
        "Google Resource Manager": "Cannot create projects because have reached allowed quota.",
        "Looker": "Warehouse 'DEMO_WH' cannot be resumed because resource monitor 'LIMITER' has exceeded its quota.",
        
        "_comment4": "~~~ OTHER ~~~",
        "Anomali ThreatStream v2": "Will be deprecated soon.",
        "Anomali ThreatStream": "Will be deprecated soon.",
        "AlienVault OTX TAXII Feed": "Issue 29197",
        "EclecticIQ Platform": "Issue 8821",
        "Forescout": "Can only be run from within PANW network. Look in keeper for - Demisto in the LAB",
        "FortiManager": "Can only be run within PANW network",
        "HelloWorldSimple": "This is just an example integration - no need for test",
        "TestHelloWorldPlaybook": "This is just an example integration - no need for test",
        "Lastline v2": "Temporary skipping, due to quota issues, in order to merge a PR",
        "AttackIQFireDrill": "License issues #29774",
        "SentinelOne V2": "License expired issue #24933"
    },
    "nightly_integrations": [
        "Laline v2",
        "TruSTAR",
        "VulnDB"
    ],
    "unmockable_integrations": {
        "NetscoutArborSightline": "Uses timestamp",
        "EwsExtension": "Powershell does not support proxy",
        "EWS Extension Online Powershell v2": "Powershell does not support proxy/ssl",
        "Office 365 Feed": "Client sends a unique uuid as first request of every run",
        "AzureWAF": "Has a command that sends parameters in the path",
        "HashiCorp Vault": "Has a command that sends parameters in the path",
        "urlscan.io": "Uses data that comes in the headers",
        "CloudConvert": "has a command that uploads a file (!cloudconvert-upload)",
        "Symantec Messaging Gateway": "Test playbook uses a random string",
        "AlienVault OTX TAXII Feed": "Client from 'cabby' package generates uuid4 in the request",
        "Generic Webhook": "Does not send HTTP traffic",
        "Microsoft Endpoint Configuration Manager": "Uses Microsoft winRM",
        "SecurityIntelligenceServicesFeed": "Need proxy configuration in server",
        "BPA": "Playbook using GenericPolling which is inconsistent",
        "XsoarPowershellTesting": "Integration which not use network.",
        "Mail Listener v2": "Integration has no proxy checkbox",
        "Cortex XDR - IOC": "'Cortex XDR - IOC - Test' is using also the fetch indicators which is not working in proxy mode",
        "SecurityAndCompliance": "Integration doesn't support proxy",
        "Cherwell": "Submits a file - tests that send files shouldn't be mocked. this problem was fixed but the test is not running anymore because the integration is skipped",
        "Maltiverse": "issue 24335",
        "ActiveMQ": "stomp sdk not supporting proxy.",
        "MITRE ATT&CK": "Using taxii2client package",
        "MongoDB": "Our instance not using SSL",
        "Cortex Data Lake": "Integration requires SSL",
        "Google Key Management Service": "The API requires an SSL secure connection to work.",
        "McAfee ESM-v10": "we have multiple instances with same test playbook, mock recording are per playbook so it keeps failing the playback step",
        "mysql": "Does not use http",
        "SlackV2": "Integration requires SSL",
        "SlackV3": "Integration requires SSL",
        "Whois": "Mocks does not support sockets",
        "Panorama": "Exception: Proxy process took to long to go up. https://circleci.com/gh/demisto/content/24826",
        "Image OCR": "Does not perform network traffic",
        "Server Message Block (SMB) v2": "Does not perform http communication",
        "Active Directory Query v2": "Does not perform http communication",
        "dnstwist": "Does not perform http communication",
        "Generic SQL": "Does not perform http communication",
        "PagerDuty v2": "Integration requires SSL",
        "TCPIPUtils": "Integration requires SSL",
        "Luminate": "Integration has no proxy checkbox",
        "Shodan": "Integration has no proxy checkbox",
        "Google BigQuery": "Integration has no proxy checkbox",
        "ReversingLabs A1000": "Checking",
        "Check Point": "Checking",
        "okta": "Test Module failing, suspect it requires SSL",
        "Okta v2": "dynamic test, need to revisit and better avoid conflicts",
        "Awake Security": "Checking",
        "ArcSight ESM v2": "Checking",
        "Phish.AI": "Checking",
        "VMware": "PyVim (SmartConnect class) does not support proxy",
        "Intezer": "Nightly - Checking",
        "ProtectWise": "Nightly - Checking",
        "google-vault": "Nightly - Checking",
        "McAfee NSM": "Nightly - Checking",
        "Forcepoint": "Nightly - Checking",
        "palo_alto_firewall": "Need to check test module",
        "Signal Sciences WAF": "error with certificate",
        "google": "'unsecure' parameter not working",
        "EWS Mail Sender": "Inconsistent test (playback fails, record succeeds)",
        "ReversingLabs Titanium Cloud": "No Unsecure checkbox. proxy trying to connect when disabled.",
        "Recorded Future": "might be dynamic test",
        "AlphaSOC Wisdom": "Test module issue",
        "RedLock": "SSL Issues",
        "Microsoft Graph User": "Test direct access to oproxy",
        "Azure Security Center v2": "Test direct access to oproxy",
        "Azure Compute v2": "Test direct access to oproxy",
        "AWS - CloudWatchLogs": "Issue 20958",
        "AWS - Athena - Beta": "Issue 24926",
        "AWS - CloudTrail": "Issue 24926",
        "AWS - Lambda": "Issue 24926",
        "AWS - IAM": "Issue 24926",
        "AWS Sagemaker": "Issue 24926",
        "Gmail Single User": "googleclient sdk has time based challenge exchange",
        "Gmail": "googleclient sdk has time based challenge exchange",
        "GSuiteAdmin": "googleclient sdk has time based challenge exchange",
        "GSuiteAuditor": "googleclient sdk has time based challenge exchange",
        "GoogleCloudTranslate": "google translate sdk does not support proxy",
        "Google Chronicle Backstory": "SDK",
        "Google Vision AI": "SDK",
        "Google Cloud Compute": "googleclient sdk has time based challenge exchange",
        "Google Cloud Functions": "googleclient sdk has time based challenge exchange",
        "GoogleDocs": "googleclient sdk has time based challenge exchange",
        "GooglePubSub": "googleclient sdk has time based challenge exchange",
        "Google Resource Manager": "googleclient sdk has time based challenge exchange",
        "Google Cloud Storage": "SDK",
        "GoogleCalendar": "googleclient sdk has time based challenge exchange",
        "G Suite Security Alert Center": "googleclient sdk has time based challenge exchange",
        "GoogleDrive": "googleclient sdk has time based challenge exchange",
        "Syslog Sender": "syslog",
        "syslog": "syslog",
        "MongoDB Log": "Our instance not using SSL",
        "MongoDB Key Value Store": "Our instance not using SSL",
        "Zoom": "Uses dynamic token",
        "GoogleKubernetesEngine": "SDK",
        "TAXIIFeed": "Cannot use proxy",
        "EWSO365": "oproxy dependent",
        "MISP V2": "Cleanup process isn't performed as expected.",
        "MISP V3": "Cleanup process isn't performed as expected.",
        "Azure Network Security Groups": "Has a command that sends parameters in the path",
        "GitHub": "Cannot use proxy",
        "LogRhythm": "Cannot use proxy",
        "Create-Mock-Feed-Relationships": "recording is redundant for this integration",
        "RSA Archer v2": "cannot connect to proxy",
        "Anomali ThreatStream v3": "recording is not working",
        "LogRhythmRest V2": "Submits a file - tests that send files shouldn't be mocked."
    },
    "parallel_integrations": [
        "AWS - EC2",
        "Amazon DynamoDB",
        "AWS - ACM",
        "AWS - Security Hub",
        "Cryptocurrency",
        "SNDBOX",
        "Whois",
        "Rasterize",
        "CVE Search v2",
        "VulnDB",
        "CheckPhish",
        "Tanium",
        "LogRhythmRest",
        "ipinfo",
        "ipinfo_v2",
        "Demisto REST API",
        "syslog",
        "ElasticsearchFeed",
        "MITRE ATT&CK",
        "Microsoft Intune Feed",
        "JSON Feed",
        "Plain Text Feed",
        "Fastly Feed",
        "Malware Domain List Active IPs Feed",
        "Blocklist_de Feed",
        "Cloudflare Feed",
        "AzureFeed",
        "SpamhausFeed",
        "Cofense Feed",
        "Bambenek Consulting Feed",
        "AWS Feed",
        "CSVFeed",
        "ProofpointFeed",
        "abuse.ch SSL Blacklist Feed",
        "TAXIIFeed",
        "Office 365 Feed",
        "AutoFocus Feed",
        "Recorded Future Feed",
        "DShield Feed",
        "AlienVault Reputation Feed",
        "BruteForceBlocker Feed",
        "Feodo Tracker IP Blocklist Feed",
        "AlienVault OTX TAXII Feed",
        "Prisma Access Egress IP feed",
        "Lastline v2",
        "McAfee DXL",
        "Cortex Data Lake",
        "Mail Listener v2",
        "EDL",
        "Create-Mock-Feed-Relationships"
    ],
    "private_tests": [
        "HelloWorldPremium_Scan-Test",
        "HelloWorldPremium-Test"
    ],
    "docker_thresholds": {
        
        "_comment": "Add here docker images which are specific to an integration and require a non-default threshold (such as rasterize or ews). That way there is no need to define this multiple times. You can specify full image name with version or without.",
        "images": {
            "demisto/chromium": {
                "pid_threshold": 11
            },
            "demisto/py-ews:2.0": {
                "memory_threshold": 150
            },
            "demisto/pymisp:1.0.0.52": {
                "memory_threshold": 150
            },
            "demisto/pytan": {
                "pid_threshold": 11
            },
            "demisto/google-k8s-engine:1.0.0.9467": {
                "pid_threshold": 11
            },
            "demisto/threatconnect-tcex": {
                "pid_threshold": 11
            },
            "demisto/taxii2": {
                "pid_threshold": 11
            },
            "demisto/pwsh-infocyte": {
                "pid_threshold": 24,
                "memory_threshold": 140
            },
            "demisto/pwsh-exchange": {
                "pid_threshold": 24,
                "memory_threshold": 140
            },
            "demisto/powershell": {
                "pid_threshold": 24,
                "memory_threshold": 140
            },
            "demisto/powershell-ubuntu": {
                "pid_threshold": 45,
                "memory_threshold": 250
            },
            "demisto/boto3": {
                "memory_threshold": 90
            },
            "demisto/flask-nginx": {
                "pid_threshold": 11
            }
        }
    }
}<|MERGE_RESOLUTION|>--- conflicted
+++ resolved
@@ -4890,13 +4890,7 @@
         "cisco-ise-test-playbook": "Issue 44351",
         "GuardiCoreV2-Test": "Issue 43822",
         "LogRhythm REST test": "Issue 40654",
-<<<<<<< HEAD
-        "ExtractAttackPattern-Test": "Issue 44095",
-        "NetscoutAED-Test": "Issue 44455"
-=======
-        "Tanium Threat Response V2 Test": "Issue 44201",
         "ExtractAttackPattern-Test": "Issue 44095"
->>>>>>> bb64e84f
     },
     "skipped_integrations": {
         "AutoFocus V2": "Issue 26464",
