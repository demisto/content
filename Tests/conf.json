--- conflicted
+++ resolved
@@ -784,15 +784,12 @@
             "playbookID": "SMB_v2-Test",
             "has_api": false,
             "fromversion": "5.0.0"
-<<<<<<< HEAD
         },
         {
             "integrations": "Server Message Block (SMB) v2",
             "playbookID": "SMB test",
             "has_api": false,
             "fromversion": "5.0.0"
-=======
->>>>>>> e73e7644
         },
         {
             "playbookID": "ConvertFile-Test",
