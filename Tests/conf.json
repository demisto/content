{
    "testTimeout": 160,
    "testInterval": 20,
    "tests": [
        {
<<<<<<< HEAD
            "integrations": "Trend Micro Deep Discovery Analyzer",
            "playbookID": "Test Playbook TrendMicroDDA"
=======
            "integrations": "Joe Security",
            "playbookID": "JoeSecurityTestPlaybook",
            "timeout": 500
        },
        {
            "integrations": "Jask",
            "playbookID": "Jask_Test"
>>>>>>> 7fdc8ddc
        },
        {
            "playbookID": "dedup_-_generic_-_test"
        },
        {
            "integrations": "McAfee Advanced Threat Defense",
            "playbookID": "Test Playbook McAfee ATD",
            "timeout": 500
        },
        {
            "playbookID": "exporttocsv_script_test"
        },
        {
            "integrations": "Intezer",
            "playbookID": "Intezer Testing",
            "nightly": true,
            "timeout": 500
        },
        {
            "integrations": "FalconIntel",
            "playbookID": "CrowdStrike Falcon Intel v2"
        },
        {
            "integrations": [{
                "name": "Mail Sender (New)"
            },{
                "name": "google",
                "byoi": false
            }],
            "playbookID": "Mail Sender (New) Test"
        },
        {
            "playbookID": "buildewsquery_test"
        },
        {
            "integrations": "Rapid7 Nexpose",
            "playbookID": "nexpose_test"
        },
        {
            "integrations": "EWS Mail Sender",
            "playbookID": "EWS Mail Sender Test"
        },
        {
            "playbookID": "decodemimeheader_-_test"
        },
        {
            "integrations": "CVE Search",
            "playbookID": "cve_enrichment_-_generic_-_test"
        },
        {
            "playbookID": "test_url_regex"
        },
        {
            "integrations": "Skyformation",
            "playbookID": "TestSkyformation"
        },
        {
            "integrations": "okta",
            "playbookID": "okta_test_playbook",
            "timeout": 240
        },
        {
            "integrations": "RSA NetWitness Packets and Logs",
            "playbookID": "rsa_packets_and_logs_test"
        },
        {
            "playbookID": "Test filters & transformers scripts"
        },
        {
            "integrations": "Salesforce",
            "playbookID": "SalesforceTestPlaybook"
        },
        {
            "integrations": "McAfee ESM-v10",
            "playbookID": "McAfeeESMTest",
            "timeout": 500
        },
        {
            "integrations": "GoogleSafeBrowsing",
            "playbookID": "Google Safe Browsing Test",
            "timeout": 240
        },
        {
            "playbookID": "File Enrichment - Generic Test"
        },
        {
            "integrations": "EWS v2",
            "playbookID": "EWSv2_empty_attachment_test"
        },
        {
            "playbookID": "TestWordFileToIOC",
            "timeout": 300
        },
        {
            "integrations": "Symantec Endpoint Protection",
            "playbookID": "sep_-_test_endpoint_search"
        },
        {
            "integrations": [
                "urlscan.io"
            ],
            "playbookID": "url_enrichment_-_generic_test",
            "timeout": 500
        },
        {
            "integrations": {
                "name": "carbonblackprotection",
                "byoi": false
            },
            "playbookID": "search_endpoints_by_hash_-_carbon_black_protection_-_test",
            "timeout": 500
        },
        {
            "playbookID": "process_email_-_generic_-_test",
            "timeout": 240
        },
        {
            "integrations": {
                "name": "carbonblack",
                "byoi": false
            },
            "playbookID": "search_endpoints_by_hash_-_carbon_black_response_-_test",
            "timeout": 500
        },
        {
            "integrations": {
                "name": "carbonblack",
                "byoi": false
            },
            "playbookID": "get_file_sample_by_hash_-_carbon_black_enterprise_Response_-_test"
        },
        {
            "integrations": {
                "name": "activedir",
                "byoi": false
            },
            "playbookID": "account_enrichment_-_generic_test"
        },
        {
            "integrations": {
                "name": "carbonblack",
                "byoi": false
            },
            "playbookID": "block_endpoint_-_carbon_black_response_-_test"
        },
        {
            "integrations": "FalconHost",
            "playbookID": "search_endpoints_by_hash_-_crowdstrike_-_test",
            "timeout": 500
        },
        {
            "integrations": "FalconHost",
            "playbookID": "crowdstrike_endpoint_enrichment_-_test"
        },
        {
            "integrations": [
                "VirusTotal",
                "urlscan.io"
            ],
            "playbookID": "ip_enrichment_generic_test"
        },
        {
            "playbookID": "ExposeIncidentOwner-Test"
        },
        {
            "integrations": "OpenPhish",
            "playbookID": "email_test"
        },
        {
            "integrations": [],
            "playbookID": "Test CommonServer"
        },
        {
            "integrations": "VirusTotal",
            "playbookID": "domain_enrichment_generic_test"
        },
        {
            "integrations": "PostgreSQL",
            "playbookID": "PostgreSQL Test"
        },
        {
            "integrations": {
                "name": "google",
                "byoi": false
            },
            "playbookID": "GsuiteTest"
        },
        {
            "integrations": "OpenPhish",
            "playbookID": "OpenPhish Test Playbook"
        },
        {
            "integrations": "RSA Archer",
            "playbookID": "Archer-Test-Playbook",
            "nightly": true
        },
        {
            "integrations": "jira",
            "playbookID": "Jira-Test"
        },
        {
            "integrations": "ThreatConnect",
            "playbookID": "test-ThreatConnect"
        },
        {
            "integrations": "ipinfo",
            "playbookID": "IPInfoTest"
        },
        {
            "integrations": "jira",
            "playbookID": "VerifyHumanReadableFormat"
        },
        {
            "playbookID": "ExtractURL Test"
        },
        {
            "playbookID": "strings-test"
        },
        {
            "playbookID": "TestCommonPython"
        },
        {
            "playbookID": "TestFileCreateAndUpload"
        },
        {
            "playbookID": "TestIsValueInArray"
        },
        {
            "playbookID": "TestStringReplace"
        },
        {
            "playbookID": "TestHttpPlaybook"
        },
        {
            "integrations": "SplunkPy",
            "playbookID": "Splunk-Test"
        },
        {
            "integrations" : "McAfee NSM",
            "playbookID" : "McAfeeNSMTest",
            "timeout" : 400,
            "nightly": true
        },
        {
            "integrations": "PhishTank",
            "playbookID": "PhishTank Testing"
        },
        {
            "integrations": "McAfee Web Gateway",
            "playbookID": "McAfeeWebGatewayTest",
            "timeout" : 500
        },
        {
            "integrations": "TCPIPUtils",
            "playbookID": "TCPUtils-Test"
        },
        {
            "playbookID": "ProofpointDecodeURL-Test",
            "timeout": 300,
            "interval": 20
        },
        {
            "playbookID": "listExecutedCommands-Test"
        },
        {
            "integrations": "Service Manager",
            "playbookID": "TestHPServiceManager",
            "timeout": 400
        },
        {
            "playbookID": "LanguageDetect-Test",
            "timeout": 300
        },
        {
            "integrations": "Forcepoint",
            "playbookID": "forcepoint test",
            "timeout": 500,
            "nightly": true
        },
        {
            "playbookID": "GeneratePassword-Test"
        },
        {
            "playbookID": "ZipFile-Test"
        },
        {
            "playbookID": "ExtractDomainTest"
        },
        {
            "playbookID": "Detonate File - Generic Test",
            "timeout": 500
        },
        {
            "playbookID": "Test-IsMaliciousIndicatorFound"
        },
        {
            "playbookID": "TestExtractHTMLTables"
        },
        {
            "integrations": [
                {
                    "name": "carbonblackliveresponse",
                    "byoi": true
                },
                {
                    "name": "carbonblack-v2",
                    "byoi": true
                }
            ],
            "playbookID": "CarbonBlackLiveResponseTest"
        },
        {
            "playbookID": "TestSafeBreach",
            "integrations": "SafeBreach"
        },
        {
            "integrations": "Symantec Messaging Gateway",
            "playbookID": "Symantec Messaging Gateway Test"
        },
        {
            "integrations": "VxStream",
            "playbookID": "VxStream Test"
        },
        {
            "integrations": "Preempt",
            "playbookID": "Preempt Test"
        },
        {
            "integrations": "urlscan.io",
            "playbookID": "urlscan_malicious_Test"
        },
        {
            "integrations": "EWS v2",
            "playbookID": "pyEWS_Test"
        },
        {

            "integrations": "Netskope",
            "playbookID": "Netskope Test"
        },
        {
            "integrations": "Cylance Protect v2",
            "playbookID": "Cylance Protect v2 Test"
        },
        {
            "integrations": "ReversingLabs Titanium Cloud",
            "playbookID": "ReversingLabsTCTest"
        },
        {
            "integrations": "ReversingLabs A1000",
            "playbookID": "ReversingLabsA1000Test"
        },
        {
            "integrations": "Demisto Lock",
            "playbookID": "DemistoLockTest"
        },
        {
            "playbookID": "test-domain-indicator"
        },
        {
            "integrations": "RedLock",
            "playbookID": "RedLockTest",
            "nightly": true
        },
        {
            "integrations": "VirusTotal - Private API",
            "playbookID": "virusTotalPrivateAPI-test-playbook",
            "nightly": true
        },
        {
            "integrations": "Cybereason",
            "playbookID": "Cybereason Test"
        },
        {
            "integrations": "ThreatExchange",
            "playbookID": "extract_indicators_-_generic_-_test",
            "timeout": 240
        },
        {
            "integrations": "Tanium",
            "playbookID": "Tanium Demo Playbook",
            "nightly": true,
            "timeout": 1200
        },
        {
            "integrations": "ThreatExchange",
            "playbookID": "ThreatExchange-test"
        },
        {
            "integrations": "Recorded Future",
            "playbookID": "Recorded Future Test",
            "nightly": true
        },
        {
            "integrations": "RTIR",
            "playbookID": "RTIR Test"
        }
    ],
    "skipped": [
        {
            "integrations":"Cylance Protect",
            "playbookID": "get_file_sample_by_hash_-_cylance_protect_-_test",
            "timeout": 240
        },
        {
            "integrations": "Cylance Protect",
            "playbookID": "endpoint_enrichment_-_generic_test"
        },
        {
            "integrations": "QRadar",
            "playbookID": "test_Qradar"
        },
        {
            "integrations": "VMware",
            "playbookID": "VMWare Test"
        },
        {
            "integrations": "Anomali ThreatStream",
            "playbookID": "Anomali_ThreatStream_Test"
        },
        {

            "integrations": "Farsight DNSDB",
            "playbookID": "DNSDBTest"
        },
        {
            "integrations": {
                "name": "carbonblack-v2",
                "byoi": true
            },
            "playbookID": "CarbonBlackResponseTest"
        },
        {
            "integrations": "Cisco Umbrella Investigate",
            "playbookID": "Cisco-Umbrella-Test"
        },
        {
            "integrations": "icebrg",
            "playbookID": "Icebrg Test",
            "timeout" : 500
        },
        {
            "integrations": "Symantec MSS",
            "playbookID": "SymantecMSSTest"
        },
        {
            "integrations": "Joe Security",
            "playbookID": "JoeSecurityTestPlaybook",
            "timeout": 500
        },
        {
            "playbookID": "TestParseCSV"
        },
        {
            "integrations": [
                "VirusTotal",
                "urlscan.io",
                {
                    "name": "activedir",
                    "byoi": false
                }],
            "playbookID": "entity_enrichment_generic_test",
            "timeout": 240
        },
        {
            "integrations": [
                "VirusTotal",
                "urlscan.io"
            ],
            "playbookID": "url_enrichment_-_generic_test",
            "timeout": 400
        },
        {
            "integrations": "Remedy AR",
            "playbookID": "Remedy AR Test"
        },
        {
            "integrations": "McAfee Active Response",
            "playbookID": "McAfee-MAR_Test"
        },
        {
            "integrations": "McAfee Threat Intelligence Exchange",
            "playbookID": "McAfee-TIE Test"
        },
        {
            "integrations": "ArcSight Logger",
            "playbookID": "ArcSight Logger test"
        },
        {
            "integrations": "XFE",
            "playbookID": "XFE Test",
            "timeout": 140,
            "nightly": true
        },
        {
            "playbookID": "File Enrichment - Generic Test"
        },
        {
            "integrations": [
                "FalconHost",
                "McAfee Threat Intelligence Exchange",
                {
                    "name": "carbonblackprotection",
                    "byoi": false
                },
                {
                    "name": "carbonblack",
                    "byoi": false
                }
            ],
            "playbookID": "search_endpoints_by_hash_-_generic_-_test",
            "timeout": 500
        },
        {
            "integrations": "McAfee Threat Intelligence Exchange",
            "playbookID": "search_endpoints_by_hash_-_tie_-_test",
            "timeout": 500
        },
        {
            "integrations": "iDefense",
            "playbookID": "iDefenseTest",
            "timeout": 300
        },
        {
            "integrations": "LogRhythm",
            "playbookID": "LogRhythm-Test-Playbook",
            "timeout": 200
        },
        {
            "integrations": "FireEye HX",
            "playbookID": "FireEye HX Test"
        },
        {
            "integrations": "Phish.AI",
            "playbookID": "PhishAi-Test"
        },
        {
            "integrations": "Centreon",
            "playbookID": "Centreon-Test-Playbook"
        },
        {
            "integrations": "TruSTAR",
            "playbookID": "TruSTAR Test"
        },
        {
            "integrations": "AlphaSOC Wisdom",
            "playbookID": "AlphaSOC-Wisdom-Test"
        },
        {
            "integrations": "Qualys",
            "playbookID": "Qualys-Test",
            "nightly": true
        },
        {
            "integrations": "VirusTotal",
            "playbookID": "virusTotal-test-playbook"
        }
    ]
}<|MERGE_RESOLUTION|>--- conflicted
+++ resolved
@@ -3,10 +3,6 @@
     "testInterval": 20,
     "tests": [
         {
-<<<<<<< HEAD
-            "integrations": "Trend Micro Deep Discovery Analyzer",
-            "playbookID": "Test Playbook TrendMicroDDA"
-=======
             "integrations": "Joe Security",
             "playbookID": "JoeSecurityTestPlaybook",
             "timeout": 500
@@ -14,7 +10,6 @@
         {
             "integrations": "Jask",
             "playbookID": "Jask_Test"
->>>>>>> 7fdc8ddc
         },
         {
             "playbookID": "dedup_-_generic_-_test"
