--- conflicted
+++ resolved
@@ -3,14 +3,9 @@
     "testInterval": 20,
     "tests": [
         {
-<<<<<<< HEAD
-            "integrations": "Gmail",
-            "playbookID": "GmailTest"
-=======
             "integrations": "Joe Security",
             "playbookID": "JoeSecurityTestPlaybook",
             "timeout": 500
->>>>>>> a0285ea8
         },
         {
             "integrations": "Jask",
