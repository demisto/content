--- conflicted
+++ resolved
@@ -4749,17 +4749,15 @@
             "fromversion": "5.5.0"
         },
         {
-<<<<<<< HEAD
+            "playbookID": "JsonToTable - Test Playbook",
+            "fromversion": "5.5.0"
+        },
+        {
             "integrations": [
                 "RemoteAccess v2"
             ],
             "playbookID": "RemoteAccessTest",
             "fromversion": "6.0.0"
-
-=======
-            "playbookID": "JsonToTable - Test Playbook",
-            "fromversion": "5.5.0"
->>>>>>> 7c1f53e7
         }
     ],
     "skipped_tests": {
