{
    "testTimeout": 160,
    "testInterval": 20,
    "tests": [
        {
            "fromversion": "5.0.0",
            "integrations": [
                "WildFire-v2"
            ],
            "playbookID": "Detonate File - WildFire - Test",
            "is_mockable": false
        },
        {
            "integrations": "Microsoft Teams Management",
            "playbookID": "Microsoft Teams Management - Test",
            "is_mockable": false,
            "timeout": 700
        },
        {
            "playbookID": "SetIfEmpty - non-ascii chars - Test"
        },
        {
            "integrations": "Tripwire",
            "playbookID": "TestplaybookTripwire",
            "fromversion": "5.0.0"
        },
        {
            "playbookID": "Generic Polling Test",
            "timeout": 250
        },
        {
            "integrations": "Cisco Umbrella Enforcement",
            "playbookID": "Cisco Umbrella Enforcement-Test",
            "fromversion": "5.0.0"
        },
        {
            "integrations": "GSuiteAdmin",
            "playbookID": "GSuiteAdmin-Test",
            "fromversion": "5.0.0"
        },
        {
            "integrations": "AzureWAF",
            "instance_names": "azure_waf_prod",
            "playbookID": "Azure WAF - Test",
            "fromversion": "5.0.0"
        },
        {
            "integrations": "GoogleCalendar",
            "playbookID": "GoogleCalendar-Test",
            "fromversion": "5.0.0"
        },
        {
            "integrations": "GoogleDrive",
            "playbookID": "GoogleDrive-Test",
            "fromversion": "5.0.0"
        },
        {
            "integrations": "FireEyeNX",
            "playbookID": "FireEyeNX-Test"
        },
        {
            "integrations": "EmailRepIO",
            "playbookID": "TestEmailRepIOPlaybook",
            "fromversion": "5.0.0"
        },
        {
            "integrations": "XsoarPowershellTesting",
            "playbookID": "XsoarPowershellTesting-Test"
        },
        {
            "integrations": "Palo Alto Networks Threat Vault",
            "playbookID": "PANW Threat Vault - Signature Search - Test",
            "fromversion": "5.0.0"
        },
        {
            "integrations": "Microsoft Endpoint Configuration Manager",
            "playbookID": "Microsoft ECM - Test",
            "fromversion": "5.5.0",
            "timeout": 400
        },
        {
            "integrations": "CrowdStrike Falcon Intel v2",
            "playbookID": "CrowdStrike Falcon Intel v2 - Test",
            "fromversion": "5.0.0"
        },
        {
            "integrations": "SecurityAndCompliance",
            "playbookID": "O365-SecurityAndCompliance-Test",
            "fromversion": "5.5.0",
            "timeout": 700
        },
        {
            "integrations": "SecurityAndCompliance",
            "playbookID": "O365-SecurityAndCompliance-ContextResults-Test",
            "fromversion": "5.5.0",
            "timeout": 1000
        },
        {
            "integrations": "SecurityIntelligenceServicesFeed",
            "playbookID": "SecurityIntelligenceServicesFeed - Test",
            "fromversion": "5.5.0"
        },
        {
            "integrations": "EwsExtension",
            "playbookID": "O365 - EWS - Extension - Test",
            "fromversion": "6.0.0",
            "toversion": "6.0.9",
            "timeout": 500
        },
        {
            "integrations": "Majestic Million",
            "playbookID": "Majestic Million Test Playbook",
            "fromversion": "5.5.0",
            "memory_threshold": 300,
            "timeout": 500
        },
        {
            "integrations": "Anomali Enterprise",
            "playbookID": "Anomali Match Forensic Search - Test",
            "fromversion": "5.0.0"
        },
        {
            "integrations": [
                "Mail Listener v2",
                "Mail Sender (New)"
            ],
            "playbookID": "Mail-Listener Test Playbook",
            "fromversion": "5.0.0",
            "instance_names": [
                "Mail_Sender_(New)_STARTTLS"
            ]
        },
        {
            "integrations": "Azure Network Security Groups",
            "fromversion": "5.0.0",
            "instance_names": "azure_nsg_prod",
            "playbookID": "Azure NSG - Test"
        },
        {
            "integrations": "OpenCTI Feed",
            "playbookID": "OpenCTI Feed Test",
            "fromversion": "5.5.0"
        },
        {
            "integrations": "AWS - Security Hub",
            "playbookID": "AWS-securityhub Test",
            "timeout": 800
        },
        {
            "integrations": "Microsoft Advanced Threat Analytics",
            "playbookID": "Microsoft Advanced Threat Analytics - Test",
            "fromversion": "5.0.0"
        },
        {
            "integrations": "Zimperium",
            "playbookID": "Zimperium_Test",
            "fromversion": "5.0.0"
        },
        {
            "integrations": "ServiceDeskPlus",
            "playbookID": "Service Desk Plus Test",
            "instance_names": "sdp_instance_1",
            "fromversion": "5.0.0",
            "toversion": "5.9.9",
            "is_mockable": false
        },
        {
            "integrations": "ServiceDeskPlus",
            "playbookID": "Service Desk Plus - Generic Polling Test",
            "instance_names": "sdp_instance_1",
            "fromversion": "5.0.0",
            "toversion": "5.9.9"
        },
        {
            "integrations": "ServiceDeskPlus",
            "playbookID": "Service Desk Plus Test",
            "instance_names": "sdp_instance_2",
            "fromversion": "6.0.0",
            "is_mockable": false
        },
        {
            "integrations": "ServiceDeskPlus",
            "playbookID": "Service Desk Plus - Generic Polling Test",
            "instance_names": "sdp_instance_2",
            "fromversion": "6.0.0"
        },
        {
            "integrations": "ThreatConnect Feed",
            "playbookID": "FeedThreatConnect-Test",
            "fromversion": "5.5.0"
        },
        {
            "integrations": "MITRE ATT&CK",
            "playbookID": "Mitre Attack List 10 Indicators Feed Test",
            "fromversion": "5.5.0"
        },
        {
            "integrations": "URLhaus",
            "playbookID": "Test_URLhaus",
            "timeout": 1000
        },
        {
            "integrations": "Microsoft Intune Feed",
            "playbookID": "FeedMicrosoftIntune_Test",
            "fromversion": "5.5.0"
        },
        {
            "integrations": "Tanium Threat Response",
            "playbookID": "Tanium Threat Response Test"
        },
        {
            "integrations": [
                "Syslog Sender",
                "syslog"
            ],
            "playbookID": "Test Syslog",
            "fromversion": "5.5.0",
            "timeout": 600
        },
        {
            "integrations": "APIVoid",
            "playbookID": "APIVoid Test"
        },
        {
            "integrations": "CloudConvert",
            "playbookID": "CloudConvert-test",
            "fromversion": "5.0.0",
            "timeout": 3000
        },
        {
            "integrations": "Cisco Firepower",
            "playbookID": "Cisco Firepower - Test",
            "timeout": 1000,
            "fromversion": "5.0.0"
        },
        {
            "integrations": "IllusiveNetworks",
            "playbookID": "IllusiveNetworks-Test",
            "fromversion": "5.0.0",
            "timeout": 500
        },
        {
            "integrations": "JSON Feed",
            "playbookID": "JSON_Feed_Test",
            "fromversion": "5.5.0",
            "instance_names": "JSON Feed no_auto_detect"
        },
        {
            "integrations": "JSON Feed",
            "playbookID": "JSON_Feed_Test",
            "fromversion": "5.5.0",
            "instance_names": "JSON Feed_auto_detect"
        },
        {
            "integrations": "JSON Feed",
            "playbookID": "JSON_Feed_Test",
            "fromversion": "5.5.0",
            "instance_names": "JSON Feed_post"
        },
        {
            "integrations": "Google Cloud Functions",
            "playbookID": "test playbook - Google Cloud Functions",
            "fromversion": "5.0.0"
        },
        {
            "integrations": "Plain Text Feed",
            "playbookID": "PlainText Feed - Test",
            "fromversion": "5.5.0",
            "instance_names": "Plain Text Feed no_auto_detect"
        },
        {
            "integrations": "Plain Text Feed",
            "playbookID": "PlainText Feed - Test",
            "fromversion": "5.5.0",
            "instance_names": "Plain Text Feed_auto_detect"
        },
        {
            "integrations": "Silverfort",
            "playbookID": "Silverfort-test",
            "fromversion": "5.0.0"
        },
        {
            "integrations": "GoogleKubernetesEngine",
            "playbookID": "GoogleKubernetesEngine_Test",
            "timeout": 600,
            "fromversion": "5.5.0"
        },
        {
            "integrations": "Fastly Feed",
            "playbookID": "Fastly Feed Test",
            "fromversion": "5.5.0"
        },
        {
            "integrations": "Malware Domain List Active IPs Feed",
            "playbookID": "Malware Domain List Active IPs Feed Test",
            "fromversion": "5.5.0"
        },
        {
            "integrations": "Claroty",
            "playbookID": "Claroty - Test",
            "fromversion": "5.0.0"
        },
        {
            "integrations": "Trend Micro Apex",
            "playbookID": "Trend Micro Apex - Test",
            "is_mockable": false
        },
        {
            "integrations": "Blocklist_de Feed",
            "playbookID": "Blocklist_de - Test",
            "fromversion": "5.5.0"
        },
        {
            "integrations": "Cloudflare Feed",
            "playbookID": "cloudflare - Test",
            "fromversion": "5.5.0"
        },
        {
            "integrations": "AzureFeed",
            "playbookID": "AzureFeed - Test",
            "fromversion": "5.5.0"
        },
        {
            "playbookID": "CreateIndicatorFromSTIXTest",
            "fromversion": "5.0.0"
        },
        {
            "integrations": "SpamhausFeed",
            "playbookID": "Spamhaus_Feed_Test",
            "fromversion": "5.5.0"
        },
        {
            "integrations": "Cofense Feed",
            "playbookID": "TestCofenseFeed",
            "fromversion": "5.5.0"
        },
        {
            "integrations": "Bambenek Consulting Feed",
            "playbookID": "BambenekConsultingFeed_Test",
            "fromversion": "5.5.0"
        },
        {
            "integrations": "Pipl",
            "playbookID": "Pipl Test"
        },
        {
            "integrations": "AWS Feed",
            "playbookID": "AWS Feed Test",
            "fromversion": "5.5.0"
        },
        {
            "integrations": "QuestKace",
            "playbookID": "QuestKace test",
            "fromversion": "5.0.0"
        },
        {
            "integrations": "Digital Defense FrontlineVM",
            "playbookID": "Digital Defense FrontlineVM - Scan Asset Not Recently Scanned Test"
        },
        {
            "integrations": "Digital Defense FrontlineVM",
            "playbookID": "Digital Defense FrontlineVM - Test Playbook"
        },
        {
            "integrations": "CSVFeed",
            "playbookID": "CSV_Feed_Test",
            "fromversion": "5.5.0",
            "instance_names": "CSVFeed_no_auto_detect"
        },
        {
            "integrations": "CSVFeed",
            "playbookID": "CSV_Feed_Test",
            "fromversion": "5.5.0",
            "instance_names": "CSVFeed_auto_detect"
        },
        {
            "integrations": "ProofpointFeed",
            "playbookID": "TestProofpointFeed",
            "fromversion": "5.5.0"
        },
        {
            "integrations": "Digital Shadows",
            "playbookID": "Digital Shadows - Test"
        },
        {
            "integrations": "Azure Compute v2",
            "playbookID": "Azure Compute - Test",
            "instance_names": "ms_azure_compute_dev"
        },
        {
            "integrations": "Azure Compute v2",
            "playbookID": "Azure Compute - Test",
            "instance_names": "ms_azure_compute_prod"
        },
        {
            "integrations": "Symantec Data Loss Prevention",
            "playbookID": "Symantec Data Loss Prevention - Test",
            "fromversion": "4.5.0"
        },
        {
            "integrations": "Lockpath KeyLight v2",
            "playbookID": "Keylight v2 - Test"
        },
        {
            "integrations": "Azure Security Center v2",
            "playbookID": "Azure SecurityCenter - Test",
            "instance_names": "ms_azure_sc_prod"
        },
        {
            "integrations": "Azure Security Center v2",
            "playbookID": "Azure SecurityCenter - Test",
            "instance_names": "ms_azure_sc_dev"
        },
        {
            "integrations": "Azure Security Center v2",
            "playbookID": "Azure SecurityCenter - Test",
            "instance_names": "ms_azure_sc_self_deployed"
        },
        {
            "integrations": "JsonWhoIs",
            "playbookID": "JsonWhoIs-Test"
        },
        {
            "integrations": "Maltiverse",
            "playbookID": "Maltiverse Test"
        },
        {
            "integrations": "Box v2",
            "playbookID": "BoxV2_TestPlaybook"
        },
        {
            "integrations": "MicrosoftGraphMail",
            "playbookID": "MicrosoftGraphMail-Test_dev",
            "instance_names": "ms_graph_mail_dev"
        },
        {
            "integrations": "MicrosoftGraphMail",
            "playbookID": "MicrosoftGraphMail-Test_dev_no_oproxy",
            "instance_names": "ms_graph_mail_dev_no_oproxy"
        },
        {
            "integrations": "MicrosoftGraphMail",
            "playbookID": "MicrosoftGraphMail-Test_prod",
            "instance_names": "ms_graph_mail_prod"
        },
        {
            "integrations": "CloudShark",
            "playbookID": "CloudShark - Test Playbook"
        },
        {
            "integrations": "Google Vision AI",
            "playbookID": "Google Vision API - Test"
        },
        {
            "integrations": "nmap",
            "playbookID": "Nmap - Test",
            "fromversion": "5.0.0"
        },
        {
            "integrations": "AutoFocus V2",
            "playbookID": "Autofocus Query Samples, Sessions and Tags Test Playbook",
            "fromversion": "4.5.0",
            "timeout": 1000
        },
        {
            "integrations": "HelloWorld",
            "playbookID": "HelloWorld-Test",
            "fromversion": "5.0.0"
        },
        {
            "integrations": "HelloWorld",
            "playbookID": "Sanity Test - Playbook with integration",
            "fromversion": "5.0.0"
        },
        {
            "integrations": "HelloWorld",
            "playbookID": "Sanity Test - Playbook with mocked integration",
            "fromversion": "5.0.0"
        },
        {
            "playbookID": "Sanity Test - Playbook with no integration",
            "fromversion": "5.0.0"
        },
        {
            "integrations": "Gmail",
            "playbookID": "Sanity Test - Playbook with Unmockable Integration",
            "fromversion": "5.0.0"
        },
        {
            "integrations": "HelloWorld",
            "playbookID": "HelloWorld_Scan-Test",
            "fromversion": "5.0.0",
            "timeout": 400
        },
        {
            "integrations": "HelloWorldPremium",
            "playbookID": "HelloWorldPremium_Scan-Test",
            "fromversion": "5.0.0",
            "timeout": 400
        },
        {
            "integrations": "ThreatQ v2",
            "playbookID": "ThreatQ - Test",
            "fromversion": "4.5.0"
        },
        {
            "integrations": "AttackIQFireDrill",
            "playbookID": "AttackIQ - Test"
        },
        {
            "integrations": "PhishLabs IOC EIR",
            "playbookID": "PhishlabsIOC_EIR-Test"
        },
        {
            "integrations": "Amazon DynamoDB",
            "playbookID": "AWS_DynamoDB-Test"
        },
        {
            "integrations": "PhishLabs IOC DRP",
            "playbookID": "PhishlabsIOC_DRP-Test"
        },
        {
            "playbookID": "Create Phishing Classifier V2 ML Test",
            "timeout": 60000,
            "fromversion": "4.5.0"
        },
        {
            "integrations": "ZeroFox",
            "playbookID": "ZeroFox-Test",
            "fromversion": "4.1.0"
        },
        {
            "integrations": "AlienVault OTX v2",
            "playbookID": "Alienvault_OTX_v2 - Test"
        },
        {
            "integrations": "AWS - CloudWatchLogs",
            "playbookID": "AWS - CloudWatchLogs Test Playbook",
            "fromversion": "5.0.0"
        },
        {
            "integrations": "SlackV2",
            "playbookID": "Slack Test Playbook",
            "timeout": 400,
            "pid_threshold": 5,
            "fromversion": "5.0.0"
        },
        {
            "integrations": "Cortex XDR - IR",
            "playbookID": "Test XDR Playbook",
            "fromversion": "4.1.0",
            "timeout": 800
        },
        {
            "integrations": "Cortex XDR - IOC",
            "playbookID": "Cortex XDR - IOC - Test",
            "fromversion": "5.5.0",
            "timeout": 1200
        },
        {
            "integrations": "Cloaken",
            "playbookID": "Cloaken-Test",
            "is_mockable": false
        },
        {
            "integrations": "ThreatX",
            "playbookID": "ThreatX-test",
            "timeout": 600
        },
        {
            "integrations": "Akamai WAF SIEM",
            "playbookID": "Akamai_WAF_SIEM-Test"
        },
        {
            "integrations": "Cofense Triage v2",
            "playbookID": "Cofense Triage v2 Test"
        },
        {
            "integrations": "Akamai WAF",
            "playbookID": "Akamai_WAF-Test"
        },
        {
            "integrations": "Minerva Labs Anti-Evasion Platform",
            "playbookID": "Minerva Test playbook"
        },
        {
            "integrations": "abuse.ch SSL Blacklist Feed",
            "playbookID": "SSL Blacklist test",
            "fromversion": "5.5.0"
        },
        {
            "integrations": "CheckPhish",
            "playbookID": "CheckPhish-Test"
        },
        {
            "integrations": "Symantec Management Center",
            "playbookID": "SymantecMC_TestPlaybook"
        },
        {
            "integrations": "Looker",
            "playbookID": "Test-Looker"
        },
        {
            "integrations": "Vertica",
            "playbookID": "Vertica Test"
        },
        {
            "integrations": "Server Message Block (SMB) v2",
            "playbookID": "SMB_v2-Test"
        },
        {
            "playbookID": "ConvertFile-Test",
            "fromversion": "4.5.0"
        },
        {
            "playbookID": "TestAwsEC2GetPublicSGRules-Test"
        },
        {
            "integrations": "RSA NetWitness Packets and Logs",
            "playbookID": "rsa_packets_and_logs_test"
        },
        {
            "playbookID": "CheckpointFW-test",
            "integrations": "Check Point"
        },
        {
            "playbookID": "RegPathReputationBasicLists_test"
        },
        {
            "playbookID": "EmailDomainSquattingReputation-Test"
        },
        {
            "playbookID": "RandomStringGenerateTest"
        },
        {
            "playbookID": "playbook-checkEmailAuthenticity-test"
        },
        {
            "playbookID": "HighlightWords_Test"
        },
        {
            "integrations": "Pentera",
            "playbookID": "Pcysys-Test"
        },
        {
            "integrations": "Pentera",
            "playbookID": "Pentera Run Scan and Create Incidents - Test"
        },
        {
            "playbookID": "StringContainsArray_test"
        },
        {
            "integrations": "Fidelis Elevate Network",
            "playbookID": "Fidelis-Test"
        },
        {
            "integrations": "AWS - ACM",
            "playbookID": "ACM-Test"
        },
        {
            "integrations": "Thinkst Canary",
            "playbookID": "CanaryTools Test"
        },
        {
            "integrations": "ThreatMiner",
            "playbookID": "ThreatMiner-Test"
        },
        {
            "playbookID": "StixCreator-Test"
        },
        {
            "playbookID": "CompareIncidentsLabels-test-playbook"
        },
        {
            "integrations": "Have I Been Pwned? V2",
            "playbookID": "Pwned v2 test"
        },
        {
            "integrations": "Alexa Rank Indicator",
            "playbookID": "Alexa Test Playbook"
        },
        {
            "playbookID": "UnEscapeURL-Test"
        },
        {
            "playbookID": "UnEscapeIPs-Test"
        },
        {
            "playbookID": "ExtractDomainFromUrlAndEmail-Test"
        },
        {
            "playbookID": "ConvertKeysToTableFieldFormat_Test"
        },
        {
            "integrations": "CVE Search v2",
            "playbookID": "CVE Search v2 - Test"
        },
        {
            "integrations": "CVE Search v2",
            "playbookID": "cveReputation Test"
        },
        {
            "integrations": "HashiCorp Vault",
            "playbookID": "hashicorp_test",
            "fromversion": "5.0.0"
        },
        {
            "integrations": "AWS - Athena - Beta",
            "playbookID": "Beta-Athena-Test"
        },
        {
            "integrations": "BeyondTrust Password Safe",
            "playbookID": "BeyondTrust-Test"
        },
        {
            "integrations": "Dell Secureworks",
            "playbookID": "secureworks_test"
        },
        {
            "integrations": "ServiceNow v2",
            "playbookID": "servicenow_test_v2",
            "instance_names": "snow_basic_auth",
            "is_mockable": false
        },
        {
            "integrations": "ServiceNow v2",
            "playbookID": "ServiceNow_OAuth_Test",
            "instance_names": "snow_oauth"
        },
        {
            "playbookID": "Create ServiceNow Ticket and Mirror Test",
            "integrations": "ServiceNow v2",
            "instance_names": "snow_basic_auth",
            "fromversion": "6.0.0",
            "timeout": 500
        },
        {
            "playbookID": "Create ServiceNow Ticket and State Polling Test",
            "integrations": "ServiceNow v2",
            "instance_names": "snow_basic_auth",
            "fromversion": "6.0.0",
            "timeout": 500
        },
        {
            "integrations": "ServiceNow CMDB",
            "playbookID": "ServiceNow_CMDB_Test",
            "instance_names": "snow_cmdb_basic_auth"
        },
        {
            "integrations": "ServiceNow CMDB",
            "playbookID": "ServiceNow_CMDB_OAuth_Test",
            "instance_names": "snow_cmdb_oauth"
        },
        {
            "integrations": "ExtraHop v2",
            "playbookID": "ExtraHop_v2-Test"
        },
        {
            "playbookID": "Test CommonServer"
        },
        {
            "playbookID": "Test-debug-mode",
            "fromversion": "5.0.0"
        },
        {
            "integrations": "CIRCL",
            "playbookID": "CirclIntegrationTest"
        },
        {
            "integrations": "MISP V2",
            "playbookID": "MISP V2 Test",
            "timeout": 300
        },
        {
            "playbookID": "test-LinkIncidentsWithRetry"
        },
        {
            "playbookID": "CopyContextToFieldTest"
        },
        {
            "integrations": "OTRS",
            "playbookID": "OTRS Test",
            "fromversion": "4.1.0"
        },
        {
            "integrations": "Attivo Botsink",
            "playbookID": "AttivoBotsinkTest"
        },
        {
            "integrations": "FortiGate",
            "playbookID": "Fortigate Test"
        },
        {
            "playbookID": "FormattedDateToEpochTest"
        },
        {
            "integrations": "SNDBOX",
            "playbookID": "SNDBOX_Test",
            "timeout": 1000
        },
        {
            "integrations": "SNDBOX",
            "playbookID": "Detonate File - SNDBOX - Test",
            "timeout": 1000,
            "nightly": true
        },
        {
            "integrations": "VxStream",
            "playbookID": "Detonate File - HybridAnalysis - Test",
            "timeout": 2400
        },
        {
            "integrations": "QRadar",
            "playbookID": "test playbook - QRadarCorrelations",
            "timeout": 2000,
            "fromversion": "5.0.0",
            "toversion": "5.9.9",
            "is_mockable": false
        },
        {
            "integrations": "QRadar_v2",
            "playbookID": "test playbook - QRadarCorrelations For V2",
            "timeout": 2600,
            "fromversion": "6.0.0",
            "is_mockable": false
        },
        {
            "integrations": "Awake Security",
            "playbookID": "awake_security_test_pb"
        },
        {
            "integrations": "Tenable.sc",
            "playbookID": "tenable-sc-test",
            "timeout": 240,
            "nightly": true
        },
        {
            "integrations": "MimecastV2",
            "playbookID": "Mimecast test"
        },
        {
            "playbookID": "CreateEmailHtmlBody_test_pb",
            "fromversion": "4.1.0"
        },
        {
            "playbookID": "ReadPDFFileV2-Test",
            "timeout": 1000
        },
        {
            "playbookID": "JSONtoCSV-Test"
        },
        {
            "integrations": "Generic SQL",
            "playbookID": "generic-sql",
            "instance_names": "mysql instance",
            "fromversion": "5.0.0"
        },
        {
            "integrations": "Generic SQL",
            "playbookID": "generic-sql",
            "instance_names": "postgreSQL instance",
            "fromversion": "5.0.0"
        },
        {
            "integrations": "Generic SQL",
            "playbookID": "generic-sql",
            "instance_names": "Microsoft SQL instance",
            "fromversion": "5.0.0"
        },
        {
            "integrations": "Generic SQL",
            "playbookID": "generic-sql",
            "instance_names": "Microsoft SQL Server - MS ODBC Driver",
            "fromversion": "5.0.0"
        },
        {
            "integrations": "Generic SQL",
            "playbookID": "generic-sql-oracle",
            "instance_names": "Oracle instance",
            "fromversion": "5.0.0"
        },
        {
            "integrations": "Generic SQL",
            "playbookID": "generic-sql-mssql-encrypted-connection",
            "instance_names": "Microsoft SQL instance using encrypted connection",
            "fromversion": "5.0.0"
        },
        {
            "integrations": "Panorama",
            "instance_names": "palo_alto_firewall_9.0",
            "playbookID": "Panorama Query Logs - Test",
            "fromversion": "5.5.0",
            "timeout": 1500,
            "nightly": true
        },
        {
            "integrations": "Panorama",
            "instance_names": "palo_alto_firewall",
            "playbookID": "palo_alto_firewall_test_pb",
            "fromversion": "5.5.0",
            "timeout": 1000
        },
        {
            "integrations": "Panorama",
            "instance_names": "palo_alto_firewall_9.0",
            "playbookID": "palo_alto_firewall_test_pb",
            "fromversion": "5.5.0",
            "timeout": 1000
        },
        {
            "integrations": "Panorama",
            "instance_names": "palo_alto_panorama",
            "playbookID": "palo_alto_panorama_test_pb",
            "fromversion": "5.5.0",
            "timeout": 1600
        },
        {
            "integrations": "Panorama",
            "instance_names": "palo_alto_panorama_9.0",
            "playbookID": "palo_alto_panorama_test_pb",
            "fromversion": "5.5.0",
            "timeout": 1600
        },
        {
            "integrations": "Panorama",
            "instance_names": "palo_alto_firewall_9.0",
            "playbookID": "PAN-OS URL Filtering enrichment - Test"
        },
        {
            "integrations": "Panorama",
            "instance_names": "panorama_instance_best_practice",
            "playbookID": "Panorama Best Practise - Test"
        },
        {
            "integrations": "Tenable.io",
            "playbookID": "Tenable.io test"
        },
        {
            "playbookID": "URLDecode-Test"
        },
        {
            "playbookID": "GetTime-Test"
        },
        {
            "playbookID": "GetTime-ObjectVsStringTest"
        },
        {
            "integrations": "Tenable.io",
            "playbookID": "Tenable.io Scan Test",
            "nightly": true,
            "timeout": 3600
        },
        {
            "integrations": "Tenable.sc",
            "playbookID": "tenable-sc-scan-test",
            "nightly": true,
            "timeout": 600
        },
        {
            "integrations": "google-vault",
            "playbookID": "Google-Vault-Generic-Test",
            "nightly": true,
            "timeout": 3600,
            "memory_threshold": 180
        },
        {
            "integrations": "google-vault",
            "playbookID": "Google_Vault-Search_And_Display_Results_test",
            "nightly": true,
            "memory_threshold": 180,
            "timeout": 3600
        },
        {
            "playbookID": "Luminate-TestPlaybook",
            "integrations": "Luminate"
        },
        {
            "integrations": "MxToolBox",
            "playbookID": "MxToolbox-test"
        },
        {
            "integrations": "Nessus",
            "playbookID": "Nessus - Test"
        },
        {
            "playbookID": "Palo Alto Networks - Malware Remediation Test",
            "fromversion": "4.5.0"
        },
        {
            "playbookID": "SumoLogic-Test",
            "integrations": "SumoLogic",
            "fromversion": "4.1.0"
        },
        {
            "playbookID": "ParseEmailFiles-test"
        },
        {
            "playbookID": "PAN-OS - Block IP and URL - External Dynamic List v2 Test",
            "integrations": [
                "Panorama",
                "palo_alto_networks_pan_os_edl_management"
            ],
            "instance_names": "palo_alto_firewall_9.0",
            "fromversion": "4.0.0"
        },
        {
            "playbookID": "Test_EDL",
            "integrations": "EDL",
            "fromversion": "5.5.0"
        },
        {
            "playbookID": "Test_export_indicators_service",
            "integrations": "ExportIndicators",
            "fromversion": "5.5.0"
        },
        {
            "playbookID": "PAN-OS - Block IP - Custom Block Rule Test",
            "integrations": "Panorama",
            "instance_names": "palo_alto_panorama",
            "fromversion": "4.0.0"
        },
        {
            "playbookID": "PAN-OS - Block IP - Static Address Group Test",
            "integrations": "Panorama",
            "instance_names": "palo_alto_panorama",
            "fromversion": "4.0.0"
        },
        {
            "playbookID": "PAN-OS - Block URL - Custom URL Category Test",
            "integrations": "Panorama",
            "instance_names": "palo_alto_panorama",
            "fromversion": "4.0.0"
        },
        {
            "playbookID": "Endpoint Malware Investigation - Generic - Test",
            "integrations": [
                "Traps",
                "Cylance Protect v2",
                "Demisto REST API"
            ],
            "fromversion": "5.0.0",
            "timeout": 1200
        },
        {
            "playbookID": "ParseExcel-test"
        },
        {
            "playbookID": "Detonate File - No Files test"
        },
        {
            "integrations": "SentinelOne V2",
            "instance_names": "SentinelOne_v2.0",
            "playbookID": "SentinelOne V2.0 - Test"
        },
        {
            "integrations": "SentinelOne V2",
            "instance_names": "SentinelOne_v2.1",
            "playbookID": "SentinelOne V2.1 - Test"
        },
        {
            "integrations": "InfoArmor VigilanteATI",
            "playbookID": "InfoArmorVigilanteATITest"
        },
        {
            "integrations": "IntSights",
            "instance_names": "intsights_standard_account",
            "playbookID": "IntSights Test",
            "nightly": true
        },
        {
            "integrations": "IntSights",
            "playbookID": "IntSights Mssp Test",
            "instance_names": "intsights_mssp_account",
            "nightly": true
        },
        {
            "integrations": "dnstwist",
            "playbookID": "dnstwistTest"
        },
        {
            "integrations": "BitDam",
            "playbookID": "Detonate File - BitDam Test"
        },
        {
            "integrations": "Threat Grid",
            "playbookID": "Test-Detonate URL - ThreatGrid",
            "timeout": 600
        },
        {
            "integrations": "Threat Grid",
            "playbookID": "ThreatGridTest",
            "timeout": 600
        },
        {
            "integrations": "Signal Sciences WAF",
            "playbookID": "SignalSciences-Test"
        },
        {
            "integrations": "RTIR",
            "playbookID": "RTIR Test"
        },
        {
            "integrations": "RedCanary",
            "playbookID": "RedCanaryTest",
            "nightly": true
        },
        {
            "integrations": "Devo",
            "playbookID": "Devo test",
            "timeout": 500
        },
        {
            "playbookID": "URL Enrichment - Generic v2 - Test",
            "integrations": [
                "Rasterize",
                "VirusTotal - Private API"
            ],
            "instance_names": "virus_total_private_api_general",
            "timeout": 500,
            "pid_threshold": 12
        },
        {
            "playbookID": "CutTransformerTest"
        },
        {
            "playbookID": "Default - Test",
            "integrations": [
                "ThreatQ v2",
                "Demisto REST API"
            ],
            "fromversion": "5.0.0"
        },
        {
            "integrations": "SCADAfence CNM",
            "playbookID": "SCADAfence_test"
        },
        {
            "integrations": "ProtectWise",
            "playbookID": "Protectwise-Test"
        },
        {
            "integrations": "WhatsMyBrowser",
            "playbookID": "WhatsMyBrowser-Test"
        },
        {
            "integrations": "BigFix",
            "playbookID": "BigFixTest"
        },
        {
            "integrations": "Lastline v2",
            "playbookID": "Lastline v2 - Test",
            "nightly": true
        },
        {
            "integrations": "McAfee DXL",
            "playbookID": "McAfee DXL - Test"
        },
        {
            "playbookID": "TextFromHTML_test_playbook"
        },
        {
            "playbookID": "PortListenCheck-test"
        },
        {
            "integrations": "ThreatExchange",
            "playbookID": "ThreatExchange-test"
        },
        {
            "integrations": "Joe Security",
            "playbookID": "JoeSecurityTestPlaybook",
            "timeout": 500,
            "nightly": true
        },
        {
            "integrations": "Joe Security",
            "playbookID": "JoeSecurityTestDetonation",
            "timeout": 2000,
            "nightly": true
        },
        {
            "integrations": "WildFire-v2",
            "playbookID": "Wildfire Test",
            "is_mockable": false
        },
        {
            "integrations": "WildFire-v2",
            "playbookID": "Detonate URL - WildFire-v2 - Test",
            "is_mockable": false
        },
        {
            "integrations": "WildFire-v2",
            "playbookID": "Detonate URL - WildFire v2.1 - Test"
        },
        {
            "integrations": "GRR",
            "playbookID": "GRR Test",
            "nightly": true
        },
        {
            "integrations": "VirusTotal",
            "instance_names": "virus_total_general",
            "playbookID": "virusTotal-test-playbook",
            "timeout": 1400,
            "nightly": true
        },
        {
            "integrations": "VirusTotal",
            "instance_names": "virus_total_preferred_vendors",
            "playbookID": "virusTotaI-test-preferred-vendors",
            "timeout": 1400,
            "nightly": true
        },
        {
            "integrations": "Preempt",
            "playbookID": "Preempt Test"
        },
        {
            "integrations": "Gmail",
            "playbookID": "get_original_email_-_gmail_-_test"
        },
        {
            "integrations": [
                "Gmail Single User",
                "Gmail"
            ],
            "playbookID": "Gmail Single User - Test",
            "fromversion": "4.5.0"
        },
        {
            "integrations": "EWS v2",
            "playbookID": "get_original_email_-_ews-_test",
            "instance_names": "ewv2_regular"
        },
        {
            "integrations": [
                "EWS v2",
                "EWS Mail Sender"
            ],
            "playbookID": "EWS search-mailbox test",
            "instance_names": "ewv2_regular",
            "timeout": 300
        },
        {
            "integrations": "PagerDuty v2",
            "playbookID": "PagerDuty Test"
        },
        {
            "playbookID": "test_delete_context"
        },
        {
            "playbookID": "DeleteContext-auto-test"
        },
        {
            "playbookID": "GmailTest",
            "integrations": "Gmail"
        },
        {
            "playbookID": "Gmail Convert Html Test",
            "integrations": "Gmail"
        },
        {
            "playbookID": "reputations.json Test",
            "toversion": "5.0.0"
        },
        {
            "playbookID": "Indicators reputation-.json Test",
            "fromversion": "5.5.0"
        },
        {
            "playbookID": "Test IP Indicator Fields",
            "fromversion": "5.0.0"
        },
        {
            "playbookID": "TestDedupIncidentsPlaybook"
        },
        {
            "playbookID": "TestDedupIncidentsByName"
        },
        {
            "integrations": "McAfee Advanced Threat Defense",
            "playbookID": "Test Playbook McAfee ATD",
            "timeout": 700
        },
        {
            "integrations": "McAfee Advanced Threat Defense",
            "playbookID": "Detonate Remote File From URL -McAfee-ATD - Test",
            "timeout": 700
        },
        {
            "playbookID": "stripChars - Test"
        },
        {
            "integrations": "McAfee Advanced Threat Defense",
            "playbookID": "Test Playbook McAfee ATD Upload File"
        },
        {
            "playbookID": "exporttocsv_script_test"
        },
        {
            "playbookID": "Set - Test"
        },
        {
            "integrations": "Intezer v2",
            "playbookID": "Intezer Testing v2",
            "fromversion": "4.1.0",
            "timeout": 600
        },
        {
            "integrations": "FalconIntel",
            "playbookID": "CrowdStrike Falcon Intel v2"
        },
        {
            "integrations": [
                "Mail Sender (New)",
                "Gmail"
            ],
            "playbookID": "Mail Sender (New) Test",
            "instance_names": [
                "Mail_Sender_(New)_STARTTLS"
            ]
        },
        {
            "playbookID": "buildewsquery_test"
        },
        {
            "integrations": "Rapid7 Nexpose",
            "playbookID": "nexpose_test",
            "timeout": 240
        },
        {
            "playbookID": "GetIndicatorDBotScore Test"
        },
        {
            "integrations": "EWS Mail Sender",
            "playbookID": "EWS Mail Sender Test"
        },
        {
            "integrations": [
                "EWS Mail Sender",
                "Rasterize"
            ],
            "playbookID": "EWS Mail Sender Test 2"
        },
        {
            "playbookID": "decodemimeheader_-_test"
        },
        {
            "playbookID": "test_url_regex"
        },
        {
            "integrations": "Skyformation",
            "playbookID": "TestSkyformation"
        },
        {
            "integrations": "okta",
            "playbookID": "okta_test_playbook",
            "timeout": 240
        },
        {
            "integrations": "Okta v2",
            "playbookID": "OktaV2-Test",
            "nightly": true,
            "timeout": 300
        },
        {
            "integrations": "Okta IAM",
            "playbookID": "Okta IAM - Test Playbook",
            "fromversion": "6.0.0"
        },
        {
            "playbookID": "Test filters & transformers scripts"
        },
        {
            "integrations": "Salesforce",
            "playbookID": "SalesforceTestPlaybook"
        },
        {
            "integrations": "McAfee ESM v2",
            "instance_names": "v10.2.0",
            "playbookID": "McAfee ESM v2 - Test v10.2.0",
            "fromversion": "5.0.0",
            "is_mockable": false
        },
        {
            "integrations": "McAfee ESM v2",
            "instance_names": "v10.3.0",
            "playbookID": "McAfee ESM v2 - Test v10.3.0",
            "fromversion": "5.0.0",
            "is_mockable": false
        },
        {
            "integrations": "McAfee ESM v2",
            "instance_names": "v11.3",
            "playbookID": "McAfee ESM v2 (v11.3) - Test",
            "fromversion": "5.0.0",
            "timeout": 300,
            "is_mockable": false
        },
        {
            "integrations": "McAfee ESM v2",
            "instance_names": "v10.2.0",
            "playbookID": "McAfee ESM Watchlists - Test v10.2.0",
            "fromversion": "5.0.0"
        },
        {
            "integrations": "McAfee ESM v2",
            "instance_names": "v10.3.0",
            "playbookID": "McAfee ESM Watchlists - Test v10.3.0",
            "fromversion": "5.0.0"
        },
        {
            "integrations": "McAfee ESM v2",
            "instance_names": "v11.3",
            "playbookID": "McAfee ESM Watchlists - Test v11.3",
            "fromversion": "5.0.0"
        },
        {
            "integrations": "GoogleSafeBrowsing",
            "playbookID": "Google Safe Browsing Test",
            "timeout": 240,
            "fromversion": "5.0.0"
        },
        {
            "integrations": "Google Safe Browsing v2",
            "playbookID": "Google Safe Browsing V2 Test",
            "fromversion": "5.5.0"
        },
        {
            "integrations": "EWS v2",
            "playbookID": "EWSv2_empty_attachment_test",
            "instance_names": "ewv2_regular"
        },
        {
            "integrations": "EWS v2",
            "playbookID": "EWS Public Folders Test",
            "instance_names": "ewv2_regular",
            "is_mockable": false
        },
        {
            "integrations": "Symantec Endpoint Protection V2",
            "playbookID": "SymantecEndpointProtection_Test"
        },
        {
            "integrations": "carbonblackprotection",
            "playbookID": "search_endpoints_by_hash_-_carbon_black_protection_-_test",
            "timeout": 500
        },
        {
            "playbookID": "Process Email - Generic - Test - Incident Starter",
            "fromversion": "6.0.0",
            "integrations": "Rasterize",
            "timeout": 240
        },
        {
            "integrations": "CrowdstrikeFalcon",
            "playbookID": "Test - CrowdStrike Falcon",
            "fromversion": "4.1.0",
            "timeout": 500
        },
        {
            "playbookID": "ExposeIncidentOwner-Test"
        },
        {
            "integrations": "google",
            "playbookID": "GsuiteTest"
        },
        {
            "integrations": "OpenPhish",
            "playbookID": "OpenPhish Test Playbook"
        },
        {
            "integrations": "jira-v2",
            "playbookID": "Jira-v2-Test",
            "timeout": 500,
            "is_mockable": false
        },
        {
            "integrations": "ipinfo",
            "playbookID": "IPInfoTest"
        },
        {
            "integrations": "ipinfo_v2",
            "playbookID": "IPInfo_v2Test",
            "fromversion": "5.5.0"
        },
        {
            "playbookID": "VerifyHumanReadableFormat"
        },
        {
            "playbookID": "strings-test"
        },
        {
            "playbookID": "TestCommonPython",
            "timeout": 500
        },
        {
            "playbookID": "TestFileCreateAndUpload"
        },
        {
            "playbookID": "TestIsValueInArray"
        },
        {
            "playbookID": "TestStringReplace"
        },
        {
            "playbookID": "TestHttpPlaybook"
        },
        {
            "integrations": "SplunkPy",
            "playbookID": "SplunkPy parse-raw - Test",
            "memory_threshold": 100,
            "instance_names": "use_default_handler"
        },
        {
            "integrations": "SplunkPy",
            "playbookID": "SplunkPy-Test-V2",
            "memory_threshold": 500,
            "instance_names": "use_default_handler"
        },
        {
            "integrations": "SplunkPy",
            "playbookID": "Splunk-Test",
            "memory_threshold": 200,
            "instance_names": "use_default_handler"
        },
        {
            "integrations": "AnsibleTower",
            "playbookID": "AnsibleTower_Test_playbook",
            "fromversion": "5.0.0"
        },
        {
            "integrations": "SplunkPy",
            "playbookID": "SplunkPySearch_Test",
            "memory_threshold": 200,
            "instance_names": "use_default_handler"
        },
        {
            "integrations": "SplunkPy",
            "playbookID": "SplunkPy KV commands",
            "memory_threshold": 200,
            "instance_names": "use_default_handler"
        },
        {
            "integrations": "SplunkPy",
            "playbookID": "SplunkPy-Test-V2",
            "memory_threshold": 500,
            "instance_names": "use_python_requests_handler"
        },
        {
            "integrations": "SplunkPy",
            "playbookID": "Splunk-Test",
            "memory_threshold": 500,
            "instance_names": "use_python_requests_handler"
        },
        {
            "integrations": "SplunkPy",
            "playbookID": "SplunkPySearch_Test",
            "memory_threshold": 200,
            "instance_names": "use_python_requests_handler"
        },
        {
            "integrations": "SplunkPy",
            "playbookID": "SplunkPy KV commands",
            "memory_threshold": 200,
            "instance_names": "use_python_requests_handler"
        },
        {
            "integrations": "McAfee NSM",
            "playbookID": "McAfeeNSMTest",
            "timeout": 400,
            "nightly": true
        },
        {
            "integrations": "PhishTank V2",
            "playbookID": "PhishTank Testing"
        },
        {
            "integrations": "McAfee Web Gateway",
            "playbookID": "McAfeeWebGatewayTest",
            "timeout": 500
        },
        {
            "integrations": "TCPIPUtils",
            "playbookID": "TCPUtils-Test"
        },
        {
            "playbookID": "listExecutedCommands-Test"
        },
        {
            "integrations": "AWS - Lambda",
            "playbookID": "AWS-Lambda-Test (Read-Only)"
        },
        {
            "integrations": "Service Manager",
            "playbookID": "TestHPServiceManager",
            "timeout": 400
        },
        {
            "integrations": "ServiceNow IAM",
            "playbookID": "ServiceNow IAM - Test Playbook",
            "instance_name": "snow_basic_auth",
            "fromversion": "6.0.0"
        },
        {
            "playbookID": "LanguageDetect-Test",
            "timeout": 300
        },
        {
            "integrations": "Forcepoint",
            "playbookID": "forcepoint test",
            "timeout": 500,
            "nightly": true
        },
        {
            "playbookID": "GeneratePassword-Test"
        },
        {
            "playbookID": "ZipFile-Test"
        },
        {
            "playbookID": "UnzipFile-Test"
        },
        {
            "playbookID": "Test-IsMaliciousIndicatorFound",
            "fromversion": "5.0.0"
        },
        {
            "playbookID": "TestExtractHTMLTables"
        },
        {
            "integrations": "carbonblackliveresponse",
            "playbookID": "Carbon Black Live Response Test",
            "nightly": true,
            "fromversion": "5.0.0",
            "is_mockable": false
        },
        {
            "integrations": "urlscan.io",
            "playbookID": "urlscan_malicious_Test",
            "timeout": 500
        },
        {
            "integrations": "EWS v2",
            "playbookID": "pyEWS_Test",
            "instance_names": "ewv2_regular",
            "is_mockable": false
        },
        {
            "integrations": "EWS v2",
            "playbookID": "pyEWS_Test",
            "instance_names": "ewsv2_separate_process",
            "is_mockable": false
        },
        {
            "integrations": "remedy_sr_beta",
            "playbookID": "remedy_sr_test_pb"
        },
        {
            "integrations": "Netskope",
            "playbookID": "Netskope Test"
        },
        {
            "integrations": "Cylance Protect v2",
            "playbookID": "Cylance Protect v2 Test"
        },
        {
            "integrations": "ReversingLabs Titanium Cloud",
            "playbookID": "ReversingLabsTCTest"
        },
        {
            "integrations": "ReversingLabs A1000",
            "playbookID": "ReversingLabsA1000Test"
        },
        {
            "integrations": "Demisto Lock",
            "playbookID": "DemistoLockTest"
        },
        {
            "playbookID": "test-domain-indicator",
            "timeout": 400
        },
        {
            "playbookID": "Cybereason Test",
            "integrations": "Cybereason",
            "timeout": 1200,
            "fromversion": "4.1.0"
        },
        {
            "integrations": "VirusTotal - Private API",
            "instance_names": "virus_total_private_api_general",
            "playbookID": "File Enrichment - Virus Total Private API Test",
            "nightly": true
        },
        {
            "integrations": "VirusTotal - Private API",
            "instance_names": "virus_total_private_api_general",
            "playbookID": "virusTotalPrivateAPI-test-playbook",
            "timeout": 1400,
            "nightly": true,
            "pid_threshold": 12
        },
        {
            "integrations": [
                "VirusTotal - Private API",
                "VirusTotal"
            ],
            "playbookID": "vt-detonate test",
            "instance_names": [
                "virus_total_private_api_general",
                "virus_total_general"
            ],
            "timeout": 1400,
            "fromversion": "5.5.0",
            "nightly": true,
            "is_mockable": false
        },
        {
            "integrations": "Cisco ASA",
            "playbookID": "Cisco ASA - Test Playbook"
        },
        {
            "integrations": "VirusTotal - Private API",
            "instance_names": "virus_total_private_api_preferred_vendors",
            "playbookID": "virusTotalPrivateAPI-test-preferred-vendors",
            "timeout": 1400,
            "nightly": true
        },
        {
            "integrations": "Cisco Meraki",
            "playbookID": "Cisco-Meraki-Test"
        },
        {
            "integrations": "Microsoft Defender Advanced Threat Protection",
            "playbookID": "Microsoft Defender Advanced Threat Protection - Test prod",
            "instance_names": "microsoft_defender_atp_prod"
        },
        {
            "integrations": "Microsoft Defender Advanced Threat Protection",
            "playbookID": "Microsoft Defender Advanced Threat Protection - Test dev",
            "instance_names": "microsoft_defender_atp_dev"
        },
        {
            "integrations": "Microsoft Defender Advanced Threat Protection",
            "playbookID": "Microsoft Defender Advanced Threat Protection - Test self deployed",
            "instance_names": "microsoft_defender_atp_dev_self_deployed"
        },
        {
            "integrations": "Microsoft Defender Advanced Threat Protection",
            "playbookID": "Microsoft Defender - ATP - Indicators Test",
            "instance_names": "microsoft_defender_atp_prod",
            "is_mockable": false
        },
        {
            "integrations": "Microsoft Defender Advanced Threat Protection",
            "playbookID": "Microsoft Defender - ATP - Indicators Test",
            "instance_names": "microsoft_defender_atp_dev",
            "is_mockable": false
        },
        {
            "integrations": "Microsoft Defender Advanced Threat Protection",
            "playbookID": "Microsoft Defender - ATP - Indicators Test",
            "instance_names": "microsoft_defender_atp_dev_self_deployed",
            "is_mockable": false
        },
        {
            "integrations": "Tanium",
            "playbookID": "Tanium Test Playbook",
            "nightly": true,
            "timeout": 1200,
            "pid_threshold": 10
        },
        {
            "integrations": "Recorded Future",
            "playbookID": "Recorded Future Test",
            "nightly": true
        },
        {
            "integrations": "Microsoft Graph",
            "playbookID": "Microsoft Graph Security Test dev",
            "instance_names": "ms_graph_security_dev"
        },
        {
            "integrations": "Microsoft Graph",
            "playbookID": "Microsoft Graph Security Test prod",
            "instance_names": "ms_graph_security_prod"
        },
        {
            "integrations": "Microsoft Graph User",
            "playbookID": "Microsoft Graph User - Test",
            "instance_names": "ms_graph_user_dev"
        },
        {
            "integrations": "Microsoft Graph User",
            "playbookID": "Microsoft Graph User - Test",
            "instance_names": "ms_graph_user_prod"
        },
        {
            "integrations": "Microsoft Graph Groups",
            "playbookID": "Microsoft Graph Groups - Test dev",
            "instance_names": "ms_graph_groups_dev"
        },
        {
            "integrations": "Microsoft Graph Groups",
            "playbookID": "Microsoft Graph Groups - Test prod",
            "instance_names": "ms_graph_groups_prod"
        },
        {
            "integrations": "Microsoft_Graph_Files",
            "playbookID": "test_MsGraphFiles dev",
            "instance_names": "ms_graph_files_dev",
            "fromversion": "5.0.0"
        },
        {
            "integrations": "Microsoft_Graph_Files",
            "playbookID": "test_MsGraphFiles prod",
            "instance_names": "ms_graph_files_prod",
            "fromversion": "5.0.0"
        },
        {
            "integrations": "Microsoft Graph Calendar",
            "playbookID": "Microsoft Graph Calendar - Test dev",
            "instance_names": "ms_graph_calendar_dev"
        },
        {
            "integrations": "Microsoft Graph Calendar",
            "playbookID": "Microsoft Graph Calendar - Test prod",
            "instance_names": "ms_graph_calendar_prod"
        },
        {
            "integrations": "Microsoft Graph Device Management",
            "playbookID": "MSGraph_DeviceManagement_Test_dev",
            "instance_names": "ms_graph_device_management_oproxy_dev",
            "fromversion": "5.0.0"
        },
        {
            "integrations": "Microsoft Graph Device Management",
            "playbookID": "MSGraph_DeviceManagement_Test_prod",
            "instance_names": "ms_graph_device_management_oproxy_prod",
            "fromversion": "5.0.0"
        },
        {
            "integrations": "Microsoft Graph Device Management",
            "playbookID": "MSGraph_DeviceManagement_Test_self_deployed_prod",
            "instance_names": "ms_graph_device_management_self_deployed_prod",
            "fromversion": "5.0.0"
        },
        {
            "integrations": "RedLock",
            "playbookID": "RedLockTest",
            "nightly": true
        },
        {
            "integrations": "Symantec Messaging Gateway",
            "playbookID": "Symantec Messaging Gateway Test"
        },
        {
            "integrations": "ThreatConnect v2",
            "playbookID": "ThreatConnect v2 - Test",
            "fromversion": "5.0.0"
        },
        {
            "integrations": "VxStream",
            "playbookID": "VxStream Test",
            "nightly": true,
            "is_mockable": false
        },
        {
            "integrations": "QRadar",
            "playbookID": "test_Qradar",
            "fromversion": "5.5.0",
            "is_mockable": false
        },
        {
            "integrations": "QRadar_v2",
            "playbookID": "test_Qradar_v2",
            "fromversion": "6.0.0",
            "is_mockable": false
        },
        {
            "integrations": "VMware",
            "playbookID": "VMWare Test"
        },
        {
            "integrations": "Anomali ThreatStream",
            "playbookID": "Anomali_ThreatStream_Test"
        },
        {
            "integrations": "carbonblack-v2",
            "playbookID": "Carbon Black Response Test",
            "fromversion": "5.0.0"
        },
        {
            "integrations": "Cisco Umbrella Investigate",
            "playbookID": "Cisco Umbrella Test"
        },
        {
            "integrations": "icebrg",
            "playbookID": "Icebrg Test",
            "timeout": 500
        },
        {
            "integrations": "Symantec MSS",
            "playbookID": "SymantecMSSTest"
        },
        {
            "integrations": "Remedy AR",
            "playbookID": "Remedy AR Test"
        },
        {
            "integrations": "AWS - IAM",
            "playbookID": "d5cb69b1-c81c-4f27-8a40-3106c0cb2620"
        },
        {
            "integrations": "McAfee Active Response",
            "playbookID": "McAfee-MAR_Test",
            "timeout": 700
        },
        {
            "integrations": "McAfee Threat Intelligence Exchange",
            "playbookID": "McAfee-TIE Test",
            "timeout": 700
        },
        {
            "integrations": "ArcSight Logger",
            "playbookID": "ArcSight Logger test"
        },
        {
            "integrations": "ArcSight ESM v2",
            "playbookID": "ArcSight ESM v2 Test"
        },
        {
            "integrations": "ArcSight ESM v2",
            "playbookID": "test Arcsight - Get events related to the Case"
        },
        {
            "integrations": "XFE_v2",
            "playbookID": "Test_XFE_v2",
            "timeout": 500,
            "nightly": true
        },
        {
            "integrations": "McAfee Threat Intelligence Exchange",
            "playbookID": "search_endpoints_by_hash_-_tie_-_test",
            "timeout": 500
        },
        {
            "integrations": "iDefense_v2",
            "playbookID": "iDefense_v2_Test",
            "fromversion": "5.5.0"
        },
        {
            "integrations": "AbuseIPDB",
            "playbookID": "AbuseIPDB Test"
        },
        {
            "integrations": "AbuseIPDB",
            "playbookID": "AbuseIPDB PopulateIndicators Test"
        },
        {
            "integrations": "LogRhythm",
            "playbookID": "LogRhythm-Test-Playbook",
            "timeout": 200
        },
        {
            "integrations": "FireEye HX",
            "playbookID": "FireEye HX Test",
            "timeout": 500
        },
        {
            "integrations": "FireEyeFeed",
            "playbookID": "playbook-FeedFireEye_test",
            "memory_threshold": 110
        },
        {
            "integrations": "Phish.AI",
            "playbookID": "PhishAi-Test"
        },
        {
            "integrations": "Phish.AI",
            "playbookID": "Test-Detonate URL - Phish.AI"
        },
        {
            "integrations": "Centreon",
            "playbookID": "Centreon-Test-Playbook"
        },
        {
            "playbookID": "ReadFile test"
        },
        {
            "integrations": "AlphaSOC Wisdom",
            "playbookID": "AlphaSOC-Wisdom-Test"
        },
        {
            "integrations": "carbonblack-v2",
            "playbookID": "CBFindIP - Test"
        },
        {
            "integrations": "Jask",
            "playbookID": "Jask_Test",
            "fromversion": "4.1.0"
        },
        {
            "integrations": "Qualys",
            "playbookID": "Qualys-Test"
        },
        {
            "integrations": "Whois",
            "playbookID": "whois_test",
            "fromversion": "4.1.0"
        },
        {
            "integrations": "RSA NetWitness Endpoint",
            "playbookID": "NetWitness Endpoint Test"
        },
        {
            "integrations": "Check Point Sandblast",
            "playbookID": "Sandblast_malicious_test"
        },
        {
            "playbookID": "TestMatchRegexV2"
        },
        {
            "integrations": "ActiveMQ",
            "playbookID": "ActiveMQ Test"
        },
        {
            "playbookID": "RegexGroups Test"
        },
        {
            "integrations": "Cisco ISE",
            "playbookID": "cisco-ise-test-playbook"
        },
        {
            "integrations": "RSA NetWitness v11.1",
            "playbookID": "RSA NetWitness Test"
        },
        {
            "playbookID": "ExifReadTest"
        },
        {
            "integrations": "Cuckoo Sandbox",
            "playbookID": "CuckooTest",
            "timeout": 700
        },
        {
            "integrations": "VxStream",
            "playbookID": "Test-Detonate URL - Crowdstrike",
            "timeout": 1200
        },
        {
            "playbookID": "Detonate File - Generic Test",
            "timeout": 500
        },
        {
            "integrations": [
                "Lastline v2",
                "WildFire-v2",
                "SNDBOX",
                "McAfee Advanced Threat Defense"
            ],
            "playbookID": "Detonate File - Generic Test",
            "timeout": 2400,
            "nightly": true
        },
        {
            "playbookID": "STIXParserTest"
        },
        {
            "playbookID": "VerifyJSON - Test",
            "fromversion": "5.5.0"
        },
        {
            "playbookID": "PowerShellCommon-Test",
            "fromversion": "5.5.0"
        },
        {
            "playbookID": "Detonate URL - Generic Test",
            "timeout": 2000,
            "nightly": true,
            "integrations": [
                "McAfee Advanced Threat Defense",
                "VxStream",
                "Lastline v2"
            ]
        },
        {
            "integrations": [
                "carbonblack-v2",
                "carbonblackliveresponse",
                "Cylance Protect v2"
            ],
            "playbookID": "Retrieve File from Endpoint - Generic V2 Test",
            "fromversion": "5.0.0",
            "is_mockable": false
        },
        {
            "integrations": "Zscaler",
            "playbookID": "Zscaler Test",
            "nightly": true,
            "timeout": 500
        },
        {
            "playbookID": "DemistoUploadFileToIncident Test",
            "integrations": "Demisto REST API"
        },
        {
            "playbookID": "DemistoUploadFile Test",
            "integrations": "Demisto REST API"
        },
        {
            "playbookID": "MaxMind Test",
            "integrations": "MaxMind GeoIP2"
        },
        {
            "playbookID": "Test Sagemaker",
            "integrations": "AWS Sagemaker"
        },
        {
            "playbookID": "C2sec-Test",
            "integrations": "C2sec irisk",
            "fromversion": "5.0.0"
        },
        {
            "playbookID": "Phishing v2 - Test - Incident Starter",
            "fromversion": "6.0.0",
            "timeout": 1200,
            "nightly": false,
            "integrations": [
                "EWS Mail Sender",
                "Demisto REST API",
                "Rasterize"
            ],
            "memory_threshold": 115,
            "pid_threshold": 80
        },
        {
            "playbookID": "Phishing - Core - Test - Incident Starter",
            "fromversion": "6.0.0",
            "timeout": 1700,
            "nightly": false,
            "integrations": [
                "EWS Mail Sender",
                "Demisto REST API",
                "Rasterize"
            ],
            "memory_threshold": 100,
            "pid_threshold": 80
        },
        {
            "integrations": "duo",
            "playbookID": "DUO Test Playbook"
        },
        {
            "playbookID": "SLA Scripts - Test",
            "fromversion": "4.1.0"
        },
        {
            "playbookID": "PcapHTTPExtractor-Test"
        },
        {
            "playbookID": "Ping Test Playbook"
        },
        {
            "playbookID": "Active Directory Test",
            "integrations": "Active Directory Query v2",
            "instance_names": "active_directory_ninja"
        },
        {
            "playbookID": "AD v2 - debug-mode - Test",
            "integrations": "Active Directory Query v2",
            "instance_names": "active_directory_ninja",
            "fromversion": "5.0.0"
        },
        {
            "playbookID": "Docker Hardening Test",
            "fromversion": "5.0.0",
            "runnable_on_docker_only": true
        },
        {
            "integrations": "Active Directory Query v2",
            "instance_names": "active_directory_ninja",
            "playbookID": "Active Directory Query V2 configuration with port"
        },
        {
            "integrations": "Active Directory Query v2",
            "instance_names": "active_directory_ninja",
            "playbookID": "Active Directory - ad-get-user limit check"
        },
        {
            "integrations": "mysql",
            "playbookID": "MySQL Test"
        },
        {
            "playbookID": "Email Address Enrichment - Generic v2.1 - Test",
            "integrations": "Active Directory Query v2",
            "instance_names": "active_directory_ninja"
        },
        {
            "integrations": "Cofense Intelligence",
            "playbookID": "Test - Cofense Intelligence",
            "timeout": 500
        },
        {
            "playbookID": "GDPRContactAuthorities Test"
        },
        {
            "integrations": "Google Resource Manager",
            "playbookID": "GoogleResourceManager-Test",
            "timeout": 500,
            "nightly": true
        },
        {
            "integrations": "SlashNext Phishing Incident Response",
            "playbookID": "SlashNextPhishingIncidentResponse-Test",
            "timeout": 500,
            "nightly": true
        },
        {
            "integrations": "Google Cloud Storage",
            "playbookID": "GCS - Test",
            "timeout": 500,
            "nightly": true,
            "memory_threshold": 80
        },
        {
            "integrations": "GooglePubSub",
            "playbookID": "GooglePubSub_Test",
            "nightly": true,
            "fromversion": "5.0.0"
        },
        {
            "playbookID": "Calculate Severity - Generic v2 - Test",
            "integrations": [
                "Palo Alto Minemeld",
                "Active Directory Query v2"
            ],
            "instance_names": "active_directory_ninja",
            "fromversion": "4.5.0"
        },
        {
            "integrations": "Freshdesk",
            "playbookID": "Freshdesk-Test",
            "timeout": 500,
            "nightly": true
        },
        {
            "playbookID": "Autoextract - Test",
            "fromversion": "4.1.0"
        },
        {
            "playbookID": "FilterByList - Test",
            "fromversion": "4.5.0"
        },
        {
            "playbookID": "Impossible Traveler - Test",
            "integrations": [
                "Ipstack",
                "ipinfo",
                "Rasterize",
                "Active Directory Query v2",
                "Demisto REST API"
            ],
            "instance_names": "active_directory_ninja",
            "fromversion": "5.0.0",
            "timeout": 700
        },
        {
            "playbookID": "Active Directory - Get User Manager Details - Test",
            "integrations": "Active Directory Query v2",
            "instance_names": "active_directory_80k",
            "fromversion": "4.5.0"
        },
        {
            "integrations": "Kafka V2",
            "playbookID": "Kafka Test"
        },
        {
            "playbookID": "File Enrichment - Generic v2 - Test",
            "instance_names": "virus_total_private_api_general",
            "integrations": [
                "VirusTotal - Private API",
                "Cylance Protect v2"
            ],
            "is_mockable": false
        },
        {
            "integrations": [
                "epo",
                "McAfee Active Response"
            ],
            "playbookID": "Endpoint data collection test",
            "timeout": 500
        },
        {
            "integrations": [
                "epo",
                "McAfee Active Response"
            ],
            "playbookID": "MAR - Endpoint data collection test",
            "timeout": 500
        },
        {
            "integrations": "DUO Admin",
            "playbookID": "DuoAdmin API test playbook",
            "fromversion": "5.0.0"
        },
        {
            "integrations": [
                "TAXII Server",
                "TAXIIFeed"
            ],
            "playbookID": "TAXII_Feed_Test",
            "fromversion": "5.5.0",
            "timeout": 300
        },
        {
            "integrations": "TAXII 2 Feed",
            "playbookID": "TAXII 2 Feed Test",
            "fromversion": "5.5.0"
        },
        {
            "integrations": "iDefense Feed",
            "playbookID": "Feed iDefense Test",
            "memory_threshold": 200,
            "fromversion": "5.5.0"
        },
        {
            "integrations": "Traps",
            "playbookID": "Traps test",
            "timeout": 600
        },
        {
            "playbookID": "TestShowScheduledEntries"
        },
        {
            "playbookID": "Calculate Severity - Standard - Test",
            "integrations": "Palo Alto Minemeld",
            "fromversion": "4.5.0"
        },
        {
            "integrations": "Symantec Advanced Threat Protection",
            "playbookID": "Symantec ATP Test"
        },
        {
            "playbookID": "HTTPListRedirects - Test SSL"
        },
        {
            "playbookID": "HTTPListRedirects Basic Test"
        },
        {
            "playbookID": "CheckDockerImageAvailableTest"
        },
        {
            "playbookID": "Extract Indicators From File - Generic v2 - Test",
            "integrations": "Image OCR",
            "timeout": 350,
            "fromversion": "4.5.0"
        },
        {
            "playbookID": "Endpoint Enrichment - Generic v2.1 - Test",
            "integrations": [
                "Cylance Protect v2",
                "carbonblack-v2",
                "epo",
                "Active Directory Query v2"
            ],
            "instance_names": "active_directory_ninja"
        },
        {
            "playbookID": "EmailReputationTest",
            "integrations": "Have I Been Pwned? V2"
        },
        {
            "integrations": "Symantec Deepsight Intelligence",
            "playbookID": "Symantec Deepsight Test"
        },
        {
            "playbookID": "ExtractDomainFromEmailTest"
        },
        {
            "playbookID": "Wait Until Datetime - Test",
            "fromversion": "4.5.0"
        },
        {
            "playbookID": "PAN-OS DAG Configuration Test",
            "integrations": "Panorama",
            "instance_names": "palo_alto_panorama_9.0",
            "timeout": 1500
        },
        {
            "playbookID": "PAN-OS Create Or Edit Rule Test",
            "integrations": "Panorama",
            "instance_names": "palo_alto_panorama_9.0",
            "timeout": 1000
        },
        {
            "playbookID": "PAN-OS EDL Setup v3 Test",
            "integrations": [
                "Panorama",
                "palo_alto_networks_pan_os_edl_management"
            ],
            "instance_names": "palo_alto_firewall_9.0",
            "timeout": 300
        },
        {
            "integrations": "Snowflake",
            "playbookID": "Snowflake-Test"
        },
        {
            "playbookID": "Account Enrichment - Generic v2.1 - Test",
            "integrations": "Active Directory Query v2",
            "instance_names": "active_directory_ninja"
        },
        {
            "integrations": "Cisco Umbrella Investigate",
            "playbookID": "Domain Enrichment - Generic v2 - Test"
        },
        {
            "integrations": "Google BigQuery",
            "playbookID": "Google BigQuery Test"
        },
        {
            "integrations": "Zoom",
            "playbookID": "Zoom_Test"
        },
        {
            "playbookID": "IP Enrichment - Generic v2 - Test",
            "integrations": "Threat Crowd",
            "fromversion": "4.1.0"
        },
        {
            "integrations": "Cherwell",
            "playbookID": "Cherwell Example Scripts - test"
        },
        {
            "integrations": "Cherwell",
            "playbookID": "Cherwell - test"
        },
        {
            "integrations": "CarbonBlackProtectionV2",
            "playbookID": "Carbon Black Enterprise Protection V2 Test"
        },
        {
            "integrations": "Active Directory Query v2",
            "instance_names": "active_directory_ninja",
            "playbookID": "Test ADGetUser Fails with no instances 'Active Directory Query' (old version)"
        },
        {
            "integrations": "ANYRUN",
            "playbookID": "ANYRUN-Test"
        },
        {
            "integrations": "ANYRUN",
            "playbookID": "Detonate File - ANYRUN - Test"
        },
        {
            "integrations": "ANYRUN",
            "playbookID": "Detonate URL - ANYRUN - Test"
        },
        {
            "integrations": "Netcraft",
            "playbookID": "Netcraft test"
        },
        {
            "integrations": "EclecticIQ Platform",
            "playbookID": "EclecticIQ Test"
        },
        {
            "playbookID": "FormattingPerformance - Test",
            "fromversion": "5.0.0"
        },
        {
            "integrations": "AWS - EC2",
            "instance_names": "AWS - EC2",
            "playbookID": "AWS - EC2 Test Playbook",
            "fromversion": "5.0.0",
            "memory_threshold": 90
        },
        {
            "integrations": "AWS - EC2",
            "playbookID": "d66e5f86-e045-403f-819e-5058aa603c32"
        },
        {
            "integrations": "ANYRUN",
            "playbookID": "Detonate File From URL - ANYRUN - Test"
        },
        {
            "integrations": "AWS - CloudTrail",
            "playbookID": "3da2e31b-f114-4d7f-8702-117f3b498de9"
        },
        {
            "integrations": "carbonblackprotection",
            "playbookID": "67b0f25f-b061-4468-8613-43ab13147173"
        },
        {
            "integrations": "DomainTools",
            "playbookID": "DomainTools-Test"
        },
        {
            "integrations": "Exabeam",
            "playbookID": "Exabeam - Test"
        },
        {
            "integrations": "Cisco Spark",
            "playbookID": "Cisco Spark Test New"
        },
        {
            "integrations": "Remedy On-Demand",
            "playbookID": "Remedy-On-Demand-Test"
        },
        {
            "playbookID": "ssdeepreputationtest"
        },
        {
            "playbookID": "TestIsEmailAddressInternal"
        },
        {
            "integrations": "Google Cloud Compute",
            "playbookID": "GoogleCloudCompute-Test"
        },
        {
            "integrations": "AWS - S3",
            "playbookID": "97393cfc-2fc4-4dfe-8b6e-af64067fc436",
            "memory_threshold": 80
        },
        {
            "integrations": "Image OCR",
            "playbookID": "TestImageOCR"
        },
        {
            "integrations": "fireeye",
            "playbookID": "Detonate File - FireEye AX - Test"
        },
        {
            "integrations": [
                "Rasterize",
                "Image OCR"
            ],
            "playbookID": "Rasterize Test",
            "fromversion": "5.0.0"
        },
        {
            "integrations": "Rasterize",
            "playbookID": "RasterizeImageTest",
            "fromversion": "5.0.0"
        },
        {
            "integrations": "Ipstack",
            "playbookID": "Ipstack_Test"
        },
        {
            "integrations": "Perch",
            "playbookID": "Perch-Test"
        },
        {
            "integrations": "Forescout",
            "playbookID": "Forescout-Test"
        },
        {
            "integrations": "GitHub",
            "playbookID": "Git_Integration-Test"
        },
        {
            "integrations": "GitHub IAM",
            "playbookID": "Github IAM - Test Playbook",
            "fromversion": "6.1.0"
        },
        {
            "integrations": "LogRhythmRest",
            "playbookID": "LogRhythm REST test"
        },
        {
            "integrations": "AlienVault USM Anywhere",
            "playbookID": "AlienVaultUSMAnywhereTest"
        },
        {
            "playbookID": "PhishLabsTestPopulateIndicators"
        },
        {
            "playbookID": "Test_HTMLtoMD"
        },
        {
            "integrations": "PhishLabs IOC",
            "playbookID": "PhishLabsIOC TestPlaybook",
            "fromversion": "4.1.0"
        },
        {
            "integrations": "vmray",
            "playbookID": "VMRay-Test"
        },
        {
            "integrations": "PerceptionPoint",
            "playbookID": "PerceptionPoint Test",
            "fromversion": "4.1.0"
        },
        {
            "integrations": "AutoFocus V2",
            "playbookID": "AutoFocus V2 test",
            "fromversion": "5.0.0",
            "timeout": 1000
        },
        {
            "playbookID": "Process Email - Generic for Rasterize"
        },
        {
            "playbookID": "Send Investigation Summary Reports - Test",
            "integrations": "EWS Mail Sender",
            "fromversion": "4.5.0",
            "memory_threshold": 100
        },
        {
            "integrations": "Anomali ThreatStream v2",
            "playbookID": "ThreatStream-Test"
        },
        {
            "integrations": "Flashpoint",
            "playbookID": "Flashpoint_event-Test"
        },
        {
            "integrations": "Flashpoint",
            "playbookID": "Flashpoint_forum-Test"
        },
        {
            "integrations": "Flashpoint",
            "playbookID": "Flashpoint_report-Test"
        },
        {
            "integrations": "Flashpoint",
            "playbookID": "Flashpoint_reputation-Test"
        },
        {
            "integrations": "BluecatAddressManager",
            "playbookID": "Bluecat Address Manager test"
        },
        {
            "integrations": "MailListener - POP3 Beta",
            "playbookID": "MailListener-POP3 - Test"
        },
        {
            "playbookID": "sumList - Test"
        },
        {
            "integrations": "VulnDB",
            "playbookID": "Test-VulnDB"
        },
        {
            "integrations": "Shodan_v2",
            "playbookID": "Test-Shodan_v2",
            "timeout": 1000
        },
        {
            "integrations": "Threat Crowd",
            "playbookID": "ThreatCrowd - Test"
        },
        {
            "integrations": "GoogleDocs",
            "playbookID": "GoogleDocs-test"
        },
        {
            "playbookID": "Request Debugging - Test",
            "fromversion": "5.0.0"
        },
        {
            "playbookID": "Test Convert file hash to corresponding hashes",
            "fromversion": "4.5.0",
            "integrations": "VirusTotal",
            "instance_names": "virus_total_general"
        },
        {
            "playbookID": "PAN-OS Query Logs For Indicators Test",
            "fromversion": "5.5.0",
            "timeout": 1500,
            "integrations": "Panorama",
            "instance_names": "palo_alto_panorama"
        },
        {
            "integrations": "Hybrid Analysis",
            "playbookID": "HybridAnalysis-Test",
            "timeout": 500,
            "fromversion": "4.1.0",
            "is_mockable": false
        },
        {
            "integrations": "Elasticsearch v2",
            "instance_names": "es_v7",
            "playbookID": "Elasticsearch_v2_test"
        },
        {
            "integrations": "ElasticsearchFeed",
            "instance_names": "es_demisto_feed",
            "playbookID": "Elasticsearch_Fetch_Demisto_Indicators_Test",
            "fromversion": "5.5.0"
        },
        {
            "integrations": "ElasticsearchFeed",
            "instance_names": "es_generic_feed",
            "playbookID": "Elasticsearch_Fetch_Custom_Indicators_Test",
            "fromversion": "5.5.0"
        },
        {
            "integrations": "Elasticsearch v2",
            "instance_names": "es_v6",
            "playbookID": "Elasticsearch_v2_test-v6"
        },
        {
            "integrations": "PolySwarm",
            "playbookID": "PolySwarm-Test"
        },
        {
            "integrations": "Kennav2",
            "playbookID": "Kenna Test"
        },
        {
            "integrations": "SecurityAdvisor",
            "playbookID": "SecurityAdvisor-Test",
            "fromversion": "4.5.0"
        },
        {
            "integrations": "Google Key Management Service",
            "playbookID": "Google-KMS-test",
            "pid_threshold": 6,
            "memory_threshold": 60
        },
        {
            "integrations": "SecBI",
            "playbookID": "SecBI - Test"
        },
        {
            "playbookID": "ExtractFQDNFromUrlAndEmail-Test"
        },
        {
            "integrations": "EWS v2",
            "playbookID": "Get EWS Folder Test",
            "fromversion": "4.5.0",
            "instance_names": "ewv2_regular",
            "timeout": 1200
        },
        {
            "integrations": "EWSO365",
            "playbookID": "EWS_O365_test",
            "fromversion": "5.0.0"
        },
        {
            "integrations": "EWSO365",
            "playbookID": "EWS_O365_send_mail_test",
            "fromversion": "5.0.0"
        },
        {
            "integrations": "QRadar_v2",
            "playbookID": "QRadar Indicator Hunting Test",
            "timeout": 600,
            "fromversion": "6.0.0"
        },
        {
            "playbookID": "SetAndHandleEmpty test",
            "fromversion": "4.5.0"
        },
        {
            "integrations": "Tanium v2",
            "playbookID": "Tanium v2 - Test"
        },
        {
            "integrations": "Office 365 Feed",
            "playbookID": "Office365_Feed_Test",
            "fromversion": "5.5.0"
        },
        {
            "integrations": "GoogleCloudTranslate",
            "playbookID": "GoogleCloudTranslate-Test",
            "pid_threshold": 9
        },
        {
            "integrations": "Infoblox",
            "playbookID": "Infoblox Test"
        },
        {
            "integrations": "BPA",
            "playbookID": "Test-BPA",
            "fromversion": "4.5.0"
        },
        {
            "playbookID": "GetValuesOfMultipleFIelds Test",
            "fromversion": "4.5.0"
        },
        {
            "playbookID": "IsInternalHostName Test",
            "fromversion": "4.5.0"
        },
        {
            "playbookID": "DigitalGuardian-Test",
            "integrations": "Digital Guardian",
            "fromversion": "5.0.0"
        },
        {
            "integrations": "SplunkPy",
            "playbookID": "Splunk Indicator Hunting Test",
            "fromversion": "5.0.0",
            "memory_threshold": 500,
            "instance_names": "use_default_handler"
        },
        {
            "integrations": "BPA",
            "playbookID": "Test-BPA_Integration",
            "fromversion": "4.5.0"
        },
        {
            "integrations": "AutoFocus Feed",
            "playbookID": "playbook-FeedAutofocus_test",
            "fromversion": "5.5.0"
        },
        {
            "integrations": "AutoFocus Daily Feed",
            "playbookID": "playbook-FeedAutofocus_daily_test",
            "fromversion": "5.5.0"
        },
        {
            "integrations": "PaloAltoNetworks_PrismaCloudCompute",
            "playbookID": "PaloAltoNetworks_PrismaCloudCompute-Test"
        },
        {
            "integrations": "Recorded Future Feed",
            "playbookID": "RecordedFutureFeed - Test",
            "timeout": 1000,
            "fromversion": "5.5.0",
            "memory_threshold": 86
        },
        {
            "integrations": "Expanse",
            "playbookID": "test-Expanse-Playbook",
            "fromversion": "5.0.0"
        },
        {
            "integrations": "Expanse",
            "playbookID": "test-Expanse",
            "fromversion": "5.0.0"
        },
        {
            "integrations": "DShield Feed",
            "playbookID": "playbook-DshieldFeed_test",
            "fromversion": "5.5.0",
            "is_mockable": false
        },
        {
            "integrations": "AlienVault Reputation Feed",
            "playbookID": "AlienVaultReputationFeed_Test",
            "fromversion": "5.5.0",
            "memory_threshold": 190
        },
        {
            "integrations": "BruteForceBlocker Feed",
            "playbookID": "playbook-BruteForceBlocker_test",
            "fromversion": "5.5.0",
            "memory_threshold": 190
        },
        {
            "integrations": "Carbon Black Enterprise EDR",
            "playbookID": "Carbon Black Enterprise EDR Test",
            "fromversion": "5.0.0"
        },
        {
            "integrations": "MongoDB Key Value Store",
            "playbookID": "MongoDB KeyValueStore - Test",
            "pid_threshold": 12,
            "fromversion": "5.0.0"
        },
        {
            "integrations": "MongoDB Log",
            "playbookID": "MongoDBLog - Test",
            "pid_threshold": 12,
            "fromversion": "5.0.0"
        },
        {
            "integrations": "Google Chronicle Backstory",
            "playbookID": "Google Chronicle Backstory Asset - Test",
            "fromversion": "5.0.0"
        },
        {
            "integrations": "Google Chronicle Backstory",
            "playbookID": "Google Chronicle Backstory IOC Details - Test",
            "fromversion": "5.0.0"
        },
        {
            "integrations": "Google Chronicle Backstory",
            "playbookID": "Google Chronicle Backstory List Alerts - Test",
            "fromversion": "5.0.0"
        },
        {
            "integrations": "Google Chronicle Backstory",
            "playbookID": "Google Chronicle Backstory List IOCs - Test",
            "fromversion": "5.0.0"
        },
        {
            "integrations": "Google Chronicle Backstory",
            "playbookID": "Google Chronicle Backstory Reputation - Test",
            "fromversion": "5.0.0"
        },
        {
            "integrations": "Google Chronicle Backstory",
            "playbookID": "Google Chronicle Backstory List Events - Test",
            "fromversion": "5.0.0"
        },
        {
            "integrations": "Feodo Tracker IP Blocklist Feed",
            "instance_names": "feodo_tracker_ip_currently__active",
            "playbookID": "playbook-feodotrackeripblock_test_currently__active",
            "fromversion": "5.5.0"
        },
        {
            "integrations": "Feodo Tracker IP Blocklist Feed",
            "instance_names": "feodo_tracker_ip_30_days",
            "playbookID": "playbook-feodotrackeripblock_test_30_days",
            "fromversion": "5.5.0"
        },
        {
            "integrations": "Code42",
            "playbookID": "Code42-Test",
            "fromversion": "5.0.0",
            "timeout": 600
        },
        {
            "playbookID": "Code42 File Search Test",
            "integrations": "Code42",
            "fromversion": "5.0.0"
        },
        {
            "playbookID": "FetchIndicatorsFromFile-test",
            "fromversion": "5.5.0"
        },
        {
            "integrations": "RiskSense",
            "playbookID": "RiskSense Get Apps - Test"
        },
        {
            "integrations": "RiskSense",
            "playbookID": "RiskSense Get Host Detail - Test"
        },
        {
            "integrations": "RiskSense",
            "playbookID": "RiskSense Get Host Finding Detail - Test"
        },
        {
            "integrations": "RiskSense",
            "playbookID": "RiskSense Get Hosts - Test"
        },
        {
            "integrations": "RiskSense",
            "playbookID": "RiskSense Get Host Findings - Test"
        },
        {
            "integrations": "RiskSense",
            "playbookID": "RiskSense Get Unique Cves - Test"
        },
        {
            "integrations": "RiskSense",
            "playbookID": "RiskSense Get Unique Open Findings - Test"
        },
        {
            "integrations": "RiskSense",
            "playbookID": "RiskSense Get Apps Detail - Test"
        },
        {
            "integrations": "RiskSense",
            "playbookID": "RiskSense Apply Tag - Test"
        },
        {
            "integrations": "Indeni",
            "playbookID": "Indeni_test",
            "fromversion": "5.0.0"
        },
        {
            "integrations": "SafeBreach v2",
            "playbookID": "playbook-SafeBreach-Test",
            "fromversion": "5.5.0"
        },
        {
            "integrations": "AlienVault OTX TAXII Feed",
            "playbookID": "playbook-feedalienvaultotx_test",
            "fromversion": "5.5.0"
        },
        {
            "playbookID": "ExtractDomainAndFQDNFromUrlAndEmail-Test",
            "fromversion": "5.5.0"
        },
        {
            "integrations": "Cortex Data Lake",
            "playbookID": "Cortex Data Lake Test",
            "instance_names": "cdl_prod",
            "fromversion": "4.5.0"
        },
        {
            "integrations": "Cortex Data Lake",
            "playbookID": "Cortex Data Lake Test",
            "instance_names": "cdl_dev",
            "fromversion": "4.5.0"
        },
        {
            "integrations": "MongoDB",
            "playbookID": "MongoDB - Test"
        },
        {
            "integrations": "DNSDB_v2",
            "playbookID": "DNSDB-Test",
            "fromversion": "5.0.0"
        },
        {
            "playbookID": "DBotCreatePhishingClassifierV2FromFile-Test",
            "timeout": 60000,
            "fromversion": "4.5.0"
        },
        {
            "integrations": "IBM Resilient Systems",
            "playbookID": "IBM Resilient Systems Test"
        },
        {
            "integrations": [
                "Prisma Access",
                "Prisma Access Egress IP feed"
            ],
            "playbookID": "Prisma_Access_Egress_IP_Feed-Test",
            "timeout": 60000,
            "fromversion": "5.5.0",
            "nightly": true
        },
        {
            "integrations": "Prisma Access",
            "playbookID": "Prisma_Access-Test",
            "timeout": 60000,
            "fromversion": "5.5.0",
            "nightly": true
        },
        {
            "playbookID": "EvaluateMLModllAtProduction-Test",
            "fromversion": "4.5.0"
        },
        {
            "integrations": "GCP Whitelist Feed",
            "playbookID": "GCPWhitelist_Feed_Test",
            "fromversion": "5.5.0"
        },
        {
            "integrations": "Azure AD Connect Health Feed",
            "playbookID": "FeedAzureADConnectHealth_Test",
            "fromversion": "5.5.0"
        },
        {
            "integrations": "Zoom Feed",
            "playbookID": "FeedZoom_Test",
            "fromversion": "5.5.0"
        },
        {
            "playbookID": "PCAP Analysis Test",
            "integrations": [
                "ipinfo",
                "WildFire-v2"
            ],
            "fromversion": "5.0.0",
            "timeout": 1200
        },
        {
            "integrations": "Workday",
            "playbookID": "Workday - Test",
            "fromversion": "5.0.0",
            "timeout": 600
        },
        {
            "integrations": "Unit42 Feed",
            "playbookID": "Unit42 Feed - Test",
            "fromversion": "5.5.0",
            "timeout": 600
        },
        {
            "integrations": "CrowdStrikeMalquery",
            "playbookID": "CrowdStrikeMalquery-Test",
            "fromversion": "5.0.0",
            "timeout": 2500
        },
        {
            "integrations": "Sixgill_Darkfeed",
            "playbookID": "Sixgill-Darkfeed_Test",
            "fromversion": "5.5.0"
        },
        {
            "playbookID": "hashIncidentFields-test",
            "fromversion": "4.5.0",
            "timeout": 60000
        },
        {
            "integrations": "RSA Archer v2",
            "playbookID": "Archer v2 - Test",
            "fromversion": "5.0.0"
        },
        {
            "integrations": "WootCloud",
            "playbookID": "TestWootCloudPlaybook",
            "fromversion": "5.0.0"
        },
        {
            "integrations": "Ivanti Heat",
            "playbookID": "Ivanti Heat - Test"
        },
        {
            "integrations": "MicrosoftCloudAppSecurity",
            "playbookID": "MicrosoftCloudAppSecurity-Test"
        },
        {
            "integrations": "Blueliv ThreatCompass",
            "playbookID": "Blueliv_ThreatCompass_test",
            "fromversion": "5.0.0"
        },
        {
            "playbookID": "IncreaseIncidentSeverity-Test",
            "fromversion": "5.0.0"
        },
        {
            "integrations": "TrendMicro Cloud App Security",
            "playbookID": "playbook_TrendmicroCAS_Test",
            "fromversion": "5.0.0",
            "timeout": 300
        },
        {
            "playbookID": "IfThenElse-Test",
            "fromversion": "5.0.0"
        },
        {
            "integrations": "Imperva WAF",
            "playbookID": "Imperva WAF - Test"
        },
        {
            "integrations": "CheckPointFirewall_v2",
            "playbookID": "checkpoint-testplaybook",
            "timeout": 500,
            "nightly": true
        },
        {
            "playbookID": "FailedInstances - Test",
            "integrations": "Whois",
            "fromversion": "4.5.0"
        },
        {
            "integrations": "F5 ASM",
            "playbookID": "playbook-F5_ASM-Test",
            "timeout": 600,
            "fromversion": "5.0.0",
            "nightly": true
        },
        {
            "playbookID": "Hatching Triage - Detonate File",
            "integrations": "Hatching Triage",
            "fromversion": "5.5.0"
        },
        {
            "integrations": "Rundeck",
            "playbookID": "Rundeck_test",
            "fromversion": "5.5.0",
            "is_mockable": false
        },
        {
            "playbookID": "Field polling test",
            "timeout": 600,
            "fromversion": "5.0.0"
        },
        {
            "integrations": "Generic Webhook",
            "playbookID": "Generic Webhook - Test",
            "fromversion": "5.5.0"
        },
        {
            "integrations": "Palo Alto Networks Enterprise DLP",
            "playbookID": "Palo_Alto_Networks_Enterprise_DLP - Test",
            "fromversion": "5.0.0"
        },
        {
            "integrations": "Cryptocurrency",
            "playbookID": "Cryptocurrency-Test",
            "is_mockable": false
        },
        {
            "integrations": "Public DNS Feed",
            "playbookID": "Public_DNS_Feed_Test",
            "fromversion": "5.5.0"
        },
        {
            "integrations": "BitcoinAbuse",
            "playbookID": "BitcoinAbuse-test",
            "fromversion": "5.5.0"
        },
        {
            "integrations": "ExpanseV2",
            "playbookID": "ExpanseV2 Test",
            "fromversion": "6.0.0"
        },
        {
            "integrations": "FeedExpanse",
            "playbookID": "Feed Expanse Test",
            "fromversion": "6.0.0"
        },
        {
            "integrations": "MicrosoftGraphIdentityandAccess",
            "playbookID": "Identity & Access test playbook"
        },
        {
            "integrations": "MicrosoftPolicyAndComplianceAuditLog",
            "playbookID": "Audit Log - Test"
        },
        {
            "integrations": "Nutanix Hypervisor",
            "playbookID": "Nutanix-test"
        },
        {
            "integrations": "Azure Storage",
            "playbookID": "Azure Storage - Test"
        },
        {
            "integrations": "MicrosoftGraphApplications",
            "playbookID": "MSGraph Applications Test"
        },
        {
            "integrations": "EWS Extension Online Powershell v2",
            "playbookID": "EWS Extension: Powershell Online V2 Test",
            "fromversion": "6.0.0",
            "toversion": "6.0.9",
            "timeout": 250
        },
        {
            "integrations": "VirusTotal (API v3)",
            "playbookID": "VirusTotal (API v3) Detonate Test",
            "instance_names": [
                "virus_total_v3",
                "virus_total_v3_premium"
            ],
            "is_mockable": false
        },
        {
            "integrations": "VirusTotal (API v3)",
            "playbookID": "VirusTotalV3-test",
            "instance_names": [
                "virus_total_v3"
            ]
        },
        {
            "playbookID": "CreateCertificate-Test",
            "fromversion": "5.5.0"
        },
        {
            "integrations": "LogPoint SIEM Integration",
            "playbookID": "LogPoint SIEM Integration - Test Playbook 1"
        },
        {
            "integrations": "LogPoint SIEM Integration",
            "playbookID": "LogPoint SIEM Integration - Test Playbook 2"
        },
        {
            "integrations": "Cisco Stealthwatch",
            "fromversion": "5.5.0",
            "playbookID": "Cisco Stealthwatch Test"
        },
        {
            "integrations": "cymulate_v2",
            "playbookID": "Cymulate V2 Test",
            "fromversion": "6.0.0"
        },
        {
            "integrations": "OpenCTI",
            "playbookID": "OpenCTI Test",
            "fromversion": "5.0.0"
        },
        {
            "integrations": "Microsoft Graph API",
            "playbookID": "Microsoft Graph API - Test",
            "fromversion": "5.0.0"
        },
        {
            "integrations": "QRadar v3",
            "playbookID": "QRadar_v3-test",
            "fromversion": "6.0.0"
        },
        {
            "playbookID": "DbotPredictOufOfTheBoxTest",
            "fromversion": "4.5.0",
            "timeout": 1000
        },
        {
            "playbookID": "DbotPredictOufOfTheBoxTestV2",
            "fromversion": "5.5.0",
            "timeout": 1000
        },
        {
            "integrations": "VirusTotal - Premium (API v3)",
            "playbookID": "VirusTotal Premium v3 TestPlaybook",
            "fromversion": "5.5.0"
        },
        {
            "integrations": "Armis",
            "playbookID": "Armis-Test",
            "fromversion": "5.5.0"
        },
        {
            "playbookID": "Tidy - Test",
            "integrations": [
                "AWS - EC2",
                "Demisto REST API",
                "Tidy"
            ],
            "instance_names": [
                "aws_alloacte_host"
            ],
            "fromversion": "6.0.0",
            "nightly": true
        },
        {
            "integrations": "Carbon Black Endpoint Standard",
            "playbookID": "carbonBlackEndpointStandardTestPlaybook",
            "fromversion": "5.5.0",
            "is_mockable": false
        }
    ],
    "skipped_tests": {
        "Github IAM - Test Playbook": "Issue 32383",
        "Calculate Severity - Standard - Test": "Issue 32715",
        "Calculate Severity - Generic v2 - Test": "Issue 32716",
        "Workday - Test": "No credentials Issue 29595",
        "Tidy - Test": "Will run it manually.",
        "Protectwise-Test": "Issue 28168",
        "Phishing Classifier V2 ML Test": "Issue 26066",
        "RedLockTest": "Issue 24600",
        "TestDedupIncidentsPlaybook": "Issue 24344",
        "CreateIndicatorFromSTIXTest": "Issue 24345",
        "Endpoint data collection test": "Uses a deprecated playbook called Endpoint data collection",
        "Prisma_Access_Egress_IP_Feed-Test": "unskip after we will get Prisma Access instance - Issue 27112",
        "Prisma_Access-Test": "unskip after we will get Prisma Access instance - Issue 27112",
        "Test-Shodan_v2": "Issue 23370",
        "Symantec Deepsight Test": "Issue 22971",
        "TestProofpointFeed": "Issue 22229",
        "Git_Integration-Test": "Issue 20029",
        "Symantec Data Loss Prevention - Test": "Issue 20134",
        "NetWitness Endpoint Test": "Issue 19878",
        "InfoArmorVigilanteATITest": "Test issue 17358",
        "ArcSight Logger test": "Issue 19117",
        "3da2e31b-f114-4d7f-8702-117f3b498de9": "Issue 19837",
        "d66e5f86-e045-403f-819e-5058aa603c32": "pr 3220",
        "RecordedFutureFeed - Test": "Issue 18922",
        "IntSights Mssp Test": "Issue #16351",
        "fd93f620-9a2d-4fb6-85d1-151a6a72e46d": "Issue 19854",
        "Test Playbook TrendMicroDDA": "Issue 16501",
        "ssdeepreputationtest": "Issue #20953",
        "C2sec-Test": "Issue #21633",
        "Create Phishing Classifier V2 ML Test": "Issue 26341",
        "DBotCreatePhishingClassifierV2FromFile-Test": "Issue 26456",
        "ThreatConnect v2 - Test": "Issue 26782",
        "Email Address Enrichment - Generic v2.1 - Test": "Issue 26785",
        "Tanium v2 - Test": "Issue 26822",
        "hashIncidentFields-test": "Issue 26850",
        "Fidelis Elevate Network": "Issue 26453",
        "Cortex XDR - IOC - Test": "Issue 25598",
        "Cherwell Example Scripts - test": "Issue 26780",
        "Cherwell - test": "Issue 26780",
        "PAN-OS Query Logs For Indicators Test": "Issue 28753",
        "TCPUtils-Test": "Issue 29677",
        "Polygon-Test": "Issue 29060",
        "AttackIQ - Test": "Issue 29774",
        "Azure Compute - Test": "Issue 28056",
        "forcepoint test": "Issue 28043",
        "CanaryTools Test": "Issue 30796",
        "Test-VulnDB": "Issue 30875",
        "Malware Domain List Active IPs Feed Test": "Issue 30878",
        "CuckooTest": "Issue 25601",
        "PhishlabsIOC_DRP-Test": "Issue 29589",
        "Carbon Black Live Response Test": "Issue 28237",
        "Carbon Black Enterprise Protection V2 Test": "Issue 32322",
        "Google_Vault-Search_And_Display_Results_test": "Issue 24348",
        "FeedThreatConnect-Test": "Issue 32317",
        "HelloWorldPremium_Scan-Test": "Issue 32512",
        "Palo_Alto_Networks_Enterprise_DLP - Test": "Issue 32568",
        "JoeSecurityTestDetonation": "Issue 25650",
        "JoeSecurityTestPlaybook": "Issue 25649",
        "Cortex Data Lake Test": "Issue 24346",
        "Phishing - Core - Test - Incident Starter": "Issue 26784",
        "Test Playbook McAfee ATD": "Issue 33409",
        "Detonate Remote File From URL -McAfee-ATD - Test": "Issue 33407",
        "Test Playbook McAfee ATD Upload File": "Issue 33408",
        "Extract Indicators From File - Generic v2 - Test": "Issue 30071",
        "Kenna Test": "Missing data",
        "Trend Micro Apex - Test": "Issue 27280",
        "Create ServiceNow Ticket and Mirror Test": "Issue 30587",
        "Field polling test": "Issue 33951",
        "palo_alto_panorama_test_pb": "Issue 34371",
        "Microsoft Defender - ATP - Indicators Test": "Issue 29279",
        "Active Directory - Get User Manager Details - Test": "Issue 25604",
        "GSuiteAdmin-Test": "Issue 34784",
        "Test-BPA": "Issue 28406",
        "Test-BPA_Integration": "Issue 28236",
        "EWS search-mailbox test": "Issue 27943",
        "TestTOPdeskPlaybook": "Issue 35412",
        "PAN OS EDL Management - Test": "Issue 35652",
        "PAN-OS EDL Setup v3 Test": "Issue 35386",
        "Google-Vault-Generic-Test": "Issue 24347",
        "FireEyeNX-Test": "Issue 33216",
        "GmailTest": "Issue 27057",
        "Gmail Single User - Test": "Issue 27361",
        "AWS - EC2 Test Playbook": "Issue 36486",
        "get_file_sample_by_hash_-_cylance_protect_-_test": "Issue 28823",
        "playbook_TrendmicroCAS_Test": "Issue 32730",
        "Carbon Black Enterprise EDR Test": "Issue 29775",
        "Rundeck_test": "Issue 31174",
        "Azure NSG - Test": "Issue 33217",
<<<<<<< HEAD
        "VirusTotal (API v3) Detonate Test": "Issue 36004"
=======
        "AutoFocus V2 test": "Issue 26464",
        "VirusTotal (API v3) Detonate Test": "Issue 36004",
        "FailedInstances - Test": "Issue 33218",
        "PAN-OS DAG Configuration Test": "Issue 19205",
        "PAN-OS Create Or Edit Rule Test": "Issue 26465",
        "PAN-OS - Block IP - Static Address Group Test": "Issue 37021",
        "PAN-OS - Block IP - Custom Block Rule Test": "Issue 37023",
        "Centreon-Test-Playbook": "Issue 37022",
        "AWS-securityhub Test": "Issue 29796",
        "McAfeeWebGatewayTest": "Issue 37020",
        "PAN-OS - Block URL - Custom URL Category Test": "Issue 37024",
        "Microsoft Advanced Threat Analytics - Test": "Issue 29593"
>>>>>>> 7159f83d
    },
    "skipped_integrations": {
        
        "_comment1": "~~~ NO INSTANCE ~~~",
        "trustwave secure email gateway": "No instance - developed by Qmasters",
        "ServiceDeskPlus (On-Premise)": "No instance",
        "Forcepoint": "instance issues. Issue 28043",
        "ZeroFox": "Issue 29284",
        "Symantec Management Center": "Issue 23960",
        "Traps": "Issue 24122",
        "Fidelis Elevate Network": "Issue 26453",
        "CrowdStrike Falcon X": "Issue 26209",
        "ArcSight Logger": "Issue 19117",
        "Sophos Central": "No instance",
        "MxToolBox": "No instance",
        "Prisma Access": "Instance will be provided soon by Lior and Prasen - Issue 27112",
        "AlphaSOC Network Behavior Analytics": "No instance",
        "IsItPhishing": "No instance",
        "Verodin": "No instance",
        "EasyVista": "No instance",
        "Pipl": "No instance",
        "Moloch": "No instance",
        "Twilio": "No instance",
        "Zendesk": "No instance",
        "GuardiCore": "No instance",
        "Nessus": "No instance",
        "Cisco CloudLock": "No instance",
        "Vectra v2": "No instance",
        "AWS - IAM": "Issue 21401",
        "GoogleCloudSCC": "No instance, outsourced",
        "FortiGate": "License expired, and not going to get one (issue 14723)",
        "Attivo Botsink": "no instance, not going to get it",
        "VMware": "no License, and probably not going to get it",
        "AWS Sagemaker": "License expired, and probably not going to get it",
        "Symantec MSS": "No instance, probably not going to get it (issue 15513)",
        "Google Cloud Compute": "Can't test yet",
        "FireEye ETP": "No instance",
        "ProofpointTAP_v2": "No instance",
        "remedy_sr_beta": "No instance",
        "fireeye": "Issue 19839",
        "Remedy On-Demand": "Issue 19835",
        "Check Point": "Issue 18643",
        "CheckPointFirewall_v2": "Issue 18643",
        "Preempt": "Issue 20268",
        "Jask": "Issue 18879",
        "vmray": "Issue 18752",
        "Anomali ThreatStream v2": "Issue 19182",
        "Anomali ThreatStream": "Issue 19182",
        "SCADAfence CNM": "Issue 18376",
        "ArcSight ESM v2": "Issue #18328",
        "AlienVault USM Anywhere": "Issue #18273",
        "Dell Secureworks": "No instance",
        "Netskope": "instance is down",
        "Service Manager": "Expired license",
        "carbonblackprotection": "License expired",
        "icebrg": "Issue 14312",
        "Freshdesk": "Trial account expired",
        "Threat Grid": "Issue 16197",
        "Kafka V2": "Can not connect to instance from remote",
        "Check Point Sandblast": "Issue 15948",
        "Remedy AR": "getting 'Not Found' in test button",
        "Salesforce": "Issue 15901",
        "Zscaler": "Issue 17784",
        "RedCanary": "License expired",
        "ANYRUN": "No instance",
        "Snowflake": "Looks like account expired, needs looking into",
        "Cisco Spark": "Issue 18940",
        "Phish.AI": "Issue 17291",
        "MaxMind GeoIP2": "Issue 18932.",
        "Exabeam": "Issue 19371",
        "PaloAltoNetworks_PrismaCloudCompute": "Issue 27112",
        "IBM Resilient Systems": "Issue 23722",
        "Ivanti Heat": "Issue 26259",
        "AWS - Athena - Beta": "Issue 19834",
        "SNDBOX": "Issue 28826",
        "Workday": "License expired Issue: 29595",
        "FireEyeFeed": "License expired Issue: 31838",
        "Akamai WAF": "Issue 32318",
        "FraudWatch": "Issue 34299",
        "Cisco Stealthwatch": "No instance - developed by Qmasters",
        "Armis": "No instance - developed by SOAR Experts",
        
        "_comment2": "~~~ UNSTABLE ~~~",
        "Tenable.sc": "unstable instance",
        "ThreatConnect v2": "unstable instance",
        "Infoblox": "Unstable instance, issue 25651",
        
        "_comment3": "~~~ QUOTA ISSUES ~~~",
        "XFE_v2": "Required proper instance, otherwise we get quota errors",
        "Lastline": "issue 20323",
        "Google Resource Manager": "Cannot create projects because have reached allowed quota.",
        "Looker": "Warehouse 'DEMO_WH' cannot be resumed because resource monitor 'LIMITER' has exceeded its quota.",
        "Ipstack": "Issue 26266",
        
        "_comment4": "~~~ OTHER ~~~",
        "Pentera": "authentication method will not work with testing",
        "AlienVault OTX TAXII Feed": "Issue 29197",
        "EclecticIQ Platform": "Issue 8821",
        "Zoom": "Issue 19832",
        "Forescout": "Can only be run from within PANW network. Look in keeper for - Demisto in the LAB",
        "FortiManager": "Can only be run within PANW network",
        "HelloWorldSimple": "This is just an example integration - no need for test",
        "TestHelloWorldPlaybook": "This is just an example integration - no need for test",
        "Lastline v2": "Temporary skipping, due to quota issues, in order to merge a PR",
        "AttackIQFireDrill": "License issues #29774",
        "SentinelOne V2": "License expired issue #24933",
        "G Suite Security Alert Center": "Developed by crest, need to add permissions to our instance"
    },
    "nightly_integrations": [
        "Lastline v2",
        "TruSTAR",
        "VulnDB"
    ],
    "unmockable_integrations": {
        "NetscoutArborSightline": "Uses timestamp",
        "EwsExtension": "Powershell does not support proxy",
        "EWS Extension Online Powershell v2": "Powershell does not support proxy/ssl",
        "Office 365 Feed": "Client sends a unique uuid as first request of every run",
        "AzureWAF": "Has a command that sends parameters in the path",
        "HashiCorp Vault": "Has a command that sends parameters in the path",
        "urlscan.io": "Uses data that comes in the headers",
        "CloudConvert": "has a command that uploads a file (!cloudconvert-upload)",
        "Symantec Messaging Gateway": "Test playbook uses a random string",
        "AlienVault OTX TAXII Feed": "Client from 'cabby' package generates uuid4 in the request",
        "Generic Webhook": "Does not send HTTP traffic",
        "Microsoft Endpoint Configuration Manager": "Uses Microsoft winRM",
        "SecurityIntelligenceServicesFeed": "Need proxy configuration in server",
        "BPA": "Playbook using GenericPolling which is inconsistent",
        "XsoarPowershellTesting": "Integration which not use network.",
        "Mail Listener v2": "Integration has no proxy checkbox",
        "Cortex XDR - IOC": "'Cortex XDR - IOC - Test' is using also the fetch indicators which is not working in proxy mode",
        "SecurityAndCompliance": "Integration doesn't support proxy",
        "Cherwell": "Submits a file - tests that send files shouldn't be mocked. this problem was fixed but the test is not running anymore because the integration is skipped",
        "Maltiverse": "issue 24335",
        "ActiveMQ": "stomp sdk not supporting proxy.",
        "MITRE ATT&CK": "Using taxii2client package",
        "MongoDB": "Our instance not using SSL",
        "Cortex Data Lake": "Integration requires SSL",
        "Google Key Management Service": "The API requires an SSL secure connection to work.",
        "McAfee ESM-v10": "we have multiple instances with same test playbook, mock recording are per playbook so it keeps failing the playback step",
        "SplunkPy": "we have multiple instances with same test playbook, mock recording are per playbook so it keeps failing the playback step",
        "mysql": "Does not use http",
        "SlackV2": "Integration requires SSL",
        "Whois": "Mocks does not support sockets",
        "Panorama": "Exception: Proxy process took to long to go up. https://circleci.com/gh/demisto/content/24826",
        "Image OCR": "Does not perform network traffic",
        "Server Message Block (SMB) v2": "Does not perform http communication",
        "Active Directory Query v2": "Does not perform http communication",
        "dnstwist": "Does not perform http communication",
        "Generic SQL": "Does not perform http communication",
        "PagerDuty v2": "Integration requires SSL",
        "TCPIPUtils": "Integration requires SSL",
        "Luminate": "Integration has no proxy checkbox",
        "Shodan": "Integration has no proxy checkbox",
        "Google BigQuery": "Integration has no proxy checkbox",
        "ReversingLabs A1000": "Checking",
        "Check Point": "Checking",
        "okta": "Test Module failing, suspect it requires SSL",
        "Okta v2": "dynamic test, need to revisit and better avoid conflicts",
        "Awake Security": "Checking",
        "ArcSight ESM v2": "Checking",
        "Phish.AI": "Checking",
        "Intezer": "Nightly - Checking",
        "ProtectWise": "Nightly - Checking",
        "google-vault": "Nightly - Checking",
        "McAfee NSM": "Nightly - Checking",
        "Forcepoint": "Nightly - Checking",
        "palo_alto_firewall": "Need to check test module",
        "Signal Sciences WAF": "error with certificate",
        "google": "'unsecure' parameter not working",
        "EWS Mail Sender": "Inconsistent test (playback fails, record succeeds)",
        "ReversingLabs Titanium Cloud": "No Unsecure checkbox. proxy trying to connect when disabled.",
        "Recorded Future": "might be dynamic test",
        "AlphaSOC Wisdom": "Test module issue",
        "RedLock": "SSL Issues",
        "Microsoft Graph User": "Test direct access to oproxy",
        "Azure Security Center v2": "Test direct access to oproxy",
        "Azure Compute v2": "Test direct access to oproxy",
        "AWS - CloudWatchLogs": "Issue 20958",
        "AWS - Athena - Beta": "Issue 24926",
        "AWS - CloudTrail": "Issue 24926",
        "AWS - Lambda": "Issue 24926",
        "AWS Sagemaker": "Issue 24926",
        "Gmail Single User": "googleclient sdk has time based challenge exchange",
        "Gmail": "googleclient sdk has time based challenge exchange",
        "GSuiteAdmin": "googleclient sdk has time based challenge exchange",
        "GoogleCloudTranslate": "google translate sdk does not support proxy",
        "Google Chronicle Backstory": "SDK",
        "Google Vision AI": "SDK",
        "Google Cloud Compute": "googleclient sdk has time based challenge exchange",
        "Google Cloud Functions": "googleclient sdk has time based challenge exchange",
        "GoogleDocs": "googleclient sdk has time based challenge exchange",
        "GooglePubSub": "googleclient sdk has time based challenge exchange",
        "Google Resource Manager": "googleclient sdk has time based challenge exchange",
        "Google Cloud Storage": "SDK",
        "GoogleCalendar": "googleclient sdk has time based challenge exchange",
        "GoogleDrive": "googleclient sdk has time based challenge exchange",
        "Syslog Sender": "syslog",
        "syslog": "syslog",
        "MongoDB Log": "Our instance not using SSL",
        "MongoDB Key Value Store": "Our instance not using SSL",
        "GoogleKubernetesEngine": "SDK",
        "TAXIIFeed": "Cannot use proxy",
        "EWSO365": "oproxy dependent",
        "MISP V2": "Cleanup process isn't performed as expected."
    },
    "parallel_integrations": [
        "AWS - EC2",
        "Amazon DynamoDB",
        "AWS - ACM",
        "Cryptocurrency",
        "SNDBOX",
        "Whois",
        "Rasterize",
        "CVE Search v2",
        "VulnDB",
        "CheckPhish",
        "Tanium",
        "LogRhythmRest",
        "ipinfo",
        "ipinfo_v2",
        "Demisto REST API",
        "syslog",
        "ElasticsearchFeed",
        "MITRE ATT&CK",
        "Microsoft Intune Feed",
        "JSON Feed",
        "Plain Text Feed",
        "Fastly Feed",
        "Malware Domain List Active IPs Feed",
        "Blocklist_de Feed",
        "Cloudflare Feed",
        "AzureFeed",
        "SpamhausFeed",
        "Cofense Feed",
        "Bambenek Consulting Feed",
        "AWS Feed",
        "CSVFeed",
        "ProofpointFeed",
        "abuse.ch SSL Blacklist Feed",
        "TAXIIFeed",
        "Office 365 Feed",
        "AutoFocus Feed",
        "Recorded Future Feed",
        "DShield Feed",
        "AlienVault Reputation Feed",
        "BruteForceBlocker Feed",
        "Feodo Tracker IP Blocklist Feed",
        "AlienVault OTX TAXII Feed",
        "Prisma Access Egress IP feed",
        "Lastline v2",
        "McAfee DXL",
        "GCP Whitelist Feed",
        "Cortex Data Lake",
        "Mail Listener v2"
    ],
    "docker_thresholds": {
        
        "_comment": "Add here docker images which are specific to an integration and require a non-default threshold (such as rasterize or ews). That way there is no need to define this multiple times. You can specify full image name with version or without.",
        "images": {
            "demisto/chromium": {
                "pid_threshold": 11
            },
            "demisto/py-ews:2.0": {
                "memory_threshold": 150
            },
            "demisto/pymisp:1.0.0.52": {
                "memory_threshold": 150
            },
            "demisto/pytan": {
                "pid_threshold": 11
            },
            "demisto/google-k8s-engine:1.0.0.9467": {
                "pid_threshold": 11
            },
            "demisto/threatconnect-tcex": {
                "pid_threshold": 11
            },
            "demisto/taxii2": {
                "pid_threshold": 11
            },
            "demisto/pwsh-infocyte": {
                "pid_threshold": 24,
                "memory_threshold": 140
            },
            "demisto/pwsh-exchange": {
                "pid_threshold": 24,
                "memory_threshold": 140
            },
            "demisto/powershell": {
                "pid_threshold": 24,
                "memory_threshold": 140
            },
            "demisto/powershell-ubuntu": {
                "pid_threshold": 40,
                "memory_threshold": 200
            },
            "demisto/boto3": {
                "memory_threshold": 90
            }
        }
    }
}<|MERGE_RESOLUTION|>--- conflicted
+++ resolved
@@ -3403,10 +3403,6 @@
         "Carbon Black Enterprise EDR Test": "Issue 29775",
         "Rundeck_test": "Issue 31174",
         "Azure NSG - Test": "Issue 33217",
-<<<<<<< HEAD
-        "VirusTotal (API v3) Detonate Test": "Issue 36004"
-=======
-        "AutoFocus V2 test": "Issue 26464",
         "VirusTotal (API v3) Detonate Test": "Issue 36004",
         "FailedInstances - Test": "Issue 33218",
         "PAN-OS DAG Configuration Test": "Issue 19205",
@@ -3418,7 +3414,6 @@
         "McAfeeWebGatewayTest": "Issue 37020",
         "PAN-OS - Block URL - Custom URL Category Test": "Issue 37024",
         "Microsoft Advanced Threat Analytics - Test": "Issue 29593"
->>>>>>> 7159f83d
     },
     "skipped_integrations": {
         
