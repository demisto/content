{
    "available_tests_fields": {
        "context_print_dt": "Prints the incident's context dt directly to the build.",
        "external_playbook_config": "Allows to configure a test playbook inputs.",
        "fromversion": "Server version to start testing from.",
        "has_api": "Determines whether a test playbook uses API, to decide if to run it on nightly. Default value for integrations is true, and for scripts is false.",
        "instance_configuration": "Allows to configure integration instance non-parameters classifier and incoming mapper.",
        "instance_names": "Specific instance names the test should run on. Can hold a list.",
        "integrations": "Integrations that the test uses. Can hold a list.",
        "is_mockable": "Determines whether the results can be mocked in the test. A boolean.",
        "memory_threshold": "Maximum amount of memory required for this test. A number.",
        "nightly": "Determines whether the test will run only on a nightly build. Relevant only for nightly packs. A boolean.",
        "pid_threshold": "Maximum amount of processes allowed for this test. A number.",
        "playbookID": "ID of the playbook that is being tested.",
        "runnable_on_docker_only": "Determines whether the test is runnable on docker only. A boolean.",
        "scripts": "Scripts that the test uses. Can hold a list.",
        "timeout": "Test specific timeout, in order to use a different timeout then default testTimeout. A number.",
        "toversion": "Server version to test up to it. Set it only when a real limit exists, otherwise use the 'marketplaces' field.",
        "marketplaces": "Marketplaces that the test should run on. Available options are: xsoar (which runs on xsoar_on_prem and xsoar_saas), xsoar_on_prem, xsoar_saas, marketplacev2 and xpanse. Can hold a list. Default value is xsoar and marketplacev2."
    },
    "testTimeout": 160,
    "testInterval": 20,
    "tests": [
        {
<<<<<<< HEAD
            "integrations": "CrowdStrike Falcon Intel v2",
            "playbookID": "Carbon Black Enterprise EDR process search with polling Test"
=======
        "integrations": "qualys_fim",
        "playbookID": "QualysFIM-Playbook"
        },
        {
            "integrations": "Carbon Black Enterprise EDR",
            "playbookID": "Carbon Black Enterprise EDR process search with polling Test"
        },
        {
            "integrations": "Carbon Black Enterprise EDR",
            "playbookID": "Carbon Black Enterprise EDR alert-workflow-update Test"
        },
        {
            "integrations": "CipherTrust",
            "playbookID": "Thales CipherTrust Test Playbook - Access Management",
            "fromversion": "6.10.0"
        },
        {
            "integrations": "CipherTrust",
            "playbookID": "Thales CipherTrust Test Playbook - CA",
            "fromversion": "6.10.0"
        },
        {
            "playbookID": "Test Playbook - Impossible Traveler - Enrichment",
            "integrations": [
                "Active Directory Query v2",
                "Microsoft Graph User",
                "AbuseIPDB"
            ],
            "instance_names": [
                "active_directory_80k",
                "ms_graph_user_dev"
            ]
        },
        {
            "playbookID": "Endpoint Investigation Plan - Test",
            "integrations": "Cortex Core - IR",
            "timeout": 600
        },
        {
            "playbookID": "Test Playbook - IOC Alert",
            "integrations": "VirusTotal (API v3)",
            "instance_names": "virus_total_v3"
        },
        {
            "playbookID": "playbook-AzureLogAnalytics-test",
            "integrations": "Azure Log Analytics",
            "instance_names": "Azure_Log_Analytics_client_cred",
            "timeout": 800,
            "is_mockable": false
        },
        {
            "integrations": "CSCDomainManager",
            "playbookID": "CSCDomainManager_Test"
        },
        {
            "playbookID": "Test Playbook - NGFW Scan",
            "integrations": "VirusTotal (API v3)",
            "instance_names": "virus_total_v3",
            "timeout": 1600
        },
        {
            "playbookID": "Test Playbook - WildFire Malware",
            "integrations": "VirusTotal (API v3)",
            "instance_names": "virus_total_v3",
            "timeout": 1600
        },
        {
            "playbookID": "T1036 - Masquerading - Test",
            "integrations": "VirusTotal (API v3)",
            "instance_names": "virus_total_v3",
            "timeout": 800
        },
        {
            "playbookID": "T1059 - Command and Scripting Interpreter - Test",
            "integrations": "LOLBAS Feed",
            "timeout": 600
        },
        {
            "playbookID": "Eradication plan - Test",
            "timeout": 600
        },
        {
            "playbookID": "Containment Plan - Test",
            "timeout": 800,
            "integrations": "Active Directory Query v2",
            "instance_names": "active_directory_80k"
        },
        {
            "integrations": "ThreatConnect v3",
            "playbookID": "test-threatConnectv3",
            "is_mockable": false
        },
        {
            "playbookID": "Enrichment for Verdict - Test",
            "timeout": 500,
            "integrations": [
                "Active Directory Query v2",
                "VirusTotal (API v3)",
                "Cortex Core - IR"
            ],
            "instance_names": [
                "active_directory_80k",
                "virus_total_v3"
            ]
        },
        {
            "integrations": "AWS-EKS",
            "playbookID": "AWSEKS-Test",
            "fromversion": "6.9.0"
        },
        {
            "integrations": "Microsoft Defender Advanced Threat Protection",
            "playbookID": "Test Playbook - MDE Malware - Incident Enrichment",
            "instance_names": "microsoft_defender_atp_dev"
        },
        {
            "integrations": "Microsoft Defender Advanced Threat Protection",
            "playbookID": "Test Playbook - MDE SIEM ingestion - Get Incident Data",
            "instance_names": "microsoft_defender_atp_dev"
        },
        {
            "integrations": "Microsoft Defender Advanced Threat Protection",
            "playbookID": "Test Playbook - MDE - Retrieve File",
            "instance_names": "microsoft_defender_atp_dev",
            "timeout": 1200,
            "is_mockable": false

        },
        {
            "integrations": "CrowdstrikeFalcon",
            "playbookID": "Test Playbook - CrowdStrike Falcon - Retrieve File"
        },
        {
            "integrations": "CrowdstrikeFalcon",
            "playbookID": "Test Playbook - CrowdStrike Falcon Malware - Verify Containment Actions"
        },
        {
            "integrations": "CrowdstrikeFalcon",
            "playbookID": "Test Playbook - CrowdStrike Falcon - Get Detections by Incident"
        },
        {
            "integrations": "CrowdstrikeFalcon",
            "playbookID": "Test Playbook - CrowdStrike Falcon - Get Endpoint Forensics Data"
        },
        {
            "integrations": "Cortex XDR - IR",
            "playbookID": "Test Playbook - Cortex XDR - Endpoint Investigation"
        },
        {
            "playbookID": "Test Playbook - Cortex XDR Malware - Incident Enrichment",
            "timeout": 400,
            "integrations": "Cortex XDR - IR",
            "memory_threshold": 120
        },
        {
            "integrations": [
                "Cortex XDR - IR",
                "Core REST API"
            ],
            "playbookID": "Test Playbook - Cortex XDR - Retrieve File by sha256",
            "timeout": 800,
            "memory_threshold": 200
        },
        {
            "integrations": "Twitter v2",
            "playbookID": "playbook-Test_Twitter_v2",
            "instance_names": "Twitter v2"
        },
        {
            "integrations": "FeedURLhaus",
            "playbookID": "playbook-urlhaus-feed_Test"
        },
        {
            "integrations": "RSANetWitnessv115",
            "playbookID": "RSANetWitnessv115-Test"
        },
        {
            "integrations": [
                "FeedMandiant",
                "Core REST API"
            ],
            "playbookID": "Fetch Indicators Test",
            "fromversion": "6.1.0",
            "is_mockable": false,
            "instance_names": "FeedMandiant",
            "timeout": 2400
        },
        {
            "integrations": "LogRhythmRest V2",
            "playbookID": "LogRhythmRestV2-test"
        },
        {
            "fromversion": "6.6.0",
            "integrations": "Zendesk v2",
            "playbookID": "Zendesk V2 TEST"
        },
        {
            "playbookID": "Base64Decode - Test"
        },
        {
            "playbookID": "SupportMultithreading - Test",
            "is_mockable": false
        },
        {
            "fromversion": "5.0.0",
            "integrations": [
                "WildFire-v2"
            ],
            "playbookID": "Detonate File - WildFire - Test",
            "timeout": 400
        },
        {
            "integrations": [
                "Microsoft Management Activity API (O365 Azure Events)"
            ],
            "playbookID": "MicrosoftManagementActivity - Test"
        },
        {
            "integrations": "Microsoft Teams Management",
            "playbookID": "Microsoft Teams Management - Test",
            "instance_names": "ms_teams_management_device_code",
            "is_mockable": false,
            "timeout": 700,
            "memory_threshold": 900
        },
        {
            "integrations": "Microsoft Teams Management",
            "playbookID": "Microsoft Teams Management - Test",
            "instance_names": "ms_teams_management_client_credentials",
            "is_mockable": false,
            "timeout": 700,
            "memory_threshold": 500
        },
        {
            "playbookID": "SetIfEmpty_Test"
        },
        {
            "playbookID": "IsEmailAddressInternal_Test",
            "scripts": [
                "WhereFieldEquals"
            ]
        },
        {
            "playbookID": "SetAndHandleEmpty_Test"
        },
        {
            "playbookID": "ExtractEmailTransformer_Test",
            "fromversion": "6.11.0"
        },
        {
            "playbookID": "IsIntegrationAvailable - Test"
        },
        {
            "integrations": "Tripwire",
            "playbookID": "TestplaybookTripwire",
            "fromversion": "5.0.0"
        },
        {
            "integrations": "CensysV2",
            "playbookID": "CensysV2-Test",
            "fromversion": "6.1.0"
        },
        {
            "integrations": "Bitbucket",
            "playbookID": "Test_Bitbucket",
            "fromversion": "6.5.0"
        },
        {
            "playbookID": "MapRangeValuesTest"
        },
        {
            "integrations": "McAfeeNSMv2",
            "playbookID": "Test_McAfeeNSMv2_using_v9",
            "fromversion": "6.5.0",
            "instance_names": "using_v9",
            "memory_threshold": 200,
            "timeout": 600
        },
        {
            "integrations": "McAfeeNSMv2",
            "playbookID": "Test_McAfeeNSMv2_using_v10",
            "instance_names": "using_v10",
            "fromversion": "6.5.0",
            "timeout": 600
        },
        {
            "playbookID": "Generic Polling Test",
            "timeout": 250
        },
        {
            "integrations": "Cisco Umbrella Enforcement",
            "playbookID": "Cisco Umbrella Enforcement-Test",
            "fromversion": "5.0.0"
        },
        {
            "integrations": "GCP-IAM",
            "playbookID": "playbook-GCP-IAM_Test",
            "fromversion": "6.0.0"
        },
        {
            "integrations": "GSuiteAdmin",
            "playbookID": "GSuiteAdmin-Test",
            "fromversion": "5.0.0"
        },
        {
            "integrations": "GSuiteAuditor",
            "playbookID": "GSuiteAuditor-Test",
            "fromversion": "5.5.0"
        },
        {
            "integrations": "GSuiteAdmin",
            "playbookID": "playbook-GSuiteAdmin-MobileDevices-Test",
            "fromversion": "5.5.0"
        },
        {
            "integrations": "AzureWAF",
            "instance_names": "azure_waf_prod",
            "playbookID": "Azure WAF - Test",
            "fromversion": "5.0.0",
            "memory_threshold": 300
        },
        {
            "integrations": [
                "Azure Active Directory Identity Protection",
                "Core REST API"
            ],
            "playbookID": "AzureADTest",
            "fromversion": "6.0.0",
            "timeout": 3000,
            "is_mockable": false
        },
        {
            "integrations": "GoogleCalendar",
            "playbookID": "GoogleCalendar-Test",
            "fromversion": "5.0.0"
        },
        {
            "integrations": "AWS-WAF",
            "playbookID": "TEST_AWS_WAF",
            "fromversion": "6.5.0"
        },
        {
            "integrations": "AWS - IAM Identity Center",
            "playbookID": "AWS-IAMIdentityCenter-Test",
            "fromversion": "6.10.0"
        },
        {
            "integrations": "Exabeam Data Lake",
            "playbookID": "ExabeamDataLake-test",
            "fromversion": "6.10.0"
        },
        {
            "integrations": "GoogleDrive",
            "playbookID": "GoogleDrive-Test",
            "fromversion": "5.0.0",
            "memory_threshold": 300
        },
        {
            "integrations": "FireEye Central Management",
            "playbookID": "FireEye Central Management - Test",
            "fromversion": "5.5.0",
            "timeout": 500
        },
        {
            "integrations": "FireEyeNX",
            "playbookID": "FireEyeNX-Test"
        },
        {
            "integrations": "FireEyeHX v2",
            "playbookID": "FireEyeHX_v2",
            "fromversion": "6.2.0",
            "timeout": 1200
        },
        {
            "integrations": "FireEyeHX v2",
            "playbookID": "FireEyeHXv2_without_polling"
        },
        {
            "integrations": "EmailRepIO",
            "playbookID": "TestEmailRepIOPlaybook",
            "fromversion": "5.0.0"
        },
        {
            "integrations": "XsoarPowershellTesting",
            "playbookID": "XsoarPowershellTesting-Test",
            "has_api": false
        },
        {
            "integrations": "Palo Alto Networks Threat Vault v2",
            "playbookID": "PANW Threat Vault v2 - Test",
            "fromversion": "6.5.0"
        },
        {
            "integrations": "Microsoft Endpoint Configuration Manager",
            "playbookID": "Microsoft ECM - Test",
            "fromversion": "5.5.0",
            "timeout": 400
        },
        {
            "integrations": "CrowdStrike Falcon Intel v2",
            "playbookID": "CrowdStrike Falcon Intel v2 - Test",
            "fromversion": "5.0.0"
        },
        {
            "integrations": "SecurityAndCompliance",
            "playbookID": "O365-SecurityAndCompliance-Test",
            "fromversion": "5.5.0",
            "memory_threshold": 300,
            "timeout": 1500
        },
        {
            "integrations": "SecurityAndCompliance",
            "playbookID": "O365-SecurityAndCompliance-ContextResults-Test",
            "fromversion": "5.5.0",
            "memory_threshold": 300,
            "timeout": 1500
        },
        {
            "integrations": "SecurityAndComplianceV2",
            "playbookID": "O365-SecurityAndComplianceV2-Test",
            "fromversion": "5.5.0",
            "memory_threshold": 300,
            "pid_threshold": 40,
            "timeout": 2500
        },
        {
            "integrations": "Azure Storage Container",
            "playbookID": "playbook-AzureStorageContainer-Test",
            "fromversion": "6.0.0"
        },
        {
            "integrations": "Azure Storage FileShare",
            "playbookID": "playbook-AzureStorageFileShare-Test",
            "fromversion": "6.0.0"
        },
        {
            "integrations": "Azure Storage Queue",
            "playbookID": "playbook-AzureStorageQueue-Test",
            "fromversion": "6.0.0"
        },
        {
            "integrations": "Azure Storage Table",
            "playbookID": "playbook-AzureStorageTable-Test",
            "fromversion": "6.0.0"
        },
        {
            "integrations": "EwsExtension",
            "playbookID": "playbook-EWS_O365_Extension_test",
            "fromversion": "6.0.0",
            "timeout": 500
        },
        {
            "integrations": "Majestic Million",
            "playbookID": "Majestic Million Test Playbook",
            "fromversion": "5.5.0",
            "memory_threshold": 300,
            "timeout": 500
        },
        {
            "integrations": "Anomali Enterprise",
            "playbookID": "Anomali Match Forensic Search - Test",
            "fromversion": "5.0.0"
        },
        {
            "integrations": [
                "Mail Listener v2",
                "Mail Sender (New)"
            ],
            "playbookID": "Mail-Listener Test Playbook",
            "fromversion": "5.0.0",
            "instance_names": [
                "Mail_Sender_(New)_STARTTLS"
            ]
        },
        {
            "integrations": "GraphQL",
            "fromversion": "5.0.0",
            "instance_names": "fetch_schema",
            "playbookID": "GraphQL - Test"
        },
        {
            "integrations": "GraphQL",
            "fromversion": "5.0.0",
            "instance_names": "no_fetch_schema",
            "playbookID": "GraphQL - Test"
        },
        {
            "integrations": "Azure Network Security Groups",
            "fromversion": "5.0.0",
            "instance_names": ["azure_nsg_client_cred", "azure_nsg_prod"],
            "playbookID": "Azure NSG - Test"
        },
        {
            "integrations": "OpenCTI Feed 4.X",
            "playbookID": "OpenCTI Feed Test",
            "fromversion": "5.5.0"
        },
        {
            "integrations": "AWS - Security Hub",
            "playbookID": "AWS-securityhub Test",
            "timeout": 800
        },
        {
            "integrations": "Zimperium",
            "playbookID": "Zimperium_Test",
            "fromversion": "5.0.0"
        },
        {
            "integrations": "Absolute",
            "playbookID": "Absolute_TestPlaybook",
            "fromversion": "6.0.0"
        },
        {
            "integrations": "ServiceDeskPlus",
            "playbookID": "Service Desk Plus Test",
            "instance_names": "sdp_instance_1",
            "fromversion": "5.0.0",
            "toversion": "5.9.9",
            "is_mockable": false
        },
        {
            "integrations": "ServiceDeskPlus",
            "playbookID": "Service Desk Plus - Generic Polling Test",
            "instance_names": "sdp_instance_1",
            "fromversion": "5.0.0",
            "toversion": "5.9.9"
        },
        {
            "integrations": "ServiceDeskPlus",
            "playbookID": "Service Desk Plus Test",
            "instance_names": "sdp_instance_2",
            "fromversion": "6.0.0",
            "is_mockable": false
        },
        {
            "integrations": "ServiceDeskPlus",
            "playbookID": "Service Desk Plus - Generic Polling Test",
            "instance_names": "sdp_instance_2",
            "fromversion": "6.0.0",
            "timeout": 600
        },
        {
            "integrations": "ThreatConnect Feed",
            "playbookID": "FeedThreatConnect-Test",
            "fromversion": "5.5.0"
        },
        {
            "integrations": "URLhaus",
            "playbookID": "Test_URLhaus",
            "timeout": 1000
        },
        {
            "integrations": "AzureDevOps",
            "playbookID": "playbook-AzureDevOps-Test",
            "fromversion": "6.2.0"
        },
        {
            "integrations": "Microsoft Intune Feed",
            "playbookID": "FeedMicrosoftIntune_Test",
            "fromversion": "5.5.0"
        },
        {
            "integrations": "Tanium Threat Response",
            "playbookID": "Tanium Threat Response Test"
        },
        {
            "integrations": [
                "Syslog Sender"
            ],
            "playbookID": "Test Syslog",
            "fromversion": "5.5.0",
            "timeout": 600
        },
        {
            "integrations": "APIVoid",
            "playbookID": "APIVoid Test"
        },
        {
            "integrations": "CloudConvert",
            "playbookID": "CloudConvert-test",
            "fromversion": "5.0.0",
            "timeout": 3000
        },
        {
            "integrations": "Cisco Firepower",
            "playbookID": "Cisco Firepower - Test",
            "timeout": 1000,
            "fromversion": "5.0.0"
        },
        {
            "integrations": "IllusiveNetworks",
            "playbookID": "IllusiveNetworks-Test",
            "fromversion": "5.0.0",
            "timeout": 500
        },
        {
            "integrations": "JSON Feed",
            "playbookID": "JSON_Feed_Test",
            "fromversion": "5.5.0",
            "instance_names": "JSON Feed no_auto_detect"
        },
        {
            "integrations": "JSON Feed",
            "playbookID": "JSON_Feed_Test",
            "fromversion": "5.5.0",
            "instance_names": "JSON Feed_auto_detect"
        },
        {
            "integrations": "JSON Feed",
            "playbookID": "JSON_Feed_Test",
            "fromversion": "5.5.0",
            "instance_names": "JSON Feed_post"
        },
        {
            "integrations": "Google Cloud Functions",
            "playbookID": "test playbook - Google Cloud Functions",
            "fromversion": "5.0.0"
        },
        {
            "integrations": "Plain Text Feed",
            "playbookID": "PlainText Feed - Test",
            "fromversion": "5.5.0",
            "instance_names": "Plain Text Feed no_auto_detect"
        },
        {
            "integrations": "Plain Text Feed",
            "playbookID": "PlainText Feed - Test",
            "fromversion": "5.5.0",
            "instance_names": "Plain Text Feed_auto_detect"
        },
        {
            "integrations": "Silverfort",
            "playbookID": "Silverfort-test",
            "fromversion": "5.0.0"
        },
        {
            "integrations": "GoogleKubernetesEngine",
            "playbookID": "GoogleKubernetesEngine_Test",
            "timeout": 600,
            "fromversion": "5.5.0"
        },
        {
            "integrations": "Fastly Feed",
            "playbookID": "Fastly Feed Test",
            "fromversion": "5.5.0"
        },
        {
            "integrations": "Malware Domain List Active IPs Feed",
            "playbookID": "Malware Domain List Active IPs Feed Test",
            "fromversion": "5.5.0"
        },
        {
            "integrations": "Claroty",
            "playbookID": "Claroty - Test",
            "fromversion": "5.0.0"
        },
        {
            "integrations": "Trend Micro Apex",
            "playbookID": "Trend Micro Apex - Test",
            "is_mockable": false
        },
        {
            "integrations": "Blocklist_de Feed",
            "playbookID": "Blocklist_de - Test",
            "fromversion": "5.5.0"
        },
        {
            "integrations": "Cloudflare Feed",
            "playbookID": "cloudflare - Test",
            "fromversion": "5.5.0"
        },
        {
            "integrations": "AzureFeed",
            "playbookID": "AzureFeed - Test",
            "fromversion": "5.5.0",
            "is_mockable": false
        },
        {
            "integrations": "SpamhausFeed",
            "playbookID": "Spamhaus_Feed_Test",
            "fromversion": "5.5.0",
            "is_mockable": false
        },
        {
            "integrations": "Cofense Feed",
            "playbookID": "TestCofenseFeed",
            "fromversion": "5.5.0"
        },
        {
            "integrations": "Bambenek Consulting Feed",
            "playbookID": "BambenekConsultingFeed_Test",
            "fromversion": "5.5.0"
        },
        {
            "integrations": "Pipl",
            "playbookID": "Pipl Test"
        },
        {
            "integrations": "AWS Feed",
            "playbookID": "AWS Feed Test",
            "fromversion": "5.5.0"
        },
        {
            "integrations": "QuestKace",
            "playbookID": "QuestKace test",
            "fromversion": "5.0.0"
        },
        {
            "integrations": "Digital Defense FrontlineVM",
            "playbookID": "Digital Defense FrontlineVM - Scan Asset Not Recently Scanned Test"
        },
        {
            "integrations": "Digital Defense FrontlineVM",
            "playbookID": "Digital Defense FrontlineVM - Test Playbook"
        },
        {
            "integrations": "CSVFeed",
            "playbookID": "CSV_Feed_Test",
            "fromversion": "5.5.0",
            "instance_names": "CSVFeed_no_auto_detect"
        },
        {
            "integrations": "CSVFeed",
            "playbookID": "CSV_Feed_Test",
            "fromversion": "5.5.0",
            "instance_names": "CSVFeed_auto_detect"
        },
        {
            "integrations": "ProofpointFeed",
            "playbookID": "TestProofpointFeed",
            "fromversion": "5.5.0"
        },
        {
            "integrations": "Digital Shadows",
            "playbookID": "Digital Shadows - Test"
        },
        {
            "integrations": "Azure Compute v2",
            "playbookID": "Azure Compute - Test",
            "instance_names": "ms_azure_compute_dev"
        },
        {
            "integrations": "Azure Compute v2",
            "playbookID": "Azure Compute - Test",
            "instance_names": "ms_azure_compute_prod",
            "is_mockable": false
        },
        {
            "integrations": "Azure Compute v2",
            "playbookID": "Azure Compute - Login Test",
            "instance_names": "ms_azure_compute_prod",
            "is_mockable": false
        },
        {
            "integrations": "Azure Compute v2",
            "playbookID": "Azure Compute - Login Test",
            "instance_names": "ms_azure_compute_self_deployed"
        },
        {
            "integrations": [
                "Symantec Data Loss Prevention",
                "Symantec Data Loss Prevention v2"
            ],
            "playbookID": "Symantec Data Loss Prevention - Test",
            "fromversion": "4.5.0"
        },
        {
            "integrations": "Symantec Data Loss Prevention v2",
            "playbookID": "Symantec Data Loss Prevention v2 - Test",
            "fromversion": "6.0.0"
        },
        {
            "integrations": "Lockpath KeyLight v2",
            "playbookID": "Keylight v2 - Test"
        },
        {
            "integrations": "Azure Security Center v2",
            "playbookID": "Azure SecurityCenter - Test",
            "instance_names": "ms_azure_sc_prod",
            "is_mockable": false
        },
        {
            "integrations": "Azure Security Center v2",
            "playbookID": "Azure SecurityCenter - Test",
            "instance_names": "ms_azure_sc_self_deployed"
        },
        {
            "integrations": "JsonWhoIs",
            "playbookID": "JsonWhoIs-Test",
            "is_mockable": false
        },
        {
            "integrations": "Maltiverse",
            "playbookID": "Maltiverse Test"
        },
        {
            "integrations": "Box v2",
            "playbookID": "BoxV2_TestPlaybook"
        },
        {
            "integrations": "MicrosoftGraphMail",
            "playbookID": "MicrosoftGraphMail-Test_dev",
            "timeout": 1300,
            "instance_names": "ms_graph_mail_dev"
        },
        {
            "integrations": "MicrosoftGraphMail",
            "timeout": 900,
            "playbookID": "MicrosoftGraphMail-Test_dev_no_oproxy",
            "instance_names": "ms_graph_mail_dev_no_oproxy"
        },
        {
            "integrations": "MicrosoftGraphMail",
            "playbookID": "MicrosoftGraphMail-Test_prod",
            "instance_names": "ms_graph_mail_prod",
            "is_mockable": false,
            "memory_threshold": 300
        },
        {
            "integrations": "CloudShark",
            "playbookID": "CloudShark - Test Playbook"
        },
        {
            "integrations": "Google Vision AI",
            "playbookID": "Google Vision API - Test"
        },
        {
            "integrations": "nmap",
            "playbookID": "Nmap - Test",
            "fromversion": "5.0.0"
        },
        {
            "integrations": "Netmiko",
            "playbookID": "Netmiko_test"
        },
        {
            "integrations": "AutoFocus V2",
            "playbookID": "Autofocus Query Samples, Sessions and Tags Test Playbook",
            "fromversion": "4.5.0",
            "timeout": 1800
        },
        {
            "integrations": "HelloWorld",
            "playbookID": "HelloWorld-Test",
            "fromversion": "5.0.0"
        },
        {
            "integrations": "HelloWorld",
            "playbookID": "Sanity Test - Playbook with integration",
            "fromversion": "5.0.0"
        },
        {
            "integrations": "HelloWorld",
            "playbookID": "Sanity Test - Playbook with mocked integration",
            "fromversion": "5.0.0"
        },
        {
            "playbookID": "Sanity Test - Playbook with no integration",
            "fromversion": "5.0.0"
        },
        {
            "integrations": "Whois",
            "playbookID": "Sanity Test - Playbook with Unmockable Whois Integration",
            "instance_names": "legacy_context_output",
            "fromversion": "6.5.0"
        },
        {
            "integrations": "HelloWorld",
            "playbookID": "HelloWorld_Scan-Test",
            "fromversion": "5.0.0",
            "timeout": 400
        },
        {
            "integrations": "ThreatQ v2",
            "playbookID": "ThreatQ - Test",
            "fromversion": "4.5.0"
        },
        {
            "integrations": "AttackIQFireDrill",
            "playbookID": "AttackIQ - Test"
        },
        {
            "integrations": "PhishLabs IOC EIR",
            "playbookID": "PhishlabsIOC_EIR-Test"
        },
        {
            "integrations": "Amazon DynamoDB",
            "playbookID": "AWS_DynamoDB-Test"
        },
        {
            "integrations": "PhishLabs IOC DRP",
            "playbookID": "PhishlabsIOC_DRP-Test"
        },
        {
            "playbookID": "Create Phishing Classifier V2 ML Test",
            "timeout": 60000,
            "fromversion": "6.1.0",
            "instance_names": "ml_dummy_prod",
            "integrations": "AzureWAF"
        },
        {
            "integrations": "ZeroFox",
            "playbookID": "ZeroFox-Test",
            "fromversion": "4.1.0"
        },
        {
            "integrations": "AlienVault OTX v2",
            "playbookID": "Alienvault_OTX_v2 - Test",
            "memory_threshold": 130,
            "timeout": 500
        },
        {
            "integrations": "AWS - CloudWatchLogs",
            "playbookID": "AWS - CloudWatchLogs Test Playbook",
            "fromversion": "5.0.0"
        },
        {
            "integrations": "SlackV2",
            "playbookID": "Slack Test Playbook",
            "timeout": 400,
            "pid_threshold": 5,
            "fromversion": "5.0.0"
        },
        {
            "integrations": "SlackV3",
            "playbookID": "SlackV3 TestPB",
            "instance_names": "cached",
            "timeout": 800,
            "pid_threshold": 8,
            "fromversion": "5.5.0"
        },
        {
            "integrations": "SlackV3",
            "playbookID": "Test_SlackV3_NonCaching",
            "instance_names": "non_cached",
            "timeout": 400,
            "pid_threshold": 8,
            "fromversion": "5.5.0"
        },
        {
            "integrations": "Cortex XDR - IR",
            "playbookID": "Test XDR Playbook execute script commands",
            "fromversion": "4.1.0",
            "timeout": 3000,
            "memory_threshold": 200
        },
        {
            "integrations": "Cortex XDR - IR",
            "playbookID": "Test XDR Playbook quarantine file command",
            "fromversion": "4.1.0",
            "timeout": 2500,
            "memory_threshold": 200
        },
        {
            "integrations": "Cortex XDR - IR",
            "playbookID": "Test XDR Playbook general commands",
            "fromversion": "4.1.0",
            "timeout": 2500,
            "memory_threshold": 90
        },
        {
            "integrations": "Cortex XDR - IR",
            "playbookID": "Test XDR Playbook retrieve file command",
            "fromversion": "4.1.0",
            "timeout": 3500,
            "memory_threshold": 200
        },
        {
            "integrations": "Cortex XDR - IOC",
            "playbookID": "Cortex XDR - IOC - Test",
            "fromversion": "5.5.0",
            "timeout": 1200
        },
        {
            "integrations": "Cloaken",
            "playbookID": "Cloaken-Test",
            "is_mockable": false
        },
        {
            "integrations": "ThreatX",
            "playbookID": "ThreatX-test",
            "timeout": 600
        },
        {
            "integrations": "Akamai WAF SIEM",
            "playbookID": "Akamai_WAF_SIEM-Test"
        },
        {
            "integrations": "FreshworksFreshservice",
            "playbookID": "FreshworkFreshservice"
        },
        {
            "integrations": "Cofense Triage v2",
            "playbookID": "Cofense Triage v2 Test"
        },
        {
            "integrations": "Akamai WAF",
            "playbookID": "Akamai_WAF-Test"
        },
        {
            "integrations": "abuse.ch SSL Blacklist Feed",
            "playbookID": "SSL Blacklist test",
            "fromversion": "5.5.0"
        },
        {
            "integrations": "CheckPhish",
            "playbookID": "CheckPhish-Test"
        },
        {
            "integrations": "Symantec Management Center",
            "playbookID": "SymantecMC_TestPlaybook"
        },
        {
            "integrations": "Looker",
            "playbookID": "Test-Looker"
        },
        {
            "integrations": "Vertica",
            "playbookID": "Vertica Test"
        },
        {
            "integrations": "Server Message Block (SMB) v2",
            "playbookID": "SMB_v2-Test",
            "has_api": false,
            "fromversion": "5.0.0"
        },
        {
            "integrations": "Server Message Block (SMB) v2",
            "playbookID": "SMB test",
            "has_api": false,
            "fromversion": "5.0.0"
        },
        {
            "playbookID": "ConvertFile-Test",
            "fromversion": "4.5.0"
        },
        {
            "playbookID": "TestAwsEC2GetPublicSGRules-Test"
        },
        {
            "integrations": "RSA NetWitness Packets and Logs",
            "playbookID": "rsa_packets_and_logs_test"
        },
        {
            "playbookID": "CheckpointFW-test",
            "integrations": "Check Point"
        },
        {
            "playbookID": "RegPathReputationBasicLists_test"
        },
        {
            "playbookID": "EmailDomainSquattingReputation-Test"
        },
        {
            "playbookID": "RandomStringGenerateTest"
        },
        {
            "playbookID": "playbook-checkEmailAuthenticity-test"
        },
        {
            "playbookID": "HighlightWords_Test"
        },
        {
            "playbookID": "StringContainsArray_test"
        },
        {
            "integrations": "Fidelis Elevate Network",
            "playbookID": "Fidelis-Test"
        },
        {
            "integrations": "AWS - ACM",
            "playbookID": "ACM-Test"
        },
        {
            "integrations": "Thinkst Canary",
            "playbookID": "CanaryTools Test",
            "is_mockable": false
        },
        {
            "integrations": "ThreatMiner",
            "playbookID": "ThreatMiner-Test"
        },
        {
            "playbookID": "StixCreator-Test"
        },
        {
            "playbookID": "CompareIncidentsLabels-test-playbook"
        },
        {
            "integrations": "Have I Been Pwned? V2",
            "playbookID": "Pwned v2 test",
            "timeout": 1500
        },
        {
            "integrations": "Alexa Rank Indicator",
            "playbookID": "Alexa Test Playbook"
        },
        {
            "playbookID": "UnEscapeURL-Test"
        },
        {
            "playbookID": "UnEscapeIPs-Test"
        },
        {
            "playbookID": "ExtractDomainFromUrlAndEmail-Test"
        },
        {
            "playbookID": "ConvertKeysToTableFieldFormat_Test"
        },
        {
            "integrations": "HashiCorp Vault",
            "playbookID": "hashicorp_test",
            "fromversion": "5.0.0"
        },
        {
            "integrations": "BeyondTrust Password Safe",
            "playbookID": "BeyondTrust-Test"
        },
        {
            "integrations": "Dell Secureworks",
            "playbookID": "SecureWorks"
        },
        {
            "integrations": "ServiceNow v2",
            "playbookID": "servicenow_test_v2",
            "instance_names": "snow_basic_auth",
            "is_mockable": false
        },
        {
            "integrations": "ServiceNow v2",
            "playbookID": "ServiceNow_OAuth_Test",
            "instance_names": "snow_oauth"
        },
        {
            "playbookID": "Create ServiceNow Ticket and Mirror Test",
            "integrations": "ServiceNow v2",
            "instance_names": "snow_basic_auth",
            "fromversion": "6.0.0",
            "timeout": 500
        },
        {
            "playbookID": "Create ServiceNow Ticket and State Polling Test",
            "integrations": "ServiceNow v2",
            "instance_names": "snow_basic_auth",
            "fromversion": "6.0.0",
            "timeout": 3000
        },
        {
            "integrations": "ServiceNow CMDB",
            "playbookID": "ServiceNow_CMDB_Test",
            "instance_names": "snow_cmdb_basic_auth"
        },
        {
            "integrations": "ServiceNow CMDB",
            "playbookID": "ServiceNow_CMDB_OAuth_Test",
            "instance_names": "snow_cmdb_oauth"
        },
        {
            "integrations": "ExtraHop v2",
            "playbookID": "ExtraHop_v2-Test"
        },
        {
            "playbookID": "Test CommonServer"
        },
        {
            "playbookID": "Test-debug-mode",
            "fromversion": "5.0.0"
        },
        {
            "integrations": "CIRCL",
            "playbookID": "CirclIntegrationTest"
        },
        {
            "integrations": "MISP V3",
            "playbookID": "MISP V3 Test",
            "timeout": 300,
            "fromversion": "5.5.0"
        },
        {
            "playbookID": "test-LinkIncidentsWithRetry"
        },
        {
            "playbookID": "CopyContextToFieldTest"
        },
        {
            "integrations": "OTRS",
            "playbookID": "OTRS Test",
            "fromversion": "4.1.0"
        },
        {
            "integrations": "Attivo Botsink",
            "playbookID": "AttivoBotsinkTest"
        },
        {
            "integrations": "FortiGate",
            "playbookID": "Fortigate Test"
        },
        {
            "playbookID": "FormattedDateToEpochTest"
        },
        {
            "integrations": "SNDBOX",
            "playbookID": "SNDBOX_Test",
            "timeout": 1000
        },
        {
            "integrations": "SNDBOX",
            "playbookID": "Detonate File - SNDBOX - Test",
            "timeout": 1000
        },
        {
            "integrations": "Awake Security",
            "playbookID": "awake_security_test_pb"
        },
        {
            "integrations": "Tenable.sc",
            "playbookID": "tenable-sc-test",
            "instance_names": "Tenable_SC_secman_api_key",
            "timeout": 240
        },
        {
            "integrations": "MimecastV2",
            "playbookID": "Mimecast test",
            "instance_names": "mimecast_api_v1"
        },
        {
            "integrations": "MimecastV2",
            "playbookID": "Mimecast Test api 2.0",
            "instance_names": "mimecast_api_v2"
        },
        {
            "playbookID": "CreateEmailHtmlBody_test_pb",
            "fromversion": "4.1.0"
        },
        {
            "playbookID": "ReadPDFFileV2-Test",
            "timeout": 1000
        },
        {
            "playbookID": "JSONtoCSV-Test"
        },
        {
            "integrations": "Generic SQL",
            "playbookID": "generic-sql",
            "instance_names": "mysql instance",
            "fromversion": "5.0.0",
            "has_api": false
        },
        {
            "integrations": "Generic SQL",
            "playbookID": "generic-sql",
            "instance_names": "postgreSQL instance",
            "fromversion": "5.0.0",
            "has_api": false
        },
        {
            "integrations": "Generic SQL",
            "playbookID": "generic-sql",
            "instance_names": "Microsoft SQL instance",
            "fromversion": "5.0.0",
            "has_api": false
        },
        {
            "integrations": "Generic SQL",
            "playbookID": "generic-sql-oracle",
            "instance_names": "Oracle instance",
            "fromversion": "5.0.0",
            "has_api": false
        },
        {
            "integrations": "Generic SQL",
            "playbookID": "generic-sql-mssql-encrypted-connection",
            "instance_names": "Microsoft SQL instance",
            "fromversion": "5.0.0",
            "has_api": false
        },
        {
            "integrations": "Panorama",
            "instance_names": "palo_alto_firewall_9.0",
            "playbookID": "Panorama Query Logs - Test",
            "fromversion": "6.1.0",
            "timeout": 1500,
            "nightly": true,
            "memory_threshold": 200
        },
        {
            "integrations": "Panorama",
            "instance_names": "palo_alto_firewall_9.1",
            "playbookID": "palo_alto_firewall_test_pb",
            "fromversion": "6.1.0",
            "timeout": 1000,
            "memory_threshold": 200
        },
        {
            "integrations": "Panorama",
            "instance_names": "palo_alto_panorama_9.1",
            "playbookID": "PAN-OS-panorama-topology-test-pb",
            "fromversion": "6.1.0",
            "timeout": 1000,
            "memory_threshold": 200
        },
        {
            "integrations": "Panorama",
            "instance_names": "palo_alto_firewall_9.1",
            "playbookID": "PAN-OS-firewall-topology-test-pb",
            "fromversion": "6.1.0",
            "timeout": 1000,
            "memory_threshold": 200
        },
        {
            "integrations": "Panorama",
            "instance_names": "palo_alto_panorama_9.1",
            "playbookID": "palo_alto_panorama_test_pb",
            "fromversion": "6.1.0",
            "timeout": 2400,
            "memory_threshold": 200
        },
        {
            "integrations": "Panorama",
            "instance_names": "palo_alto_firewall_9.0",
            "playbookID": "PAN-OS URL Filtering enrichment - Test",
            "fromversion": "6.1.0",
            "memory_threshold": 200
        },
        {
            "integrations": "Panorama",
            "instance_names": "palo_alto_firewall_9.1",
            "playbookID": "test_playbook_pan_os_firewall_exceptions_commands",
            "memory_threshold": 120

        },
        {
            "integrations": "Panorama",
            "instance_names": "palo_alto_panorama_9.0",
            "playbookID": "test_playbook_pan_os_firewall_exceptions_commands",
            "memory_threshold": 120
        },
        {
            "integrations": "Panorama",
            "instance_names": "panorama_instance_best_practice",
            "playbookID": "Panorama Best Practise - Test",
            "fromversion": "6.1.0",
            "memory_threshold": 200
        },
        {
            "integrations": "Tenable.io",
            "playbookID": "Tenable.io test",
            "timeout": 3600
        },
        {
            "playbookID": "URLDecode-Test"
        },
        {
            "playbookID": "GetTime-Test"
        },
        {
            "playbookID": "GetTime-ObjectVsStringTest"
        },
        {
            "integrations": "Tenable.io",
            "playbookID": "Tenable.io Scan Test",
            "timeout": 3600
        },
        {
            "integrations": "google-vault",
            "playbookID": "Google-Vault-Generic-Test",
            "timeout": 3600,
            "memory_threshold": 180
        },
        {
            "integrations": "google-vault",
            "playbookID": "Google_Vault-Search_And_Display_Results_test",
            "memory_threshold": 180,
            "timeout": 3600
        },
        {
            "integrations": "MxToolBox",
            "playbookID": "MxToolbox-test"
        },
        {
            "integrations": "Nessus",
            "playbookID": "Nessus - Test"
        },
        {
            "playbookID": "Palo Alto Networks - Malware Remediation Test",
            "fromversion": "4.5.0"
        },
        {
            "playbookID": "SumoLogic-Test",
            "integrations": "SumoLogic",
            "fromversion": "4.1.0"
        },
        {
            "playbookID": "ParseEmailFiles-test"
        },
        {
            "playbookID": "ParseEmailFilesV2-test"
        },
        {
            "playbookID": "PAN-OS - Block IP and URL - External Dynamic List v2 Test",
            "integrations": [
                "Panorama",
                "palo_alto_networks_pan_os_edl_management"
            ],
            "instance_names": "palo_alto_firewall_9.0",
            "fromversion": "6.1.0",
            "memory_threshold": 200
        },
        {
            "playbookID": "Test_EDL",
            "integrations": "EDL",
            "instance_names": "edl_update_to_7_9_9",
            "fromversion": "5.5.0",
            "marketplaces": "xsoar_on_prem",
            "pid_threshold": 8,
            "has_api": false
        },
        {
            "playbookID": "EDL Performance Test",
            "instance_names": "edl_auto_to_7_9_9",
            "integrations": [
                "EDL",
                "Create-Mock-Feed-Relationships"
            ],
            "fromversion": "6.0.0",
            "marketplaces": "xsoar_on_prem",
            "timeout": 3500,
            "memory_threshold": 900,
            "pid_threshold": 12,
            "context_print_dt": "EDLHey",
            "has_api": false
        },
        {
            "playbookID": "Test_export_indicators_service",
            "instance_names": "eis_on_demand",
            "integrations": "ExportIndicators",
            "fromversion": "5.5.0"
        },
        {
            "playbookID": "PAN-OS - Block IP - Custom Block Rule Test",
            "integrations": "Panorama",
            "instance_names": "panorama_instance_security_team",
            "fromversion": "6.1.0",
            "memory_threshold": 200
        },
        {
            "playbookID": "PAN-OS - Block IP - Static Address Group Test",
            "integrations": "Panorama",
            "instance_names": "panorama_instance_security_team",
            "fromversion": "6.1.0",
            "memory_threshold": 200
        },
        {
            "playbookID": "Block IP - Generic V3_Test",
            "fromversion": "6.0.0"
        },
        {
            "playbookID": "PAN-OS - Block URL - Custom URL Category Test",
            "integrations": "Panorama",
            "instance_names": "panorama_instance_security_team",
            "fromversion": "6.1.0",
            "memory_threshold": 200
        },
        {
            "playbookID": "Endpoint Malware Investigation - Generic - Test",
            "integrations": [
                "Cylance Protect v2",
                "Core REST API"
            ],
            "fromversion": "5.0.0",
            "timeout": 1200
        },
        {
            "playbookID": "ParseExcel-test"
        },
        {
            "playbookID": "ParseHTMLIndicators-Test",
            "has_api": true
        },
        {
            "playbookID": "Detonate File - No Files test"
        },
        {
            "integrations": "SentinelOne V2",
            "instance_names": "SentinelOne_v2.0",
            "playbookID": "SentinelOne V2.0 - Test"
        },
        {
            "integrations": "SentinelOne V2",
            "instance_names": "SentinelOne_v2.1",
            "playbookID": "SentinelOne V2.1 - Test"
        },
        {
            "integrations": "InfoArmor VigilanteATI",
            "playbookID": "InfoArmorVigilanteATITest"
        },
        {
            "integrations": "IntSights",
            "instance_names": "intsights_standard_account",
            "playbookID": "IntSights Test"
        },
        {
            "integrations": "IntSights",
            "playbookID": "IntSights Mssp Test",
            "instance_names": "intsights_mssp_account"
        },
        {
            "integrations": "dnstwist",
            "playbookID": "dnstwistTest",
            "has_api": false
        },
        {
            "integrations": "BitDam",
            "playbookID": "Detonate File - BitDam Test"
        },
        {
            "integrations": "Threat Grid",
            "playbookID": "Test-Detonate URL - ThreatGrid",
            "timeout": 600
        },
        {
            "integrations": "Threat Grid",
            "playbookID": "ThreatGridTest",
            "timeout": 600
        },
        {
            "integrations": "ThreatGridv2",
            "playbookID": "ThreatGrid_v2_Test",
            "timeout": 600
        },
        {
            "integrations": "Signal Sciences WAF",
            "playbookID": "SignalSciences-Test"
        },
        {
            "integrations": "RTIR",
            "playbookID": "RTIR Test"
        },
        {
            "integrations": "RedCanary",
            "playbookID": "RedCanaryTest"
        },
        {
            "playbookID": "URL Enrichment - Generic v2 - Test",
            "instance_names": "virus_total_v3",
            "integrations": [
                "VirusTotal (API v3)",
                "Rasterize"
            ],
            "timeout": 500,
            "pid_threshold": 200,
            "memory_threshold": 300
        },
        {
            "playbookID": "CutTransformerTest"
        },
        {
            "playbookID": "TestEditServerConfig"
        },
        {
            "playbookID": "ContentPackInstaller_Test",
            "integrations": "Core REST API",
            "fromversion": "6.0.0"
        },
        {
            "playbookID": "Default - Test",
            "integrations": [
                "ThreatQ v2",
                "Core REST API"
            ],
            "fromversion": "5.0.0",
            "marketplaces": "xsoar_on_prem"
        },
        {
            "integrations": "SCADAfence CNM",
            "playbookID": "SCADAfence_test"
        },
        {
            "integrations": "ProtectWise",
            "playbookID": "Protectwise-Test"
        },
        {
            "integrations": "WhatsMyBrowser",
            "playbookID": "WhatsMyBrowser-Test"
        },
        {
            "integrations": "BigFix",
            "playbookID": "BigFixTest"
        },
        {
            "integrations": "Lastline v2",
            "playbookID": "Lastline v2 - Test"
        },
        {
            "integrations": "McAfee DXL",
            "playbookID": "McAfee DXL - Test"
        },
        {
            "playbookID": "TextFromHTML_test_playbook"
        },
        {
            "playbookID": "PortListenCheck-test"
        },
        {
            "integrations": "ThreatExchange",
            "playbookID": "ThreatExchange-test"
        },
        {
            "integrations": "Joe Security",
            "playbookID": "JoeSecurityTestPlaybook",
            "timeout": 500
        },
        {
            "integrations": "Joe Security",
            "playbookID": "JoeSecurityTestDetonation",
            "timeout": 2000
        },
        {
            "integrations": "WildFire-v2",
            "playbookID": "Wildfire Test",
            "is_mockable": false,
            "fromversion": "5.0.0",
            "toversion": "6.1.9"
        },
        {
            "integrations": "WildFire-v2",
            "playbookID": "Wildfire Test With Polling",
            "is_mockable": false,
            "fromversion": "6.2.0",
            "timeout": 1100
        },
        {
            "integrations": "WildFire-v2",
            "playbookID": "Detonate URL - WildFire-v2 - Test",
            "timeout": 500
        },
        {
            "integrations": "WildFire-v2",
            "playbookID": "Detonate URL - WildFire v2.1 - Test"
        },
        {
            "integrations": "GRR",
            "playbookID": "GRR Test"
        },
        {
            "integrations": "VirusTotal",
            "instance_names": "virus_total_general",
            "playbookID": "virusTotal-test-playbook",
            "timeout": 1400
        },
        {
            "integrations": "VirusTotal",
            "instance_names": "virus_total_preferred_vendors",
            "playbookID": "virusTotaI-test-preferred-vendors",
            "timeout": 1400
        },
        {
            "integrations": [
                "Gmail Single User",
                "Gmail"
            ],
            "playbookID": "Gmail Single User - Test",
            "fromversion": "4.5.0",
            "memory_threshold": 150
        },
        {
            "integrations": "EWS v2",
            "playbookID": "get_original_email_-_ews-_test",
            "instance_names": "ewv2_regular"
        },
        {
            "integrations": [
                "EWSO365",
                "EWS v2"
            ],
            "playbookID": "EWS search-mailbox test",
            "instance_names": [
                "ewv2_regular",
                "ewso365_dev_team"
            ],
            "timeout": 600,
            "memory_threshold": 150
        },
        {
            "integrations": "PagerDuty v2",
            "playbookID": "PagerDuty Test"
        },
        {
            "scripts": [
                "DeleteContext"
            ],
            "playbookID": "test_delete_context"
        },
        {
            "scripts": [
                "DeleteContext"
            ],
            "playbookID": "DeleteContext-test",
            "fromversion": "6.9.0"
        },
        {
            "playbookID": "DeleteContext-auto-test"
        },
        {
            "playbookID": "GmailTest",
            "integrations": "Gmail"
        },
        {
            "playbookID": "Gmail Convert Html Test",
            "integrations": "Gmail",
            "memory_threshold": 150
        },
        {
            "playbookID": "reputations.json Test",
            "toversion": "5.0.0"
        },
        {
            "playbookID": "URL extraction test",
            "fromversion": "5.5.0"
        },
        {
            "playbookID": "Onion address extraction test",
            "fromversion": "6.10.0"
        },
        {
            "playbookID": "Domain extraction test",
            "fromversion": "5.5.0"
        },
        {
            "playbookID": "Email extraction test",
            "fromversion": "5.5.0"
        },
        {
            "playbookID": "File extraction test",
            "fromversion": "5.5.0"
        },
        {
            "playbookID": "IPv4 extraction test",
            "fromversion": "5.5.0"
        },
        {
            "playbookID": "IPv4 CIDR extraction test",
            "fromversion": "5.5.0"
        },
        {
            "playbookID": "IPv6 CIDR extraction test",
            "fromversion": "5.5.0"
        },
        {
            "playbookID": "IPv6 extraction test",
            "fromversion": "5.5.0"
        },
        {
            "playbookID": "Test IP Indicator Fields",
            "fromversion": "5.0.0"
        },
        {
            "integrations": "McAfee Advanced Threat Defense",
            "playbookID": "Test Playbook McAfee ATD",
            "timeout": 700
        },
        {
            "integrations": "McAfee Advanced Threat Defense",
            "playbookID": "Detonate Remote File From URL -McAfee-ATD - Test",
            "timeout": 700
        },
        {
            "playbookID": "stripChars - Test"
        },
        {
            "integrations": "McAfee Advanced Threat Defense",
            "playbookID": "Test Playbook McAfee ATD Upload File"
        },
        {
            "playbookID": "exporttocsv_script_test"
        },
        {
            "playbookID": "Set - Test"
        },
        {
            "integrations": "Intezer v2",
            "playbookID": "Intezer Testing v2",
            "fromversion": "4.1.0",
            "timeout": 600
        },
        {
            "integrations": [
                "Mail Sender (New)",
                "Gmail"
            ],
            "playbookID": "Mail Sender (New) Test",
            "instance_names": [
                "Mail_Sender_(New)_STARTTLS"
            ],
            "memory_threshold": 100
        },
        {
            "playbookID": "buildewsquery_test"
        },
        {
            "integrations": "Rapid7 Nexpose",
            "playbookID": "nexpose_test",
            "timeout": 240
        },
        {
            "playbookID": "GetIndicatorDBotScore Test"
        },
        {
            "integrations": "EWS Mail Sender",
            "playbookID": "EWS Mail Sender Test",
            "instance_names": [
                "ews_mail_sender_labdemisto"
            ]
        },
        {
            "integrations": [
                "EWS v2",
                "Rasterize"
            ],
            "instance_names": [
                "ews_mail_sender_labdemisto"
            ],
            "playbookID": "EWS V2 Send Mail Test 2",
            "memory_threshold": 300,
            "pid_threshold": 200
        },
        {
            "integrations": [
                "EWS v2",
                "SMIME Messaging"
            ],
            "instance_names": [
                "ews_mail_sender_labdemisto",
                "SMIME Messaging"
            ],
            "playbookID": "EWS V2 Send Mail Test 3"
        },
        {
            "integrations": [
                "SMIME Messaging",
                "EWS v2"
            ],
            "instance_names": [
                "SMIME Messaging",
                "ews_mail_sender_labdemisto"
            ],
            "playbookID": "SMIME_Messaging-Test"
        },
        {
            "playbookID": "decodemimeheader_-_test"
        },
        {
            "playbookID": "test_url_regex"
        },
        {
            "integrations": "Skyformation",
            "playbookID": "TestSkyformation"
        },
        {
            "integrations": "okta",
            "playbookID": "okta_test_playbook",
            "timeout": 240
        },
        {
            "integrations": "Okta v2",
            "playbookID": "OktaV2-Test",
            "timeout": 300
        },
        {
            "integrations": "Okta IAM",
            "playbookID": "Okta IAM - Test Playbook",
            "fromversion": "6.0.0"
        },
        {
            "playbookID": "Test filters & transformers scripts"
        },
        {
            "integrations": "Salesforce",
            "playbookID": "SalesforceTestPlaybook"
        },
        {
            "integrations": "McAfee ESM v2",
            "instance_names": "v11.1.3",
            "playbookID": "McAfee ESM v2 - Test v11.1.3",
            "fromversion": "5.0.0",
            "is_mockable": false
        },
        {
            "integrations": "McAfee ESM v2",
            "instance_names": "v11.3",
            "playbookID": "McAfee ESM v2 (v11.3) - Test",
            "fromversion": "5.0.0",
            "timeout": 300,
            "is_mockable": false
        },
        {
            "integrations": "McAfee ESM v2",
            "instance_names": "v11.1.3",
            "playbookID": "McAfee ESM Watchlists - Test v11.1.3",
            "fromversion": "5.0.0"
        },
        {
            "integrations": "McAfee ESM v2",
            "instance_names": "v11.3",
            "playbookID": "McAfee ESM Watchlists - Test v11.3",
            "fromversion": "5.0.0"
        },
        {
            "integrations": "GoogleSafeBrowsing",
            "playbookID": "Google Safe Browsing Test",
            "timeout": 240,
            "fromversion": "5.0.0"
        },
        {
            "integrations": "Google Safe Browsing v2",
            "playbookID": "Google Safe Browsing V2 Test",
            "fromversion": "5.5.0"
        },
        {
            "integrations": "EWS v2",
            "playbookID": "EWSv2_empty_attachment_test",
            "instance_names": "ewv2_regular",
            "memory_threshold": 100
        },
        {
            "integrations": "EWS v2",
            "playbookID": "EWS Public Folders Test",
            "instance_names": "ewv2_regular",
            "memory_threshold": 100,
            "is_mockable": false
        },
        {
            "integrations": "EWS v2",
            "playbookID": "EWS V2 Send Mail Test",
            "instance_names": "ews_mail_sender_labdemisto"
        },
        {
            "integrations": "Symantec Endpoint Protection V2",
            "playbookID": "SymantecEndpointProtection_Test"
        },
        {
            "integrations": "CarbonBlackProtectionV2",
            "playbookID": "search_endpoints_by_hash_-_carbon_black_protection_-_test",
            "timeout": 500
        },
        {
            "playbookID": "Process Email - Generic - Test - Incident Starter",
            "fromversion": "6.0.0",
            "integrations": "Rasterize",
            "timeout": 240,
            "memory_threshold": 300,
            "pid_threshold": 200
        },
        {
            "playbookID": "Process Email - Generic - Test - Actual Incident"
        },
        {
            "integrations": "CrowdstrikeFalcon",
            "playbookID": "Test - CrowdStrike Falcon",
            "fromversion": "4.1.0",
            "timeout": 5000,
            "is_mockable": false
        },
        {
            "playbookID": "ExposeIncidentOwner-Test"
        },
        {
            "integrations": "OpenPhish",
            "playbookID": "OpenPhish Test Playbook"
        },
        {
            "integrations": "Jira V3",
            "playbookID": "JiraV3 Test",
            "instance_names": "jira_basic_auth",
            "is_mockable": false
        },
        {
            "integrations": "ipinfo",
            "playbookID": "IPInfoTest"
        },
        {
            "integrations": "ipinfo_v2",
            "playbookID": "IPInfo_v2Test",
            "fromversion": "5.5.0"
        },
        {
            "integrations": "GoogleMaps",
            "playbookID": "GoogleMapsTest",
            "fromversion": "6.0.0"
        },
        {
            "playbookID": "VerifyHumanReadableFormat"
        },
        {
            "playbookID": "strings-test"
        },
        {
            "playbookID": "TestCommonPython",
            "timeout": 500
        },
        {
            "playbookID": "TestFileCreateAndUpload"
        },
        {
            "playbookID": "TestIsValueInArray"
        },
        {
            "playbookID": "TestStringReplace"
        },
        {
            "playbookID": "TestHttpPlaybook"
        },
        {
            "integrations": "SplunkPy",
            "playbookID": "SplunkPy parse-raw - Test",
            "memory_threshold": 250,
            "instance_names": "use_default_handler",
            "is_mockable": false
        },
        {
            "integrations": "SplunkPy",
            "playbookID": "SplunkPy-Test-V2_default_handler",
            "memory_threshold": 500,
            "instance_names": "use_default_handler",
            "is_mockable": false
        },
        {
            "integrations": "SplunkPy",
            "playbookID": "Splunk-Test_default_handler",
            "memory_threshold": 200,
            "instance_names": "use_default_handler",
            "is_mockable": false
        },
        {
            "integrations": "AnsibleTower",
            "playbookID": "AnsibleTower_Test_playbook",
            "fromversion": "5.0.0"
        },
        {
            "integrations": "SplunkPy",
            "playbookID": "SplunkPySearch_Test_default_handler",
            "memory_threshold": 200,
            "instance_names": "use_default_handler",
            "is_mockable": false
        },
        {
            "integrations": "SplunkPy",
            "playbookID": "SplunkPy_KV_commands_default_handler",
            "memory_threshold": 200,
            "instance_names": "use_default_handler",
            "is_mockable": false
        },
        {
            "integrations": "SplunkPy",
            "playbookID": "SplunkPy-Test-V2_requests_handler",
            "memory_threshold": 500,
            "instance_names": "use_python_requests_handler"
        },
        {
            "integrations": "SplunkPy",
            "playbookID": "Splunk-Test_requests_handler",
            "memory_threshold": 500,
            "instance_names": "use_python_requests_handler",
            "is_mockable": false
        },
        {
            "integrations": "SplunkPy",
            "playbookID": "SplunkPySearch_Test_requests_handler",
            "memory_threshold": 200,
            "instance_names": "use_python_requests_handler",
            "is_mockable": false
        },
        {
            "integrations": "SplunkPy",
            "playbookID": "SplunkPy_KV_commands_requests_handler",
            "memory_threshold": 200,
            "instance_names": "use_python_requests_handler"
        },
        {
            "integrations": "McAfee NSM",
            "playbookID": "McAfeeNSMTest",
            "timeout": 400
        },
        {
            "integrations": "McAfee Web Gateway",
            "playbookID": "McAfeeWebGatewayTest",
            "timeout": 500,
            "is_mockable": false
        },
        {
            "integrations": "TCPIPUtils",
            "playbookID": "TCPUtils-Test"
        },
        {
            "playbookID": "listExecutedCommands-Test"
        },
        {
            "integrations": "AWS - Lambda",
            "playbookID": "AWS-Lambda-Test (Read-Only)"
        },
        {
            "integrations": "Service Manager",
            "playbookID": "TestHPServiceManager",
            "timeout": 400
        },
        {
            "integrations": "ServiceNow IAM",
            "playbookID": "ServiceNow IAM - Test Playbook",
            "instance_names": "snow_basic_auth",
            "fromversion": "6.0.0"
        },
        {
            "playbookID": "LanguageDetect-Test",
            "timeout": 300
        },
        {
            "integrations": "Forcepoint",
            "playbookID": "forcepoint test",
            "timeout": 500
        },
        {
            "playbookID": "GeneratePassword-Test"
        },
        {
            "playbookID": "ZipFile-Test"
        },
        {
            "playbookID": "UnzipFile-Test"
        },
        {
            "playbookID": "Test-IsMaliciousIndicatorFound",
            "fromversion": "5.0.0"
        },
        {
            "playbookID": "TestExtractHTMLTables"
        },
        {
            "integrations": "carbonblackliveresponse",
            "playbookID": "Carbon Black Live Response Test",
            "fromversion": "5.0.0",
            "is_mockable": false
        },
        {
            "integrations": "urlscan.io",
            "playbookID": "urlscan_malicious_Test",
            "timeout": 500
        },
        {
            "integrations": "EWS v2",
            "playbookID": "pyEWS_Test",
            "instance_names": "ewv2_regular",
            "is_mockable": false,
            "timeout": 500
        },
        {
            "integrations": "EWS v2",
            "playbookID": "pyEWS_Test",
            "instance_names": "ewsv2_separate_process",
            "is_mockable": false,
            "timeout": 500
        },
        {
            "integrations": "remedy_sr_beta",
            "playbookID": "remedy_sr_test_pb"
        },
        {
            "integrations": "Cylance Protect v2",
            "playbookID": "Cylance Protect v2 Test"
        },
        {
            "integrations": "ReversingLabs Titanium Cloud",
            "playbookID": "ReversingLabsTCTest"
        },
        {
            "integrations": "ReversingLabs A1000",
            "playbookID": "ReversingLabsA1000Test"
        },
        {
            "integrations": "Demisto Lock",
            "playbookID": "DemistoLockTest",
            "instance_names": "no_sync",
            "timeout": 600
        },
        {
            "playbookID": "test-domain-indicator",
            "timeout": 400
        },
        {
            "playbookID": "Cybereason Test",
            "integrations": "Cybereason",
            "timeout": 1200,
            "fromversion": "4.1.0"
        },
        {
            "integrations": "VirusTotal - Private API",
            "instance_names": "virus_total_private_api_general",
            "playbookID": "File Enrichment - Virus Total Private API Test"
        },
        {
            "integrations": "VirusTotal - Private API",
            "instance_names": "virus_total_private_api_general",
            "playbookID": "virusTotalPrivateAPI-test-playbook",
            "timeout": 1400,
            "pid_threshold": 12
        },
        {
            "integrations": [
                "VirusTotal - Private API",
                "VirusTotal"
            ],
            "playbookID": "vt-detonate test",
            "instance_names": [
                "virus_total_private_api_general",
                "virus_total_general"
            ],
            "timeout": 1400,
            "fromversion": "5.5.0",
            "is_mockable": false
        },
        {
            "integrations": "Cisco ASA",
            "playbookID": "Cisco ASA - Test Playbook"
        },
        {
            "integrations": "VirusTotal - Private API",
            "instance_names": "virus_total_private_api_preferred_vendors",
            "playbookID": "virusTotalPrivateAPI-test-preferred-vendors",
            "timeout": 1400
        },
        {
            "integrations": "Cisco Meraki",
            "playbookID": "CiscoMerakiv2"
        },
        {
            "integrations": "Microsoft Defender Advanced Threat Protection",
            "playbookID": "Microsoft Defender Advanced Threat Protection - Test prod",
            "instance_names": "microsoft_defender_atp_prod",
            "is_mockable": false,
            "timeout": 500
        },
        {
            "integrations": "Microsoft Defender Advanced Threat Protection",
            "playbookID": "Microsoft Defender Advanced Threat Protection - Test dev",
            "instance_names": "microsoft_defender_atp_dev",
            "timeout": 500
        },
        {
            "integrations": "Microsoft Defender Advanced Threat Protection",
            "playbookID": "Microsoft Defender Advanced Threat Protection - Test self deployed",
            "instance_names": "microsoft_defender_atp_dev_self_deployed",
            "timeout": 700
        },
        {
            "integrations": "Microsoft Defender Advanced Threat Protection",
            "playbookID": "Microsoft Defender - ATP - Indicators SC Test",
            "instance_names": "microsoft_defender_atp_dev_self_deployed",
            "is_mockable": false
        },
        {
            "integrations": "Microsoft Defender Advanced Threat Protection",
            "playbookID": "Microsoft Defender - ATP - Indicators SC Test",
            "instance_names": "microsoft_defender_atp_dev",
            "is_mockable": false
        },
        {
            "integrations": "Microsoft Defender Advanced Threat Protection",
            "playbookID": "Microsoft Defender - ATP - Indicators SC Test",
            "instance_names": "microsoft_defender_atp_prod",
            "is_mockable": false
        },
        {
            "integrations": "Microsoft 365 Defender",
            "playbookID": "Microsoft_365_Defender-Test",
            "instance_names": "ms_365_defender_device_code"
        },
        {
            "integrations": "Microsoft 365 Defender",
            "playbookID": "Microsoft_365_Defender-Test",
            "instance_names": "ms_365_defender_client_cred"
        },
        {
            "integrations": "Tanium",
            "playbookID": "Tanium Test Playbook",
            "timeout": 1200,
            "pid_threshold": 10
        },
        {
            "integrations": "Recorded Future",
            "playbookID": "Recorded Future Test"
        },
        {
            "integrations": "Microsoft Graph",
            "playbookID": "Microsoft Graph Security Test dev",
            "instance_names": "ms_graph_security_dev"
        },
        {
            "integrations": "Microsoft Graph",
            "playbookID": "MSG-ediscovery-tpb",
            "instance_names": "ms_graph_security_ediscovery"
        },
        {
            "integrations": "Microsoft Graph",
            "playbookID": "Microsoft Graph Security Test prod",
            "instance_names": "ms_graph_security_prod",
            "is_mockable": false
        },
        {
            "integrations": "Microsoft Graph",
            "playbookID": "Microsoft Graph Security Test self deployed",
            "instance_names": "ms_graph_security_client_cred",
            "is_mockable": false
        },
        {
            "integrations": "Microsoft Graph",
            "playbookID": "Microsoft Graph Security Test dev v2",
            "instance_names": "ms_graph_security_dev_v2"
        },
        {
            "integrations": "Microsoft Graph",
            "playbookID": "Microsoft Graph Security Test prod v2",
            "instance_names": "ms_graph_security_prod_v2",
            "is_mockable": false,
            "timeout": 500
        },
        {
            "integrations": "Microsoft Graph",
            "playbookID": "Microsoft Graph Security Test self deployed v2",
            "instance_names": "ms_graph_security_client_cred_v2",
            "is_mockable": false
        },
        {
            "integrations": "Microsoft Graph",
            "playbookID": "MSG-Threat-Assessment-test",
            "instance_names": "ms_graph_security_ediscovery"
        },
        {
            "integrations": "Microsoft Graph User",
            "playbookID": "Microsoft Graph User - Test",
            "instance_names": "ms_graph_user_dev"
        },
        {
            "integrations": "Microsoft Graph User",
            "playbookID": "Microsoft Graph User - Test",
            "instance_names": "ms_graph_user_prod",
            "is_mockable": false
        },
        {
            "integrations": "Microsoft Graph Groups",
            "playbookID": "Microsoft Graph Groups - Test dev",
            "instance_names": "ms_graph_groups_dev"
        },
        {
            "integrations": "Microsoft Graph Groups",
            "playbookID": "Microsoft Graph Groups - Test prod",
            "instance_names": "ms_graph_groups_prod",
            "is_mockable": false
        },
        {
            "integrations": "Microsoft_Graph_Files",
            "playbookID": "test_MsGraphFiles dev",
            "instance_names": "ms_graph_files_dev",
            "fromversion": "5.0.0",
            "timeout": 1600
        },
        {
            "integrations": "Microsoft_Graph_Files",
            "playbookID": "test_MsGraphFiles prod",
            "instance_names": "ms_graph_files_prod",
            "fromversion": "5.0.0",
            "is_mockable": false,
            "timeout": 1600
        },
        {
            "integrations": "Microsoft Graph Calendar",
            "playbookID": "Microsoft Graph Calendar - Test dev",
            "instance_names": "ms_graph_calendar_dev"
        },
        {
            "integrations": "Microsoft Graph Calendar",
            "playbookID": "Microsoft Graph Calendar - Test prod",
            "instance_names": "ms_graph_calendar_prod",
            "is_mockable": false
        },
        {
            "integrations": "Microsoft Graph Device Management",
            "playbookID": "MSGraph_DeviceManagement_Test_dev",
            "instance_names": "ms_graph_device_management_oproxy_dev",
            "fromversion": "5.0.0"
        },
        {
            "integrations": "Microsoft Graph Device Management",
            "playbookID": "MSGraph_DeviceManagement_Test_prod",
            "instance_names": "ms_graph_device_management_oproxy_prod",
            "fromversion": "5.0.0",
            "is_mockable": false
        },
        {
            "integrations": "Microsoft Graph Device Management",
            "playbookID": "MSGraph_DeviceManagement_Test_self_deployed_prod",
            "instance_names": "ms_graph_device_management_self_deployed_prod",
            "fromversion": "5.0.0"
        },
        {
            "integrations": "PrismaCloud v2",
            "playbookID": "Prisma Cloud V2 Test"
        },
        {
            "integrations": "Symantec Messaging Gateway",
            "playbookID": "Symantec Messaging Gateway Test"
        },
        {
            "integrations": "ThreatConnect v2",
            "playbookID": "ThreatConnect v2 - Test",
            "fromversion": "5.0.0"
        },
        {
            "integrations": "QRadar_v2",
            "playbookID": "test_Qradar_v2",
            "fromversion": "6.0.0",
            "is_mockable": false
        },
        {
            "integrations": "VMware",
            "playbookID": "VMWare Test",
            "memory_threshold": 300,
            "timeout": 1000
        },
        {
            "integrations": "VMware Carbon Black EDR v2",
            "playbookID": "Carbon Black Edr - Test",
            "is_mockable": false,
            "fromversion": "5.5.0"
        },
        {
            "integrations": "Cisco Umbrella Investigate",
            "playbookID": "Cisco Umbrella Test"
        },
        {
            "integrations": "icebrg",
            "playbookID": "Icebrg Test",
            "timeout": 500
        },
        {
            "integrations": "Symantec MSS",
            "playbookID": "SymantecMSSTest"
        },
        {
            "integrations": "Remedy AR",
            "playbookID": "Remedy AR Test"
        },
        {
            "integrations": "AWS - IAM",
            "playbookID": "AWS - IAM Test Playbook"
        },
        {
            "integrations": "McAfee Active Response",
            "playbookID": "McAfee-MAR_Test",
            "timeout": 700
        },
        {
            "integrations": "McAfee Threat Intelligence Exchange",
            "playbookID": "McAfee-TIE Test",
            "timeout": 700
        },
        {
            "integrations": "ArcSight Logger",
            "playbookID": "ArcSight Logger test"
        },
        {
            "integrations": "ArcSight ESM v2",
            "playbookID": "ArcSight ESM v2 Test"
        },
        {
            "integrations": "ArcSight ESM v2",
            "playbookID": "test Arcsight - Get events related to the Case"
        },
        {
            "integrations": "XFE_v2",
            "playbookID": "Test_XFE_v2",
            "timeout": 500,
            "nightly": true
        },
        {
            "integrations": "McAfee Threat Intelligence Exchange",
            "playbookID": "search_endpoints_by_hash_-_tie_-_test",
            "timeout": 500
        },
        {
            "integrations": "iDefense_v2",
            "playbookID": "iDefense_v2_Test",
            "fromversion": "5.5.0"
        },
        {
            "integrations": "AWS - SQS",
            "playbookID": "AWS - SQS Test Playbook",
            "fromversion": "5.0.0"
        },
        {
            "integrations": "AbuseIPDB",
            "playbookID": "AbuseIPDB Test"
        },
        {
            "integrations": "AbuseIPDB",
            "playbookID": "AbuseIPDB PopulateIndicators Test"
        },
        {
            "integrations": "LogRhythm",
            "playbookID": "LogRhythm-Test-Playbook",
            "timeout": 200
        },
        {
            "integrations": "FireEyeFeed",
            "playbookID": "playbook-FeedFireEye_test",
            "memory_threshold": 110
        },
        {
            "integrations": "Phish.AI",
            "playbookID": "PhishAi-Test"
        },
        {
            "integrations": "Phish.AI",
            "playbookID": "Test-Detonate URL - Phish.AI"
        },
        {
            "integrations": "Centreon",
            "playbookID": "Centreon-Test-Playbook"
        },
        {
            "playbookID": "ReadFile test"
        },
        {
            "integrations": "AlphaSOC Wisdom",
            "playbookID": "AlphaSOC-Wisdom-Test"
        },
        {
            "integrations": "carbonblack-v2",
            "playbookID": "CBFindIP - Test"
        },
        {
            "integrations": "Jask",
            "playbookID": "Jask_Test",
            "fromversion": "4.1.0"
        },
        {
            "integrations": "Whois",
            "playbookID": "whois_test",
            "instance_names": "legacy_context_output",
            "fromversion": "5.0.0",
            "timeout": 2000
        },
        {
            "integrations": "TeamCymru",
            "playbookID": "TeamCymruTest"
        },
        {
            "integrations": "RSA NetWitness Endpoint",
            "playbookID": "NetWitness Endpoint Test"
        },
        {
            "integrations": "Check Point Sandblast",
            "playbookID": "Sandblast_malicious_test"
        },
        {
            "playbookID": "TestMatchRegexV2"
        },
        {
            "integrations": "ActiveMQ",
            "playbookID": "ActiveMQ Test"
        },
        {
            "playbookID": "RegexGroups Test"
        },
        {
            "integrations": "Cisco ISE",
            "playbookID": "cisco-ise-test-playbook"
        },
        {
            "integrations": "RSA NetWitness v11.1",
            "playbookID": "RSA NetWitness Test"
        },
        {
            "playbookID": "ExifReadTest"
        },
        {
            "integrations": "Cuckoo Sandbox",
            "playbookID": "CuckooTest",
            "timeout": 700
        },
        {
            "playbookID": "Detonate File - Generic Test",
            "timeout": 500
        },
        {
            "integrations": [
                "Lastline v2",
                "WildFire-v2",
                "SNDBOX",
                "McAfee Advanced Threat Defense"
            ],
            "playbookID": "Detonate File - Generic Test",
            "timeout": 2400
        },
        {
            "playbookID": "VerifyJSON - Test",
            "fromversion": "5.5.0"
        },
        {
            "playbookID": "PowerShellCommon-Test",
            "fromversion": "5.5.0"
        },
        {
            "playbookID": "GetIndicatorDBotScoreFromCache-Test",
            "fromversion": "6.0.0"
        },
        {
            "playbookID": "Detonate URL - Generic Test",
            "timeout": 2000,
            "integrations": [
                "McAfee Advanced Threat Defense",
                "Lastline v2"
            ]
        },
        {
            "integrations": [
                "VMware Carbon Black EDR v2",
                "carbonblackliveresponse",
                "Cylance Protect v2"
            ],
            "playbookID": "Retrieve File from Endpoint - Generic V2 Test",
            "fromversion": "5.0.0",
            "is_mockable": false
        },
        {
            "integrations": "Zscaler",
            "playbookID": "Zscaler Test",
            "timeout": 500
        },
        {
            "playbookID": "UploadFile Test",
            "integrations": "Core REST API"
        },
        {
            "playbookID": "MaxMind Test",
            "integrations": "MaxMind GeoIP2"
        },
        {
            "playbookID": "Test Sagemaker",
            "integrations": "AWS Sagemaker"
        },
        {
            "playbookID": "C2sec-Test",
            "integrations": "C2sec irisk",
            "fromversion": "5.0.0"
        },
        {
            "playbookID": "AlexaV2 Test Playbook",
            "integrations": "Alexa Rank Indicator v2",
            "fromversion": "5.5.0"
        },
        {
            "playbookID": "Phishing v2 - Test - Incident Starter",
            "fromversion": "6.0.0",
            "timeout": 1200,
            "integrations": [
                "Core REST API",
                "Rasterize",
                "EWS v2"
            ],
            "instance_names": [
                "ews_mail_sender_labdemisto"
            ],
            "memory_threshold": 150,
            "pid_threshold": 80
        },
        {
            "playbookID": "Phishing - Core - Test - Incident Starter",
            "fromversion": "6.0.0",
            "timeout": 1700,
            "integrations": [
                "Core REST API",
                "Rasterize",
                "EWS v2"
            ],
            "instance_names": [
                "ews_mail_sender_labdemisto"
            ],
            "memory_threshold": 160,
            "pid_threshold": 80
        },
        {
            "playbookID": "Phishing - Core - Test - Actual Incident",
            "fromversion": "6.0.0"
        },
        {
            "playbookID": "SLA Scripts - Test",
            "fromversion": "4.1.0"
        },
        {
            "playbookID": "test_manageOOOUsers",
            "fromversion": "5.5.0"
        },
        {
            "playbookID": "PcapHTTPExtractor-Test"
        },
        {
            "playbookID": "Ping Test Playbook"
        },
        {
            "playbookID": "ParseWordDoc-Test"
        },
        {
            "playbookID": "PDFUnlocker-Test",
            "fromversion": "6.0.0"
        },
        {
            "playbookID": "Active Directory Test",
            "integrations": "Active Directory Query v2",
            "instance_names": "active_directory_ninja",
            "memory_threshold": 100,
            "has_api": false
        },
        {
            "playbookID": "Active Directory - manual pagination check",
            "integrations": "Active Directory Query v2",
            "instance_names": "active_directory_ninja",
            "memory_threshold": 100
        },
        {
            "playbookID": "Active Directory - automatic pagination check",
            "integrations": "Active Directory Query v2",
            "instance_names": "active_directory_ninja",
            "memory_threshold": 100
        },
        {
            "playbookID": "AD v2 - debug-mode - Test",
            "integrations": "Active Directory Query v2",
            "instance_names": "active_directory_ninja",
            "memory_threshold": 100,
            "fromversion": "5.0.0",
            "has_api": false
        },
        {
            "playbookID": "AD v2 - debug-mode - Test",
            "integrations": "Active Directory Query v2",
            "instance_names": "active_directory_ninja_with_ntlm",
            "memory_threshold": 100,
            "fromversion": "5.0.0",
            "has_api": false
        },
        {
            "playbookID": "Docker Hardening Test",
            "fromversion": "5.0.0",
            "runnable_on_docker_only": true
        },
        {
            "integrations": "Active Directory Query v2",
            "instance_names": "active_directory_ninja",
            "playbookID": "Active Directory Query V2 configuration with port",
            "memory_threshold": 100,
            "has_api": false
        },
        {
            "integrations": "Active Directory Query v2",
            "instance_names": "active_directory_ninja",
            "playbookID": "Active Directory - ad-get-user limit check",
            "memory_threshold": 100,
            "has_api": false
        },
        {
            "integrations": "Active Directory Query v2",
            "instance_names": "active_directory_ninja",
            "playbookID": "active directory search user with parentheses test",
            "memory_threshold": 100,
            "has_api": false
        },
        {
            "playbookID": "Email Address Enrichment - Generic v2.1 - Test",
            "integrations": "Active Directory Query v2",
            "memory_threshold": 100,
            "instance_names": "active_directory_ninja",
            "has_api": false
        },
        {
            "integrations": "Cofense Intelligence",
            "playbookID": "Test - Cofense Intelligence",
            "timeout": 500
        },
        {
            "playbookID": "GDPRContactAuthorities Test"
        },
        {
            "integrations": "Google Resource Manager",
            "playbookID": "GoogleResourceManager-Test",
            "timeout": 500
        },
        {
            "integrations": "SlashNext Phishing Incident Response",
            "playbookID": "SlashNextPhishingIncidentResponse-Test",
            "timeout": 500
        },
        {
            "integrations": "Google Cloud Storage",
            "playbookID": "GCS - Test",
            "timeout": 500,
            "memory_threshold": 80
        },
        {
            "integrations": "GooglePubSub",
            "playbookID": "GooglePubSub_Test",
            "timeout": 500,
            "fromversion": "5.0.0"
        },
        {
            "playbookID": "Calculate Severity - Generic v2 - Test",
            "integrations": [
                "Active Directory Query v2"
            ],
            "instance_names": "active_directory_ninja",
            "fromversion": "4.5.0",
            "memory_threshold": 100
        },
        {
            "integrations": "Freshdesk",
            "playbookID": "Freshdesk-Test",
            "timeout": 500
        },
        {
            "playbookID": "Autoextract - Test",
            "fromversion": "4.1.0"
        },
        {
            "playbookID": "FilterByList - Test",
            "fromversion": "4.5.0"
        },
        {
            "playbookID": "Impossible Traveler - Test",
            "integrations": [
                "Ipstack",
                "ipinfo",
                "Rasterize",
                "Active Directory Query v2",
                "Core REST API"
            ],
            "instance_names": "active_directory_ninja",
            "fromversion": "5.0.0",
            "timeout": 700,
            "memory_threshold": 300,
            "pid_threshold": 200
        },
        {
            "playbookID": "Active Directory - Get User Manager Details - Test",
            "integrations": "Active Directory Query v2",
            "memory_threshold": 100,
            "instance_names": "active_directory_80k",
            "fromversion": "5.0.0",
            "has_api": false
        },
        {
            "integrations": "Kafka V2",
            "playbookID": "Kafka Test"
        },
        {
            "playbookID": "File Enrichment - Generic v2 - Test",
            "instance_names": "virus_total_v3",
            "integrations": [
                "VirusTotal (API v3)",
                "Cylance Protect v2"
            ],
            "is_mockable": false
        },
        {
            "integrations": [
                "epo",
                "McAfee Active Response"
            ],
            "playbookID": "Endpoint data collection test",
            "timeout": 500
        },
        {
            "integrations": [
                "epo",
                "McAfee Active Response"
            ],
            "playbookID": "MAR - Endpoint data collection test",
            "timeout": 500
        },
        {
            "integrations": "DUO Admin",
            "playbookID": "DuoAdmin API test playbook",
            "fromversion": "5.0.0"
        },
        {
            "integrations": [
                "TAXII Server",
                "TAXIIFeed"
            ],
            "playbookID": "TAXII_Feed_Test",
            "fromversion": "5.5.0",
            "timeout": 300,
            "instance_names": [
                "non_https_cert",
                "instance_execute"
            ]
        },
        {
            "integrations": [
                "TAXII Server",
                "TAXIIFeed"
            ],
            "playbookID": "TAXII_Feed_Test",
            "fromversion": "5.5.0",
            "timeout": 300,
            "instance_names": [
                "https_cert",
                "local_https"
            ]
        },
        {
            "integrations": "TAXII 2 Feed",
            "playbookID": "TAXII 2 Feed Test",
            "fromversion": "5.5.0"
        },
        {
            "integrations": "iDefense Feed",
            "playbookID": "Feed iDefense Test",
            "memory_threshold": 200,
            "fromversion": "5.5.0"
        },
        {
            "playbookID": "TestShowScheduledEntries"
        },
        {
            "playbookID": "Calculate Severity - Standard - Test",
            "fromversion": "4.5.0"
        },
        {
            "playbookID": "HTTPListRedirects - Test SSL",
            "has_api": true
        },
        {
            "playbookID": "HTTPListRedirects Basic Test",
            "has_api": true
        },
        {
            "playbookID": "CheckDockerImageAvailableTest",
            "has_api": true
        },
        {
            "playbookID": "Extract Indicators From File - Generic v2 - Test",
            "integrations": [
                "Image OCR",
                "Rasterize"
            ],
            "timeout": 900,
            "memory_threshold": 300,
            "pid_threshold": 200,
            "fromversion": "4.5.0"
        },
        {
            "playbookID": "Endpoint Enrichment - Generic v2.1 - Test",
            "integrations": [
                "Cylance Protect v2",
                "McAfee ePO v2",
                "Active Directory Query v2",
                "VMware Carbon Black EDR v2"
            ],
            "memory_threshold": 100,
            "instance_names": "active_directory_ninja"
        },
        {
            "playbookID": "EmailReputationTest",
            "integrations": "Have I Been Pwned? V2",
            "timeout": 1500
        },
        {
            "integrations": "Symantec Deepsight Intelligence",
            "playbookID": "Symantec Deepsight Test"
        },
        {
            "playbookID": "ExtractDomainFromEmailTest"
        },
        {
            "playbookID": "Wait Until Datetime - Test",
            "fromversion": "4.5.0"
        },
        {
            "playbookID": "PAN-OS DAG Configuration Test",
            "integrations": "Panorama",
            "instance_names": "palo_alto_panorama_9.0",
            "timeout": 1500,
            "memory_threshold": 200
        },
        {
            "playbookID": "PAN-OS EDL Setup v3 Test",
            "integrations": [
                "Panorama",
                "palo_alto_networks_pan_os_edl_management"
            ],
            "instance_names": "palo_alto_firewall_9.0",
            "timeout": 300,
            "memory_threshold": 200
        },
        {
            "integrations": "Snowflake",
            "playbookID": "Snowflake-Test"
        },
        {
            "playbookID": "Account Enrichment - Generic v2.1 - Test",
            "integrations": [
                "Active Directory Query v2",
                "Cortex XDR - IR"
            ],
            "memory_threshold": 125,
            "instance_names": "active_directory_80k",
            "has_api": false
        },
        {
            "integrations": "Cisco Umbrella Investigate",
            "playbookID": "Domain Enrichment - Generic v2 - Test"
        },
        {
            "integrations": "Google BigQuery",
            "playbookID": "Google BigQuery Test"
        },
        {
            "integrations": "Zoom",
            "playbookID": "Zoom_Test"
        },
        {
            "integrations": "Cisco WebEx Feed",
            "playbookID": "Test_Cisco_WebEx_Feed",
            "fromversion": "6.0.0"
        },
        {
            "playbookID": "IP Enrichment - Generic v2 - Test",
            "integrations": "VirusTotal (API v3)",
            "instance_names": "virus_total_v3",
            "external_playbook_config": {
                "playbookID": "IP Enrichment - Generic v2",
                "input_parameters": {
                    "UseReputationCommand": {
                        "simple": "True"
                    }
                }
            },
            "fromversion": "6.1.0"
        },
        {
            "integrations": "Cherwell",
            "playbookID": "Cherwell Example Scripts - test"
        },
        {
            "integrations": "Cherwell",
            "playbookID": "Cherwell - test"
        },
        {
            "integrations": "CarbonBlackProtectionV2",
            "playbookID": "Carbon Black Enterprise Protection V2 Test"
        },
        {
            "integrations": "Active Directory Query v2",
            "memory_threshold": 100,
            "instance_names": "active_directory_ninja",
            "playbookID": "Test ADGetUser Fails with no instances 'Active Directory Query' (old version)",
            "has_api": false
        },
        {
            "integrations": "MITRE ATT&CK v2",
            "playbookID": "FeedMitreAttackv2_test",
            "memory_threshold": 150
        },
        {
            "integrations": "MITRE ATT&CK v2",
            "playbookID": "ExtractAttackPattern-Test",
            "memory_threshold": 150,
            "fromversion": "6.2.0"
        },
        {
            "integrations": "ANYRUN",
            "playbookID": "ANYRUN-Test"
        },
        {
            "integrations": "ANYRUN",
            "playbookID": "Detonate File - ANYRUN - Test"
        },
        {
            "integrations": "ANYRUN",
            "playbookID": "Detonate URL - ANYRUN - Test"
        },
        {
            "integrations": "Netcraft",
            "playbookID": "Netcraft test"
        },
        {
            "integrations": "EclecticIQ Platform",
            "playbookID": "EclecticIQ Test"
        },
        {
            "playbookID": "FormattingPerformance - Test",
            "fromversion": "5.0.0",
            "marketplaces": "xsoar_on_prem"
        },
        {
            "integrations": "AWS - EC2",
            "playbookID": "AWS - EC2 Test Playbook",
            "instance_names": "aws_alloacte_host",
            "fromversion": "5.0.0",
            "memory_threshold": 90,
            "timeout": 700,
            "is_mockable": false
        },
        {
            "integrations": "AWS - EC2",
            "playbookID": "d66e5f86-e045-403f-819e-5058aa603c32"
        },
        {
            "integrations": "ANYRUN",
            "playbookID": "Detonate File From URL - ANYRUN - Test"
        },
        {
            "integrations": "AWS - CloudTrail",
            "playbookID": "AWS - CloudTrail Test Playbook"
        },
        {
            "integrations": "DomainTools",
            "playbookID": "DomainTools-Test"
        },
        {
            "integrations": "Exabeam",
            "playbookID": "Exabeam - Test"
        },
        {
            "integrations": "ExabeamSecOpsPlatform",
            "playbookID": "ExabeamSecurityOperationsPlatform-test",
            "fromversion": "6.10.0"
        },
        {
            "integrations": "Cisco Spark",
            "playbookID": "Cisco Spark Test New"
        },
        {
            "integrations": "Remedy On-Demand",
            "playbookID": "Remedy-On-Demand-Test"
        },
        {
            "playbookID": "ssdeepreputationtest"
        },
        {
            "playbookID": "TestIsEmailAddressInternal"
        },
        {
            "integrations": "Google Cloud Compute",
            "playbookID": "GoogleCloudComputeListTest"
        },
        {
            "integrations": "AWS - S3",
            "playbookID": "AWS - S3 Test Playbook",
            "memory_threshold": 80,
            "is_mockable": false
        },
        {
            "integrations": "AwsSecretsManager",
            "playbookID": "AwsSecretsManagerTest"
        },
        {
            "integrations": "Image OCR",
            "playbookID": "TestImageOCR"
        },
        {
            "integrations": "fireeye",
            "playbookID": "Detonate File - FireEye AX - Test"
        },
        {
            "integrations": [
                "Rasterize",
                "Image OCR"
            ],
            "playbookID": "Rasterize Test",
            "fromversion": "5.0.0",
            "memory_threshold": 300,
            "pid_threshold": 200,
            "timeout": 1500,
            "marketplaces": "xsoar_on_prem"
        },
        {
            "integrations": "Rasterize",
            "playbookID": "RasterizeImageTest",
            "fromversion": "5.0.0",
            "memory_threshold": 300,
            "pid_threshold": 200
        },
        {
            "integrations": "Ipstack",
            "playbookID": "Ipstack_Test"
        },
        {
            "integrations": "Perch",
            "playbookID": "Perch-Test"
        },
        {
            "integrations": "Forescout",
            "playbookID": "Forescout-Test"
        },
        {
            "integrations": "GitHub",
            "playbookID": "Git_Integration-Test"
        },
        {
            "integrations": "GitHub IAM",
            "playbookID": "Github IAM - Test Playbook",
            "fromversion": "6.1.0"
        },
        {
            "integrations": "LogRhythmRest",
            "playbookID": "LogRhythm REST test"
        },
        {
            "integrations": "AlienVault USM Anywhere",
            "playbookID": "AlienVaultUSMAnywhereTest"
        },
        {
            "playbookID": "PhishLabsTestPopulateIndicators"
        },
        {
            "playbookID": "Test_HTMLtoMD"
        },
        {
            "integrations": "PhishLabs IOC",
            "playbookID": "PhishLabsIOC TestPlaybook",
            "fromversion": "4.1.0"
        },
        {
            "integrations": "PerceptionPoint",
            "playbookID": "PerceptionPoint Test",
            "fromversion": "4.1.0"
        },
        {
            "integrations": "vmray",
            "playbookID": "VMRay-Test-File",
            "fromversion": "5.5.0"
        },
        {
            "integrations": "vmray",
            "playbookID": "File Enrichment - VMRay - Test",
            "fromversion": "5.0.0"
        },
        {
            "integrations": "AutoFocus V2",
            "playbookID": "AutoFocus V2 test",
            "fromversion": "5.0.0",
            "timeout": 1000
        },
        {
            "playbookID": "Process Email - Generic for Rasterize"
        },
        {
            "playbookID": "Send Investigation Summary Reports - Test",
            "integrations": "EWS v2",
            "instance_names": [
                "ews_mail_sender_labdemisto"
            ],
            "fromversion": "4.5.0",
            "memory_threshold": 100,
            "marketplaces": "xsoar_on_prem"
        },
        {
            "integrations": "Flashpoint",
            "playbookID": "Flashpoint_event-Test"
        },
        {
            "integrations": "Flashpoint",
            "playbookID": "Flashpoint_forum-Test"
        },
        {
            "integrations": "Flashpoint",
            "playbookID": "Flashpoint_report-Test"
        },
        {
            "integrations": "Flashpoint",
            "playbookID": "Flashpoint_reputation-Test"
        },
        {
            "integrations": "BluecatAddressManager",
            "playbookID": "Bluecat Address Manager test"
        },
        {
            "integrations": "MailListener - POP3 Beta",
            "playbookID": "MailListener-POP3 - Test"
        },
        {
            "playbookID": "sumList - Test"
        },
        {
            "playbookID": "AnyMatch_Test"
        },
        {
            "integrations": "VulnDB",
            "playbookID": "Test-VulnDB"
        },
        {
            "integrations": "Shodan_v2",
            "playbookID": "Test-Shodan_v2",
            "timeout": 1000,
            "is_mockable": false
        },
        {
            "integrations": "Threat Crowd",
            "playbookID": "ThreatCrowd - Test"
        },
        {
            "integrations": "GoogleDocs",
            "playbookID": "GoogleDocs-test"
        },
        {
            "playbookID": "Request Debugging - Test",
            "fromversion": "5.0.0"
        },
        {
            "playbookID": "Test Convert file hash to corresponding hashes",
            "fromversion": "4.5.0",
            "integrations": [
                "VirusTotal",
                "Zimperium"
            ],
            "instance_names": "virus_total_general"
        },
        {
            "playbookID": "PAN-OS Query Logs For Indicators Test",
            "fromversion": "5.5.0",
            "timeout": 1500,
            "integrations": "Panorama",
            "instance_names": "palo_alto_panorama",
            "memory_threshold": 200
        },
        {
            "integrations": "Elasticsearch v2",
            "instance_names": "es_v7",
            "playbookID": "Elasticsearch_v2_test"
        },
        {
            "integrations": "ElasticsearchFeed",
            "instance_names": "es_demisto_feed",
            "playbookID": "Elasticsearch_Fetch_Demisto_Indicators_Test",
            "fromversion": "5.5.0"
        },
        {
            "integrations": "ElasticsearchFeed",
            "instance_names": "es_generic_feed",
            "playbookID": "Elasticsearch_Fetch_Custom_Indicators_Test",
            "fromversion": "5.5.0"
        },
        {
            "integrations": "ElasticsearchFeed",
            "instance_names": "es_demisto_feed_elastic_v8",
            "playbookID": "Elasticsearch_Fetch_Demisto_Indicators_Test",
            "fromversion": "5.5.0"
        },
        {
            "integrations": "ElasticsearchFeed",
            "instance_names": "es_generic_feed_elastic_v8",
            "playbookID": "Elasticsearch_Fetch_Custom_Indicators_Test",
            "fromversion": "5.5.0"
        },
        {
            "integrations": "ElasticsearchFeed",
            "instance_names": "os_demisto_feed",
            "playbookID": "Elasticsearch_Fetch_Demisto_Indicators_Test",
            "fromversion": "5.5.0"
        },
        {
            "integrations": "ElasticsearchFeed",
            "instance_names": "os_generic_feed",
            "playbookID": "Elasticsearch_Fetch_Custom_Indicators_Test",
            "fromversion": "5.5.0"
        },
        {
            "integrations": "Elasticsearch v2",
            "instance_names": "es_v6",
            "playbookID": "Elasticsearch_v2_test-v6"
        },
        {
            "integrations": "Elasticsearch v2",
            "instance_names": "os_v6",
            "playbookID": "Elasticsearch_v2_test-v6"
        },
        {
            "integrations": "Elasticsearch v2",
            "instance_names": "es_v8",
            "playbookID": "Elasticsearch_v2_test-v8"
        },
        {
            "integrations": "Elasticsearch v2",
            "instance_names": "es_v7",
            "playbookID": "Elasticsearch_v2_test-v7-v8"
        },
        {
            "integrations": "Elasticsearch v2",
            "instance_names": "es_v8",
            "playbookID": "Elasticsearch_v2_test-v7-v8"
        },
        {
            "integrations": "Elasticsearch v2",
            "instance_names": "os_v7",
            "playbookID": "Elasticsearch_v2_test-v7-v8"
        },
        {
            "integrations": "PolySwarm",
            "playbookID": "PolySwarm-Test"
        },
        {
            "integrations": "Kennav2",
            "playbookID": "Kenna Test"
        },
        {
            "integrations": "SecurityAdvisor",
            "playbookID": "SecurityAdvisor-Test",
            "fromversion": "4.5.0"
        },
        {
            "integrations": "Google Key Management Service",
            "playbookID": "Google-KMS-test",
            "pid_threshold": 6,
            "memory_threshold": 60
        },
        {
            "integrations": "SecBI",
            "playbookID": "SecBI - Test"
        },
        {
            "playbookID": "ExtractFQDNFromUrlAndEmail-Test"
        },
        {
            "integrations": "EWS v2",
            "playbookID": "Get EWS Folder Test",
            "fromversion": "4.5.0",
            "instance_names": "ewv2_regular",
            "memory_threshold": 120,
            "timeout": 1200
        },
        {
            "integrations": "EWSO365",
            "instance_names": "ewso365_dev_team",
            "playbookID": "EWS_O365_test",
            "fromversion": "5.0.0",
            "timeout": 500
        },
        {
            "integrations": "EWSO365",
            "instance_names": "ewso365_dev_team",
            "playbookID": "EWS_O365_send_mail_test",
            "fromversion": "5.0.0"
        },
        {
            "integrations": "Unit42v2 Feed",
            "playbookID": "unit42_atoms",
            "fromversion": "5.5.0",
            "memory_threshold": 115
        },
        {
            "integrations": "QRadar v3",
            "playbookID": "QRadar Indicator Hunting Test",
            "instance_names": "QRadar_20",
            "timeout": 12000,
            "fromversion": "6.0.0"
        },
        {
            "integrations": "QRadar v3",
            "playbookID": "QRadar - Get Offense Logs Test",
            "instance_names": "QRadar_20",
            "timeout": 600,
            "fromversion": "6.0.0"
        },
        {
            "playbookID": "SetAndHandleEmpty test",
            "fromversion": "4.5.0"
        },
        {
            "integrations": "Tanium v2",
            "playbookID": "Tanium v2 - Test"
        },
        {
            "integrations": "Office 365 Feed",
            "playbookID": "Office365_Feed_Test",
            "fromversion": "5.5.0",
            "memory_threshold": 150
        },
        {
            "integrations": "GoogleCloudTranslate",
            "playbookID": "GoogleCloudTranslate-Test",
            "pid_threshold": 9
        },
        {
            "integrations": "Infoblox",
            "playbookID": "Infoblox Test"
        },
        {
            "playbookID": "GetValuesOfMultipleFIelds Test",
            "fromversion": "4.5.0"
        },
        {
            "playbookID": "IsInternalHostName Test",
            "fromversion": "4.5.0"
        },
        {
            "playbookID": "DigitalGuardian-Test",
            "integrations": "Digital Guardian",
            "fromversion": "5.0.0"
        },
        {
            "integrations": "SplunkPy",
            "playbookID": "Splunk Indicator Hunting Test",
            "fromversion": "5.0.0",
            "memory_threshold": 500,
            "instance_names": "use_default_handler",
            "is_mockable": false
        },
        {
            "integrations": "AutoFocus Feed",
            "playbookID": "playbook-FeedAutofocus_test",
            "fromversion": "5.5.0"
        },
        {
            "integrations": "PaloAltoNetworks_PrismaCloudCompute",
            "playbookID": "PaloAltoNetworks_PrismaCloudCompute-Test",
            "instance_names": "prisma_cloud_compute_21_04"
        },
        {
            "integrations": "SaasSecurity",
            "playbookID": "SaasSecurity-Test",
            "is_mockable": false
        },
        {
            "integrations": "Recorded Future Feed",
            "playbookID": "RecordedFutureFeed - Test",
            "instance_names": "recorded_future_feed",
            "timeout": 1000,
            "fromversion": "5.5.0",
            "memory_threshold": 86
        },
        {
            "integrations": "Recorded Future Feed",
            "playbookID": "RecordedFutureFeed - Test",
            "instance_names": "recorded_future_feed_with_risk_rules",
            "timeout": 1000,
            "fromversion": "5.5.0",
            "memory_threshold": 86
        },
        {
            "integrations": "Expanse",
            "playbookID": "test-Expanse-Playbook",
            "fromversion": "5.0.0"
        },
        {
            "integrations": "Expanse",
            "playbookID": "test-Expanse",
            "fromversion": "5.0.0"
        },
        {
            "integrations": "DShield Feed",
            "playbookID": "playbook-DshieldFeed_test",
            "fromversion": "5.5.0",
            "is_mockable": false
        },
        {
            "integrations": "AlienVault Reputation Feed",
            "playbookID": "AlienVaultReputationFeed_Test",
            "fromversion": "5.5.0",
            "memory_threshold": 190
        },
        {
            "integrations": "BruteForceBlocker Feed",
            "playbookID": "playbook-BruteForceBlocker_test",
            "fromversion": "5.5.0",
            "memory_threshold": 190
        },
        {
            "integrations": "F5Silverline",
            "playbookID": "F5Silverline_TestPlaybook",
            "fromversion": "6.0.0",
            "memory_threshold": 190
        },
        {
            "integrations": "Carbon Black Enterprise EDR",
            "playbookID": "Carbon Black Enterprise EDR Test",
            "fromversion": "5.0.0"
        },
        {
            "integrations": "MongoDB Key Value Store",
            "playbookID": "MongoDB KeyValueStore - Test",
            "pid_threshold": 12,
            "fromversion": "5.0.0"
        },
        {
            "integrations": "MongoDB Log",
            "playbookID": "MongoDBLog - Test",
            "pid_threshold": 12,
            "fromversion": "5.0.0"
        },
        {
            "integrations": "CyCognito",
            "playbookID": "CyCognito-Test",
            "fromversion": "6.2.0"
        },
        {
            "integrations": "FeedCyCognito",
            "playbookID": "FeedCyCognito-Test",
            "fromversion": "6.2.0"
        },
        {
            "integrations": "Google Chronicle Backstory",
            "playbookID": "Google Chronicle Backstory Asset - Test",
            "fromversion": "5.0.0"
        },
        {
            "integrations": "Google Chronicle Backstory",
            "playbookID": "Google Chronicle Backstory IOC Details - Test",
            "fromversion": "5.0.0"
        },
        {
            "integrations": "Google Chronicle Backstory",
            "playbookID": "Google Chronicle Backstory List Alerts - Test",
            "fromversion": "5.0.0"
        },
        {
            "integrations": "Google Chronicle Backstory",
            "playbookID": "Google Chronicle Backstory List IOCs - Test",
            "fromversion": "5.0.0"
        },
        {
            "integrations": "Google Chronicle Backstory",
            "playbookID": "Google Chronicle Backstory Reputation - Test",
            "fromversion": "5.0.0"
        },
        {
            "integrations": "Google Chronicle Backstory",
            "playbookID": "Google Chronicle Backstory List Events - Test",
            "fromversion": "5.0.0"
        },
        {
            "integrations": "Feodo Tracker IP Blocklist Feed",
            "instance_names": "feodo_tracker_ip_currently__active",
            "playbookID": "playbook-feodotrackeripblock_test_currently__active",
            "fromversion": "5.5.0"
        },
        {
            "integrations": "Feodo Tracker IP Blocklist Feed",
            "instance_names": "feodo_tracker_ip_30_days",
            "playbookID": "playbook-feodotrackeripblock_test_30_days",
            "fromversion": "5.5.0"
        },
        {
            "integrations": "Code42",
            "playbookID": "Code42-Test",
            "fromversion": "5.0.0",
            "timeout": 600
        },
        {
            "playbookID": "Code42 File Search Test",
            "integrations": "Code42",
            "fromversion": "5.0.0"
        },
        {
            "playbookID": "Code42 Suspicious Activity Action v2 - Test",
            "integrations": "Code42",
            "fromversion": "6.10.0"
        },
        {
            "playbookID": "HasiCoprTerraformTest",
            "integrations": "HashicorpTerraform",
            "fromversion": "6.10.0"
        },
        {
            "playbookID": "FetchIndicatorsFromFile-test",
            "fromversion": "5.5.0"
        },
        {
            "integrations": "RiskSense",
            "playbookID": "RiskSense Get Apps - Test"
        },
        {
            "integrations": "RiskSense",
            "playbookID": "RiskSense Get Host Detail - Test"
        },
        {
            "integrations": "RiskSense",
            "playbookID": "RiskSense Get Host Finding Detail - Test"
        },
        {
            "integrations": "RiskSense",
            "playbookID": "RiskSense Get Hosts - Test"
        },
        {
            "integrations": "RiskSense",
            "playbookID": "RiskSense Get Host Findings - Test"
        },
        {
            "integrations": "RiskSense",
            "playbookID": "RiskSense Get Unique Cves - Test"
        },
        {
            "integrations": "RiskSense",
            "playbookID": "RiskSense Get Unique Open Findings - Test"
        },
        {
            "integrations": "RiskSense",
            "playbookID": "RiskSense Get Apps Detail - Test"
        },
        {
            "integrations": "RiskSense",
            "playbookID": "RiskSense Apply Tag - Test"
        },
        {
            "integrations": "Indeni",
            "playbookID": "Indeni_test",
            "fromversion": "5.0.0"
        },
        {
            "integrations": "SafeBreach v2",
            "playbookID": "playbook-SafeBreach-Test",
            "fromversion": "5.5.0"
        },
        {
            "integrations": "AlienVault OTX TAXII Feed",
            "playbookID": "playbook-feedalienvaultotx_test",
            "fromversion": "5.5.0"
        },
        {
            "playbookID": "ExtractDomainAndFQDNFromUrlAndEmail-Test",
            "fromversion": "5.5.0"
        },
        {
            "integrations": "Cortex Data Lake",
            "playbookID": "Cortex Data Lake Test",
            "instance_names": "cdl_prod",
            "fromversion": "4.5.0"
        },
        {
            "integrations": "MongoDB",
            "playbookID": "MongoDB - Test"
        },
        {
            "integrations": "DNSDB_v2",
            "playbookID": "DNSDB-Test",
            "fromversion": "5.0.0"
        },
        {
            "integrations": "CreateIncidents",
            "playbookID": "DBotFindSimilarIncidentsByIndicators - Test",
            "instance_names": [
                "Create Test Incidents - Phishing Mock"
            ],
            "timeout": 300,
            "is_mockable": false
        },
        {
            "playbookID": "GetIndicatorsByQuery - Test"
        },
        {
            "playbookID": "DBotFindSimilarIncidents-test"
        },
        {
            "playbookID": "DBotCreatePhishingClassifierV2FromFile-Test",
            "timeout": 60000,
            "fromversion": "6.1.0",
            "instance_names": "ml_dummy_prod",
            "integrations": "AzureWAF"
        },
        {
            "integrations": "IBM Resilient Systems",
            "playbookID": "IBM Resilient Systems Test"
        },
        {
            "integrations": [
                "Prisma Access",
                "Prisma Access Egress IP feed"
            ],
            "playbookID": "Prisma_Access_Egress_IP_Feed-Test",
            "timeout": 60000,
            "fromversion": "5.5.0"
        },
        {
            "integrations": "Palo Alto Networks - Prisma SASE",
            "playbookID": "PrismaSASE Test",
            "fromversion": "6.5.0",
            "timeout": 500
        },
        {
            "integrations": "Prisma Access",
            "playbookID": "Prisma_Access-Test",
            "timeout": 60000,
            "fromversion": "5.5.0"
        },
        {
            "playbookID": "EvaluateMLModllAtProduction-Test",
            "timeout": 500,
            "fromversion": "5.5.0"
        },
        {
            "integrations": "Google IP Ranges Feed",
            "playbookID": "Fetch Indicators Test",
            "fromversion": "6.0.0"
        },
        {
            "integrations": "Azure AD Connect Health Feed",
            "playbookID": "FeedAzureADConnectHealth_Test",
            "fromversion": "5.5.0"
        },
        {
            "integrations": [
                "Zoom Feed",
                "Core REST API"
            ],
            "playbookID": "FeedZoom_Test",
            "fromversion": "5.5.0"
        },
        {
            "playbookID": "PCAP Analysis Test",
            "integrations": [
                "ipinfo",
                "WildFire-v2"
            ],
            "fromversion": "5.0.0",
            "timeout": 1200
        },
        {
            "integrations": "Workday",
            "playbookID": "Workday - Test",
            "fromversion": "5.0.0",
            "timeout": 600
        },
        {
            "integrations": "Unit42 Feed",
            "playbookID": "Unit42 Feed - Test",
            "fromversion": "5.5.0",
            "timeout": 600
        },
        {
            "integrations": "CrowdStrikeMalquery",
            "playbookID": "CrowdStrikeMalquery-Test",
            "fromversion": "5.0.0",
            "timeout": 2500
        },
        {
            "integrations": "Sixgill_Darkfeed",
            "playbookID": "Sixgill-Darkfeed_Test",
            "fromversion": "5.5.0"
        },
        {
            "playbookID": "hashIncidentFields-test",
            "fromversion": "4.5.0",
            "timeout": 60000
        },
        {
            "integrations": "RSA Archer v2",
            "playbookID": "Archer v2 - Test",
            "fromversion": "5.0.0",
            "timeout": 1500
        },
        {
            "integrations": "WootCloud",
            "playbookID": "TestWootCloudPlaybook",
            "fromversion": "5.0.0"
        },
        {
            "integrations": "Ivanti Heat",
            "playbookID": "Ivanti Heat - Test"
        },
        {
            "integrations": "MicrosoftCloudAppSecurity",
            "playbookID": "MicrosoftCloudAppSecurity-Test"
        },
        {
            "integrations": "Blueliv ThreatCompass",
            "playbookID": "Blueliv_ThreatCompass_test",
            "fromversion": "5.0.0"
        },
        {
            "playbookID": "IncreaseIncidentSeverity-Test",
            "fromversion": "5.0.0"
        },
        {
            "integrations": "TrendMicro Cloud App Security",
            "playbookID": "playbook_TrendmicroCAS_Test",
            "fromversion": "5.0.0",
            "timeout": 300
        },
        {
            "playbookID": "IfThenElse-Test",
            "fromversion": "5.0.0"
        },
        {
            "playbookID": "If-Elif Test",
            "fromversion": "6.9.0"
        },
        {
            "integrations": "Imperva WAF",
            "playbookID": "Imperva WAF - Test"
        },
        {
            "integrations": "CheckPointFirewall_v2",
            "playbookID": "checkpoint-testplaybook",
            "timeout": 500
        },
        {
            "playbookID": "FailedInstances - Test",
            "integrations": "Whois",
            "fromversion": "4.5.0"
        },
        {
            "playbookID": "Whois A new layout implemented with python-whois service",
            "integrations": "Whois",
            "instance_names": "New_context_output",
            "fromversion": "6.9.0"
        },
        {
            "integrations": "F5 ASM",
            "playbookID": "playbook-F5_ASM-Test",
            "timeout": 600,
            "fromversion": "5.0.0"
        },
        {
            "playbookID": "Hatching Triage - Detonate File",
            "integrations": "Hatching Triage",
            "fromversion": "5.5.0"
        },
        {
            "integrations": "Rundeck",
            "playbookID": "Rundeck_test",
            "fromversion": "5.5.0",
            "is_mockable": false,
            "marketplaces": "xsoar_saas"
        },
        {
            "playbookID": "Field polling test",
            "timeout": 600,
            "fromversion": "5.0.0"
        },
        {
            "integrations": "Generic Webhook",
            "instance_names": "Generic Webhook XSOAR on-prem",
            "playbookID": "Generic Webhook - Test",
            "has_api": false
        },
        {
            "integrations": "Palo Alto Networks Enterprise DLP",
            "playbookID": "Palo_Alto_Networks_Enterprise_DLP - Test",
            "fromversion": "5.0.0"
        },
        {
            "integrations": "Cryptocurrency",
            "playbookID": "Cryptocurrency-Test",
            "is_mockable": false
        },
        {
            "integrations": "Public DNS Feed",
            "playbookID": "Public_DNS_Feed_Test",
            "fromversion": "5.5.0"
        },
        {
            "integrations": "ExpanseV2",
            "playbookID": "ExpanseV2 Test",
            "fromversion": "6.0.0",
            "timeout": 250
        },
        {
            "integrations": "FeedExpanse",
            "playbookID": "Feed Expanse Test",
            "fromversion": "6.0.0"
        },
        {
            "integrations": "MicrosoftGraphIdentityandAccess",
            "playbookID": "Identity & Access test playbook"
        },
        {
            "integrations": "MicrosoftPolicyAndComplianceAuditLog",
            "playbookID": "Audit Log - Test",
            "memory_threshold": 220
        },
        {
            "integrations": "Nutanix Hypervisor",
            "playbookID": "Nutanix-test"
        },
        {
            "integrations": "Azure Storage",
            "playbookID": "Azure Storage - Test",
            "instance_names": ["Azure_Storage", "azure_storage_client_cred"],
            "is_mockable": false
        },
        {
            "integrations": "MicrosoftGraphApplications",
            "playbookID": "MSGraph Applications Test",
            "instance_names": "ms_graph_applications_device_code"
        },
        {
            "integrations": "MicrosoftGraphApplications",
            "playbookID": "MSGraph Applications Test",
            "instance_names": "ms_graph_applications_client_cred"
        },
        {
            "integrations": "EWS Extension Online Powershell v2",
            "playbookID": "playbook-O365-EWS-Extension-Powershell-Online-V2-Test",
            "fromversion": "6.0.0",
            "toversion": "6.0.9",
            "timeout": 250
        },
        {
            "integrations": "EWS Extension Online Powershell v3",
            "playbookID": "playbook-O365-EWS-Extension-Powershell-Online-V3-Test",
            "fromversion": "6.0.0",
            "toversion": "6.0.9",
            "timeout": 250
        },
        {
            "integrations": "VirusTotal (API v3)",
            "playbookID": "VirusTotal (API v3) Detonate Test",
            "instance_names": [
                "virus_total_v3",
                "virus_total_v3_premium"
            ],
            "is_mockable": false
        },
        {
            "integrations": "VirusTotal (API v3)",
            "playbookID": "VirusTotalV3-test",
            "instance_names": [
                "virus_total_v3"
            ],
            "fromversion": "5.5.0"
        },
        {
            "integrations": "HostIo",
            "playbookID": "HostIo_Test"
        },
        {
            "playbookID": "CreateCertificate-Test",
            "fromversion": "5.5.0"
        },
        {
            "integrations": "LogPoint SIEM Integration",
            "playbookID": "LogPoint SIEM Integration - Test Playbook 1"
        },
        {
            "integrations": "LogPoint SIEM Integration",
            "playbookID": "LogPoint SIEM Integration - Test Playbook 2"
        },
        {
            "integrations": "Cisco Stealthwatch",
            "fromversion": "5.5.0",
            "playbookID": "Cisco Stealthwatch Test"
        },
        {
            "integrations": "cymulate_v2",
            "playbookID": "Cymulate V2 Test",
            "fromversion": "6.0.0"
        },
        {
            "integrations": "OpenCTI",
            "playbookID": "OpenCTI Test",
            "fromversion": "5.0.0"
        },
        {
            "integrations": "Microsoft Graph API",
            "playbookID": "Microsoft Graph API - Test",
            "fromversion": "5.0.0"
        },
        {
            "integrations": "QRadar v3",
            "playbookID": "QRadar_v3-test",
            "instance_names": "QRadar_20",
            "fromversion": "6.0.0",
            "timeout": 1200,
            "is_mockable": false
        },
        {
            "playbookID": "DbotPredictOufOfTheBoxTest",
            "fromversion": "4.5.0",
            "timeout": 1000
        },
        {
            "playbookID": "DbotPredictOufOfTheBoxTestV2",
            "fromversion": "5.5.0",
            "timeout": 1000
        },
        {
            "integrations": "HPEArubaClearPass",
            "playbookID": "HPEArubaClearPass_TestPlaybook",
            "fromversion": "6.0.0"
        },
        {
            "integrations": "CrowdstrikeFalcon",
            "playbookID": "Get endpoint details - Generic - test",
            "fromversion": "5.5.0"
        },
        {
            "integrations": "CrowdstrikeFalcon",
            "playbookID": "Isolate and unisolate endpoint - test",
            "fromversion": "5.5.0",
            "memory_threshold": 150
        },
        {
            "integrations": "VirusTotal - Premium (API v3)",
            "playbookID": "VirusTotal Premium v3 TestPlaybook",
            "fromversion": "5.5.0"
        },
        {
            "integrations": "Armis",
            "playbookID": "Armis-Test",
            "fromversion": "5.5.0"
        },
        {
            "playbookID": "Tidy - Test",
            "integrations": [
                "AWS - EC2",
                "Core REST API",
                "Tidy"
            ],
            "instance_names": [
                "aws_alloacte_host"
            ],
            "fromversion": "6.0.0"
        },
        {
            "integrations": "Trend Micro Deep Security",
            "playbookID": "Trend Micro Deep Security - Test"
        },
        {
            "integrations": "Carbon Black Endpoint Standard",
            "playbookID": "carbonBlackEndpointStandardTestPlaybook",
            "fromversion": "5.5.0",
            "is_mockable": false
        },
        {
            "integrations": "Carbon Black Endpoint Standard v3",
            "playbookID": "carbonBlackEndpointStandardV3TestPlaybook",
            "fromversion": "6.10.0",
            "is_mockable": false
        },
        {
            "integrations": "Proofpoint TAP v2",
            "playbookID": "ProofpointTAP-Test"
        },
        {
            "integrations": "QualysV2",
            "playbookID": "QualysVulnerabilityManagement-Test",
            "fromversion": "5.5.0",
            "timeout": 3500
        },
        {
            "integrations": "ThreatExchange v2",
            "playbookID": "ThreatExchangeV2-test",
            "fromversion": "5.5.0"
        },
        {
            "integrations": "NetscoutAED",
            "playbookID": "NetscoutAED-Test",
            "fromversion": "5.5.0"
        },
        {
            "integrations": "VMware Workspace ONE UEM (AirWatch MDM)",
            "playbookID": "VMware Workspace ONE UEM (AirWatch MDM)-Test",
            "fromversion": "6.0.0"
        },
        {
            "integrations": "CarbonBlackLiveResponseCloud",
            "playbookID": "CarbonBlackLiveResponseCloud-Test",
            "fromversion": "5.5.0",
            "is_mockable": false
        },
        {
            "integrations": "CarbonBlackProtectionV2",
            "playbookID": "CbP-PlayBook"
        },
        {
            "playbookID": "EDL Indicator Performance Test",
            "instance_names": "eis_auto",
            "integrations": [
                "ExportIndicators",
                "Create-Mock-Feed-Relationships"
            ],
            "fromversion": "6.0.0",
            "timeout": 3500,
            "memory_threshold": 900,
            "pid_threshold": 12,
            "context_print_dt": "EISHey"
        },
        {
            "integrations": "jamf v2",
            "playbookID": "Jamf_v2_test",
            "fromversion": "5.5.0"
        },
        {
            "integrations": "GuardiCore v2",
            "playbookID": "GuardiCoreV2-Test",
            "fromversion": "6.0.0"
        },
        {
            "playbookID": "DBot Build Phishing Classifier Test - Multiple Algorithms",
            "timeout": 60000,
            "fromversion": "6.1.0",
            "instance_names": "ml_dummy_prod",
            "integrations": "AzureWAF"
        },
        {
            "integrations": [
                "AutoFocus Daily Feed",
                "Core REST API"
            ],
            "playbookID": "Fetch Indicators Test",
            "fromversion": "6.0.0",
            "is_mockable": false,
            "timeout": 2400
        },
        {
            "integrations": "SOCRadarIncidents",
            "playbookID": "SOCRadarIncidents-Test"
        },
        {
            "integrations": "SOCRadarThreatFusion",
            "playbookID": "SOCRadarThreatFusion-Test"
        },
        {
            "integrations": "FeedSOCRadarThreatFeed",
            "playbookID": "FeedSOCRadarThreatFeed-Test"
        },
        {
            "integrations": "TheHive Project",
            "playbookID": "Playbook_TheHiveProject_Test",
            "fromversion": "6.0.0"
        },
        {
            "integrations": [
                "ServiceNow v2",
                "Core REST API"
            ],
            "playbookID": "ServiceNow_Fetch_Incidents_Test",
            "instance_names": "snow_basic_auth",
            "fromversion": "6.8.0",
            "is_mockable": false,
            "timeout": 2400
        },
        {
            "integrations": [
                "MalwareBazaar Feed",
                "Core REST API"
            ],
            "playbookID": "Fetch Indicators Test",
            "fromversion": "6.0.0",
            "is_mockable": false,
            "instance_names": "malwarebazzar_auto",
            "timeout": 2400
        },
        {
            "playbookID": "SolarWinds-Test",
            "fromversion": "5.5.0",
            "integrations": [
                "SolarWinds"
            ]
        },
        {
            "playbookID": "BastilleNetworks-Test",
            "fromversion": "5.0.0",
            "integrations": [
                "Bastille Networks"
            ]
        },
        {
            "playbookID": "bc993d1a-98f5-4554-8075-68a38004c119",
            "fromversion": "5.0.0",
            "integrations": [
                "Gamma"
            ]
        },
        {
            "playbookID": "Service Desk Plus (On-Premise) Test",
            "fromversion": "5.0.0",
            "integrations": [
                "ServiceDeskPlus (On-Premise)"
            ]
        },
        {
            "playbookID": "IronDefense Test",
            "fromversion": "5.0.0",
            "integrations": [
                "IronDefense"
            ]
        },
        {
            "playbookID": "AgariPhishingDefense-Test",
            "fromversion": "5.0.0",
            "integrations": [
                "Agari Phishing Defense"
            ]
        },
        {
            "playbookID": "SecurityIntelligenceServicesFeed - Test",
            "fromversion": "5.5.0",
            "integrations": [
                "SecurityIntelligenceServicesFeed"
            ]
        },
        {
            "playbookID": "FeedTalosTestPlaybook",
            "fromversion": "5.5.0",
            "integrations": [
                "Talos Feed"
            ]
        },
        {
            "playbookID": "Netscout Arbor Sightline - Test Playbook",
            "fromversion": "5.5.0",
            "integrations": [
                "NetscoutArborSightline"
            ]
        },
        {
            "playbookID": "AlphaVantage Test Playbook",
            "fromversion": "6.0.0",
            "integrations": [
                "AlphaVantage"
            ]
        },
        {
            "playbookID": "Azure SQL - Test",
            "fromversion": "5.0.0",
            "instance_names": "azure_sql_device_code_instance",
            "integrations": [
                "Azure SQL Management"
            ]
        },
        {
            "playbookID": "Sophos Central Test",
            "fromversion": "5.0.0",
            "integrations": [
                "Sophos Central"
            ]
        },
        {
            "playbookID": "Microsoft Graph Groups - Test",
            "fromversion": "5.0.0",
            "integrations": [
                "Microsoft Graph Groups"
            ]
        },
        {
            "playbookID": "Humio-Test",
            "fromversion": "5.0.0",
            "integrations": [
                "Humio"
            ]
        },
        {
            "playbookID": "Blueliv_ThreatContext_test",
            "fromversion": "5.0.0",
            "integrations": [
                "Blueliv ThreatContext"
            ]
        },
        {
            "playbookID": "TestMBsPlaybook",
            "fromversion": "6.0.0",
            "integrations": [
                "DarktraceMBs"
            ]
        },
        {
            "playbookID": "Recorded Future Test Playbook",
            "fromversion": "5.0.0",
            "integrations": [
                "Recorded Future v2"
            ]
        },
        {
            "playbookID": "get_file_sample_by_hash_-_cylance_protect_-_test",
            "fromversion": "5.0.0",
            "integrations": [
                "Cylance Protect v2"
            ]
        },
        {
            "playbookID": "Venafi - Test",
            "fromversion": "5.0.0",
            "integrations": [
                "Venafi"
            ]
        },
        {
            "playbookID": "VenafiV2_Test",
            "fromversion": "6.9.0",
            "integrations": [
                "VenafiTLSProtect"
            ],
            "is_mockable": false
        },
        {
            "playbookID": "3da36d51-3cdf-4120-882a-cee03b038b89",
            "fromversion": "5.0.0",
            "integrations": [
                "FortiManager"
            ]
        },
        {
            "playbookID": "X509Certificate_Test_Playbook",
            "fromversion": "6.0.0"
        },
        {
            "playbookID": "Pcysys-Test",
            "fromversion": "5.0.0",
            "integrations": [
                "Pentera"
            ]
        },
        {
            "playbookID": "Pentera Run Scan and Create Incidents - Test",
            "fromversion": "5.0.0",
            "integrations": [
                "Pentera"
            ]
        },
        {
            "playbookID": "Google Chronicle Backstory List Detections - Test",
            "fromversion": "5.0.0",
            "integrations": [
                "Google Chronicle Backstory"
            ]
        },
        {
            "playbookID": "Google Chronicle Backstory List Rules - Test",
            "fromversion": "5.0.0",
            "integrations": [
                "Google Chronicle Backstory"
            ]
        },
        {
            "playbookID": "McAfee ESM v2 - Test",
            "fromversion": "5.0.0",
            "instance_names": "v11.1.3",
            "integrations": [
                "McAfee ESM v2"
            ]
        },
        {
            "playbookID": "McAfee ESM Watchlists - Test",
            "fromversion": "5.0.0",
            "instance_names": "v11.1.3",
            "integrations": [
                "McAfee ESM v2"
            ]
        },
        {
            "playbookID": "Acalvio Sample Playbook",
            "fromversion": "5.0.0",
            "integrations": [
                "Acalvio ShadowPlex"
            ]
        },
        {
            "playbookID": "playbook-SophosXGFirewall-test",
            "fromversion": "5.0.0",
            "integrations": [
                "sophos_firewall"
            ]
        },
        {
            "playbookID": "CircleCI-Test",
            "fromversion": "5.5.0",
            "integrations": [
                "CircleCI"
            ]
        },
        {
            "playbookID": "XMCyberIntegration-Test",
            "fromversion": "6.0.0",
            "integrations": [
                "XMCyber"
            ]
        },
        {
            "playbookID": "Test-AnsibleHCloud",
            "fromversion": "6.0.0",
            "integrations": [
                "AnsibleAlibabaCloud"
            ]
        },
        {
            "playbookID": "Logzio - Test",
            "fromversion": "5.0.0",
            "integrations": [
                "Logz.io"
            ]
        },
        {
            "playbookID": "GoogleCloudSCC-Test",
            "fromversion": "5.0.0",
            "integrations": [
                "GoogleCloudSCC"
            ]
        },
        {
            "playbookID": "SailPointIdentityNow-Test",
            "fromversion": "6.0.0",
            "integrations": [
                "SailPointIdentityNow"
            ]
        },
        {
            "playbookID": "playbook-Cyberint_Test",
            "fromversion": "5.0.0",
            "integrations": [
                "cyberint"
            ]
        },
        {
            "playbookID": "Druva-Test",
            "fromversion": "5.0.0",
            "integrations": [
                "Druva Ransomware Response"
            ]
        },
        {
            "playbookID": "LogPoint SIEM Integration - Test Playbook 3",
            "fromversion": "6.0.0",
            "integrations": [
                "LogPoint SIEM Integration"
            ]
        },
        {
            "playbookID": "TestGraPlayBook",
            "fromversion": "5.0.0",
            "integrations": [
                "Gurucul-GRA"
            ]
        },
        {
            "playbookID": "TestGreatHornPlaybook",
            "fromversion": "6.0.0",
            "integrations": [
                "GreatHorn"
            ]
        },
        {
            "playbookID": "Microsoft Defender Advanced Threat Protection - Test",
            "fromversion": "5.0.0",
            "integrations": [
                "Microsoft Defender Advanced Threat Protection"
            ],
            "instance_names": [
                "microsoft_defender_atp_dev_self_deployed"
            ],
            "timeout": 500
        },
        {
            "playbookID": "Polygon-Test",
            "fromversion": "5.0.0",
            "integrations": [
                "Group-IB TDS Polygon"
            ]
        },
        {
            "playbookID": "TrustwaveSEG-Test",
            "fromversion": "5.0.0",
            "integrations": [
                "trustwave secure email gateway"
            ]
        },
        {
            "playbookID": "PassiveTotal_v2-Test",
            "fromversion": "5.0.0",
            "integrations": [
                "PassiveTotal v2",
                "PassiveTotal"
            ]
        },
        {
            "playbookID": "02ea5cef-3169-4b17-8f4d-604b44e6348a",
            "fromversion": "5.0.0",
            "integrations": [
                "Cognni"
            ]
        },
        {
            "playbookID": "playbook-InsightIDR-test",
            "fromversion": "5.0.0",
            "integrations": [
                "Rapid7 InsightIDR"
            ]
        },
        {
            "playbookID": "Cofense Intelligence v2-Test",
            "fromversion": "5.5.0",
            "integrations": [
                "CofenseIntelligenceV2"
            ]
        },
        {
            "integrations": "Cofense Vision",
            "playbookID": "CofenseVision-Test",
            "fromversion": "6.2.0"
        },
        {
            "playbookID": "opsgenie-test-playbook",
            "fromversion": "6.0.0",
            "integrations": [
                "Opsgeniev2"
            ]
        },
        {
            "playbookID": "FraudWatch-Test",
            "fromversion": "5.0.0",
            "integrations": [
                "FraudWatch"
            ]
        },
        {
            "playbookID": "SepioPrimeAPI-Test",
            "fromversion": "5.0.0",
            "integrations": [
                "Sepio"
            ]
        },
        {
            "playbookID": "SX - PC - Test Playbook",
            "fromversion": "5.5.0",
            "integrations": [
                "PingCastle"
            ]
        },
        {
            "playbookID": "JARM-Test",
            "fromversion": "5.0.0",
            "integrations": [
                "JARM"
            ]
        },
        {
            "playbookID": "Playbook-HYASInsight-Test",
            "fromversion": "6.0.0",
            "integrations": [
                "HYAS Insight"
            ]
        },
        {
            "playbookID": "ConcentricAI Demo Playbook",
            "fromversion": "6.0.0",
            "integrations": [
                "ConcentricAI"
            ]
        },
        {
            "playbookID": "Cyberpion-Test",
            "fromversion": "6.0.0",
            "integrations": [
                "Cyberpion"
            ]
        },
        {
            "playbookID": "CrowdStrike OpenAPI - Test",
            "fromversion": "6.0.0",
            "integrations": [
                "CrowdStrike OpenAPI"
            ]
        },
        {
            "playbookID": "Smokescreen IllusionBLACK-Test",
            "fromversion": "5.0.0",
            "integrations": [
                "Smokescreen IllusionBLACK"
            ]
        },
        {
            "playbookID": "TestCymptomPlaybook",
            "fromversion": "5.0.0",
            "integrations": [
                "Cymptom"
            ]
        },
        {
            "playbookID": "Test-GitLab-v2",
            "fromversion": "6.5.0",
            "integrations": "GitLabv2",
            "is_mockable": false
        },
        {
            "playbookID": "LGTM-test-playbook",
            "fromversion": "6.0.0",
            "integrations": [
                "LGTM",
                "MinIO",
                "Docker Engine API"
            ]
        },
        {
            "playbookID": "playbook-MinIO-Test",
            "fromversion": "6.0.0",
            "integrations": [
                "LGTM",
                "MinIO",
                "Docker Engine API"
            ]
        },
        {
            "playbookID": "MSGraph_DeviceManagement_Test",
            "fromversion": "5.0.0",
            "instance_names": "ms_graph_device_management_self_deployed_prod",
            "integrations": [
                "Microsoft Graph Device Management"
            ]
        },
        {
            "playbookID": "G Suite Security Alert Center-Test",
            "fromversion": "5.0.0",
            "integrations": [
                "G Suite Security Alert Center"
            ]
        },
        {
            "playbookID": "VerifyOOBV2Predictions-Test",
            "fromversion": "5.5.0"
        },
        {
            "playbookID": "PAN OS EDL Management - Test",
            "fromversion": "5.0.0",
            "integrations": [
                "palo_alto_networks_pan_os_edl_management"
            ],
            "has_api": false
        },
        {
            "playbookID": "Group-IB Threat Intelligence & Attribution-Test",
            "fromversion": "6.0.0",
            "integrations": [
                "Group-IB Threat Intelligence & Attribution Feed",
                "Group-IB Threat Intelligence & Attribution"
            ]
        },
        {
            "playbookID": "CounterCraft - Test",
            "fromversion": "5.0.0",
            "integrations": [
                "CounterCraft Deception Director"
            ]
        },
        {
            "playbookID": "Azure Kubernetes Services - Test",
            "fromversion": "5.0.0",
            "instance_names": "aks_device_code_instance",
            "is_mockable": false,
            "integrations": [
                "Azure Kubernetes Services"
            ]
        },
        {
            "playbookID": "Cortex XDR - IOC - Test without fetch",
            "fromversion": "5.5.0",
            "memory_threshold": 200,
            "integrations": [
                "Cortex XDR - IR",
                "Cortex XDR - IOC"
            ]
        },
        {
            "playbookID": "PaloAltoNetworks_IoT-Test",
            "fromversion": "5.0.0",
            "integrations": [
                "Palo Alto Networks IoT"
            ]
        },
        {
            "playbookID": "GreyNoise-Test",
            "fromversion": "5.5.0",
            "integrations": [
                "GreyNoise Community",
                "GreyNoise"
            ]
        },
        {
            "playbookID": "xMatters-Test",
            "fromversion": "5.5.0",
            "integrations": [
                "xMatters"
            ]
        },
        {
            "playbookID": "TestCentrifyPlaybook",
            "fromversion": "6.0.0",
            "integrations": [
                "Centrify Vault"
            ]
        },
        {
            "playbookID": "Infinipoint-Test",
            "fromversion": "5.0.0",
            "integrations": [
                "Infinipoint"
            ]
        },
        {
            "playbookID": "CyrenThreatInDepth-Test",
            "fromversion": "6.0.0",
            "integrations": [
                "CyrenThreatInDepth"
            ]
        },
        {
            "playbookID": "CVSS Calculator Test",
            "fromversion": "5.0.0"
        },
        {
            "playbookID": "Test-AnsibleHCloud",
            "fromversion": "6.0.0",
            "integrations": [
                "AnsibleHCloud"
            ]
        },
        {
            "playbookID": "Archer-Test-Playbook",
            "fromversion": "5.0.0",
            "integrations": [
                "RSA Archer",
                "RSA Archer v2"
            ]
        },
        {
            "playbookID": "Cymulate V1 Test",
            "fromversion": "6.0.0",
            "integrations": [
                "cymulate_v2",
                "Cymulate"
            ]
        },
        {
            "playbookID": "TestUptycs",
            "fromversion": "5.0.0",
            "integrations": [
                "Uptycs"
            ]
        },
        {
            "playbookID": "Microsoft Graph Calendar - Test",
            "fromversion": "5.0.0",
            "instance_names": "ms_graph_calendar_dev",
            "integrations": [
                "Microsoft Graph Calendar"
            ]
        },
        {
            "playbookID": "VMRay-Test-URL",
            "fromversion": "5.5.0",
            "integrations": [
                "vmray"
            ]
        },
        {
            "playbookID": "Thycotic-Test",
            "fromversion": "6.0.0",
            "integrations": [
                "Thycotic"
            ]
        },
        {
            "playbookID": "Test Playbook TrendMicroDDA",
            "fromversion": "5.0.0",
            "integrations": [
                "Trend Micro Deep Discovery Analyzer"
            ]
        },
        {
            "playbookID": "Atlassian Confluence Cloud-Test",
            "fromversion": "6.2.0",
            "integrations": [
                "Atlassian Confluence Cloud"
            ]
        },
        {
            "playbookID": "CrowdStrike_Falcon_X_-Test-Detonate_URL",
            "fromversion": "6.1.0",
            "integrations": [
                "CrowdStrike Falcon X"
            ],
            "timeout": 4600
        },
        {
            "playbookID": "CrowdStrike_Falcon_X_-Test-Detonate_File",
            "fromversion": "6.1.0",
            "memory_threshold": 200,
            "integrations": [
                "CrowdStrike Falcon X"
            ],
            "timeout": 1800
        },
        {
            "playbookID": "CrowdStrike_FalconX_Test",
            "fromversion": "6.1.0",
            "memory_threshold": 250,
            "integrations": [
                "CrowdStrike Falcon X"
            ],
            "is_mockable": false
        },
        {
            "playbookID": "Phishing - Core - Test - Actual Incident",
            "fromversion": "6.0.0",
            "timeout": 4600,
            "integrations": [
                "Core REST API",
                "Rasterize",
                "EWS v2"
            ],
            "memory_threshold": 200
        },
        {
            "playbookID": "Phishing v2 - Test - Actual Incident",
            "fromversion": "6.0.0"
        },
        {
            "playbookID": "Detect & Manage Phishing Campaigns - Test",
            "fromversion": "6.0.0",
            "timeout": 1800,
            "integrations": [
                "Core REST API",
                "Demisto Lock",
                "EWS v2"
            ],
            "scripts": ["SearchIncidentsV2"],
            "instance_names": [
                "no_sync_long_timeout",
                "ews_mail_sender_labdemisto"
            ],
            "memory_threshold": 350,
            "pid_threshold": 200,
            "is_mockable": false
        },
        {
            "playbookID": "Phishing v3 - DomainSquatting+EML+MaliciousIndicators - Test",
            "fromversion": "6.2.0",
            "timeout": 7000,
            "integrations": [
                "EWSO365",
                "EWS v2",
                "Core REST API",
                "CreateIncidents",
                "Rasterize"
            ],
            "instance_names": [
                "ewso365_dev_team",
                "ewv2_regular",
                "Create Test Incidents - Phishing Mock"
            ],
            "external_playbook_config": {
                "playbookID": "Phishing - Generic v3",
                "input_parameters": {
                    "InternalDomains": {
                        "simple": "demistodev.onmicrosoft.com"
                    }
                }
            },
            "instance_configuration": {
                "classifier_id": "EWS v2",
                "incoming_mapper_id": "EWS v2-mapper"
            },
            "memory_threshold": 400,
            "pid_threshold": 200
        },
        {
            "playbookID": "Phishing v3 - Get Original Email + Search & Delete - Test",
            "fromversion": "6.2.0",
            "toversion": "6.4.9",
            "timeout": 7000,
            "integrations": [
                "Core REST API",
                "EWSO365",
                "Rasterize",
                "SecurityAndCompliance",
                "VirusTotal (API v3)"
            ],
            "instance_names": [
                "virus_total_v3",
                "ewso365_dev_team"
            ],
            "external_playbook_config": {
                "playbookID": "Phishing - Generic v3",
                "input_parameters": {
                    "SearchAndDelete": {
                        "simple": "True"
                    },
                    "GetOriginalEmail": {
                        "simple": "True"
                    },
                    "SearchAndDeleteIntegration": {
                        "simple": "O365"
                    },
                    "O365DeleteType": {
                        "simple": "Soft"
                    }
                }
            },
            "memory_threshold": 160,
            "pid_threshold": 200
        },
        {
            "playbookID": "PCAP Search test",
            "fromversion": "5.0.0"
        },
        {
            "playbookID": "PCAP Parsing And Indicator Enrichment Test",
            "fromversion": "5.0.0"
        },
        {
            "playbookID": "PCAP File Carving Test",
            "fromversion": "5.0.0"
        },
        {
            "playbookID": "Trello Test",
            "fromversion": "6.0.0",
            "integrations": [
                "Trello"
            ]
        },
        {
            "playbookID": "Google Drive Permissions Test",
            "fromversion": "5.0.0",
            "integrations": [
                "GoogleDrive"
            ],
            "memory_threshold": 300
        },
        {
            "playbookID": "RiskIQDigitalFootprint-Test",
            "fromversion": "5.5.0",
            "integrations": [
                "RiskIQDigitalFootprint"
            ]
        },
        {
            "playbookID": "playbook-feodotrackeripblock_test",
            "fromversion": "5.5.0",
            "integrations": [
                "Feodo Tracker IP Blocklist Feed"
            ],
            "instance_names": [
                "feodo_tracker_ip_currently__active",
                "feodo_tracker_ip_30_days"
            ]
        },
        {
            "playbookID": "CyberTotal_TestPlaybook",
            "fromversion": "5.0.0",
            "integrations": [
                "CyberTotal"
            ]
        },
        {
            "playbookID": "Deep_Instinct-Test",
            "fromversion": "5.0.0",
            "integrations": [
                "Deep Instinct"
            ]
        },
        {
            "playbookID": "Zabbix - Test",
            "fromversion": "5.0.0",
            "integrations": [
                "Zabbix"
            ]
        },
        {
            "playbookID": "GCS Object Policy (ACL) - Test",
            "fromversion": "5.0.0",
            "integrations": [
                "Google Cloud Storage"
            ]
        },
        {
            "playbookID": "GetStringsDistance - Test",
            "fromversion": "5.0.0",
            "scripts": [
                "GetStringsDistance"
            ]
        },
        {
            "playbookID": "GCS Bucket Management - Test",
            "fromversion": "5.0.0",
            "integrations": [
                "Google Cloud Storage"
            ]
        },
        {
            "playbookID": "GCS Bucket Policy (ACL) - Test",
            "fromversion": "5.0.0",
            "integrations": [
                "Google Cloud Storage"
            ]
        },
        {
            "playbookID": "GCS Object Operations - Test",
            "fromversion": "5.0.0",
            "integrations": [
                "Google Cloud Storage"
            ]
        },
        {
            "playbookID": "OpenLDAP - Test",
            "fromversion": "5.0.0",
            "integrations": [
                "OpenLDAP"
            ],
            "instance_names": "LDAP Authentication (Active Directory)"
        },
        {
            "playbookID": "LDAP Authentication - Test",
            "fromversion": "6.8.0",
            "integrations": [
                "OpenLDAP"
            ],
            "instance_names": "LDAP Authentication (Active Directory)"
        },
        {
            "playbookID": "LDAP Authentication - Test",
            "fromversion": "6.8.0",
            "integrations": [
                "OpenLDAP"
            ],
            "instance_names": "LDAP Authentication (OpenLDAP)"
        },
        {
            "playbookID": "FireEye-Detection-on-Demand-Test",
            "fromversion": "6.0.0",
            "integrations": [
                "FireEye Detection on Demand"
            ]
        },
        {
            "playbookID": "TestIPQualityScorePlaybook",
            "fromversion": "5.0.0",
            "integrations": [
                "IPQualityScore"
            ]
        },
        {
            "integrations": "CrowdStrike Falcon Sandbox V2",
            "playbookID": "CrowdstrikeFalconSandbox2 Test",
            "timeout": 500
        },
        {
            "playbookID": "Send Email To Recipients",
            "fromversion": "5.0.0",
            "memory_threshold": 100,
            "integrations": [
                "EWS v2"
            ],
            "instance_names": [
                "ews_mail_sender_labdemisto"
            ]
        },
        {
            "playbookID": "Endace-Test",
            "fromversion": "5.0.0",
            "integrations": [
                "Endace"
            ]
        },
        {
            "playbookID": "StringToArray_test",
            "fromversion": "6.0.0"
        },
        {
            "playbookID": "URLSSLVerification_test",
            "fromversion": "5.0.0"
        },
        {
            "playbookID": "playbook-SearchIncidentsV2InsideGenericPollng-Test",
            "fromversion": "5.0.0",
            "timeout": 300
        },
        {
            "playbookID": "IsRFC1918-Test",
            "fromversion": "5.0.0"
        },
        {
            "playbookID": "Base64 File in List Test",
            "fromversion": "5.0.0"
        },
        {
            "playbookID": "DbotAverageScore-Test",
            "fromversion": "5.0.0"
        },
        {
            "playbookID": "ExtractEmailV2-Test",
            "fromversion": "5.5.0"
        },
        {
            "playbookID": "IsUrlPartOfDomain Test",
            "fromversion": "5.0.0"
        },
        {
            "playbookID": "URLEncode-Test",
            "fromversion": "5.0.0"
        },
        {
            "playbookID": "IsIPInRanges - Test",
            "fromversion": "5.0.0"
        },
        {
            "playbookID": "Relationships scripts - Test",
            "fromversion": "6.2.0"
        },
        {
            "playbookID": "Test-CreateDBotScore-With-Reliability",
            "fromversion": "6.0.0"
        },
        {
            "playbookID": "ValidateContent - Test",
            "fromversion": "5.5.0",
            "marketplaces": "xsoar_saas"
        },
        {
            "playbookID": "DeleteContext-auto-subplaybook-test",
            "fromversion": "5.0.0"
        },
        {
            "playbookID": "Process Email - Generic - Test - Actual Incident",
            "fromversion": "6.0.0",
            "integrations": [
                "XsoarPowershellTesting",
                "Create-Mock-Feed-Relationships"
            ],
            "memory_threshold": 160
        },
        {
            "playbookID": "Analyst1 Integration Demonstration - Test",
            "fromversion": "5.0.0",
            "integrations": [
                "Analyst1",
                "illuminate"
            ]
        },
        {
            "playbookID": "Analyst1 Integration Test",
            "fromversion": "5.0.0",
            "integrations": [
                "Analyst1",
                "illuminate"
            ]
        },
        {
            "playbookID": "Cofense Triage v3-Test",
            "fromversion": "6.0.0",
            "integrations": [
                "Cofense Triage v2",
                "Cofense Triage v3",
                "Cofense Triage"
            ]
        },
        {
            "playbookID": "SailPointIdentityIQ-Test",
            "fromversion": "6.0.0",
            "integrations": [
                "SailPointIdentityIQ"
            ]
        },
        {
            "playbookID": "Test - ExtFilter",
            "fromversion": "5.0.0"
        },
        {
            "playbookID": "Test - ExtFilter Main",
            "fromversion": "5.0.0"
        },
        {
            "playbookID": "Microsoft Teams - Test",
            "fromversion": "5.0.0",
            "memory_threshold": 300,
            "instance_names": "ms_teams_management_device_code",
            "integrations": [
                "Microsoft Teams Management",
                "Microsoft Teams"
            ]
        },
        {
            "playbookID": "TestTOPdeskPlaybook",
            "fromversion": "5.0.0",
            "integrations": [
                "TOPdesk"
            ]
        },
        {
            "integrations": "Cortex XDR - XQL Query Engine",
            "playbookID": "Cortex XDR - XQL Query - Test",
            "fromversion": "6.2.0",
            "memory_threshold": 90,
            "timeout": 500
        },
        {
            "playbookID": "ListUsedDockerImages - Test",
            "fromversion": "6.1.0"
        },
        {
            "integrations": "CustomIndicatorDemo",
            "playbookID": "playbook-CustomIndicatorDemo-test"
        },
        {
            "integrations": "Azure Sentinel",
            "fromversion": "5.5.0",
            "is_mockable": false,
            "playbookID": "TestAzureSentinelPlaybookV2",
            "instance_names": "azure_sentinel_dev"
        },
        {
            "integrations": "AnsibleAlibabaCloud",
            "playbookID": "Test-AlibabaCloud"
        },
        {
            "integrations": "AnsibleAzure",
            "playbookID": "Test-AnsibleAzure"
        },
        {
            "integrations": "AnsibleCiscoIOS",
            "playbookID": "Test-AnsibleCiscoIOS"
        },
        {
            "integrations": "AnsibleCiscoNXOS",
            "playbookID": "Test-AnsibleCiscoNXOS"
        },
        {
            "integrations": "AnsibleHCloud",
            "playbookID": "Test-AnsibleHCloud"
        },
        {
            "integrations": "AnsibleKubernetes",
            "playbookID": "Test-AnsibleKubernetes"
        },
        {
            "integrations": "AnsibleLinux",
            "playbookID": "Test-AnsibleLinux"
        },
        {
            "integrations": "AnsibleMicrosoftWindows",
            "playbookID": "Test-AnsibleWindows"
        },
        {
            "integrations": "AnsibleVMware",
            "playbookID": "Test-AnsibleVMware"
        },
        {
            "integrations": "Anomali ThreatStream",
            "playbookID": "Anomali_ThreatStream_Test"
        },
        {
            "integrations": "Anomali ThreatStream v2",
            "playbookID": "ThreatStream-Test"
        },
        {
            "integrations": "Anomali ThreatStream v3",
            "fromversion": "6.0.0",
            "playbookID": "ThreatStream-Test"
        },
        {
            "integrations": [
                "AutoFocusTagsFeed",
                "Core REST API"
            ],
            "playbookID": "AutoFocusTagsFeed-test",
            "timeout": 1500,
            "fromversion": "6.5.0"
        },
        {
            "integrations": [
                "Unit42IntelObjectsFeed",
                "Core REST API"
            ],
            "playbookID": "Unit42 Intel Objects Feed - Test",
            "timeout": 15000,
            "fromversion": "6.5.0"
        },
        {
            "playbookID": "Tanium Threat Response V2 Test",
            "integrations": [
                "Tanium Threat Response v2",
                "Core REST API"
            ],
            "fromversion": "6.0.0",
            "timeout": 3000
        },
        {
            "playbookID": "Tanium Threat Response - Create Connection v2 - Test",
            "integrations": "Tanium Threat Response v2",
            "fromversion": "6.0.0"
        },
        {
            "playbookID": "Tanium Threat Response - Request File Download v2 - Test",
            "integrations": "Tanium Threat Response v2",
            "fromversion": "6.0.0"
        },
        {
            "playbookID": "IndicatorMaliciousRatioCalculation_test",
            "fromversion": "5.0.0"
        },
        {
            "playbookID": "MISPfeed Test",
            "fromversion": "5.5.0",
            "integrations": [
                "MISP Feed"
            ]
        },
        {
            "integrations": [
                "MISP Feed",
                "Core REST API"
            ],
            "playbookID": "Fetch Indicators Test",
            "fromversion": "6.0.0",
            "is_mockable": false,
            "instance_names": "MISP_feed_instance",
            "timeout": 2400
        },
        {
            "integrations": [
                "CrowdStrike Indicator Feed",
                "Core REST API"
            ],
            "playbookID": "Fetch Indicators Test",
            "fromversion": "6.0.0",
            "is_mockable": false,
            "instance_names": "CrowdStrike_feed_instance",
            "timeout": 2400
        },
        {
            "playbookID": "Get Original Email - Microsoft Graph Mail - test",
            "fromversion": "6.1.0",
            "integrations": [
                "MicrosoftGraphMail"
            ],
            "instance_names": "ms_graph_mail_dev_no_oproxy"
        },
        {
            "playbookID": "Get Original Email - Gmail v2 - test",
            "fromversion": "6.1.0",
            "memory_threshold": 150,
            "integrations": [
                "Gmail"
            ]
        },
        {
            "playbookID": "Get Original Email - EWS v2 - test",
            "fromversion": "6.1.0",
            "memory_threshold": 100,
            "integrations": [
                "EWS v2"
            ],
            "instance_names": "ewv2_regular"
        },
        {
            "integrations": [
                "Core REST API"
            ],
            "playbookID": "GetTasksWithSections SetIRProcedures end to end test",
            "fromversion": "6.0.0"
        },
        {
            "integrations": "AzureDataExplorer",
            "playbookID": "playbook-AzureDataExplorer-Test",
            "fromversion": "6.0.0"
        },
        {
            "integrations": [
                "Core REST API"
            ],
            "playbookID": "TestDemistoRestAPI",
            "fromversion": "5.5.0"
        },
        {
            "scripts": [
                "SplunkShowAsset",
                "SplunkShowDrilldown",
                "SplunkShowIdentity"
            ],
            "playbookID": "SplunkShowEnrichment"
        },
        {
            "integrations": "MalwareBazaar",
            "playbookID": "MalwareBazaar_Test",
            "fromversion": "6.0.0",
            "memory_threshold": 90
        },
        {
            "playbookID": "IAMInitOktaUser - Test",
            "integrations": [
                "Okta v2",
                "EWSO365"
            ],
            "instance_names": [
                "ewso365_dev_team"
            ],
            "fromversion": "6.5.0",
            "timeout": 600,
            "memory_threshold": 300
        },
        {
            "integrations": "OpsGenieV3",
            "playbookID": "OpsGenieV3TestPlaybook",
            "fromversion": "6.2.0"
        },
        {
            "playbookID": "test_AssignToNextShiftOOO",
            "fromversion": "5.5.0"
        },
        {
            "playbookID": "JsonToTable - Test Playbook",
            "fromversion": "5.5.0"
        },
        {
            "integrations": [
                "RemoteAccess v2"
            ],
            "playbookID": "RemoteAccessTest",
            "fromversion": "6.0.0"
        },
        {
            "playbookID": "AzureRiskyUsers",
            "fromversion": "6.0.0",
            "integrations": "AzureRiskyUsers",
            "instance_names": "AzureRiskyUsers_Device_Code_Flow"
        },
        {
            "playbookID": "AzureRiskyUsers",
            "fromversion": "6.0.0",
            "integrations": "AzureRiskyUsers",
            "instance_names": "AzureRiskyUsers_Client_Credentials_Flow"
        },
        {
            "playbookID": "playbook-AzureKeyVault-Test",
            "fromversion": "6.0.0",
            "integrations": "AzureKeyVault"
        },
        {
            "integrations": "KafkaV3",
            "playbookID": "KafkaV3 Test"
        },
        {
            "playbookID": "FileCreateAndUploadV2-Test",
            "fromversion": "6.12.0"
        },
        {
            "playbookID": "FormatURL-Test"
        },
        {
            "playbookID": "TestGetErrorsFromEntry"
        },
        {
            "playbookID": "IPToHost - Test"
        },
        {
            "playbookID": "TestIsInCidrRanges"
        },
        {
            "playbookID": "TestIsNotInCidrRanges"
        },
        {
            "playbookID": "NetskopeAPIv1 Test",
            "integrations": "NetskopeAPIv1"
        },
        {
            "playbookID": "Grafana-Test",
            "fromversion": "6.0.0",
            "integrations": [
                "Grafana",
                "Core REST API"
            ],
            "is_mockable": false,
            "timeout": 2400
        },
        {
            "integrations": "McAfee ePO v2",
            "playbookID": "McAfee ePO v2 Test",
            "memory_threshold": 100
        },
        {
            "playbookID": "DBotPredictURLPhishing_test",
            "integrations": [
                "Whois",
                "Rasterize"
            ],
            "instance_names": ["legacy_context_output"],
            "memory_threshold": 300,
            "pid_threshold": 200,
            "marketplaces": "xsoar_on_prem"
        },
        {
            "playbookID": "DBotUpdateLogoURLPhishing_test"
        },
        {
            "playbookID": "TAXII2 Server Performance Test",
            "instance_names": "taxii2server",
            "integrations": [
                "TAXII2 Server",
                "Create-Mock-Feed-Relationships"
            ],
            "fromversion": "6.2.0",
            "timeout": 6000,
            "memory_threshold": 900,
            "pid_threshold": 12,
            "is_mockable": false
        },
        {
            "integrations": "FortiSIEMV2",
            "playbookID": "playbook-FortiSIEMV2_Test",
            "fromversion": "6.0.0"
        },
        {
            "integrations": "Azure Firewall",
            "playbookID": "playbook-AzureFirewall_Test",
            "fromversion": "6.2.0"
        },
        {
            "playbookID": "HttpV2-test",
            "fromversion": "6.5.0",
            "scripts": [
                "HttpV2"
            ],
            "has_api": true
        },
        {
            "integrations": [
                "GoogleSheets",
                "GoogleDrive"
            ],
            "playbookID": "GoogleSheets-Test",
            "fromversion": "6.1.0",
            "memory_threshold": 500
        },
        {
            "integrations": "CloudflareWAF",
            "playbookID": "TestCloudflareWAFPlaybook",
            "fromversion": "6.2.0"
        },
        {
            "scripts": "CheckIfSubdomain",
            "playbookID": "CheckIfSubdomain_Test",
            "fromversion": "6.0.0"
        },
        {
            "scripts": "CIDRBiggerThanPrefix",
            "playbookID": "CIDRBiggerThanPrefix_Test",
            "fromversion": "6.0.0"
        },
        {
            "integrations": [
                "ForescoutEyeInspect"
            ],
            "playbookID": "playbook-ForescoutEyeInspect_Test",
            "fromversion": "6.1.0"
        },
        {
            "playbookID": "playbook-BmcITSM-Test",
            "fromversion": "6.2.0",
            "integrations": "BmcITSM"
        },
        {
            "integrations": "CheckPointSandBlast",
            "playbookID": "playbook-CheckPointSandBlast_Test",
            "fromversion": "6.2.0"
        },
        {
            "integrations": "Arkime",
            "playbookID": "Arkime Test playbook",
            "fromversion": "6.2.0",
            "memory_threshold": 95
        },
        {
            "integrations": "Cortex Attack Surface Management",
            "playbookID": "CortexAttackSurfaceManagement_Test"
        },
        {
            "integrations": "Cortex Xpanse",
            "playbookID": "CortexXpanse_Test"
        },
        {
            "integrations": "checkpointdome9",
            "playbookID": "Dome9",
            "fromversion": "6.2.0"
>>>>>>> 12da3dba
        },
        {
            "integrations": "SlackV3",
            "playbookID": "SlackV3 TestPB"
        },
        {
            "integrations": "Panorama",
<<<<<<< HEAD
            "playbookID": "PAN-OS - Block URL - Custom URL Category"
        },
        {
            "integrations": "Cortex XDR - IR",
            "playbookID": "Cortex XDR - Retrieve File by sha256"
=======
            "instance_names": "palo_alto_firewall_9.1",
            "fromversion": "6.9.0",
            "memory_threshold": 200
        },
        {
            "integrations": "Secneurx Analysis",
            "playbookID": "Detonate File - SecneurX Analysis - Test",
            "fromversion": "6.2.0"
        },
        {
            "integrations": "Secneurx Analysis",
            "playbookID": "Detonate URL - SecneurX Analysis - Test",
            "fromversion": "6.2.0"
        },
        {
            "playbookID": "TestGetArrayElements"
        },
        {
            "integrations": "Aha",
            "playbookID": "AHA_TestPlaybook",
            "fromversion": "6.5.0"
        },
        {
            "playbookID": "VerifyCIDR-Test"
        },
        {
            "integrations": "CiscoESA",
            "playbookID": "CiscoESA",
            "fromversion": "6.2.0"
        },
        {
            "integrations": "CiscoESA",
            "playbookID": "CiscoESA_dictionary_commands_tpb",
            "fromversion": "6.10.0"
        },
        {
            "integrations": "CiscoSMA",
            "playbookID": "CiscoSMA",
            "fromversion": "6.2.0"
        },
        {
            "integrations": "JoeSecurityV2",
            "fromversion": "6.2.0",
            "playbookID": "testplaybook-JoeSecuirtyV2"
        },
        {
            "integrations": "fortiweb_vm",
            "playbookID": "playbook-FortiwebVM_V1_Test",
            "fromversion": "6.2.0"
        },
        {
            "integrations": "fortiweb_vm",
            "playbookID": "playbook-FortiwebVM_V2_Test",
            "fromversion": "6.2.0"
        },
        {
            "integrations": "Cisco Umbrella Reporting",
            "playbookID": "Cisco Umbrella Reporting Test",
            "fromversion": "6.5.0"
        },
        {
            "integrations": "AMPv2",
            "playbookID": "AMPv2_Test",
            "fromversion": "6.5.0"
        },
        {
            "integrations": "XSOAR EDL Checker",
            "playbookID": "TestXSOAREDLCheckerPlaybook"
        },
        {
            "integrations": "CiscoWSAv2",
            "playbookID": "playbook-CiscoWSA_Test",
            "fromversion": "6.8.0"
        },
        {
            "integrations": "DatadogCloudSIEM",
            "playbookID": "DatadogCloudSIEM",
            "fromversion": "6.8.0"
        },
        {
            "playbookID": "Threat_Intel_Report_test",
            "fromversion": "6.5.0",
            "scripts": [
                "PublishThreatIntelReport",
                "UnpublishThreatIntelReport"
            ]
        },
        {
            "integrations": "Generic SQL",
            "playbookID": "generic-sql",
            "instance_names": "Microsoft SQL Server - MS ODBC Driver",
            "fromversion": "5.0.0",
            "has_api": false
        },
        {
            "integrations": "Microsoft Teams via Webhook",
            "playbookID": "Microsoft Teams Webhook - Test"
        },
        {
            "integrations": "AWS - Route53",
            "playbookID": "playbook-create_delete_record_Test",
            "is_mockable": false
        },
        {
            "integrations": "Cylance Protect v2",
            "playbookID": "Retrieve File from Endpoint - Generic V3 Test"
        },
        {
            "integrations": [
                "LOLBAS Feed",
                "Demisto REST API"
            ],
            "playbookID": "FeedLOLBas_test"
        },
        {
            "integrations": "CIRCL CVE Search",
            "playbookID": "CIRCL CVE Search - Test",
            "fromversion": "6.8.0"
        },
        {
            "integrations": "Kaspersky Security Center",
            "playbookID": "Kaspersky Security Center - Test"
        },
        {
            "integrations": "Forcepoint Security Management Center",
            "playbookID": "ForcepointSecurityManagementCenter_test",
            "is_mockable": false
        },
        {
            "integrations": "AWS - Organizations",
            "playbookID": "Test - AWS_Organizations",
            "fromversion": "6.10.0"
        },
        {
            "integrations": "Netcraft V2",
            "playbookID": "Test - Netcraft"
        },
        {
            "integrations": "fortimail",
            "playbookID": "Fortimail"
        },
        {
            "integrations": "Zoom Mail",
            "playbookID": "ZoomMailTest",
            "instance_names": "zoom_mail_test"
        },
        {
            "integrations": "Zimperium v2",
            "playbookID": "Zimperiumv2-TestPlaybook"
        },
        {
            "integrations": [
                "AWS-SNS-Listener",
                "AWS - SNS"
            ],
            "playbookID": "AWS SNS Listener - Test",
            "instance_names": [
                "AWS-SNS-Listener",
                "AWSSNS"
            ],
            "is_mockable": false
        },
        {
            "integrations": "Redmine",
            "playbookID": "Redmine_Test"
        },
        {
            "integrations": "Palo Alto Networks AIOps",
            "playbookID": "PaloAltoNetworksAIOps-Test"
        },
        {
            "integrations": "MattermostV2",
            "playbookID": "MattermostV2 - testplaybook"
        },
        {
            "playbookID": "MattermostAskUser_testplaybook",
            "scripts": [
                "MattermostAskUser"
            ]
        },
        {
            "playbookID": "DBotTrainClustering-test"
        },
        {
            "integrations": "Proofpoint Threat Protection",
            "playbookID": "test-ProofpointThreatProtectionIntegration-Playbook"
        },
        {
            "integrations": "XQL Query Engine",
            "playbookID": "XQL Query Engine - Test",
            "timeout": 500
        },
        {
            "integrations": "IBM Resilient Systems",
            "playbookID": "IBM Resilient Systems Test"
        },
        {
            "integrations": "netskope_api_v2",
            "playbookID": "Netskope_V2_Test"
        },
        {
            "integrations": "DSPM",
            "playbookID": "DSPM Test"
        },
        {
            "integrations": "Symantec Email Security Cloud",
            "playbookID": "SymantecEmailSecurity_TestPlaybook"
>>>>>>> 12da3dba
        }
    ]
    ,
    "skipped_tests": {
        "ExabeamDataLake-test": "The credentials were expired, can't restore CRTX-149225",
        "Okta IAM - Test Playbook": "Credentials issue CRTX-116483",
        "ThreatCrowd - Test": "The pack is deprecated",
        "Retrieve File from Endpoint - Generic V2 Test": "The playbook is deprecated",
        "test-threatConnectv3": "No instance - Instance issues",
        "generic-sql-mssql-encrypted-connection": "Instance issues",
        "RSANetWitnessv115-Test": "mocking error CIAC-7576",
        "playbook-CiscoWSA_Test": "No instance - developed by Qmasters",
        "DatadogCloudSIEM": "No instance - developed by Login soft",
        "RegPathReputationBasicLists_test": "The D2 pack is deprecated",
        "CirclIntegrationTest": "No instance",
        "CrowdStrikeMalquery-Test": "Issue CRTX-71397",
        "playbook-CheckPointSandBlast_Test": "Checkpoint playbook no license",
        "playbook-BmcITSM-Test": "issue with license CIAC-3776",
        "Panorama Query Logs - Test": "issues with firewall environment configuration - CIAC-3459",
        "palo_alto_firewall_test_pb": "issues with firewall environment configuration - CIAC-3459",
        "PAN-OS - Block IP and URL - External Dynamic List v2 Test": "uses deprecated integration, un-skip when playbook is updated",
        "MISP V2 Test": "The integration is deprecated as we released MISP V3",
        "Github IAM - Test Playbook": "Issue 32383",
        "O365-SecurityAndCompliance-ContextResults-Test": "Issue 38900",
        "Workday - Test": "No credentials Issue 29595",
        "McAfee-MAR_Test": "Issue CIAC-4521",
        "G Suite Security Alert Center-Test": "Issue CIAC-5682",
        "MAR - Endpoint data collection test": "Issue CIAC-4521",
        "Tidy - Test": "Will run it manually.",
        "Protectwise-Test": "Issue CRTX-86776",
        "Endpoint data collection test": "Uses a deprecated playbook called Endpoint data collection",
        "Prisma_Access_Egress_IP_Feed-Test": "unskip after we will get Prisma Access instance - Issue 27112",
        "Prisma_Access-Test": "unskip after we will get Prisma Access instance - Issue 27112",
        "Symantec Deepsight Test": "Issue 22971",
        "TestProofpointFeed": "Issue 22229",
        "Symantec Data Loss Prevention - Test": "Issue 20134",
        "NetWitness Endpoint Test": "Issue 19878",
        "InfoArmorVigilanteATITest": "Test issue 17358",
        "ArcSight Logger test": "Issue 19117",
        "AWS - CloudTrail Test Playbook": "Issue 19837",
        "d66e5f86-e045-403f-819e-5058aa603c32": "pr 3220",
        "IntSights Mssp Test": "Issue #16351",
        "AWS - SQS Test Playbook": "Issue 19854",
        "Test Playbook TrendMicroDDA": "Issue 16501",
        "ssdeepreputationtest": "Issue #20953",
        "C2sec-Test": "Issue #21633",
        "ThreatConnect v2 - Test": "Issue 26782",
        "Email Address Enrichment - Generic v2.1 - Test": "Issue 26785",
        "Tanium v2 - Test": "Issue 26822",
        "Fidelis-Test": "Issue 26453",
        "Cortex XDR - IOC - Test": "Issue 37957",
        "PAN-OS Query Logs For Indicators Test": "Issue 28753",
        "TCPUtils-Test": "Issue 29677",
        "Polygon-Test": "Issue 29060",
        "AttackIQ - Test": "Issue 29774",
        "Azure Compute - Test": "Issue 28056",
        "forcepoint test": "Issue 28043",
        "Test-VulnDB": "Issue 30875",
        "Malware Domain List Active IPs Feed Test": "Issue 30878",
        "CuckooTest": "Issue 25601",
        "PhishlabsIOC_DRP-Test": "Issue 29589",
        "Carbon Black Live Response Test": "Issue 28237",
        "FeedThreatConnect-Test": "Issue 32317",
        "Palo_Alto_Networks_Enterprise_DLP - Test": "Issue 32568",
        "JoeSecurityTestDetonation": "Issue 25650",
        "JoeSecurityTestPlaybook": "Issue 25649",
        "Phishing - Core - Test - Incident Starter": "Issue 26784",
        "Phishing - Core - Test - Actual Incident": "Issue 45227",
        "Phishing v2 - Test - Incident Starter": "Issue 46660",
        "Test Playbook McAfee ATD": "Issue 33409",
        "Detonate Remote File From URL -McAfee-ATD - Test": "Issue 33407",
        "Test Playbook McAfee ATD Upload File": "Issue 33408",
        "Trend Micro Apex - Test": "Issue 27280",
        "Test-BPA": "Issue 28406",
        "Test-BPA_Integration": "Issue 28236",
        "TestTOPdeskPlaybook": "Issue 35412",
        "PAN-OS EDL Setup v3 Test": "Issue 35386",
        "GmailTest": "Issue 27057",
        "get_file_sample_by_hash_-_cylance_protect_-_test": "Issue 28823",
        "Carbon Black Enterprise EDR Process Search Test": "Issue 29775",
        "VirusTotal (API v3) Detonate Test": "Issue 36004",
        "FailedInstances - Test": "Issue 33218",
        "PAN-OS DAG Configuration Test": "Issue 19205",
        "get_original_email_-_ews-_test": "Issue 27571",
        "Trend Micro Deep Security - Test": "outsourced",
        "Microsoft Teams - Test": "Issue 38263",
        "playbook-O365-EWS-Extension-Powershell-Online-V2-Test": "Issue 39008",
        "Majestic Million Test Playbook": "Issue 30931",
        "iDefense_v2_Test": "Issue 40126",
        "Feed iDefense Test": "Issue 34035",
        "McAfee ESM v2 - Test v11.1.3": "Issue 43825",
        "McAfee ESM v2 (v11.3) - Test": "Jira ticket CRTX-65370",
        "McAfee ESM Watchlists - Test v11.3": "Jira ticket CRTX-65370",
        "Detonate URL - WildFire v2.1 - Test": "Issue 40834",
        "Domain Enrichment - Generic v2 - Test": "Issue 40862",
        "TestIPQualityScorePlaybook": "Issue 40915",
        "VerifyOOBV2Predictions-Test": "Issue 37947",
        "Infoblox Test": "Issue 25651",
        "AutoFocusTagsFeed-test": "shares API quota with the other test",
        "Carbon Black Edr - Test": "Jira ticket XDR-43185",
        "Phishing v2 - Test - Actual Incident": "Issue 41322",
        "carbonBlackEndpointStandardTestPlaybook": "Issue 36936",
        "test_Qradar_v2": "the integration is deprecated as we released Qradar V3",
        "XsoarPowershellTesting-Test": "Issue 32689",
        "MicrosoftManagementActivity - Test": "Issue 43922",
        "Google-Vault-Generic-Test": "Issue 24347",
        "Google_Vault-Search_And_Display_Results_test": "Issue 24348",
        "Zscaler Test": "Issue 40157, API subscription currently Expired",
        "Cisco Firepower - Test": "Issue 32412",
        "cisco-ise-test-playbook": "CRTX-146167",
        "GuardiCoreV2-Test": "Issue 43822",
        "ExtractAttackPattern-Test": "Issue 44095",
        "playbook-EWS_O365_Extension_test": "Issue 25605, Issue 39008",
        "Cherwell - test": "Issue 26780",
        "Cherwell Example Scripts - test": "Issue 27107",
        "Endpoint Malware Investigation - Generic - Test": "Issue 44779",
        "Mimecast test": "Issue 26906",
        "AutoFocus V2 test": "Issue 26464",
        "SplunkPy_KV_commands_default_handler": "Issue 41419",
        "LogRhythm REST test": "Issue 40654",
        "Process Email - Generic - Test - Actual Incident": "Issue 45227",
        "Tanium Threat Response Test": "Issue CRTX-58729",
        "Tanium Threat Response - Create Connection v2 - Test": "Issue CRTX-58729",
        "AzureADTest": "Issue 40131",
        "Autoextract - Test": "Issue 45293",
        "LogRhythm-Test-Playbook": "Issue 27164",
        "Microsoft_365_Defender-Test": "Issue 39390",
        "Tanium Threat Response - Request File Download v2 - Test": "Issue 46326",
        "test_AssignToNextShiftOOO": "Issue 44198",
        "EWS_O365_send_mail_test": "Issue 44200",
        "Cisco Umbrella Test": "Issue 24338",
        "Unit42 Intel Objects Feed - Test": "Issue 44100",
        "Fetch Indicators Test": "Issue 45490",
        "FormattedDateToEpochTest": "Issue 26724",
        "CrowdstrikeFalconSandbox2 Test": "Issue 46845",
        "Test ADGetUser Fails with no instances 'Active Directory Query' (old version)": "Issue 44543",
        "Panorama Best Practise - Test": "Issue 43826",
        "JsonToTable - Test Playbook": "Issue 44302",
        "Recorded Future Test": "Issue 26741",
        "Git_Integration-Test": "Issue 37800",
        "RecordedFutureFeed - Test": "Issue 43923",
        "SymantecEndpointProtection_Test": "Issue 30157",
        "TestCloudflareWAFPlaybook": "No instance",
        "DBot Build Phishing Classifier Test - Multiple Algorithms": "Issue 48350",
        "Carbon Black Enterprise Protection V2 Test": "No credentials",
        "TruSTAR v2-Test": "No credentials",
        "AD v2 - debug-mode - Test": "No credentials",
        "Google-KMS-test": "No instance",
        "hashicorp_test": "No instance",
        "Google BigQuery Test": "No instance",
        "GCS Object Operations - Test": "No instance",
        "GCS Bucket Management - Test": "No instance",
        "GCS - Test": "No instance",
        "GCS Object Policy (ACL) - Test": "No instance",
        "GCS Bucket Policy (ACL) - Test": "No instance",
        "playbook-AzureDataExplorer-Test": "No Instance",
        "OTRS Test": "No Instance",
        "Microsoft Graph Groups - Test dev": "No Working Instance",
        "Microsoft Graph Groups - Test prod": "No Working Instance",
        "Microsoft Graph Groups - Test": "No Working Instance",
        "playbook-AzureDevOps-Test": "No Working Instance",
        "test playbook - Google Cloud Functions": "No Working Instance",
        "playbook-GCP-IAM_Test": "No Working Instance",
        "GoogleCalendar-Test": "No Working Instance",
        "AlexaV2 Test Playbook": "The service is deprecated on Dec 15, 2022",
        "CortexAttackSurfaceManagement_Test": "No instance - issue CRTX-65449",
        "CortexXpanse_Test": "No instance - issue CRTX-65449",
        "OpenCTI Test": "Add Support to version 5.x of OpenCTI - issue CIAC-4407",
        "Archer-Test-Playbook": "the integration is deprecated as we have ArcherV2",
        "O365-SecurityAndCompliance-Test": "Deprecated, consumes connection quota for V2",
        "ThreatGrid_v2_Test": "No instance, developed by Qmasters",
        "Test-Detonate URL - ThreatGrid": "No instance, developed by Qmasters",
        "awake_security_test_pb": "No instance, CRTX-77572",
        "SumoLogic-Test": "401 unauthorized, CIAC-6334",
        "EWS_O365_test": "Issue CIAC-6753",
        "Microsoft Defender Advanced Threat Protection - Test dev": "Issue CIAC-7514",
        "Microsoft Defender Advanced Threat Protection - Test self deployed": "Issue CIAC-7527",
        "Microsoft Defender Advanced Threat Protection - Test": "Issue CIAC-7527",
        "OpsGenieV3TestPlaybook": "Issue CIAC-7649",
        "ThreatStream-Test": "Issue CRTX-96526",
        "MSG-Threat-Assessment-test": "API limitation",
        "BambenekConsultingFeed_Test": "Issue CRTX-99480",
        "VMWare Test": "CIAC-10276",
        "AWS SNS Listener - Test": "CIAC-10426",
        "MattermostV2 - testplaybook": "Cannot run integration in build machines, must be an open tenant",
        "MattermostAskUser_testplaybook": "Cannot run script in build machines, must be an open tenant",
        "CloudConvert-test": "CRTX-122593",
        "CiscoMerakiv2": "CIAC-11322",
        "Test_XFE_v2": "CRTX-112127",
        "test-ProofpointThreatProtectionIntegration-Playbook": "No instance",
        "Generic Webhook - Test": "CIAC-11234",
        "Netskope_V2_Test": "No instance - developed by Qmasters",
        "IAMInitOktaUser - Test": "CIAC-12093",
        "TAXII2 Server Performance Test": "CIAC-9768",
        "BoxV2_TestPlaybook": "CRTX-145174",
        "PaloAltoNetworks_PrismaCloudCompute-Test": "CRTX-147998",
        "QRadar_v3-test": "CRTX-141972",
        "QRadar - Get Offense Logs Test": "CRTX-141972",
        "QRadar Indicator Hunting Test": "CRTX-141972"
    },
    "skipped_integrations": {
        "qualys_fim": "No Instance",
        "AWS - Lambda": "No instance - wrong creds, issue CRTX-110456",
        "EWS Mail Sender": "The integration is deprecated",
        "RedCanary": "No instance",
        "CiscoWSAv2": "No instance - No license",
        "DatadogCloudSIEM": "No instance - No license",
        "Lastline v2": "No instance - No license",
        "AbuseIPDB": "No instance - License expired",
        "checkpointdome9": "No instance - No license",
        "_comment1": "~~~ NO INSTANCE ~~~",
        "FortiSIEMV2": "No instance",
        "Azure Firewall": "No instance",
        "Vertica": "No instance issue 45719",
        "Ipstack": "No instance - Usage limit reached (Issue 38063)",
        "AnsibleAlibabaCloud": "No instance - issue 40447 - CRTX-43182",
        "AnsibleAzure": "No instance - issue 40447 - CRTX-43182",
        "AnsibleCiscoIOS": "No instance - issue 40447- CRTX-43182",
        "AnsibleCiscoNXOS": "No instance - issue 40447 - CRTX-43182",
        "AnsibleHCloud": "No instance - issue 40447 - CRTX-43182",
        "AnsibleKubernetes": "No instance - issue 40447 - CRTX-43182",
        "AnsibleACME": "No instance - issue 40447- CRTX-43182",
        "AnsibleDNS": "No instance - issue 40447 - CRTX-43182",
        "AnsibleLinux": "No instance - issue 40447 - CRTX-43182",
        "AnsibleOpenSSL": "No instance - issue 40447 - CRTX-43182",
        "AnsibleMicrosoftWindows": "No instance - issue 40447 - CRTX-43182",
        "AnsibleVMware": "No instance - issue 40447 - CRTX-43182",
        "SolarWinds": "No instance - developed by Crest",
        "Atlassian Confluence Cloud": "No instance - developed by Crest",
        "SOCRadarIncidents": "No instance - developed by partner",
        "SOCRadarThreatFusion": "No instance - developed by partner",
        "NetskopeAPIv1": "No instance - developed by Qmasters",
        "trustwave secure email gateway": "No instance - developed by Qmasters",
        "Azure Storage Table": "No instance - developed by Qmasters",
        "Azure Storage Queue": "No instance - developed by Qmasters",
        "Azure Storage FileShare": "No instance - developed by Qmasters",
        "Azure Storage Container": "No instance - developed by Qmasters",
        "VMware Workspace ONE UEM (AirWatch MDM)": "No instance - developed by crest",
        "ServiceDeskPlus (On-Premise)": "No instance",
        "Forcepoint": "No instance - instance issues. Issue 28043",
        "ZeroFox": "No instance - Issue 29284",
        "Symantec Management Center": "No instance - Issue 23960",
        "Fidelis Elevate Network": "No instance - Issue 26453 - CIAC-1635",
        "ArcSight Logger": "No instance - Issue 19117 - CIAC-1893",
        "Sophos Central": "No instance",
        "MxToolBox": "No instance",
        "Prisma Access": "No instance - Issue CRTX-84209",
        "AlphaSOC Network Behavior Analytics": "No instance",
        "IsItPhishing": "No instance",
        "Verodin": "No instance",
        "EasyVista": "No instance",
        "Pipl": "No instance",
        "Moloch": "No instance",
        "Twilio": "No instance",
        "Zendesk": "No instance",
        "GuardiCore": "No instance",
        "Nessus": "No instance",
        "Cisco CloudLock": "No instance",
        "Vectra v2": "No instance",
        "GoogleCloudSCC": "No instance, outsourced",
        "FortiGate": "No instance - License expired, and not going to get one (issue 14723)",
        "Attivo Botsink": "no instance, not going to get it",
        "AWS Sagemaker": "No instance - License expired, and probably not going to get it",
        "Symantec MSS": "No instance, probably not going to get it (issue 15513)",
        "FireEye ETP": "No instance",
        "Proofpoint TAP v2": "No instance",
        "remedy_sr_beta": "No instance",
        "fireeye": "No instance - Issue 19839 CIAC-1300, CIAC-2456",
        "Remedy On-Demand": "No instance - Issue 19835 - CIAC-1870",
        "Check Point": "No instance - Issue 18643",
        "CheckPointFirewall_v2": "No instance - Issue 18643",
        "CTIX v3": "No instance - developed by partner",
        "Jask": "No instance - Issue 18879",
        "vmray": "No instance - Issue 18752",
        "SCADAfence CNM": "No instance - Issue 18376",
        "ArcSight ESM v2": "No instance - Issue #18328 - CIAC-1919",
        "AlienVault USM Anywhere": "No instance - Issue #18273",
        "Dell Secureworks": "No instance",
        "Service Manager": "No instance - Expired license",
        "CarbonBlackProtectionV2": "No instance - License expired",
        "icebrg": "No instance - Issue 14312 - CIAC-2006",
        "Freshdesk": "No instance - Trial account expired",
        "Kafka V2": "No instance - Can not connect to instance from remote",
        "Check Point Sandblast": "No instance - Issue 15948",
        "Remedy AR": "No instance - getting 'Not Found' in test button",
        "Salesforce": "No instance - Issue 15901 - CIAC-1976",
        "ANYRUN": "No instance",
        "Secneurx Analysis": "No Instance",
        "Snowflake": "No instance - Looks like account expired, needs looking into",
        "Cisco Spark": "No instance - Issue 18940 - CIAC-1902",
        "Phish.AI": "No instance - Issue 17291",
        "MaxMind GeoIP2": "No instance - Issue 18932.",
        "Exabeam": "No instance - Issue 19371 - CIAC-903",
        "Ivanti Heat": "No instance - Issue 26259 - CIAC-1643",
        "AWS - Athena - Beta": "No instance - Issue 19834",
        "SNDBOX": "No instance - Issue 28826 - CIAC-1538",
        "Workday": "No instance - License expired Issue: 29595 - CIAC-1508",
        "FireEyeFeed": "No instance - License expired Issue: 31838",
        "Akamai WAF": "No instance - Issue 32318 - CIAC-1407",
        "Akamai WAF SIEM": "No instance",
        "FreshworksFreshservice": "No instance - Issue 32318",
        "FraudWatch": "No instance - Issue 34299 - CIAC-1323",
        "Cisco Stealthwatch": "No instance - developed by Qmasters",
        "Armis": "No instance - developed by SOAR Experts",
        "CiscoESA": "No instance - developed by Qmasters",
        "CiscoSMA": "No instance - developed by Qmasters",
        "CiscoAMP": "No instance & Depreceated, replaced by AMPV2",
        "AMPv2": "No instance - developed by Qmasters",
        "Cisco Umbrella Reporting": "No instance - developed by Login-Soft",
        "fortiweb_vm": "No instance - developed by Qmasters",
        "_comment2": "~~~ UNSTABLE ~~~",
        "ThreatConnect v2": "unstable instance",
        "_comment3": "~~~ QUOTA ISSUES ~~~",
        "Lastline": "issue 20323",
        "Google Resource Manager": "Cannot create projects because have reached allowed quota.",
        "Looker": "Warehouse 'DEMO_WH' cannot be resumed because resource monitor 'LIMITER' has exceeded its quota.",
        "_comment4": "~~~ OTHER ~~~",
        "Anomali ThreatStream v2": "Will be deprecated soon.",
        "Anomali ThreatStream": "Will be deprecated soon.",
        "AlienVault OTX TAXII Feed": "Issue 29197 - CIAC-1522",
        "EclecticIQ Platform": "Issue 8821",
        "Forescout": "Can only be run from within PANW network. Look in keeper for - Demisto in the LAB",
        "ForescoutEyeInspect": "No instance - developed by Qmasters",
        "FortiManager": "Can only be run within PANW network",
        "AttackIQFireDrill": "License issues #29774 - CIAC-1502",
        "LogRhythm": "The integration is deprecated",
        "Threat Grid": "No instance & Depreceated, replaced by ThreatGridv2",
        "ThreatGridv2": "No instance - developed by Qmasters",
        "SentinelOne V2": "No instance - developed by partner",
        "CheckPhish": "Issue CRTX-86562",
        "SecurityAndComplianceV2": "Can only be authenticated via MFA and requires user interaction to configure.",
        "ThreatExchange v2": "No instance",
        "PhishLabs IOC EIR": "No instance, CRTX-91214",
        "fortimail": "No instance",
        "JoeSecurityV2": "CIAC-9872",
        "Aha": "No instance",
        "SlackV2": "Integration slackV2 is deprecated.",
        "DSPM": "No instance",
        "Symantec Email Security Cloud": "No instance"
    },
    "native_nightly_packs":[
        "Palo_Alto_Networks_WildFire",
        "ipinfo",
        "Slack",
        "CortexXDR",
        "MailSenderNew",
        "CommonScripts",
        "FiltersAndTransformers"
    ],
    "nightly_packs": [
        "CommonScripts",
        "CommonPlaybooks",
        "rasterize",
        "Phishing",
        "Base",
        "Active_Directory_Query",
        "MicrosoftExchangeOnline",
        "DefaultPlaybook",
        "DemistoRESTAPI",
        "Palo_Alto_Networks_WildFire",
        "ipinfo",
        "Whois",
        "AutoFocus",
        "ImageOCR",
        "SplunkPy",
        "MailSenderNew",
        "MicrosoftExchangeOnPremise",
        "ServiceNow",
        "CortexXDR",
        "PAN-OS",
        "QRadar",
        "OpenPhish",
        "AbuseDB",
        "CrowdStrikeFalcon",
        "XForceExchange",
        "AlienVault_OTX",
        "MicrosoftGraphMail",
        "MISP",
        "Slack",
        "CrowdStrikeFalconX",
        "FeedMitreAttackv2",
        "URLHaus",
        "MicrosoftDefenderAdvancedThreatProtection",
        "CrowdStrikeIntel",
        "Shodan",
        "MailListener",
        "FeedOffice365",
        "PANWComprehensiveInvestigation",
        "CortexDataLake",
        "PrismaCloud",
        "AzureSecurityCenter",
        "PrismaCloudCompute",
        "CortexXpanse",
        "PrismaSaasSecurity",
        "PaloAltoNetworks_IoT",
        "PaloAltoNetworksAIOps",
        "Jira",
        "Campaign"
    ],
    "unmockable_integrations": {
        "NetscoutArborSightline": "Uses timestamp",
        "Cylance Protect v2": "uses time-based JWT token",
        "EwsExtension": "Powershell does not support proxy",
        "EWS Extension Online Powershell v2": "Powershell does not support proxy/ssl",
        "Office 365 Feed": "Client sends a unique uuid as first request of every run",
        "AzureWAF": "Has a command that sends parameters in the path",
        "HashiCorp Vault": "Has a command that sends parameters in the path",
        "urlscan.io": "Uses data that comes in the headers",
        "CloudConvert": "has a command that uploads a file (!cloudconvert-upload)",
        "Symantec Messaging Gateway": "Test playbook uses a random string",
        "AlienVault OTX TAXII Feed": "Client from 'cabby' package generates uuid4 in the request",
        "Generic Webhook": "Does not send HTTP traffic",
        "Microsoft Endpoint Configuration Manager": "Uses Microsoft winRM",
        "SecurityIntelligenceServicesFeed": "Need proxy configuration in server",
        "BPA": "Playbook using GenericPolling which is inconsistent",
        "XsoarPowershellTesting": "Integration which not use network.",
        "Mail Listener v2": "Integration has no proxy checkbox",
        "Cortex XDR - IOC": "'Cortex XDR - IOC - Test' is using also the fetch indicators which is not working in proxy mode",
        "SecurityAndCompliance": "Integration doesn't support proxy",
        "SecurityAndComplianceV2": "Integration doesn't support proxy",
        "Cherwell": "Submits a file - tests that send files shouldn't be mocked. this problem was fixed but the test is not running anymore because the integration is skipped",
        "Maltiverse": "issue 24335",
        "ActiveMQ": "stomp sdk not supporting proxy.",
        "MITRE ATT&CK": "Using taxii2client package",
        "MongoDB": "Our instance not using SSL",
        "Cortex Data Lake": "Integration requires SSL",
        "Google Key Management Service": "The API requires an SSL secure connection to work.",
        "McAfee ESM-v10": "we have multiple instances with same test playbook, mock recording are per playbook so it keeps failing the playback step",
        "SlackV2": "Integration requires SSL",
        "SlackV3": "Integration requires SSL",
        "Whois": "Mocks does not support sockets",
        "Panorama": "Exception: Proxy process took to long to go up. https://circleci.com/gh/demisto/content/24826",
        "Image OCR": "Does not perform network traffic",
        "Server Message Block (SMB) v2": "Does not perform http communication",
        "Active Directory Query v2": "Does not perform http communication",
        "dnstwist": "Does not perform http communication",
        "Generic SQL": "Does not perform http communication",
        "PagerDuty v2": "Integration requires SSL",
        "TCPIPUtils": "Integration requires SSL",
        "Luminate": "Integration has no proxy checkbox",
        "Shodan": "Integration has no proxy checkbox",
        "Google BigQuery": "Integration has no proxy checkbox",
        "ReversingLabs A1000": "Checking",
        "Check Point": "Checking",
        "okta": "Test Module failing, suspect it requires SSL",
        "Okta v2": "dynamic test, need to revisit and better avoid conflicts",
        "Awake Security": "Checking",
        "ArcSight ESM v2": "Checking",
        "Phish.AI": "Checking",
        "VMware": "PyVim (SmartConnect class) does not support proxy",
        "Intezer": "Nightly - Checking",
        "ProtectWise": "Nightly - Checking",
        "google-vault": "Nightly - Checking",
        "Forcepoint": "Nightly - Checking",
        "Signal Sciences WAF": "error with certificate",
        "EWS Mail Sender": "Inconsistent test (playback fails, record succeeds)",
        "ReversingLabs Titanium Cloud": "No Unsecure checkbox. proxy trying to connect when disabled.",
        "Recorded Future": "might be dynamic test",
        "AlphaSOC Wisdom": "Test module issue",
        "Microsoft Graph User": "Test direct access to oproxy",
        "Azure Security Center v2": "Test direct access to oproxy",
        "Azure Compute v2": "Test direct access to oproxy",
        "AWS - CloudWatchLogs": "Issue 20958 - CIAC-1820",
        "AWS - Athena - Beta": "Issue 24926 - CIAC-1683",
        "AWS - CloudTrail": "Issue 24926 - CIAC-1683",
        "AWS - Lambda": "Issue 24926 - CIAC-1683",
        "AWS - IAM": "Issue 24926 - CIAC-1683",
        "AWS Sagemaker": "Issue 24926 - CIAC-1683",
        "Gmail Single User": "googleclient sdk has time based challenge exchange",
        "Gmail": "googleclient sdk has time based challenge exchange",
        "GSuiteAdmin": "googleclient sdk has time based challenge exchange",
        "GSuiteAuditor": "googleclient sdk has time based challenge exchange",
        "GoogleCloudTranslate": "google translate sdk does not support proxy",
        "Google Chronicle Backstory": "SDK",
        "Google Vision AI": "SDK",
        "Google Cloud Compute": "googleclient sdk has time based challenge exchange",
        "Google Cloud Functions": "googleclient sdk has time based challenge exchange",
        "GoogleDocs": "googleclient sdk has time based challenge exchange",
        "GooglePubSub": "googleclient sdk has time based challenge exchange",
        "Google Resource Manager": "googleclient sdk has time based challenge exchange",
        "Google Cloud Storage": "SDK",
        "GoogleCalendar": "googleclient sdk has time based challenge exchange",
        "G Suite Security Alert Center": "googleclient sdk has time based challenge exchange",
        "GoogleDrive": "googleclient sdk has time based challenge exchange",
        "Syslog Sender": "syslog",
        "MongoDB Log": "Our instance not using SSL",
        "MongoDB Key Value Store": "Our instance not using SSL",
        "Zoom": "Uses dynamic token",
        "GoogleKubernetesEngine": "SDK",
        "TAXIIFeed": "Cannot use proxy",
        "EWSO365": "oproxy dependent",
        "MISP V2": "Cleanup process isn't performed as expected.",
        "MISP V3": "Cleanup process isn't performed as expected.",
        "Azure Network Security Groups": "Has a command that sends parameters in the path",
        "GitHub": "Cannot use proxy",
        "LogRhythm": "Cannot use proxy",
        "Create-Mock-Feed-Relationships": "recording is redundant for this integration",
        "RSA Archer v2": "cannot connect to proxy",
        "Anomali ThreatStream v3": "recording is not working",
        "LogRhythmRest V2": "Submits a file - tests that send files shouldn't be mocked.",
        "Cortex XDR - IR": "internal product, no need to mock",
        "Microsoft Teams via Webhook": "message sent contains random hostname of server",
        "TeamCymru": "Mocks does not support sockets"
    },
    "parallel_integrations": [
        "AWS - ACM",
        "AWS - EC2",
        "AWS - Security Hub",
        "AWS Feed",
        "AlienVault OTX TAXII Feed",
        "AlienVault Reputation Feed",
        "Amazon DynamoDB",
        "AutoFocus Feed",
        "AzureFeed",
        "Bambenek Consulting Feed",
        "Blocklist_de Feed",
        "BruteForceBlocker Feed",
        "CSVFeed",
        "CheckPhish",
        "CIRCL",
        "Cloudflare Feed",
        "Cofense Feed",
        "Cortex Data Lake",
        "Create-Mock-Feed-Relationships",
        "CreateIncidents",
        "CrowdStrike Falcon X",
        "Cryptocurrency",
        "DShield Feed",
        "Core REST API",
        "EDL",
        "ElasticsearchFeed",
        "Fastly Feed",
        "Feodo Tracker IP Blocklist Feed",
        "HelloWorld",
        "Image OCR",
        "JSON Feed",
        "Lastline v2",
        "LogRhythmRest",
        "MITRE ATT&CK",
        "Mail Listener v2",
        "Malware Domain List Active IPs Feed",
        "McAfee DXL",
        "Microsoft Intune Feed",
        "Office 365 Feed",
        "Plain Text Feed",
        "Prisma Access Egress IP feed",
        "ProofpointFeed",
        "Rasterize",
        "Recorded Future Feed",
        "SNDBOX",
        "SpamhausFeed",
        "TAXII2 Server",
        "TAXIIFeed",
        "Tanium",
        "VirusTotal (API v3)",
        "VulnDB",
        "Whois",
        "abuse.ch SSL Blacklist Feed",
        "ipinfo",
        "ipinfo_v2"
    ],
    "private_tests": [],
    "docker_thresholds": {
        "_comment": "Add here docker images which are specific to an integration and require a non-default threshold (such as rasterize or ews). That way there is no need to define this multiple times. You can specify full image name with version or without.",
        "images": {
            "demisto/chromium": {
                "pid_threshold": 500,
                "memory_threshold": 600
            },
            "demisto/py-ews:2.0": {
                "memory_threshold": 150
            },
            "demisto/pymisp:1.0.0.52": {
                "memory_threshold": 150
            },
            "demisto/pytan": {
                "pid_threshold": 11
            },
            "demisto/google-k8s-engine1.0.0.64696": {
                "pid_threshold": 11,
                "memory_threshold": 110
            },
            "demisto/threatconnect-tcex": {
                "pid_threshold": 11
            },
            "demisto/taxii2": {
                "pid_threshold": 11
            },
            "demisto/pwsh-infocyte": {
                "pid_threshold": 24,
                "memory_threshold": 140
            },
            "demisto/pwsh-exchange": {
                "pid_threshold": 24,
                "memory_threshold": 140
            },
            "demisto/powershell": {
                "pid_threshold": 24,
                "memory_threshold": 140
            },
            "demisto/powershell-ubuntu": {
                "pid_threshold": 45,
                "memory_threshold": 250
            },
            "demisto/boto3": {
                "memory_threshold": 90
            },
            "demisto/flask-nginx": {
                "pid_threshold": 11
            },
            "demisto/py3-tools": {
                "memory_threshold": 105
            },
            "demisto/googleapi-python3": {
                "memory_threshold": 300
            },
            "demisto/python3:3.10.4.29342": {
                "memory_threshold": 85
            },
            "demisto/pan-os-python:1.0.0.108041": {
                "memory_threshold": 120
            }
        }
    },
    "test_marketplacev2": [
        "Sanity Test - Playbook with Unmockable Whois Integration"
    ],
    "reputation_tests": [
        "FormattingPerformance - Test",
        "reputations.json Test",
        "Indicators reputation-.json Test",
        "URL extraction test",
        "Domain extraction test",
        "Email extraction test",
        "File extraction test",
        "IPv4 extraction test",
        "IPv4 CIDR extraction test",
        "IPv6 CIDR extraction test",
        "IPv6 extraction test",
        "Onion address extraction test"
    ]
}<|MERGE_RESOLUTION|>--- conflicted
+++ resolved
@@ -22,5690 +22,8 @@
     "testInterval": 20,
     "tests": [
         {
-<<<<<<< HEAD
             "integrations": "CrowdStrike Falcon Intel v2",
             "playbookID": "Carbon Black Enterprise EDR process search with polling Test"
-=======
-        "integrations": "qualys_fim",
-        "playbookID": "QualysFIM-Playbook"
-        },
-        {
-            "integrations": "Carbon Black Enterprise EDR",
-            "playbookID": "Carbon Black Enterprise EDR process search with polling Test"
-        },
-        {
-            "integrations": "Carbon Black Enterprise EDR",
-            "playbookID": "Carbon Black Enterprise EDR alert-workflow-update Test"
-        },
-        {
-            "integrations": "CipherTrust",
-            "playbookID": "Thales CipherTrust Test Playbook - Access Management",
-            "fromversion": "6.10.0"
-        },
-        {
-            "integrations": "CipherTrust",
-            "playbookID": "Thales CipherTrust Test Playbook - CA",
-            "fromversion": "6.10.0"
-        },
-        {
-            "playbookID": "Test Playbook - Impossible Traveler - Enrichment",
-            "integrations": [
-                "Active Directory Query v2",
-                "Microsoft Graph User",
-                "AbuseIPDB"
-            ],
-            "instance_names": [
-                "active_directory_80k",
-                "ms_graph_user_dev"
-            ]
-        },
-        {
-            "playbookID": "Endpoint Investigation Plan - Test",
-            "integrations": "Cortex Core - IR",
-            "timeout": 600
-        },
-        {
-            "playbookID": "Test Playbook - IOC Alert",
-            "integrations": "VirusTotal (API v3)",
-            "instance_names": "virus_total_v3"
-        },
-        {
-            "playbookID": "playbook-AzureLogAnalytics-test",
-            "integrations": "Azure Log Analytics",
-            "instance_names": "Azure_Log_Analytics_client_cred",
-            "timeout": 800,
-            "is_mockable": false
-        },
-        {
-            "integrations": "CSCDomainManager",
-            "playbookID": "CSCDomainManager_Test"
-        },
-        {
-            "playbookID": "Test Playbook - NGFW Scan",
-            "integrations": "VirusTotal (API v3)",
-            "instance_names": "virus_total_v3",
-            "timeout": 1600
-        },
-        {
-            "playbookID": "Test Playbook - WildFire Malware",
-            "integrations": "VirusTotal (API v3)",
-            "instance_names": "virus_total_v3",
-            "timeout": 1600
-        },
-        {
-            "playbookID": "T1036 - Masquerading - Test",
-            "integrations": "VirusTotal (API v3)",
-            "instance_names": "virus_total_v3",
-            "timeout": 800
-        },
-        {
-            "playbookID": "T1059 - Command and Scripting Interpreter - Test",
-            "integrations": "LOLBAS Feed",
-            "timeout": 600
-        },
-        {
-            "playbookID": "Eradication plan - Test",
-            "timeout": 600
-        },
-        {
-            "playbookID": "Containment Plan - Test",
-            "timeout": 800,
-            "integrations": "Active Directory Query v2",
-            "instance_names": "active_directory_80k"
-        },
-        {
-            "integrations": "ThreatConnect v3",
-            "playbookID": "test-threatConnectv3",
-            "is_mockable": false
-        },
-        {
-            "playbookID": "Enrichment for Verdict - Test",
-            "timeout": 500,
-            "integrations": [
-                "Active Directory Query v2",
-                "VirusTotal (API v3)",
-                "Cortex Core - IR"
-            ],
-            "instance_names": [
-                "active_directory_80k",
-                "virus_total_v3"
-            ]
-        },
-        {
-            "integrations": "AWS-EKS",
-            "playbookID": "AWSEKS-Test",
-            "fromversion": "6.9.0"
-        },
-        {
-            "integrations": "Microsoft Defender Advanced Threat Protection",
-            "playbookID": "Test Playbook - MDE Malware - Incident Enrichment",
-            "instance_names": "microsoft_defender_atp_dev"
-        },
-        {
-            "integrations": "Microsoft Defender Advanced Threat Protection",
-            "playbookID": "Test Playbook - MDE SIEM ingestion - Get Incident Data",
-            "instance_names": "microsoft_defender_atp_dev"
-        },
-        {
-            "integrations": "Microsoft Defender Advanced Threat Protection",
-            "playbookID": "Test Playbook - MDE - Retrieve File",
-            "instance_names": "microsoft_defender_atp_dev",
-            "timeout": 1200,
-            "is_mockable": false
-
-        },
-        {
-            "integrations": "CrowdstrikeFalcon",
-            "playbookID": "Test Playbook - CrowdStrike Falcon - Retrieve File"
-        },
-        {
-            "integrations": "CrowdstrikeFalcon",
-            "playbookID": "Test Playbook - CrowdStrike Falcon Malware - Verify Containment Actions"
-        },
-        {
-            "integrations": "CrowdstrikeFalcon",
-            "playbookID": "Test Playbook - CrowdStrike Falcon - Get Detections by Incident"
-        },
-        {
-            "integrations": "CrowdstrikeFalcon",
-            "playbookID": "Test Playbook - CrowdStrike Falcon - Get Endpoint Forensics Data"
-        },
-        {
-            "integrations": "Cortex XDR - IR",
-            "playbookID": "Test Playbook - Cortex XDR - Endpoint Investigation"
-        },
-        {
-            "playbookID": "Test Playbook - Cortex XDR Malware - Incident Enrichment",
-            "timeout": 400,
-            "integrations": "Cortex XDR - IR",
-            "memory_threshold": 120
-        },
-        {
-            "integrations": [
-                "Cortex XDR - IR",
-                "Core REST API"
-            ],
-            "playbookID": "Test Playbook - Cortex XDR - Retrieve File by sha256",
-            "timeout": 800,
-            "memory_threshold": 200
-        },
-        {
-            "integrations": "Twitter v2",
-            "playbookID": "playbook-Test_Twitter_v2",
-            "instance_names": "Twitter v2"
-        },
-        {
-            "integrations": "FeedURLhaus",
-            "playbookID": "playbook-urlhaus-feed_Test"
-        },
-        {
-            "integrations": "RSANetWitnessv115",
-            "playbookID": "RSANetWitnessv115-Test"
-        },
-        {
-            "integrations": [
-                "FeedMandiant",
-                "Core REST API"
-            ],
-            "playbookID": "Fetch Indicators Test",
-            "fromversion": "6.1.0",
-            "is_mockable": false,
-            "instance_names": "FeedMandiant",
-            "timeout": 2400
-        },
-        {
-            "integrations": "LogRhythmRest V2",
-            "playbookID": "LogRhythmRestV2-test"
-        },
-        {
-            "fromversion": "6.6.0",
-            "integrations": "Zendesk v2",
-            "playbookID": "Zendesk V2 TEST"
-        },
-        {
-            "playbookID": "Base64Decode - Test"
-        },
-        {
-            "playbookID": "SupportMultithreading - Test",
-            "is_mockable": false
-        },
-        {
-            "fromversion": "5.0.0",
-            "integrations": [
-                "WildFire-v2"
-            ],
-            "playbookID": "Detonate File - WildFire - Test",
-            "timeout": 400
-        },
-        {
-            "integrations": [
-                "Microsoft Management Activity API (O365 Azure Events)"
-            ],
-            "playbookID": "MicrosoftManagementActivity - Test"
-        },
-        {
-            "integrations": "Microsoft Teams Management",
-            "playbookID": "Microsoft Teams Management - Test",
-            "instance_names": "ms_teams_management_device_code",
-            "is_mockable": false,
-            "timeout": 700,
-            "memory_threshold": 900
-        },
-        {
-            "integrations": "Microsoft Teams Management",
-            "playbookID": "Microsoft Teams Management - Test",
-            "instance_names": "ms_teams_management_client_credentials",
-            "is_mockable": false,
-            "timeout": 700,
-            "memory_threshold": 500
-        },
-        {
-            "playbookID": "SetIfEmpty_Test"
-        },
-        {
-            "playbookID": "IsEmailAddressInternal_Test",
-            "scripts": [
-                "WhereFieldEquals"
-            ]
-        },
-        {
-            "playbookID": "SetAndHandleEmpty_Test"
-        },
-        {
-            "playbookID": "ExtractEmailTransformer_Test",
-            "fromversion": "6.11.0"
-        },
-        {
-            "playbookID": "IsIntegrationAvailable - Test"
-        },
-        {
-            "integrations": "Tripwire",
-            "playbookID": "TestplaybookTripwire",
-            "fromversion": "5.0.0"
-        },
-        {
-            "integrations": "CensysV2",
-            "playbookID": "CensysV2-Test",
-            "fromversion": "6.1.0"
-        },
-        {
-            "integrations": "Bitbucket",
-            "playbookID": "Test_Bitbucket",
-            "fromversion": "6.5.0"
-        },
-        {
-            "playbookID": "MapRangeValuesTest"
-        },
-        {
-            "integrations": "McAfeeNSMv2",
-            "playbookID": "Test_McAfeeNSMv2_using_v9",
-            "fromversion": "6.5.0",
-            "instance_names": "using_v9",
-            "memory_threshold": 200,
-            "timeout": 600
-        },
-        {
-            "integrations": "McAfeeNSMv2",
-            "playbookID": "Test_McAfeeNSMv2_using_v10",
-            "instance_names": "using_v10",
-            "fromversion": "6.5.0",
-            "timeout": 600
-        },
-        {
-            "playbookID": "Generic Polling Test",
-            "timeout": 250
-        },
-        {
-            "integrations": "Cisco Umbrella Enforcement",
-            "playbookID": "Cisco Umbrella Enforcement-Test",
-            "fromversion": "5.0.0"
-        },
-        {
-            "integrations": "GCP-IAM",
-            "playbookID": "playbook-GCP-IAM_Test",
-            "fromversion": "6.0.0"
-        },
-        {
-            "integrations": "GSuiteAdmin",
-            "playbookID": "GSuiteAdmin-Test",
-            "fromversion": "5.0.0"
-        },
-        {
-            "integrations": "GSuiteAuditor",
-            "playbookID": "GSuiteAuditor-Test",
-            "fromversion": "5.5.0"
-        },
-        {
-            "integrations": "GSuiteAdmin",
-            "playbookID": "playbook-GSuiteAdmin-MobileDevices-Test",
-            "fromversion": "5.5.0"
-        },
-        {
-            "integrations": "AzureWAF",
-            "instance_names": "azure_waf_prod",
-            "playbookID": "Azure WAF - Test",
-            "fromversion": "5.0.0",
-            "memory_threshold": 300
-        },
-        {
-            "integrations": [
-                "Azure Active Directory Identity Protection",
-                "Core REST API"
-            ],
-            "playbookID": "AzureADTest",
-            "fromversion": "6.0.0",
-            "timeout": 3000,
-            "is_mockable": false
-        },
-        {
-            "integrations": "GoogleCalendar",
-            "playbookID": "GoogleCalendar-Test",
-            "fromversion": "5.0.0"
-        },
-        {
-            "integrations": "AWS-WAF",
-            "playbookID": "TEST_AWS_WAF",
-            "fromversion": "6.5.0"
-        },
-        {
-            "integrations": "AWS - IAM Identity Center",
-            "playbookID": "AWS-IAMIdentityCenter-Test",
-            "fromversion": "6.10.0"
-        },
-        {
-            "integrations": "Exabeam Data Lake",
-            "playbookID": "ExabeamDataLake-test",
-            "fromversion": "6.10.0"
-        },
-        {
-            "integrations": "GoogleDrive",
-            "playbookID": "GoogleDrive-Test",
-            "fromversion": "5.0.0",
-            "memory_threshold": 300
-        },
-        {
-            "integrations": "FireEye Central Management",
-            "playbookID": "FireEye Central Management - Test",
-            "fromversion": "5.5.0",
-            "timeout": 500
-        },
-        {
-            "integrations": "FireEyeNX",
-            "playbookID": "FireEyeNX-Test"
-        },
-        {
-            "integrations": "FireEyeHX v2",
-            "playbookID": "FireEyeHX_v2",
-            "fromversion": "6.2.0",
-            "timeout": 1200
-        },
-        {
-            "integrations": "FireEyeHX v2",
-            "playbookID": "FireEyeHXv2_without_polling"
-        },
-        {
-            "integrations": "EmailRepIO",
-            "playbookID": "TestEmailRepIOPlaybook",
-            "fromversion": "5.0.0"
-        },
-        {
-            "integrations": "XsoarPowershellTesting",
-            "playbookID": "XsoarPowershellTesting-Test",
-            "has_api": false
-        },
-        {
-            "integrations": "Palo Alto Networks Threat Vault v2",
-            "playbookID": "PANW Threat Vault v2 - Test",
-            "fromversion": "6.5.0"
-        },
-        {
-            "integrations": "Microsoft Endpoint Configuration Manager",
-            "playbookID": "Microsoft ECM - Test",
-            "fromversion": "5.5.0",
-            "timeout": 400
-        },
-        {
-            "integrations": "CrowdStrike Falcon Intel v2",
-            "playbookID": "CrowdStrike Falcon Intel v2 - Test",
-            "fromversion": "5.0.0"
-        },
-        {
-            "integrations": "SecurityAndCompliance",
-            "playbookID": "O365-SecurityAndCompliance-Test",
-            "fromversion": "5.5.0",
-            "memory_threshold": 300,
-            "timeout": 1500
-        },
-        {
-            "integrations": "SecurityAndCompliance",
-            "playbookID": "O365-SecurityAndCompliance-ContextResults-Test",
-            "fromversion": "5.5.0",
-            "memory_threshold": 300,
-            "timeout": 1500
-        },
-        {
-            "integrations": "SecurityAndComplianceV2",
-            "playbookID": "O365-SecurityAndComplianceV2-Test",
-            "fromversion": "5.5.0",
-            "memory_threshold": 300,
-            "pid_threshold": 40,
-            "timeout": 2500
-        },
-        {
-            "integrations": "Azure Storage Container",
-            "playbookID": "playbook-AzureStorageContainer-Test",
-            "fromversion": "6.0.0"
-        },
-        {
-            "integrations": "Azure Storage FileShare",
-            "playbookID": "playbook-AzureStorageFileShare-Test",
-            "fromversion": "6.0.0"
-        },
-        {
-            "integrations": "Azure Storage Queue",
-            "playbookID": "playbook-AzureStorageQueue-Test",
-            "fromversion": "6.0.0"
-        },
-        {
-            "integrations": "Azure Storage Table",
-            "playbookID": "playbook-AzureStorageTable-Test",
-            "fromversion": "6.0.0"
-        },
-        {
-            "integrations": "EwsExtension",
-            "playbookID": "playbook-EWS_O365_Extension_test",
-            "fromversion": "6.0.0",
-            "timeout": 500
-        },
-        {
-            "integrations": "Majestic Million",
-            "playbookID": "Majestic Million Test Playbook",
-            "fromversion": "5.5.0",
-            "memory_threshold": 300,
-            "timeout": 500
-        },
-        {
-            "integrations": "Anomali Enterprise",
-            "playbookID": "Anomali Match Forensic Search - Test",
-            "fromversion": "5.0.0"
-        },
-        {
-            "integrations": [
-                "Mail Listener v2",
-                "Mail Sender (New)"
-            ],
-            "playbookID": "Mail-Listener Test Playbook",
-            "fromversion": "5.0.0",
-            "instance_names": [
-                "Mail_Sender_(New)_STARTTLS"
-            ]
-        },
-        {
-            "integrations": "GraphQL",
-            "fromversion": "5.0.0",
-            "instance_names": "fetch_schema",
-            "playbookID": "GraphQL - Test"
-        },
-        {
-            "integrations": "GraphQL",
-            "fromversion": "5.0.0",
-            "instance_names": "no_fetch_schema",
-            "playbookID": "GraphQL - Test"
-        },
-        {
-            "integrations": "Azure Network Security Groups",
-            "fromversion": "5.0.0",
-            "instance_names": ["azure_nsg_client_cred", "azure_nsg_prod"],
-            "playbookID": "Azure NSG - Test"
-        },
-        {
-            "integrations": "OpenCTI Feed 4.X",
-            "playbookID": "OpenCTI Feed Test",
-            "fromversion": "5.5.0"
-        },
-        {
-            "integrations": "AWS - Security Hub",
-            "playbookID": "AWS-securityhub Test",
-            "timeout": 800
-        },
-        {
-            "integrations": "Zimperium",
-            "playbookID": "Zimperium_Test",
-            "fromversion": "5.0.0"
-        },
-        {
-            "integrations": "Absolute",
-            "playbookID": "Absolute_TestPlaybook",
-            "fromversion": "6.0.0"
-        },
-        {
-            "integrations": "ServiceDeskPlus",
-            "playbookID": "Service Desk Plus Test",
-            "instance_names": "sdp_instance_1",
-            "fromversion": "5.0.0",
-            "toversion": "5.9.9",
-            "is_mockable": false
-        },
-        {
-            "integrations": "ServiceDeskPlus",
-            "playbookID": "Service Desk Plus - Generic Polling Test",
-            "instance_names": "sdp_instance_1",
-            "fromversion": "5.0.0",
-            "toversion": "5.9.9"
-        },
-        {
-            "integrations": "ServiceDeskPlus",
-            "playbookID": "Service Desk Plus Test",
-            "instance_names": "sdp_instance_2",
-            "fromversion": "6.0.0",
-            "is_mockable": false
-        },
-        {
-            "integrations": "ServiceDeskPlus",
-            "playbookID": "Service Desk Plus - Generic Polling Test",
-            "instance_names": "sdp_instance_2",
-            "fromversion": "6.0.0",
-            "timeout": 600
-        },
-        {
-            "integrations": "ThreatConnect Feed",
-            "playbookID": "FeedThreatConnect-Test",
-            "fromversion": "5.5.0"
-        },
-        {
-            "integrations": "URLhaus",
-            "playbookID": "Test_URLhaus",
-            "timeout": 1000
-        },
-        {
-            "integrations": "AzureDevOps",
-            "playbookID": "playbook-AzureDevOps-Test",
-            "fromversion": "6.2.0"
-        },
-        {
-            "integrations": "Microsoft Intune Feed",
-            "playbookID": "FeedMicrosoftIntune_Test",
-            "fromversion": "5.5.0"
-        },
-        {
-            "integrations": "Tanium Threat Response",
-            "playbookID": "Tanium Threat Response Test"
-        },
-        {
-            "integrations": [
-                "Syslog Sender"
-            ],
-            "playbookID": "Test Syslog",
-            "fromversion": "5.5.0",
-            "timeout": 600
-        },
-        {
-            "integrations": "APIVoid",
-            "playbookID": "APIVoid Test"
-        },
-        {
-            "integrations": "CloudConvert",
-            "playbookID": "CloudConvert-test",
-            "fromversion": "5.0.0",
-            "timeout": 3000
-        },
-        {
-            "integrations": "Cisco Firepower",
-            "playbookID": "Cisco Firepower - Test",
-            "timeout": 1000,
-            "fromversion": "5.0.0"
-        },
-        {
-            "integrations": "IllusiveNetworks",
-            "playbookID": "IllusiveNetworks-Test",
-            "fromversion": "5.0.0",
-            "timeout": 500
-        },
-        {
-            "integrations": "JSON Feed",
-            "playbookID": "JSON_Feed_Test",
-            "fromversion": "5.5.0",
-            "instance_names": "JSON Feed no_auto_detect"
-        },
-        {
-            "integrations": "JSON Feed",
-            "playbookID": "JSON_Feed_Test",
-            "fromversion": "5.5.0",
-            "instance_names": "JSON Feed_auto_detect"
-        },
-        {
-            "integrations": "JSON Feed",
-            "playbookID": "JSON_Feed_Test",
-            "fromversion": "5.5.0",
-            "instance_names": "JSON Feed_post"
-        },
-        {
-            "integrations": "Google Cloud Functions",
-            "playbookID": "test playbook - Google Cloud Functions",
-            "fromversion": "5.0.0"
-        },
-        {
-            "integrations": "Plain Text Feed",
-            "playbookID": "PlainText Feed - Test",
-            "fromversion": "5.5.0",
-            "instance_names": "Plain Text Feed no_auto_detect"
-        },
-        {
-            "integrations": "Plain Text Feed",
-            "playbookID": "PlainText Feed - Test",
-            "fromversion": "5.5.0",
-            "instance_names": "Plain Text Feed_auto_detect"
-        },
-        {
-            "integrations": "Silverfort",
-            "playbookID": "Silverfort-test",
-            "fromversion": "5.0.0"
-        },
-        {
-            "integrations": "GoogleKubernetesEngine",
-            "playbookID": "GoogleKubernetesEngine_Test",
-            "timeout": 600,
-            "fromversion": "5.5.0"
-        },
-        {
-            "integrations": "Fastly Feed",
-            "playbookID": "Fastly Feed Test",
-            "fromversion": "5.5.0"
-        },
-        {
-            "integrations": "Malware Domain List Active IPs Feed",
-            "playbookID": "Malware Domain List Active IPs Feed Test",
-            "fromversion": "5.5.0"
-        },
-        {
-            "integrations": "Claroty",
-            "playbookID": "Claroty - Test",
-            "fromversion": "5.0.0"
-        },
-        {
-            "integrations": "Trend Micro Apex",
-            "playbookID": "Trend Micro Apex - Test",
-            "is_mockable": false
-        },
-        {
-            "integrations": "Blocklist_de Feed",
-            "playbookID": "Blocklist_de - Test",
-            "fromversion": "5.5.0"
-        },
-        {
-            "integrations": "Cloudflare Feed",
-            "playbookID": "cloudflare - Test",
-            "fromversion": "5.5.0"
-        },
-        {
-            "integrations": "AzureFeed",
-            "playbookID": "AzureFeed - Test",
-            "fromversion": "5.5.0",
-            "is_mockable": false
-        },
-        {
-            "integrations": "SpamhausFeed",
-            "playbookID": "Spamhaus_Feed_Test",
-            "fromversion": "5.5.0",
-            "is_mockable": false
-        },
-        {
-            "integrations": "Cofense Feed",
-            "playbookID": "TestCofenseFeed",
-            "fromversion": "5.5.0"
-        },
-        {
-            "integrations": "Bambenek Consulting Feed",
-            "playbookID": "BambenekConsultingFeed_Test",
-            "fromversion": "5.5.0"
-        },
-        {
-            "integrations": "Pipl",
-            "playbookID": "Pipl Test"
-        },
-        {
-            "integrations": "AWS Feed",
-            "playbookID": "AWS Feed Test",
-            "fromversion": "5.5.0"
-        },
-        {
-            "integrations": "QuestKace",
-            "playbookID": "QuestKace test",
-            "fromversion": "5.0.0"
-        },
-        {
-            "integrations": "Digital Defense FrontlineVM",
-            "playbookID": "Digital Defense FrontlineVM - Scan Asset Not Recently Scanned Test"
-        },
-        {
-            "integrations": "Digital Defense FrontlineVM",
-            "playbookID": "Digital Defense FrontlineVM - Test Playbook"
-        },
-        {
-            "integrations": "CSVFeed",
-            "playbookID": "CSV_Feed_Test",
-            "fromversion": "5.5.0",
-            "instance_names": "CSVFeed_no_auto_detect"
-        },
-        {
-            "integrations": "CSVFeed",
-            "playbookID": "CSV_Feed_Test",
-            "fromversion": "5.5.0",
-            "instance_names": "CSVFeed_auto_detect"
-        },
-        {
-            "integrations": "ProofpointFeed",
-            "playbookID": "TestProofpointFeed",
-            "fromversion": "5.5.0"
-        },
-        {
-            "integrations": "Digital Shadows",
-            "playbookID": "Digital Shadows - Test"
-        },
-        {
-            "integrations": "Azure Compute v2",
-            "playbookID": "Azure Compute - Test",
-            "instance_names": "ms_azure_compute_dev"
-        },
-        {
-            "integrations": "Azure Compute v2",
-            "playbookID": "Azure Compute - Test",
-            "instance_names": "ms_azure_compute_prod",
-            "is_mockable": false
-        },
-        {
-            "integrations": "Azure Compute v2",
-            "playbookID": "Azure Compute - Login Test",
-            "instance_names": "ms_azure_compute_prod",
-            "is_mockable": false
-        },
-        {
-            "integrations": "Azure Compute v2",
-            "playbookID": "Azure Compute - Login Test",
-            "instance_names": "ms_azure_compute_self_deployed"
-        },
-        {
-            "integrations": [
-                "Symantec Data Loss Prevention",
-                "Symantec Data Loss Prevention v2"
-            ],
-            "playbookID": "Symantec Data Loss Prevention - Test",
-            "fromversion": "4.5.0"
-        },
-        {
-            "integrations": "Symantec Data Loss Prevention v2",
-            "playbookID": "Symantec Data Loss Prevention v2 - Test",
-            "fromversion": "6.0.0"
-        },
-        {
-            "integrations": "Lockpath KeyLight v2",
-            "playbookID": "Keylight v2 - Test"
-        },
-        {
-            "integrations": "Azure Security Center v2",
-            "playbookID": "Azure SecurityCenter - Test",
-            "instance_names": "ms_azure_sc_prod",
-            "is_mockable": false
-        },
-        {
-            "integrations": "Azure Security Center v2",
-            "playbookID": "Azure SecurityCenter - Test",
-            "instance_names": "ms_azure_sc_self_deployed"
-        },
-        {
-            "integrations": "JsonWhoIs",
-            "playbookID": "JsonWhoIs-Test",
-            "is_mockable": false
-        },
-        {
-            "integrations": "Maltiverse",
-            "playbookID": "Maltiverse Test"
-        },
-        {
-            "integrations": "Box v2",
-            "playbookID": "BoxV2_TestPlaybook"
-        },
-        {
-            "integrations": "MicrosoftGraphMail",
-            "playbookID": "MicrosoftGraphMail-Test_dev",
-            "timeout": 1300,
-            "instance_names": "ms_graph_mail_dev"
-        },
-        {
-            "integrations": "MicrosoftGraphMail",
-            "timeout": 900,
-            "playbookID": "MicrosoftGraphMail-Test_dev_no_oproxy",
-            "instance_names": "ms_graph_mail_dev_no_oproxy"
-        },
-        {
-            "integrations": "MicrosoftGraphMail",
-            "playbookID": "MicrosoftGraphMail-Test_prod",
-            "instance_names": "ms_graph_mail_prod",
-            "is_mockable": false,
-            "memory_threshold": 300
-        },
-        {
-            "integrations": "CloudShark",
-            "playbookID": "CloudShark - Test Playbook"
-        },
-        {
-            "integrations": "Google Vision AI",
-            "playbookID": "Google Vision API - Test"
-        },
-        {
-            "integrations": "nmap",
-            "playbookID": "Nmap - Test",
-            "fromversion": "5.0.0"
-        },
-        {
-            "integrations": "Netmiko",
-            "playbookID": "Netmiko_test"
-        },
-        {
-            "integrations": "AutoFocus V2",
-            "playbookID": "Autofocus Query Samples, Sessions and Tags Test Playbook",
-            "fromversion": "4.5.0",
-            "timeout": 1800
-        },
-        {
-            "integrations": "HelloWorld",
-            "playbookID": "HelloWorld-Test",
-            "fromversion": "5.0.0"
-        },
-        {
-            "integrations": "HelloWorld",
-            "playbookID": "Sanity Test - Playbook with integration",
-            "fromversion": "5.0.0"
-        },
-        {
-            "integrations": "HelloWorld",
-            "playbookID": "Sanity Test - Playbook with mocked integration",
-            "fromversion": "5.0.0"
-        },
-        {
-            "playbookID": "Sanity Test - Playbook with no integration",
-            "fromversion": "5.0.0"
-        },
-        {
-            "integrations": "Whois",
-            "playbookID": "Sanity Test - Playbook with Unmockable Whois Integration",
-            "instance_names": "legacy_context_output",
-            "fromversion": "6.5.0"
-        },
-        {
-            "integrations": "HelloWorld",
-            "playbookID": "HelloWorld_Scan-Test",
-            "fromversion": "5.0.0",
-            "timeout": 400
-        },
-        {
-            "integrations": "ThreatQ v2",
-            "playbookID": "ThreatQ - Test",
-            "fromversion": "4.5.0"
-        },
-        {
-            "integrations": "AttackIQFireDrill",
-            "playbookID": "AttackIQ - Test"
-        },
-        {
-            "integrations": "PhishLabs IOC EIR",
-            "playbookID": "PhishlabsIOC_EIR-Test"
-        },
-        {
-            "integrations": "Amazon DynamoDB",
-            "playbookID": "AWS_DynamoDB-Test"
-        },
-        {
-            "integrations": "PhishLabs IOC DRP",
-            "playbookID": "PhishlabsIOC_DRP-Test"
-        },
-        {
-            "playbookID": "Create Phishing Classifier V2 ML Test",
-            "timeout": 60000,
-            "fromversion": "6.1.0",
-            "instance_names": "ml_dummy_prod",
-            "integrations": "AzureWAF"
-        },
-        {
-            "integrations": "ZeroFox",
-            "playbookID": "ZeroFox-Test",
-            "fromversion": "4.1.0"
-        },
-        {
-            "integrations": "AlienVault OTX v2",
-            "playbookID": "Alienvault_OTX_v2 - Test",
-            "memory_threshold": 130,
-            "timeout": 500
-        },
-        {
-            "integrations": "AWS - CloudWatchLogs",
-            "playbookID": "AWS - CloudWatchLogs Test Playbook",
-            "fromversion": "5.0.0"
-        },
-        {
-            "integrations": "SlackV2",
-            "playbookID": "Slack Test Playbook",
-            "timeout": 400,
-            "pid_threshold": 5,
-            "fromversion": "5.0.0"
-        },
-        {
-            "integrations": "SlackV3",
-            "playbookID": "SlackV3 TestPB",
-            "instance_names": "cached",
-            "timeout": 800,
-            "pid_threshold": 8,
-            "fromversion": "5.5.0"
-        },
-        {
-            "integrations": "SlackV3",
-            "playbookID": "Test_SlackV3_NonCaching",
-            "instance_names": "non_cached",
-            "timeout": 400,
-            "pid_threshold": 8,
-            "fromversion": "5.5.0"
-        },
-        {
-            "integrations": "Cortex XDR - IR",
-            "playbookID": "Test XDR Playbook execute script commands",
-            "fromversion": "4.1.0",
-            "timeout": 3000,
-            "memory_threshold": 200
-        },
-        {
-            "integrations": "Cortex XDR - IR",
-            "playbookID": "Test XDR Playbook quarantine file command",
-            "fromversion": "4.1.0",
-            "timeout": 2500,
-            "memory_threshold": 200
-        },
-        {
-            "integrations": "Cortex XDR - IR",
-            "playbookID": "Test XDR Playbook general commands",
-            "fromversion": "4.1.0",
-            "timeout": 2500,
-            "memory_threshold": 90
-        },
-        {
-            "integrations": "Cortex XDR - IR",
-            "playbookID": "Test XDR Playbook retrieve file command",
-            "fromversion": "4.1.0",
-            "timeout": 3500,
-            "memory_threshold": 200
-        },
-        {
-            "integrations": "Cortex XDR - IOC",
-            "playbookID": "Cortex XDR - IOC - Test",
-            "fromversion": "5.5.0",
-            "timeout": 1200
-        },
-        {
-            "integrations": "Cloaken",
-            "playbookID": "Cloaken-Test",
-            "is_mockable": false
-        },
-        {
-            "integrations": "ThreatX",
-            "playbookID": "ThreatX-test",
-            "timeout": 600
-        },
-        {
-            "integrations": "Akamai WAF SIEM",
-            "playbookID": "Akamai_WAF_SIEM-Test"
-        },
-        {
-            "integrations": "FreshworksFreshservice",
-            "playbookID": "FreshworkFreshservice"
-        },
-        {
-            "integrations": "Cofense Triage v2",
-            "playbookID": "Cofense Triage v2 Test"
-        },
-        {
-            "integrations": "Akamai WAF",
-            "playbookID": "Akamai_WAF-Test"
-        },
-        {
-            "integrations": "abuse.ch SSL Blacklist Feed",
-            "playbookID": "SSL Blacklist test",
-            "fromversion": "5.5.0"
-        },
-        {
-            "integrations": "CheckPhish",
-            "playbookID": "CheckPhish-Test"
-        },
-        {
-            "integrations": "Symantec Management Center",
-            "playbookID": "SymantecMC_TestPlaybook"
-        },
-        {
-            "integrations": "Looker",
-            "playbookID": "Test-Looker"
-        },
-        {
-            "integrations": "Vertica",
-            "playbookID": "Vertica Test"
-        },
-        {
-            "integrations": "Server Message Block (SMB) v2",
-            "playbookID": "SMB_v2-Test",
-            "has_api": false,
-            "fromversion": "5.0.0"
-        },
-        {
-            "integrations": "Server Message Block (SMB) v2",
-            "playbookID": "SMB test",
-            "has_api": false,
-            "fromversion": "5.0.0"
-        },
-        {
-            "playbookID": "ConvertFile-Test",
-            "fromversion": "4.5.0"
-        },
-        {
-            "playbookID": "TestAwsEC2GetPublicSGRules-Test"
-        },
-        {
-            "integrations": "RSA NetWitness Packets and Logs",
-            "playbookID": "rsa_packets_and_logs_test"
-        },
-        {
-            "playbookID": "CheckpointFW-test",
-            "integrations": "Check Point"
-        },
-        {
-            "playbookID": "RegPathReputationBasicLists_test"
-        },
-        {
-            "playbookID": "EmailDomainSquattingReputation-Test"
-        },
-        {
-            "playbookID": "RandomStringGenerateTest"
-        },
-        {
-            "playbookID": "playbook-checkEmailAuthenticity-test"
-        },
-        {
-            "playbookID": "HighlightWords_Test"
-        },
-        {
-            "playbookID": "StringContainsArray_test"
-        },
-        {
-            "integrations": "Fidelis Elevate Network",
-            "playbookID": "Fidelis-Test"
-        },
-        {
-            "integrations": "AWS - ACM",
-            "playbookID": "ACM-Test"
-        },
-        {
-            "integrations": "Thinkst Canary",
-            "playbookID": "CanaryTools Test",
-            "is_mockable": false
-        },
-        {
-            "integrations": "ThreatMiner",
-            "playbookID": "ThreatMiner-Test"
-        },
-        {
-            "playbookID": "StixCreator-Test"
-        },
-        {
-            "playbookID": "CompareIncidentsLabels-test-playbook"
-        },
-        {
-            "integrations": "Have I Been Pwned? V2",
-            "playbookID": "Pwned v2 test",
-            "timeout": 1500
-        },
-        {
-            "integrations": "Alexa Rank Indicator",
-            "playbookID": "Alexa Test Playbook"
-        },
-        {
-            "playbookID": "UnEscapeURL-Test"
-        },
-        {
-            "playbookID": "UnEscapeIPs-Test"
-        },
-        {
-            "playbookID": "ExtractDomainFromUrlAndEmail-Test"
-        },
-        {
-            "playbookID": "ConvertKeysToTableFieldFormat_Test"
-        },
-        {
-            "integrations": "HashiCorp Vault",
-            "playbookID": "hashicorp_test",
-            "fromversion": "5.0.0"
-        },
-        {
-            "integrations": "BeyondTrust Password Safe",
-            "playbookID": "BeyondTrust-Test"
-        },
-        {
-            "integrations": "Dell Secureworks",
-            "playbookID": "SecureWorks"
-        },
-        {
-            "integrations": "ServiceNow v2",
-            "playbookID": "servicenow_test_v2",
-            "instance_names": "snow_basic_auth",
-            "is_mockable": false
-        },
-        {
-            "integrations": "ServiceNow v2",
-            "playbookID": "ServiceNow_OAuth_Test",
-            "instance_names": "snow_oauth"
-        },
-        {
-            "playbookID": "Create ServiceNow Ticket and Mirror Test",
-            "integrations": "ServiceNow v2",
-            "instance_names": "snow_basic_auth",
-            "fromversion": "6.0.0",
-            "timeout": 500
-        },
-        {
-            "playbookID": "Create ServiceNow Ticket and State Polling Test",
-            "integrations": "ServiceNow v2",
-            "instance_names": "snow_basic_auth",
-            "fromversion": "6.0.0",
-            "timeout": 3000
-        },
-        {
-            "integrations": "ServiceNow CMDB",
-            "playbookID": "ServiceNow_CMDB_Test",
-            "instance_names": "snow_cmdb_basic_auth"
-        },
-        {
-            "integrations": "ServiceNow CMDB",
-            "playbookID": "ServiceNow_CMDB_OAuth_Test",
-            "instance_names": "snow_cmdb_oauth"
-        },
-        {
-            "integrations": "ExtraHop v2",
-            "playbookID": "ExtraHop_v2-Test"
-        },
-        {
-            "playbookID": "Test CommonServer"
-        },
-        {
-            "playbookID": "Test-debug-mode",
-            "fromversion": "5.0.0"
-        },
-        {
-            "integrations": "CIRCL",
-            "playbookID": "CirclIntegrationTest"
-        },
-        {
-            "integrations": "MISP V3",
-            "playbookID": "MISP V3 Test",
-            "timeout": 300,
-            "fromversion": "5.5.0"
-        },
-        {
-            "playbookID": "test-LinkIncidentsWithRetry"
-        },
-        {
-            "playbookID": "CopyContextToFieldTest"
-        },
-        {
-            "integrations": "OTRS",
-            "playbookID": "OTRS Test",
-            "fromversion": "4.1.0"
-        },
-        {
-            "integrations": "Attivo Botsink",
-            "playbookID": "AttivoBotsinkTest"
-        },
-        {
-            "integrations": "FortiGate",
-            "playbookID": "Fortigate Test"
-        },
-        {
-            "playbookID": "FormattedDateToEpochTest"
-        },
-        {
-            "integrations": "SNDBOX",
-            "playbookID": "SNDBOX_Test",
-            "timeout": 1000
-        },
-        {
-            "integrations": "SNDBOX",
-            "playbookID": "Detonate File - SNDBOX - Test",
-            "timeout": 1000
-        },
-        {
-            "integrations": "Awake Security",
-            "playbookID": "awake_security_test_pb"
-        },
-        {
-            "integrations": "Tenable.sc",
-            "playbookID": "tenable-sc-test",
-            "instance_names": "Tenable_SC_secman_api_key",
-            "timeout": 240
-        },
-        {
-            "integrations": "MimecastV2",
-            "playbookID": "Mimecast test",
-            "instance_names": "mimecast_api_v1"
-        },
-        {
-            "integrations": "MimecastV2",
-            "playbookID": "Mimecast Test api 2.0",
-            "instance_names": "mimecast_api_v2"
-        },
-        {
-            "playbookID": "CreateEmailHtmlBody_test_pb",
-            "fromversion": "4.1.0"
-        },
-        {
-            "playbookID": "ReadPDFFileV2-Test",
-            "timeout": 1000
-        },
-        {
-            "playbookID": "JSONtoCSV-Test"
-        },
-        {
-            "integrations": "Generic SQL",
-            "playbookID": "generic-sql",
-            "instance_names": "mysql instance",
-            "fromversion": "5.0.0",
-            "has_api": false
-        },
-        {
-            "integrations": "Generic SQL",
-            "playbookID": "generic-sql",
-            "instance_names": "postgreSQL instance",
-            "fromversion": "5.0.0",
-            "has_api": false
-        },
-        {
-            "integrations": "Generic SQL",
-            "playbookID": "generic-sql",
-            "instance_names": "Microsoft SQL instance",
-            "fromversion": "5.0.0",
-            "has_api": false
-        },
-        {
-            "integrations": "Generic SQL",
-            "playbookID": "generic-sql-oracle",
-            "instance_names": "Oracle instance",
-            "fromversion": "5.0.0",
-            "has_api": false
-        },
-        {
-            "integrations": "Generic SQL",
-            "playbookID": "generic-sql-mssql-encrypted-connection",
-            "instance_names": "Microsoft SQL instance",
-            "fromversion": "5.0.0",
-            "has_api": false
-        },
-        {
-            "integrations": "Panorama",
-            "instance_names": "palo_alto_firewall_9.0",
-            "playbookID": "Panorama Query Logs - Test",
-            "fromversion": "6.1.0",
-            "timeout": 1500,
-            "nightly": true,
-            "memory_threshold": 200
-        },
-        {
-            "integrations": "Panorama",
-            "instance_names": "palo_alto_firewall_9.1",
-            "playbookID": "palo_alto_firewall_test_pb",
-            "fromversion": "6.1.0",
-            "timeout": 1000,
-            "memory_threshold": 200
-        },
-        {
-            "integrations": "Panorama",
-            "instance_names": "palo_alto_panorama_9.1",
-            "playbookID": "PAN-OS-panorama-topology-test-pb",
-            "fromversion": "6.1.0",
-            "timeout": 1000,
-            "memory_threshold": 200
-        },
-        {
-            "integrations": "Panorama",
-            "instance_names": "palo_alto_firewall_9.1",
-            "playbookID": "PAN-OS-firewall-topology-test-pb",
-            "fromversion": "6.1.0",
-            "timeout": 1000,
-            "memory_threshold": 200
-        },
-        {
-            "integrations": "Panorama",
-            "instance_names": "palo_alto_panorama_9.1",
-            "playbookID": "palo_alto_panorama_test_pb",
-            "fromversion": "6.1.0",
-            "timeout": 2400,
-            "memory_threshold": 200
-        },
-        {
-            "integrations": "Panorama",
-            "instance_names": "palo_alto_firewall_9.0",
-            "playbookID": "PAN-OS URL Filtering enrichment - Test",
-            "fromversion": "6.1.0",
-            "memory_threshold": 200
-        },
-        {
-            "integrations": "Panorama",
-            "instance_names": "palo_alto_firewall_9.1",
-            "playbookID": "test_playbook_pan_os_firewall_exceptions_commands",
-            "memory_threshold": 120
-
-        },
-        {
-            "integrations": "Panorama",
-            "instance_names": "palo_alto_panorama_9.0",
-            "playbookID": "test_playbook_pan_os_firewall_exceptions_commands",
-            "memory_threshold": 120
-        },
-        {
-            "integrations": "Panorama",
-            "instance_names": "panorama_instance_best_practice",
-            "playbookID": "Panorama Best Practise - Test",
-            "fromversion": "6.1.0",
-            "memory_threshold": 200
-        },
-        {
-            "integrations": "Tenable.io",
-            "playbookID": "Tenable.io test",
-            "timeout": 3600
-        },
-        {
-            "playbookID": "URLDecode-Test"
-        },
-        {
-            "playbookID": "GetTime-Test"
-        },
-        {
-            "playbookID": "GetTime-ObjectVsStringTest"
-        },
-        {
-            "integrations": "Tenable.io",
-            "playbookID": "Tenable.io Scan Test",
-            "timeout": 3600
-        },
-        {
-            "integrations": "google-vault",
-            "playbookID": "Google-Vault-Generic-Test",
-            "timeout": 3600,
-            "memory_threshold": 180
-        },
-        {
-            "integrations": "google-vault",
-            "playbookID": "Google_Vault-Search_And_Display_Results_test",
-            "memory_threshold": 180,
-            "timeout": 3600
-        },
-        {
-            "integrations": "MxToolBox",
-            "playbookID": "MxToolbox-test"
-        },
-        {
-            "integrations": "Nessus",
-            "playbookID": "Nessus - Test"
-        },
-        {
-            "playbookID": "Palo Alto Networks - Malware Remediation Test",
-            "fromversion": "4.5.0"
-        },
-        {
-            "playbookID": "SumoLogic-Test",
-            "integrations": "SumoLogic",
-            "fromversion": "4.1.0"
-        },
-        {
-            "playbookID": "ParseEmailFiles-test"
-        },
-        {
-            "playbookID": "ParseEmailFilesV2-test"
-        },
-        {
-            "playbookID": "PAN-OS - Block IP and URL - External Dynamic List v2 Test",
-            "integrations": [
-                "Panorama",
-                "palo_alto_networks_pan_os_edl_management"
-            ],
-            "instance_names": "palo_alto_firewall_9.0",
-            "fromversion": "6.1.0",
-            "memory_threshold": 200
-        },
-        {
-            "playbookID": "Test_EDL",
-            "integrations": "EDL",
-            "instance_names": "edl_update_to_7_9_9",
-            "fromversion": "5.5.0",
-            "marketplaces": "xsoar_on_prem",
-            "pid_threshold": 8,
-            "has_api": false
-        },
-        {
-            "playbookID": "EDL Performance Test",
-            "instance_names": "edl_auto_to_7_9_9",
-            "integrations": [
-                "EDL",
-                "Create-Mock-Feed-Relationships"
-            ],
-            "fromversion": "6.0.0",
-            "marketplaces": "xsoar_on_prem",
-            "timeout": 3500,
-            "memory_threshold": 900,
-            "pid_threshold": 12,
-            "context_print_dt": "EDLHey",
-            "has_api": false
-        },
-        {
-            "playbookID": "Test_export_indicators_service",
-            "instance_names": "eis_on_demand",
-            "integrations": "ExportIndicators",
-            "fromversion": "5.5.0"
-        },
-        {
-            "playbookID": "PAN-OS - Block IP - Custom Block Rule Test",
-            "integrations": "Panorama",
-            "instance_names": "panorama_instance_security_team",
-            "fromversion": "6.1.0",
-            "memory_threshold": 200
-        },
-        {
-            "playbookID": "PAN-OS - Block IP - Static Address Group Test",
-            "integrations": "Panorama",
-            "instance_names": "panorama_instance_security_team",
-            "fromversion": "6.1.0",
-            "memory_threshold": 200
-        },
-        {
-            "playbookID": "Block IP - Generic V3_Test",
-            "fromversion": "6.0.0"
-        },
-        {
-            "playbookID": "PAN-OS - Block URL - Custom URL Category Test",
-            "integrations": "Panorama",
-            "instance_names": "panorama_instance_security_team",
-            "fromversion": "6.1.0",
-            "memory_threshold": 200
-        },
-        {
-            "playbookID": "Endpoint Malware Investigation - Generic - Test",
-            "integrations": [
-                "Cylance Protect v2",
-                "Core REST API"
-            ],
-            "fromversion": "5.0.0",
-            "timeout": 1200
-        },
-        {
-            "playbookID": "ParseExcel-test"
-        },
-        {
-            "playbookID": "ParseHTMLIndicators-Test",
-            "has_api": true
-        },
-        {
-            "playbookID": "Detonate File - No Files test"
-        },
-        {
-            "integrations": "SentinelOne V2",
-            "instance_names": "SentinelOne_v2.0",
-            "playbookID": "SentinelOne V2.0 - Test"
-        },
-        {
-            "integrations": "SentinelOne V2",
-            "instance_names": "SentinelOne_v2.1",
-            "playbookID": "SentinelOne V2.1 - Test"
-        },
-        {
-            "integrations": "InfoArmor VigilanteATI",
-            "playbookID": "InfoArmorVigilanteATITest"
-        },
-        {
-            "integrations": "IntSights",
-            "instance_names": "intsights_standard_account",
-            "playbookID": "IntSights Test"
-        },
-        {
-            "integrations": "IntSights",
-            "playbookID": "IntSights Mssp Test",
-            "instance_names": "intsights_mssp_account"
-        },
-        {
-            "integrations": "dnstwist",
-            "playbookID": "dnstwistTest",
-            "has_api": false
-        },
-        {
-            "integrations": "BitDam",
-            "playbookID": "Detonate File - BitDam Test"
-        },
-        {
-            "integrations": "Threat Grid",
-            "playbookID": "Test-Detonate URL - ThreatGrid",
-            "timeout": 600
-        },
-        {
-            "integrations": "Threat Grid",
-            "playbookID": "ThreatGridTest",
-            "timeout": 600
-        },
-        {
-            "integrations": "ThreatGridv2",
-            "playbookID": "ThreatGrid_v2_Test",
-            "timeout": 600
-        },
-        {
-            "integrations": "Signal Sciences WAF",
-            "playbookID": "SignalSciences-Test"
-        },
-        {
-            "integrations": "RTIR",
-            "playbookID": "RTIR Test"
-        },
-        {
-            "integrations": "RedCanary",
-            "playbookID": "RedCanaryTest"
-        },
-        {
-            "playbookID": "URL Enrichment - Generic v2 - Test",
-            "instance_names": "virus_total_v3",
-            "integrations": [
-                "VirusTotal (API v3)",
-                "Rasterize"
-            ],
-            "timeout": 500,
-            "pid_threshold": 200,
-            "memory_threshold": 300
-        },
-        {
-            "playbookID": "CutTransformerTest"
-        },
-        {
-            "playbookID": "TestEditServerConfig"
-        },
-        {
-            "playbookID": "ContentPackInstaller_Test",
-            "integrations": "Core REST API",
-            "fromversion": "6.0.0"
-        },
-        {
-            "playbookID": "Default - Test",
-            "integrations": [
-                "ThreatQ v2",
-                "Core REST API"
-            ],
-            "fromversion": "5.0.0",
-            "marketplaces": "xsoar_on_prem"
-        },
-        {
-            "integrations": "SCADAfence CNM",
-            "playbookID": "SCADAfence_test"
-        },
-        {
-            "integrations": "ProtectWise",
-            "playbookID": "Protectwise-Test"
-        },
-        {
-            "integrations": "WhatsMyBrowser",
-            "playbookID": "WhatsMyBrowser-Test"
-        },
-        {
-            "integrations": "BigFix",
-            "playbookID": "BigFixTest"
-        },
-        {
-            "integrations": "Lastline v2",
-            "playbookID": "Lastline v2 - Test"
-        },
-        {
-            "integrations": "McAfee DXL",
-            "playbookID": "McAfee DXL - Test"
-        },
-        {
-            "playbookID": "TextFromHTML_test_playbook"
-        },
-        {
-            "playbookID": "PortListenCheck-test"
-        },
-        {
-            "integrations": "ThreatExchange",
-            "playbookID": "ThreatExchange-test"
-        },
-        {
-            "integrations": "Joe Security",
-            "playbookID": "JoeSecurityTestPlaybook",
-            "timeout": 500
-        },
-        {
-            "integrations": "Joe Security",
-            "playbookID": "JoeSecurityTestDetonation",
-            "timeout": 2000
-        },
-        {
-            "integrations": "WildFire-v2",
-            "playbookID": "Wildfire Test",
-            "is_mockable": false,
-            "fromversion": "5.0.0",
-            "toversion": "6.1.9"
-        },
-        {
-            "integrations": "WildFire-v2",
-            "playbookID": "Wildfire Test With Polling",
-            "is_mockable": false,
-            "fromversion": "6.2.0",
-            "timeout": 1100
-        },
-        {
-            "integrations": "WildFire-v2",
-            "playbookID": "Detonate URL - WildFire-v2 - Test",
-            "timeout": 500
-        },
-        {
-            "integrations": "WildFire-v2",
-            "playbookID": "Detonate URL - WildFire v2.1 - Test"
-        },
-        {
-            "integrations": "GRR",
-            "playbookID": "GRR Test"
-        },
-        {
-            "integrations": "VirusTotal",
-            "instance_names": "virus_total_general",
-            "playbookID": "virusTotal-test-playbook",
-            "timeout": 1400
-        },
-        {
-            "integrations": "VirusTotal",
-            "instance_names": "virus_total_preferred_vendors",
-            "playbookID": "virusTotaI-test-preferred-vendors",
-            "timeout": 1400
-        },
-        {
-            "integrations": [
-                "Gmail Single User",
-                "Gmail"
-            ],
-            "playbookID": "Gmail Single User - Test",
-            "fromversion": "4.5.0",
-            "memory_threshold": 150
-        },
-        {
-            "integrations": "EWS v2",
-            "playbookID": "get_original_email_-_ews-_test",
-            "instance_names": "ewv2_regular"
-        },
-        {
-            "integrations": [
-                "EWSO365",
-                "EWS v2"
-            ],
-            "playbookID": "EWS search-mailbox test",
-            "instance_names": [
-                "ewv2_regular",
-                "ewso365_dev_team"
-            ],
-            "timeout": 600,
-            "memory_threshold": 150
-        },
-        {
-            "integrations": "PagerDuty v2",
-            "playbookID": "PagerDuty Test"
-        },
-        {
-            "scripts": [
-                "DeleteContext"
-            ],
-            "playbookID": "test_delete_context"
-        },
-        {
-            "scripts": [
-                "DeleteContext"
-            ],
-            "playbookID": "DeleteContext-test",
-            "fromversion": "6.9.0"
-        },
-        {
-            "playbookID": "DeleteContext-auto-test"
-        },
-        {
-            "playbookID": "GmailTest",
-            "integrations": "Gmail"
-        },
-        {
-            "playbookID": "Gmail Convert Html Test",
-            "integrations": "Gmail",
-            "memory_threshold": 150
-        },
-        {
-            "playbookID": "reputations.json Test",
-            "toversion": "5.0.0"
-        },
-        {
-            "playbookID": "URL extraction test",
-            "fromversion": "5.5.0"
-        },
-        {
-            "playbookID": "Onion address extraction test",
-            "fromversion": "6.10.0"
-        },
-        {
-            "playbookID": "Domain extraction test",
-            "fromversion": "5.5.0"
-        },
-        {
-            "playbookID": "Email extraction test",
-            "fromversion": "5.5.0"
-        },
-        {
-            "playbookID": "File extraction test",
-            "fromversion": "5.5.0"
-        },
-        {
-            "playbookID": "IPv4 extraction test",
-            "fromversion": "5.5.0"
-        },
-        {
-            "playbookID": "IPv4 CIDR extraction test",
-            "fromversion": "5.5.0"
-        },
-        {
-            "playbookID": "IPv6 CIDR extraction test",
-            "fromversion": "5.5.0"
-        },
-        {
-            "playbookID": "IPv6 extraction test",
-            "fromversion": "5.5.0"
-        },
-        {
-            "playbookID": "Test IP Indicator Fields",
-            "fromversion": "5.0.0"
-        },
-        {
-            "integrations": "McAfee Advanced Threat Defense",
-            "playbookID": "Test Playbook McAfee ATD",
-            "timeout": 700
-        },
-        {
-            "integrations": "McAfee Advanced Threat Defense",
-            "playbookID": "Detonate Remote File From URL -McAfee-ATD - Test",
-            "timeout": 700
-        },
-        {
-            "playbookID": "stripChars - Test"
-        },
-        {
-            "integrations": "McAfee Advanced Threat Defense",
-            "playbookID": "Test Playbook McAfee ATD Upload File"
-        },
-        {
-            "playbookID": "exporttocsv_script_test"
-        },
-        {
-            "playbookID": "Set - Test"
-        },
-        {
-            "integrations": "Intezer v2",
-            "playbookID": "Intezer Testing v2",
-            "fromversion": "4.1.0",
-            "timeout": 600
-        },
-        {
-            "integrations": [
-                "Mail Sender (New)",
-                "Gmail"
-            ],
-            "playbookID": "Mail Sender (New) Test",
-            "instance_names": [
-                "Mail_Sender_(New)_STARTTLS"
-            ],
-            "memory_threshold": 100
-        },
-        {
-            "playbookID": "buildewsquery_test"
-        },
-        {
-            "integrations": "Rapid7 Nexpose",
-            "playbookID": "nexpose_test",
-            "timeout": 240
-        },
-        {
-            "playbookID": "GetIndicatorDBotScore Test"
-        },
-        {
-            "integrations": "EWS Mail Sender",
-            "playbookID": "EWS Mail Sender Test",
-            "instance_names": [
-                "ews_mail_sender_labdemisto"
-            ]
-        },
-        {
-            "integrations": [
-                "EWS v2",
-                "Rasterize"
-            ],
-            "instance_names": [
-                "ews_mail_sender_labdemisto"
-            ],
-            "playbookID": "EWS V2 Send Mail Test 2",
-            "memory_threshold": 300,
-            "pid_threshold": 200
-        },
-        {
-            "integrations": [
-                "EWS v2",
-                "SMIME Messaging"
-            ],
-            "instance_names": [
-                "ews_mail_sender_labdemisto",
-                "SMIME Messaging"
-            ],
-            "playbookID": "EWS V2 Send Mail Test 3"
-        },
-        {
-            "integrations": [
-                "SMIME Messaging",
-                "EWS v2"
-            ],
-            "instance_names": [
-                "SMIME Messaging",
-                "ews_mail_sender_labdemisto"
-            ],
-            "playbookID": "SMIME_Messaging-Test"
-        },
-        {
-            "playbookID": "decodemimeheader_-_test"
-        },
-        {
-            "playbookID": "test_url_regex"
-        },
-        {
-            "integrations": "Skyformation",
-            "playbookID": "TestSkyformation"
-        },
-        {
-            "integrations": "okta",
-            "playbookID": "okta_test_playbook",
-            "timeout": 240
-        },
-        {
-            "integrations": "Okta v2",
-            "playbookID": "OktaV2-Test",
-            "timeout": 300
-        },
-        {
-            "integrations": "Okta IAM",
-            "playbookID": "Okta IAM - Test Playbook",
-            "fromversion": "6.0.0"
-        },
-        {
-            "playbookID": "Test filters & transformers scripts"
-        },
-        {
-            "integrations": "Salesforce",
-            "playbookID": "SalesforceTestPlaybook"
-        },
-        {
-            "integrations": "McAfee ESM v2",
-            "instance_names": "v11.1.3",
-            "playbookID": "McAfee ESM v2 - Test v11.1.3",
-            "fromversion": "5.0.0",
-            "is_mockable": false
-        },
-        {
-            "integrations": "McAfee ESM v2",
-            "instance_names": "v11.3",
-            "playbookID": "McAfee ESM v2 (v11.3) - Test",
-            "fromversion": "5.0.0",
-            "timeout": 300,
-            "is_mockable": false
-        },
-        {
-            "integrations": "McAfee ESM v2",
-            "instance_names": "v11.1.3",
-            "playbookID": "McAfee ESM Watchlists - Test v11.1.3",
-            "fromversion": "5.0.0"
-        },
-        {
-            "integrations": "McAfee ESM v2",
-            "instance_names": "v11.3",
-            "playbookID": "McAfee ESM Watchlists - Test v11.3",
-            "fromversion": "5.0.0"
-        },
-        {
-            "integrations": "GoogleSafeBrowsing",
-            "playbookID": "Google Safe Browsing Test",
-            "timeout": 240,
-            "fromversion": "5.0.0"
-        },
-        {
-            "integrations": "Google Safe Browsing v2",
-            "playbookID": "Google Safe Browsing V2 Test",
-            "fromversion": "5.5.0"
-        },
-        {
-            "integrations": "EWS v2",
-            "playbookID": "EWSv2_empty_attachment_test",
-            "instance_names": "ewv2_regular",
-            "memory_threshold": 100
-        },
-        {
-            "integrations": "EWS v2",
-            "playbookID": "EWS Public Folders Test",
-            "instance_names": "ewv2_regular",
-            "memory_threshold": 100,
-            "is_mockable": false
-        },
-        {
-            "integrations": "EWS v2",
-            "playbookID": "EWS V2 Send Mail Test",
-            "instance_names": "ews_mail_sender_labdemisto"
-        },
-        {
-            "integrations": "Symantec Endpoint Protection V2",
-            "playbookID": "SymantecEndpointProtection_Test"
-        },
-        {
-            "integrations": "CarbonBlackProtectionV2",
-            "playbookID": "search_endpoints_by_hash_-_carbon_black_protection_-_test",
-            "timeout": 500
-        },
-        {
-            "playbookID": "Process Email - Generic - Test - Incident Starter",
-            "fromversion": "6.0.0",
-            "integrations": "Rasterize",
-            "timeout": 240,
-            "memory_threshold": 300,
-            "pid_threshold": 200
-        },
-        {
-            "playbookID": "Process Email - Generic - Test - Actual Incident"
-        },
-        {
-            "integrations": "CrowdstrikeFalcon",
-            "playbookID": "Test - CrowdStrike Falcon",
-            "fromversion": "4.1.0",
-            "timeout": 5000,
-            "is_mockable": false
-        },
-        {
-            "playbookID": "ExposeIncidentOwner-Test"
-        },
-        {
-            "integrations": "OpenPhish",
-            "playbookID": "OpenPhish Test Playbook"
-        },
-        {
-            "integrations": "Jira V3",
-            "playbookID": "JiraV3 Test",
-            "instance_names": "jira_basic_auth",
-            "is_mockable": false
-        },
-        {
-            "integrations": "ipinfo",
-            "playbookID": "IPInfoTest"
-        },
-        {
-            "integrations": "ipinfo_v2",
-            "playbookID": "IPInfo_v2Test",
-            "fromversion": "5.5.0"
-        },
-        {
-            "integrations": "GoogleMaps",
-            "playbookID": "GoogleMapsTest",
-            "fromversion": "6.0.0"
-        },
-        {
-            "playbookID": "VerifyHumanReadableFormat"
-        },
-        {
-            "playbookID": "strings-test"
-        },
-        {
-            "playbookID": "TestCommonPython",
-            "timeout": 500
-        },
-        {
-            "playbookID": "TestFileCreateAndUpload"
-        },
-        {
-            "playbookID": "TestIsValueInArray"
-        },
-        {
-            "playbookID": "TestStringReplace"
-        },
-        {
-            "playbookID": "TestHttpPlaybook"
-        },
-        {
-            "integrations": "SplunkPy",
-            "playbookID": "SplunkPy parse-raw - Test",
-            "memory_threshold": 250,
-            "instance_names": "use_default_handler",
-            "is_mockable": false
-        },
-        {
-            "integrations": "SplunkPy",
-            "playbookID": "SplunkPy-Test-V2_default_handler",
-            "memory_threshold": 500,
-            "instance_names": "use_default_handler",
-            "is_mockable": false
-        },
-        {
-            "integrations": "SplunkPy",
-            "playbookID": "Splunk-Test_default_handler",
-            "memory_threshold": 200,
-            "instance_names": "use_default_handler",
-            "is_mockable": false
-        },
-        {
-            "integrations": "AnsibleTower",
-            "playbookID": "AnsibleTower_Test_playbook",
-            "fromversion": "5.0.0"
-        },
-        {
-            "integrations": "SplunkPy",
-            "playbookID": "SplunkPySearch_Test_default_handler",
-            "memory_threshold": 200,
-            "instance_names": "use_default_handler",
-            "is_mockable": false
-        },
-        {
-            "integrations": "SplunkPy",
-            "playbookID": "SplunkPy_KV_commands_default_handler",
-            "memory_threshold": 200,
-            "instance_names": "use_default_handler",
-            "is_mockable": false
-        },
-        {
-            "integrations": "SplunkPy",
-            "playbookID": "SplunkPy-Test-V2_requests_handler",
-            "memory_threshold": 500,
-            "instance_names": "use_python_requests_handler"
-        },
-        {
-            "integrations": "SplunkPy",
-            "playbookID": "Splunk-Test_requests_handler",
-            "memory_threshold": 500,
-            "instance_names": "use_python_requests_handler",
-            "is_mockable": false
-        },
-        {
-            "integrations": "SplunkPy",
-            "playbookID": "SplunkPySearch_Test_requests_handler",
-            "memory_threshold": 200,
-            "instance_names": "use_python_requests_handler",
-            "is_mockable": false
-        },
-        {
-            "integrations": "SplunkPy",
-            "playbookID": "SplunkPy_KV_commands_requests_handler",
-            "memory_threshold": 200,
-            "instance_names": "use_python_requests_handler"
-        },
-        {
-            "integrations": "McAfee NSM",
-            "playbookID": "McAfeeNSMTest",
-            "timeout": 400
-        },
-        {
-            "integrations": "McAfee Web Gateway",
-            "playbookID": "McAfeeWebGatewayTest",
-            "timeout": 500,
-            "is_mockable": false
-        },
-        {
-            "integrations": "TCPIPUtils",
-            "playbookID": "TCPUtils-Test"
-        },
-        {
-            "playbookID": "listExecutedCommands-Test"
-        },
-        {
-            "integrations": "AWS - Lambda",
-            "playbookID": "AWS-Lambda-Test (Read-Only)"
-        },
-        {
-            "integrations": "Service Manager",
-            "playbookID": "TestHPServiceManager",
-            "timeout": 400
-        },
-        {
-            "integrations": "ServiceNow IAM",
-            "playbookID": "ServiceNow IAM - Test Playbook",
-            "instance_names": "snow_basic_auth",
-            "fromversion": "6.0.0"
-        },
-        {
-            "playbookID": "LanguageDetect-Test",
-            "timeout": 300
-        },
-        {
-            "integrations": "Forcepoint",
-            "playbookID": "forcepoint test",
-            "timeout": 500
-        },
-        {
-            "playbookID": "GeneratePassword-Test"
-        },
-        {
-            "playbookID": "ZipFile-Test"
-        },
-        {
-            "playbookID": "UnzipFile-Test"
-        },
-        {
-            "playbookID": "Test-IsMaliciousIndicatorFound",
-            "fromversion": "5.0.0"
-        },
-        {
-            "playbookID": "TestExtractHTMLTables"
-        },
-        {
-            "integrations": "carbonblackliveresponse",
-            "playbookID": "Carbon Black Live Response Test",
-            "fromversion": "5.0.0",
-            "is_mockable": false
-        },
-        {
-            "integrations": "urlscan.io",
-            "playbookID": "urlscan_malicious_Test",
-            "timeout": 500
-        },
-        {
-            "integrations": "EWS v2",
-            "playbookID": "pyEWS_Test",
-            "instance_names": "ewv2_regular",
-            "is_mockable": false,
-            "timeout": 500
-        },
-        {
-            "integrations": "EWS v2",
-            "playbookID": "pyEWS_Test",
-            "instance_names": "ewsv2_separate_process",
-            "is_mockable": false,
-            "timeout": 500
-        },
-        {
-            "integrations": "remedy_sr_beta",
-            "playbookID": "remedy_sr_test_pb"
-        },
-        {
-            "integrations": "Cylance Protect v2",
-            "playbookID": "Cylance Protect v2 Test"
-        },
-        {
-            "integrations": "ReversingLabs Titanium Cloud",
-            "playbookID": "ReversingLabsTCTest"
-        },
-        {
-            "integrations": "ReversingLabs A1000",
-            "playbookID": "ReversingLabsA1000Test"
-        },
-        {
-            "integrations": "Demisto Lock",
-            "playbookID": "DemistoLockTest",
-            "instance_names": "no_sync",
-            "timeout": 600
-        },
-        {
-            "playbookID": "test-domain-indicator",
-            "timeout": 400
-        },
-        {
-            "playbookID": "Cybereason Test",
-            "integrations": "Cybereason",
-            "timeout": 1200,
-            "fromversion": "4.1.0"
-        },
-        {
-            "integrations": "VirusTotal - Private API",
-            "instance_names": "virus_total_private_api_general",
-            "playbookID": "File Enrichment - Virus Total Private API Test"
-        },
-        {
-            "integrations": "VirusTotal - Private API",
-            "instance_names": "virus_total_private_api_general",
-            "playbookID": "virusTotalPrivateAPI-test-playbook",
-            "timeout": 1400,
-            "pid_threshold": 12
-        },
-        {
-            "integrations": [
-                "VirusTotal - Private API",
-                "VirusTotal"
-            ],
-            "playbookID": "vt-detonate test",
-            "instance_names": [
-                "virus_total_private_api_general",
-                "virus_total_general"
-            ],
-            "timeout": 1400,
-            "fromversion": "5.5.0",
-            "is_mockable": false
-        },
-        {
-            "integrations": "Cisco ASA",
-            "playbookID": "Cisco ASA - Test Playbook"
-        },
-        {
-            "integrations": "VirusTotal - Private API",
-            "instance_names": "virus_total_private_api_preferred_vendors",
-            "playbookID": "virusTotalPrivateAPI-test-preferred-vendors",
-            "timeout": 1400
-        },
-        {
-            "integrations": "Cisco Meraki",
-            "playbookID": "CiscoMerakiv2"
-        },
-        {
-            "integrations": "Microsoft Defender Advanced Threat Protection",
-            "playbookID": "Microsoft Defender Advanced Threat Protection - Test prod",
-            "instance_names": "microsoft_defender_atp_prod",
-            "is_mockable": false,
-            "timeout": 500
-        },
-        {
-            "integrations": "Microsoft Defender Advanced Threat Protection",
-            "playbookID": "Microsoft Defender Advanced Threat Protection - Test dev",
-            "instance_names": "microsoft_defender_atp_dev",
-            "timeout": 500
-        },
-        {
-            "integrations": "Microsoft Defender Advanced Threat Protection",
-            "playbookID": "Microsoft Defender Advanced Threat Protection - Test self deployed",
-            "instance_names": "microsoft_defender_atp_dev_self_deployed",
-            "timeout": 700
-        },
-        {
-            "integrations": "Microsoft Defender Advanced Threat Protection",
-            "playbookID": "Microsoft Defender - ATP - Indicators SC Test",
-            "instance_names": "microsoft_defender_atp_dev_self_deployed",
-            "is_mockable": false
-        },
-        {
-            "integrations": "Microsoft Defender Advanced Threat Protection",
-            "playbookID": "Microsoft Defender - ATP - Indicators SC Test",
-            "instance_names": "microsoft_defender_atp_dev",
-            "is_mockable": false
-        },
-        {
-            "integrations": "Microsoft Defender Advanced Threat Protection",
-            "playbookID": "Microsoft Defender - ATP - Indicators SC Test",
-            "instance_names": "microsoft_defender_atp_prod",
-            "is_mockable": false
-        },
-        {
-            "integrations": "Microsoft 365 Defender",
-            "playbookID": "Microsoft_365_Defender-Test",
-            "instance_names": "ms_365_defender_device_code"
-        },
-        {
-            "integrations": "Microsoft 365 Defender",
-            "playbookID": "Microsoft_365_Defender-Test",
-            "instance_names": "ms_365_defender_client_cred"
-        },
-        {
-            "integrations": "Tanium",
-            "playbookID": "Tanium Test Playbook",
-            "timeout": 1200,
-            "pid_threshold": 10
-        },
-        {
-            "integrations": "Recorded Future",
-            "playbookID": "Recorded Future Test"
-        },
-        {
-            "integrations": "Microsoft Graph",
-            "playbookID": "Microsoft Graph Security Test dev",
-            "instance_names": "ms_graph_security_dev"
-        },
-        {
-            "integrations": "Microsoft Graph",
-            "playbookID": "MSG-ediscovery-tpb",
-            "instance_names": "ms_graph_security_ediscovery"
-        },
-        {
-            "integrations": "Microsoft Graph",
-            "playbookID": "Microsoft Graph Security Test prod",
-            "instance_names": "ms_graph_security_prod",
-            "is_mockable": false
-        },
-        {
-            "integrations": "Microsoft Graph",
-            "playbookID": "Microsoft Graph Security Test self deployed",
-            "instance_names": "ms_graph_security_client_cred",
-            "is_mockable": false
-        },
-        {
-            "integrations": "Microsoft Graph",
-            "playbookID": "Microsoft Graph Security Test dev v2",
-            "instance_names": "ms_graph_security_dev_v2"
-        },
-        {
-            "integrations": "Microsoft Graph",
-            "playbookID": "Microsoft Graph Security Test prod v2",
-            "instance_names": "ms_graph_security_prod_v2",
-            "is_mockable": false,
-            "timeout": 500
-        },
-        {
-            "integrations": "Microsoft Graph",
-            "playbookID": "Microsoft Graph Security Test self deployed v2",
-            "instance_names": "ms_graph_security_client_cred_v2",
-            "is_mockable": false
-        },
-        {
-            "integrations": "Microsoft Graph",
-            "playbookID": "MSG-Threat-Assessment-test",
-            "instance_names": "ms_graph_security_ediscovery"
-        },
-        {
-            "integrations": "Microsoft Graph User",
-            "playbookID": "Microsoft Graph User - Test",
-            "instance_names": "ms_graph_user_dev"
-        },
-        {
-            "integrations": "Microsoft Graph User",
-            "playbookID": "Microsoft Graph User - Test",
-            "instance_names": "ms_graph_user_prod",
-            "is_mockable": false
-        },
-        {
-            "integrations": "Microsoft Graph Groups",
-            "playbookID": "Microsoft Graph Groups - Test dev",
-            "instance_names": "ms_graph_groups_dev"
-        },
-        {
-            "integrations": "Microsoft Graph Groups",
-            "playbookID": "Microsoft Graph Groups - Test prod",
-            "instance_names": "ms_graph_groups_prod",
-            "is_mockable": false
-        },
-        {
-            "integrations": "Microsoft_Graph_Files",
-            "playbookID": "test_MsGraphFiles dev",
-            "instance_names": "ms_graph_files_dev",
-            "fromversion": "5.0.0",
-            "timeout": 1600
-        },
-        {
-            "integrations": "Microsoft_Graph_Files",
-            "playbookID": "test_MsGraphFiles prod",
-            "instance_names": "ms_graph_files_prod",
-            "fromversion": "5.0.0",
-            "is_mockable": false,
-            "timeout": 1600
-        },
-        {
-            "integrations": "Microsoft Graph Calendar",
-            "playbookID": "Microsoft Graph Calendar - Test dev",
-            "instance_names": "ms_graph_calendar_dev"
-        },
-        {
-            "integrations": "Microsoft Graph Calendar",
-            "playbookID": "Microsoft Graph Calendar - Test prod",
-            "instance_names": "ms_graph_calendar_prod",
-            "is_mockable": false
-        },
-        {
-            "integrations": "Microsoft Graph Device Management",
-            "playbookID": "MSGraph_DeviceManagement_Test_dev",
-            "instance_names": "ms_graph_device_management_oproxy_dev",
-            "fromversion": "5.0.0"
-        },
-        {
-            "integrations": "Microsoft Graph Device Management",
-            "playbookID": "MSGraph_DeviceManagement_Test_prod",
-            "instance_names": "ms_graph_device_management_oproxy_prod",
-            "fromversion": "5.0.0",
-            "is_mockable": false
-        },
-        {
-            "integrations": "Microsoft Graph Device Management",
-            "playbookID": "MSGraph_DeviceManagement_Test_self_deployed_prod",
-            "instance_names": "ms_graph_device_management_self_deployed_prod",
-            "fromversion": "5.0.0"
-        },
-        {
-            "integrations": "PrismaCloud v2",
-            "playbookID": "Prisma Cloud V2 Test"
-        },
-        {
-            "integrations": "Symantec Messaging Gateway",
-            "playbookID": "Symantec Messaging Gateway Test"
-        },
-        {
-            "integrations": "ThreatConnect v2",
-            "playbookID": "ThreatConnect v2 - Test",
-            "fromversion": "5.0.0"
-        },
-        {
-            "integrations": "QRadar_v2",
-            "playbookID": "test_Qradar_v2",
-            "fromversion": "6.0.0",
-            "is_mockable": false
-        },
-        {
-            "integrations": "VMware",
-            "playbookID": "VMWare Test",
-            "memory_threshold": 300,
-            "timeout": 1000
-        },
-        {
-            "integrations": "VMware Carbon Black EDR v2",
-            "playbookID": "Carbon Black Edr - Test",
-            "is_mockable": false,
-            "fromversion": "5.5.0"
-        },
-        {
-            "integrations": "Cisco Umbrella Investigate",
-            "playbookID": "Cisco Umbrella Test"
-        },
-        {
-            "integrations": "icebrg",
-            "playbookID": "Icebrg Test",
-            "timeout": 500
-        },
-        {
-            "integrations": "Symantec MSS",
-            "playbookID": "SymantecMSSTest"
-        },
-        {
-            "integrations": "Remedy AR",
-            "playbookID": "Remedy AR Test"
-        },
-        {
-            "integrations": "AWS - IAM",
-            "playbookID": "AWS - IAM Test Playbook"
-        },
-        {
-            "integrations": "McAfee Active Response",
-            "playbookID": "McAfee-MAR_Test",
-            "timeout": 700
-        },
-        {
-            "integrations": "McAfee Threat Intelligence Exchange",
-            "playbookID": "McAfee-TIE Test",
-            "timeout": 700
-        },
-        {
-            "integrations": "ArcSight Logger",
-            "playbookID": "ArcSight Logger test"
-        },
-        {
-            "integrations": "ArcSight ESM v2",
-            "playbookID": "ArcSight ESM v2 Test"
-        },
-        {
-            "integrations": "ArcSight ESM v2",
-            "playbookID": "test Arcsight - Get events related to the Case"
-        },
-        {
-            "integrations": "XFE_v2",
-            "playbookID": "Test_XFE_v2",
-            "timeout": 500,
-            "nightly": true
-        },
-        {
-            "integrations": "McAfee Threat Intelligence Exchange",
-            "playbookID": "search_endpoints_by_hash_-_tie_-_test",
-            "timeout": 500
-        },
-        {
-            "integrations": "iDefense_v2",
-            "playbookID": "iDefense_v2_Test",
-            "fromversion": "5.5.0"
-        },
-        {
-            "integrations": "AWS - SQS",
-            "playbookID": "AWS - SQS Test Playbook",
-            "fromversion": "5.0.0"
-        },
-        {
-            "integrations": "AbuseIPDB",
-            "playbookID": "AbuseIPDB Test"
-        },
-        {
-            "integrations": "AbuseIPDB",
-            "playbookID": "AbuseIPDB PopulateIndicators Test"
-        },
-        {
-            "integrations": "LogRhythm",
-            "playbookID": "LogRhythm-Test-Playbook",
-            "timeout": 200
-        },
-        {
-            "integrations": "FireEyeFeed",
-            "playbookID": "playbook-FeedFireEye_test",
-            "memory_threshold": 110
-        },
-        {
-            "integrations": "Phish.AI",
-            "playbookID": "PhishAi-Test"
-        },
-        {
-            "integrations": "Phish.AI",
-            "playbookID": "Test-Detonate URL - Phish.AI"
-        },
-        {
-            "integrations": "Centreon",
-            "playbookID": "Centreon-Test-Playbook"
-        },
-        {
-            "playbookID": "ReadFile test"
-        },
-        {
-            "integrations": "AlphaSOC Wisdom",
-            "playbookID": "AlphaSOC-Wisdom-Test"
-        },
-        {
-            "integrations": "carbonblack-v2",
-            "playbookID": "CBFindIP - Test"
-        },
-        {
-            "integrations": "Jask",
-            "playbookID": "Jask_Test",
-            "fromversion": "4.1.0"
-        },
-        {
-            "integrations": "Whois",
-            "playbookID": "whois_test",
-            "instance_names": "legacy_context_output",
-            "fromversion": "5.0.0",
-            "timeout": 2000
-        },
-        {
-            "integrations": "TeamCymru",
-            "playbookID": "TeamCymruTest"
-        },
-        {
-            "integrations": "RSA NetWitness Endpoint",
-            "playbookID": "NetWitness Endpoint Test"
-        },
-        {
-            "integrations": "Check Point Sandblast",
-            "playbookID": "Sandblast_malicious_test"
-        },
-        {
-            "playbookID": "TestMatchRegexV2"
-        },
-        {
-            "integrations": "ActiveMQ",
-            "playbookID": "ActiveMQ Test"
-        },
-        {
-            "playbookID": "RegexGroups Test"
-        },
-        {
-            "integrations": "Cisco ISE",
-            "playbookID": "cisco-ise-test-playbook"
-        },
-        {
-            "integrations": "RSA NetWitness v11.1",
-            "playbookID": "RSA NetWitness Test"
-        },
-        {
-            "playbookID": "ExifReadTest"
-        },
-        {
-            "integrations": "Cuckoo Sandbox",
-            "playbookID": "CuckooTest",
-            "timeout": 700
-        },
-        {
-            "playbookID": "Detonate File - Generic Test",
-            "timeout": 500
-        },
-        {
-            "integrations": [
-                "Lastline v2",
-                "WildFire-v2",
-                "SNDBOX",
-                "McAfee Advanced Threat Defense"
-            ],
-            "playbookID": "Detonate File - Generic Test",
-            "timeout": 2400
-        },
-        {
-            "playbookID": "VerifyJSON - Test",
-            "fromversion": "5.5.0"
-        },
-        {
-            "playbookID": "PowerShellCommon-Test",
-            "fromversion": "5.5.0"
-        },
-        {
-            "playbookID": "GetIndicatorDBotScoreFromCache-Test",
-            "fromversion": "6.0.0"
-        },
-        {
-            "playbookID": "Detonate URL - Generic Test",
-            "timeout": 2000,
-            "integrations": [
-                "McAfee Advanced Threat Defense",
-                "Lastline v2"
-            ]
-        },
-        {
-            "integrations": [
-                "VMware Carbon Black EDR v2",
-                "carbonblackliveresponse",
-                "Cylance Protect v2"
-            ],
-            "playbookID": "Retrieve File from Endpoint - Generic V2 Test",
-            "fromversion": "5.0.0",
-            "is_mockable": false
-        },
-        {
-            "integrations": "Zscaler",
-            "playbookID": "Zscaler Test",
-            "timeout": 500
-        },
-        {
-            "playbookID": "UploadFile Test",
-            "integrations": "Core REST API"
-        },
-        {
-            "playbookID": "MaxMind Test",
-            "integrations": "MaxMind GeoIP2"
-        },
-        {
-            "playbookID": "Test Sagemaker",
-            "integrations": "AWS Sagemaker"
-        },
-        {
-            "playbookID": "C2sec-Test",
-            "integrations": "C2sec irisk",
-            "fromversion": "5.0.0"
-        },
-        {
-            "playbookID": "AlexaV2 Test Playbook",
-            "integrations": "Alexa Rank Indicator v2",
-            "fromversion": "5.5.0"
-        },
-        {
-            "playbookID": "Phishing v2 - Test - Incident Starter",
-            "fromversion": "6.0.0",
-            "timeout": 1200,
-            "integrations": [
-                "Core REST API",
-                "Rasterize",
-                "EWS v2"
-            ],
-            "instance_names": [
-                "ews_mail_sender_labdemisto"
-            ],
-            "memory_threshold": 150,
-            "pid_threshold": 80
-        },
-        {
-            "playbookID": "Phishing - Core - Test - Incident Starter",
-            "fromversion": "6.0.0",
-            "timeout": 1700,
-            "integrations": [
-                "Core REST API",
-                "Rasterize",
-                "EWS v2"
-            ],
-            "instance_names": [
-                "ews_mail_sender_labdemisto"
-            ],
-            "memory_threshold": 160,
-            "pid_threshold": 80
-        },
-        {
-            "playbookID": "Phishing - Core - Test - Actual Incident",
-            "fromversion": "6.0.0"
-        },
-        {
-            "playbookID": "SLA Scripts - Test",
-            "fromversion": "4.1.0"
-        },
-        {
-            "playbookID": "test_manageOOOUsers",
-            "fromversion": "5.5.0"
-        },
-        {
-            "playbookID": "PcapHTTPExtractor-Test"
-        },
-        {
-            "playbookID": "Ping Test Playbook"
-        },
-        {
-            "playbookID": "ParseWordDoc-Test"
-        },
-        {
-            "playbookID": "PDFUnlocker-Test",
-            "fromversion": "6.0.0"
-        },
-        {
-            "playbookID": "Active Directory Test",
-            "integrations": "Active Directory Query v2",
-            "instance_names": "active_directory_ninja",
-            "memory_threshold": 100,
-            "has_api": false
-        },
-        {
-            "playbookID": "Active Directory - manual pagination check",
-            "integrations": "Active Directory Query v2",
-            "instance_names": "active_directory_ninja",
-            "memory_threshold": 100
-        },
-        {
-            "playbookID": "Active Directory - automatic pagination check",
-            "integrations": "Active Directory Query v2",
-            "instance_names": "active_directory_ninja",
-            "memory_threshold": 100
-        },
-        {
-            "playbookID": "AD v2 - debug-mode - Test",
-            "integrations": "Active Directory Query v2",
-            "instance_names": "active_directory_ninja",
-            "memory_threshold": 100,
-            "fromversion": "5.0.0",
-            "has_api": false
-        },
-        {
-            "playbookID": "AD v2 - debug-mode - Test",
-            "integrations": "Active Directory Query v2",
-            "instance_names": "active_directory_ninja_with_ntlm",
-            "memory_threshold": 100,
-            "fromversion": "5.0.0",
-            "has_api": false
-        },
-        {
-            "playbookID": "Docker Hardening Test",
-            "fromversion": "5.0.0",
-            "runnable_on_docker_only": true
-        },
-        {
-            "integrations": "Active Directory Query v2",
-            "instance_names": "active_directory_ninja",
-            "playbookID": "Active Directory Query V2 configuration with port",
-            "memory_threshold": 100,
-            "has_api": false
-        },
-        {
-            "integrations": "Active Directory Query v2",
-            "instance_names": "active_directory_ninja",
-            "playbookID": "Active Directory - ad-get-user limit check",
-            "memory_threshold": 100,
-            "has_api": false
-        },
-        {
-            "integrations": "Active Directory Query v2",
-            "instance_names": "active_directory_ninja",
-            "playbookID": "active directory search user with parentheses test",
-            "memory_threshold": 100,
-            "has_api": false
-        },
-        {
-            "playbookID": "Email Address Enrichment - Generic v2.1 - Test",
-            "integrations": "Active Directory Query v2",
-            "memory_threshold": 100,
-            "instance_names": "active_directory_ninja",
-            "has_api": false
-        },
-        {
-            "integrations": "Cofense Intelligence",
-            "playbookID": "Test - Cofense Intelligence",
-            "timeout": 500
-        },
-        {
-            "playbookID": "GDPRContactAuthorities Test"
-        },
-        {
-            "integrations": "Google Resource Manager",
-            "playbookID": "GoogleResourceManager-Test",
-            "timeout": 500
-        },
-        {
-            "integrations": "SlashNext Phishing Incident Response",
-            "playbookID": "SlashNextPhishingIncidentResponse-Test",
-            "timeout": 500
-        },
-        {
-            "integrations": "Google Cloud Storage",
-            "playbookID": "GCS - Test",
-            "timeout": 500,
-            "memory_threshold": 80
-        },
-        {
-            "integrations": "GooglePubSub",
-            "playbookID": "GooglePubSub_Test",
-            "timeout": 500,
-            "fromversion": "5.0.0"
-        },
-        {
-            "playbookID": "Calculate Severity - Generic v2 - Test",
-            "integrations": [
-                "Active Directory Query v2"
-            ],
-            "instance_names": "active_directory_ninja",
-            "fromversion": "4.5.0",
-            "memory_threshold": 100
-        },
-        {
-            "integrations": "Freshdesk",
-            "playbookID": "Freshdesk-Test",
-            "timeout": 500
-        },
-        {
-            "playbookID": "Autoextract - Test",
-            "fromversion": "4.1.0"
-        },
-        {
-            "playbookID": "FilterByList - Test",
-            "fromversion": "4.5.0"
-        },
-        {
-            "playbookID": "Impossible Traveler - Test",
-            "integrations": [
-                "Ipstack",
-                "ipinfo",
-                "Rasterize",
-                "Active Directory Query v2",
-                "Core REST API"
-            ],
-            "instance_names": "active_directory_ninja",
-            "fromversion": "5.0.0",
-            "timeout": 700,
-            "memory_threshold": 300,
-            "pid_threshold": 200
-        },
-        {
-            "playbookID": "Active Directory - Get User Manager Details - Test",
-            "integrations": "Active Directory Query v2",
-            "memory_threshold": 100,
-            "instance_names": "active_directory_80k",
-            "fromversion": "5.0.0",
-            "has_api": false
-        },
-        {
-            "integrations": "Kafka V2",
-            "playbookID": "Kafka Test"
-        },
-        {
-            "playbookID": "File Enrichment - Generic v2 - Test",
-            "instance_names": "virus_total_v3",
-            "integrations": [
-                "VirusTotal (API v3)",
-                "Cylance Protect v2"
-            ],
-            "is_mockable": false
-        },
-        {
-            "integrations": [
-                "epo",
-                "McAfee Active Response"
-            ],
-            "playbookID": "Endpoint data collection test",
-            "timeout": 500
-        },
-        {
-            "integrations": [
-                "epo",
-                "McAfee Active Response"
-            ],
-            "playbookID": "MAR - Endpoint data collection test",
-            "timeout": 500
-        },
-        {
-            "integrations": "DUO Admin",
-            "playbookID": "DuoAdmin API test playbook",
-            "fromversion": "5.0.0"
-        },
-        {
-            "integrations": [
-                "TAXII Server",
-                "TAXIIFeed"
-            ],
-            "playbookID": "TAXII_Feed_Test",
-            "fromversion": "5.5.0",
-            "timeout": 300,
-            "instance_names": [
-                "non_https_cert",
-                "instance_execute"
-            ]
-        },
-        {
-            "integrations": [
-                "TAXII Server",
-                "TAXIIFeed"
-            ],
-            "playbookID": "TAXII_Feed_Test",
-            "fromversion": "5.5.0",
-            "timeout": 300,
-            "instance_names": [
-                "https_cert",
-                "local_https"
-            ]
-        },
-        {
-            "integrations": "TAXII 2 Feed",
-            "playbookID": "TAXII 2 Feed Test",
-            "fromversion": "5.5.0"
-        },
-        {
-            "integrations": "iDefense Feed",
-            "playbookID": "Feed iDefense Test",
-            "memory_threshold": 200,
-            "fromversion": "5.5.0"
-        },
-        {
-            "playbookID": "TestShowScheduledEntries"
-        },
-        {
-            "playbookID": "Calculate Severity - Standard - Test",
-            "fromversion": "4.5.0"
-        },
-        {
-            "playbookID": "HTTPListRedirects - Test SSL",
-            "has_api": true
-        },
-        {
-            "playbookID": "HTTPListRedirects Basic Test",
-            "has_api": true
-        },
-        {
-            "playbookID": "CheckDockerImageAvailableTest",
-            "has_api": true
-        },
-        {
-            "playbookID": "Extract Indicators From File - Generic v2 - Test",
-            "integrations": [
-                "Image OCR",
-                "Rasterize"
-            ],
-            "timeout": 900,
-            "memory_threshold": 300,
-            "pid_threshold": 200,
-            "fromversion": "4.5.0"
-        },
-        {
-            "playbookID": "Endpoint Enrichment - Generic v2.1 - Test",
-            "integrations": [
-                "Cylance Protect v2",
-                "McAfee ePO v2",
-                "Active Directory Query v2",
-                "VMware Carbon Black EDR v2"
-            ],
-            "memory_threshold": 100,
-            "instance_names": "active_directory_ninja"
-        },
-        {
-            "playbookID": "EmailReputationTest",
-            "integrations": "Have I Been Pwned? V2",
-            "timeout": 1500
-        },
-        {
-            "integrations": "Symantec Deepsight Intelligence",
-            "playbookID": "Symantec Deepsight Test"
-        },
-        {
-            "playbookID": "ExtractDomainFromEmailTest"
-        },
-        {
-            "playbookID": "Wait Until Datetime - Test",
-            "fromversion": "4.5.0"
-        },
-        {
-            "playbookID": "PAN-OS DAG Configuration Test",
-            "integrations": "Panorama",
-            "instance_names": "palo_alto_panorama_9.0",
-            "timeout": 1500,
-            "memory_threshold": 200
-        },
-        {
-            "playbookID": "PAN-OS EDL Setup v3 Test",
-            "integrations": [
-                "Panorama",
-                "palo_alto_networks_pan_os_edl_management"
-            ],
-            "instance_names": "palo_alto_firewall_9.0",
-            "timeout": 300,
-            "memory_threshold": 200
-        },
-        {
-            "integrations": "Snowflake",
-            "playbookID": "Snowflake-Test"
-        },
-        {
-            "playbookID": "Account Enrichment - Generic v2.1 - Test",
-            "integrations": [
-                "Active Directory Query v2",
-                "Cortex XDR - IR"
-            ],
-            "memory_threshold": 125,
-            "instance_names": "active_directory_80k",
-            "has_api": false
-        },
-        {
-            "integrations": "Cisco Umbrella Investigate",
-            "playbookID": "Domain Enrichment - Generic v2 - Test"
-        },
-        {
-            "integrations": "Google BigQuery",
-            "playbookID": "Google BigQuery Test"
-        },
-        {
-            "integrations": "Zoom",
-            "playbookID": "Zoom_Test"
-        },
-        {
-            "integrations": "Cisco WebEx Feed",
-            "playbookID": "Test_Cisco_WebEx_Feed",
-            "fromversion": "6.0.0"
-        },
-        {
-            "playbookID": "IP Enrichment - Generic v2 - Test",
-            "integrations": "VirusTotal (API v3)",
-            "instance_names": "virus_total_v3",
-            "external_playbook_config": {
-                "playbookID": "IP Enrichment - Generic v2",
-                "input_parameters": {
-                    "UseReputationCommand": {
-                        "simple": "True"
-                    }
-                }
-            },
-            "fromversion": "6.1.0"
-        },
-        {
-            "integrations": "Cherwell",
-            "playbookID": "Cherwell Example Scripts - test"
-        },
-        {
-            "integrations": "Cherwell",
-            "playbookID": "Cherwell - test"
-        },
-        {
-            "integrations": "CarbonBlackProtectionV2",
-            "playbookID": "Carbon Black Enterprise Protection V2 Test"
-        },
-        {
-            "integrations": "Active Directory Query v2",
-            "memory_threshold": 100,
-            "instance_names": "active_directory_ninja",
-            "playbookID": "Test ADGetUser Fails with no instances 'Active Directory Query' (old version)",
-            "has_api": false
-        },
-        {
-            "integrations": "MITRE ATT&CK v2",
-            "playbookID": "FeedMitreAttackv2_test",
-            "memory_threshold": 150
-        },
-        {
-            "integrations": "MITRE ATT&CK v2",
-            "playbookID": "ExtractAttackPattern-Test",
-            "memory_threshold": 150,
-            "fromversion": "6.2.0"
-        },
-        {
-            "integrations": "ANYRUN",
-            "playbookID": "ANYRUN-Test"
-        },
-        {
-            "integrations": "ANYRUN",
-            "playbookID": "Detonate File - ANYRUN - Test"
-        },
-        {
-            "integrations": "ANYRUN",
-            "playbookID": "Detonate URL - ANYRUN - Test"
-        },
-        {
-            "integrations": "Netcraft",
-            "playbookID": "Netcraft test"
-        },
-        {
-            "integrations": "EclecticIQ Platform",
-            "playbookID": "EclecticIQ Test"
-        },
-        {
-            "playbookID": "FormattingPerformance - Test",
-            "fromversion": "5.0.0",
-            "marketplaces": "xsoar_on_prem"
-        },
-        {
-            "integrations": "AWS - EC2",
-            "playbookID": "AWS - EC2 Test Playbook",
-            "instance_names": "aws_alloacte_host",
-            "fromversion": "5.0.0",
-            "memory_threshold": 90,
-            "timeout": 700,
-            "is_mockable": false
-        },
-        {
-            "integrations": "AWS - EC2",
-            "playbookID": "d66e5f86-e045-403f-819e-5058aa603c32"
-        },
-        {
-            "integrations": "ANYRUN",
-            "playbookID": "Detonate File From URL - ANYRUN - Test"
-        },
-        {
-            "integrations": "AWS - CloudTrail",
-            "playbookID": "AWS - CloudTrail Test Playbook"
-        },
-        {
-            "integrations": "DomainTools",
-            "playbookID": "DomainTools-Test"
-        },
-        {
-            "integrations": "Exabeam",
-            "playbookID": "Exabeam - Test"
-        },
-        {
-            "integrations": "ExabeamSecOpsPlatform",
-            "playbookID": "ExabeamSecurityOperationsPlatform-test",
-            "fromversion": "6.10.0"
-        },
-        {
-            "integrations": "Cisco Spark",
-            "playbookID": "Cisco Spark Test New"
-        },
-        {
-            "integrations": "Remedy On-Demand",
-            "playbookID": "Remedy-On-Demand-Test"
-        },
-        {
-            "playbookID": "ssdeepreputationtest"
-        },
-        {
-            "playbookID": "TestIsEmailAddressInternal"
-        },
-        {
-            "integrations": "Google Cloud Compute",
-            "playbookID": "GoogleCloudComputeListTest"
-        },
-        {
-            "integrations": "AWS - S3",
-            "playbookID": "AWS - S3 Test Playbook",
-            "memory_threshold": 80,
-            "is_mockable": false
-        },
-        {
-            "integrations": "AwsSecretsManager",
-            "playbookID": "AwsSecretsManagerTest"
-        },
-        {
-            "integrations": "Image OCR",
-            "playbookID": "TestImageOCR"
-        },
-        {
-            "integrations": "fireeye",
-            "playbookID": "Detonate File - FireEye AX - Test"
-        },
-        {
-            "integrations": [
-                "Rasterize",
-                "Image OCR"
-            ],
-            "playbookID": "Rasterize Test",
-            "fromversion": "5.0.0",
-            "memory_threshold": 300,
-            "pid_threshold": 200,
-            "timeout": 1500,
-            "marketplaces": "xsoar_on_prem"
-        },
-        {
-            "integrations": "Rasterize",
-            "playbookID": "RasterizeImageTest",
-            "fromversion": "5.0.0",
-            "memory_threshold": 300,
-            "pid_threshold": 200
-        },
-        {
-            "integrations": "Ipstack",
-            "playbookID": "Ipstack_Test"
-        },
-        {
-            "integrations": "Perch",
-            "playbookID": "Perch-Test"
-        },
-        {
-            "integrations": "Forescout",
-            "playbookID": "Forescout-Test"
-        },
-        {
-            "integrations": "GitHub",
-            "playbookID": "Git_Integration-Test"
-        },
-        {
-            "integrations": "GitHub IAM",
-            "playbookID": "Github IAM - Test Playbook",
-            "fromversion": "6.1.0"
-        },
-        {
-            "integrations": "LogRhythmRest",
-            "playbookID": "LogRhythm REST test"
-        },
-        {
-            "integrations": "AlienVault USM Anywhere",
-            "playbookID": "AlienVaultUSMAnywhereTest"
-        },
-        {
-            "playbookID": "PhishLabsTestPopulateIndicators"
-        },
-        {
-            "playbookID": "Test_HTMLtoMD"
-        },
-        {
-            "integrations": "PhishLabs IOC",
-            "playbookID": "PhishLabsIOC TestPlaybook",
-            "fromversion": "4.1.0"
-        },
-        {
-            "integrations": "PerceptionPoint",
-            "playbookID": "PerceptionPoint Test",
-            "fromversion": "4.1.0"
-        },
-        {
-            "integrations": "vmray",
-            "playbookID": "VMRay-Test-File",
-            "fromversion": "5.5.0"
-        },
-        {
-            "integrations": "vmray",
-            "playbookID": "File Enrichment - VMRay - Test",
-            "fromversion": "5.0.0"
-        },
-        {
-            "integrations": "AutoFocus V2",
-            "playbookID": "AutoFocus V2 test",
-            "fromversion": "5.0.0",
-            "timeout": 1000
-        },
-        {
-            "playbookID": "Process Email - Generic for Rasterize"
-        },
-        {
-            "playbookID": "Send Investigation Summary Reports - Test",
-            "integrations": "EWS v2",
-            "instance_names": [
-                "ews_mail_sender_labdemisto"
-            ],
-            "fromversion": "4.5.0",
-            "memory_threshold": 100,
-            "marketplaces": "xsoar_on_prem"
-        },
-        {
-            "integrations": "Flashpoint",
-            "playbookID": "Flashpoint_event-Test"
-        },
-        {
-            "integrations": "Flashpoint",
-            "playbookID": "Flashpoint_forum-Test"
-        },
-        {
-            "integrations": "Flashpoint",
-            "playbookID": "Flashpoint_report-Test"
-        },
-        {
-            "integrations": "Flashpoint",
-            "playbookID": "Flashpoint_reputation-Test"
-        },
-        {
-            "integrations": "BluecatAddressManager",
-            "playbookID": "Bluecat Address Manager test"
-        },
-        {
-            "integrations": "MailListener - POP3 Beta",
-            "playbookID": "MailListener-POP3 - Test"
-        },
-        {
-            "playbookID": "sumList - Test"
-        },
-        {
-            "playbookID": "AnyMatch_Test"
-        },
-        {
-            "integrations": "VulnDB",
-            "playbookID": "Test-VulnDB"
-        },
-        {
-            "integrations": "Shodan_v2",
-            "playbookID": "Test-Shodan_v2",
-            "timeout": 1000,
-            "is_mockable": false
-        },
-        {
-            "integrations": "Threat Crowd",
-            "playbookID": "ThreatCrowd - Test"
-        },
-        {
-            "integrations": "GoogleDocs",
-            "playbookID": "GoogleDocs-test"
-        },
-        {
-            "playbookID": "Request Debugging - Test",
-            "fromversion": "5.0.0"
-        },
-        {
-            "playbookID": "Test Convert file hash to corresponding hashes",
-            "fromversion": "4.5.0",
-            "integrations": [
-                "VirusTotal",
-                "Zimperium"
-            ],
-            "instance_names": "virus_total_general"
-        },
-        {
-            "playbookID": "PAN-OS Query Logs For Indicators Test",
-            "fromversion": "5.5.0",
-            "timeout": 1500,
-            "integrations": "Panorama",
-            "instance_names": "palo_alto_panorama",
-            "memory_threshold": 200
-        },
-        {
-            "integrations": "Elasticsearch v2",
-            "instance_names": "es_v7",
-            "playbookID": "Elasticsearch_v2_test"
-        },
-        {
-            "integrations": "ElasticsearchFeed",
-            "instance_names": "es_demisto_feed",
-            "playbookID": "Elasticsearch_Fetch_Demisto_Indicators_Test",
-            "fromversion": "5.5.0"
-        },
-        {
-            "integrations": "ElasticsearchFeed",
-            "instance_names": "es_generic_feed",
-            "playbookID": "Elasticsearch_Fetch_Custom_Indicators_Test",
-            "fromversion": "5.5.0"
-        },
-        {
-            "integrations": "ElasticsearchFeed",
-            "instance_names": "es_demisto_feed_elastic_v8",
-            "playbookID": "Elasticsearch_Fetch_Demisto_Indicators_Test",
-            "fromversion": "5.5.0"
-        },
-        {
-            "integrations": "ElasticsearchFeed",
-            "instance_names": "es_generic_feed_elastic_v8",
-            "playbookID": "Elasticsearch_Fetch_Custom_Indicators_Test",
-            "fromversion": "5.5.0"
-        },
-        {
-            "integrations": "ElasticsearchFeed",
-            "instance_names": "os_demisto_feed",
-            "playbookID": "Elasticsearch_Fetch_Demisto_Indicators_Test",
-            "fromversion": "5.5.0"
-        },
-        {
-            "integrations": "ElasticsearchFeed",
-            "instance_names": "os_generic_feed",
-            "playbookID": "Elasticsearch_Fetch_Custom_Indicators_Test",
-            "fromversion": "5.5.0"
-        },
-        {
-            "integrations": "Elasticsearch v2",
-            "instance_names": "es_v6",
-            "playbookID": "Elasticsearch_v2_test-v6"
-        },
-        {
-            "integrations": "Elasticsearch v2",
-            "instance_names": "os_v6",
-            "playbookID": "Elasticsearch_v2_test-v6"
-        },
-        {
-            "integrations": "Elasticsearch v2",
-            "instance_names": "es_v8",
-            "playbookID": "Elasticsearch_v2_test-v8"
-        },
-        {
-            "integrations": "Elasticsearch v2",
-            "instance_names": "es_v7",
-            "playbookID": "Elasticsearch_v2_test-v7-v8"
-        },
-        {
-            "integrations": "Elasticsearch v2",
-            "instance_names": "es_v8",
-            "playbookID": "Elasticsearch_v2_test-v7-v8"
-        },
-        {
-            "integrations": "Elasticsearch v2",
-            "instance_names": "os_v7",
-            "playbookID": "Elasticsearch_v2_test-v7-v8"
-        },
-        {
-            "integrations": "PolySwarm",
-            "playbookID": "PolySwarm-Test"
-        },
-        {
-            "integrations": "Kennav2",
-            "playbookID": "Kenna Test"
-        },
-        {
-            "integrations": "SecurityAdvisor",
-            "playbookID": "SecurityAdvisor-Test",
-            "fromversion": "4.5.0"
-        },
-        {
-            "integrations": "Google Key Management Service",
-            "playbookID": "Google-KMS-test",
-            "pid_threshold": 6,
-            "memory_threshold": 60
-        },
-        {
-            "integrations": "SecBI",
-            "playbookID": "SecBI - Test"
-        },
-        {
-            "playbookID": "ExtractFQDNFromUrlAndEmail-Test"
-        },
-        {
-            "integrations": "EWS v2",
-            "playbookID": "Get EWS Folder Test",
-            "fromversion": "4.5.0",
-            "instance_names": "ewv2_regular",
-            "memory_threshold": 120,
-            "timeout": 1200
-        },
-        {
-            "integrations": "EWSO365",
-            "instance_names": "ewso365_dev_team",
-            "playbookID": "EWS_O365_test",
-            "fromversion": "5.0.0",
-            "timeout": 500
-        },
-        {
-            "integrations": "EWSO365",
-            "instance_names": "ewso365_dev_team",
-            "playbookID": "EWS_O365_send_mail_test",
-            "fromversion": "5.0.0"
-        },
-        {
-            "integrations": "Unit42v2 Feed",
-            "playbookID": "unit42_atoms",
-            "fromversion": "5.5.0",
-            "memory_threshold": 115
-        },
-        {
-            "integrations": "QRadar v3",
-            "playbookID": "QRadar Indicator Hunting Test",
-            "instance_names": "QRadar_20",
-            "timeout": 12000,
-            "fromversion": "6.0.0"
-        },
-        {
-            "integrations": "QRadar v3",
-            "playbookID": "QRadar - Get Offense Logs Test",
-            "instance_names": "QRadar_20",
-            "timeout": 600,
-            "fromversion": "6.0.0"
-        },
-        {
-            "playbookID": "SetAndHandleEmpty test",
-            "fromversion": "4.5.0"
-        },
-        {
-            "integrations": "Tanium v2",
-            "playbookID": "Tanium v2 - Test"
-        },
-        {
-            "integrations": "Office 365 Feed",
-            "playbookID": "Office365_Feed_Test",
-            "fromversion": "5.5.0",
-            "memory_threshold": 150
-        },
-        {
-            "integrations": "GoogleCloudTranslate",
-            "playbookID": "GoogleCloudTranslate-Test",
-            "pid_threshold": 9
-        },
-        {
-            "integrations": "Infoblox",
-            "playbookID": "Infoblox Test"
-        },
-        {
-            "playbookID": "GetValuesOfMultipleFIelds Test",
-            "fromversion": "4.5.0"
-        },
-        {
-            "playbookID": "IsInternalHostName Test",
-            "fromversion": "4.5.0"
-        },
-        {
-            "playbookID": "DigitalGuardian-Test",
-            "integrations": "Digital Guardian",
-            "fromversion": "5.0.0"
-        },
-        {
-            "integrations": "SplunkPy",
-            "playbookID": "Splunk Indicator Hunting Test",
-            "fromversion": "5.0.0",
-            "memory_threshold": 500,
-            "instance_names": "use_default_handler",
-            "is_mockable": false
-        },
-        {
-            "integrations": "AutoFocus Feed",
-            "playbookID": "playbook-FeedAutofocus_test",
-            "fromversion": "5.5.0"
-        },
-        {
-            "integrations": "PaloAltoNetworks_PrismaCloudCompute",
-            "playbookID": "PaloAltoNetworks_PrismaCloudCompute-Test",
-            "instance_names": "prisma_cloud_compute_21_04"
-        },
-        {
-            "integrations": "SaasSecurity",
-            "playbookID": "SaasSecurity-Test",
-            "is_mockable": false
-        },
-        {
-            "integrations": "Recorded Future Feed",
-            "playbookID": "RecordedFutureFeed - Test",
-            "instance_names": "recorded_future_feed",
-            "timeout": 1000,
-            "fromversion": "5.5.0",
-            "memory_threshold": 86
-        },
-        {
-            "integrations": "Recorded Future Feed",
-            "playbookID": "RecordedFutureFeed - Test",
-            "instance_names": "recorded_future_feed_with_risk_rules",
-            "timeout": 1000,
-            "fromversion": "5.5.0",
-            "memory_threshold": 86
-        },
-        {
-            "integrations": "Expanse",
-            "playbookID": "test-Expanse-Playbook",
-            "fromversion": "5.0.0"
-        },
-        {
-            "integrations": "Expanse",
-            "playbookID": "test-Expanse",
-            "fromversion": "5.0.0"
-        },
-        {
-            "integrations": "DShield Feed",
-            "playbookID": "playbook-DshieldFeed_test",
-            "fromversion": "5.5.0",
-            "is_mockable": false
-        },
-        {
-            "integrations": "AlienVault Reputation Feed",
-            "playbookID": "AlienVaultReputationFeed_Test",
-            "fromversion": "5.5.0",
-            "memory_threshold": 190
-        },
-        {
-            "integrations": "BruteForceBlocker Feed",
-            "playbookID": "playbook-BruteForceBlocker_test",
-            "fromversion": "5.5.0",
-            "memory_threshold": 190
-        },
-        {
-            "integrations": "F5Silverline",
-            "playbookID": "F5Silverline_TestPlaybook",
-            "fromversion": "6.0.0",
-            "memory_threshold": 190
-        },
-        {
-            "integrations": "Carbon Black Enterprise EDR",
-            "playbookID": "Carbon Black Enterprise EDR Test",
-            "fromversion": "5.0.0"
-        },
-        {
-            "integrations": "MongoDB Key Value Store",
-            "playbookID": "MongoDB KeyValueStore - Test",
-            "pid_threshold": 12,
-            "fromversion": "5.0.0"
-        },
-        {
-            "integrations": "MongoDB Log",
-            "playbookID": "MongoDBLog - Test",
-            "pid_threshold": 12,
-            "fromversion": "5.0.0"
-        },
-        {
-            "integrations": "CyCognito",
-            "playbookID": "CyCognito-Test",
-            "fromversion": "6.2.0"
-        },
-        {
-            "integrations": "FeedCyCognito",
-            "playbookID": "FeedCyCognito-Test",
-            "fromversion": "6.2.0"
-        },
-        {
-            "integrations": "Google Chronicle Backstory",
-            "playbookID": "Google Chronicle Backstory Asset - Test",
-            "fromversion": "5.0.0"
-        },
-        {
-            "integrations": "Google Chronicle Backstory",
-            "playbookID": "Google Chronicle Backstory IOC Details - Test",
-            "fromversion": "5.0.0"
-        },
-        {
-            "integrations": "Google Chronicle Backstory",
-            "playbookID": "Google Chronicle Backstory List Alerts - Test",
-            "fromversion": "5.0.0"
-        },
-        {
-            "integrations": "Google Chronicle Backstory",
-            "playbookID": "Google Chronicle Backstory List IOCs - Test",
-            "fromversion": "5.0.0"
-        },
-        {
-            "integrations": "Google Chronicle Backstory",
-            "playbookID": "Google Chronicle Backstory Reputation - Test",
-            "fromversion": "5.0.0"
-        },
-        {
-            "integrations": "Google Chronicle Backstory",
-            "playbookID": "Google Chronicle Backstory List Events - Test",
-            "fromversion": "5.0.0"
-        },
-        {
-            "integrations": "Feodo Tracker IP Blocklist Feed",
-            "instance_names": "feodo_tracker_ip_currently__active",
-            "playbookID": "playbook-feodotrackeripblock_test_currently__active",
-            "fromversion": "5.5.0"
-        },
-        {
-            "integrations": "Feodo Tracker IP Blocklist Feed",
-            "instance_names": "feodo_tracker_ip_30_days",
-            "playbookID": "playbook-feodotrackeripblock_test_30_days",
-            "fromversion": "5.5.0"
-        },
-        {
-            "integrations": "Code42",
-            "playbookID": "Code42-Test",
-            "fromversion": "5.0.0",
-            "timeout": 600
-        },
-        {
-            "playbookID": "Code42 File Search Test",
-            "integrations": "Code42",
-            "fromversion": "5.0.0"
-        },
-        {
-            "playbookID": "Code42 Suspicious Activity Action v2 - Test",
-            "integrations": "Code42",
-            "fromversion": "6.10.0"
-        },
-        {
-            "playbookID": "HasiCoprTerraformTest",
-            "integrations": "HashicorpTerraform",
-            "fromversion": "6.10.0"
-        },
-        {
-            "playbookID": "FetchIndicatorsFromFile-test",
-            "fromversion": "5.5.0"
-        },
-        {
-            "integrations": "RiskSense",
-            "playbookID": "RiskSense Get Apps - Test"
-        },
-        {
-            "integrations": "RiskSense",
-            "playbookID": "RiskSense Get Host Detail - Test"
-        },
-        {
-            "integrations": "RiskSense",
-            "playbookID": "RiskSense Get Host Finding Detail - Test"
-        },
-        {
-            "integrations": "RiskSense",
-            "playbookID": "RiskSense Get Hosts - Test"
-        },
-        {
-            "integrations": "RiskSense",
-            "playbookID": "RiskSense Get Host Findings - Test"
-        },
-        {
-            "integrations": "RiskSense",
-            "playbookID": "RiskSense Get Unique Cves - Test"
-        },
-        {
-            "integrations": "RiskSense",
-            "playbookID": "RiskSense Get Unique Open Findings - Test"
-        },
-        {
-            "integrations": "RiskSense",
-            "playbookID": "RiskSense Get Apps Detail - Test"
-        },
-        {
-            "integrations": "RiskSense",
-            "playbookID": "RiskSense Apply Tag - Test"
-        },
-        {
-            "integrations": "Indeni",
-            "playbookID": "Indeni_test",
-            "fromversion": "5.0.0"
-        },
-        {
-            "integrations": "SafeBreach v2",
-            "playbookID": "playbook-SafeBreach-Test",
-            "fromversion": "5.5.0"
-        },
-        {
-            "integrations": "AlienVault OTX TAXII Feed",
-            "playbookID": "playbook-feedalienvaultotx_test",
-            "fromversion": "5.5.0"
-        },
-        {
-            "playbookID": "ExtractDomainAndFQDNFromUrlAndEmail-Test",
-            "fromversion": "5.5.0"
-        },
-        {
-            "integrations": "Cortex Data Lake",
-            "playbookID": "Cortex Data Lake Test",
-            "instance_names": "cdl_prod",
-            "fromversion": "4.5.0"
-        },
-        {
-            "integrations": "MongoDB",
-            "playbookID": "MongoDB - Test"
-        },
-        {
-            "integrations": "DNSDB_v2",
-            "playbookID": "DNSDB-Test",
-            "fromversion": "5.0.0"
-        },
-        {
-            "integrations": "CreateIncidents",
-            "playbookID": "DBotFindSimilarIncidentsByIndicators - Test",
-            "instance_names": [
-                "Create Test Incidents - Phishing Mock"
-            ],
-            "timeout": 300,
-            "is_mockable": false
-        },
-        {
-            "playbookID": "GetIndicatorsByQuery - Test"
-        },
-        {
-            "playbookID": "DBotFindSimilarIncidents-test"
-        },
-        {
-            "playbookID": "DBotCreatePhishingClassifierV2FromFile-Test",
-            "timeout": 60000,
-            "fromversion": "6.1.0",
-            "instance_names": "ml_dummy_prod",
-            "integrations": "AzureWAF"
-        },
-        {
-            "integrations": "IBM Resilient Systems",
-            "playbookID": "IBM Resilient Systems Test"
-        },
-        {
-            "integrations": [
-                "Prisma Access",
-                "Prisma Access Egress IP feed"
-            ],
-            "playbookID": "Prisma_Access_Egress_IP_Feed-Test",
-            "timeout": 60000,
-            "fromversion": "5.5.0"
-        },
-        {
-            "integrations": "Palo Alto Networks - Prisma SASE",
-            "playbookID": "PrismaSASE Test",
-            "fromversion": "6.5.0",
-            "timeout": 500
-        },
-        {
-            "integrations": "Prisma Access",
-            "playbookID": "Prisma_Access-Test",
-            "timeout": 60000,
-            "fromversion": "5.5.0"
-        },
-        {
-            "playbookID": "EvaluateMLModllAtProduction-Test",
-            "timeout": 500,
-            "fromversion": "5.5.0"
-        },
-        {
-            "integrations": "Google IP Ranges Feed",
-            "playbookID": "Fetch Indicators Test",
-            "fromversion": "6.0.0"
-        },
-        {
-            "integrations": "Azure AD Connect Health Feed",
-            "playbookID": "FeedAzureADConnectHealth_Test",
-            "fromversion": "5.5.0"
-        },
-        {
-            "integrations": [
-                "Zoom Feed",
-                "Core REST API"
-            ],
-            "playbookID": "FeedZoom_Test",
-            "fromversion": "5.5.0"
-        },
-        {
-            "playbookID": "PCAP Analysis Test",
-            "integrations": [
-                "ipinfo",
-                "WildFire-v2"
-            ],
-            "fromversion": "5.0.0",
-            "timeout": 1200
-        },
-        {
-            "integrations": "Workday",
-            "playbookID": "Workday - Test",
-            "fromversion": "5.0.0",
-            "timeout": 600
-        },
-        {
-            "integrations": "Unit42 Feed",
-            "playbookID": "Unit42 Feed - Test",
-            "fromversion": "5.5.0",
-            "timeout": 600
-        },
-        {
-            "integrations": "CrowdStrikeMalquery",
-            "playbookID": "CrowdStrikeMalquery-Test",
-            "fromversion": "5.0.0",
-            "timeout": 2500
-        },
-        {
-            "integrations": "Sixgill_Darkfeed",
-            "playbookID": "Sixgill-Darkfeed_Test",
-            "fromversion": "5.5.0"
-        },
-        {
-            "playbookID": "hashIncidentFields-test",
-            "fromversion": "4.5.0",
-            "timeout": 60000
-        },
-        {
-            "integrations": "RSA Archer v2",
-            "playbookID": "Archer v2 - Test",
-            "fromversion": "5.0.0",
-            "timeout": 1500
-        },
-        {
-            "integrations": "WootCloud",
-            "playbookID": "TestWootCloudPlaybook",
-            "fromversion": "5.0.0"
-        },
-        {
-            "integrations": "Ivanti Heat",
-            "playbookID": "Ivanti Heat - Test"
-        },
-        {
-            "integrations": "MicrosoftCloudAppSecurity",
-            "playbookID": "MicrosoftCloudAppSecurity-Test"
-        },
-        {
-            "integrations": "Blueliv ThreatCompass",
-            "playbookID": "Blueliv_ThreatCompass_test",
-            "fromversion": "5.0.0"
-        },
-        {
-            "playbookID": "IncreaseIncidentSeverity-Test",
-            "fromversion": "5.0.0"
-        },
-        {
-            "integrations": "TrendMicro Cloud App Security",
-            "playbookID": "playbook_TrendmicroCAS_Test",
-            "fromversion": "5.0.0",
-            "timeout": 300
-        },
-        {
-            "playbookID": "IfThenElse-Test",
-            "fromversion": "5.0.0"
-        },
-        {
-            "playbookID": "If-Elif Test",
-            "fromversion": "6.9.0"
-        },
-        {
-            "integrations": "Imperva WAF",
-            "playbookID": "Imperva WAF - Test"
-        },
-        {
-            "integrations": "CheckPointFirewall_v2",
-            "playbookID": "checkpoint-testplaybook",
-            "timeout": 500
-        },
-        {
-            "playbookID": "FailedInstances - Test",
-            "integrations": "Whois",
-            "fromversion": "4.5.0"
-        },
-        {
-            "playbookID": "Whois A new layout implemented with python-whois service",
-            "integrations": "Whois",
-            "instance_names": "New_context_output",
-            "fromversion": "6.9.0"
-        },
-        {
-            "integrations": "F5 ASM",
-            "playbookID": "playbook-F5_ASM-Test",
-            "timeout": 600,
-            "fromversion": "5.0.0"
-        },
-        {
-            "playbookID": "Hatching Triage - Detonate File",
-            "integrations": "Hatching Triage",
-            "fromversion": "5.5.0"
-        },
-        {
-            "integrations": "Rundeck",
-            "playbookID": "Rundeck_test",
-            "fromversion": "5.5.0",
-            "is_mockable": false,
-            "marketplaces": "xsoar_saas"
-        },
-        {
-            "playbookID": "Field polling test",
-            "timeout": 600,
-            "fromversion": "5.0.0"
-        },
-        {
-            "integrations": "Generic Webhook",
-            "instance_names": "Generic Webhook XSOAR on-prem",
-            "playbookID": "Generic Webhook - Test",
-            "has_api": false
-        },
-        {
-            "integrations": "Palo Alto Networks Enterprise DLP",
-            "playbookID": "Palo_Alto_Networks_Enterprise_DLP - Test",
-            "fromversion": "5.0.0"
-        },
-        {
-            "integrations": "Cryptocurrency",
-            "playbookID": "Cryptocurrency-Test",
-            "is_mockable": false
-        },
-        {
-            "integrations": "Public DNS Feed",
-            "playbookID": "Public_DNS_Feed_Test",
-            "fromversion": "5.5.0"
-        },
-        {
-            "integrations": "ExpanseV2",
-            "playbookID": "ExpanseV2 Test",
-            "fromversion": "6.0.0",
-            "timeout": 250
-        },
-        {
-            "integrations": "FeedExpanse",
-            "playbookID": "Feed Expanse Test",
-            "fromversion": "6.0.0"
-        },
-        {
-            "integrations": "MicrosoftGraphIdentityandAccess",
-            "playbookID": "Identity & Access test playbook"
-        },
-        {
-            "integrations": "MicrosoftPolicyAndComplianceAuditLog",
-            "playbookID": "Audit Log - Test",
-            "memory_threshold": 220
-        },
-        {
-            "integrations": "Nutanix Hypervisor",
-            "playbookID": "Nutanix-test"
-        },
-        {
-            "integrations": "Azure Storage",
-            "playbookID": "Azure Storage - Test",
-            "instance_names": ["Azure_Storage", "azure_storage_client_cred"],
-            "is_mockable": false
-        },
-        {
-            "integrations": "MicrosoftGraphApplications",
-            "playbookID": "MSGraph Applications Test",
-            "instance_names": "ms_graph_applications_device_code"
-        },
-        {
-            "integrations": "MicrosoftGraphApplications",
-            "playbookID": "MSGraph Applications Test",
-            "instance_names": "ms_graph_applications_client_cred"
-        },
-        {
-            "integrations": "EWS Extension Online Powershell v2",
-            "playbookID": "playbook-O365-EWS-Extension-Powershell-Online-V2-Test",
-            "fromversion": "6.0.0",
-            "toversion": "6.0.9",
-            "timeout": 250
-        },
-        {
-            "integrations": "EWS Extension Online Powershell v3",
-            "playbookID": "playbook-O365-EWS-Extension-Powershell-Online-V3-Test",
-            "fromversion": "6.0.0",
-            "toversion": "6.0.9",
-            "timeout": 250
-        },
-        {
-            "integrations": "VirusTotal (API v3)",
-            "playbookID": "VirusTotal (API v3) Detonate Test",
-            "instance_names": [
-                "virus_total_v3",
-                "virus_total_v3_premium"
-            ],
-            "is_mockable": false
-        },
-        {
-            "integrations": "VirusTotal (API v3)",
-            "playbookID": "VirusTotalV3-test",
-            "instance_names": [
-                "virus_total_v3"
-            ],
-            "fromversion": "5.5.0"
-        },
-        {
-            "integrations": "HostIo",
-            "playbookID": "HostIo_Test"
-        },
-        {
-            "playbookID": "CreateCertificate-Test",
-            "fromversion": "5.5.0"
-        },
-        {
-            "integrations": "LogPoint SIEM Integration",
-            "playbookID": "LogPoint SIEM Integration - Test Playbook 1"
-        },
-        {
-            "integrations": "LogPoint SIEM Integration",
-            "playbookID": "LogPoint SIEM Integration - Test Playbook 2"
-        },
-        {
-            "integrations": "Cisco Stealthwatch",
-            "fromversion": "5.5.0",
-            "playbookID": "Cisco Stealthwatch Test"
-        },
-        {
-            "integrations": "cymulate_v2",
-            "playbookID": "Cymulate V2 Test",
-            "fromversion": "6.0.0"
-        },
-        {
-            "integrations": "OpenCTI",
-            "playbookID": "OpenCTI Test",
-            "fromversion": "5.0.0"
-        },
-        {
-            "integrations": "Microsoft Graph API",
-            "playbookID": "Microsoft Graph API - Test",
-            "fromversion": "5.0.0"
-        },
-        {
-            "integrations": "QRadar v3",
-            "playbookID": "QRadar_v3-test",
-            "instance_names": "QRadar_20",
-            "fromversion": "6.0.0",
-            "timeout": 1200,
-            "is_mockable": false
-        },
-        {
-            "playbookID": "DbotPredictOufOfTheBoxTest",
-            "fromversion": "4.5.0",
-            "timeout": 1000
-        },
-        {
-            "playbookID": "DbotPredictOufOfTheBoxTestV2",
-            "fromversion": "5.5.0",
-            "timeout": 1000
-        },
-        {
-            "integrations": "HPEArubaClearPass",
-            "playbookID": "HPEArubaClearPass_TestPlaybook",
-            "fromversion": "6.0.0"
-        },
-        {
-            "integrations": "CrowdstrikeFalcon",
-            "playbookID": "Get endpoint details - Generic - test",
-            "fromversion": "5.5.0"
-        },
-        {
-            "integrations": "CrowdstrikeFalcon",
-            "playbookID": "Isolate and unisolate endpoint - test",
-            "fromversion": "5.5.0",
-            "memory_threshold": 150
-        },
-        {
-            "integrations": "VirusTotal - Premium (API v3)",
-            "playbookID": "VirusTotal Premium v3 TestPlaybook",
-            "fromversion": "5.5.0"
-        },
-        {
-            "integrations": "Armis",
-            "playbookID": "Armis-Test",
-            "fromversion": "5.5.0"
-        },
-        {
-            "playbookID": "Tidy - Test",
-            "integrations": [
-                "AWS - EC2",
-                "Core REST API",
-                "Tidy"
-            ],
-            "instance_names": [
-                "aws_alloacte_host"
-            ],
-            "fromversion": "6.0.0"
-        },
-        {
-            "integrations": "Trend Micro Deep Security",
-            "playbookID": "Trend Micro Deep Security - Test"
-        },
-        {
-            "integrations": "Carbon Black Endpoint Standard",
-            "playbookID": "carbonBlackEndpointStandardTestPlaybook",
-            "fromversion": "5.5.0",
-            "is_mockable": false
-        },
-        {
-            "integrations": "Carbon Black Endpoint Standard v3",
-            "playbookID": "carbonBlackEndpointStandardV3TestPlaybook",
-            "fromversion": "6.10.0",
-            "is_mockable": false
-        },
-        {
-            "integrations": "Proofpoint TAP v2",
-            "playbookID": "ProofpointTAP-Test"
-        },
-        {
-            "integrations": "QualysV2",
-            "playbookID": "QualysVulnerabilityManagement-Test",
-            "fromversion": "5.5.0",
-            "timeout": 3500
-        },
-        {
-            "integrations": "ThreatExchange v2",
-            "playbookID": "ThreatExchangeV2-test",
-            "fromversion": "5.5.0"
-        },
-        {
-            "integrations": "NetscoutAED",
-            "playbookID": "NetscoutAED-Test",
-            "fromversion": "5.5.0"
-        },
-        {
-            "integrations": "VMware Workspace ONE UEM (AirWatch MDM)",
-            "playbookID": "VMware Workspace ONE UEM (AirWatch MDM)-Test",
-            "fromversion": "6.0.0"
-        },
-        {
-            "integrations": "CarbonBlackLiveResponseCloud",
-            "playbookID": "CarbonBlackLiveResponseCloud-Test",
-            "fromversion": "5.5.0",
-            "is_mockable": false
-        },
-        {
-            "integrations": "CarbonBlackProtectionV2",
-            "playbookID": "CbP-PlayBook"
-        },
-        {
-            "playbookID": "EDL Indicator Performance Test",
-            "instance_names": "eis_auto",
-            "integrations": [
-                "ExportIndicators",
-                "Create-Mock-Feed-Relationships"
-            ],
-            "fromversion": "6.0.0",
-            "timeout": 3500,
-            "memory_threshold": 900,
-            "pid_threshold": 12,
-            "context_print_dt": "EISHey"
-        },
-        {
-            "integrations": "jamf v2",
-            "playbookID": "Jamf_v2_test",
-            "fromversion": "5.5.0"
-        },
-        {
-            "integrations": "GuardiCore v2",
-            "playbookID": "GuardiCoreV2-Test",
-            "fromversion": "6.0.0"
-        },
-        {
-            "playbookID": "DBot Build Phishing Classifier Test - Multiple Algorithms",
-            "timeout": 60000,
-            "fromversion": "6.1.0",
-            "instance_names": "ml_dummy_prod",
-            "integrations": "AzureWAF"
-        },
-        {
-            "integrations": [
-                "AutoFocus Daily Feed",
-                "Core REST API"
-            ],
-            "playbookID": "Fetch Indicators Test",
-            "fromversion": "6.0.0",
-            "is_mockable": false,
-            "timeout": 2400
-        },
-        {
-            "integrations": "SOCRadarIncidents",
-            "playbookID": "SOCRadarIncidents-Test"
-        },
-        {
-            "integrations": "SOCRadarThreatFusion",
-            "playbookID": "SOCRadarThreatFusion-Test"
-        },
-        {
-            "integrations": "FeedSOCRadarThreatFeed",
-            "playbookID": "FeedSOCRadarThreatFeed-Test"
-        },
-        {
-            "integrations": "TheHive Project",
-            "playbookID": "Playbook_TheHiveProject_Test",
-            "fromversion": "6.0.0"
-        },
-        {
-            "integrations": [
-                "ServiceNow v2",
-                "Core REST API"
-            ],
-            "playbookID": "ServiceNow_Fetch_Incidents_Test",
-            "instance_names": "snow_basic_auth",
-            "fromversion": "6.8.0",
-            "is_mockable": false,
-            "timeout": 2400
-        },
-        {
-            "integrations": [
-                "MalwareBazaar Feed",
-                "Core REST API"
-            ],
-            "playbookID": "Fetch Indicators Test",
-            "fromversion": "6.0.0",
-            "is_mockable": false,
-            "instance_names": "malwarebazzar_auto",
-            "timeout": 2400
-        },
-        {
-            "playbookID": "SolarWinds-Test",
-            "fromversion": "5.5.0",
-            "integrations": [
-                "SolarWinds"
-            ]
-        },
-        {
-            "playbookID": "BastilleNetworks-Test",
-            "fromversion": "5.0.0",
-            "integrations": [
-                "Bastille Networks"
-            ]
-        },
-        {
-            "playbookID": "bc993d1a-98f5-4554-8075-68a38004c119",
-            "fromversion": "5.0.0",
-            "integrations": [
-                "Gamma"
-            ]
-        },
-        {
-            "playbookID": "Service Desk Plus (On-Premise) Test",
-            "fromversion": "5.0.0",
-            "integrations": [
-                "ServiceDeskPlus (On-Premise)"
-            ]
-        },
-        {
-            "playbookID": "IronDefense Test",
-            "fromversion": "5.0.0",
-            "integrations": [
-                "IronDefense"
-            ]
-        },
-        {
-            "playbookID": "AgariPhishingDefense-Test",
-            "fromversion": "5.0.0",
-            "integrations": [
-                "Agari Phishing Defense"
-            ]
-        },
-        {
-            "playbookID": "SecurityIntelligenceServicesFeed - Test",
-            "fromversion": "5.5.0",
-            "integrations": [
-                "SecurityIntelligenceServicesFeed"
-            ]
-        },
-        {
-            "playbookID": "FeedTalosTestPlaybook",
-            "fromversion": "5.5.0",
-            "integrations": [
-                "Talos Feed"
-            ]
-        },
-        {
-            "playbookID": "Netscout Arbor Sightline - Test Playbook",
-            "fromversion": "5.5.0",
-            "integrations": [
-                "NetscoutArborSightline"
-            ]
-        },
-        {
-            "playbookID": "AlphaVantage Test Playbook",
-            "fromversion": "6.0.0",
-            "integrations": [
-                "AlphaVantage"
-            ]
-        },
-        {
-            "playbookID": "Azure SQL - Test",
-            "fromversion": "5.0.0",
-            "instance_names": "azure_sql_device_code_instance",
-            "integrations": [
-                "Azure SQL Management"
-            ]
-        },
-        {
-            "playbookID": "Sophos Central Test",
-            "fromversion": "5.0.0",
-            "integrations": [
-                "Sophos Central"
-            ]
-        },
-        {
-            "playbookID": "Microsoft Graph Groups - Test",
-            "fromversion": "5.0.0",
-            "integrations": [
-                "Microsoft Graph Groups"
-            ]
-        },
-        {
-            "playbookID": "Humio-Test",
-            "fromversion": "5.0.0",
-            "integrations": [
-                "Humio"
-            ]
-        },
-        {
-            "playbookID": "Blueliv_ThreatContext_test",
-            "fromversion": "5.0.0",
-            "integrations": [
-                "Blueliv ThreatContext"
-            ]
-        },
-        {
-            "playbookID": "TestMBsPlaybook",
-            "fromversion": "6.0.0",
-            "integrations": [
-                "DarktraceMBs"
-            ]
-        },
-        {
-            "playbookID": "Recorded Future Test Playbook",
-            "fromversion": "5.0.0",
-            "integrations": [
-                "Recorded Future v2"
-            ]
-        },
-        {
-            "playbookID": "get_file_sample_by_hash_-_cylance_protect_-_test",
-            "fromversion": "5.0.0",
-            "integrations": [
-                "Cylance Protect v2"
-            ]
-        },
-        {
-            "playbookID": "Venafi - Test",
-            "fromversion": "5.0.0",
-            "integrations": [
-                "Venafi"
-            ]
-        },
-        {
-            "playbookID": "VenafiV2_Test",
-            "fromversion": "6.9.0",
-            "integrations": [
-                "VenafiTLSProtect"
-            ],
-            "is_mockable": false
-        },
-        {
-            "playbookID": "3da36d51-3cdf-4120-882a-cee03b038b89",
-            "fromversion": "5.0.0",
-            "integrations": [
-                "FortiManager"
-            ]
-        },
-        {
-            "playbookID": "X509Certificate_Test_Playbook",
-            "fromversion": "6.0.0"
-        },
-        {
-            "playbookID": "Pcysys-Test",
-            "fromversion": "5.0.0",
-            "integrations": [
-                "Pentera"
-            ]
-        },
-        {
-            "playbookID": "Pentera Run Scan and Create Incidents - Test",
-            "fromversion": "5.0.0",
-            "integrations": [
-                "Pentera"
-            ]
-        },
-        {
-            "playbookID": "Google Chronicle Backstory List Detections - Test",
-            "fromversion": "5.0.0",
-            "integrations": [
-                "Google Chronicle Backstory"
-            ]
-        },
-        {
-            "playbookID": "Google Chronicle Backstory List Rules - Test",
-            "fromversion": "5.0.0",
-            "integrations": [
-                "Google Chronicle Backstory"
-            ]
-        },
-        {
-            "playbookID": "McAfee ESM v2 - Test",
-            "fromversion": "5.0.0",
-            "instance_names": "v11.1.3",
-            "integrations": [
-                "McAfee ESM v2"
-            ]
-        },
-        {
-            "playbookID": "McAfee ESM Watchlists - Test",
-            "fromversion": "5.0.0",
-            "instance_names": "v11.1.3",
-            "integrations": [
-                "McAfee ESM v2"
-            ]
-        },
-        {
-            "playbookID": "Acalvio Sample Playbook",
-            "fromversion": "5.0.0",
-            "integrations": [
-                "Acalvio ShadowPlex"
-            ]
-        },
-        {
-            "playbookID": "playbook-SophosXGFirewall-test",
-            "fromversion": "5.0.0",
-            "integrations": [
-                "sophos_firewall"
-            ]
-        },
-        {
-            "playbookID": "CircleCI-Test",
-            "fromversion": "5.5.0",
-            "integrations": [
-                "CircleCI"
-            ]
-        },
-        {
-            "playbookID": "XMCyberIntegration-Test",
-            "fromversion": "6.0.0",
-            "integrations": [
-                "XMCyber"
-            ]
-        },
-        {
-            "playbookID": "Test-AnsibleHCloud",
-            "fromversion": "6.0.0",
-            "integrations": [
-                "AnsibleAlibabaCloud"
-            ]
-        },
-        {
-            "playbookID": "Logzio - Test",
-            "fromversion": "5.0.0",
-            "integrations": [
-                "Logz.io"
-            ]
-        },
-        {
-            "playbookID": "GoogleCloudSCC-Test",
-            "fromversion": "5.0.0",
-            "integrations": [
-                "GoogleCloudSCC"
-            ]
-        },
-        {
-            "playbookID": "SailPointIdentityNow-Test",
-            "fromversion": "6.0.0",
-            "integrations": [
-                "SailPointIdentityNow"
-            ]
-        },
-        {
-            "playbookID": "playbook-Cyberint_Test",
-            "fromversion": "5.0.0",
-            "integrations": [
-                "cyberint"
-            ]
-        },
-        {
-            "playbookID": "Druva-Test",
-            "fromversion": "5.0.0",
-            "integrations": [
-                "Druva Ransomware Response"
-            ]
-        },
-        {
-            "playbookID": "LogPoint SIEM Integration - Test Playbook 3",
-            "fromversion": "6.0.0",
-            "integrations": [
-                "LogPoint SIEM Integration"
-            ]
-        },
-        {
-            "playbookID": "TestGraPlayBook",
-            "fromversion": "5.0.0",
-            "integrations": [
-                "Gurucul-GRA"
-            ]
-        },
-        {
-            "playbookID": "TestGreatHornPlaybook",
-            "fromversion": "6.0.0",
-            "integrations": [
-                "GreatHorn"
-            ]
-        },
-        {
-            "playbookID": "Microsoft Defender Advanced Threat Protection - Test",
-            "fromversion": "5.0.0",
-            "integrations": [
-                "Microsoft Defender Advanced Threat Protection"
-            ],
-            "instance_names": [
-                "microsoft_defender_atp_dev_self_deployed"
-            ],
-            "timeout": 500
-        },
-        {
-            "playbookID": "Polygon-Test",
-            "fromversion": "5.0.0",
-            "integrations": [
-                "Group-IB TDS Polygon"
-            ]
-        },
-        {
-            "playbookID": "TrustwaveSEG-Test",
-            "fromversion": "5.0.0",
-            "integrations": [
-                "trustwave secure email gateway"
-            ]
-        },
-        {
-            "playbookID": "PassiveTotal_v2-Test",
-            "fromversion": "5.0.0",
-            "integrations": [
-                "PassiveTotal v2",
-                "PassiveTotal"
-            ]
-        },
-        {
-            "playbookID": "02ea5cef-3169-4b17-8f4d-604b44e6348a",
-            "fromversion": "5.0.0",
-            "integrations": [
-                "Cognni"
-            ]
-        },
-        {
-            "playbookID": "playbook-InsightIDR-test",
-            "fromversion": "5.0.0",
-            "integrations": [
-                "Rapid7 InsightIDR"
-            ]
-        },
-        {
-            "playbookID": "Cofense Intelligence v2-Test",
-            "fromversion": "5.5.0",
-            "integrations": [
-                "CofenseIntelligenceV2"
-            ]
-        },
-        {
-            "integrations": "Cofense Vision",
-            "playbookID": "CofenseVision-Test",
-            "fromversion": "6.2.0"
-        },
-        {
-            "playbookID": "opsgenie-test-playbook",
-            "fromversion": "6.0.0",
-            "integrations": [
-                "Opsgeniev2"
-            ]
-        },
-        {
-            "playbookID": "FraudWatch-Test",
-            "fromversion": "5.0.0",
-            "integrations": [
-                "FraudWatch"
-            ]
-        },
-        {
-            "playbookID": "SepioPrimeAPI-Test",
-            "fromversion": "5.0.0",
-            "integrations": [
-                "Sepio"
-            ]
-        },
-        {
-            "playbookID": "SX - PC - Test Playbook",
-            "fromversion": "5.5.0",
-            "integrations": [
-                "PingCastle"
-            ]
-        },
-        {
-            "playbookID": "JARM-Test",
-            "fromversion": "5.0.0",
-            "integrations": [
-                "JARM"
-            ]
-        },
-        {
-            "playbookID": "Playbook-HYASInsight-Test",
-            "fromversion": "6.0.0",
-            "integrations": [
-                "HYAS Insight"
-            ]
-        },
-        {
-            "playbookID": "ConcentricAI Demo Playbook",
-            "fromversion": "6.0.0",
-            "integrations": [
-                "ConcentricAI"
-            ]
-        },
-        {
-            "playbookID": "Cyberpion-Test",
-            "fromversion": "6.0.0",
-            "integrations": [
-                "Cyberpion"
-            ]
-        },
-        {
-            "playbookID": "CrowdStrike OpenAPI - Test",
-            "fromversion": "6.0.0",
-            "integrations": [
-                "CrowdStrike OpenAPI"
-            ]
-        },
-        {
-            "playbookID": "Smokescreen IllusionBLACK-Test",
-            "fromversion": "5.0.0",
-            "integrations": [
-                "Smokescreen IllusionBLACK"
-            ]
-        },
-        {
-            "playbookID": "TestCymptomPlaybook",
-            "fromversion": "5.0.0",
-            "integrations": [
-                "Cymptom"
-            ]
-        },
-        {
-            "playbookID": "Test-GitLab-v2",
-            "fromversion": "6.5.0",
-            "integrations": "GitLabv2",
-            "is_mockable": false
-        },
-        {
-            "playbookID": "LGTM-test-playbook",
-            "fromversion": "6.0.0",
-            "integrations": [
-                "LGTM",
-                "MinIO",
-                "Docker Engine API"
-            ]
-        },
-        {
-            "playbookID": "playbook-MinIO-Test",
-            "fromversion": "6.0.0",
-            "integrations": [
-                "LGTM",
-                "MinIO",
-                "Docker Engine API"
-            ]
-        },
-        {
-            "playbookID": "MSGraph_DeviceManagement_Test",
-            "fromversion": "5.0.0",
-            "instance_names": "ms_graph_device_management_self_deployed_prod",
-            "integrations": [
-                "Microsoft Graph Device Management"
-            ]
-        },
-        {
-            "playbookID": "G Suite Security Alert Center-Test",
-            "fromversion": "5.0.0",
-            "integrations": [
-                "G Suite Security Alert Center"
-            ]
-        },
-        {
-            "playbookID": "VerifyOOBV2Predictions-Test",
-            "fromversion": "5.5.0"
-        },
-        {
-            "playbookID": "PAN OS EDL Management - Test",
-            "fromversion": "5.0.0",
-            "integrations": [
-                "palo_alto_networks_pan_os_edl_management"
-            ],
-            "has_api": false
-        },
-        {
-            "playbookID": "Group-IB Threat Intelligence & Attribution-Test",
-            "fromversion": "6.0.0",
-            "integrations": [
-                "Group-IB Threat Intelligence & Attribution Feed",
-                "Group-IB Threat Intelligence & Attribution"
-            ]
-        },
-        {
-            "playbookID": "CounterCraft - Test",
-            "fromversion": "5.0.0",
-            "integrations": [
-                "CounterCraft Deception Director"
-            ]
-        },
-        {
-            "playbookID": "Azure Kubernetes Services - Test",
-            "fromversion": "5.0.0",
-            "instance_names": "aks_device_code_instance",
-            "is_mockable": false,
-            "integrations": [
-                "Azure Kubernetes Services"
-            ]
-        },
-        {
-            "playbookID": "Cortex XDR - IOC - Test without fetch",
-            "fromversion": "5.5.0",
-            "memory_threshold": 200,
-            "integrations": [
-                "Cortex XDR - IR",
-                "Cortex XDR - IOC"
-            ]
-        },
-        {
-            "playbookID": "PaloAltoNetworks_IoT-Test",
-            "fromversion": "5.0.0",
-            "integrations": [
-                "Palo Alto Networks IoT"
-            ]
-        },
-        {
-            "playbookID": "GreyNoise-Test",
-            "fromversion": "5.5.0",
-            "integrations": [
-                "GreyNoise Community",
-                "GreyNoise"
-            ]
-        },
-        {
-            "playbookID": "xMatters-Test",
-            "fromversion": "5.5.0",
-            "integrations": [
-                "xMatters"
-            ]
-        },
-        {
-            "playbookID": "TestCentrifyPlaybook",
-            "fromversion": "6.0.0",
-            "integrations": [
-                "Centrify Vault"
-            ]
-        },
-        {
-            "playbookID": "Infinipoint-Test",
-            "fromversion": "5.0.0",
-            "integrations": [
-                "Infinipoint"
-            ]
-        },
-        {
-            "playbookID": "CyrenThreatInDepth-Test",
-            "fromversion": "6.0.0",
-            "integrations": [
-                "CyrenThreatInDepth"
-            ]
-        },
-        {
-            "playbookID": "CVSS Calculator Test",
-            "fromversion": "5.0.0"
-        },
-        {
-            "playbookID": "Test-AnsibleHCloud",
-            "fromversion": "6.0.0",
-            "integrations": [
-                "AnsibleHCloud"
-            ]
-        },
-        {
-            "playbookID": "Archer-Test-Playbook",
-            "fromversion": "5.0.0",
-            "integrations": [
-                "RSA Archer",
-                "RSA Archer v2"
-            ]
-        },
-        {
-            "playbookID": "Cymulate V1 Test",
-            "fromversion": "6.0.0",
-            "integrations": [
-                "cymulate_v2",
-                "Cymulate"
-            ]
-        },
-        {
-            "playbookID": "TestUptycs",
-            "fromversion": "5.0.0",
-            "integrations": [
-                "Uptycs"
-            ]
-        },
-        {
-            "playbookID": "Microsoft Graph Calendar - Test",
-            "fromversion": "5.0.0",
-            "instance_names": "ms_graph_calendar_dev",
-            "integrations": [
-                "Microsoft Graph Calendar"
-            ]
-        },
-        {
-            "playbookID": "VMRay-Test-URL",
-            "fromversion": "5.5.0",
-            "integrations": [
-                "vmray"
-            ]
-        },
-        {
-            "playbookID": "Thycotic-Test",
-            "fromversion": "6.0.0",
-            "integrations": [
-                "Thycotic"
-            ]
-        },
-        {
-            "playbookID": "Test Playbook TrendMicroDDA",
-            "fromversion": "5.0.0",
-            "integrations": [
-                "Trend Micro Deep Discovery Analyzer"
-            ]
-        },
-        {
-            "playbookID": "Atlassian Confluence Cloud-Test",
-            "fromversion": "6.2.0",
-            "integrations": [
-                "Atlassian Confluence Cloud"
-            ]
-        },
-        {
-            "playbookID": "CrowdStrike_Falcon_X_-Test-Detonate_URL",
-            "fromversion": "6.1.0",
-            "integrations": [
-                "CrowdStrike Falcon X"
-            ],
-            "timeout": 4600
-        },
-        {
-            "playbookID": "CrowdStrike_Falcon_X_-Test-Detonate_File",
-            "fromversion": "6.1.0",
-            "memory_threshold": 200,
-            "integrations": [
-                "CrowdStrike Falcon X"
-            ],
-            "timeout": 1800
-        },
-        {
-            "playbookID": "CrowdStrike_FalconX_Test",
-            "fromversion": "6.1.0",
-            "memory_threshold": 250,
-            "integrations": [
-                "CrowdStrike Falcon X"
-            ],
-            "is_mockable": false
-        },
-        {
-            "playbookID": "Phishing - Core - Test - Actual Incident",
-            "fromversion": "6.0.0",
-            "timeout": 4600,
-            "integrations": [
-                "Core REST API",
-                "Rasterize",
-                "EWS v2"
-            ],
-            "memory_threshold": 200
-        },
-        {
-            "playbookID": "Phishing v2 - Test - Actual Incident",
-            "fromversion": "6.0.0"
-        },
-        {
-            "playbookID": "Detect & Manage Phishing Campaigns - Test",
-            "fromversion": "6.0.0",
-            "timeout": 1800,
-            "integrations": [
-                "Core REST API",
-                "Demisto Lock",
-                "EWS v2"
-            ],
-            "scripts": ["SearchIncidentsV2"],
-            "instance_names": [
-                "no_sync_long_timeout",
-                "ews_mail_sender_labdemisto"
-            ],
-            "memory_threshold": 350,
-            "pid_threshold": 200,
-            "is_mockable": false
-        },
-        {
-            "playbookID": "Phishing v3 - DomainSquatting+EML+MaliciousIndicators - Test",
-            "fromversion": "6.2.0",
-            "timeout": 7000,
-            "integrations": [
-                "EWSO365",
-                "EWS v2",
-                "Core REST API",
-                "CreateIncidents",
-                "Rasterize"
-            ],
-            "instance_names": [
-                "ewso365_dev_team",
-                "ewv2_regular",
-                "Create Test Incidents - Phishing Mock"
-            ],
-            "external_playbook_config": {
-                "playbookID": "Phishing - Generic v3",
-                "input_parameters": {
-                    "InternalDomains": {
-                        "simple": "demistodev.onmicrosoft.com"
-                    }
-                }
-            },
-            "instance_configuration": {
-                "classifier_id": "EWS v2",
-                "incoming_mapper_id": "EWS v2-mapper"
-            },
-            "memory_threshold": 400,
-            "pid_threshold": 200
-        },
-        {
-            "playbookID": "Phishing v3 - Get Original Email + Search & Delete - Test",
-            "fromversion": "6.2.0",
-            "toversion": "6.4.9",
-            "timeout": 7000,
-            "integrations": [
-                "Core REST API",
-                "EWSO365",
-                "Rasterize",
-                "SecurityAndCompliance",
-                "VirusTotal (API v3)"
-            ],
-            "instance_names": [
-                "virus_total_v3",
-                "ewso365_dev_team"
-            ],
-            "external_playbook_config": {
-                "playbookID": "Phishing - Generic v3",
-                "input_parameters": {
-                    "SearchAndDelete": {
-                        "simple": "True"
-                    },
-                    "GetOriginalEmail": {
-                        "simple": "True"
-                    },
-                    "SearchAndDeleteIntegration": {
-                        "simple": "O365"
-                    },
-                    "O365DeleteType": {
-                        "simple": "Soft"
-                    }
-                }
-            },
-            "memory_threshold": 160,
-            "pid_threshold": 200
-        },
-        {
-            "playbookID": "PCAP Search test",
-            "fromversion": "5.0.0"
-        },
-        {
-            "playbookID": "PCAP Parsing And Indicator Enrichment Test",
-            "fromversion": "5.0.0"
-        },
-        {
-            "playbookID": "PCAP File Carving Test",
-            "fromversion": "5.0.0"
-        },
-        {
-            "playbookID": "Trello Test",
-            "fromversion": "6.0.0",
-            "integrations": [
-                "Trello"
-            ]
-        },
-        {
-            "playbookID": "Google Drive Permissions Test",
-            "fromversion": "5.0.0",
-            "integrations": [
-                "GoogleDrive"
-            ],
-            "memory_threshold": 300
-        },
-        {
-            "playbookID": "RiskIQDigitalFootprint-Test",
-            "fromversion": "5.5.0",
-            "integrations": [
-                "RiskIQDigitalFootprint"
-            ]
-        },
-        {
-            "playbookID": "playbook-feodotrackeripblock_test",
-            "fromversion": "5.5.0",
-            "integrations": [
-                "Feodo Tracker IP Blocklist Feed"
-            ],
-            "instance_names": [
-                "feodo_tracker_ip_currently__active",
-                "feodo_tracker_ip_30_days"
-            ]
-        },
-        {
-            "playbookID": "CyberTotal_TestPlaybook",
-            "fromversion": "5.0.0",
-            "integrations": [
-                "CyberTotal"
-            ]
-        },
-        {
-            "playbookID": "Deep_Instinct-Test",
-            "fromversion": "5.0.0",
-            "integrations": [
-                "Deep Instinct"
-            ]
-        },
-        {
-            "playbookID": "Zabbix - Test",
-            "fromversion": "5.0.0",
-            "integrations": [
-                "Zabbix"
-            ]
-        },
-        {
-            "playbookID": "GCS Object Policy (ACL) - Test",
-            "fromversion": "5.0.0",
-            "integrations": [
-                "Google Cloud Storage"
-            ]
-        },
-        {
-            "playbookID": "GetStringsDistance - Test",
-            "fromversion": "5.0.0",
-            "scripts": [
-                "GetStringsDistance"
-            ]
-        },
-        {
-            "playbookID": "GCS Bucket Management - Test",
-            "fromversion": "5.0.0",
-            "integrations": [
-                "Google Cloud Storage"
-            ]
-        },
-        {
-            "playbookID": "GCS Bucket Policy (ACL) - Test",
-            "fromversion": "5.0.0",
-            "integrations": [
-                "Google Cloud Storage"
-            ]
-        },
-        {
-            "playbookID": "GCS Object Operations - Test",
-            "fromversion": "5.0.0",
-            "integrations": [
-                "Google Cloud Storage"
-            ]
-        },
-        {
-            "playbookID": "OpenLDAP - Test",
-            "fromversion": "5.0.0",
-            "integrations": [
-                "OpenLDAP"
-            ],
-            "instance_names": "LDAP Authentication (Active Directory)"
-        },
-        {
-            "playbookID": "LDAP Authentication - Test",
-            "fromversion": "6.8.0",
-            "integrations": [
-                "OpenLDAP"
-            ],
-            "instance_names": "LDAP Authentication (Active Directory)"
-        },
-        {
-            "playbookID": "LDAP Authentication - Test",
-            "fromversion": "6.8.0",
-            "integrations": [
-                "OpenLDAP"
-            ],
-            "instance_names": "LDAP Authentication (OpenLDAP)"
-        },
-        {
-            "playbookID": "FireEye-Detection-on-Demand-Test",
-            "fromversion": "6.0.0",
-            "integrations": [
-                "FireEye Detection on Demand"
-            ]
-        },
-        {
-            "playbookID": "TestIPQualityScorePlaybook",
-            "fromversion": "5.0.0",
-            "integrations": [
-                "IPQualityScore"
-            ]
-        },
-        {
-            "integrations": "CrowdStrike Falcon Sandbox V2",
-            "playbookID": "CrowdstrikeFalconSandbox2 Test",
-            "timeout": 500
-        },
-        {
-            "playbookID": "Send Email To Recipients",
-            "fromversion": "5.0.0",
-            "memory_threshold": 100,
-            "integrations": [
-                "EWS v2"
-            ],
-            "instance_names": [
-                "ews_mail_sender_labdemisto"
-            ]
-        },
-        {
-            "playbookID": "Endace-Test",
-            "fromversion": "5.0.0",
-            "integrations": [
-                "Endace"
-            ]
-        },
-        {
-            "playbookID": "StringToArray_test",
-            "fromversion": "6.0.0"
-        },
-        {
-            "playbookID": "URLSSLVerification_test",
-            "fromversion": "5.0.0"
-        },
-        {
-            "playbookID": "playbook-SearchIncidentsV2InsideGenericPollng-Test",
-            "fromversion": "5.0.0",
-            "timeout": 300
-        },
-        {
-            "playbookID": "IsRFC1918-Test",
-            "fromversion": "5.0.0"
-        },
-        {
-            "playbookID": "Base64 File in List Test",
-            "fromversion": "5.0.0"
-        },
-        {
-            "playbookID": "DbotAverageScore-Test",
-            "fromversion": "5.0.0"
-        },
-        {
-            "playbookID": "ExtractEmailV2-Test",
-            "fromversion": "5.5.0"
-        },
-        {
-            "playbookID": "IsUrlPartOfDomain Test",
-            "fromversion": "5.0.0"
-        },
-        {
-            "playbookID": "URLEncode-Test",
-            "fromversion": "5.0.0"
-        },
-        {
-            "playbookID": "IsIPInRanges - Test",
-            "fromversion": "5.0.0"
-        },
-        {
-            "playbookID": "Relationships scripts - Test",
-            "fromversion": "6.2.0"
-        },
-        {
-            "playbookID": "Test-CreateDBotScore-With-Reliability",
-            "fromversion": "6.0.0"
-        },
-        {
-            "playbookID": "ValidateContent - Test",
-            "fromversion": "5.5.0",
-            "marketplaces": "xsoar_saas"
-        },
-        {
-            "playbookID": "DeleteContext-auto-subplaybook-test",
-            "fromversion": "5.0.0"
-        },
-        {
-            "playbookID": "Process Email - Generic - Test - Actual Incident",
-            "fromversion": "6.0.0",
-            "integrations": [
-                "XsoarPowershellTesting",
-                "Create-Mock-Feed-Relationships"
-            ],
-            "memory_threshold": 160
-        },
-        {
-            "playbookID": "Analyst1 Integration Demonstration - Test",
-            "fromversion": "5.0.0",
-            "integrations": [
-                "Analyst1",
-                "illuminate"
-            ]
-        },
-        {
-            "playbookID": "Analyst1 Integration Test",
-            "fromversion": "5.0.0",
-            "integrations": [
-                "Analyst1",
-                "illuminate"
-            ]
-        },
-        {
-            "playbookID": "Cofense Triage v3-Test",
-            "fromversion": "6.0.0",
-            "integrations": [
-                "Cofense Triage v2",
-                "Cofense Triage v3",
-                "Cofense Triage"
-            ]
-        },
-        {
-            "playbookID": "SailPointIdentityIQ-Test",
-            "fromversion": "6.0.0",
-            "integrations": [
-                "SailPointIdentityIQ"
-            ]
-        },
-        {
-            "playbookID": "Test - ExtFilter",
-            "fromversion": "5.0.0"
-        },
-        {
-            "playbookID": "Test - ExtFilter Main",
-            "fromversion": "5.0.0"
-        },
-        {
-            "playbookID": "Microsoft Teams - Test",
-            "fromversion": "5.0.0",
-            "memory_threshold": 300,
-            "instance_names": "ms_teams_management_device_code",
-            "integrations": [
-                "Microsoft Teams Management",
-                "Microsoft Teams"
-            ]
-        },
-        {
-            "playbookID": "TestTOPdeskPlaybook",
-            "fromversion": "5.0.0",
-            "integrations": [
-                "TOPdesk"
-            ]
-        },
-        {
-            "integrations": "Cortex XDR - XQL Query Engine",
-            "playbookID": "Cortex XDR - XQL Query - Test",
-            "fromversion": "6.2.0",
-            "memory_threshold": 90,
-            "timeout": 500
-        },
-        {
-            "playbookID": "ListUsedDockerImages - Test",
-            "fromversion": "6.1.0"
-        },
-        {
-            "integrations": "CustomIndicatorDemo",
-            "playbookID": "playbook-CustomIndicatorDemo-test"
-        },
-        {
-            "integrations": "Azure Sentinel",
-            "fromversion": "5.5.0",
-            "is_mockable": false,
-            "playbookID": "TestAzureSentinelPlaybookV2",
-            "instance_names": "azure_sentinel_dev"
-        },
-        {
-            "integrations": "AnsibleAlibabaCloud",
-            "playbookID": "Test-AlibabaCloud"
-        },
-        {
-            "integrations": "AnsibleAzure",
-            "playbookID": "Test-AnsibleAzure"
-        },
-        {
-            "integrations": "AnsibleCiscoIOS",
-            "playbookID": "Test-AnsibleCiscoIOS"
-        },
-        {
-            "integrations": "AnsibleCiscoNXOS",
-            "playbookID": "Test-AnsibleCiscoNXOS"
-        },
-        {
-            "integrations": "AnsibleHCloud",
-            "playbookID": "Test-AnsibleHCloud"
-        },
-        {
-            "integrations": "AnsibleKubernetes",
-            "playbookID": "Test-AnsibleKubernetes"
-        },
-        {
-            "integrations": "AnsibleLinux",
-            "playbookID": "Test-AnsibleLinux"
-        },
-        {
-            "integrations": "AnsibleMicrosoftWindows",
-            "playbookID": "Test-AnsibleWindows"
-        },
-        {
-            "integrations": "AnsibleVMware",
-            "playbookID": "Test-AnsibleVMware"
-        },
-        {
-            "integrations": "Anomali ThreatStream",
-            "playbookID": "Anomali_ThreatStream_Test"
-        },
-        {
-            "integrations": "Anomali ThreatStream v2",
-            "playbookID": "ThreatStream-Test"
-        },
-        {
-            "integrations": "Anomali ThreatStream v3",
-            "fromversion": "6.0.0",
-            "playbookID": "ThreatStream-Test"
-        },
-        {
-            "integrations": [
-                "AutoFocusTagsFeed",
-                "Core REST API"
-            ],
-            "playbookID": "AutoFocusTagsFeed-test",
-            "timeout": 1500,
-            "fromversion": "6.5.0"
-        },
-        {
-            "integrations": [
-                "Unit42IntelObjectsFeed",
-                "Core REST API"
-            ],
-            "playbookID": "Unit42 Intel Objects Feed - Test",
-            "timeout": 15000,
-            "fromversion": "6.5.0"
-        },
-        {
-            "playbookID": "Tanium Threat Response V2 Test",
-            "integrations": [
-                "Tanium Threat Response v2",
-                "Core REST API"
-            ],
-            "fromversion": "6.0.0",
-            "timeout": 3000
-        },
-        {
-            "playbookID": "Tanium Threat Response - Create Connection v2 - Test",
-            "integrations": "Tanium Threat Response v2",
-            "fromversion": "6.0.0"
-        },
-        {
-            "playbookID": "Tanium Threat Response - Request File Download v2 - Test",
-            "integrations": "Tanium Threat Response v2",
-            "fromversion": "6.0.0"
-        },
-        {
-            "playbookID": "IndicatorMaliciousRatioCalculation_test",
-            "fromversion": "5.0.0"
-        },
-        {
-            "playbookID": "MISPfeed Test",
-            "fromversion": "5.5.0",
-            "integrations": [
-                "MISP Feed"
-            ]
-        },
-        {
-            "integrations": [
-                "MISP Feed",
-                "Core REST API"
-            ],
-            "playbookID": "Fetch Indicators Test",
-            "fromversion": "6.0.0",
-            "is_mockable": false,
-            "instance_names": "MISP_feed_instance",
-            "timeout": 2400
-        },
-        {
-            "integrations": [
-                "CrowdStrike Indicator Feed",
-                "Core REST API"
-            ],
-            "playbookID": "Fetch Indicators Test",
-            "fromversion": "6.0.0",
-            "is_mockable": false,
-            "instance_names": "CrowdStrike_feed_instance",
-            "timeout": 2400
-        },
-        {
-            "playbookID": "Get Original Email - Microsoft Graph Mail - test",
-            "fromversion": "6.1.0",
-            "integrations": [
-                "MicrosoftGraphMail"
-            ],
-            "instance_names": "ms_graph_mail_dev_no_oproxy"
-        },
-        {
-            "playbookID": "Get Original Email - Gmail v2 - test",
-            "fromversion": "6.1.0",
-            "memory_threshold": 150,
-            "integrations": [
-                "Gmail"
-            ]
-        },
-        {
-            "playbookID": "Get Original Email - EWS v2 - test",
-            "fromversion": "6.1.0",
-            "memory_threshold": 100,
-            "integrations": [
-                "EWS v2"
-            ],
-            "instance_names": "ewv2_regular"
-        },
-        {
-            "integrations": [
-                "Core REST API"
-            ],
-            "playbookID": "GetTasksWithSections SetIRProcedures end to end test",
-            "fromversion": "6.0.0"
-        },
-        {
-            "integrations": "AzureDataExplorer",
-            "playbookID": "playbook-AzureDataExplorer-Test",
-            "fromversion": "6.0.0"
-        },
-        {
-            "integrations": [
-                "Core REST API"
-            ],
-            "playbookID": "TestDemistoRestAPI",
-            "fromversion": "5.5.0"
-        },
-        {
-            "scripts": [
-                "SplunkShowAsset",
-                "SplunkShowDrilldown",
-                "SplunkShowIdentity"
-            ],
-            "playbookID": "SplunkShowEnrichment"
-        },
-        {
-            "integrations": "MalwareBazaar",
-            "playbookID": "MalwareBazaar_Test",
-            "fromversion": "6.0.0",
-            "memory_threshold": 90
-        },
-        {
-            "playbookID": "IAMInitOktaUser - Test",
-            "integrations": [
-                "Okta v2",
-                "EWSO365"
-            ],
-            "instance_names": [
-                "ewso365_dev_team"
-            ],
-            "fromversion": "6.5.0",
-            "timeout": 600,
-            "memory_threshold": 300
-        },
-        {
-            "integrations": "OpsGenieV3",
-            "playbookID": "OpsGenieV3TestPlaybook",
-            "fromversion": "6.2.0"
-        },
-        {
-            "playbookID": "test_AssignToNextShiftOOO",
-            "fromversion": "5.5.0"
-        },
-        {
-            "playbookID": "JsonToTable - Test Playbook",
-            "fromversion": "5.5.0"
-        },
-        {
-            "integrations": [
-                "RemoteAccess v2"
-            ],
-            "playbookID": "RemoteAccessTest",
-            "fromversion": "6.0.0"
-        },
-        {
-            "playbookID": "AzureRiskyUsers",
-            "fromversion": "6.0.0",
-            "integrations": "AzureRiskyUsers",
-            "instance_names": "AzureRiskyUsers_Device_Code_Flow"
-        },
-        {
-            "playbookID": "AzureRiskyUsers",
-            "fromversion": "6.0.0",
-            "integrations": "AzureRiskyUsers",
-            "instance_names": "AzureRiskyUsers_Client_Credentials_Flow"
-        },
-        {
-            "playbookID": "playbook-AzureKeyVault-Test",
-            "fromversion": "6.0.0",
-            "integrations": "AzureKeyVault"
-        },
-        {
-            "integrations": "KafkaV3",
-            "playbookID": "KafkaV3 Test"
-        },
-        {
-            "playbookID": "FileCreateAndUploadV2-Test",
-            "fromversion": "6.12.0"
-        },
-        {
-            "playbookID": "FormatURL-Test"
-        },
-        {
-            "playbookID": "TestGetErrorsFromEntry"
-        },
-        {
-            "playbookID": "IPToHost - Test"
-        },
-        {
-            "playbookID": "TestIsInCidrRanges"
-        },
-        {
-            "playbookID": "TestIsNotInCidrRanges"
-        },
-        {
-            "playbookID": "NetskopeAPIv1 Test",
-            "integrations": "NetskopeAPIv1"
-        },
-        {
-            "playbookID": "Grafana-Test",
-            "fromversion": "6.0.0",
-            "integrations": [
-                "Grafana",
-                "Core REST API"
-            ],
-            "is_mockable": false,
-            "timeout": 2400
-        },
-        {
-            "integrations": "McAfee ePO v2",
-            "playbookID": "McAfee ePO v2 Test",
-            "memory_threshold": 100
-        },
-        {
-            "playbookID": "DBotPredictURLPhishing_test",
-            "integrations": [
-                "Whois",
-                "Rasterize"
-            ],
-            "instance_names": ["legacy_context_output"],
-            "memory_threshold": 300,
-            "pid_threshold": 200,
-            "marketplaces": "xsoar_on_prem"
-        },
-        {
-            "playbookID": "DBotUpdateLogoURLPhishing_test"
-        },
-        {
-            "playbookID": "TAXII2 Server Performance Test",
-            "instance_names": "taxii2server",
-            "integrations": [
-                "TAXII2 Server",
-                "Create-Mock-Feed-Relationships"
-            ],
-            "fromversion": "6.2.0",
-            "timeout": 6000,
-            "memory_threshold": 900,
-            "pid_threshold": 12,
-            "is_mockable": false
-        },
-        {
-            "integrations": "FortiSIEMV2",
-            "playbookID": "playbook-FortiSIEMV2_Test",
-            "fromversion": "6.0.0"
-        },
-        {
-            "integrations": "Azure Firewall",
-            "playbookID": "playbook-AzureFirewall_Test",
-            "fromversion": "6.2.0"
-        },
-        {
-            "playbookID": "HttpV2-test",
-            "fromversion": "6.5.0",
-            "scripts": [
-                "HttpV2"
-            ],
-            "has_api": true
-        },
-        {
-            "integrations": [
-                "GoogleSheets",
-                "GoogleDrive"
-            ],
-            "playbookID": "GoogleSheets-Test",
-            "fromversion": "6.1.0",
-            "memory_threshold": 500
-        },
-        {
-            "integrations": "CloudflareWAF",
-            "playbookID": "TestCloudflareWAFPlaybook",
-            "fromversion": "6.2.0"
-        },
-        {
-            "scripts": "CheckIfSubdomain",
-            "playbookID": "CheckIfSubdomain_Test",
-            "fromversion": "6.0.0"
-        },
-        {
-            "scripts": "CIDRBiggerThanPrefix",
-            "playbookID": "CIDRBiggerThanPrefix_Test",
-            "fromversion": "6.0.0"
-        },
-        {
-            "integrations": [
-                "ForescoutEyeInspect"
-            ],
-            "playbookID": "playbook-ForescoutEyeInspect_Test",
-            "fromversion": "6.1.0"
-        },
-        {
-            "playbookID": "playbook-BmcITSM-Test",
-            "fromversion": "6.2.0",
-            "integrations": "BmcITSM"
-        },
-        {
-            "integrations": "CheckPointSandBlast",
-            "playbookID": "playbook-CheckPointSandBlast_Test",
-            "fromversion": "6.2.0"
-        },
-        {
-            "integrations": "Arkime",
-            "playbookID": "Arkime Test playbook",
-            "fromversion": "6.2.0",
-            "memory_threshold": 95
-        },
-        {
-            "integrations": "Cortex Attack Surface Management",
-            "playbookID": "CortexAttackSurfaceManagement_Test"
-        },
-        {
-            "integrations": "Cortex Xpanse",
-            "playbookID": "CortexXpanse_Test"
-        },
-        {
-            "integrations": "checkpointdome9",
-            "playbookID": "Dome9",
-            "fromversion": "6.2.0"
->>>>>>> 12da3dba
         },
         {
             "integrations": "SlackV3",
@@ -5713,860 +31,8 @@
         },
         {
             "integrations": "Panorama",
-<<<<<<< HEAD
             "playbookID": "PAN-OS - Block URL - Custom URL Category"
         },
         {
             "integrations": "Cortex XDR - IR",
-            "playbookID": "Cortex XDR - Retrieve File by sha256"
-=======
-            "instance_names": "palo_alto_firewall_9.1",
-            "fromversion": "6.9.0",
-            "memory_threshold": 200
-        },
-        {
-            "integrations": "Secneurx Analysis",
-            "playbookID": "Detonate File - SecneurX Analysis - Test",
-            "fromversion": "6.2.0"
-        },
-        {
-            "integrations": "Secneurx Analysis",
-            "playbookID": "Detonate URL - SecneurX Analysis - Test",
-            "fromversion": "6.2.0"
-        },
-        {
-            "playbookID": "TestGetArrayElements"
-        },
-        {
-            "integrations": "Aha",
-            "playbookID": "AHA_TestPlaybook",
-            "fromversion": "6.5.0"
-        },
-        {
-            "playbookID": "VerifyCIDR-Test"
-        },
-        {
-            "integrations": "CiscoESA",
-            "playbookID": "CiscoESA",
-            "fromversion": "6.2.0"
-        },
-        {
-            "integrations": "CiscoESA",
-            "playbookID": "CiscoESA_dictionary_commands_tpb",
-            "fromversion": "6.10.0"
-        },
-        {
-            "integrations": "CiscoSMA",
-            "playbookID": "CiscoSMA",
-            "fromversion": "6.2.0"
-        },
-        {
-            "integrations": "JoeSecurityV2",
-            "fromversion": "6.2.0",
-            "playbookID": "testplaybook-JoeSecuirtyV2"
-        },
-        {
-            "integrations": "fortiweb_vm",
-            "playbookID": "playbook-FortiwebVM_V1_Test",
-            "fromversion": "6.2.0"
-        },
-        {
-            "integrations": "fortiweb_vm",
-            "playbookID": "playbook-FortiwebVM_V2_Test",
-            "fromversion": "6.2.0"
-        },
-        {
-            "integrations": "Cisco Umbrella Reporting",
-            "playbookID": "Cisco Umbrella Reporting Test",
-            "fromversion": "6.5.0"
-        },
-        {
-            "integrations": "AMPv2",
-            "playbookID": "AMPv2_Test",
-            "fromversion": "6.5.0"
-        },
-        {
-            "integrations": "XSOAR EDL Checker",
-            "playbookID": "TestXSOAREDLCheckerPlaybook"
-        },
-        {
-            "integrations": "CiscoWSAv2",
-            "playbookID": "playbook-CiscoWSA_Test",
-            "fromversion": "6.8.0"
-        },
-        {
-            "integrations": "DatadogCloudSIEM",
-            "playbookID": "DatadogCloudSIEM",
-            "fromversion": "6.8.0"
-        },
-        {
-            "playbookID": "Threat_Intel_Report_test",
-            "fromversion": "6.5.0",
-            "scripts": [
-                "PublishThreatIntelReport",
-                "UnpublishThreatIntelReport"
-            ]
-        },
-        {
-            "integrations": "Generic SQL",
-            "playbookID": "generic-sql",
-            "instance_names": "Microsoft SQL Server - MS ODBC Driver",
-            "fromversion": "5.0.0",
-            "has_api": false
-        },
-        {
-            "integrations": "Microsoft Teams via Webhook",
-            "playbookID": "Microsoft Teams Webhook - Test"
-        },
-        {
-            "integrations": "AWS - Route53",
-            "playbookID": "playbook-create_delete_record_Test",
-            "is_mockable": false
-        },
-        {
-            "integrations": "Cylance Protect v2",
-            "playbookID": "Retrieve File from Endpoint - Generic V3 Test"
-        },
-        {
-            "integrations": [
-                "LOLBAS Feed",
-                "Demisto REST API"
-            ],
-            "playbookID": "FeedLOLBas_test"
-        },
-        {
-            "integrations": "CIRCL CVE Search",
-            "playbookID": "CIRCL CVE Search - Test",
-            "fromversion": "6.8.0"
-        },
-        {
-            "integrations": "Kaspersky Security Center",
-            "playbookID": "Kaspersky Security Center - Test"
-        },
-        {
-            "integrations": "Forcepoint Security Management Center",
-            "playbookID": "ForcepointSecurityManagementCenter_test",
-            "is_mockable": false
-        },
-        {
-            "integrations": "AWS - Organizations",
-            "playbookID": "Test - AWS_Organizations",
-            "fromversion": "6.10.0"
-        },
-        {
-            "integrations": "Netcraft V2",
-            "playbookID": "Test - Netcraft"
-        },
-        {
-            "integrations": "fortimail",
-            "playbookID": "Fortimail"
-        },
-        {
-            "integrations": "Zoom Mail",
-            "playbookID": "ZoomMailTest",
-            "instance_names": "zoom_mail_test"
-        },
-        {
-            "integrations": "Zimperium v2",
-            "playbookID": "Zimperiumv2-TestPlaybook"
-        },
-        {
-            "integrations": [
-                "AWS-SNS-Listener",
-                "AWS - SNS"
-            ],
-            "playbookID": "AWS SNS Listener - Test",
-            "instance_names": [
-                "AWS-SNS-Listener",
-                "AWSSNS"
-            ],
-            "is_mockable": false
-        },
-        {
-            "integrations": "Redmine",
-            "playbookID": "Redmine_Test"
-        },
-        {
-            "integrations": "Palo Alto Networks AIOps",
-            "playbookID": "PaloAltoNetworksAIOps-Test"
-        },
-        {
-            "integrations": "MattermostV2",
-            "playbookID": "MattermostV2 - testplaybook"
-        },
-        {
-            "playbookID": "MattermostAskUser_testplaybook",
-            "scripts": [
-                "MattermostAskUser"
-            ]
-        },
-        {
-            "playbookID": "DBotTrainClustering-test"
-        },
-        {
-            "integrations": "Proofpoint Threat Protection",
-            "playbookID": "test-ProofpointThreatProtectionIntegration-Playbook"
-        },
-        {
-            "integrations": "XQL Query Engine",
-            "playbookID": "XQL Query Engine - Test",
-            "timeout": 500
-        },
-        {
-            "integrations": "IBM Resilient Systems",
-            "playbookID": "IBM Resilient Systems Test"
-        },
-        {
-            "integrations": "netskope_api_v2",
-            "playbookID": "Netskope_V2_Test"
-        },
-        {
-            "integrations": "DSPM",
-            "playbookID": "DSPM Test"
-        },
-        {
-            "integrations": "Symantec Email Security Cloud",
-            "playbookID": "SymantecEmailSecurity_TestPlaybook"
->>>>>>> 12da3dba
-        }
-    ]
-    ,
-    "skipped_tests": {
-        "ExabeamDataLake-test": "The credentials were expired, can't restore CRTX-149225",
-        "Okta IAM - Test Playbook": "Credentials issue CRTX-116483",
-        "ThreatCrowd - Test": "The pack is deprecated",
-        "Retrieve File from Endpoint - Generic V2 Test": "The playbook is deprecated",
-        "test-threatConnectv3": "No instance - Instance issues",
-        "generic-sql-mssql-encrypted-connection": "Instance issues",
-        "RSANetWitnessv115-Test": "mocking error CIAC-7576",
-        "playbook-CiscoWSA_Test": "No instance - developed by Qmasters",
-        "DatadogCloudSIEM": "No instance - developed by Login soft",
-        "RegPathReputationBasicLists_test": "The D2 pack is deprecated",
-        "CirclIntegrationTest": "No instance",
-        "CrowdStrikeMalquery-Test": "Issue CRTX-71397",
-        "playbook-CheckPointSandBlast_Test": "Checkpoint playbook no license",
-        "playbook-BmcITSM-Test": "issue with license CIAC-3776",
-        "Panorama Query Logs - Test": "issues with firewall environment configuration - CIAC-3459",
-        "palo_alto_firewall_test_pb": "issues with firewall environment configuration - CIAC-3459",
-        "PAN-OS - Block IP and URL - External Dynamic List v2 Test": "uses deprecated integration, un-skip when playbook is updated",
-        "MISP V2 Test": "The integration is deprecated as we released MISP V3",
-        "Github IAM - Test Playbook": "Issue 32383",
-        "O365-SecurityAndCompliance-ContextResults-Test": "Issue 38900",
-        "Workday - Test": "No credentials Issue 29595",
-        "McAfee-MAR_Test": "Issue CIAC-4521",
-        "G Suite Security Alert Center-Test": "Issue CIAC-5682",
-        "MAR - Endpoint data collection test": "Issue CIAC-4521",
-        "Tidy - Test": "Will run it manually.",
-        "Protectwise-Test": "Issue CRTX-86776",
-        "Endpoint data collection test": "Uses a deprecated playbook called Endpoint data collection",
-        "Prisma_Access_Egress_IP_Feed-Test": "unskip after we will get Prisma Access instance - Issue 27112",
-        "Prisma_Access-Test": "unskip after we will get Prisma Access instance - Issue 27112",
-        "Symantec Deepsight Test": "Issue 22971",
-        "TestProofpointFeed": "Issue 22229",
-        "Symantec Data Loss Prevention - Test": "Issue 20134",
-        "NetWitness Endpoint Test": "Issue 19878",
-        "InfoArmorVigilanteATITest": "Test issue 17358",
-        "ArcSight Logger test": "Issue 19117",
-        "AWS - CloudTrail Test Playbook": "Issue 19837",
-        "d66e5f86-e045-403f-819e-5058aa603c32": "pr 3220",
-        "IntSights Mssp Test": "Issue #16351",
-        "AWS - SQS Test Playbook": "Issue 19854",
-        "Test Playbook TrendMicroDDA": "Issue 16501",
-        "ssdeepreputationtest": "Issue #20953",
-        "C2sec-Test": "Issue #21633",
-        "ThreatConnect v2 - Test": "Issue 26782",
-        "Email Address Enrichment - Generic v2.1 - Test": "Issue 26785",
-        "Tanium v2 - Test": "Issue 26822",
-        "Fidelis-Test": "Issue 26453",
-        "Cortex XDR - IOC - Test": "Issue 37957",
-        "PAN-OS Query Logs For Indicators Test": "Issue 28753",
-        "TCPUtils-Test": "Issue 29677",
-        "Polygon-Test": "Issue 29060",
-        "AttackIQ - Test": "Issue 29774",
-        "Azure Compute - Test": "Issue 28056",
-        "forcepoint test": "Issue 28043",
-        "Test-VulnDB": "Issue 30875",
-        "Malware Domain List Active IPs Feed Test": "Issue 30878",
-        "CuckooTest": "Issue 25601",
-        "PhishlabsIOC_DRP-Test": "Issue 29589",
-        "Carbon Black Live Response Test": "Issue 28237",
-        "FeedThreatConnect-Test": "Issue 32317",
-        "Palo_Alto_Networks_Enterprise_DLP - Test": "Issue 32568",
-        "JoeSecurityTestDetonation": "Issue 25650",
-        "JoeSecurityTestPlaybook": "Issue 25649",
-        "Phishing - Core - Test - Incident Starter": "Issue 26784",
-        "Phishing - Core - Test - Actual Incident": "Issue 45227",
-        "Phishing v2 - Test - Incident Starter": "Issue 46660",
-        "Test Playbook McAfee ATD": "Issue 33409",
-        "Detonate Remote File From URL -McAfee-ATD - Test": "Issue 33407",
-        "Test Playbook McAfee ATD Upload File": "Issue 33408",
-        "Trend Micro Apex - Test": "Issue 27280",
-        "Test-BPA": "Issue 28406",
-        "Test-BPA_Integration": "Issue 28236",
-        "TestTOPdeskPlaybook": "Issue 35412",
-        "PAN-OS EDL Setup v3 Test": "Issue 35386",
-        "GmailTest": "Issue 27057",
-        "get_file_sample_by_hash_-_cylance_protect_-_test": "Issue 28823",
-        "Carbon Black Enterprise EDR Process Search Test": "Issue 29775",
-        "VirusTotal (API v3) Detonate Test": "Issue 36004",
-        "FailedInstances - Test": "Issue 33218",
-        "PAN-OS DAG Configuration Test": "Issue 19205",
-        "get_original_email_-_ews-_test": "Issue 27571",
-        "Trend Micro Deep Security - Test": "outsourced",
-        "Microsoft Teams - Test": "Issue 38263",
-        "playbook-O365-EWS-Extension-Powershell-Online-V2-Test": "Issue 39008",
-        "Majestic Million Test Playbook": "Issue 30931",
-        "iDefense_v2_Test": "Issue 40126",
-        "Feed iDefense Test": "Issue 34035",
-        "McAfee ESM v2 - Test v11.1.3": "Issue 43825",
-        "McAfee ESM v2 (v11.3) - Test": "Jira ticket CRTX-65370",
-        "McAfee ESM Watchlists - Test v11.3": "Jira ticket CRTX-65370",
-        "Detonate URL - WildFire v2.1 - Test": "Issue 40834",
-        "Domain Enrichment - Generic v2 - Test": "Issue 40862",
-        "TestIPQualityScorePlaybook": "Issue 40915",
-        "VerifyOOBV2Predictions-Test": "Issue 37947",
-        "Infoblox Test": "Issue 25651",
-        "AutoFocusTagsFeed-test": "shares API quota with the other test",
-        "Carbon Black Edr - Test": "Jira ticket XDR-43185",
-        "Phishing v2 - Test - Actual Incident": "Issue 41322",
-        "carbonBlackEndpointStandardTestPlaybook": "Issue 36936",
-        "test_Qradar_v2": "the integration is deprecated as we released Qradar V3",
-        "XsoarPowershellTesting-Test": "Issue 32689",
-        "MicrosoftManagementActivity - Test": "Issue 43922",
-        "Google-Vault-Generic-Test": "Issue 24347",
-        "Google_Vault-Search_And_Display_Results_test": "Issue 24348",
-        "Zscaler Test": "Issue 40157, API subscription currently Expired",
-        "Cisco Firepower - Test": "Issue 32412",
-        "cisco-ise-test-playbook": "CRTX-146167",
-        "GuardiCoreV2-Test": "Issue 43822",
-        "ExtractAttackPattern-Test": "Issue 44095",
-        "playbook-EWS_O365_Extension_test": "Issue 25605, Issue 39008",
-        "Cherwell - test": "Issue 26780",
-        "Cherwell Example Scripts - test": "Issue 27107",
-        "Endpoint Malware Investigation - Generic - Test": "Issue 44779",
-        "Mimecast test": "Issue 26906",
-        "AutoFocus V2 test": "Issue 26464",
-        "SplunkPy_KV_commands_default_handler": "Issue 41419",
-        "LogRhythm REST test": "Issue 40654",
-        "Process Email - Generic - Test - Actual Incident": "Issue 45227",
-        "Tanium Threat Response Test": "Issue CRTX-58729",
-        "Tanium Threat Response - Create Connection v2 - Test": "Issue CRTX-58729",
-        "AzureADTest": "Issue 40131",
-        "Autoextract - Test": "Issue 45293",
-        "LogRhythm-Test-Playbook": "Issue 27164",
-        "Microsoft_365_Defender-Test": "Issue 39390",
-        "Tanium Threat Response - Request File Download v2 - Test": "Issue 46326",
-        "test_AssignToNextShiftOOO": "Issue 44198",
-        "EWS_O365_send_mail_test": "Issue 44200",
-        "Cisco Umbrella Test": "Issue 24338",
-        "Unit42 Intel Objects Feed - Test": "Issue 44100",
-        "Fetch Indicators Test": "Issue 45490",
-        "FormattedDateToEpochTest": "Issue 26724",
-        "CrowdstrikeFalconSandbox2 Test": "Issue 46845",
-        "Test ADGetUser Fails with no instances 'Active Directory Query' (old version)": "Issue 44543",
-        "Panorama Best Practise - Test": "Issue 43826",
-        "JsonToTable - Test Playbook": "Issue 44302",
-        "Recorded Future Test": "Issue 26741",
-        "Git_Integration-Test": "Issue 37800",
-        "RecordedFutureFeed - Test": "Issue 43923",
-        "SymantecEndpointProtection_Test": "Issue 30157",
-        "TestCloudflareWAFPlaybook": "No instance",
-        "DBot Build Phishing Classifier Test - Multiple Algorithms": "Issue 48350",
-        "Carbon Black Enterprise Protection V2 Test": "No credentials",
-        "TruSTAR v2-Test": "No credentials",
-        "AD v2 - debug-mode - Test": "No credentials",
-        "Google-KMS-test": "No instance",
-        "hashicorp_test": "No instance",
-        "Google BigQuery Test": "No instance",
-        "GCS Object Operations - Test": "No instance",
-        "GCS Bucket Management - Test": "No instance",
-        "GCS - Test": "No instance",
-        "GCS Object Policy (ACL) - Test": "No instance",
-        "GCS Bucket Policy (ACL) - Test": "No instance",
-        "playbook-AzureDataExplorer-Test": "No Instance",
-        "OTRS Test": "No Instance",
-        "Microsoft Graph Groups - Test dev": "No Working Instance",
-        "Microsoft Graph Groups - Test prod": "No Working Instance",
-        "Microsoft Graph Groups - Test": "No Working Instance",
-        "playbook-AzureDevOps-Test": "No Working Instance",
-        "test playbook - Google Cloud Functions": "No Working Instance",
-        "playbook-GCP-IAM_Test": "No Working Instance",
-        "GoogleCalendar-Test": "No Working Instance",
-        "AlexaV2 Test Playbook": "The service is deprecated on Dec 15, 2022",
-        "CortexAttackSurfaceManagement_Test": "No instance - issue CRTX-65449",
-        "CortexXpanse_Test": "No instance - issue CRTX-65449",
-        "OpenCTI Test": "Add Support to version 5.x of OpenCTI - issue CIAC-4407",
-        "Archer-Test-Playbook": "the integration is deprecated as we have ArcherV2",
-        "O365-SecurityAndCompliance-Test": "Deprecated, consumes connection quota for V2",
-        "ThreatGrid_v2_Test": "No instance, developed by Qmasters",
-        "Test-Detonate URL - ThreatGrid": "No instance, developed by Qmasters",
-        "awake_security_test_pb": "No instance, CRTX-77572",
-        "SumoLogic-Test": "401 unauthorized, CIAC-6334",
-        "EWS_O365_test": "Issue CIAC-6753",
-        "Microsoft Defender Advanced Threat Protection - Test dev": "Issue CIAC-7514",
-        "Microsoft Defender Advanced Threat Protection - Test self deployed": "Issue CIAC-7527",
-        "Microsoft Defender Advanced Threat Protection - Test": "Issue CIAC-7527",
-        "OpsGenieV3TestPlaybook": "Issue CIAC-7649",
-        "ThreatStream-Test": "Issue CRTX-96526",
-        "MSG-Threat-Assessment-test": "API limitation",
-        "BambenekConsultingFeed_Test": "Issue CRTX-99480",
-        "VMWare Test": "CIAC-10276",
-        "AWS SNS Listener - Test": "CIAC-10426",
-        "MattermostV2 - testplaybook": "Cannot run integration in build machines, must be an open tenant",
-        "MattermostAskUser_testplaybook": "Cannot run script in build machines, must be an open tenant",
-        "CloudConvert-test": "CRTX-122593",
-        "CiscoMerakiv2": "CIAC-11322",
-        "Test_XFE_v2": "CRTX-112127",
-        "test-ProofpointThreatProtectionIntegration-Playbook": "No instance",
-        "Generic Webhook - Test": "CIAC-11234",
-        "Netskope_V2_Test": "No instance - developed by Qmasters",
-        "IAMInitOktaUser - Test": "CIAC-12093",
-        "TAXII2 Server Performance Test": "CIAC-9768",
-        "BoxV2_TestPlaybook": "CRTX-145174",
-        "PaloAltoNetworks_PrismaCloudCompute-Test": "CRTX-147998",
-        "QRadar_v3-test": "CRTX-141972",
-        "QRadar - Get Offense Logs Test": "CRTX-141972",
-        "QRadar Indicator Hunting Test": "CRTX-141972"
-    },
-    "skipped_integrations": {
-        "qualys_fim": "No Instance",
-        "AWS - Lambda": "No instance - wrong creds, issue CRTX-110456",
-        "EWS Mail Sender": "The integration is deprecated",
-        "RedCanary": "No instance",
-        "CiscoWSAv2": "No instance - No license",
-        "DatadogCloudSIEM": "No instance - No license",
-        "Lastline v2": "No instance - No license",
-        "AbuseIPDB": "No instance - License expired",
-        "checkpointdome9": "No instance - No license",
-        "_comment1": "~~~ NO INSTANCE ~~~",
-        "FortiSIEMV2": "No instance",
-        "Azure Firewall": "No instance",
-        "Vertica": "No instance issue 45719",
-        "Ipstack": "No instance - Usage limit reached (Issue 38063)",
-        "AnsibleAlibabaCloud": "No instance - issue 40447 - CRTX-43182",
-        "AnsibleAzure": "No instance - issue 40447 - CRTX-43182",
-        "AnsibleCiscoIOS": "No instance - issue 40447- CRTX-43182",
-        "AnsibleCiscoNXOS": "No instance - issue 40447 - CRTX-43182",
-        "AnsibleHCloud": "No instance - issue 40447 - CRTX-43182",
-        "AnsibleKubernetes": "No instance - issue 40447 - CRTX-43182",
-        "AnsibleACME": "No instance - issue 40447- CRTX-43182",
-        "AnsibleDNS": "No instance - issue 40447 - CRTX-43182",
-        "AnsibleLinux": "No instance - issue 40447 - CRTX-43182",
-        "AnsibleOpenSSL": "No instance - issue 40447 - CRTX-43182",
-        "AnsibleMicrosoftWindows": "No instance - issue 40447 - CRTX-43182",
-        "AnsibleVMware": "No instance - issue 40447 - CRTX-43182",
-        "SolarWinds": "No instance - developed by Crest",
-        "Atlassian Confluence Cloud": "No instance - developed by Crest",
-        "SOCRadarIncidents": "No instance - developed by partner",
-        "SOCRadarThreatFusion": "No instance - developed by partner",
-        "NetskopeAPIv1": "No instance - developed by Qmasters",
-        "trustwave secure email gateway": "No instance - developed by Qmasters",
-        "Azure Storage Table": "No instance - developed by Qmasters",
-        "Azure Storage Queue": "No instance - developed by Qmasters",
-        "Azure Storage FileShare": "No instance - developed by Qmasters",
-        "Azure Storage Container": "No instance - developed by Qmasters",
-        "VMware Workspace ONE UEM (AirWatch MDM)": "No instance - developed by crest",
-        "ServiceDeskPlus (On-Premise)": "No instance",
-        "Forcepoint": "No instance - instance issues. Issue 28043",
-        "ZeroFox": "No instance - Issue 29284",
-        "Symantec Management Center": "No instance - Issue 23960",
-        "Fidelis Elevate Network": "No instance - Issue 26453 - CIAC-1635",
-        "ArcSight Logger": "No instance - Issue 19117 - CIAC-1893",
-        "Sophos Central": "No instance",
-        "MxToolBox": "No instance",
-        "Prisma Access": "No instance - Issue CRTX-84209",
-        "AlphaSOC Network Behavior Analytics": "No instance",
-        "IsItPhishing": "No instance",
-        "Verodin": "No instance",
-        "EasyVista": "No instance",
-        "Pipl": "No instance",
-        "Moloch": "No instance",
-        "Twilio": "No instance",
-        "Zendesk": "No instance",
-        "GuardiCore": "No instance",
-        "Nessus": "No instance",
-        "Cisco CloudLock": "No instance",
-        "Vectra v2": "No instance",
-        "GoogleCloudSCC": "No instance, outsourced",
-        "FortiGate": "No instance - License expired, and not going to get one (issue 14723)",
-        "Attivo Botsink": "no instance, not going to get it",
-        "AWS Sagemaker": "No instance - License expired, and probably not going to get it",
-        "Symantec MSS": "No instance, probably not going to get it (issue 15513)",
-        "FireEye ETP": "No instance",
-        "Proofpoint TAP v2": "No instance",
-        "remedy_sr_beta": "No instance",
-        "fireeye": "No instance - Issue 19839 CIAC-1300, CIAC-2456",
-        "Remedy On-Demand": "No instance - Issue 19835 - CIAC-1870",
-        "Check Point": "No instance - Issue 18643",
-        "CheckPointFirewall_v2": "No instance - Issue 18643",
-        "CTIX v3": "No instance - developed by partner",
-        "Jask": "No instance - Issue 18879",
-        "vmray": "No instance - Issue 18752",
-        "SCADAfence CNM": "No instance - Issue 18376",
-        "ArcSight ESM v2": "No instance - Issue #18328 - CIAC-1919",
-        "AlienVault USM Anywhere": "No instance - Issue #18273",
-        "Dell Secureworks": "No instance",
-        "Service Manager": "No instance - Expired license",
-        "CarbonBlackProtectionV2": "No instance - License expired",
-        "icebrg": "No instance - Issue 14312 - CIAC-2006",
-        "Freshdesk": "No instance - Trial account expired",
-        "Kafka V2": "No instance - Can not connect to instance from remote",
-        "Check Point Sandblast": "No instance - Issue 15948",
-        "Remedy AR": "No instance - getting 'Not Found' in test button",
-        "Salesforce": "No instance - Issue 15901 - CIAC-1976",
-        "ANYRUN": "No instance",
-        "Secneurx Analysis": "No Instance",
-        "Snowflake": "No instance - Looks like account expired, needs looking into",
-        "Cisco Spark": "No instance - Issue 18940 - CIAC-1902",
-        "Phish.AI": "No instance - Issue 17291",
-        "MaxMind GeoIP2": "No instance - Issue 18932.",
-        "Exabeam": "No instance - Issue 19371 - CIAC-903",
-        "Ivanti Heat": "No instance - Issue 26259 - CIAC-1643",
-        "AWS - Athena - Beta": "No instance - Issue 19834",
-        "SNDBOX": "No instance - Issue 28826 - CIAC-1538",
-        "Workday": "No instance - License expired Issue: 29595 - CIAC-1508",
-        "FireEyeFeed": "No instance - License expired Issue: 31838",
-        "Akamai WAF": "No instance - Issue 32318 - CIAC-1407",
-        "Akamai WAF SIEM": "No instance",
-        "FreshworksFreshservice": "No instance - Issue 32318",
-        "FraudWatch": "No instance - Issue 34299 - CIAC-1323",
-        "Cisco Stealthwatch": "No instance - developed by Qmasters",
-        "Armis": "No instance - developed by SOAR Experts",
-        "CiscoESA": "No instance - developed by Qmasters",
-        "CiscoSMA": "No instance - developed by Qmasters",
-        "CiscoAMP": "No instance & Depreceated, replaced by AMPV2",
-        "AMPv2": "No instance - developed by Qmasters",
-        "Cisco Umbrella Reporting": "No instance - developed by Login-Soft",
-        "fortiweb_vm": "No instance - developed by Qmasters",
-        "_comment2": "~~~ UNSTABLE ~~~",
-        "ThreatConnect v2": "unstable instance",
-        "_comment3": "~~~ QUOTA ISSUES ~~~",
-        "Lastline": "issue 20323",
-        "Google Resource Manager": "Cannot create projects because have reached allowed quota.",
-        "Looker": "Warehouse 'DEMO_WH' cannot be resumed because resource monitor 'LIMITER' has exceeded its quota.",
-        "_comment4": "~~~ OTHER ~~~",
-        "Anomali ThreatStream v2": "Will be deprecated soon.",
-        "Anomali ThreatStream": "Will be deprecated soon.",
-        "AlienVault OTX TAXII Feed": "Issue 29197 - CIAC-1522",
-        "EclecticIQ Platform": "Issue 8821",
-        "Forescout": "Can only be run from within PANW network. Look in keeper for - Demisto in the LAB",
-        "ForescoutEyeInspect": "No instance - developed by Qmasters",
-        "FortiManager": "Can only be run within PANW network",
-        "AttackIQFireDrill": "License issues #29774 - CIAC-1502",
-        "LogRhythm": "The integration is deprecated",
-        "Threat Grid": "No instance & Depreceated, replaced by ThreatGridv2",
-        "ThreatGridv2": "No instance - developed by Qmasters",
-        "SentinelOne V2": "No instance - developed by partner",
-        "CheckPhish": "Issue CRTX-86562",
-        "SecurityAndComplianceV2": "Can only be authenticated via MFA and requires user interaction to configure.",
-        "ThreatExchange v2": "No instance",
-        "PhishLabs IOC EIR": "No instance, CRTX-91214",
-        "fortimail": "No instance",
-        "JoeSecurityV2": "CIAC-9872",
-        "Aha": "No instance",
-        "SlackV2": "Integration slackV2 is deprecated.",
-        "DSPM": "No instance",
-        "Symantec Email Security Cloud": "No instance"
-    },
-    "native_nightly_packs":[
-        "Palo_Alto_Networks_WildFire",
-        "ipinfo",
-        "Slack",
-        "CortexXDR",
-        "MailSenderNew",
-        "CommonScripts",
-        "FiltersAndTransformers"
-    ],
-    "nightly_packs": [
-        "CommonScripts",
-        "CommonPlaybooks",
-        "rasterize",
-        "Phishing",
-        "Base",
-        "Active_Directory_Query",
-        "MicrosoftExchangeOnline",
-        "DefaultPlaybook",
-        "DemistoRESTAPI",
-        "Palo_Alto_Networks_WildFire",
-        "ipinfo",
-        "Whois",
-        "AutoFocus",
-        "ImageOCR",
-        "SplunkPy",
-        "MailSenderNew",
-        "MicrosoftExchangeOnPremise",
-        "ServiceNow",
-        "CortexXDR",
-        "PAN-OS",
-        "QRadar",
-        "OpenPhish",
-        "AbuseDB",
-        "CrowdStrikeFalcon",
-        "XForceExchange",
-        "AlienVault_OTX",
-        "MicrosoftGraphMail",
-        "MISP",
-        "Slack",
-        "CrowdStrikeFalconX",
-        "FeedMitreAttackv2",
-        "URLHaus",
-        "MicrosoftDefenderAdvancedThreatProtection",
-        "CrowdStrikeIntel",
-        "Shodan",
-        "MailListener",
-        "FeedOffice365",
-        "PANWComprehensiveInvestigation",
-        "CortexDataLake",
-        "PrismaCloud",
-        "AzureSecurityCenter",
-        "PrismaCloudCompute",
-        "CortexXpanse",
-        "PrismaSaasSecurity",
-        "PaloAltoNetworks_IoT",
-        "PaloAltoNetworksAIOps",
-        "Jira",
-        "Campaign"
-    ],
-    "unmockable_integrations": {
-        "NetscoutArborSightline": "Uses timestamp",
-        "Cylance Protect v2": "uses time-based JWT token",
-        "EwsExtension": "Powershell does not support proxy",
-        "EWS Extension Online Powershell v2": "Powershell does not support proxy/ssl",
-        "Office 365 Feed": "Client sends a unique uuid as first request of every run",
-        "AzureWAF": "Has a command that sends parameters in the path",
-        "HashiCorp Vault": "Has a command that sends parameters in the path",
-        "urlscan.io": "Uses data that comes in the headers",
-        "CloudConvert": "has a command that uploads a file (!cloudconvert-upload)",
-        "Symantec Messaging Gateway": "Test playbook uses a random string",
-        "AlienVault OTX TAXII Feed": "Client from 'cabby' package generates uuid4 in the request",
-        "Generic Webhook": "Does not send HTTP traffic",
-        "Microsoft Endpoint Configuration Manager": "Uses Microsoft winRM",
-        "SecurityIntelligenceServicesFeed": "Need proxy configuration in server",
-        "BPA": "Playbook using GenericPolling which is inconsistent",
-        "XsoarPowershellTesting": "Integration which not use network.",
-        "Mail Listener v2": "Integration has no proxy checkbox",
-        "Cortex XDR - IOC": "'Cortex XDR - IOC - Test' is using also the fetch indicators which is not working in proxy mode",
-        "SecurityAndCompliance": "Integration doesn't support proxy",
-        "SecurityAndComplianceV2": "Integration doesn't support proxy",
-        "Cherwell": "Submits a file - tests that send files shouldn't be mocked. this problem was fixed but the test is not running anymore because the integration is skipped",
-        "Maltiverse": "issue 24335",
-        "ActiveMQ": "stomp sdk not supporting proxy.",
-        "MITRE ATT&CK": "Using taxii2client package",
-        "MongoDB": "Our instance not using SSL",
-        "Cortex Data Lake": "Integration requires SSL",
-        "Google Key Management Service": "The API requires an SSL secure connection to work.",
-        "McAfee ESM-v10": "we have multiple instances with same test playbook, mock recording are per playbook so it keeps failing the playback step",
-        "SlackV2": "Integration requires SSL",
-        "SlackV3": "Integration requires SSL",
-        "Whois": "Mocks does not support sockets",
-        "Panorama": "Exception: Proxy process took to long to go up. https://circleci.com/gh/demisto/content/24826",
-        "Image OCR": "Does not perform network traffic",
-        "Server Message Block (SMB) v2": "Does not perform http communication",
-        "Active Directory Query v2": "Does not perform http communication",
-        "dnstwist": "Does not perform http communication",
-        "Generic SQL": "Does not perform http communication",
-        "PagerDuty v2": "Integration requires SSL",
-        "TCPIPUtils": "Integration requires SSL",
-        "Luminate": "Integration has no proxy checkbox",
-        "Shodan": "Integration has no proxy checkbox",
-        "Google BigQuery": "Integration has no proxy checkbox",
-        "ReversingLabs A1000": "Checking",
-        "Check Point": "Checking",
-        "okta": "Test Module failing, suspect it requires SSL",
-        "Okta v2": "dynamic test, need to revisit and better avoid conflicts",
-        "Awake Security": "Checking",
-        "ArcSight ESM v2": "Checking",
-        "Phish.AI": "Checking",
-        "VMware": "PyVim (SmartConnect class) does not support proxy",
-        "Intezer": "Nightly - Checking",
-        "ProtectWise": "Nightly - Checking",
-        "google-vault": "Nightly - Checking",
-        "Forcepoint": "Nightly - Checking",
-        "Signal Sciences WAF": "error with certificate",
-        "EWS Mail Sender": "Inconsistent test (playback fails, record succeeds)",
-        "ReversingLabs Titanium Cloud": "No Unsecure checkbox. proxy trying to connect when disabled.",
-        "Recorded Future": "might be dynamic test",
-        "AlphaSOC Wisdom": "Test module issue",
-        "Microsoft Graph User": "Test direct access to oproxy",
-        "Azure Security Center v2": "Test direct access to oproxy",
-        "Azure Compute v2": "Test direct access to oproxy",
-        "AWS - CloudWatchLogs": "Issue 20958 - CIAC-1820",
-        "AWS - Athena - Beta": "Issue 24926 - CIAC-1683",
-        "AWS - CloudTrail": "Issue 24926 - CIAC-1683",
-        "AWS - Lambda": "Issue 24926 - CIAC-1683",
-        "AWS - IAM": "Issue 24926 - CIAC-1683",
-        "AWS Sagemaker": "Issue 24926 - CIAC-1683",
-        "Gmail Single User": "googleclient sdk has time based challenge exchange",
-        "Gmail": "googleclient sdk has time based challenge exchange",
-        "GSuiteAdmin": "googleclient sdk has time based challenge exchange",
-        "GSuiteAuditor": "googleclient sdk has time based challenge exchange",
-        "GoogleCloudTranslate": "google translate sdk does not support proxy",
-        "Google Chronicle Backstory": "SDK",
-        "Google Vision AI": "SDK",
-        "Google Cloud Compute": "googleclient sdk has time based challenge exchange",
-        "Google Cloud Functions": "googleclient sdk has time based challenge exchange",
-        "GoogleDocs": "googleclient sdk has time based challenge exchange",
-        "GooglePubSub": "googleclient sdk has time based challenge exchange",
-        "Google Resource Manager": "googleclient sdk has time based challenge exchange",
-        "Google Cloud Storage": "SDK",
-        "GoogleCalendar": "googleclient sdk has time based challenge exchange",
-        "G Suite Security Alert Center": "googleclient sdk has time based challenge exchange",
-        "GoogleDrive": "googleclient sdk has time based challenge exchange",
-        "Syslog Sender": "syslog",
-        "MongoDB Log": "Our instance not using SSL",
-        "MongoDB Key Value Store": "Our instance not using SSL",
-        "Zoom": "Uses dynamic token",
-        "GoogleKubernetesEngine": "SDK",
-        "TAXIIFeed": "Cannot use proxy",
-        "EWSO365": "oproxy dependent",
-        "MISP V2": "Cleanup process isn't performed as expected.",
-        "MISP V3": "Cleanup process isn't performed as expected.",
-        "Azure Network Security Groups": "Has a command that sends parameters in the path",
-        "GitHub": "Cannot use proxy",
-        "LogRhythm": "Cannot use proxy",
-        "Create-Mock-Feed-Relationships": "recording is redundant for this integration",
-        "RSA Archer v2": "cannot connect to proxy",
-        "Anomali ThreatStream v3": "recording is not working",
-        "LogRhythmRest V2": "Submits a file - tests that send files shouldn't be mocked.",
-        "Cortex XDR - IR": "internal product, no need to mock",
-        "Microsoft Teams via Webhook": "message sent contains random hostname of server",
-        "TeamCymru": "Mocks does not support sockets"
-    },
-    "parallel_integrations": [
-        "AWS - ACM",
-        "AWS - EC2",
-        "AWS - Security Hub",
-        "AWS Feed",
-        "AlienVault OTX TAXII Feed",
-        "AlienVault Reputation Feed",
-        "Amazon DynamoDB",
-        "AutoFocus Feed",
-        "AzureFeed",
-        "Bambenek Consulting Feed",
-        "Blocklist_de Feed",
-        "BruteForceBlocker Feed",
-        "CSVFeed",
-        "CheckPhish",
-        "CIRCL",
-        "Cloudflare Feed",
-        "Cofense Feed",
-        "Cortex Data Lake",
-        "Create-Mock-Feed-Relationships",
-        "CreateIncidents",
-        "CrowdStrike Falcon X",
-        "Cryptocurrency",
-        "DShield Feed",
-        "Core REST API",
-        "EDL",
-        "ElasticsearchFeed",
-        "Fastly Feed",
-        "Feodo Tracker IP Blocklist Feed",
-        "HelloWorld",
-        "Image OCR",
-        "JSON Feed",
-        "Lastline v2",
-        "LogRhythmRest",
-        "MITRE ATT&CK",
-        "Mail Listener v2",
-        "Malware Domain List Active IPs Feed",
-        "McAfee DXL",
-        "Microsoft Intune Feed",
-        "Office 365 Feed",
-        "Plain Text Feed",
-        "Prisma Access Egress IP feed",
-        "ProofpointFeed",
-        "Rasterize",
-        "Recorded Future Feed",
-        "SNDBOX",
-        "SpamhausFeed",
-        "TAXII2 Server",
-        "TAXIIFeed",
-        "Tanium",
-        "VirusTotal (API v3)",
-        "VulnDB",
-        "Whois",
-        "abuse.ch SSL Blacklist Feed",
-        "ipinfo",
-        "ipinfo_v2"
-    ],
-    "private_tests": [],
-    "docker_thresholds": {
-        "_comment": "Add here docker images which are specific to an integration and require a non-default threshold (such as rasterize or ews). That way there is no need to define this multiple times. You can specify full image name with version or without.",
-        "images": {
-            "demisto/chromium": {
-                "pid_threshold": 500,
-                "memory_threshold": 600
-            },
-            "demisto/py-ews:2.0": {
-                "memory_threshold": 150
-            },
-            "demisto/pymisp:1.0.0.52": {
-                "memory_threshold": 150
-            },
-            "demisto/pytan": {
-                "pid_threshold": 11
-            },
-            "demisto/google-k8s-engine1.0.0.64696": {
-                "pid_threshold": 11,
-                "memory_threshold": 110
-            },
-            "demisto/threatconnect-tcex": {
-                "pid_threshold": 11
-            },
-            "demisto/taxii2": {
-                "pid_threshold": 11
-            },
-            "demisto/pwsh-infocyte": {
-                "pid_threshold": 24,
-                "memory_threshold": 140
-            },
-            "demisto/pwsh-exchange": {
-                "pid_threshold": 24,
-                "memory_threshold": 140
-            },
-            "demisto/powershell": {
-                "pid_threshold": 24,
-                "memory_threshold": 140
-            },
-            "demisto/powershell-ubuntu": {
-                "pid_threshold": 45,
-                "memory_threshold": 250
-            },
-            "demisto/boto3": {
-                "memory_threshold": 90
-            },
-            "demisto/flask-nginx": {
-                "pid_threshold": 11
-            },
-            "demisto/py3-tools": {
-                "memory_threshold": 105
-            },
-            "demisto/googleapi-python3": {
-                "memory_threshold": 300
-            },
-            "demisto/python3:3.10.4.29342": {
-                "memory_threshold": 85
-            },
-            "demisto/pan-os-python:1.0.0.108041": {
-                "memory_threshold": 120
-            }
-        }
-    },
-    "test_marketplacev2": [
-        "Sanity Test - Playbook with Unmockable Whois Integration"
-    ],
-    "reputation_tests": [
-        "FormattingPerformance - Test",
-        "reputations.json Test",
-        "Indicators reputation-.json Test",
-        "URL extraction test",
-        "Domain extraction test",
-        "Email extraction test",
-        "File extraction test",
-        "IPv4 extraction test",
-        "IPv4 CIDR extraction test",
-        "IPv6 CIDR extraction test",
-        "IPv6 extraction test",
-        "Onion address extraction test"
-    ]
-}+            "playbookID": "Cortex XDR - Retrieve File by sha256"