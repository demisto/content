{
    "testTimeout": 160,
    "testInterval": 20,
    "tests": [
        {
            "integrations": "URLhaus",
            "playbookID": "Test_URLhaus",
            "timeout": 1000
        },
        {
            "integrations": "Microsoft Intune Feed",
            "playbookID": "FeedMicrosoftIntune_Test",
            "fromversion": "5.5.0"
        },
        {
            "integrations": "Smokescreen IllusionBLACK",
            "playbookID": "Smokescreen IllusionBLACK-Test",
            "fromversion": "5.0.0"
        },
        {
            "integrations": "Malwarebytes",
            "playbookID": "Malwarebytes-Test",
            "fromversion": "5.0.0"
        },
        {
            "integrations": "Tanium Threat Response",
            "playbookID": "Tanium Threat Response Test"
        },
        {
            "integrations": [
                "Syslog Sender",
                "syslog"
            ],
            "playbookID": "Test Syslog",
            "fromversion": "5.5.0",
            "timeout": 1000
        },
        {
            "integrations": "Cisco Firepower",
            "playbookID": "Cisco Firepower - Test",
            "timeout": 1000,
            "fromversion": "5.0.0"
        },
        {
            "integrations": "JSON Feed",
            "playbookID": "JSON_Feed_Test",
            "fromversion": "5.5.0"
        },
        {
            "integrations": "Google Cloud Functions",
            "playbookID": "test playbook - Google Cloud Functions",
            "fromversion": "5.0.0"
        },
        {
            "integrations": "Plain Text Feed",
            "playbookID": "PlainText Feed - Test",
            "fromversion": "5.5.0"
        },
        {
            "integrations": "Silverfort",
            "playbookID": "Silverfort-test",
            "fromversion": "5.0.0"
        },
        {
            "integrations": "Fastly Feed",
            "playbookID": "Fastly Feed Test",
            "fromversion": "5.5.0"
        },
        {
            "integrations": "Malware Domain List Active IPs Feed",
            "playbookID": "Malware Domain List Active IPs Feed Test",
            "fromversion": "5.5.0"
        },
        {
            "integrations": "Claroty",
            "playbookID": "Claroty - Test",
            "fromversion": "5.0.0"
        },
        {
            "integrations": "Trend Micro Apex",
            "playbookID": "Trend Micro Apex - Test"
        },
        {
            "integrations": "Blocklist_de Feed",
            "playbookID": "Blocklist_de - Test",
            "fromversion": "5.5.0"
        },
        {
            "integrations": "Cloudflare Feed",
            "playbookID": "cloudflare - Test",
            "fromversion": "5.5.0"
        },
        {
            "integrations": "AzureFeed",
            "playbookID": "AzureFeed - Test",
            "fromversion": "5.5.0"
        },
        {
            "playbookID": "CreateIndicatorFromSTIXTest",
            "fromversion": "5.0.0"
        },
        {
            "integrations": "SpamhausFeed",
            "playbookID": "Spamhaus_Feed_Test",
            "fromversion": "5.5.0"
        },
        {
            "integrations": "Cofense Feed",
            "playbookID": "TestCofenseFeed",
            "fromversion": "5.5.0"
        },
        {
            "integrations": "Bambenek Consulting Feed",
            "playbookID": "BambenekConsultingFeed_Test",
            "fromversion": "5.5.0"
        },
        {
            "integrations": "Pipl",
            "playbookID": "Pipl Test"
        },
        {
            "integrations": "AWS Feed",
            "playbookID": "AWS Feed Test",
            "fromversion": "5.5.0"
        },
        {
            "integrations": "Digital Defense FrontlineVM",
            "playbookID": "Digital Defense FrontlineVM - Scan Asset Not Recently Scanned Test"
        },
        {
            "integrations": "Digital Defense FrontlineVM",
            "playbookID": "Digital Defense FrontlineVM - Test Playbook"
        },
        {
            "integrations": "CSVFeed",
            "playbookID": "CSV_Feed_Test",
            "fromversion": "5.5.0"
        },
        {
            "integrations": "ProofpointFeed",
            "playbookID": "TestProofpointFeed",
            "fromversion": "5.5.0"
        },
        {
            "integrations": "Digital Shadows",
            "playbookID": "Digital Shadows - Test"
        },
        {
            "integrations": "Azure Compute v2",
            "playbookID": "Azure Compute - Test",
            "instance_names": "ms_azure_compute_dev"
        },
        {
            "integrations": "Azure Compute v2",
            "playbookID": "Azure Compute - Test",
            "instance_names": "ms_azure_compute_prod"
        },
        {
            "integrations": "Symantec Data Loss Prevention",
            "playbookID": "Symantec Data Loss Prevention - Test",
            "fromversion": "4.5.0"
        },
        {
            "integrations": "Lockpath KeyLight v2",
            "playbookID": "Keylight v2 - Test"
        },
        {
            "integrations": "Azure Security Center v2",
            "playbookID": "Azure SecurityCenter - Test",
            "instance_names": "ms_azure_sc_prod"
        },
        {
            "integrations": "Azure Security Center v2",
            "playbookID": "Azure SecurityCenter - Test",
            "instance_names": "ms_azure_sc_prod"
        },
        {
            "integrations": "JsonWhoIs",
            "playbookID": "JsonWhoIs-Test"
        },
        {
            "integrations": "Maltiverse",
            "playbookID": "Maltiverse Test"
        },
        {
            "integrations": "MicrosoftGraphMail",
            "playbookID": "MicrosoftGraphMail-Test",
            "instance_names": "ms_graph_mail_dev"
        },
        {
            "integrations": "MicrosoftGraphMail",
            "playbookID": "MicrosoftGraphMail-Test",
            "instance_names": "ms_graph_mail_dev_no_oproxy"
        },
        {
            "integrations": "MicrosoftGraphMail",
            "playbookID": "MicrosoftGraphMail-Test",
            "instance_names": "ms_graph_mail_prod"
        },
        {
            "integrations": "CloudShark",
            "playbookID": "CloudShark - Test Playbook",
            "timeout": 500
        },
        {
            "integrations": "Google Vision AI",
            "playbookID": "Google Vision API - Test"
        },
        {
            "integrations": "nmap",
            "playbookID": "Nmap - Test",
            "fromversion": "5.0.0"
        },
        {
            "integrations": "AutoFocus V2",
            "playbookID": "Autofocus Query Samples, Sessions and Tags Test Playbook",
            "fromversion": "4.5.0",
            "timeout": 1000
        },
        {
            "integrations": "HelloWorld",
            "playbookID": "HelloWorld-Test",
            "fromversion": "5.0.0"
        },
        {
            "integrations": "HelloWorld",
            "playbookID": "HelloWorld_Scan-Test",
            "fromversion": "5.0.0",
            "timeout": 2000
        },
        {
            "integrations": "ThreatQ v2",
            "playbookID": "ThreatQ - Test",
            "fromversion": "4.5.0"
        },
        {
            "integrations": "AttackIQFireDrill",
            "playbookID": "AttackIQ - Test"
        },
        {
            "integrations": "PhishLabs IOC EIR",
            "playbookID": "PhishlabsIOC_EIR-Test"
        },
        {
            "integrations": "Amazon DynamoDB",
            "playbookID": "AWS_DynamoDB-Test"
        },
        {
            "integrations": "PhishLabs IOC DRP",
            "playbookID": "PhishlabsIOC_DRP-Test"
        },
        {
            "playbookID": "Create Phishing Classifier V2 ML Test",
            "timeout": 60000,
            "fromversion": "4.5.0"
        },
        {
            "integrations": "ZeroFox",
            "playbookID": "ZeroFox-Test",
            "fromversion": "4.1.0"
        },
        {
            "integrations": "AlienVault OTX v2",
            "playbookID": "Alienvault_OTX_v2 - Test"
        },
        {
            "integrations": "AWS - SQS",
            "playbookID": "AWS - SQS Test Playbook"
        },
        {
            "integrations": "AWS - CloudWatchLogs",
            "playbookID": "AWS - CloudWatchLogs Test Playbook"
        },
        {
            "integrations": "AWS - Route53",
            "playbookID": "AWS - Route53 Test Playbook"
        },
        {
            "integrations": "SlackV2",
            "playbookID": "Slack Test Playbook",
            "timeout": 2400,
            "pid_threshold": 5,
            "fromversion": "5.0.0"
        },
        {
            "integrations": "Cortex XDR - IR",
            "playbookID": "Test XDR Playbook",
            "fromversion": "4.1.0"
        },
        {
            "integrations": "Cloaken",
            "playbookID": "Cloaken-Test"
        },
        {
            "integrations": "Uptycs",
            "playbookID": "TestUptycs"
        },
        {
            "integrations": "ThreatX",
            "playbookID": "ThreatX-test"
        },
        {
            "integrations": "Akamai WAF SIEM",
            "playbookID": "Akamai_WAF_SIEM-Test"
        },
        {
            "integrations": "AlienVault OTX",
            "playbookID": "AlienVaultOTX Test"
        },
        {
            "integrations": "Cofense Triage",
            "playbookID": "Cofense Triage Test"
        },
        {
            "integrations": "Akamai WAF",
            "playbookID": "Akamai_WAF-Test"
        },
        {
            "integrations": "Minerva Labs Anti-Evasion Platform",
            "playbookID": "Minerva Test playbook"
        },
        {
            "integrations": "abuse.ch SSL Blacklist Feed",
            "playbookID": "SSL Blacklist test",
            "fromversion": "5.5.0"
        },
        {
            "integrations": "CheckPhish",
            "playbookID": "CheckPhish-Test"
        },
        {
            "integrations": "Symantec Management Center",
            "playbookID": "SymantecMC_TestPlaybook"
        },
        {
            "integrations": "Tufin",
            "playbookID": "Tufin Test"
        },
        {
            "integrations": "Looker",
            "playbookID": "Test-Looker"
        },
        {
            "integrations": "Vertica",
            "playbookID": "Vertica Test"
        },
        {
            "integrations": "Server Message Block (SMB)",
            "playbookID": "SMB test"
        },
        {
            "playbookID": "ConvertFile-Test",
            "fromversion": "4.5.0"
        },
        {
            "playbookID": "TestAwsEC2GetPublicSGRules-Test"
        },
        {
            "integrations": "RSA NetWitness Packets and Logs",
            "playbookID": "rsa_packets_and_logs_test"
        },
        {
            "playbookID": "test_similar_incidents"
        },
        {
            "playbookID": "CheckpointFW-test",
            "integrations": "Check Point"
        },
        {
            "playbookID": "RegPathReputationBasicLists_test"
        },
        {
            "playbookID": "EmailDomainSquattingReputation-Test"
        },
        {
            "playbookID": "RandomStringGenerateTest"
        },
        {
            "playbookID": "DocumentationTest",
            "integrations": "ipinfo"
        },
        {
            "playbookID": "playbook-checkEmailAuthenticity-test"
        },
        {
            "playbookID": "HighlightWords_Test"
        },
        {
            "integrations": "Pentera",
            "playbookID": "Pcysys-Test"
        },
        {
            "integrations": "Pentera",
            "playbookID": "Pentera Run Scan - Test"
        },
        {
            "playbookID": "StringContainsArray_test"
        },
        {
            "integrations": "Pentera",
            "playbookID": "Pcysys-Test"
        },
        {
            "integrations": "Pentera",
            "playbookID": "Pentera Run Scan - Test"
        },
        {
            "integrations": "Fidelis Elevate Network",
            "playbookID": "Fidelis-Test"
        },
        {
            "integrations": "AWS - ACM",
            "playbookID": "ACM-Test"
        },
        {
            "integrations": "Thinkst Canary",
            "playbookID": "CanaryTools Test"
        },
        {
            "integrations": "ThreatMiner",
            "playbookID": "ThreatMiner-Test"
        },
        {
            "playbookID": "StixCreator-Test"
        },
        {
            "playbookID": "CompareIncidentsLabels-test-playbook"
        },
        {
            "integrations": "Have I Been Pwned? V2",
            "playbookID": "Pwned v2 test"
        },
        {
            "integrations": "Alexa Rank Indicator",
            "playbookID": "Alexa Test Playbook"
        },
        {
            "playbookID": "UnEscapeURL-Test"
        },
        {
            "playbookID": "UnEscapeIPs-Test"
        },
        {
            "playbookID": "ExtractDomainFromUrlAndEmail-Test"
        },
        {
            "playbookID": "ConvertKeysToTableFieldFormat_Test"
        },
        {
            "integrations": "CVE Search v2",
            "playbookID": "CVE Search v2 - Test"
        },
        {
            "integrations": "CVE Search v2",
            "playbookID": "cveReputation Test"
        },
        {
            "integrations": "HashiCorp Vault",
            "playbookID": "hashicorp_test"
        },
        {
            "integrations": "AWS - Athena - Beta",
            "playbookID": "Beta-Athena-Test"
        },
        {
            "integrations": "BeyondTrust Password Safe",
            "playbookID": "BeyondTrust-Test"
        },
        {
            "integrations": "Dell Secureworks",
            "playbookID": "secureworks_test"
        },
        {
            "integrations": "ServiceNow",
            "playbookID": "servicenow_test_new"
        },
        {
            "integrations": "ExtraHop",
            "playbookID": "ExtraHop-Test"
        },
        {
            "integrations": "ExtraHop v2",
            "playbookID": "ExtraHop_v2-Test"
        },
        {
            "playbookID": "Test CommonServer"
        },
        {
            "integrations": "CIRCL",
            "playbookID": "CirclIntegrationTest"
        },
        {
            "integrations": "MISP V2",
            "playbookID": "MISP V2 Test"
        },
        {
            "playbookID": "test-LinkIncidentsWithRetry"
        },
        {
            "playbookID": "CopyContextToFieldTest"
        },
        {
            "integrations": "OTRS",
            "playbookID": "OTRS Test",
            "fromversion": "4.1.0"
        },
        {
            "integrations": "Attivo Botsink",
            "playbookID": "AttivoBotsinkTest"
        },
        {
            "playbookID": "CreatePhishingClassifierMLTest",
            "timeout": 2400
        },
        {
            "integrations": "Cymon",
            "playbookID": "playbook-Cymon_Test"
        },
        {
            "integrations": "FortiGate",
            "playbookID": "Fortigate Test"
        },
        {
            "playbookID": "FormattedDateToEpochTest"
        },
        {
            "integrations": "SNDBOX",
            "playbookID": "SNDBOX_Test",
            "timeout": 1000
        },
        {
            "integrations": "SNDBOX",
            "playbookID": "Detonate File - SNDBOX - Test",
            "timeout": 2400,
            "nightly": true
        },
        {
            "integrations": "VxStream",
            "playbookID": "Detonate File - HybridAnalysis - Test",
            "timeout": 2400
        },
        {
            "playbookID": "WordTokenizeTest"
        },
        {
            "integrations": "Awake Security",
            "playbookID": "awake_security_test_pb"
        },
        {
            "integrations": "Tenable.sc",
            "playbookID": "tenable-sc-test",
            "timeout": 240,
            "nightly": true
        },
        {
            "integrations": "MimecastV2",
            "playbookID": "Mimecast test"
        },
        {
            "playbookID": "CreateEmailHtmlBody_test_pb",
            "fromversion": "4.1.0"
        },
        {
            "playbookID": "ReadPDFFile-Test"
        },
        {
            "playbookID": "ReadPDFFileV2-Test",
            "timeout": 1000
        },
        {
            "playbookID": "JSONtoCSV-Test"
        },
        {
            "integrations": "Generic SQL",
            "playbookID": "generic-sql",
            "instance_names": "mysql instance",
            "fromversion": "5.0.0"
        },
        {
            "integrations": "Generic SQL",
            "playbookID": "generic-sql",
            "instance_names": "postgreSQL instance",
            "fromversion": "5.0.0"
        },
        {
            "integrations": "Generic SQL",
            "playbookID": "generic-sql",
            "instance_names": "Microsoft SQL instance",
            "fromversion": "5.0.0"
        },
        {
            "integrations": "Panorama",
            "instance_names": "palo_alto_firewall",
            "playbookID": "palo_alto_firewall_test_pb",
            "timeout": 1000,
            "nightly": true
        },
        {
            "integrations": "Panorama",
            "instance_names": "palo_alto_panorama",
            "playbookID": "palo_alto_panorama_test_pb",
            "timeout": 1000,
            "nightly": true
        },
        {
            "integrations": "Panorama",
            "instance_names": "palo_alto_panorama",
            "playbookID": "Panorama Query Logs - Test",
            "timeout": 1500,
            "nightly": true
        },
        {
            "integrations": "Panorama",
            "instance_names": "palo_alto_firewall_9.0",
            "playbookID": "palo_alto_firewall_test_pb",
            "timeout": 1000,
            "nightly": true
        },
        {
            "integrations": "Panorama",
            "instance_names": "palo_alto_panorama_9.0",
            "playbookID": "palo_alto_panorama_test_pb",
            "timeout": 1000,
            "nightly": true
        },
        {
            "integrations": "Tenable.io",
            "playbookID": "Tenable.io test"
        },
        {
            "playbookID": "URLDecode-Test"
        },
        {
            "playbookID": "GetTime-Test"
        },
        {
            "playbookID": "GetTime-ObjectVsStringTest"
        },
        {
            "integrations": "Tenable.io",
            "playbookID": "Tenable.io Scan Test",
            "nightly": true,
            "timeout": 900
        },
        {
            "integrations": "Tenable.sc",
            "playbookID": "tenable-sc-scan-test",
            "nightly": true,
            "timeout": 600
        },
        {
            "integrations": "google-vault",
            "playbookID": "Google-Vault-Generic-Test",
            "nightly": true,
            "timeout": 3600,
            "memory_threshold": 65
        },
        {
            "integrations": "google-vault",
            "playbookID": "Google_Vault-Search_And_Display_Results_test",
            "nightly": true,
            "memory_threshold": 80,
            "timeout": 3600
        },
        {
            "playbookID": "Luminate-TestPlaybook",
            "integrations": "Luminate"
        },
        {
            "integrations": "MxToolBox",
            "playbookID": "MxToolbox-test"
        },
        {
            "integrations": "Nessus",
            "playbookID": "Nessus - Test"
        },
        {
            "playbookID": "Palo Alto Networks - Malware Remediation Test",
            "integrations": "Palo Alto Minemeld",
            "fromversion": "4.5.0"
        },
        {
            "playbookID": "SumoLogic-Test",
            "integrations": "SumoLogic",
            "fromversion": "4.1.0"
        },
        {
            "playbookID": "ParseEmailFiles-test"
        },
        {
            "playbookID": "PAN-OS - Block IP and URL - External Dynamic List Test",
            "integrations": "palo_alto_networks_pan_os_edl_management",
            "fromversion": "4.0.0"
        },
        {
            "playbookID": "PAN-OS - Block IP and URL - External Dynamic List v2 Test",
            "integrations": ["Panorama", "palo_alto_networks_pan_os_edl_management"],
            "instance_names": "palo_alto_firewall_9.0",
            "fromversion": "4.0.0"
        },
        {
            "playbookID": "Test_EDL",
            "integrations": "EDL",
            "fromversion": "5.5.0"
        },
        {
            "playbookID": "Test_export_indicators_service",
            "integrations": "ExportIndicators",
            "fromversion": "5.5.0"
        },
        {
            "playbookID": "PAN-OS - Block IP - Custom Block Rule Test",
            "integrations": "Panorama",
            "instance_names": "palo_alto_panorama",
            "fromversion": "4.0.0"
        },
        {
            "playbookID": "PAN-OS - Block IP - Static Address Group Test",
            "integrations": "Panorama",
            "instance_names": "palo_alto_panorama",
            "fromversion": "4.0.0"
        },
        {
            "playbookID": "PAN-OS - Block URL - Custom URL Category Test",
            "integrations": "Panorama",
            "instance_names": "palo_alto_panorama",
            "fromversion": "4.0.0"
        },
        {
            "playbookID": "Endpoint Malware Investigation - Generic - Test",
            "integrations": [
                "Traps",
                "Cylance Protect v2",
                "Demisto REST API"
            ],
            "fromversion": "5.0.0",
            "timeout": 1200
        },
        {
            "playbookID": "ParseExcel-test"
        },
        {
            "playbookID": "Detonate File - No Files test"
        },
        {
            "integrations": [
                "Panorama",
                "Check Point"
            ],
            "instance_names": "palo_alto_firewall",
            "playbookID": "blockip_test_playbook"
        },
        {
            "integrations": "Palo Alto Minemeld",
            "playbookID": "minemeld_test"
        },
        {
            "integrations": "SentinelOne V2",
            "playbookID": "SentinelOne V2 - test"
        },
        {
            "integrations": "InfoArmor VigilanteATI",
            "playbookID": "InfoArmorVigilanteATITest"
        },
        {
            "integrations": "IntSights",
            "instance_names": "intsights_standard_account",
            "playbookID": "IntSights Test",
            "nightly": true,
            "timeout": 500
        },
        {
            "integrations": "IntSights",
            "playbookID": "IntSights Mssp Test",
            "instance_names": "intsights_mssp_account",
            "nightly": true,
            "timeout": 500
        },
        {
            "integrations": "dnstwist",
            "playbookID": "dnstwistTest"
        },
        {
            "integrations": "BitDam",
            "playbookID": "Detonate File - BitDam Test"
        },
        {
            "integrations": "Threat Grid",
            "playbookID": "Test-Detonate URL - ThreatGrid",
            "timeout": 600
        },
        {
            "integrations": "Threat Grid",
            "playbookID": "ThreatGridTest",
            "timeout": 600
        },
        {
            "integrations": [
                "Palo Alto Minemeld",
                "Panorama"
            ],
            "instance_names": "palo_alto_firewall",
            "playbookID": "block_indicators_-_generic_-_test"
        },
        {
            "integrations": "Signal Sciences WAF",
            "playbookID": "SignalSciences-Test"
        },
        {
            "integrations": "RTIR",
            "playbookID": "RTIR Test"
        },
        {
            "integrations": "RedCanary",
            "playbookID": "RedCanaryTest",
            "nightly": true
        },
        {
            "integrations": "Devo",
            "playbookID": "devo_test_playbook",
            "timeout": 500
        },
        {
            "playbookID": "URL Enrichment - Generic v2 - Test",
            "integrations": [
                "Rasterize",
                "VirusTotal - Private API"
            ],
            "instance_names": "virus_total_private_api_general",
            "timeout": 500,
            "pid_threshold": 12
        },
        {
            "playbookID": "CutTransformerTest"
        },
        {
            "playbookID": "Default - Test",
            "integrations": [
                "ThreatQ v2",
                "AlienVault OTX v2",
                "Demisto REST API"
            ],
            "fromversion": "5.0.0"
        },
        {
            "integrations": "SCADAfence CNM",
            "playbookID": "SCADAfence_test"
        },
        {
            "integrations": "ProtectWise",
            "playbookID": "Protectwise-Test"
        },
        {
            "integrations": "WhatsMyBrowser",
            "playbookID": "WhatsMyBrowser-Test"
        },
        {
            "integrations": "BigFix",
            "playbookID": "BigFixTest"
        },
        {
            "integrations": "Lastline v2",
            "playbookID": "Lastline v2 - Test",
            "nightly": true
        },
        {
            "integrations": "epo",
            "playbookID": "Test Playbook McAfee ePO"
        },
        {
            "integrations": "McAfee DXL",
            "playbookID": "McAfee DXL - Test"
        },
        {
            "integrations": "activedir",
            "playbookID": "calculate_severity_-_critical_assets_-_test"
        },
        {
            "playbookID": "TextFromHTML_test_playbook"
        },
        {
            "playbookID": "PortListenCheck-test"
        },
        {
            "integrations": "ThreatExchange",
            "playbookID": "ThreatExchange-test"
        },
        {
            "integrations": "ThreatExchange",
            "playbookID": "extract_indicators_-_generic_-_test",
            "timeout": 240
        },
        {
            "integrations": "Joe Security",
            "playbookID": "JoeSecurityTestPlaybook",
            "timeout": 500,
            "nightly": true
        },
        {
            "integrations": "Joe Security",
            "playbookID": "JoeSecurityTestDetonation",
            "timeout": 2000,
            "nightly": true
        },
        {
            "integrations": "WildFire-v2",
            "playbookID": "Wildfire Test"
        },
        {
            "integrations": "WildFire-v2",
            "playbookID": "Detonate URL - WildFire-v2 - Test"
        },
        {
            "integrations": "GRR",
            "playbookID": "grr_test",
            "nightly": true
        },
        {
            "integrations": "VirusTotal",
            "instance_names": "virus_total_general",
            "playbookID": "virusTotal-test-playbook",
            "timeout": 1400,
            "nightly": true
        },
        {
            "integrations": "VirusTotal",
            "instance_names": "virus_total_preferred_vendors",
            "playbookID": "virusTotaI-test-preferred-vendors",
            "timeout": 1400,
            "nightly": true
        },
        {
            "integrations": "Preempt",
            "playbookID": "Preempt Test"
        },
        {
            "integrations": "Gmail",
            "playbookID": "get_original_email_-_gmail_-_test"
        },
        {
            "integrations": [
                "Gmail Single User",
                "Gmail"
            ],
            "playbookID": "Gmail Single User - Test",
            "fromversion": "4.5.0"
        },
        {
            "integrations": "EWS v2",
            "playbookID": "get_original_email_-_ews-_test",
            "instance_names": "ewv2_regular"
        },
        {
            "integrations": [
                "EWS v2",
                "EWS Mail Sender"
            ],
            "playbookID": "EWS search-mailbox test",
            "instance_names": "ewv2_regular",
            "timeout": 300
        },
        {
            "integrations": "PagerDuty v2",
            "playbookID": "PagerDuty Test"
        },
        {
            "playbookID": "test_delete_context"
        },
        {
            "playbookID": "DeleteContext-auto-test"
        },
        {
            "playbookID": "GmailTest",
            "integrations": "Gmail"
        },
        {
            "playbookID": "Gmail Convert Html Test",
            "integrations": "Gmail"
        },
        {
            "playbookID": "reputations.json Test",
            "toversion": "5.0.0"
        },
        {
            "playbookID": "Indicators reputation-.json Test",
            "fromversion": "5.5.0"
        },
        {
            "playbookID": "Test IP Indicator Fields",
            "fromversion": "5.0.0"
        },
        {
            "integrations": "Shodan",
            "playbookID": "ShodanTest"
        },
        {
            "playbookID": "dedup_-_generic_-_test"
        },
        {
            "playbookID": "Dedup - Generic v2 - Test",
            "fromversion": "5.0.0"
        },
        {
            "playbookID": "TestDedupIncidentsPlaybook"
        },
        {
            "playbookID": "TestDedupIncidentsByName"
        },
        {
            "integrations": "McAfee Advanced Threat Defense",
            "playbookID": "Test Playbook McAfee ATD",
            "timeout": 700
        },
        {
            "playbookID": "stripChars - Test"
        },
        {
            "integrations": "McAfee Advanced Threat Defense",
            "playbookID": "Test Playbook McAfee ATD Upload File"
        },
        {
            "playbookID": "exporttocsv_script_test"
        },
        {
            "playbookID": "Set - Test"
        },
        {
            "integrations": "Intezer v2",
            "playbookID": "Intezer Testing v2",
            "fromversion": "4.1.0",
            "timeout": 700
        },
        {
            "integrations": "FalconIntel",
            "playbookID": "CrowdStrike Falcon Intel v2"
        },
        {
            "playbookID": "ContextGetters_Test"
        },
        {
            "integrations": [
                "Mail Sender (New)",
                "Gmail"
            ],
            "playbookID": "Mail Sender (New) Test",
            "instance_names": [
                "Mail_Sender_(New)_STARTTLS"
            ]
        },
        {
            "integrations": [
                "Mail Sender (New)",
                "Gmail"
            ],
            "playbookID": "Mail Sender (New) Test",
            "instance_names": [
                "Mail_Sender_(New)_SSL/TLS"
            ]
        },
        {
            "playbookID": "buildewsquery_test"
        },
        {
            "integrations": "Rapid7 Nexpose",
            "playbookID": "nexpose_test",
            "timeout": 240
        },
        {
            "playbookID": "GetIndicatorDBotScore Test"
        },
        {
            "integrations": "EWS Mail Sender",
            "playbookID": "EWS Mail Sender Test"
        },
        {
            "integrations": [
                "EWS Mail Sender",
                "Rasterize"
            ],
            "playbookID": "EWS Mail Sender Test 2"
        },
        {
            "playbookID": "decodemimeheader_-_test"
        },
        {
            "integrations": "CVE Search v2",
            "playbookID": "cve_enrichment_-_generic_-_test"
        },
        {
            "playbookID": "test_url_regex"
        },
        {
            "integrations": "Skyformation",
            "playbookID": "TestSkyformation"
        },
        {
            "integrations": "okta",
            "playbookID": "okta_test_playbook",
            "timeout": 240
        },
        {
            "integrations": "Okta v2",
            "playbookID": "OktaV2-Test",
            "nightly": true,
            "timeout": 300
        },
        {
            "playbookID": "Test filters & transformers scripts"
        },
        {
            "integrations": "Salesforce",
            "playbookID": "SalesforceTestPlaybook"
        },
        {
            "integrations": "McAfee ESM-v10",
            "instance_names": "v10.2.0",
            "playbookID": "McAfeeESMTest",
            "timeout": 500
        },
        {
            "integrations": "McAfee ESM-v10",
            "instance_names": "v10.3.0",
            "playbookID": "McAfeeESMTest",
            "timeout": 500
        },
        {
            "integrations": "McAfee ESM-v10",
            "instance_names": "v11.1.3",
            "playbookID": "McAfeeESMTest",
            "timeout": 500
        },
        {
            "integrations": "GoogleSafeBrowsing",
            "playbookID": "Google Safe Browsing Test",
            "timeout": 240
        },
        {
            "integrations": "EWS v2",
            "playbookID": "EWSv2_empty_attachment_test",
            "instance_names": "ewv2_regular"
        },
        {
            "integrations": "EWS v2",
            "playbookID": "EWS Public Folders Test",
            "instance_names": "ewv2_regular"
        },
        {
            "playbookID": "TestWordFileToIOC",
            "timeout": 300
        },
        {
            "integrations": "Symantec Endpoint Protection V2",
            "playbookID": "SymantecEndpointProtection_Test"
        },
        {
            "integrations": "carbonblackprotection",
            "playbookID": "search_endpoints_by_hash_-_carbon_black_protection_-_test",
            "timeout": 500
        },
        {
            "playbookID": "process_email_-_generic_-_test",
            "integrations": "Rasterize",
            "timeout": 240
        },
        {
            "integrations": "activedir",
            "playbookID": "account_enrichment_-_generic_test"
        },
        {
            "integrations": "FalconHost",
            "playbookID": "search_endpoints_by_hash_-_crowdstrike_-_test",
            "timeout": 500
        },
        {
            "integrations": "FalconHost",
            "playbookID": "CrowdStrike Endpoint Enrichment - Test"
        },
        {
            "integrations": "FalconHost",
            "playbookID": "crowdstrike_falconhost_test"
        },
        {
            "integrations": "CrowdstrikeFalcon",
            "playbookID": "Test - CrowdStrike Falcon",
            "fromversion": "4.1.0"
        },
        {
            "playbookID": "ExposeIncidentOwner-Test"
        },
        {
            "integrations": "PostgreSQL",
            "playbookID": "PostgreSQL Test"
        },
        {
            "integrations": "google",
            "playbookID": "GsuiteTest"
        },
        {
            "integrations": "OpenPhish",
            "playbookID": "OpenPhish Test Playbook"
        },
        {
            "integrations": "RSA Archer",
            "playbookID": "Archer-Test-Playbook",
            "nightly": true
        },
        {
            "integrations": "jira",
            "playbookID": "Jira-Test"
        },
        {
            "integrations": "jira-v2",
            "playbookID": "Jira-v2-Test",
            "timeout": 500
        },
        {
            "integrations": "ipinfo",
            "playbookID": "IPInfoTest"
        },
        {
            "integrations": "jira",
            "playbookID": "VerifyHumanReadableFormat"
        },
        {
            "playbookID": "ExtractURL Test"
        },
        {
            "playbookID": "strings-test"
        },
        {
            "playbookID": "TestCommonPython"
        },
        {
            "playbookID": "TestFileCreateAndUpload"
        },
        {
            "playbookID": "TestIsValueInArray"
        },
        {
            "playbookID": "TestStringReplace"
        },
        {
            "playbookID": "TestHttpPlaybook"
        },
        {
            "integrations": "SplunkPy",
            "playbookID": "SplunkPy-Test-V2",
            "memory_threshold": 500
        },
        {
            "integrations": "SplunkPy",
            "playbookID": "Splunk-Test",
            "memory_threshold": 500
        },
        {
            "integrations": "SplunkPy",
            "playbookID": "SplunkPySearch_Test",
            "memory_threshold": 200
        },
        {
            "integrations": "McAfee NSM",
            "playbookID": "McAfeeNSMTest",
            "timeout": 400,
            "nightly": true
        },
        {
            "integrations": "PhishTank",
            "playbookID": "PhishTank Testing"
        },
        {
            "integrations": "McAfee Web Gateway",
            "playbookID": "McAfeeWebGatewayTest",
            "timeout": 500
        },
        {
            "integrations": "TCPIPUtils",
            "playbookID": "TCPUtils-Test"
        },
        {
            "playbookID": "ProofpointDecodeURL-Test",
            "timeout": 300
        },
        {
            "playbookID": "listExecutedCommands-Test"
        },
        {
            "integrations": "AWS - Lambda",
            "playbookID": "AWS-Lambda-Test (Read-Only)"
        },
        {
            "integrations": "Service Manager",
            "playbookID": "TestHPServiceManager",
            "timeout": 400
        },
        {
            "playbookID": "LanguageDetect-Test",
            "timeout": 300
        },
        {
            "integrations": "Forcepoint",
            "playbookID": "forcepoint test",
            "timeout": 500,
            "nightly": true
        },
        {
            "playbookID": "GeneratePassword-Test"
        },
        {
            "playbookID": "ZipFile-Test"
        },
        {
            "playbookID": "UnzipFile-Test"
        },
        {
            "playbookID": "ExtractDomainTest"
        },
        {
            "playbookID": "Test-IsMaliciousIndicatorFound",
            "integrations": "VirusTotal",
            "instance_names": "virus_total_general",
            "fromversion": "5.0.0"
        },
        {
            "playbookID": "TestExtractHTMLTables"
        },
        {
            "integrations": "carbonblackliveresponse",
            "playbookID": "CarbonBlackLiveResponseTest",
            "nightly": true
        },
        {
            "playbookID": "TestSafeBreach",
            "integrations": "SafeBreach"
        },
        {
            "integrations": "urlscan.io",
            "playbookID": "urlscan_malicious_Test",
            "timeout": 500
        },
        {
            "integrations": "EWS v2",
            "playbookID": "pyEWS_Test",
            "instance_names": "ewv2_regular"
        },
        {
            "integrations": "EWS v2",
            "playbookID": "pyEWS_Test",
            "instance_names": "ewsv2_separate_process"
        },
        {
            "integrations": "remedy_sr_beta",
            "playbookID": "remedy_sr_test_pb"
        },
        {
            "integrations": "Netskope",
            "playbookID": "Netskope Test"
        },
        {
            "integrations": "Cylance Protect v2",
            "playbookID": "Cylance Protect v2 Test"
        },
        {
            "integrations": "ReversingLabs Titanium Cloud",
            "playbookID": "ReversingLabsTCTest"
        },
        {
            "integrations": "ReversingLabs A1000",
            "playbookID": "ReversingLabsA1000Test"
        },
        {
            "integrations": "Demisto Lock",
            "playbookID": "DemistoLockTest"
        },
        {
            "playbookID": "test-domain-indicator",
            "timeout": 400
        },
        {
            "playbookID": "Cybereason Test",
            "integrations": "Cybereason",
            "timeout": 1200,
            "fromversion": "4.1.0"
        },
        {
            "integrations": "VirusTotal - Private API",
            "instance_names": "virus_total_private_api_general",
            "playbookID": "File Enrichment - Virus Total Private API Test",
            "nightly": true
        },
        {
            "integrations": "VirusTotal - Private API",
            "instance_names": "virus_total_private_api_general",
            "playbookID": "virusTotalPrivateAPI-test-playbook",
            "timeout": 1400,
            "nightly": true,
            "pid_threshold": 12
        },
        {
            "integrations": [
                "VirusTotal - Private API",
                "VirusTotal"
            ],
            "playbookID": "vt-detonate test",
            "instance_names": [
                "virus_total_private_api_general",
                "virus_total_general"
            ],
            "timeout": 1400,
            "nightly": true
        },
        {
            "integrations": "Cisco ASA",
            "playbookID": "Cisco ASA - Test Playbook"
        },
        {
            "integrations": "VirusTotal - Private API",
            "instance_names": "virus_total_private_api_preferred_vendors",
            "playbookID": "virusTotalPrivateAPI-test-preferred-vendors",
            "timeout": 1400,
            "nightly": true
        },
        {
            "integrations": "Cisco Meraki",
            "playbookID": "Cisco-Meraki-Test"
        },
        {
            "integrations": "Microsoft Defender Advanced Threat Protection",
            "playbookID": "Microsoft Defender Advanced Threat Protection - Test",
            "instance_names": "microsoft_defender_atp_prod"
        },
        {
            "integrations": "Microsoft Defender Advanced Threat Protection",
            "playbookID": "Microsoft Defender Advanced Threat Protection - Test",
            "instance_names": "microsoft_defender_atp_dev"
        },
        {
            "integrations": "Tanium",
            "playbookID": "Tanium Test Playbook",
            "nightly": true,
            "timeout": 1200,
            "pid_threshold": 10
        },
        {
            "integrations": "Recorded Future",
            "playbookID": "Recorded Future Test",
            "nightly": true
        },
        {
            "integrations": "Microsoft Graph",
            "playbookID": "Microsoft Graph Test",
            "instance_names": "ms_graph_security_dev"
        },
        {
            "integrations": "Microsoft Graph",
            "playbookID": "Microsoft Graph Test",
            "instance_names": "ms_graph_security_prod"
        },
        {
            "integrations": "Microsoft Graph User",
            "playbookID": "Microsoft Graph - Test",
            "instance_names": "ms_graph_user_dev"
        },
        {
            "integrations": "Microsoft Graph User",
            "playbookID": "Microsoft Graph - Test",
            "instance_names": "ms_graph_user_prod"
        },
        {
            "integrations": "Microsoft Graph Groups",
            "playbookID": "Microsoft Graph Groups - Test",
            "instance_names": "ms_graph_groups_dev"
        },
        {
            "integrations": "Microsoft Graph Groups",
            "playbookID": "Microsoft Graph Groups - Test",
            "instance_names": "ms_graph_groups_prod"
        },
        {
            "integrations": "Microsoft_Graph_Files",
            "playbookID": "test_MsGraphFiles",
            "instance_names": "ms_graph_files_dev",
            "fromversion": "5.0.0"
        },
        {
            "integrations": "Microsoft_Graph_Files",
            "playbookID": "test_MsGraphFiles",
            "instance_names": "ms_graph_files_prod",
            "fromversion": "5.0.0"
        },
        {
            "integrations": "Microsoft Graph Calendar",
            "playbookID": "Microsoft Graph Calendar - Test",
            "instance_names": "ms_graph_calendar_dev"
        },
        {
            "integrations": "Microsoft Graph Calendar",
            "playbookID": "Microsoft Graph Calendar - Test",
            "instance_names": "ms_graph_calendar_prod"
        },
        {
            "integrations": "Microsoft Graph Device Management",
            "playbookID": "MSGraph_DeviceManagement_Test",
            "instance_names": "ms_graph_device_management_oproxy_dev",
            "fromversion": "4.1.0"
        },
        {
            "integrations": "Microsoft Graph Device Management",
            "playbookID": "MSGraph_DeviceManagement_Test",
            "instance_names": "ms_graph_device_management_oproxy_prod",
            "fromversion": "4.1.0"
        },
        {
            "integrations": "Microsoft Graph Device Management",
            "playbookID": "MSGraph_DeviceManagement_Test",
            "instance_names": "ms_graph_device_management_self_deployed_prod",
            "fromversion": "4.1.0"
        },
        {
            "integrations": "RedLock",
            "playbookID": "RedLockTest",
            "nightly": true
        },
        {
            "integrations": "Symantec Messaging Gateway",
            "playbookID": "Symantec Messaging Gateway Test"
        },
        {
            "integrations": "ThreatConnect",
            "playbookID": "test-ThreatConnect"
        },
        {
            "integrations": "VxStream",
            "playbookID": "VxStream Test",
            "nightly": true
        },
        {
            "integrations": "Cylance Protect",
            "playbookID": "get_file_sample_by_hash_-_cylance_protect_-_test",
            "timeout": 240
        },
        {
            "integrations": "Cylance Protect",
            "playbookID": "endpoint_enrichment_-_generic_test"
        },
        {
            "integrations": "QRadar",
            "playbookID": "test_Qradar"
        },
        {
            "integrations": "VMware",
            "playbookID": "VMWare Test"
        },
        {
            "integrations": "Anomali ThreatStream",
            "playbookID": "Anomali_ThreatStream_Test"
        },
        {
            "integrations": "Farsight DNSDB",
            "playbookID": "DNSDBTest"
        },
        {
            "integrations": "carbonblack-v2",
            "playbookID": "CarbonBlackResponseTest"
        },
        {
            "integrations": "Cisco Umbrella Investigate",
            "playbookID": "Cisco Umbrella Test"
        },
        {
            "integrations": "icebrg",
            "playbookID": "Icebrg Test",
            "timeout": 500
        },
        {
            "integrations": "Symantec MSS",
            "playbookID": "SymantecMSSTest"
        },
        {
            "integrations": "Remedy AR",
            "playbookID": "Remedy AR Test"
        },
        {
            "integrations": "AWS - IAM",
            "playbookID": "d5cb69b1-c81c-4f27-8a40-3106c0cb2620"
        },
        {
            "integrations": "McAfee Active Response",
            "playbookID": "McAfee-MAR_Test",
            "timeout": 700
        },
        {
            "integrations": "McAfee Threat Intelligence Exchange",
            "playbookID": "McAfee-TIE Test",
            "timeout": 700
        },
        {
            "integrations": "ArcSight Logger",
            "playbookID": "ArcSight Logger test"
        },
        {
            "integrations": "ArcSight ESM v2",
            "playbookID": "ArcSight ESM v2 Test"
        },
        {
            "integrations": "ArcSight ESM v2",
            "playbookID": "test Arcsight - Get events related to the Case"
        },
        {
            "integrations": "XFE",
            "playbookID": "XFE Test",
            "timeout": 140,
            "nightly": true
        },
        {
            "integrations": "XFE_v2",
            "playbookID": "Test_XFE_v2",
            "timeout": 500,
            "nightly": true
        },
        {
            "integrations": "McAfee Threat Intelligence Exchange",
            "playbookID": "search_endpoints_by_hash_-_tie_-_test",
            "timeout": 500
        },
        {
            "integrations": "iDefense",
            "playbookID": "iDefenseTest",
            "timeout": 300
        },
        {
            "integrations": "AbuseIPDB",
            "playbookID": "AbuseIPDB Test",
            "nightly": true
        },
        {
            "integrations": "AbuseIPDB",
            "playbookID": "AbuseIPDB PopulateIndicators Test",
            "nightly": true
        },
        {
            "integrations": "jira",
            "playbookID": "JiraCreateIssue-example-test"
        },
        {
            "integrations": "LogRhythm",
            "playbookID": "LogRhythm-Test-Playbook",
            "timeout": 200
        },
        {
            "integrations": "FireEye HX",
            "playbookID": "FireEye HX Test"
        },
        {
            "integrations": "Phish.AI",
            "playbookID": "PhishAi-Test"
        },
        {
            "integrations": "Phish.AI",
            "playbookID": "Test-Detonate URL - Phish.AI"
        },
        {
            "integrations": "Centreon",
            "playbookID": "Centreon-Test-Playbook"
        },
        {
            "playbookID": "ReadFile test"
        },
        {
            "integrations": "TruSTAR",
            "playbookID": "TruSTAR Test"
        },
        {
            "integrations": "AlphaSOC Wisdom",
            "playbookID": "AlphaSOC-Wisdom-Test"
        },
        {
            "integrations": "carbonblack-v2",
            "playbookID": "CBFindIP - Test"
        },
        {
            "integrations": "Jask",
            "playbookID": "Jask_Test",
            "fromversion": "4.1.0"
        },
        {
            "integrations": "Qualys",
            "playbookID": "Qualys-Test"
        },
        {
            "integrations": "Whois",
            "playbookID": "whois_test",
            "fromversion": "4.1.0"
        },
        {
            "integrations": "RSA NetWitness Endpoint",
            "playbookID": "NetWitness Endpoint Test"
        },
        {
            "integrations": "Check Point Sandblast",
            "playbookID": "Sandblast_malicious_test"
        },
        {
            "playbookID": "TestMatchRegex"
        },
        {
            "integrations": "ActiveMQ",
            "playbookID": "ActiveMQ Test"
        },
        {
            "playbookID": "RegexGroups Test"
        },
        {
            "integrations": "Cisco ISE",
            "playbookID": "cisco-ise-test-playbook"
        },
        {
            "integrations": "RSA NetWitness v11.1",
            "playbookID": "RSA NetWitness Test"
        },
        {
            "playbookID": "ExifReadTest"
        },
        {
            "integrations": "Cuckoo Sandbox",
            "playbookID": "CuckooTest",
            "timeout": 700
        },
        {
            "integrations": "VxStream",
            "playbookID": "Test-Detonate URL - Crowdstrike",
            "timeout": 1200
        },
        {
            "playbookID": "Detonate File - Generic Test",
            "timeout": 500
        },
        {
            "integrations": [
                "Lastline v2",
                "WildFire-v2",
                "SNDBOX",
                "VxStream",
                "McAfee Advanced Threat Defense"
            ],
            "playbookID": "Detonate File - Generic Test",
            "timeout": 2400,
            "nightly": true
        },
        {
            "playbookID": "detonate_file_-_generic_test",
            "toversion": "3.6.0"
        },
        {
            "playbookID": "STIXParserTest"
        },
        {
            "playbookID": "VerifyJSON - Test",
            "fromversion": "5.5.0"
        },
        {
            "playbookID": "PowerShellCommon-Test",
            "fromversion": "5.5.0"
        },
        {
            "playbookID": "Detonate URL - Generic Test",
            "timeout": 2000,
            "nightly": true,
            "integrations": [
                "McAfee Advanced Threat Defense",
                "VxStream",
                "Lastline v2"
            ]
        },
        {
            "playbookID": "ReadPDFFile-Test"
        },
        {
            "integrations": [
                "FalconHost",
                "McAfee Threat Intelligence Exchange",
                "carbonblackprotection",
                "carbonblack"
            ],
            "playbookID": "search_endpoints_by_hash_-_generic_-_test",
            "timeout": 500,
            "toversion": "4.4.9"
        },
        {
            "integrations": "Zscaler",
            "playbookID": "Zscaler Test",
            "nightly": true,
            "timeout": 500
        },
        {
            "playbookID": "DemistoUploadFileToIncident Test",
            "integrations": "Demisto REST API"
        },
        {
            "playbookID": "DemistoUploadFile Test",
            "integrations": "Demisto REST API"
        },
        {
            "playbookID": "MaxMind Test",
            "integrations": "MaxMind GeoIP2"
        },
        {
            "playbookID": "Test Sagemaker",
            "integrations": "AWS Sagemaker"
        },
        {
            "playbookID": "C2sec-Test",
            "integrations": "C2sec irisk",
            "fromversion": "5.0.0"
        },
        {
            "playbookID": "Phishing v2 Test - Attachment",
            "timeout": 1200,
            "nightly": true,
            "integrations": [
                "EWS Mail Sender",
                "Have I Been Pwned? V2",
                "Demisto REST API",
                "Palo Alto Minemeld",
                "Rasterize"
            ]
        },
        {
            "playbookID": "Phishing v2 Test - Inline",
            "timeout": 1200,
            "nightly": true,
            "integrations": [
                "EWS Mail Sender",
                "Have I Been Pwned? V2",
                "Demisto REST API",
                "Palo Alto Minemeld",
                "Rasterize"
            ]
        },
        {
            "integrations": "duo",
            "playbookID": "DUO Test Playbook"
        },
        {
            "playbookID": "SLA Scripts - Test",
            "fromversion": "4.1.0"
        },
        {
            "playbookID": "PcapHTTPExtractor-Test"
        },
        {
            "playbookID": "Ping Test Playbook"
        },
        {
            "playbookID": "Active Directory Test",
            "integrations": "Active Directory Query v2",
            "instance_names": "active_directory_ninja"
        },
        {
            "playbookID": "AD v2 - debug-mode - Test",
            "integrations": "Active Directory Query v2",
            "instance_names": "active_directory_ninja",
            "fromversion": "5.0.0"
        },
        {
            "playbookID": "Docker Hardening Test",
            "_comment": "Not testing on 5.5 yet. Waiting for #20951",
            "fromversion": "5.0.0",
            "toversion": "5.4.9"
        },
        {
            "integrations": "Active Directory Query v2",
            "instance_names": "active_directory_ninja",
            "playbookID": "Active Directory Query V2 configuration with port"
        },
        {
            "integrations": "mysql",
            "playbookID": "MySQL Test"
        },
        {
            "playbookID": "Email Address Enrichment - Generic v2 - Test"
        },
        {
            "playbookID": "Email Address Enrichment - Generic v2.1 - Test",
            "integrations": "Active Directory Query v2",
            "instance_names": "active_directory_ninja"
        },
        {
            "integrations": "Cofense Intelligence",
            "playbookID": "Test - Cofense Intelligence",
            "timeout": 500
        },
        {
            "playbookID": "GDPRContactAuthorities Test"
        },
        {
            "integrations": "Google Resource Manager",
            "playbookID": "GoogleResourceManager-Test",
            "timeout": 500,
            "nightly": true
        },
        {
            "integrations": "SlashNext Phishing Incident Response",
            "playbookID": "SlashNextPhishingIncidentResponse-Test",
            "timeout": 500,
            "nightly": true
        },
        {
            "integrations": "Google Cloud Storage",
            "playbookID": "GCS - Test",
            "timeout": 500,
            "nightly": true,
            "memory_threshold": 80
        },
        {
            "integrations": "GooglePubSub",
            "playbookID": "GooglePubSub_Test",
            "nightly": true,
            "fromversion": "5.0.0"
        },
        {
            "playbookID": "Calculate Severity - Generic v2 - Test",
            "integrations": [
                "Palo Alto Minemeld",
                "Active Directory Query v2"
            ],
            "instance_names": "active_directory_ninja",
            "fromversion": "4.5.0"
        },
        {
            "integrations": "Freshdesk",
            "playbookID": "Freshdesk-Test",
            "timeout": 500,
            "nightly": true
        },
        {
            "playbookID": "Autoextract - Test",
            "fromversion": "4.1.0"
        },
        {
            "playbookID": "FilterByList - Test",
            "fromversion": "4.5.0"
        },
        {
            "playbookID": "Impossible Traveler - Test",
            "integrations": [
                "Ipstack",
                "ipinfo",
                "Rasterize",
                "Active Directory Query v2",
                "Demisto REST API"
            ],
            "instance_names": "active_directory_ninja",
            "fromversion": "5.0.0",
            "timeout": 700
        },
        {
            "playbookID": "Active Directory - Get User Manager Details - Test",
            "integrations": "Active Directory Query v2",
            "instance_names": "active_directory_80k",
            "fromversion": "4.5.0"
        },
        {
            "integrations": "Kafka V2",
            "playbookID": "Kafka Test"
        },
        {
            "playbookID": "File Enrichment - Generic v2 - Test",
            "instance_names": "virus_total_private_api_general",
            "integrations": [
                "VirusTotal - Private API",
                "Cylance Protect v2"
            ]
        },
        {
            "integrations": "McAfee Active Response",
            "playbookID": "Endpoint data collection test",
            "timeout": 500
        },
        {
            "playbookID": "Phishing - Core - Test",
            "integrations": [
                "EWS Mail Sender",
                "Demisto REST API",
                "Palo Alto Minemeld",
                "Rasterize"
            ],
            "fromversion": "4.5.0",
            "timeout": 1700
        },
        {
            "integrations": "McAfee Active Response",
            "playbookID": "MAR - Endpoint data collection test",
            "timeout": 500
        },
        {
            "integrations": "DUO Admin",
            "playbookID": "DuoAdmin API test playbook"
        },
        {
            "integrations": "TAXIIFeed",
            "playbookID": "TAXII_Feed_Test",
            "fromversion": "5.5.0",
            "timeout": 600
        },
        {
            "integrations": "Traps",
            "playbookID": "Traps test",
            "timeout": 600
        },
        {
            "playbookID": "TestShowScheduledEntries"
        },
        {
            "playbookID": "Calculate Severity - Standard - Test",
            "integrations": "Palo Alto Minemeld",
            "fromversion": "4.5.0"
        },
        {
            "integrations": "Symantec Advanced Threat Protection",
            "playbookID": "Symantec ATP Test"
        },
        {
            "playbookID": "HTTPListRedirects - Test SSL"
        },
        {
            "playbookID": "HTTPListRedirects Basic Test"
        },
        {
            "playbookID": "CheckDockerImageAvailableTest"
        },
        {
            "playbookID": "ExtractDomainFromEmailTest"
        },
        {
            "playbookID": "Account Enrichment - Generic v2 - Test",
            "integrations": "activedir"
        },
        {
            "playbookID": "Extract Indicators From File - Generic v2 - Test",
            "integrations": "Image OCR",
            "timeout": 300,
            "fromversion": "4.1.0",
            "toversion": "4.4.9"
        },
        {
            "playbookID": "Extract Indicators From File - Generic v2 - Test",
            "integrations": "Image OCR",
            "timeout": 350,
            "fromversion": "4.5.0"
        },
        {
            "playbookID": "Endpoint Enrichment - Generic v2.1 - Test",
            "integrations": [
                "FalconHost",
                "Cylance Protect v2",
                "carbonblack-v2",
                "epo",
                "Active Directory Query v2"
            ],
            "instance_names": "active_directory_ninja"
        },
        {
            "playbookID": "EmailReputationTest",
            "integrations": "Have I Been Pwned? V2"
        },
        {
            "integrations": "Symantec Deepsight Intelligence",
            "playbookID": "Symantec Deepsight Test"
        },
        {
            "playbookID": "ExtractDomainFromEmailTest"
        },
        {
            "playbookID": "Wait Until Datetime - Test",
            "fromversion": "4.5.0"
        },
        {
            "playbookID": "PAN OS EDL Management - Test",
            "integrations": "palo_alto_networks_pan_os_edl_management"
        },
        {
            "playbookID": "PAN-OS DAG Configuration Test",
            "integrations": "Panorama",
            "instance_names": "palo_alto_panorama",
            "timeout": 1000
        },
        {
            "playbookID": "PAN-OS Create Or Edit Rule Test",
            "integrations": "Panorama",
            "instance_names": "palo_alto_panorama",
            "timeout": 1000
        },
        {
            "playbookID": "PAN-OS EDL Setup V2 Test",
            "integrations": [
                "Panorama",
                "palo_alto_networks_pan_os_edl_management"
            ],
            "instance_names": "palo_alto_panorama",
            "timeout": 1000
        },
        {
            "playbookID": "PAN-OS EDL Setup v3 Test",
            "integrations": ["Panorama", "palo_alto_networks_pan_os_edl_management"],
            "instance_names": "palo_alto_firewall_9.0",
            "timeout": 1000
        },
        {
            "integrations": "Snowflake",
            "playbookID": "Snowflake-Test"
        },
        {
            "playbookID": "Account Enrichment - Generic v2.1 - Test",
            "integrations": "Active Directory Query v2",
            "instance_names": "active_directory_ninja"
        },
        {
            "integrations": "Cisco Umbrella Investigate",
            "playbookID": "Domain Enrichment - Generic v2 - Test"
        },
        {
            "integrations": "Google BigQuery",
            "playbookID": "Google BigQuery Test"
        },
        {
            "integrations": "Zoom",
            "playbookID": "Zoom_Test"
        },
        {
            "integrations": "Palo Alto Networks Cortex",
            "playbookID": "Palo Alto Networks Cortex Test",
            "fromversion": "4.1.0"
        },
        {
            "playbookID": "IP Enrichment - Generic v2 - Test",
            "integrations": "Threat Crowd",
            "fromversion": "4.1.0"
        },
        {
            "integrations": "Cherwell",
            "playbookID": "Cherwell Example Scripts - test"
        },
        {
            "integrations": "Cherwell",
            "playbookID": "Cherwell - test"
        },
        {
            "integrations": "CarbonBlackProtectionV2",
            "playbookID": "Carbon Black Enterprise Protection V2 Test"
        },
        {
            "integrations": "Active Directory Query v2",
            "instance_names": "active_directory_ninja",
            "playbookID": "Test ADGetUser Fails with no instances 'Active Directory Query' (old version)"
        },
        {
            "integrations": "ANYRUN",
            "playbookID": "ANYRUN-Test"
        },
        {
            "integrations": "ANYRUN",
            "playbookID": "Detonate File - ANYRUN - Test"
        },
        {
            "integrations": "ANYRUN",
            "playbookID": "Detonate URL - ANYRUN - Test"
        },
        {
            "integrations": "Netcraft",
            "playbookID": "Netcraft test"
        },
        {
            "integrations": "EclecticIQ Platform",
            "playbookID": "EclecticIQ Test"
        },
        {
            "playbookID": "FormattingPerformance - Test",
            "fromversion": "5.0.0"
        },
        {
            "integrations": "AWS - EC2",
            "playbookID": "2142f8de-29d5-4288-8426-0db39abe988b",
            "memory_threshold": 75
        },
        {
            "integrations": "AWS - EC2",
            "playbookID": "d66e5f86-e045-403f-819e-5058aa603c32"
        },
        {
            "integrations": "ANYRUN",
            "playbookID": "Detonate File From URL - ANYRUN - Test"
        },
        {
            "integrations": "AWS - CloudWatchLogs",
            "playbookID": "2cddaacb-4e4c-407e-8ef5-d924867b810c"
        },
        {
            "integrations": "AWS - CloudTrail",
            "playbookID": "3da2e31b-f114-4d7f-8702-117f3b498de9"
        },
        {
            "integrations": "carbonblackprotection",
            "playbookID": "67b0f25f-b061-4468-8613-43ab13147173"
        },
        {
            "integrations": "DomainTools",
            "playbookID": "DomainTools-Test"
        },
        {
            "integrations": "Exabeam",
            "playbookID": "Exabeam - Test"
        },
        {
            "integrations": "DomainTools Iris",
            "playbookID": "DomainTools Iris - Test",
            "fromversion": "4.1.0"
        },
        {
            "integrations": "Cisco Spark",
            "playbookID": "efc817d2-6660-4d4f-890d-90513ca1e180"
        },
        {
            "playbookID": "get_file_sample_from_path_-_d2_-_test"
        },
        {
            "integrations": "Remedy On-Demand",
            "playbookID": "Remedy-On-Demand-Test"
        },
        {
            "playbookID": "ssdeepreputationtest"
        },
        {
            "playbookID": "TestIsEmailAddressInternal"
        },
        {
            "integrations": "Google Cloud Compute",
            "playbookID": "GoogleCloudCompute-Test"
        },
        {
            "integrations": "AWS - S3",
            "playbookID": "97393cfc-2fc4-4dfe-8b6e-af64067fc436"
        },
        {
            "integrations": "Image OCR",
            "playbookID": "TestImageOCR"
        },
        {
            "integrations": "fireeye",
            "playbookID": "Detonate File - FireEye AX - Test"
        },
        {
            "integrations": [
                "Rasterize",
                "Image OCR"
            ],
            "playbookID": "Rasterize Test",
            "fromversion": "5.0.0"
        },
        {
            "integrations": [
                "Rasterize",
                "Image OCR"
            ],
            "playbookID": "Rasterize 4.5 Test",
            "toversion": "4.5.9"
        },
        {
            "integrations": "Rasterize",
            "playbookID": "RasterizeImageTest"
        },
        {
            "integrations": "Ipstack",
            "playbookID": "Ipstack_Test"
        },
        {
            "integrations": "Perch",
            "playbookID": "Perch-Test"
        },
        {
            "integrations": "Forescout",
            "playbookID": "Forescout-Test"
        },
        {
            "integrations": "GitHub",
            "playbookID": "Git_Integration-Test"
        },
        {
            "integrations": "LogRhythmRest",
            "playbookID": "LogRhythm REST test"
        },
        {
            "integrations": "AlienVault USM Anywhere",
            "playbookID": "AlienVaultUSMAnywhereTest"
        },
        {
            "playbookID": "PhishLabsTestPopulateIndicators"
        },
        {
            "playbookID": "Test_HTMLtoMD"
        },
        {
            "integrations": "PhishLabs IOC",
            "playbookID": "PhishLabsIOC TestPlaybook",
            "fromversion": "4.1.0"
        },
        {
            "integrations": "vmray",
            "playbookID": "VMRay-Test"
        },
        {
            "integrations": "PerceptionPoint",
            "playbookID": "PerceptionPoint Test",
            "fromversion": "4.1.0"
        },
        {
            "integrations": "AutoFocus V2",
            "playbookID": "AutoFocus V2 test",
            "fromversion": "5.0.0",
            "timeout": 1000
        },
        {
            "playbookID": "Process Email - Generic for Rasterize"
        },
        {
            "playbookID": "Send Investigation Summary Reports - Test",
            "integrations": "EWS Mail Sender",
            "fromversion": "4.1.0"
        },
        {
            "integrations": "Anomali ThreatStream v2",
            "playbookID": "ThreatStream-Test"
        },
        {
            "integrations": "Flashpoint",
            "playbookID": "Flashpoint_event-Test"
        },
        {
            "integrations": "Flashpoint",
            "playbookID": "Flashpoint_forum-Test"
        },
        {
            "integrations": "Flashpoint",
            "playbookID": "Flashpoint_report-Test"
        },
        {
            "integrations": "Flashpoint",
            "playbookID": "Flashpoint_reputation-Test"
        },
        {
            "integrations": "BluecatAddressManager",
            "playbookID": "Bluecat Address Manager test"
        },
        {
            "integrations": "MailListener - POP3 Beta",
            "playbookID": "MailListener-POP3 - Test"
        },
        {
            "playbookID": "sumList - Test"
        },
        {
            "integrations": "VulnDB",
            "playbookID": "Test-VulnDB"
        },
        {
            "integrations": "Shodan_v2",
            "playbookID": "Test-Shodan_v2",
            "timeout": 1000
        },
        {
            "integrations": "Threat Crowd",
            "playbookID": "ThreatCrowd - Test"
        },
        {
            "integrations": "GoogleDocs",
            "playbookID": "GoogleDocs-test"
        },
        {
            "playbookID": "Request Debugging - Test",
            "fromversion": "5.0.0"
        },
        {
            "playbookID": "Test Convert file hash to corresponding hashes",
            "fromversion": "4.5.0",
            "integrations": "VirusTotal",
            "instance_names": "virus_total_general"
        },
        {
            "playbookID": "PANW - Hunting and threat detection by indicator type Test",
            "fromversion": "5.0.0",
            "timeout": 1200,
            "integrations": [
                "Panorama",
                "Palo Alto Networks Cortex",
                "AutoFocus V2",
                "VirusTotal"
            ],
            "instance_names": [
                "palo_alto_panorama",
                "virus_total_general"
            ]
        },
        {
            "playbookID": "PAN-OS Query Logs For Indicators Test",
            "fromversion": "4.5.0",
            "timeout": 1500,
            "integrations": "Panorama",
            "instance_names": "palo_alto_panorama"
        },
        {
            "integrations": "Hybrid Analysis",
            "playbookID": "HybridAnalysis-Test",
            "timeout": 500,
            "fromversion": "4.1.0"
        },
        {
            "integrations": "Elasticsearch v2",
            "instance_names": "es_v7",
            "playbookID": "Elasticsearch_v2_test"
        },
        {
            "integrations": "ElasticsearchFeed",
            "instance_names": "es_demisto_feed",
            "playbookID": "Elasticsearch_Fetch_Demisto_Indicators_Test",
            "fromversion": "5.5.0"
        },
        {
            "integrations": "ElasticsearchFeed",
            "instance_names": "es_generic_feed",
            "playbookID": "Elasticsearch_Fetch_Custom_Indicators_Test",
            "fromversion": "5.5.0"
        },
        {
            "integrations": "Elasticsearch v2",
            "instance_names": "es_v6",
            "playbookID": "Elasticsearch_v2_test-v6"
        },
        {
            "integrations": "IronDefense",
            "playbookID": "IronDefenseTest"
        },
        {
            "integrations": "PolySwarm",
            "playbookID": "PolySwarm-Test"
        },
        {
            "integrations": "Kennav2",
            "playbookID": "Kenna Test"
        },
        {
            "integrations": "SecurityAdvisor",
            "playbookID": "SecurityAdvisor-Test",
            "fromversion": "4.5.0"
        },
        {
            "integrations": "Google Key Management Service",
            "playbookID": "Google-KMS-test",
            "pid_threshold": 6,
            "memory_threshold": 60
        },
        {
            "integrations": "SecBI",
            "playbookID": "SecBI - Test"
        },
        {
            "playbookID": "ExtractFQDNFromUrlAndEmail-Test"
        },
        {
            "integrations": "EWS v2",
            "playbookID": "Get EWS Folder Test",
            "fromversion": "4.5.0",
            "instance_names": "ewv2_regular",
            "timeout": 1200
        },
        {
            "integrations": "QRadar",
            "playbookID": "QRadar Indicator Hunting Test",
            "timeout": 1200,
            "fromversion": "5.0.0"
        },
        {
            "playbookID": "SetAndHandleEmpty test",
            "fromversion": "4.5.0"
        },
        {
            "integrations": "Tanium v2",
            "playbookID": "Tanium v2 - Test"
        },
        {
            "integrations": "Office 365 Feed",
            "playbookID": "Office365_Feed_Test",
            "fromversion": "5.5.0"
        },
        {
            "integrations": "GoogleCloudTranslate",
            "playbookID": "GoogleCloudTranslate-Test",
            "pid_threshold": 8
        },
        {
            "integrations": "Infoblox",
            "playbookID": "Infoblox Test"
        },
        {
            "integrations": "BPA",
            "playbookID": "Test-BPA",
            "fromversion": "4.5.0"
        },
        {
            "playbookID": "GetValuesOfMultipleFIelds Test",
            "fromversion": "4.5.0"
        },
        {
            "playbookID": "IsInternalHostName Test",
            "fromversion": "4.5.0"
        },
        {
            "integrations": "SplunkPy",
            "playbookID": "Splunk Indicator Hunting Test",
            "fromversion": "5.0.0",
            "memory_threshold": 500
        },
        {
            "integrations": "BPA",
            "playbookID": "Test-BPA_Integration",
            "fromversion": "4.5.0"
        },
        {
            "integrations": "Sixgill",
            "playbookID": "Sixgill-Test",
            "fromversion": "5.0.0"
        },
        {
            "integrations": "AutoFocus Feed",
            "playbookID": "playbook-FeedAutofocus_test",
            "fromversion": "5.5.0"
        },
        {
            "integrations": "PaloAltoNetworks_PrismaCloudCompute",
            "playbookID": "PaloAltoNetworks_PrismaCloudCompute-Test"
        },
        {
            "playbookID": "Indicator Feed - Test",
            "fromversion": "5.5.0"
        },
        {
            "integrations": "Recorded Future Feed",
            "playbookID": "RecordedFutureFeed - Test",
            "timeout": 1000,
            "fromversion": "5.5.0",
            "memory_threshold": 86
        },
        {
            "integrations": "Expanse",
            "playbookID": "test-Expanse-Playbook",
            "fromversion": "5.0.0"
        },
        {
            "integrations": "Expanse",
            "playbookID": "test-Expanse",
            "fromversion": "5.0.0"
        },
        {
            "integrations": "DShield Feed",
            "playbookID": "playbook-DshieldFeed_test",
            "fromversion": "5.5.0"
        },
        {
            "integrations": "AlienVault Reputation Feed",
            "playbookID": "AlienVaultReputationFeed_Test",
            "fromversion": "5.5.0",
            "timeout": 9000
        },
        {
            "integrations": "BruteForceBlocker Feed",
            "playbookID": "playbook-BruteForceBlocker_test",
            "fromversion": "5.5.0"
        },
        {
            "integrations": "illuminate",
            "playbookID": "illuminate Integration Test"
        },
        {
            "integrations": "illuminate",
            "playbookID": "illuminate Integration Demonstration - Test"
        },
        {
            "integrations": "MongoDB Key Value Store",
            "playbookID": "MongoDB KeyValueStore - Test",
            "pid_threshold": 12,
            "fromversion": "5.0.0"
        },
        {
            "integrations": "MongoDB Log",
            "playbookID": "MongoDBLog - Test",
            "pid_threshold": 12,
            "fromversion": "5.0.0"
        },
        {
            "integrations": "Google Chronicle Backstory",
            "playbookID": "Google Chronicle Backstory Asset - Test",
            "fromversion": "5.0.0"
        },
        {
            "integrations": "Google Chronicle Backstory",
            "playbookID": "Google Chronicle Backstory IOC Details - Test",
            "fromversion": "5.0.0"
        },
        {
            "integrations": "Google Chronicle Backstory",
            "playbookID": "Google Chronicle Backstory List Alerts - Test",
            "fromversion": "5.0.0"
        },
        {
            "integrations": "Google Chronicle Backstory",
            "playbookID": "Google Chronicle Backstory List IOCs - Test",
            "fromversion": "5.0.0"
        },
        {
            "integrations": "Google Chronicle Backstory",
            "playbookID": "Google Chronicle Backstory Reputation - Test",
            "fromversion": "5.0.0"
        },
        {
            "integrations": "Feodo Tracker Hashes Feed",
            "playbookID": "playbook-feodoteackerhash_test",
            "fromversion": "5.5.0",
            "memory_threshold": 130,
            "timeout": 600
        },
        {
            "integrations": "Feodo Tracker IP Blocklist Feed",
            "instance_names": "feodo_tracker_ip_currently__active",
            "playbookID": "playbook-feodotrackeripblock_test",
            "fromversion": "5.5.0"
        },
        {
            "integrations": "Feodo Tracker IP Blocklist Feed",
            "instance_names": "feodo_tracker_ip_30_days",
            "playbookID": "playbook-feodotrackeripblock_test",
            "fromversion": "5.5.0"
        },
        {
            "integrations": "Code42",
            "playbookID": "Code42-Test",
            "timeout": 600
        },
        {
            "playbookID": "Code42 File Search Test",
            "integrations": "Code42"
        },
        {
            "playbookID": "FetchIndicatorsFromFile-test",
            "fromversion": "5.5.0"
        },
        {
            "integrations": "RiskSense",
            "playbookID": "RiskSense Get Apps - Test"
        },
        {
            "integrations": "RiskSense",
            "playbookID": "RiskSense Get Host Detail - Test"
        },
        {
            "integrations": "RiskSense",
            "playbookID": "RiskSense Get Host Finding Detail - Test"
        },
        {
            "integrations": "RiskSense",
            "playbookID": "RiskSense Get Hosts - Test"
        },
        {
            "integrations": "RiskSense",
            "playbookID": "RiskSense Get Host Findings - Test"
        },
        {
            "integrations": "RiskSense",
            "playbookID": "RiskSense Get Unique Cves - Test"
        },
        {
            "integrations": "RiskSense",
            "playbookID": "RiskSense Get Unique Open Findings - Test"
        },
        {
            "integrations": "RiskSense",
            "playbookID": "RiskSense Get Apps Detail - Test"
        },
        {
            "integrations": "Indeni",
            "playbookID": "Indeni_test",
            "fromversion": "5.0.0"
        },
        {
            "integrations": "CounterCraft Deception Director",
            "playbookID": "CounterCraft - Test",
            "fromversion": "5.0.0"
        },
        {
            "integrations": "SafeBreach v2",
            "playbookID": "playbook-SafeBreach-Test",
            "fromversion": "5.5.0"
        },
        {
            "playbookID": "DbotPredictOufOfTheBoxTest",
            "fromversion": "4.5.0",
            "timeout": 1000
        },
        {
            "integrations": "AlienVault OTX TAXII Feed",
            "playbookID": "playbook-feedalienvaultotx_test",
            "fromversion": "5.5.0"
        },
        {
            "playbookID": "ExtractDomainAndFQDNFromUrlAndEmail-Test",
            "fromversion": "5.5.0"
        },
        {
            "integrations": "Cortex Data Lake",
            "playbookID": "Cortex Data Lake Test",
            "instance_names": "cdl_prod",
            "fromversion": "4.5.0"
        },
        {
            "integrations": "Cortex Data Lake",
            "playbookID": "Cortex Data Lake Test",
            "instance_names": "cdl_dev",
            "fromversion": "4.5.0"
        },
        {
            "integrations": "MongoDB",
            "playbookID": "MongoDB - Test"
        },
        {
            "playbookID": "DBotCreatePhishingClassifierV2FromFile-Test",
            "timeout": 60000,
            "fromversion": "4.5.0"
        },
        {
            "integrations": "IBM Resilient Systems",
            "playbookID": "IBM Resilient Systems Test"
        },
        {
            "integrations": ["PrismaAccess", "Prisma Access Egress IP feed"],
            "playbookID": "Prisma_Access_Egress_IP_Feed-Test",
            "timeout": 60000,
            "fromversion": "5.5.0",
            "nightly": true
        },
        {
            "integrations": "PrismaAccess",
            "playbookID": "Prisma_Access-Test",
            "timeout": 60000,
            "fromversion": "5.5.0",
            "nightly": true
        },
        {
            "playbookID": "EvaluateMLModllAtProduction-Test",
            "fromversion": "4.5.0"
        },
        {
            "playbookID": "Extract Indicators From File - test"
        },
        {
<<<<<<< HEAD
            "integrations": "Zabbix",
            "playbookID": "Zabbix"
=======
            "integrations": "GCP Whitelist Feed",
            "playbookID": "GCPWhitelist_Feed_Test",
            "fromversion": "5.5.0"
>>>>>>> dee46b1f
        }
    ],
    "skipped_tests": {
        "Send Investigation Summary Reports - Test": "Issue 24133",
        "Test_URLhaus": "Issue 23857",
        "Prisma_Access_Egress_IP_Feed-Test": "unskip after we will get PrismaAccess instance",
        "Prisma_Access-Test": "unskip after we will get PrismaAccess instance",
        "Test-Shodan_v2": "Issue 23370",
        "PAN-OS EDL Setup V2 Test": "Issue 23854",
        "PAN-OS - Block IP and URL - External Dynamic List Test": "Issue 23854",
        "PhishLabsIOC TestPlaybook": "integration bug (23926)",
        "Test_URLhaus": "Issue 23857",
        "Symantec Deepsight Test": "Issue 22971",
        "OTRS Test": "Issue 23167",
        "Akamai_WAF_SIEM-Test": "Issue 22225",
        "Cloaken-Test": "Issue 20036",
        "test_MsGraphFiles": "Issue 22853 ",
        "TestCofenseFeed": "Issue 22854",
        "Cybereason Test": "Issue 22683",
        "Bluecat Address Manager test": "Issue 22616",
        "Office365_Feed_Test": "Issue 22517",
        "test-Expanse": "Expanse should provide domain that they have in their system",
        "TestProofpointFeed": "Issue 22229",
        "Digital Defense FrontlineVM - Scan Asset Not Recently Scanned Test": "Issue 22227",
        "PostgreSQL Test": "Issue 22172",
        "Test-Detonate URL - Crowdstrike": "Issue 19439",
        "Git_Integration-Test": "Issue 20029",
        "Symantec Data Loss Prevention - Test": "Issue 20134",
        "Extract Indicators From File - Generic v2": "Issue 20143",
        "PAN-OS Create Or Edit Rule Test": "Issue 20037",
        "NetWitness Endpoint Test": "Issue 19878",
        "TestParseEmailHeaders": "Issue 18815",
        "TestUptycs": "Issue 19750",
        "InfoArmorVigilanteATITest": "Test issue 17358",
        "Lastline - testplaybook": "Checking the integration via Generic detonation playbooks, don't want to load the daily quota",
        "ArcSight Logger test": "Issue 19117",
        "TruSTAR Test": "Issue 19777",
        "TestDedupIncidentsByName": "skipped on purpose - this is part of the TestDedupIncidentsPlaybook - no need to execute separately as a test",
        "3da2e31b-f114-4d7f-8702-117f3b498de9": "Issue 19837",
        "d66e5f86-e045-403f-819e-5058aa603c32": "pr 3220",
        "get_file_sample_from_path_-_d2_-_test": "Issue 19844",
        "Cofense Triage Test": "Creds only works on demo4",
        "Recorded Future Test": "Issue 18922",
        "RecordedFutureFeed - Test": "Issue 18922",
        "IntSights Mssp Test": "Issue #16351",
        "CheckPhish-Test": "Issue 19188",
        "fd93f620-9a2d-4fb6-85d1-151a6a72e46d": "Issue 19854",
        "PAN-OS DAG Configuration Test": "Issue #19205",
        "DeleteContext-auto-subplaybook-test": "used in DeleteContext-auto-test as sub playbook",
        "Test Playbook TrendMicroDDA": "Issue 16501",
        "ssdeepreputationtest": "Issue #20953",
        "C2sec-Test": "Issue #21633",
        "TAXII_Feed_Test": "Issue #22423",
        "PAN-OS Query Logs For Indicators Test": "Issue #23505",
        "Panorama Query Logs - Test": "Issue #23505",
        "palo_alto_panorama_test_pb": "Issue #22835",
        "VxStream Test": "Issue #23795",

        "_comment": "~~~ DEPRECATED ~~~",
        "Endpoint Enrichment - Generic v2 - Test": "DEPRECATED"
    },
    "skipped_integrations": {
        "_comment1": "~~~ NO INSTANCE ~~~",
        "Nessus": "No instance",
        "MxToolBox": "No instance",
        "Traps": "Issue 24122",
        "skyformation": "No instance, old partner",
        "Pipl": "No instance",
        "PrismaAccess": "Instance will be provided soon by Lior and Prasen",
        "URLhaus": "No instance",
        "AlphaSOC Network Behavior Analytics": "No instance",
        "IsItPhishing": "No instance",
        "Verodin": "No instance",
        "EasyVista": "No instance",
        "Pipl": "No instance",
        "Moloch": "No instance",
        "Twilio": "No instance",
        "Zendesk": "No instance",
        "GuardiCore": "No instance",
        "Nessus": "No instance",
        "Cisco CloudLock": "No instance",
        "SentinelOne": "No instance",
        "Vectra v2": "No instance",
        "Infoblox": "Issue 23770",
        "Trend Micro Apex": "Issue 23632",
        "Awake Security": "Issue 23376",
        "ExtraHop": "No license, issue 23731",
        "RiskSense": "We should get an instance talk to Francesco",
        "Palo Alto Networks Cortex": "Issue 22300",
        "AWS - IAM": "Issue 21401",
        "FortiGate": "License expired, and not going to get one (issue 14723)",
        "IronDefense": "Test depends on making requests to a non-public API",
        "Attivo Botsink": "no instance, not going to get it",
        "VMware": "no License, and probably not going to get it",
        "AWS Sagemaker": "License expired, and probably not going to get it",
        "Symantec MSS": "No instance, probably not going to get it (issue 15513)",
        "Google Cloud Compute": "Can't test yet",
        "Cymon": "The service was discontinued since April 30th, 2019.",
        "FireEye ETP": "No instance",
        "ProofpointTAP_v2": "No instance",
        "remedy_sr_beta": "No instance",
        "ExtraHop v2": "No instance",
        "Fidelis Elevate Network": "Issue 20735",
        "Minerva Labs Anti-Evasion Platform": "Issue 18835",
        "PolySwarm": "contribution",
        "Silverfort": "contribution",
        "fireeye": "Issue 19839",
        "DomainTools": "Issue 8298",
        "Remedy On-Demand": "Issue 19835",
        "ProtectWise": "Issue 20486",
        "ThreatMiner": "Issue 20469",
        "DomainTools Iris": "Issue 20433",
        "Check Point": "Issue 18643",
        "Preempt": "Issue 20268",
        "iDefense": "Issue 20095",
        "Joe Security": "Issue 17996",
        "ZeroFox": "Issue 19161",
        "Jask": "Issue 18879",
        "vmray": "Issue 18752",
        "Anomali ThreatStream v2": "Issue 19182",
        "Anomali ThreatStream": "Issue 19182",
        "SCADAfence CNM": "Issue 18376",
        "ArcSight ESM v2": "Issue #18328",
        "AlienVault USM Anywhere": "Issue #18273",
        "Tufin": "Issue 16441",
        "Dell Secureworks": "Instance locally installed on @liorblob PC",
        "MimecastV2": "Issue 14593",
        "Netskope": "instance is down",
        "Farsight DNSDB": "Issue 15512",
        "Service Manager": "Expired license",
        "carbonblackprotection": "License expired",
        "icebrg": "Issue 14312",
        "Freshdesk": "Trial account expired",
        "Threat Grid": "Issue 16197",
        "Kafka V2": "Can not connect to instance from remote",
        "Check Point Sandblast": "Issue 15948",
        "Remedy AR": "getting 'Not Found' in test button",
        "Salesforce": "Issue 15901",
        "Zscaler": "Issue 17784",
        "RedCanary": "License expired",
        "ANYRUN": "No instance",
        "Snowflake": "Looks like account expired, needs looking into",
        "Cisco Spark": "Issue 18940",
        "Phish.AI": "Issue 17291",
        "MaxMind GeoIP2": "Issue 18932.",
        "Exabeam": "Issue 19371",
        "McAfee ESM-v10": "Issue 20225",
        "PaloAltoNetworks_PrismaCloudCompute": "Instance not set up yet",
        "Code42": "Instance not set up yet",
        "LogRhythm": "Issue 21672",
        "SecBI": "Issue 22545",
        "IBM Resilient Systems": "Issue 23722",
        "VxStream": "Issue #23795",
        "_comment2": "~~~ UNSTABLE ~~~",
        "ServiceNow": "Instance goes to hibernate every few hours",
        "Tenable.sc": "unstable instance",
        "VirusTotal - Private API": "Issue 22638",
        "_comment": "~~~ OTHER ~~~",
        "Pentera": "authentication method will not work with testing",
        "EclecticIQ Platform": "Issue 8821",
        "BitDam": "Issue #17247",
        "Zoom": "Issue 19832",
        "urlscan.io": "Issue 21831",
        "Forescout": "Can only be run from within PANW network. Look in keeper for - Demisto in the LAB",
        "HelloWorldSimple": "This is just an example integration - no need for test",
        "TestHelloWorldPlaybook": "This is just an example integration - no need for test",
        "Lockpath KeyLight": "Deprecated. No tests.",
        "SafeBreach": "pending rewrite",
        "SafeBreach v2": "it is a partner integration, no instance",
        "Cymulate": "Partner didn't provided test playbook",
        "_comment4": "~~~ QUOTA ISSUES ~~~",
        "Google Chronicle Backstory": "Issue 22720",
        "XFE_v2": "Issue 22715",
        "XFE": "We have the new integration XFE_v2, so no need to test the old one because they use the same quote",
        "AlphaSOC Wisdom": "API key has expired",
        "AWS - Athena - Beta": "Issue 19834",
        "Lastline": "issue 20323",
        "Google Resource Manager": "Cannot create projects because have reached alloted quota.",
        "Looker": "Warehouse 'DEMO_WH' cannot be resumed because resource monitor 'LIMITER' has exceeded its quota.",
        "Ipstack": "reached out our monthly quota (08/03/2020)",

        "_comment2": "~~~ NO INSTANCE - SUPPORTED BY THE COMMUNITY ~~~",
        "Zabbix": "Supported by external developer"
    },
    "nightly_integrations": [
        "Lastline v2",
        "TruSTAR",
        "SlackV2",
        "VulnDB"
    ],
    "unmockable_integrations": {
        "MongoDB": "Our instance not using SSL",
        "Cortex Data Lake": "Integration requires SSL",
        "Google Key Management Service": "The API requires an SSL secure connection to work.",
        "McAfee ESM-v10": "we have multiple instances with same test playbook, mock recording are per playbook so it keeps failing the playback step",
        "mysql": "Does not use http",
        "SlackV2": "Integration requires SSL",
        "Whois": "Mocks does not support sockets",
        "Panorama": "Exception: Proxy process took to long to go up. https://circleci.com/gh/demisto/content/24826",
        "Image OCR": "Does not perform network traffic",
        "Server Message Block (SMB)": "Does not perform http communication",
        "Active Directory Query v2": "Does not perform http communication",
        "dnstwist": "Does not peform http communication",
        "VxStream": "Issue 15544",
        "PagerDuty v2": "Integration requires SSL",
        "TCPIPUtils": "Integration requires SSL",
        "Luminate": "Integration has no proxy checkbox",
        "Shodan": "Integration has no proxy checkbox",
        "Google BigQuery": "Integration has no proxy checkbox",
        "ReversingLabs A1000": "Checking",
        "Check Point": "Checking",
        "okta": "Test Module failing, suspect it requires SSL",
        "Awake Security": "Checking",
        "ArcSight ESM v2": "Checking",
        "Phish.AI": "Checking",
        "Intezer": "Nightly - Checking",
        "ProtectWise": "Nightly - Checking",
        "google-vault": "Nightly - Checking",
        "RSA Archer": "Nightly - Checking",
        "McAfee NSM": "Nightly - Checking",
        "Forcepoint": "Nightly - Checking",
        "palo_alto_firewall": "Need to check test module",
        "Signal Sciences WAF": "error with certificate",
        "google": "'unsecure' parameter not working",
        "EWS Mail Sender": "Inconsistent test (playback fails, record succeeds)",
        "ReversingLabs Titanium Cloud": "No Unsecure checkbox. proxy trying to connect when disabled.",
        "Anomali ThreatStream": "'proxy' parameter not working",
        "Palo Alto Networks Cortex": "SDK",
        "Recorded Future": "might be dynamic test",
        "AlphaSOC Wisdom": "Test module issue",
        "RedLock": "SSL Issues",
        "Microsoft Graph": "Test direct access to oproxy",
        "MicrosoftGraphMail": "Test direct access to oproxy",
        "Microsoft Graph User": "Test direct access to oproxy",
        "Microsoft_Graph_Files": "Test direct access to oproxy",
        "Microsoft Graph Groups": "Test direct access to oproxy",
        "Microsoft Defender Advanced Threat Protection": "Test direct access to oproxy",
        "SafeBreach": "SSL Issues",
        "AWS - CloudWatchLogs": "Issue 20958",
        "Gmail Single User": "googleclient sdk has time based challenge exchange",
        "Gmail": "googleclient sdk has time based challenge exchange",
        "GoogleCloudTranslate": "google translate sdk does not support proxy",
        "Kennav2": "HTTPSConnectionPool(host='api.kennasecurity.com', port=443), issue:21233",
        "Google Chronicle Backstory": "SDK",
        "Google Vision AI": "SDK",
        "Syslog Sender": "syslog",
        "syslog": "syslog",
        "MongoDB Log": "Our instance not using SSL",
        "MongoDB Key Value Store": "Our instance not using SSL"
    },
    "docker_thresholds": {
        "_comment": "Add here docker images which are specific to an integration and require a non-default threshold (such as rasterize or ews). That way there is no need to define this multiple times. You can specify full image name with version or without.",
        "images": {
            "demisto/chromium": {
                "pid_threshold": 11
            },
            "demisto/py-ews:2.0": {
                "memory_threshold": 150
            },
            "demisto/pytan": {
                "pid_threshold": 11
            }
        }
    }
}<|MERGE_RESOLUTION|>--- conflicted
+++ resolved
@@ -2759,14 +2759,13 @@
             "playbookID": "Extract Indicators From File - test"
         },
         {
-<<<<<<< HEAD
             "integrations": "Zabbix",
             "playbookID": "Zabbix"
-=======
+        },
+        {
             "integrations": "GCP Whitelist Feed",
             "playbookID": "GCPWhitelist_Feed_Test",
             "fromversion": "5.5.0"
->>>>>>> dee46b1f
         }
     ],
     "skipped_tests": {
