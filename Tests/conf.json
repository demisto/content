{
    "testTimeout": 160,
    "testInterval": 20,
    "tests": [
        {
            "integrations": "Microsoft Teams Management",
            "playbookID": "Microsoft Teams Management - Test",
            "is_mockable": false
        },
        {
            "playbookID": "SetIfEmpty - non-ascii chars - Test"
        },
        {
            "integrations": "Tripwire",
            "playbookID": "TestplaybookTripwire",
            "fromversion": "5.0.0"
        },
        {
            "playbookID": "Generic Polling Test",
            "timeout": 250
        },
        {
            "integrations": "Cisco Umbrella Enforcement",
            "playbookID": "Cisco Umbrella Enforcement-Test",
            "fromversion": "5.0.0"
        },
        {
            "integrations": "GSuiteAdmin",
            "playbookID": "GSuiteAdmin-Test",
            "fromversion": "5.0.0"
        },
        {
            "integrations": "AzureWAF",
            "playbookID": "Azure WAF - Test",
            "fromversion": "5.0.0"
        },
        {
            "integrations": "GoogleCalendar",
            "playbookID": "GoogleCalendar-Test",
            "fromversion": "5.0.0"
        },
        {
            "integrations": "GoogleDrive",
            "playbookID": "GoogleDrive-Test",
            "fromversion": "5.0.0"
        },
        {
            "integrations": "FireEyeNX",
            "playbookID": "FireEyeNX-Test"
        },
        {
            "integrations": "EmailRepIO",
            "playbookID": "TestEmailRepIOPlaybook",
            "fromversion": "5.0.0"
        },
        {
            "integrations": "XsoarPowershellTesting",
            "playbookID": "XsoarPowershellTesting-Test"
        },
        {
            "integrations": "Palo Alto Networks Threat Vault",
            "playbookID": "PANW Threat Vault - Signature Search - Test",
            "fromversion": "5.0.0"
        },
        {
            "integrations": "Microsoft Endpoint Configuration Manager",
            "playbookID": "Microsoft ECM - Test",
            "fromversion": "5.5.0",
            "timeout": 400
        },
        {
            "integrations": "CrowdStrike Falcon Intel v2",
            "playbookID": "CrowdStrike Falcon Intel v2 - Test",
            "fromversion": "5.0.0"
        },
        {
            "integrations": "SecurityAndCompliance",
            "playbookID": "O365-SecurityAndCompliance-Test",
            "fromversion": "5.5.0",
            "timeout": 700
        },
        {
            "integrations": "SecurityIntelligenceServicesFeed",
            "playbookID": "SecurityIntelligenceServicesFeed - Test",
            "fromversion": "5.5.0"
        },
        {
            "integrations": "EwsExtension",
            "playbookID": "O365 - EWS - Extension - Test",
            "fromversion": "6.0.0",
            "toversion": "6.0.9",
            "timeout": 500
        },
        {
            "integrations": "Majestic Million",
            "playbookID": "Majestic Million Test Playbook",
            "fromversion": "5.5.0",
            "memory_threshold": 300,
            "timeout": 500
        },
        {
            "integrations": "Anomali Enterprise",
            "playbookID": "Anomali Match Forensic Search - Test",
            "fromversion": "5.0.0"
        },
        {
            "integrations": [
                "Mail Listener v2",
                "Mail Sender (New)"
            ],
            "playbookID": "Mail-Listener Test Playbook",
            "fromversion": "5.0.0",
            "instance_names": [
                "Mail_Sender_(New)_STARTTLS"
            ]
        },
        {
            "integrations": "Azure Network Security Groups",
            "fromversion": "5.0.0",
            "instance_names": "azure_nsg_prod",
            "playbookID": "Azure NSG - Test"
        },
        {
            "integrations": "OpenCTI Feed",
            "playbookID": "OpenCTI Feed Test",
            "fromversion": "5.5.0"
        },
        {
            "integrations": "AWS - Security Hub",
            "playbookID": "AWS-securityhub Test",
            "timeout": 800
        },
        {
            "integrations": "Microsoft Advanced Threat Analytics",
            "playbookID": "Microsoft Advanced Threat Analytics - Test",
            "fromversion": "5.0.0"
        },
        {
            "integrations": "Zimperium",
            "playbookID": "Zimperium_Test",
            "fromversion": "5.0.0"
        },
        {
            "integrations": "ServiceDeskPlus",
            "playbookID": "Service Desk Plus Test",
            "instance_names": "sdp_instance_1",
            "fromversion": "5.0.0",
            "toversion": "5.9.9",
            "is_mockable": false
        },
        {
            "integrations": "ServiceDeskPlus",
            "playbookID": "Service Desk Plus - Generic Polling Test",
            "instance_names": "sdp_instance_1",
            "fromversion": "5.0.0",
            "toversion": "5.9.9"
        },
        {
            "integrations": "ServiceDeskPlus",
            "playbookID": "Service Desk Plus Test",
            "instance_names": "sdp_instance_2",
            "fromversion": "6.0.0",
            "is_mockable": false
        },
        {
            "integrations": "ServiceDeskPlus",
            "playbookID": "Service Desk Plus - Generic Polling Test",
            "instance_names": "sdp_instance_2",
            "fromversion": "6.0.0"
        },
        {
            "integrations": "ThreatConnect Feed",
            "playbookID": "FeedThreatConnect-Test",
            "fromversion": "5.5.0"
        },
        {
            "integrations": "MITRE ATT&CK",
            "playbookID": "Mitre Attack List 10 Indicators Feed Test",
            "fromversion": "5.5.0"
        },
        {
            "integrations": "URLhaus",
            "playbookID": "Test_URLhaus",
            "timeout": 1000
        },
        {
            "integrations": "Microsoft Intune Feed",
            "playbookID": "FeedMicrosoftIntune_Test",
            "fromversion": "5.5.0"
        },
        {
            "integrations": "Tanium Threat Response",
            "playbookID": "Tanium Threat Response Test"
        },
        {
            "integrations": [
                "Syslog Sender",
                "syslog"
            ],
            "playbookID": "Test Syslog",
            "fromversion": "5.5.0",
            "timeout": 600
        },
        {
            "integrations": "APIVoid",
            "playbookID": "APIVoid Test"
        },
        {
            "integrations": "CloudConvert",
            "playbookID": "CloudConvert-test",
            "fromversion": "5.0.0",
            "timeout": 3000
        },
        {
            "integrations": "Cisco Firepower",
            "playbookID": "Cisco Firepower - Test",
            "timeout": 1000,
            "fromversion": "5.0.0"
        },
        {
            "integrations": "IllusiveNetworks",
            "playbookID": "IllusiveNetworks-Test",
            "fromversion": "5.0.0",
            "timeout": 500
        },
        {
            "integrations": "JSON Feed",
            "playbookID": "JSON_Feed_Test",
            "fromversion": "5.5.0",
            "instance_names": "JSON Feed no_auto_detect"
        },
        {
            "integrations": "JSON Feed",
            "playbookID": "JSON_Feed_Test",
            "fromversion": "5.5.0",
            "instance_names": "JSON Feed_auto_detect"
        },
        {
            "integrations": "Google Cloud Functions",
            "playbookID": "test playbook - Google Cloud Functions",
            "fromversion": "5.0.0"
        },
        {
            "integrations": "Plain Text Feed",
            "playbookID": "PlainText Feed - Test",
            "fromversion": "5.5.0",
            "instance_names": "Plain Text Feed no_auto_detect"
        },
        {
            "integrations": "Plain Text Feed",
            "playbookID": "PlainText Feed - Test",
            "fromversion": "5.5.0",
            "instance_names": "Plain Text Feed_auto_detect"
        },
        {
            "integrations": "Silverfort",
            "playbookID": "Silverfort-test",
            "fromversion": "5.0.0"
        },
        {
            "integrations": "GoogleKubernetesEngine",
            "playbookID": "GoogleKubernetesEngine_Test",
            "timeout": 600,
            "fromversion": "5.5.0"
        },
        {
            "integrations": "Fastly Feed",
            "playbookID": "Fastly Feed Test",
            "fromversion": "5.5.0"
        },
        {
            "integrations": "Malware Domain List Active IPs Feed",
            "playbookID": "Malware Domain List Active IPs Feed Test",
            "fromversion": "5.5.0"
        },
        {
            "integrations": "Claroty",
            "playbookID": "Claroty - Test",
            "fromversion": "5.0.0"
        },
        {
            "integrations": "Trend Micro Apex",
            "playbookID": "Trend Micro Apex - Test",
            "is_mockable": false
        },
        {
            "integrations": "Blocklist_de Feed",
            "playbookID": "Blocklist_de - Test",
            "fromversion": "5.5.0"
        },
        {
            "integrations": "Cloudflare Feed",
            "playbookID": "cloudflare - Test",
            "fromversion": "5.5.0"
        },
        {
            "integrations": "AzureFeed",
            "playbookID": "AzureFeed - Test",
            "fromversion": "5.5.0"
        },
        {
            "playbookID": "CreateIndicatorFromSTIXTest",
            "fromversion": "5.0.0"
        },
        {
            "integrations": "SpamhausFeed",
            "playbookID": "Spamhaus_Feed_Test",
            "fromversion": "5.5.0"
        },
        {
            "integrations": "Cofense Feed",
            "playbookID": "TestCofenseFeed",
            "fromversion": "5.5.0"
        },
        {
            "integrations": "Bambenek Consulting Feed",
            "playbookID": "BambenekConsultingFeed_Test",
            "fromversion": "5.5.0"
        },
        {
            "integrations": "Pipl",
            "playbookID": "Pipl Test"
        },
        {
            "integrations": "AWS Feed",
            "playbookID": "AWS Feed Test",
            "fromversion": "5.5.0"
        },
        {
            "integrations": "QuestKace",
            "playbookID": "QuestKace test",
            "fromversion": "5.0.0"
        },
        {
            "integrations": "Digital Defense FrontlineVM",
            "playbookID": "Digital Defense FrontlineVM - Scan Asset Not Recently Scanned Test"
        },
        {
            "integrations": "Digital Defense FrontlineVM",
            "playbookID": "Digital Defense FrontlineVM - Test Playbook"
        },
        {
            "integrations": "CSVFeed",
            "playbookID": "CSV_Feed_Test",
            "fromversion": "5.5.0",
            "instance_names": "CSVFeed_no_auto_detect"
        },
        {
            "integrations": "CSVFeed",
            "playbookID": "CSV_Feed_Test",
            "fromversion": "5.5.0",
            "instance_names": "CSVFeed_auto_detect"
        },
        {
            "integrations": "ProofpointFeed",
            "playbookID": "TestProofpointFeed",
            "fromversion": "5.5.0"
        },
        {
            "integrations": "Digital Shadows",
            "playbookID": "Digital Shadows - Test"
        },
        {
            "integrations": "Azure Compute v2",
            "playbookID": "Azure Compute - Test",
            "instance_names": "ms_azure_compute_dev"
        },
        {
            "integrations": "Azure Compute v2",
            "playbookID": "Azure Compute - Test",
            "instance_names": "ms_azure_compute_prod"
        },
        {
            "integrations": "Symantec Data Loss Prevention",
            "playbookID": "Symantec Data Loss Prevention - Test",
            "fromversion": "4.5.0"
        },
        {
            "integrations": "Lockpath KeyLight v2",
            "playbookID": "Keylight v2 - Test"
        },
        {
            "integrations": "Azure Security Center v2",
            "playbookID": "Azure SecurityCenter - Test",
            "instance_names": "ms_azure_sc_prod"
        },
        {
            "integrations": "Azure Security Center v2",
            "playbookID": "Azure SecurityCenter - Test",
            "instance_names": "ms_azure_sc_dev"
        },
        {
            "integrations": "Azure Security Center v2",
            "playbookID": "Azure SecurityCenter - Test",
            "instance_names": "ms_azure_sc_self_deployed"
        },
        {
            "integrations": "JsonWhoIs",
            "playbookID": "JsonWhoIs-Test"
        },
        {
            "integrations": "Maltiverse",
            "playbookID": "Maltiverse Test"
        },
        {
            "integrations": "Box v2",
            "playbookID": "BoxV2_TestPlaybook"
        },
        {
            "integrations": "MicrosoftGraphMail",
            "playbookID": "MicrosoftGraphMail-Test",
            "instance_names": "ms_graph_mail_dev"
        },
        {
            "integrations": "MicrosoftGraphMail",
            "playbookID": "MicrosoftGraphMail-Test",
            "instance_names": "ms_graph_mail_dev_no_oproxy"
        },
        {
            "integrations": "MicrosoftGraphMail",
            "playbookID": "MicrosoftGraphMail-Test",
            "instance_names": "ms_graph_mail_prod"
        },
        {
            "integrations": "CloudShark",
            "playbookID": "CloudShark - Test Playbook"
        },
        {
            "integrations": "Google Vision AI",
            "playbookID": "Google Vision API - Test"
        },
        {
            "integrations": "nmap",
            "playbookID": "Nmap - Test",
            "fromversion": "5.0.0"
        },
        {
            "integrations": "AutoFocus V2",
            "playbookID": "Autofocus Query Samples, Sessions and Tags Test Playbook",
            "fromversion": "4.5.0",
            "timeout": 1000
        },
        {
            "integrations": "HelloWorld",
            "playbookID": "HelloWorld-Test",
            "fromversion": "5.0.0"
        },
        {
            "integrations": "HelloWorld",
            "playbookID": "Sanity Test - Playbook with integration",
            "fromversion": "5.0.0"
        },
        {
            "integrations": "HelloWorld",
            "playbookID": "Sanity Test - Playbook with mocked integration",
            "fromversion": "5.0.0"
        },
        {
            "playbookID": "Sanity Test - Playbook with no integration",
            "fromversion": "5.0.0"
        },
        {
            "integrations": "Gmail",
            "playbookID": "Sanity Test - Playbook with Unmockable Integration",
            "fromversion": "5.0.0"
        },
        {
            "integrations": "HelloWorld",
            "playbookID": "HelloWorld_Scan-Test",
            "fromversion": "5.0.0",
            "timeout": 400
        },
        {
            "integrations": "HelloWorldPremium",
            "playbookID": "HelloWorldPremium_Scan-Test",
            "fromversion": "5.0.0",
            "timeout": 400
        },
        {
            "integrations": "ThreatQ v2",
            "playbookID": "ThreatQ - Test",
            "fromversion": "4.5.0"
        },
        {
            "integrations": "AttackIQFireDrill",
            "playbookID": "AttackIQ - Test"
        },
        {
            "integrations": "PhishLabs IOC EIR",
            "playbookID": "PhishlabsIOC_EIR-Test"
        },
        {
            "integrations": "Amazon DynamoDB",
            "playbookID": "AWS_DynamoDB-Test"
        },
        {
            "integrations": "PhishLabs IOC DRP",
            "playbookID": "PhishlabsIOC_DRP-Test"
        },
        {
            "playbookID": "Create Phishing Classifier V2 ML Test",
            "timeout": 60000,
            "fromversion": "4.5.0"
        },
        {
            "integrations": "ZeroFox",
            "playbookID": "ZeroFox-Test",
            "fromversion": "4.1.0"
        },
        {
            "integrations": "AlienVault OTX v2",
            "playbookID": "Alienvault_OTX_v2 - Test"
        },
        {
            "integrations": "AWS - CloudWatchLogs",
            "playbookID": "AWS - CloudWatchLogs Test Playbook",
            "fromversion": "5.0.0"
        },
        {
            "integrations": "SlackV2",
            "playbookID": "Slack Test Playbook",
            "timeout": 400,
            "pid_threshold": 5,
            "fromversion": "5.0.0"
        },
        {
            "integrations": "Cortex XDR - IR",
            "playbookID": "Test XDR Playbook",
            "fromversion": "4.1.0",
            "timeout": 500
        },
        {
            "integrations": "Cortex XDR - IOC",
            "playbookID": "Cortex XDR - IOC - Test",
            "fromversion": "5.5.0",
            "timeout": 1200
        },
        {
            "integrations": "Cloaken",
            "playbookID": "Cloaken-Test",
            "is_mockable": false
        },
        {
            "integrations": "ThreatX",
            "playbookID": "ThreatX-test",
            "timeout": 600
        },
        {
            "integrations": "Akamai WAF SIEM",
            "playbookID": "Akamai_WAF_SIEM-Test"
        },
        {
            "integrations": "Cofense Triage v2",
            "playbookID": "Cofense Triage v2 Test"
        },
        {
            "integrations": "Akamai WAF",
            "playbookID": "Akamai_WAF-Test"
        },
        {
            "integrations": "Minerva Labs Anti-Evasion Platform",
            "playbookID": "Minerva Test playbook"
        },
        {
            "integrations": "abuse.ch SSL Blacklist Feed",
            "playbookID": "SSL Blacklist test",
            "fromversion": "5.5.0"
        },
        {
            "integrations": "CheckPhish",
            "playbookID": "CheckPhish-Test"
        },
        {
            "integrations": "Symantec Management Center",
            "playbookID": "SymantecMC_TestPlaybook"
        },
        {
            "integrations": "Looker",
            "playbookID": "Test-Looker"
        },
        {
            "integrations": "Vertica",
            "playbookID": "Vertica Test"
        },
        {
            "integrations": "Server Message Block (SMB) v2",
            "playbookID": "SMB_v2-Test"
        },
        {
            "playbookID": "ConvertFile-Test",
            "fromversion": "4.5.0"
        },
        {
            "playbookID": "TestAwsEC2GetPublicSGRules-Test"
        },
        {
            "integrations": "RSA NetWitness Packets and Logs",
            "playbookID": "rsa_packets_and_logs_test"
        },
        {
            "playbookID": "CheckpointFW-test",
            "integrations": "Check Point"
        },
        {
            "playbookID": "RegPathReputationBasicLists_test"
        },
        {
            "playbookID": "EmailDomainSquattingReputation-Test"
        },
        {
            "playbookID": "RandomStringGenerateTest"
        },
        {
            "playbookID": "playbook-checkEmailAuthenticity-test"
        },
        {
            "playbookID": "HighlightWords_Test"
        },
        {
            "integrations": "Pentera",
            "playbookID": "Pcysys-Test"
        },
        {
            "integrations": "Pentera",
            "playbookID": "Pentera Run Scan and Create Incidents - Test"
        },
        {
            "playbookID": "StringContainsArray_test"
        },
        {
            "integrations": "Fidelis Elevate Network",
            "playbookID": "Fidelis-Test"
        },
        {
            "integrations": "AWS - ACM",
            "playbookID": "ACM-Test"
        },
        {
            "integrations": "Thinkst Canary",
            "playbookID": "CanaryTools Test"
        },
        {
            "integrations": "ThreatMiner",
            "playbookID": "ThreatMiner-Test"
        },
        {
            "playbookID": "StixCreator-Test"
        },
        {
            "playbookID": "CompareIncidentsLabels-test-playbook"
        },
        {
            "integrations": "Have I Been Pwned? V2",
            "playbookID": "Pwned v2 test"
        },
        {
            "integrations": "Alexa Rank Indicator",
            "playbookID": "Alexa Test Playbook"
        },
        {
            "playbookID": "UnEscapeURL-Test"
        },
        {
            "playbookID": "UnEscapeIPs-Test"
        },
        {
            "playbookID": "ExtractDomainFromUrlAndEmail-Test"
        },
        {
            "playbookID": "ConvertKeysToTableFieldFormat_Test"
        },
        {
            "integrations": "CVE Search v2",
            "playbookID": "CVE Search v2 - Test"
        },
        {
            "integrations": "CVE Search v2",
            "playbookID": "cveReputation Test"
        },
        {
            "integrations": "HashiCorp Vault",
            "playbookID": "hashicorp_test",
            "fromversion": "5.0.0"
        },
        {
            "integrations": "AWS - Athena - Beta",
            "playbookID": "Beta-Athena-Test"
        },
        {
            "integrations": "BeyondTrust Password Safe",
            "playbookID": "BeyondTrust-Test"
        },
        {
            "integrations": "Dell Secureworks",
            "playbookID": "secureworks_test"
        },
        {
            "integrations": "ServiceNow v2",
            "playbookID": "servicenow_test_v2",
            "instance_names": "snow_basic_auth",
            "is_mockable": false
        },
        {
            "integrations": "ServiceNow v2",
            "playbookID": "ServiceNow_OAuth_Test",
            "instance_names": "snow_oauth"
        },
        {
            "playbookID": "Create ServiceNow Ticket and Mirror Test",
            "integrations": "ServiceNow v2",
            "instance_names": "snow_basic_auth",
            "fromversion": "6.0.0",
            "timeout": 500
        },
        {
            "playbookID": "Create ServiceNow Ticket and State Polling Test",
            "integrations": "ServiceNow v2",
            "instance_names": "snow_basic_auth",
            "fromversion": "6.0.0",
            "timeout": 500
        },
        {
            "integrations": "ServiceNow CMDB",
            "playbookID": "ServiceNow_CMDB_Test",
            "instance_names": "snow_cmdb_basic_auth"
        },
        {
            "integrations": "ServiceNow CMDB",
            "playbookID": "ServiceNow_CMDB_OAuth_Test",
            "instance_names": "snow_cmdb_oauth"
        },
        {
            "integrations": "ExtraHop v2",
            "playbookID": "ExtraHop_v2-Test"
        },
        {
            "playbookID": "Test CommonServer"
        },
        {
            "playbookID": "Test-debug-mode",
            "fromversion": "5.0.0"
        },
        {
            "integrations": "CIRCL",
            "playbookID": "CirclIntegrationTest"
        },
        {
            "integrations": "MISP V2",
            "playbookID": "MISP V2 Test",
            "timeout": 300
        },
        {
            "playbookID": "test-LinkIncidentsWithRetry"
        },
        {
            "playbookID": "CopyContextToFieldTest"
        },
        {
            "integrations": "OTRS",
            "playbookID": "OTRS Test",
            "fromversion": "4.1.0"
        },
        {
            "integrations": "Attivo Botsink",
            "playbookID": "AttivoBotsinkTest"
        },
        {
            "integrations": "FortiGate",
            "playbookID": "Fortigate Test"
        },
        {
            "playbookID": "FormattedDateToEpochTest"
        },
        {
            "integrations": "SNDBOX",
            "playbookID": "SNDBOX_Test",
            "timeout": 1000
        },
        {
            "integrations": "SNDBOX",
            "playbookID": "Detonate File - SNDBOX - Test",
            "timeout": 1000,
            "nightly": true
        },
        {
            "integrations": "VxStream",
            "playbookID": "Detonate File - HybridAnalysis - Test",
            "timeout": 2400
        },
        {
            "playbookID": "WordTokenizeTest",
            "toversion": "4.5.9"
        },
        {
            "integrations": "QRadar",
            "playbookID": "test playbook - QRadarCorrelations",
            "timeout": 2000,
            "fromversion": "5.0.0",
            "toversion": "5.9.9",
            "is_mockable": false
        },
        {
            "integrations": "QRadar_v2",
            "playbookID": "test playbook - QRadarCorrelations For V2",
            "timeout": 2000,
            "fromversion": "6.0.0",
            "is_mockable": false
        },
        {
            "integrations": "Awake Security",
            "playbookID": "awake_security_test_pb"
        },
        {
            "integrations": "Tenable.sc",
            "playbookID": "tenable-sc-test",
            "timeout": 240,
            "nightly": true
        },
        {
            "integrations": "MimecastV2",
            "playbookID": "Mimecast test"
        },
        {
            "playbookID": "CreateEmailHtmlBody_test_pb",
            "fromversion": "4.1.0"
        },
        {
            "playbookID": "ReadPDFFileV2-Test",
            "timeout": 1000
        },
        {
            "playbookID": "JSONtoCSV-Test"
        },
        {
            "integrations": "Generic SQL",
            "playbookID": "generic-sql",
            "instance_names": "mysql instance",
            "fromversion": "5.0.0"
        },
        {
            "integrations": "Generic SQL",
            "playbookID": "generic-sql",
            "instance_names": "postgreSQL instance",
            "fromversion": "5.0.0"
        },
        {
            "integrations": "Generic SQL",
            "playbookID": "generic-sql",
            "instance_names": "Microsoft SQL instance",
            "fromversion": "5.0.0"
        },
        {
            "integrations": "Generic SQL",
            "playbookID": "generic-sql",
            "instance_names": "Microsoft SQL Server - MS ODBC Driver",
            "fromversion": "5.0.0"
        },
        {
            "integrations": "Generic SQL",
            "playbookID": "generic-sql-oracle",
            "instance_names": "Oracle instance",
            "fromversion": "5.0.0"
        },
        {
            "integrations": "Generic SQL",
            "playbookID": "generic-sql-mssql-encrypted-connection",
            "instance_names": "Microsoft SQL instance using encrypted connection",
            "fromversion": "5.0.0"
        },
        {
            "integrations": "Panorama",
            "instance_names": "palo_alto_firewall_9.0",
            "playbookID": "Panorama Query Logs - Test",
            "fromversion": "5.5.0",
            "timeout": 1500,
            "nightly": true
        },
        {
            "integrations": "Panorama",
            "instance_names": "palo_alto_firewall",
            "playbookID": "palo_alto_firewall_test_pb",
            "fromversion": "5.5.0",
            "timeout": 1000
        },
        {
            "integrations": "Panorama",
            "instance_names": "palo_alto_firewall_9.0",
            "playbookID": "palo_alto_firewall_test_pb",
            "fromversion": "5.5.0",
            "timeout": 1000
        },
        {
            "integrations": "Panorama",
            "instance_names": "palo_alto_panorama",
            "playbookID": "palo_alto_panorama_test_pb",
            "fromversion": "5.5.0",
            "timeout": 1600
        },
        {
            "integrations": "Panorama",
            "instance_names": "palo_alto_panorama_9.0",
            "playbookID": "palo_alto_panorama_test_pb",
            "fromversion": "5.5.0",
            "timeout": 1600
        },
        {
            "integrations": "Panorama",
            "instance_names": "palo_alto_firewall_9.0",
            "playbookID": "PAN-OS URL Filtering enrichment - Test"
        },
        {
            "integrations": "Panorama",
            "instance_names": "panorama_instance_best_practice",
            "playbookID": "Panorama Best Practise - Test"
        },
        {
            "integrations": "Tenable.io",
            "playbookID": "Tenable.io test"
        },
        {
            "playbookID": "URLDecode-Test"
        },
        {
            "playbookID": "GetTime-Test"
        },
        {
            "playbookID": "GetTime-ObjectVsStringTest"
        },
        {
            "integrations": "Tenable.io",
            "playbookID": "Tenable.io Scan Test",
            "nightly": true,
            "timeout": 3600
        },
        {
            "integrations": "Tenable.sc",
            "playbookID": "tenable-sc-scan-test",
            "nightly": true,
            "timeout": 600
        },
        {
            "integrations": "google-vault",
            "playbookID": "Google-Vault-Generic-Test",
            "nightly": true,
            "timeout": 3600,
            "memory_threshold": 180
        },
        {
            "integrations": "google-vault",
            "playbookID": "Google_Vault-Search_And_Display_Results_test",
            "nightly": true,
            "memory_threshold": 180,
            "timeout": 3600
        },
        {
            "playbookID": "Luminate-TestPlaybook",
            "integrations": "Luminate"
        },
        {
            "integrations": "MxToolBox",
            "playbookID": "MxToolbox-test"
        },
        {
            "integrations": "Nessus",
            "playbookID": "Nessus - Test"
        },
        {
            "playbookID": "Palo Alto Networks - Malware Remediation Test",
            "fromversion": "4.5.0"
        },
        {
            "playbookID": "SumoLogic-Test",
            "integrations": "SumoLogic",
            "fromversion": "4.1.0"
        },
        {
            "playbookID": "ParseEmailFiles-test"
        },
        {
            "playbookID": "PAN-OS - Block IP and URL - External Dynamic List v2 Test",
            "integrations": [
                "Panorama",
                "palo_alto_networks_pan_os_edl_management"
            ],
            "instance_names": "palo_alto_firewall_9.0",
            "fromversion": "4.0.0"
        },
        {
            "playbookID": "Test_EDL",
            "integrations": "EDL",
            "fromversion": "5.5.0"
        },
        {
            "playbookID": "Test_export_indicators_service",
            "integrations": "ExportIndicators",
            "fromversion": "5.5.0"
        },
        {
            "playbookID": "PAN-OS - Block IP - Custom Block Rule Test",
            "integrations": "Panorama",
            "instance_names": "palo_alto_panorama",
            "fromversion": "4.0.0"
        },
        {
            "playbookID": "PAN-OS - Block IP - Static Address Group Test",
            "integrations": "Panorama",
            "instance_names": "palo_alto_panorama",
            "fromversion": "4.0.0"
        },
        {
            "playbookID": "PAN-OS - Block URL - Custom URL Category Test",
            "integrations": "Panorama",
            "instance_names": "palo_alto_panorama",
            "fromversion": "4.0.0"
        },
        {
            "playbookID": "Endpoint Malware Investigation - Generic - Test",
            "integrations": [
                "Traps",
                "Cylance Protect v2",
                "Demisto REST API"
            ],
            "fromversion": "5.0.0",
            "timeout": 1200
        },
        {
            "playbookID": "ParseExcel-test"
        },
        {
            "playbookID": "Detonate File - No Files test"
        },
        {
            "integrations": "SentinelOne V2",
            "playbookID": "SentinelOne V2 - test"
        },
        {
            "integrations": "InfoArmor VigilanteATI",
            "playbookID": "InfoArmorVigilanteATITest"
        },
        {
            "integrations": "IntSights",
            "instance_names": "intsights_standard_account",
            "playbookID": "IntSights Test",
            "nightly": true
        },
        {
            "integrations": "IntSights",
            "playbookID": "IntSights Mssp Test",
            "instance_names": "intsights_mssp_account",
            "nightly": true
        },
        {
            "integrations": "dnstwist",
            "playbookID": "dnstwistTest"
        },
        {
            "integrations": "BitDam",
            "playbookID": "Detonate File - BitDam Test"
        },
        {
            "integrations": "Threat Grid",
            "playbookID": "Test-Detonate URL - ThreatGrid",
            "timeout": 600
        },
        {
            "integrations": "Threat Grid",
            "playbookID": "ThreatGridTest",
            "timeout": 600
        },
        {
            "integrations": "Signal Sciences WAF",
            "playbookID": "SignalSciences-Test"
        },
        {
            "integrations": "RTIR",
            "playbookID": "RTIR Test"
        },
        {
            "integrations": "RedCanary",
            "playbookID": "RedCanaryTest",
            "nightly": true
        },
        {
            "integrations": "Devo",
            "playbookID": "Devo test",
            "timeout": 500
        },
        {
            "playbookID": "URL Enrichment - Generic v2 - Test",
            "integrations": [
                "Rasterize",
                "VirusTotal - Private API"
            ],
            "instance_names": "virus_total_private_api_general",
            "timeout": 500,
            "pid_threshold": 12
        },
        {
            "playbookID": "CutTransformerTest"
        },
        {
            "playbookID": "Default - Test",
            "integrations": [
                "ThreatQ v2",
                "Demisto REST API"
            ],
            "fromversion": "5.0.0"
        },
        {
            "integrations": "SCADAfence CNM",
            "playbookID": "SCADAfence_test"
        },
        {
            "integrations": "ProtectWise",
            "playbookID": "Protectwise-Test"
        },
        {
            "integrations": "WhatsMyBrowser",
            "playbookID": "WhatsMyBrowser-Test"
        },
        {
            "integrations": "BigFix",
            "playbookID": "BigFixTest"
        },
        {
            "integrations": "Lastline v2",
            "playbookID": "Lastline v2 - Test",
            "nightly": true
        },
        {
            "integrations": "McAfee DXL",
            "playbookID": "McAfee DXL - Test"
        },
        {
            "playbookID": "TextFromHTML_test_playbook"
        },
        {
            "playbookID": "PortListenCheck-test"
        },
        {
            "integrations": "ThreatExchange",
            "playbookID": "ThreatExchange-test"
        },
        {
            "integrations": "Joe Security",
            "playbookID": "JoeSecurityTestPlaybook",
            "timeout": 500,
            "nightly": true
        },
        {
            "integrations": "Joe Security",
            "playbookID": "JoeSecurityTestDetonation",
            "timeout": 2000,
            "nightly": true
        },
        {
            "integrations": "WildFire-v2",
            "playbookID": "Wildfire Test",
            "is_mockable": false
        },
        {
            "integrations": "WildFire-v2",
            "playbookID": "Detonate URL - WildFire-v2 - Test",
            "is_mockable": false
        },
        {
            "integrations": "WildFire-v2",
            "playbookID": "Detonate URL - WildFire v2.1 - Test"
        },
        {
            "integrations": "GRR",
            "playbookID": "GRR Test",
            "nightly": true
        },
        {
            "integrations": "VirusTotal",
            "instance_names": "virus_total_general",
            "playbookID": "virusTotal-test-playbook",
            "timeout": 1400,
            "nightly": true
        },
        {
            "integrations": "VirusTotal",
            "instance_names": "virus_total_preferred_vendors",
            "playbookID": "virusTotaI-test-preferred-vendors",
            "timeout": 1400,
            "nightly": true
        },
        {
            "integrations": "Preempt",
            "playbookID": "Preempt Test"
        },
        {
            "integrations": "Gmail",
            "playbookID": "get_original_email_-_gmail_-_test"
        },
        {
            "integrations": [
                "Gmail Single User",
                "Gmail"
            ],
            "playbookID": "Gmail Single User - Test",
            "fromversion": "4.5.0"
        },
        {
            "integrations": "EWS v2",
            "playbookID": "get_original_email_-_ews-_test",
            "instance_names": "ewv2_regular"
        },
        {
            "integrations": [
                "EWS v2",
                "EWS Mail Sender"
            ],
            "playbookID": "EWS search-mailbox test",
            "instance_names": "ewv2_regular",
            "timeout": 300
        },
        {
            "integrations": "PagerDuty v2",
            "playbookID": "PagerDuty Test"
        },
        {
            "playbookID": "test_delete_context"
        },
        {
            "playbookID": "DeleteContext-auto-test"
        },
        {
            "playbookID": "GmailTest",
            "integrations": "Gmail"
        },
        {
            "playbookID": "Gmail Convert Html Test",
            "integrations": "Gmail"
        },
        {
            "playbookID": "reputations.json Test",
            "toversion": "5.0.0"
        },
        {
            "playbookID": "Indicators reputation-.json Test",
            "fromversion": "5.5.0"
        },
        {
            "playbookID": "Test IP Indicator Fields",
            "fromversion": "5.0.0"
        },
        {
            "playbookID": "Dedup - Generic v2 - Test",
            "fromversion": "5.0.0"
        },
        {
            "playbookID": "TestDedupIncidentsPlaybook"
        },
        {
            "playbookID": "TestDedupIncidentsByName"
        },
        {
            "integrations": "McAfee Advanced Threat Defense",
            "playbookID": "Test Playbook McAfee ATD",
            "timeout": 700
        },
        {
            "integrations": "McAfee Advanced Threat Defense",
            "playbookID": "Detonate Remote File From URL -McAfee-ATD - Test",
            "timeout": 700
        },
        {
            "playbookID": "stripChars - Test"
        },
        {
            "integrations": "McAfee Advanced Threat Defense",
            "playbookID": "Test Playbook McAfee ATD Upload File"
        },
        {
            "playbookID": "exporttocsv_script_test"
        },
        {
            "playbookID": "Set - Test"
        },
        {
            "integrations": "Intezer v2",
            "playbookID": "Intezer Testing v2",
            "fromversion": "4.1.0",
            "timeout": 600
        },
        {
            "integrations": "FalconIntel",
            "playbookID": "CrowdStrike Falcon Intel v2"
        },
        {
            "integrations": [
                "Mail Sender (New)",
                "Gmail"
            ],
            "playbookID": "Mail Sender (New) Test",
            "instance_names": [
                "Mail_Sender_(New)_STARTTLS"
            ]
        },
        {
            "playbookID": "buildewsquery_test"
        },
        {
            "integrations": "Rapid7 Nexpose",
            "playbookID": "nexpose_test",
            "timeout": 240
        },
        {
            "playbookID": "GetIndicatorDBotScore Test"
        },
        {
            "integrations": "EWS Mail Sender",
            "playbookID": "EWS Mail Sender Test"
        },
        {
            "integrations": [
                "EWS Mail Sender",
                "Rasterize"
            ],
            "playbookID": "EWS Mail Sender Test 2"
        },
        {
            "playbookID": "decodemimeheader_-_test"
        },
        {
            "playbookID": "test_url_regex"
        },
        {
            "integrations": "Skyformation",
            "playbookID": "TestSkyformation"
        },
        {
            "integrations": "okta",
            "playbookID": "okta_test_playbook",
            "timeout": 240
        },
        {
            "integrations": "Okta v2",
            "playbookID": "OktaV2-Test",
            "nightly": true,
            "timeout": 300
        },
        {
            "integrations": "Okta IAM",
            "playbookID": "Okta IAM - Test Playbook",
            "fromversion": "6.0.0"
        },
        {
            "playbookID": "Test filters & transformers scripts"
        },
        {
            "integrations": "Salesforce",
            "playbookID": "SalesforceTestPlaybook"
        },
        {
            "integrations": "McAfee ESM v2",
            "instance_names": "v10.2.0",
            "playbookID": "McAfee ESM v2 - Test",
            "fromversion": "5.0.0"
        },
        {
            "integrations": "McAfee ESM v2",
            "instance_names": "v10.3.0",
            "playbookID": "McAfee ESM v2 - Test",
            "fromversion": "5.0.0"
        },
        {
            "integrations": "McAfee ESM v2",
            "instance_names": "v11.3",
            "playbookID": "McAfee ESM v2 (v11.3) - Test",
            "fromversion": "5.0.0",
            "timeout": 300
        },
        {
            "integrations": "McAfee ESM v2",
            "instance_names": "v10.2.0",
            "playbookID": "McAfee ESM Watchlists - Test",
            "fromversion": "5.0.0"
        },
        {
            "integrations": "McAfee ESM v2",
            "instance_names": "v10.3.0",
            "playbookID": "McAfee ESM Watchlists - Test",
            "fromversion": "5.0.0"
        },
        {
            "integrations": "McAfee ESM v2",
            "instance_names": "v11.3",
            "playbookID": "McAfee ESM Watchlists - Test",
            "fromversion": "5.0.0"
        },
        {
            "integrations": "GoogleSafeBrowsing",
            "playbookID": "Google Safe Browsing Test",
            "timeout": 240,
            "fromversion": "5.0.0"
        },
        {
            "integrations": "EWS v2",
            "playbookID": "EWSv2_empty_attachment_test",
            "instance_names": "ewv2_regular"
        },
        {
            "integrations": "EWS v2",
            "playbookID": "EWS Public Folders Test",
            "instance_names": "ewv2_regular",
            "is_mockable": false
        },
        {
            "integrations": "Symantec Endpoint Protection V2",
            "playbookID": "SymantecEndpointProtection_Test"
        },
        {
            "integrations": "carbonblackprotection",
            "playbookID": "search_endpoints_by_hash_-_carbon_black_protection_-_test",
            "timeout": 500
        },
        {
            "playbookID": "Process Email - Generic - Test - Incident Starter",
            "fromversion": "6.0.0",
            "integrations": "Rasterize",
            "timeout": 240
        },
        {
            "integrations": "FalconHost",
            "playbookID": "search_endpoints_by_hash_-_crowdstrike_-_test",
            "timeout": 500
        },
        {
            "integrations": "FalconHost",
            "playbookID": "CrowdStrike Endpoint Enrichment - Test"
        },
        {
            "integrations": "FalconHost",
            "playbookID": "FalconHost Test"
        },
        {
            "integrations": "CrowdstrikeFalcon",
            "playbookID": "Test - CrowdStrike Falcon",
            "fromversion": "4.1.0",
            "timeout": 500
        },
        {
            "playbookID": "ExposeIncidentOwner-Test"
        },
        {
            "integrations": "google",
            "playbookID": "GsuiteTest"
        },
        {
            "integrations": "OpenPhish",
            "playbookID": "OpenPhish Test Playbook"
        },
        {
            "integrations": "jira-v2",
            "playbookID": "Jira-v2-Test",
            "timeout": 500,
            "is_mockable": false
        },
        {
            "integrations": "ipinfo",
            "playbookID": "IPInfoTest"
        },
        {
            "playbookID": "VerifyHumanReadableFormat"
        },
        {
            "playbookID": "strings-test"
        },
        {
            "playbookID": "TestCommonPython",
            "timeout": 500
        },
        {
            "playbookID": "TestFileCreateAndUpload"
        },
        {
            "playbookID": "TestIsValueInArray"
        },
        {
            "playbookID": "TestStringReplace"
        },
        {
            "playbookID": "TestHttpPlaybook"
        },
        {
            "integrations": "SplunkPy",
            "playbookID": "SplunkPy parse-raw - Test",
            "instance_names": "use_default_handler"
        },
        {
            "integrations": "SplunkPy",
            "playbookID": "SplunkPy-Test-V2",
            "memory_threshold": 500,
            "instance_names": "use_default_handler"
        },
        {
            "integrations": "SplunkPy",
            "playbookID": "Splunk-Test",
            "memory_threshold": 200,
            "instance_names": "use_default_handler"
        },
        {
            "integrations": "AnsibleTower",
            "playbookID": "AnsibleTower_Test_playbook",
            "fromversion": "5.0.0"
        },
        {
            "integrations": "SplunkPy",
            "playbookID": "SplunkPySearch_Test",
            "memory_threshold": 200,
            "instance_names": "use_default_handler"
        },
        {
            "integrations": "SplunkPy",
            "playbookID": "SplunkPy KV commands",
            "memory_threshold": 200,
            "instance_names": "use_default_handler"
        },
        {
            "integrations": "SplunkPy",
            "playbookID": "SplunkPy-Test-V2",
            "memory_threshold": 500,
            "instance_names": "use_python_requests_handler"
        },
        {
            "integrations": "SplunkPy",
            "playbookID": "Splunk-Test",
            "memory_threshold": 500,
            "instance_names": "use_python_requests_handler"
        },
        {
            "integrations": "SplunkPy",
            "playbookID": "SplunkPySearch_Test",
            "memory_threshold": 200,
            "instance_names": "use_python_requests_handler"
        },
        {
            "integrations": "SplunkPy",
            "playbookID": "SplunkPy KV commands",
            "memory_threshold": 200,
            "instance_names": "use_python_requests_handler"
        },
        {
            "integrations": "McAfee NSM",
            "playbookID": "McAfeeNSMTest",
            "timeout": 400,
            "nightly": true
        },
        {
            "integrations": "PhishTank V2",
            "playbookID": "PhishTank Testing"
        },
        {
            "integrations": "McAfee Web Gateway",
            "playbookID": "McAfeeWebGatewayTest",
            "timeout": 500
        },
        {
            "integrations": "TCPIPUtils",
            "playbookID": "TCPUtils-Test"
        },
        {
            "playbookID": "listExecutedCommands-Test"
        },
        {
            "integrations": "AWS - Lambda",
            "playbookID": "AWS-Lambda-Test (Read-Only)"
        },
        {
            "integrations": "Service Manager",
            "playbookID": "TestHPServiceManager",
            "timeout": 400
        },
        {
            "integrations": "ServiceNow IAM",
            "playbookID": "ServiceNow IAM - Test Playbook",
            "instance_name": "snow_basic_auth",
            "fromversion": "6.0.0"
        },
        {
            "playbookID": "LanguageDetect-Test",
            "timeout": 300
        },
        {
            "integrations": "Forcepoint",
            "playbookID": "forcepoint test",
            "timeout": 500,
            "nightly": true
        },
        {
            "playbookID": "GeneratePassword-Test"
        },
        {
            "playbookID": "ZipFile-Test"
        },
        {
            "playbookID": "UnzipFile-Test"
        },
        {
            "playbookID": "Test-IsMaliciousIndicatorFound",
            "fromversion": "5.0.0"
        },
        {
            "playbookID": "TestExtractHTMLTables"
        },
        {
            "integrations": "carbonblackliveresponse",
            "playbookID": "Carbon Black Live Response Test",
            "nightly": true,
            "fromversion": "5.0.0",
            "is_mockable": false
        },
        {
            "integrations": "urlscan.io",
            "playbookID": "urlscan_malicious_Test",
            "timeout": 500
        },
        {
            "integrations": "EWS v2",
            "playbookID": "pyEWS_Test",
            "instance_names": "ewv2_regular",
            "is_mockable": false
        },
        {
            "integrations": "EWS v2",
            "playbookID": "pyEWS_Test",
            "instance_names": "ewsv2_separate_process",
            "is_mockable": false
        },
        {
            "integrations": "remedy_sr_beta",
            "playbookID": "remedy_sr_test_pb"
        },
        {
            "integrations": "Netskope",
            "playbookID": "Netskope Test"
        },
        {
            "integrations": "Cylance Protect v2",
            "playbookID": "Cylance Protect v2 Test"
        },
        {
            "integrations": "ReversingLabs Titanium Cloud",
            "playbookID": "ReversingLabsTCTest"
        },
        {
            "integrations": "ReversingLabs A1000",
            "playbookID": "ReversingLabsA1000Test"
        },
        {
            "integrations": "Demisto Lock",
            "playbookID": "DemistoLockTest"
        },
        {
            "playbookID": "test-domain-indicator",
            "timeout": 400
        },
        {
            "playbookID": "Cybereason Test",
            "integrations": "Cybereason",
            "timeout": 1200,
            "fromversion": "4.1.0"
        },
        {
            "integrations": "VirusTotal - Private API",
            "instance_names": "virus_total_private_api_general",
            "playbookID": "File Enrichment - Virus Total Private API Test",
            "nightly": true
        },
        {
            "integrations": "VirusTotal - Private API",
            "instance_names": "virus_total_private_api_general",
            "playbookID": "virusTotalPrivateAPI-test-playbook",
            "timeout": 1400,
            "nightly": true,
            "pid_threshold": 12
        },
        {
            "integrations": [
                "VirusTotal - Private API",
                "VirusTotal"
            ],
            "playbookID": "vt-detonate test",
            "instance_names": [
                "virus_total_private_api_general",
                "virus_total_general"
            ],
            "timeout": 1400,
            "fromversion": "5.5.0",
            "nightly": true,
            "is_mockable": false
        },
        {
            "integrations": "Cisco ASA",
            "playbookID": "Cisco ASA - Test Playbook"
        },
        {
            "integrations": "VirusTotal - Private API",
            "instance_names": "virus_total_private_api_preferred_vendors",
            "playbookID": "virusTotalPrivateAPI-test-preferred-vendors",
            "timeout": 1400,
            "nightly": true
        },
        {
            "integrations": "Cisco Meraki",
            "playbookID": "Cisco-Meraki-Test"
        },
        {
            "integrations": "Microsoft Defender Advanced Threat Protection",
            "playbookID": "Microsoft Defender Advanced Threat Protection - Test",
            "instance_names": "microsoft_defender_atp_prod"
        },
        {
            "integrations": "Microsoft Defender Advanced Threat Protection",
            "playbookID": "Microsoft Defender Advanced Threat Protection - Test",
            "instance_names": "microsoft_defender_atp_dev"
        },
        {
            "integrations": "Microsoft Defender Advanced Threat Protection",
            "playbookID": "Microsoft Defender Advanced Threat Protection - Test",
            "instance_names": "microsoft_defender_atp_dev_self_deployed"
        },
        {
            "integrations": "Microsoft Defender Advanced Threat Protection",
            "playbookID": "Microsoft Defender - ATP - Indicators Test",
            "instance_names": "microsoft_defender_atp_prod",
            "is_mockable": false
        },
        {
            "integrations": "Microsoft Defender Advanced Threat Protection",
            "playbookID": "Microsoft Defender - ATP - Indicators Test",
            "instance_names": "microsoft_defender_atp_dev",
            "is_mockable": false
        },
        {
            "integrations": "Microsoft Defender Advanced Threat Protection",
            "playbookID": "Microsoft Defender - ATP - Indicators Test",
            "instance_names": "microsoft_defender_atp_dev_self_deployed",
            "is_mockable": false
        },
        {
            "integrations": "Tanium",
            "playbookID": "Tanium Test Playbook",
            "nightly": true,
            "timeout": 1200,
            "pid_threshold": 10
        },
        {
            "integrations": "Recorded Future",
            "playbookID": "Recorded Future Test",
            "nightly": true
        },
        {
            "integrations": "Microsoft Graph",
            "playbookID": "Microsoft Graph Security Test",
            "instance_names": "ms_graph_security_dev"
        },
        {
            "integrations": "Microsoft Graph",
            "playbookID": "Microsoft Graph Security Test",
            "instance_names": "ms_graph_security_prod"
        },
        {
            "integrations": "Microsoft Graph User",
            "playbookID": "Microsoft Graph User - Test",
            "instance_names": "ms_graph_user_dev"
        },
        {
            "integrations": "Microsoft Graph User",
            "playbookID": "Microsoft Graph User - Test",
            "instance_names": "ms_graph_user_prod"
        },
        {
            "integrations": "Microsoft Graph Groups",
            "playbookID": "Microsoft Graph Groups - Test",
            "instance_names": "ms_graph_groups_dev"
        },
        {
            "integrations": "Microsoft Graph Groups",
            "playbookID": "Microsoft Graph Groups - Test",
            "instance_names": "ms_graph_groups_prod"
        },
        {
            "integrations": "Microsoft_Graph_Files",
            "playbookID": "test_MsGraphFiles",
            "instance_names": "ms_graph_files_dev",
            "fromversion": "5.0.0"
        },
        {
            "integrations": "Microsoft_Graph_Files",
            "playbookID": "test_MsGraphFiles",
            "instance_names": "ms_graph_files_prod",
            "fromversion": "5.0.0"
        },
        {
            "integrations": "Microsoft Graph Calendar",
            "playbookID": "Microsoft Graph Calendar - Test",
            "instance_names": "ms_graph_calendar_dev"
        },
        {
            "integrations": "Microsoft Graph Calendar",
            "playbookID": "Microsoft Graph Calendar - Test",
            "instance_names": "ms_graph_calendar_prod"
        },
        {
            "integrations": "Microsoft Graph Device Management",
            "playbookID": "MSGraph_DeviceManagement_Test",
            "instance_names": "ms_graph_device_management_oproxy_dev",
            "fromversion": "5.0.0"
        },
        {
            "integrations": "Microsoft Graph Device Management",
            "playbookID": "MSGraph_DeviceManagement_Test",
            "instance_names": "ms_graph_device_management_oproxy_prod",
            "fromversion": "5.0.0"
        },
        {
            "integrations": "Microsoft Graph Device Management",
            "playbookID": "MSGraph_DeviceManagement_Test",
            "instance_names": "ms_graph_device_management_self_deployed_prod",
            "fromversion": "5.0.0"
        },
        {
            "integrations": "RedLock",
            "playbookID": "RedLockTest",
            "nightly": true
        },
        {
            "integrations": "Symantec Messaging Gateway",
            "playbookID": "Symantec Messaging Gateway Test"
        },
        {
            "integrations": "ThreatConnect v2",
            "playbookID": "ThreatConnect v2 - Test",
            "fromversion": "5.0.0"
        },
        {
            "integrations": "VxStream",
            "playbookID": "VxStream Test",
            "nightly": true,
            "is_mockable": false
        },
        {
            "integrations": "Cylance Protect",
            "playbookID": "get_file_sample_by_hash_-_cylance_protect_-_test",
            "timeout": 240
        },
        {
            "integrations": "Cylance Protect",
            "playbookID": "endpoint_enrichment_-_generic_test"
        },
        {
            "integrations": "QRadar",
            "playbookID": "test_Qradar",
            "fromversion": "5.5.0",
            "is_mockable": false
        },
        {
            "integrations": "QRadar_v2",
            "playbookID": "test_Qradar_v2",
            "fromversion": "6.0.0",
            "is_mockable": false
        },
        {
            "integrations": "VMware",
            "playbookID": "VMWare Test"
        },
        {
            "integrations": "Anomali ThreatStream",
            "playbookID": "Anomali_ThreatStream_Test"
        },
        {
            "integrations": "carbonblack-v2",
            "playbookID": "Carbon Black Response Test",
            "fromversion": "5.0.0"
        },
        {
            "integrations": "Cisco Umbrella Investigate",
            "playbookID": "Cisco Umbrella Test"
        },
        {
            "integrations": "icebrg",
            "playbookID": "Icebrg Test",
            "timeout": 500
        },
        {
            "integrations": "Symantec MSS",
            "playbookID": "SymantecMSSTest"
        },
        {
            "integrations": "Remedy AR",
            "playbookID": "Remedy AR Test"
        },
        {
            "integrations": "AWS - IAM",
            "playbookID": "d5cb69b1-c81c-4f27-8a40-3106c0cb2620"
        },
        {
            "integrations": "McAfee Active Response",
            "playbookID": "McAfee-MAR_Test",
            "timeout": 700
        },
        {
            "integrations": "McAfee Threat Intelligence Exchange",
            "playbookID": "McAfee-TIE Test",
            "timeout": 700
        },
        {
            "integrations": "ArcSight Logger",
            "playbookID": "ArcSight Logger test"
        },
        {
            "integrations": "ArcSight ESM v2",
            "playbookID": "ArcSight ESM v2 Test"
        },
        {
            "integrations": "ArcSight ESM v2",
            "playbookID": "test Arcsight - Get events related to the Case"
        },
        {
            "integrations": "XFE_v2",
            "playbookID": "Test_XFE_v2",
            "timeout": 500,
            "nightly": true
        },
        {
            "integrations": "McAfee Threat Intelligence Exchange",
            "playbookID": "search_endpoints_by_hash_-_tie_-_test",
            "timeout": 500
        },
        {
            "integrations": "iDefense_v2",
            "playbookID": "iDefense_v2_Test",
            "fromversion": "5.5.0"
        },
        {
            "integrations": "AbuseIPDB",
            "playbookID": "AbuseIPDB Test"
        },
        {
            "integrations": "AbuseIPDB",
            "playbookID": "AbuseIPDB PopulateIndicators Test"
        },
        {
            "integrations": "LogRhythm",
            "playbookID": "LogRhythm-Test-Playbook",
            "timeout": 200
        },
        {
            "integrations": "FireEye HX",
            "playbookID": "FireEye HX Test",
            "timeout": 500
        },
        {
            "integrations": "FireEyeFeed",
            "playbookID": "playbook-FeedFireEye_test",
            "memory_threshold": 110
        },
        {
            "integrations": "Phish.AI",
            "playbookID": "PhishAi-Test"
        },
        {
            "integrations": "Phish.AI",
            "playbookID": "Test-Detonate URL - Phish.AI"
        },
        {
            "integrations": "Centreon",
            "playbookID": "Centreon-Test-Playbook"
        },
        {
            "playbookID": "ReadFile test"
        },
        {
            "integrations": "AlphaSOC Wisdom",
            "playbookID": "AlphaSOC-Wisdom-Test"
        },
        {
            "integrations": "carbonblack-v2",
            "playbookID": "CBFindIP - Test"
        },
        {
            "integrations": "Jask",
            "playbookID": "Jask_Test",
            "fromversion": "4.1.0"
        },
        {
            "integrations": "Qualys",
            "playbookID": "Qualys-Test"
        },
        {
            "integrations": "Whois",
            "playbookID": "whois_test",
            "fromversion": "4.1.0"
        },
        {
            "integrations": "RSA NetWitness Endpoint",
            "playbookID": "NetWitness Endpoint Test"
        },
        {
            "integrations": "Check Point Sandblast",
            "playbookID": "Sandblast_malicious_test"
        },
        {
            "playbookID": "TestMatchRegexV2"
        },
        {
            "integrations": "ActiveMQ",
            "playbookID": "ActiveMQ Test"
        },
        {
            "playbookID": "RegexGroups Test"
        },
        {
            "integrations": "Cisco ISE",
            "playbookID": "cisco-ise-test-playbook"
        },
        {
            "integrations": "RSA NetWitness v11.1",
            "playbookID": "RSA NetWitness Test"
        },
        {
            "playbookID": "ExifReadTest"
        },
        {
            "integrations": "Cuckoo Sandbox",
            "playbookID": "CuckooTest",
            "timeout": 700
        },
        {
            "integrations": "VxStream",
            "playbookID": "Test-Detonate URL - Crowdstrike",
            "timeout": 1200
        },
        {
            "playbookID": "Detonate File - Generic Test",
            "timeout": 500
        },
        {
            "integrations": [
                "Lastline v2",
                "WildFire-v2",
                "SNDBOX",
                "McAfee Advanced Threat Defense"
            ],
            "playbookID": "Detonate File - Generic Test",
            "timeout": 2400,
            "nightly": true
        },
        {
            "playbookID": "detonate_file_-_generic_test",
            "toversion": "3.6.0"
        },
        {
            "playbookID": "STIXParserTest"
        },
        {
            "playbookID": "VerifyJSON - Test",
            "fromversion": "5.5.0"
        },
        {
            "playbookID": "PowerShellCommon-Test",
            "fromversion": "5.5.0"
        },
        {
            "playbookID": "Detonate URL - Generic Test",
            "timeout": 2000,
            "nightly": true,
            "integrations": [
                "McAfee Advanced Threat Defense",
                "VxStream",
                "Lastline v2"
            ]
        },
        {
            "integrations": [
                "FalconHost",
                "McAfee Threat Intelligence Exchange",
                "carbonblackprotection",
                "carbonblack"
            ],
            "playbookID": "search_endpoints_by_hash_-_generic_-_test",
            "timeout": 500,
            "toversion": "4.4.9"
        },
        {
            "integrations": [
                "carbonblack-v2",
                "carbonblackliveresponse",
                "Cylance Protect v2"
            ],
            "playbookID": "Retrieve File from Endpoint - Generic V2 Test",
            "fromversion": "5.0.0",
            "is_mockable": false
        },
        {
            "integrations": "Zscaler",
            "playbookID": "Zscaler Test",
            "nightly": true,
            "timeout": 500
        },
        {
            "playbookID": "DemistoUploadFileToIncident Test",
            "integrations": "Demisto REST API"
        },
        {
            "playbookID": "DemistoUploadFile Test",
            "integrations": "Demisto REST API"
        },
        {
            "playbookID": "MaxMind Test",
            "integrations": "MaxMind GeoIP2"
        },
        {
            "playbookID": "Test Sagemaker",
            "integrations": "AWS Sagemaker"
        },
        {
            "playbookID": "C2sec-Test",
            "integrations": "C2sec irisk",
            "fromversion": "5.0.0"
        },
        {
            "playbookID": "Phishing v2 - Test - Incident Starter",
            "fromversion": "6.0.0",
            "timeout": 1200,
            "nightly": false,
            "integrations": [
                "EWS Mail Sender",
                "Demisto REST API",
                "Rasterize"
            ],
            "memory_threshold": 115,
            "pid_threshold": 80
        },
        {
            "playbookID": "Phishing - Core - Test - Incident Starter",
            "fromversion": "6.0.0",
            "timeout": 1700,
            "nightly": false,
            "integrations": [
                "EWS Mail Sender",
                "Demisto REST API",
                "Rasterize"
            ],
            "memory_threshold": 100,
            "pid_threshold": 80
        },
        {
            "integrations": "duo",
            "playbookID": "DUO Test Playbook"
        },
        {
            "playbookID": "SLA Scripts - Test",
            "fromversion": "4.1.0"
        },
        {
            "playbookID": "PcapHTTPExtractor-Test"
        },
        {
            "playbookID": "Ping Test Playbook"
        },
        {
            "playbookID": "Active Directory Test",
            "integrations": "Active Directory Query v2",
            "instance_names": "active_directory_ninja"
        },
        {
            "playbookID": "AD v2 - debug-mode - Test",
            "integrations": "Active Directory Query v2",
            "instance_names": "active_directory_ninja",
            "fromversion": "5.0.0"
        },
        {
            "playbookID": "Docker Hardening Test",
            "fromversion": "5.0.0",
            "runnable_on_docker_only": true
        },
        {
            "integrations": "Active Directory Query v2",
            "instance_names": "active_directory_ninja",
            "playbookID": "Active Directory Query V2 configuration with port"
        },
        {
            "integrations": "Active Directory Query v2",
            "instance_names": "active_directory_ninja",
            "playbookID": "Active Directory - ad-get-user limit check"
        },
        {
            "integrations": "mysql",
            "playbookID": "MySQL Test"
        },
        {
            "playbookID": "Email Address Enrichment - Generic v2.1 - Test",
            "integrations": "Active Directory Query v2",
            "instance_names": "active_directory_ninja"
        },
        {
            "integrations": "Cofense Intelligence",
            "playbookID": "Test - Cofense Intelligence",
            "timeout": 500
        },
        {
            "playbookID": "GDPRContactAuthorities Test"
        },
        {
            "integrations": "Google Resource Manager",
            "playbookID": "GoogleResourceManager-Test",
            "timeout": 500,
            "nightly": true
        },
        {
            "integrations": "SlashNext Phishing Incident Response",
            "playbookID": "SlashNextPhishingIncidentResponse-Test",
            "timeout": 500,
            "nightly": true
        },
        {
            "integrations": "Google Cloud Storage",
            "playbookID": "GCS - Test",
            "timeout": 500,
            "nightly": true,
            "memory_threshold": 80
        },
        {
            "integrations": "GooglePubSub",
            "playbookID": "GooglePubSub_Test",
            "nightly": true,
            "fromversion": "5.0.0"
        },
        {
            "playbookID": "Calculate Severity - Generic v2 - Test",
            "integrations": [
                "Palo Alto Minemeld",
                "Active Directory Query v2"
            ],
            "instance_names": "active_directory_ninja",
            "fromversion": "4.5.0"
        },
        {
            "integrations": "Freshdesk",
            "playbookID": "Freshdesk-Test",
            "timeout": 500,
            "nightly": true
        },
        {
            "playbookID": "Autoextract - Test",
            "fromversion": "4.1.0"
        },
        {
            "playbookID": "FilterByList - Test",
            "fromversion": "4.5.0"
        },
        {
            "playbookID": "Impossible Traveler - Test",
            "integrations": [
                "Ipstack",
                "ipinfo",
                "Rasterize",
                "Active Directory Query v2",
                "Demisto REST API"
            ],
            "instance_names": "active_directory_ninja",
            "fromversion": "5.0.0",
            "timeout": 700
        },
        {
            "playbookID": "Active Directory - Get User Manager Details - Test",
            "integrations": "Active Directory Query v2",
            "instance_names": "active_directory_80k",
            "fromversion": "4.5.0"
        },
        {
            "integrations": "Kafka V2",
            "playbookID": "Kafka Test"
        },
        {
            "playbookID": "File Enrichment - Generic v2 - Test",
            "instance_names": "virus_total_private_api_general",
            "integrations": [
                "VirusTotal - Private API",
                "Cylance Protect v2"
            ],
            "is_mockable": false
        },
        {
            "integrations": [
                "epo",
                "McAfee Active Response"
            ],
            "playbookID": "Endpoint data collection test",
            "timeout": 500
        },
        {
            "integrations": [
                "epo",
                "McAfee Active Response"
            ],
            "playbookID": "MAR - Endpoint data collection test",
            "timeout": 500
        },
        {
            "integrations": "DUO Admin",
            "playbookID": "DuoAdmin API test playbook",
            "fromversion": "5.0.0"
        },
        {
            "integrations": [
                "TAXII Server",
                "TAXIIFeed"
            ],
            "playbookID": "TAXII_Feed_Test",
            "fromversion": "5.5.0",
            "timeout": 300
        },
        {
            "integrations": "TAXII 2 Feed",
            "playbookID": "TAXII 2 Feed Test",
            "fromversion": "5.5.0"
        },
        {
            "integrations": "iDefense Feed",
            "playbookID": "Feed iDefense Test",
            "memory_threshold": 200,
            "fromversion": "5.5.0"
        },
        {
            "integrations": "Traps",
            "playbookID": "Traps test",
            "timeout": 600
        },
        {
            "playbookID": "TestShowScheduledEntries"
        },
        {
            "playbookID": "Calculate Severity - Standard - Test",
            "integrations": "Palo Alto Minemeld",
            "fromversion": "4.5.0"
        },
        {
            "integrations": "Symantec Advanced Threat Protection",
            "playbookID": "Symantec ATP Test"
        },
        {
            "playbookID": "HTTPListRedirects - Test SSL"
        },
        {
            "playbookID": "HTTPListRedirects Basic Test"
        },
        {
            "playbookID": "CheckDockerImageAvailableTest"
        },
        {
            "playbookID": "Extract Indicators From File - Generic v2 - Test",
            "integrations": "Image OCR",
            "timeout": 300,
            "fromversion": "4.1.0",
            "toversion": "4.4.9"
        },
        {
            "playbookID": "Extract Indicators From File - Generic v2 - Test",
            "integrations": "Image OCR",
            "timeout": 350,
            "fromversion": "4.5.0"
        },
        {
            "playbookID": "Endpoint Enrichment - Generic v2.1 - Test",
            "integrations": [
                "FalconHost",
                "Cylance Protect v2",
                "carbonblack-v2",
                "epo",
                "Active Directory Query v2"
            ],
            "instance_names": "active_directory_ninja"
        },
        {
            "playbookID": "EmailReputationTest",
            "integrations": "Have I Been Pwned? V2"
        },
        {
            "integrations": "Symantec Deepsight Intelligence",
            "playbookID": "Symantec Deepsight Test"
        },
        {
            "playbookID": "ExtractDomainFromEmailTest"
        },
        {
            "playbookID": "Wait Until Datetime - Test",
            "fromversion": "4.5.0"
        },
        {
            "playbookID": "PAN OS EDL Management - Test",
            "integrations": "palo_alto_networks_pan_os_edl_management"
        },
        {
            "playbookID": "PAN-OS DAG Configuration Test",
            "integrations": "Panorama",
            "instance_names": "palo_alto_panorama_9.0",
            "timeout": 1500
        },
        {
            "playbookID": "PAN-OS Create Or Edit Rule Test",
            "integrations": "Panorama",
            "instance_names": "palo_alto_panorama_9.0",
            "timeout": 1000
        },
        {
            "playbookID": "PAN-OS EDL Setup v3 Test",
            "integrations": [
                "Panorama",
                "palo_alto_networks_pan_os_edl_management"
            ],
            "instance_names": "palo_alto_firewall_9.0",
            "timeout": 300
        },
        {
            "integrations": "Snowflake",
            "playbookID": "Snowflake-Test"
        },
        {
            "playbookID": "Account Enrichment - Generic v2.1 - Test",
            "integrations": "Active Directory Query v2",
            "instance_names": "active_directory_ninja"
        },
        {
            "integrations": "Cisco Umbrella Investigate",
            "playbookID": "Domain Enrichment - Generic v2 - Test"
        },
        {
            "integrations": "Google BigQuery",
            "playbookID": "Google BigQuery Test"
        },
        {
            "integrations": "Zoom",
            "playbookID": "Zoom_Test"
        },
        {
            "playbookID": "IP Enrichment - Generic v2 - Test",
            "integrations": "Threat Crowd",
            "fromversion": "4.1.0"
        },
        {
            "integrations": "Cherwell",
            "playbookID": "Cherwell Example Scripts - test"
        },
        {
            "integrations": "Cherwell",
            "playbookID": "Cherwell - test"
        },
        {
            "integrations": "CarbonBlackProtectionV2",
            "playbookID": "Carbon Black Enterprise Protection V2 Test"
        },
        {
            "integrations": "Active Directory Query v2",
            "instance_names": "active_directory_ninja",
            "playbookID": "Test ADGetUser Fails with no instances 'Active Directory Query' (old version)"
        },
        {
            "integrations": "ANYRUN",
            "playbookID": "ANYRUN-Test"
        },
        {
            "integrations": "ANYRUN",
            "playbookID": "Detonate File - ANYRUN - Test"
        },
        {
            "integrations": "ANYRUN",
            "playbookID": "Detonate URL - ANYRUN - Test"
        },
        {
            "integrations": "Netcraft",
            "playbookID": "Netcraft test"
        },
        {
            "integrations": "EclecticIQ Platform",
            "playbookID": "EclecticIQ Test"
        },
        {
            "playbookID": "FormattingPerformance - Test",
            "fromversion": "5.0.0"
        },
        {
            "integrations": "AWS - EC2",
            "playbookID": "AWS - EC2 Test Playbook",
            "fromversion": "5.0.0",
            "memory_threshold": 90
        },
        {
            "integrations": "AWS - EC2",
            "playbookID": "d66e5f86-e045-403f-819e-5058aa603c32"
        },
        {
            "integrations": "ANYRUN",
            "playbookID": "Detonate File From URL - ANYRUN - Test"
        },
        {
            "integrations": "AWS - CloudTrail",
            "playbookID": "3da2e31b-f114-4d7f-8702-117f3b498de9"
        },
        {
            "integrations": "carbonblackprotection",
            "playbookID": "67b0f25f-b061-4468-8613-43ab13147173"
        },
        {
            "integrations": "DomainTools",
            "playbookID": "DomainTools-Test"
        },
        {
            "integrations": "Exabeam",
            "playbookID": "Exabeam - Test"
        },
        {
            "integrations": "Cisco Spark",
            "playbookID": "Cisco Spark Test New"
        },
        {
            "integrations": "Remedy On-Demand",
            "playbookID": "Remedy-On-Demand-Test"
        },
        {
            "playbookID": "ssdeepreputationtest"
        },
        {
            "playbookID": "TestIsEmailAddressInternal"
        },
        {
            "integrations": "Google Cloud Compute",
            "playbookID": "GoogleCloudCompute-Test"
        },
        {
            "integrations": "AWS - S3",
            "playbookID": "97393cfc-2fc4-4dfe-8b6e-af64067fc436",
            "memory_threshold": 80
        },
        {
            "integrations": "Image OCR",
            "playbookID": "TestImageOCR"
        },
        {
            "integrations": "fireeye",
            "playbookID": "Detonate File - FireEye AX - Test"
        },
        {
            "integrations": [
                "Rasterize",
                "Image OCR"
            ],
            "playbookID": "Rasterize Test",
            "fromversion": "5.0.0"
        },
        {
            "integrations": [
                "Rasterize",
                "Image OCR"
            ],
            "playbookID": "Rasterize 4.5 Test",
            "toversion": "4.5.9"
        },
        {
            "integrations": "Rasterize",
            "playbookID": "RasterizeImageTest",
            "fromversion": "5.0.0"
        },
        {
            "integrations": "Ipstack",
            "playbookID": "Ipstack_Test"
        },
        {
            "integrations": "Perch",
            "playbookID": "Perch-Test"
        },
        {
            "integrations": "Forescout",
            "playbookID": "Forescout-Test"
        },
        {
            "integrations": "GitHub",
            "playbookID": "Git_Integration-Test"
        },
        {
            "integrations": "GitHub IAM",
            "playbookID": "Github IAM - Test Playbook",
            "fromversion": "6.1.0"
        },
        {
            "integrations": "LogRhythmRest",
            "playbookID": "LogRhythm REST test"
        },
        {
            "integrations": "AlienVault USM Anywhere",
            "playbookID": "AlienVaultUSMAnywhereTest"
        },
        {
            "playbookID": "PhishLabsTestPopulateIndicators"
        },
        {
            "playbookID": "Test_HTMLtoMD"
        },
        {
            "integrations": "PhishLabs IOC",
            "playbookID": "PhishLabsIOC TestPlaybook",
            "fromversion": "4.1.0"
        },
        {
            "integrations": "vmray",
            "playbookID": "VMRay-Test"
        },
        {
            "integrations": "PerceptionPoint",
            "playbookID": "PerceptionPoint Test",
            "fromversion": "4.1.0"
        },
        {
            "integrations": "AutoFocus V2",
            "playbookID": "AutoFocus V2 test",
            "fromversion": "5.0.0",
            "timeout": 1000
        },
        {
            "playbookID": "Process Email - Generic for Rasterize"
        },
        {
            "playbookID": "Send Investigation Summary Reports - Test",
            "integrations": "EWS Mail Sender",
            "fromversion": "4.5.0",
            "memory_threshold": 100
        },
        {
            "integrations": "Anomali ThreatStream v2",
            "playbookID": "ThreatStream-Test"
        },
        {
            "integrations": "Flashpoint",
            "playbookID": "Flashpoint_event-Test"
        },
        {
            "integrations": "Flashpoint",
            "playbookID": "Flashpoint_forum-Test"
        },
        {
            "integrations": "Flashpoint",
            "playbookID": "Flashpoint_report-Test"
        },
        {
            "integrations": "Flashpoint",
            "playbookID": "Flashpoint_reputation-Test"
        },
        {
            "integrations": "BluecatAddressManager",
            "playbookID": "Bluecat Address Manager test"
        },
        {
            "integrations": "MailListener - POP3 Beta",
            "playbookID": "MailListener-POP3 - Test"
        },
        {
            "playbookID": "sumList - Test"
        },
        {
            "integrations": "VulnDB",
            "playbookID": "Test-VulnDB"
        },
        {
            "integrations": "Shodan_v2",
            "playbookID": "Test-Shodan_v2",
            "timeout": 1000
        },
        {
            "integrations": "Threat Crowd",
            "playbookID": "ThreatCrowd - Test"
        },
        {
            "integrations": "GoogleDocs",
            "playbookID": "GoogleDocs-test"
        },
        {
            "playbookID": "Request Debugging - Test",
            "fromversion": "5.0.0"
        },
        {
            "playbookID": "Test Convert file hash to corresponding hashes",
            "fromversion": "4.5.0",
            "integrations": "VirusTotal",
            "instance_names": "virus_total_general"
        },
        {
            "playbookID": "PAN-OS Query Logs For Indicators Test",
            "fromversion": "5.5.0",
            "timeout": 1500,
            "integrations": "Panorama",
            "instance_names": "palo_alto_panorama"
        },
        {
            "integrations": "Hybrid Analysis",
            "playbookID": "HybridAnalysis-Test",
            "timeout": 500,
            "fromversion": "4.1.0",
            "is_mockable": false
        },
        {
            "integrations": "Elasticsearch v2",
            "instance_names": "es_v7",
            "playbookID": "Elasticsearch_v2_test"
        },
        {
            "integrations": "ElasticsearchFeed",
            "instance_names": "es_demisto_feed",
            "playbookID": "Elasticsearch_Fetch_Demisto_Indicators_Test",
            "fromversion": "5.5.0"
        },
        {
            "integrations": "ElasticsearchFeed",
            "instance_names": "es_generic_feed",
            "playbookID": "Elasticsearch_Fetch_Custom_Indicators_Test",
            "fromversion": "5.5.0"
        },
        {
            "integrations": "Elasticsearch v2",
            "instance_names": "es_v6",
            "playbookID": "Elasticsearch_v2_test-v6"
        },
        {
            "integrations": "PolySwarm",
            "playbookID": "PolySwarm-Test"
        },
        {
            "integrations": "Kennav2",
            "playbookID": "Kenna Test"
        },
        {
            "integrations": "SecurityAdvisor",
            "playbookID": "SecurityAdvisor-Test",
            "fromversion": "4.5.0"
        },
        {
            "integrations": "Google Key Management Service",
            "playbookID": "Google-KMS-test",
            "pid_threshold": 6,
            "memory_threshold": 60
        },
        {
            "integrations": "SecBI",
            "playbookID": "SecBI - Test"
        },
        {
            "playbookID": "ExtractFQDNFromUrlAndEmail-Test"
        },
        {
            "integrations": "EWS v2",
            "playbookID": "Get EWS Folder Test",
            "fromversion": "4.5.0",
            "instance_names": "ewv2_regular",
            "timeout": 1200
        },
        {
            "integrations": "EWSO365",
            "playbookID": "EWS_O365_test",
            "fromversion": "5.0.0"
        },
        {
            "integrations": "EWSO365",
            "playbookID": "EWS_O365_send_mail_test",
            "fromversion": "5.0.0"
        },
        {
            "integrations": "QRadar_v2",
            "playbookID": "QRadar Indicator Hunting Test",
            "timeout": 600,
            "fromversion": "6.0.0"
        },
        {
            "playbookID": "SetAndHandleEmpty test",
            "fromversion": "4.5.0"
        },
        {
            "integrations": "Tanium v2",
            "playbookID": "Tanium v2 - Test"
        },
        {
            "integrations": "Office 365 Feed",
            "playbookID": "Office365_Feed_Test",
            "fromversion": "5.5.0"
        },
        {
            "integrations": "GoogleCloudTranslate",
            "playbookID": "GoogleCloudTranslate-Test",
            "pid_threshold": 9
        },
        {
            "integrations": "Infoblox",
            "playbookID": "Infoblox Test"
        },
        {
            "integrations": "BPA",
            "playbookID": "Test-BPA",
            "fromversion": "4.5.0"
        },
        {
            "playbookID": "GetValuesOfMultipleFIelds Test",
            "fromversion": "4.5.0"
        },
        {
            "playbookID": "IsInternalHostName Test",
            "fromversion": "4.5.0"
        },
        {
            "playbookID": "DigitalGuardian-Test",
            "integrations": "Digital Guardian",
            "fromversion": "5.0.0"
        },
        {
            "integrations": "SplunkPy",
            "playbookID": "Splunk Indicator Hunting Test",
            "fromversion": "5.0.0",
            "memory_threshold": 500,
            "instance_names": "use_default_handler"
        },
        {
            "integrations": "BPA",
            "playbookID": "Test-BPA_Integration",
            "fromversion": "4.5.0"
        },
        {
            "integrations": "AutoFocus Feed",
            "playbookID": "playbook-FeedAutofocus_test",
            "fromversion": "5.5.0"
        },
        {
            "integrations": "AutoFocus Daily Feed",
            "playbookID": "playbook-FeedAutofocus_daily_test",
            "fromversion": "5.5.0"
        },
        {
            "integrations": "PaloAltoNetworks_PrismaCloudCompute",
            "playbookID": "PaloAltoNetworks_PrismaCloudCompute-Test"
        },
        {
            "integrations": "Recorded Future Feed",
            "playbookID": "RecordedFutureFeed - Test",
            "timeout": 1000,
            "fromversion": "5.5.0",
            "memory_threshold": 86
        },
        {
            "integrations": "Expanse",
            "playbookID": "test-Expanse-Playbook",
            "fromversion": "5.0.0"
        },
        {
            "integrations": "Expanse",
            "playbookID": "test-Expanse",
            "fromversion": "5.0.0"
        },
        {
            "integrations": "DShield Feed",
            "playbookID": "playbook-DshieldFeed_test",
            "fromversion": "5.5.0",
            "is_mockable": false
        },
        {
            "integrations": "AlienVault Reputation Feed",
            "playbookID": "AlienVaultReputationFeed_Test",
            "fromversion": "5.5.0",
            "memory_threshold": 190
        },
        {
            "integrations": "BruteForceBlocker Feed",
            "playbookID": "playbook-BruteForceBlocker_test",
            "fromversion": "5.5.0",
            "memory_threshold": 190
        },
        {
            "integrations": "Carbon Black Enterprise EDR",
            "playbookID": "Carbon Black Enterprise EDR Test",
            "fromversion": "5.0.0"
        },
        {
            "integrations": "MongoDB Key Value Store",
            "playbookID": "MongoDB KeyValueStore - Test",
            "pid_threshold": 12,
            "fromversion": "5.0.0"
        },
        {
            "integrations": "MongoDB Log",
            "playbookID": "MongoDBLog - Test",
            "pid_threshold": 12,
            "fromversion": "5.0.0"
        },
        {
            "integrations": "Google Chronicle Backstory",
            "playbookID": "Google Chronicle Backstory Asset - Test",
            "fromversion": "5.0.0"
        },
        {
            "integrations": "Google Chronicle Backstory",
            "playbookID": "Google Chronicle Backstory IOC Details - Test",
            "fromversion": "5.0.0"
        },
        {
            "integrations": "Google Chronicle Backstory",
            "playbookID": "Google Chronicle Backstory List Alerts - Test",
            "fromversion": "5.0.0"
        },
        {
            "integrations": "Google Chronicle Backstory",
            "playbookID": "Google Chronicle Backstory List IOCs - Test",
            "fromversion": "5.0.0"
        },
        {
            "integrations": "Google Chronicle Backstory",
            "playbookID": "Google Chronicle Backstory Reputation - Test",
            "fromversion": "5.0.0"
        },
        {
            "integrations": "Google Chronicle Backstory",
            "playbookID": "Google Chronicle Backstory List Events - Test",
            "fromversion": "5.0.0"
        },
        {
            "integrations": "Feodo Tracker IP Blocklist Feed",
            "instance_names": "feodo_tracker_ip_currently__active",
            "playbookID": "playbook-feodotrackeripblock_test",
            "fromversion": "5.5.0"
        },
        {
            "integrations": "Feodo Tracker IP Blocklist Feed",
            "instance_names": "feodo_tracker_ip_30_days",
            "playbookID": "playbook-feodotrackeripblock_test",
            "fromversion": "5.5.0"
        },
        {
            "integrations": "Code42",
            "playbookID": "Code42-Test",
            "fromversion": "5.0.0",
            "timeout": 600
        },
        {
            "playbookID": "Code42 File Search Test",
            "integrations": "Code42",
            "fromversion": "5.0.0"
        },
        {
            "playbookID": "FetchIndicatorsFromFile-test",
            "fromversion": "5.5.0"
        },
        {
            "integrations": "RiskSense",
            "playbookID": "RiskSense Get Apps - Test"
        },
        {
            "integrations": "RiskSense",
            "playbookID": "RiskSense Get Host Detail - Test"
        },
        {
            "integrations": "RiskSense",
            "playbookID": "RiskSense Get Host Finding Detail - Test"
        },
        {
            "integrations": "RiskSense",
            "playbookID": "RiskSense Get Hosts - Test"
        },
        {
            "integrations": "RiskSense",
            "playbookID": "RiskSense Get Host Findings - Test"
        },
        {
            "integrations": "RiskSense",
            "playbookID": "RiskSense Get Unique Cves - Test"
        },
        {
            "integrations": "RiskSense",
            "playbookID": "RiskSense Get Unique Open Findings - Test"
        },
        {
            "integrations": "RiskSense",
            "playbookID": "RiskSense Get Apps Detail - Test"
        },
        {
            "integrations": "RiskSense",
            "playbookID": "RiskSense Apply Tag - Test"
        },
        {
            "integrations": "Indeni",
            "playbookID": "Indeni_test",
            "fromversion": "5.0.0"
        },
        {
            "integrations": "SafeBreach v2",
            "playbookID": "playbook-SafeBreach-Test",
            "fromversion": "5.5.0"
        },
        {
            "playbookID": "DbotPredictOufOfTheBoxTest",
            "fromversion": "4.5.0",
            "timeout": 1000
        },
        {
            "integrations": "AlienVault OTX TAXII Feed",
            "playbookID": "playbook-feedalienvaultotx_test",
            "fromversion": "5.5.0"
        },
        {
            "playbookID": "ExtractDomainAndFQDNFromUrlAndEmail-Test",
            "fromversion": "5.5.0"
        },
        {
            "integrations": "Cortex Data Lake",
            "playbookID": "Cortex Data Lake Test",
            "instance_names": "cdl_prod",
            "fromversion": "4.5.0"
        },
        {
            "integrations": "Cortex Data Lake",
            "playbookID": "Cortex Data Lake Test",
            "instance_names": "cdl_dev",
            "fromversion": "4.5.0"
        },
        {
            "integrations": "MongoDB",
            "playbookID": "MongoDB - Test"
        },
        {
            "integrations": "DNSDB_v2",
            "playbookID": "DNSDB-Test",
            "fromversion": "5.0.0"
        },
        {
            "playbookID": "DBotCreatePhishingClassifierV2FromFile-Test",
            "timeout": 60000,
            "fromversion": "4.5.0"
        },
        {
            "integrations": "IBM Resilient Systems",
            "playbookID": "IBM Resilient Systems Test"
        },
        {
            "integrations": [
                "Prisma Access",
                "Prisma Access Egress IP feed"
            ],
            "playbookID": "Prisma_Access_Egress_IP_Feed-Test",
            "timeout": 60000,
            "fromversion": "5.5.0",
            "nightly": true
        },
        {
            "integrations": "Prisma Access",
            "playbookID": "Prisma_Access-Test",
            "timeout": 60000,
            "fromversion": "5.5.0",
            "nightly": true
        },
        {
            "playbookID": "EvaluateMLModllAtProduction-Test",
            "fromversion": "4.5.0"
        },
        {
            "integrations": "GCP Whitelist Feed",
            "playbookID": "GCPWhitelist_Feed_Test",
            "fromversion": "5.5.0"
        },
        {
            "integrations": "Azure AD Connect Health Feed",
            "playbookID": "FeedAzureADConnectHealth_Test",
            "fromversion": "5.5.0"
        },
        {
            "integrations": "Zoom Feed",
            "playbookID": "FeedZoom_Test",
            "fromversion": "5.5.0"
        },
        {
            "playbookID": "PCAP Analysis Test",
            "integrations": [
                "ipinfo",
                "WildFire-v2"
            ],
            "fromversion": "5.0.0",
            "timeout": 1200
        },
        {
            "integrations": "Workday",
            "playbookID": "Workday - Test",
            "fromversion": "5.0.0",
            "timeout": 600
        },
        {
            "integrations": "Unit42 Feed",
            "playbookID": "Unit42 Feed - Test",
            "fromversion": "5.5.0",
            "timeout": 600
        },
        {
            "integrations": "CrowdStrikeMalquery",
            "playbookID": "CrowdStrikeMalquery-Test",
            "fromversion": "5.0.0",
            "timeout": 2500
        },
        {
            "integrations": "Sixgill_Darkfeed",
            "playbookID": "Sixgill-Darkfeed_Test",
            "fromversion": "5.5.0"
        },
        {
            "playbookID": "hashIncidentFields-test",
            "fromversion": "4.5.0",
            "timeout": 60000
        },
        {
            "integrations": "RSA Archer v2",
            "playbookID": "Archer v2 - Test",
            "fromversion": "5.0.0"
        },
        {
            "integrations": "WootCloud",
            "playbookID": "TestWootCloudPlaybook",
            "fromversion": "5.0.0"
        },
        {
            "integrations": "Ivanti Heat",
            "playbookID": "Ivanti Heat - Test"
        },
        {
            "integrations": "MicrosoftCloudAppSecurity",
            "playbookID": "MicrosoftCloudAppSecurity-Test"
        },
        {
            "integrations": "Blueliv ThreatCompass",
            "playbookID": "Blueliv_ThreatCompass_test",
            "fromversion": "5.0.0"
        },
        {
            "playbookID": "IncreaseIncidentSeverity-Test",
            "fromversion": "5.0.0"
        },
        {
            "integrations": "TrendMicro Cloud App Security",
            "playbookID": "playbook_TrendmicroCAS_Test",
            "fromversion": "5.0.0",
            "timeout": 300
        },
        {
            "playbookID": "IfThenElse-Test",
            "fromversion": "5.0.0"
        },
        {
            "integrations": "Imperva WAF",
            "playbookID": "Imperva WAF - Test"
        },
        {
            "integrations": "CheckPointFirewall_v2",
            "playbookID": "checkpoint-testplaybook",
            "timeout": 500,
            "nightly": true
        },
        {
            "playbookID": "FailedInstances - Test",
            "integrations": "Whois",
            "fromversion": "4.5.0"
        },
        {
            "integrations": "F5 ASM",
            "playbookID": "playbook-F5_ASM-Test",
            "timeout": 600,
            "fromversion": "5.0.0",
            "nightly": true
        },
        {
            "playbookID": "Hatching Triage - Detonate File",
            "integrations": "Hatching Triage",
            "fromversion": "5.5.0"
        },
        {
            "integrations": "Rundeck",
            "playbookID": "Rundeck_test",
            "fromversion": "5.5.0",
            "is_mockable": false
        },
        {
            "playbookID": "Field polling test",
            "timeout": 600,
            "fromversion": "5.0.0"
        },
        {
            "integrations": "Generic Webhook",
            "playbookID": "Generic Webhook - Test",
            "fromversion": "5.5.0"
        },
        {
            "integrations": "Palo Alto Networks Enterprise DLP",
            "playbookID": "Palo_Alto_Networks_Enterprise_DLP - Test",
            "fromversion": "5.0.0"
        },
        {
            "integrations": "Cryptocurrency",
            "playbookID": "Cryptocurrency-Test",
            "is_mockable": false
        },
        {
            "integrations": "Public DNS Feed",
            "playbookID": "Public_DNS_Feed_Test",
            "fromversion": "5.5.0"
        },
        {
            "integrations": "BitcoinAbuse",
            "playbookID": "BitcoinAbuse-test",
            "fromversion": "5.5.0"
        },
        {
            "integrations": "ExpanseV2",
            "playbookID": "ExpanseV2 Test",
            "fromversion": "6.0.0"
        },
        {
            "integrations": "FeedExpanse",
            "playbookID": "Feed Expanse Test",
            "fromversion": "6.0.0"
        },
        {
<<<<<<< HEAD
            "integrations": "ServiceDeskPlus (On-Premise)",
            "playbookID": "Service Desk Plus (On-Premise) Test"
=======
            "integrations": "MicrosoftGraphIdentityandAccess",
            "playbookID": "Identity & Access test playbook"
>>>>>>> 3e086fbe
        },
        {
            "integrations": "MicrosoftPolicyAndComplianceAuditLog",
            "playbookID": "Audit Log - Test"
        },
        {
            "integrations": "Nutanix Hypervisor",
            "playbookID": "Nutanix-test"
        },
        {
            "integrations": "MicrosoftGraphApplications",
            "playbookID": "MSGraph Applications Test"
        },
        {
            "integrations": "EWS Extension Online Powershell v2",
            "playbookID": "EWS Extension: Powershell Online V2 Test",
            "fromversion": "6.0.0",
            "toversion": "6.0.9",
            "timeout": 250
        }
    ],
    "skipped_tests": {
        "Github IAM - Test Playbook": "Issue 32383",
        "Calculate Severity - Standard - Test": "Issue 32715",
        "Calculate Severity - Generic v2 - Test": "Issue 32716",
        "Workday - Test": "No credentials Issue 29595",
        "Protectwise-Test": "Issue 28168",
        "Phishing Classifier V2 ML Test": "Issue 26066",
        "RedLockTest": "Issue 24600",
        "SentinelOne V2 - test": "Issue 24933",
        "TestDedupIncidentsPlaybook": "Issue 24344",
        "CreateIndicatorFromSTIXTest": "Issue 24345",
        "Endpoint data collection test": "Uses a deprecated playbook called Endpoint data collection",
        "Prisma_Access_Egress_IP_Feed-Test": "unskip after we will get Prisma Access instance - Issue 27112",
        "Prisma_Access-Test": "unskip after we will get Prisma Access instance - Issue 27112",
        "Test-Shodan_v2": "Issue 23370",
        "Symantec Deepsight Test": "Issue 22971",
        "TestProofpointFeed": "Issue 22229",
        "Git_Integration-Test": "Issue 20029",
        "Symantec Data Loss Prevention - Test": "Issue 20134",
        "NetWitness Endpoint Test": "Issue 19878",
        "InfoArmorVigilanteATITest": "Test issue 17358",
        "ArcSight Logger test": "Issue 19117",
        "3da2e31b-f114-4d7f-8702-117f3b498de9": "Issue 19837",
        "d66e5f86-e045-403f-819e-5058aa603c32": "pr 3220",
        "RecordedFutureFeed - Test": "Issue 18922",
        "IntSights Mssp Test": "Issue #16351",
        "fd93f620-9a2d-4fb6-85d1-151a6a72e46d": "Issue 19854",
        "Test Playbook TrendMicroDDA": "Issue 16501",
        "ssdeepreputationtest": "Issue #20953",
        "C2sec-Test": "Issue #21633",
        "palo_alto_panorama_test_pb": "Issue #22835",
        "Create Phishing Classifier V2 ML Test": "Issue 26341",
        "DBotCreatePhishingClassifierV2FromFile-Test": "Issue 26456",
        "ThreatConnect v2 - Test": "Issue 26782",
        "Email Address Enrichment - Generic v2.1 - Test": "Issue 26785",
        "Tanium v2 - Test": "Issue 26822",
        "hashIncidentFields-test": "Issue 26850",
        "Fidelis Elevate Network": "Issue 26453",
        "Cortex XDR - IOC - Test": "Issue 25598",
        "Cherwell Example Scripts - test": "Issue 27107",
        "Cherwell - test": "Issue 26780",
        "PAN-OS Query Logs For Indicators Test": "Issue 28753",
        "TCPUtils-Test": "Issue 29677",
        "Microsoft Advanced Threat Analytics - Test": "Issue 29593",
        "Polygon-Test": "Issue 29060",
        "AttackIQ - Test": "Issue 29774",
        "Azure Compute - Test": "Issue 28056",
        "forcepoint test": "Issue 28043",
        "CanaryTools Test": "Issue 30796",
        "Generic Webhook - Test": "Issue 30797",
        "Test-VulnDB": "Issue 30875",
        "Malware Domain List Active IPs Feed Test": "Issue 30878",
        "CuckooTest": "Issue 25601",
        "PhishlabsIOC_DRP-Test": "Issue 29589",
        "Carbon Black Live Response Test": "Issue 28237",
        "Carbon Black Enterprise Protection V2 Test": "Issue 32322",
        "Google_Vault-Search_And_Display_Results_test": "Issue 24348",
        "FeedThreatConnect-Test": "Issue 32317",
        "HelloWorldPremium_Scan-Test": "Issue 32512",
        "ThreatMiner-Test": "Issue 32688",
        "Palo_Alto_Networks_Enterprise_DLP - Test": "Issue 32568",
        "JoeSecurityTestDetonation": "Issue 25650",
        "JoeSecurityTestPlaybook": "Issue 25649",
        "PAN-OS Create Or Edit Rule Test": "Issue 26465",
        "PAN-OS DAG Configuration Test": "Issue 19205",
        "Cortex Data Lake Test": "Issue 24346",
        "O365-SecurityAndCompliance-Test": "Issue 32364",
        "pyEWS_Test": "Issue 27942",
        "Phishing - Core - Test - Incident Starter": "Issue 26784",
        "Test Playbook McAfee ATD": "Issue 33409",
        "Detonate Remote File From URL -McAfee-ATD - Test": "Issue 33407",
        "Test Playbook McAfee ATD Upload File": "Issue 33408",
        "Extract Indicators From File - Generic v2 - Test": "Issue 30071",
        "Kenna Test": "Missing data",
        "Trend Micro Apex - Test": "Issue 27280",
        "Azure SecurityCenter - Test": "Issue 27391",
        "Create ServiceNow Ticket and Mirror Test": "Issue 30587",
        "Field polling test": "Issue 33951"
    },
    "skipped_integrations": {

        "_comment1": "~~~ NO INSTANCE ~~~",
        "Forcepoint": "instance issues. Issue 28043",
        "ZeroFox": "Issue 29284",
        "Symantec Management Center": "Issue 23960",
        "Traps": "Issue 24122",
        "Fidelis Elevate Network": "Issue 26453",
        "CrowdStrike Falcon X": "Issue 26209",
        "ArcSight Logger": "Issue 19117",
        "Sophos Central": "No instance",
        "MxToolBox": "No instance",
        "Prisma Access": "Instance will be provided soon by Lior and Prasen - Issue 27112",
        "AlphaSOC Network Behavior Analytics": "No instance",
        "IsItPhishing": "No instance",
        "Verodin": "No instance",
        "EasyVista": "No instance",
        "Pipl": "No instance",
        "Moloch": "No instance",
        "Twilio": "No instance",
        "Zendesk": "No instance",
        "GuardiCore": "No instance",
        "Nessus": "No instance",
        "Cisco CloudLock": "No instance",
        "SentinelOne": "No instance",
        "Vectra v2": "No instance",
        "AWS - IAM": "Issue 21401",
        "FortiGate": "License expired, and not going to get one (issue 14723)",
        "Attivo Botsink": "no instance, not going to get it",
        "VMware": "no License, and probably not going to get it",
        "AWS Sagemaker": "License expired, and probably not going to get it",
        "Symantec MSS": "No instance, probably not going to get it (issue 15513)",
        "Google Cloud Compute": "Can't test yet",
        "FireEye ETP": "No instance",
        "ProofpointTAP_v2": "No instance",
        "remedy_sr_beta": "No instance",
        "fireeye": "Issue 19839",
        "Remedy On-Demand": "Issue 19835",
        "Check Point": "Issue 18643",
        "CheckPointFirewall_v2": "Issue 18643",
        "Preempt": "Issue 20268",
        "Jask": "Issue 18879",
        "vmray": "Issue 18752",
        "Anomali ThreatStream v2": "Issue 19182",
        "Anomali ThreatStream": "Issue 19182",
        "SCADAfence CNM": "Issue 18376",
        "ArcSight ESM v2": "Issue #18328",
        "AlienVault USM Anywhere": "Issue #18273",
        "Dell Secureworks": "No instance",
        "Netskope": "instance is down",
        "Service Manager": "Expired license",
        "carbonblackprotection": "License expired",
        "icebrg": "Issue 14312",
        "Freshdesk": "Trial account expired",
        "Threat Grid": "Issue 16197",
        "Kafka V2": "Can not connect to instance from remote",
        "Check Point Sandblast": "Issue 15948",
        "Remedy AR": "getting 'Not Found' in test button",
        "Salesforce": "Issue 15901",
        "Zscaler": "Issue 17784",
        "RedCanary": "License expired",
        "ANYRUN": "No instance",
        "Snowflake": "Looks like account expired, needs looking into",
        "Cisco Spark": "Issue 18940",
        "Phish.AI": "Issue 17291",
        "MaxMind GeoIP2": "Issue 18932.",
        "Exabeam": "Issue 19371",
        "PaloAltoNetworks_PrismaCloudCompute": "Issue 27112",
        "IBM Resilient Systems": "Issue 23722",
        "Ivanti Heat": "Issue 26259",
        "AWS - Athena - Beta": "Issue 19834",
        "SNDBOX": "Issue 28826",
        "Workday": "License expired Issue: 29595",
        "FireEyeFeed": "License expired Issue: 31838",
        "Akamai WAF": "Issue 32318",

        "_comment2": "~~~ UNSTABLE ~~~",
        "Tenable.sc": "unstable instance",
        "ThreatConnect v2": "unstable instance",
        "Infoblox": "Unstable instance, issue 25651",

        "_comment3": "~~~ QUOTA ISSUES ~~~",
        "XFE_v2": "Required proper instance, otherwise we get quota errors",
        "Lastline": "issue 20323",
        "Google Resource Manager": "Cannot create projects because have reached allowed quota.",
        "Looker": "Warehouse 'DEMO_WH' cannot be resumed because resource monitor 'LIMITER' has exceeded its quota.",
        "Ipstack": "Issue 26266",

        "_comment4": "~~~ OTHER ~~~",
        "Pentera": "authentication method will not work with testing",
        "AlienVault OTX TAXII Feed": "Issue 29197",
        "EclecticIQ Platform": "Issue 8821",
        "Zoom": "Issue 19832",
        "Forescout": "Can only be run from within PANW network. Look in keeper for - Demisto in the LAB",
        "FortiManager": "Can only be run within PANW network",
        "HelloWorldSimple": "This is just an example integration - no need for test",
        "TestHelloWorldPlaybook": "This is just an example integration - no need for test",
        "Lastline v2": "Temporary skipping, due to quota issues, in order to merge a PR",
        "AttackIQFireDrill": "License issues #29774",
        "TAXIIFeed": "Until next SDK release, fix for build will be issued there."
    },
    "nightly_integrations": [
        "Lastline v2",
        "TruSTAR",
        "VulnDB"
    ],
    "unmockable_integrations": {
        "EwsExtension": "Powershell does not support proxy",
        "EWS Extension Online Powershell v2": "Powershell does not support proxy/ssl",
        "Office 365 Feed": "Client sends a unique uuid as first request of every run",
        "AzureWAF": "Has a command that sends parameters in the path",
        "HashiCorp Vault": "Has a command that sends parameters in the path",
        "urlscan.io": "Uses data that comes in the headers",
        "CloudConvert": "has a command that uploads a file (!cloudconvert-upload)",
        "Symantec Messaging Gateway": "Test playbook uses a random string",
        "Cylance Protect": "Test playbook (get_file_sample_by_hash_-_cylance_protect_-_test) downloads a file",
        "AlienVault OTX TAXII Feed": "Client from 'cabby' package generates uuid4 in the request",
        "Generic Webhook": "Does not send HTTP traffic",
        "Microsoft Endpoint Configuration Manager": "Uses Microsoft winRM",
        "SecurityIntelligenceServicesFeed": "Need proxy configuration in server",
        "BPA": "Playbook using GenericPolling which is inconsistent",
        "XsoarPowershellTesting": "Integration which not use network.",
        "Mail Listener v2": "Integration has no proxy checkbox",
        "Cortex XDR - IOC": "'Cortex XDR - IOC - Test' is using also the fetch indicators which is not working in proxy mode",
        "SecurityAndCompliance": "Integration doesn't support proxy",
        "Cherwell": "Submits a file - tests that send files shouldn't be mocked",
        "Maltiverse": "issue 24335",
        "ActiveMQ": "stomp sdk not supporting proxy.",
        "MITRE ATT&CK": "Using taxii2client package",
        "MongoDB": "Our instance not using SSL",
        "Cortex Data Lake": "Integration requires SSL",
        "Google Key Management Service": "The API requires an SSL secure connection to work.",
        "McAfee ESM-v10": "we have multiple instances with same test playbook, mock recording are per playbook so it keeps failing the playback step",
        "SplunkPy": "we have multiple instances with same test playbook, mock recording are per playbook so it keeps failing the playback step",
        "McAfee ESM v2": "we have multiple instances with same test playbook, mock recording are per playbook so it keeps failing the playback step",
        "mysql": "Does not use http",
        "SlackV2": "Integration requires SSL",
        "Whois": "Mocks does not support sockets",
        "Panorama": "Exception: Proxy process took to long to go up. https://circleci.com/gh/demisto/content/24826",
        "Image OCR": "Does not perform network traffic",
        "Server Message Block (SMB) v2": "Does not perform http communication",
        "Active Directory Query v2": "Does not perform http communication",
        "dnstwist": "Does not perform http communication",
        "Generic SQL": "Does not perform http communication",
        "PagerDuty v2": "Integration requires SSL",
        "TCPIPUtils": "Integration requires SSL",
        "Luminate": "Integration has no proxy checkbox",
        "Shodan": "Integration has no proxy checkbox",
        "Google BigQuery": "Integration has no proxy checkbox",
        "ReversingLabs A1000": "Checking",
        "Check Point": "Checking",
        "okta": "Test Module failing, suspect it requires SSL",
        "Okta v2": "dynamic test, need to revisit and better avoid conflicts",
        "Awake Security": "Checking",
        "ArcSight ESM v2": "Checking",
        "Phish.AI": "Checking",
        "Intezer": "Nightly - Checking",
        "ProtectWise": "Nightly - Checking",
        "google-vault": "Nightly - Checking",
        "McAfee NSM": "Nightly - Checking",
        "Forcepoint": "Nightly - Checking",
        "palo_alto_firewall": "Need to check test module",
        "Signal Sciences WAF": "error with certificate",
        "google": "'unsecure' parameter not working",
        "EWS Mail Sender": "Inconsistent test (playback fails, record succeeds)",
        "ReversingLabs Titanium Cloud": "No Unsecure checkbox. proxy trying to connect when disabled.",
        "Recorded Future": "might be dynamic test",
        "AlphaSOC Wisdom": "Test module issue",
        "RedLock": "SSL Issues",
        "Microsoft Graph User": "Test direct access to oproxy",
        "Azure Security Center v2": "Test direct access to oproxy",
        "Azure Compute v2": "Test direct access to oproxy",
        "AWS - CloudWatchLogs": "Issue 20958",
        "AWS - Athena - Beta": "Issue 24926",
        "AWS - CloudTrail": "Issue 24926",
        "AWS - Lambda": "Issue 24926",
        "AWS Sagemaker": "Issue 24926",
        "Gmail Single User": "googleclient sdk has time based challenge exchange",
        "Gmail": "googleclient sdk has time based challenge exchange",
        "GSuiteAdmin": "googleclient sdk has time based challenge exchange",
        "GoogleCloudTranslate": "google translate sdk does not support proxy",
        "Google Chronicle Backstory": "SDK",
        "Google Vision AI": "SDK",
        "Google Cloud Compute": "googleclient sdk has time based challenge exchange",
        "Google Cloud Functions": "googleclient sdk has time based challenge exchange",
        "GoogleDocs": "googleclient sdk has time based challenge exchange",
        "GooglePubSub": "googleclient sdk has time based challenge exchange",
        "Google Resource Manager": "googleclient sdk has time based challenge exchange",
        "Google Cloud Storage": "SDK",
        "GoogleCalendar": "googleclient sdk has time based challenge exchange",
        "GoogleDrive": "googleclient sdk has time based challenge exchange",
        "Syslog Sender": "syslog",
        "syslog": "syslog",
        "MongoDB Log": "Our instance not using SSL",
        "MongoDB Key Value Store": "Our instance not using SSL",
        "GoogleKubernetesEngine": "SDK",
        "TAXIIFeed": "Cannot use proxy",
        "EWSO365": "oproxy dependent",
        "MISP V2": "Cleanup process isn't performed as expected."
    },
    "parallel_integrations": [
        "AWS - EC2",
        "Amazon DynamoDB",
        "AWS - ACM",
        "Cryptocurrency",
        "SNDBOX",
        "Whois",
        "Rasterize",
        "CVE Search v2",
        "VulnDB",
        "CheckPhish",
        "Tanium",
        "LogRhythmRest",
        "ipinfo",
        "Demisto REST API",
        "syslog",
        "ElasticsearchFeed",
        "MITRE ATT&CK",
        "Microsoft Intune Feed",
        "JSON Feed",
        "Plain Text Feed",
        "Fastly Feed",
        "Malware Domain List Active IPs Feed",
        "Blocklist_de Feed",
        "Cloudflare Feed",
        "AzureFeed",
        "SpamhausFeed",
        "Cofense Feed",
        "Bambenek Consulting Feed",
        "AWS Feed",
        "CSVFeed",
        "ProofpointFeed",
        "abuse.ch SSL Blacklist Feed",
        "TAXIIFeed",
        "Office 365 Feed",
        "AutoFocus Feed",
        "Recorded Future Feed",
        "DShield Feed",
        "AlienVault Reputation Feed",
        "BruteForceBlocker Feed",
        "Feodo Tracker IP Blocklist Feed",
        "AlienVault OTX TAXII Feed",
        "Prisma Access Egress IP feed",
        "Lastline v2",
        "McAfee DXL",
        "GCP Whitelist Feed",
        "Cortex Data Lake",
        "Mail Listener v2"
    ],
    "docker_thresholds": {

        "_comment": "Add here docker images which are specific to an integration and require a non-default threshold (such as rasterize or ews). That way there is no need to define this multiple times. You can specify full image name with version or without.",
        "images": {
            "demisto/chromium": {
                "pid_threshold": 11
            },
            "demisto/py-ews:2.0": {
                "memory_threshold": 150
            },
            "demisto/pymisp:1.0.0.52": {
                "memory_threshold": 150
            },
            "demisto/pytan": {
                "pid_threshold": 11
            },
            "demisto/google-k8s-engine:1.0.0.9467": {
                "pid_threshold": 11
            },
            "demisto/threatconnect-tcex": {
                "pid_threshold": 11
            },
            "demisto/taxii2": {
                "pid_threshold": 11
            }
        }
    }
}<|MERGE_RESOLUTION|>--- conflicted
+++ resolved
@@ -3222,13 +3222,12 @@
             "fromversion": "6.0.0"
         },
         {
-<<<<<<< HEAD
             "integrations": "ServiceDeskPlus (On-Premise)",
             "playbookID": "Service Desk Plus (On-Premise) Test"
-=======
+        },
+        {
             "integrations": "MicrosoftGraphIdentityandAccess",
             "playbookID": "Identity & Access test playbook"
->>>>>>> 3e086fbe
         },
         {
             "integrations": "MicrosoftPolicyAndComplianceAuditLog",
