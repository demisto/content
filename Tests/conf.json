{
    "testTimeout": 160,
    "testInterval": 20,
    "tests": [
        {
            "playbookID": "Base64Decode - Test"
        },
        {
            "playbookID": "SupportMultithreading - Test",
            "is_mockable": false
        },
        {
            "fromversion": "5.0.0",
            "integrations": [
                "WildFire-v2"
            ],
            "playbookID": "Detonate File - WildFire - Test"
        },
        {
            "integrations": "Microsoft Teams Management",
            "playbookID": "Microsoft Teams Management - Test",
            "is_mockable": false,
            "timeout": 700
        },
        {
            "playbookID": "SetIfEmpty - non-ascii chars - Test"
        },
        {
            "integrations": "Tripwire",
            "playbookID": "TestplaybookTripwire",
            "fromversion": "5.0.0"
        },
        {
            "playbookID": "Generic Polling Test",
            "timeout": 250
        },
        {
            "integrations": "Cisco Umbrella Enforcement",
            "playbookID": "Cisco Umbrella Enforcement-Test",
            "fromversion": "5.0.0"
        },
        {
            "integrations": "GSuiteAdmin",
            "playbookID": "GSuiteAdmin-Test",
            "fromversion": "5.0.0"
        },
        {
            "integrations": "AzureWAF",
            "instance_names": "azure_waf_prod",
            "playbookID": "Azure WAF - Test",
            "fromversion": "5.0.0"
        },
        {
            "integrations": "Azure Active Directory Identity Protection",
            "playbookID": "AzureADTest",
            "fromversion": "6.0.0"
        },
        {
            "integrations": "GoogleCalendar",
            "playbookID": "GoogleCalendar-Test",
            "fromversion": "5.0.0"
        },
        {
            "integrations": "GoogleDrive",
            "playbookID": "GoogleDrive-Test",
            "fromversion": "5.0.0"
        },
        {
            "integrations": "FireEye Central Management",
            "playbookID": "FireEye Central Management - Test",
            "fromversion": "5.5.0",
            "timeout": 500
        },
        {
            "integrations": "FireEyeNX",
            "playbookID": "FireEyeNX-Test"
        },
        {
            "integrations": "EmailRepIO",
            "playbookID": "TestEmailRepIOPlaybook",
            "fromversion": "5.0.0"
        },
        {
            "integrations": "XsoarPowershellTesting",
            "playbookID": "XsoarPowershellTesting-Test"
        },
        {
            "integrations": "Palo Alto Networks Threat Vault",
            "playbookID": "PANW Threat Vault - Signature Search - Test",
            "fromversion": "5.0.0"
        },
        {
            "integrations": "Microsoft Endpoint Configuration Manager",
            "playbookID": "Microsoft ECM - Test",
            "fromversion": "5.5.0",
            "timeout": 400
        },
        {
            "integrations": "CrowdStrike Falcon Intel v2",
            "playbookID": "CrowdStrike Falcon Intel v2 - Test",
            "fromversion": "5.0.0"
        },
        {
            "integrations": "SecurityAndCompliance",
            "playbookID": "O365-SecurityAndCompliance-Test",
            "fromversion": "5.5.0",
            "memory_threshold": 300,
            "timeout": 1000
        },
        {
            "integrations": "SecurityAndCompliance",
            "playbookID": "O365-SecurityAndCompliance-ContextResults-Test",
            "fromversion": "5.5.0",
            "memory_threshold": 250,
            "timeout": 1000
        },
        {
            "integrations": "EwsExtension",
            "playbookID": "O365 - EWS - Extension - Test",
            "fromversion": "6.0.0",
            "toversion": "6.0.9",
            "timeout": 500
        },
        {
            "integrations": "Majestic Million",
            "playbookID": "Majestic Million Test Playbook",
            "fromversion": "5.5.0",
            "memory_threshold": 300,
            "timeout": 500
        },
        {
            "integrations": "Anomali Enterprise",
            "playbookID": "Anomali Match Forensic Search - Test",
            "fromversion": "5.0.0"
        },
        {
            "integrations": [
                "Mail Listener v2",
                "Mail Sender (New)"
            ],
            "playbookID": "Mail-Listener Test Playbook",
            "fromversion": "5.0.0",
            "instance_names": [
                "Mail_Sender_(New)_STARTTLS"
            ]
        },
        {
            "integrations": "GraphQL",
            "fromversion": "5.0.0",
            "instance_names": "fetch_schema",
            "playbookID": "GraphQL - Test"
        },
        {
            "integrations": "GraphQL",
            "fromversion": "5.0.0",
            "instance_names": "no_fetch_schema",
            "playbookID": "GraphQL - Test"
        },
        {
            "integrations": "Azure Network Security Groups",
            "fromversion": "5.0.0",
            "instance_names": "azure_nsg_prod",
            "playbookID": "Azure NSG - Test"
        },
        {
            "integrations": "OpenCTI Feed",
            "playbookID": "OpenCTI Feed Test",
            "fromversion": "5.5.0"
        },
        {
            "integrations": "AWS - Security Hub",
            "playbookID": "AWS-securityhub Test",
            "timeout": 800
        },
        {
            "integrations": "Microsoft Advanced Threat Analytics",
            "playbookID": "Microsoft Advanced Threat Analytics - Test",
            "fromversion": "5.0.0",
            "is_mockable": false
        },
        {
            "integrations": "Zimperium",
            "playbookID": "Zimperium_Test",
            "fromversion": "5.0.0"
        },
        {
            "integrations": "ServiceDeskPlus",
            "playbookID": "Service Desk Plus Test",
            "instance_names": "sdp_instance_1",
            "fromversion": "5.0.0",
            "toversion": "5.9.9",
            "is_mockable": false
        },
        {
            "integrations": "ServiceDeskPlus",
            "playbookID": "Service Desk Plus - Generic Polling Test",
            "instance_names": "sdp_instance_1",
            "fromversion": "5.0.0",
            "toversion": "5.9.9"
        },
        {
            "integrations": "ServiceDeskPlus",
            "playbookID": "Service Desk Plus Test",
            "instance_names": "sdp_instance_2",
            "fromversion": "6.0.0",
            "is_mockable": false
        },
        {
            "integrations": "ServiceDeskPlus",
            "playbookID": "Service Desk Plus - Generic Polling Test",
            "instance_names": "sdp_instance_2",
            "fromversion": "6.0.0"
        },
        {
            "integrations": "ThreatConnect Feed",
            "playbookID": "FeedThreatConnect-Test",
            "fromversion": "5.5.0"
        },
        {
            "integrations": "MITRE ATT&CK",
            "playbookID": "Mitre Attack List 10 Indicators Feed Test",
            "fromversion": "5.5.0"
        },
        {
            "integrations": "URLhaus",
            "playbookID": "Test_URLhaus",
            "timeout": 1000
        },
        {
            "integrations": "Microsoft Intune Feed",
            "playbookID": "FeedMicrosoftIntune_Test",
            "fromversion": "5.5.0"
        },
        {
            "integrations": "Tanium Threat Response",
            "playbookID": "Tanium Threat Response Test"
        },
        {
            "integrations": [
                "Syslog Sender",
                "syslog"
            ],
            "playbookID": "Test Syslog",
            "fromversion": "5.5.0",
            "timeout": 600
        },
        {
            "integrations": "APIVoid",
            "playbookID": "APIVoid Test"
        },
        {
            "integrations": "CloudConvert",
            "playbookID": "CloudConvert-test",
            "fromversion": "5.0.0",
            "timeout": 3000
        },
        {
            "integrations": "Cisco Firepower",
            "playbookID": "Cisco Firepower - Test",
            "timeout": 1000,
            "fromversion": "5.0.0"
        },
        {
            "integrations": "IllusiveNetworks",
            "playbookID": "IllusiveNetworks-Test",
            "fromversion": "5.0.0",
            "timeout": 500
        },
        {
            "integrations": "JSON Feed",
            "playbookID": "JSON_Feed_Test",
            "fromversion": "5.5.0",
            "instance_names": "JSON Feed no_auto_detect"
        },
        {
            "integrations": "JSON Feed",
            "playbookID": "JSON_Feed_Test",
            "fromversion": "5.5.0",
            "instance_names": "JSON Feed_auto_detect"
        },
        {
            "integrations": "JSON Feed",
            "playbookID": "JSON_Feed_Test",
            "fromversion": "5.5.0",
            "instance_names": "JSON Feed_post"
        },
        {
            "integrations": "Google Cloud Functions",
            "playbookID": "test playbook - Google Cloud Functions",
            "fromversion": "5.0.0"
        },
        {
            "integrations": "Plain Text Feed",
            "playbookID": "PlainText Feed - Test",
            "fromversion": "5.5.0",
            "instance_names": "Plain Text Feed no_auto_detect"
        },
        {
            "integrations": "Plain Text Feed",
            "playbookID": "PlainText Feed - Test",
            "fromversion": "5.5.0",
            "instance_names": "Plain Text Feed_auto_detect"
        },
        {
            "integrations": "Silverfort",
            "playbookID": "Silverfort-test",
            "fromversion": "5.0.0"
        },
        {
            "integrations": "GoogleKubernetesEngine",
            "playbookID": "GoogleKubernetesEngine_Test",
            "timeout": 600,
            "fromversion": "5.5.0"
        },
        {
            "integrations": "Fastly Feed",
            "playbookID": "Fastly Feed Test",
            "fromversion": "5.5.0"
        },
        {
            "integrations": "Malware Domain List Active IPs Feed",
            "playbookID": "Malware Domain List Active IPs Feed Test",
            "fromversion": "5.5.0"
        },
        {
            "integrations": "Claroty",
            "playbookID": "Claroty - Test",
            "fromversion": "5.0.0"
        },
        {
            "integrations": "Trend Micro Apex",
            "playbookID": "Trend Micro Apex - Test",
            "is_mockable": false
        },
        {
            "integrations": "Blocklist_de Feed",
            "playbookID": "Blocklist_de - Test",
            "fromversion": "5.5.0"
        },
        {
            "integrations": "Cloudflare Feed",
            "playbookID": "cloudflare - Test",
            "fromversion": "5.5.0"
        },
        {
            "integrations": "AzureFeed",
            "playbookID": "AzureFeed - Test",
            "fromversion": "5.5.0"
        },
        {
            "playbookID": "CreateIndicatorFromSTIXTest",
            "fromversion": "5.0.0"
        },
        {
            "integrations": "SpamhausFeed",
            "playbookID": "Spamhaus_Feed_Test",
            "fromversion": "5.5.0"
        },
        {
            "integrations": "Cofense Feed",
            "playbookID": "TestCofenseFeed",
            "fromversion": "5.5.0"
        },
        {
            "integrations": "Bambenek Consulting Feed",
            "playbookID": "BambenekConsultingFeed_Test",
            "fromversion": "5.5.0"
        },
        {
            "integrations": "Pipl",
            "playbookID": "Pipl Test"
        },
        {
            "integrations": "AWS Feed",
            "playbookID": "AWS Feed Test",
            "fromversion": "5.5.0"
        },
        {
            "integrations": "QuestKace",
            "playbookID": "QuestKace test",
            "fromversion": "5.0.0"
        },
        {
            "integrations": "Digital Defense FrontlineVM",
            "playbookID": "Digital Defense FrontlineVM - Scan Asset Not Recently Scanned Test"
        },
        {
            "integrations": "Digital Defense FrontlineVM",
            "playbookID": "Digital Defense FrontlineVM - Test Playbook"
        },
        {
            "integrations": "CSVFeed",
            "playbookID": "CSV_Feed_Test",
            "fromversion": "5.5.0",
            "instance_names": "CSVFeed_no_auto_detect"
        },
        {
            "integrations": "CSVFeed",
            "playbookID": "CSV_Feed_Test",
            "fromversion": "5.5.0",
            "instance_names": "CSVFeed_auto_detect"
        },
        {
            "integrations": "ProofpointFeed",
            "playbookID": "TestProofpointFeed",
            "fromversion": "5.5.0"
        },
        {
            "integrations": "Digital Shadows",
            "playbookID": "Digital Shadows - Test"
        },
        {
            "integrations": "Azure Compute v2",
            "playbookID": "Azure Compute - Test",
            "instance_names": "ms_azure_compute_dev"
        },
        {
            "integrations": "Azure Compute v2",
            "playbookID": "Azure Compute - Test",
            "instance_names": "ms_azure_compute_prod",
            "is_mockable": false
        },
        {
            "integrations": "Symantec Data Loss Prevention",
            "playbookID": "Symantec Data Loss Prevention - Test",
            "fromversion": "4.5.0"
        },
        {
            "integrations": "Lockpath KeyLight v2",
            "playbookID": "Keylight v2 - Test"
        },
        {
            "integrations": "Azure Security Center v2",
            "playbookID": "Azure SecurityCenter - Test",
            "instance_names": "ms_azure_sc_prod",
            "is_mockable": false
        },
        {
            "integrations": "Azure Security Center v2",
            "playbookID": "Azure SecurityCenter - Test",
            "instance_names": "ms_azure_sc_dev"
        },
        {
            "integrations": "Azure Security Center v2",
            "playbookID": "Azure SecurityCenter - Test",
            "instance_names": "ms_azure_sc_self_deployed"
        },
        {
            "integrations": "JsonWhoIs",
            "playbookID": "JsonWhoIs-Test"
        },
        {
            "integrations": "Maltiverse",
            "playbookID": "Maltiverse Test"
        },
        {
            "integrations": "Box v2",
            "playbookID": "BoxV2_TestPlaybook"
        },
        {
            "integrations": "MicrosoftGraphMail",
            "playbookID": "MicrosoftGraphMail-Test_dev",
            "instance_names": "ms_graph_mail_dev"
        },
        {
            "integrations": "MicrosoftGraphMail",
            "playbookID": "MicrosoftGraphMail-Test_dev_no_oproxy",
            "instance_names": "ms_graph_mail_dev_no_oproxy"
        },
        {
            "integrations": "MicrosoftGraphMail",
            "playbookID": "MicrosoftGraphMail-Test_prod",
            "instance_names": "ms_graph_mail_prod",
            "is_mockable": false
        },
        {
            "integrations": "CloudShark",
            "playbookID": "CloudShark - Test Playbook"
        },
        {
            "integrations": "Google Vision AI",
            "playbookID": "Google Vision API - Test"
        },
        {
            "integrations": "nmap",
            "playbookID": "Nmap - Test",
            "fromversion": "5.0.0"
        },
        {
            "integrations": "AutoFocus V2",
            "playbookID": "Autofocus Query Samples, Sessions and Tags Test Playbook",
            "fromversion": "4.5.0",
            "timeout": 1000
        },
        {
            "integrations": "HelloWorld",
            "playbookID": "HelloWorld-Test",
            "fromversion": "5.0.0"
        },
        {
            "integrations": "HelloWorld",
            "playbookID": "Sanity Test - Playbook with integration",
            "fromversion": "5.0.0"
        },
        {
            "integrations": "HelloWorld",
            "playbookID": "Sanity Test - Playbook with mocked integration",
            "fromversion": "5.0.0"
        },
        {
            "playbookID": "Sanity Test - Playbook with no integration",
            "fromversion": "5.0.0"
        },
        {
            "integrations": "Gmail",
            "playbookID": "Sanity Test - Playbook with Unmockable Integration",
            "fromversion": "5.0.0"
        },
        {
            "integrations": "HelloWorld",
            "playbookID": "HelloWorld_Scan-Test",
            "fromversion": "5.0.0",
            "timeout": 400
        },
        {
            "integrations": "HelloWorldPremium",
            "playbookID": "HelloWorldPremium_Scan-Test",
            "fromversion": "5.0.0",
            "timeout": 400
        },
        {
            "integrations": "HelloWorldPremium",
            "playbookID": "HelloWorldPremium-Test",
            "fromversion": "5.0.0"
        },
        {
            "integrations": "ThreatQ v2",
            "playbookID": "ThreatQ - Test",
            "fromversion": "4.5.0"
        },
        {
            "integrations": "AttackIQFireDrill",
            "playbookID": "AttackIQ - Test"
        },
        {
            "integrations": "PhishLabs IOC EIR",
            "playbookID": "PhishlabsIOC_EIR-Test"
        },
        {
            "integrations": "Amazon DynamoDB",
            "playbookID": "AWS_DynamoDB-Test"
        },
        {
            "integrations": "PhishLabs IOC DRP",
            "playbookID": "PhishlabsIOC_DRP-Test"
        },
        {
            "playbookID": "Create Phishing Classifier V2 ML Test",
            "timeout": 60000,
            "fromversion": "6.1.0",
            "instance_names": "ml_dummy_prod",
            "integrations": "AzureWAF"
        },
        {
            "integrations": "ZeroFox",
            "playbookID": "ZeroFox-Test",
            "fromversion": "4.1.0"
        },
        {
            "integrations": "AlienVault OTX v2",
            "playbookID": "Alienvault_OTX_v2 - Test"
        },
        {
            "integrations": "AWS - CloudWatchLogs",
            "playbookID": "AWS - CloudWatchLogs Test Playbook",
            "fromversion": "5.0.0"
        },
        {
            "integrations": "SlackV2",
            "playbookID": "Slack Test Playbook",
            "timeout": 400,
            "pid_threshold": 5,
            "fromversion": "5.0.0"
        },
        {
            "integrations": "SlackV3",
            "playbookID": "SlackV3 TestPB",
            "timeout": 400,
            "pid_threshold": 8,
            "fromversion": "5.5.0"
        },
        {
            "integrations": "Cortex XDR - IR",
            "playbookID": "Test XDR Playbook",
            "fromversion": "4.1.0",
            "timeout": 1500
        },
        {
            "integrations": "Cortex XDR - IOC",
            "playbookID": "Cortex XDR - IOC - Test",
            "fromversion": "5.5.0",
            "timeout": 1200
        },
        {
            "integrations": "Cloaken",
            "playbookID": "Cloaken-Test",
            "is_mockable": false
        },
        {
            "integrations": "ThreatX",
            "playbookID": "ThreatX-test",
            "timeout": 600
        },
        {
            "integrations": "Akamai WAF SIEM",
            "playbookID": "Akamai_WAF_SIEM-Test"
        },
        {
            "integrations": "Cofense Triage v2",
            "playbookID": "Cofense Triage v2 Test"
        },
        {
            "integrations": "Akamai WAF",
            "playbookID": "Akamai_WAF-Test"
        },
        {
            "integrations": "abuse.ch SSL Blacklist Feed",
            "playbookID": "SSL Blacklist test",
            "fromversion": "5.5.0"
        },
        {
            "integrations": "CheckPhish",
            "playbookID": "CheckPhish-Test"
        },
        {
            "integrations": "Symantec Management Center",
            "playbookID": "SymantecMC_TestPlaybook"
        },
        {
            "integrations": "Looker",
            "playbookID": "Test-Looker"
        },
        {
            "integrations": "Vertica",
            "playbookID": "Vertica Test"
        },
        {
            "integrations": "Server Message Block (SMB) v2",
            "playbookID": "SMB_v2-Test"
        },
        {
            "playbookID": "ConvertFile-Test",
            "fromversion": "4.5.0"
        },
        {
            "playbookID": "TestAwsEC2GetPublicSGRules-Test"
        },
        {
            "integrations": "RSA NetWitness Packets and Logs",
            "playbookID": "rsa_packets_and_logs_test"
        },
        {
            "playbookID": "CheckpointFW-test",
            "integrations": "Check Point"
        },
        {
            "playbookID": "RegPathReputationBasicLists_test"
        },
        {
            "playbookID": "EmailDomainSquattingReputation-Test"
        },
        {
            "playbookID": "RandomStringGenerateTest"
        },
        {
            "playbookID": "playbook-checkEmailAuthenticity-test"
        },
        {
            "playbookID": "HighlightWords_Test"
        },
        {
            "playbookID": "StringContainsArray_test"
        },
        {
            "integrations": "Fidelis Elevate Network",
            "playbookID": "Fidelis-Test"
        },
        {
            "integrations": "AWS - ACM",
            "playbookID": "ACM-Test"
        },
        {
            "integrations": "Thinkst Canary",
            "playbookID": "CanaryTools Test"
        },
        {
            "integrations": "ThreatMiner",
            "playbookID": "ThreatMiner-Test"
        },
        {
            "playbookID": "StixCreator-Test"
        },
        {
            "playbookID": "CompareIncidentsLabels-test-playbook"
        },
        {
            "integrations": "Have I Been Pwned? V2",
            "playbookID": "Pwned v2 test"
        },
        {
            "integrations": "Alexa Rank Indicator",
            "playbookID": "Alexa Test Playbook"
        },
        {
            "playbookID": "UnEscapeURL-Test"
        },
        {
            "playbookID": "UnEscapeIPs-Test"
        },
        {
            "playbookID": "ExtractDomainFromUrlAndEmail-Test"
        },
        {
            "playbookID": "ConvertKeysToTableFieldFormat_Test"
        },
        {
            "integrations": "CVE Search v2",
            "playbookID": "CVE Search v2 - Test"
        },
        {
            "integrations": "CVE Search v2",
            "playbookID": "cveReputation Test"
        },
        {
            "integrations": "HashiCorp Vault",
            "playbookID": "hashicorp_test",
            "fromversion": "5.0.0"
        },
        {
            "integrations": "AWS - Athena - Beta",
            "playbookID": "Beta-Athena-Test"
        },
        {
            "integrations": "BeyondTrust Password Safe",
            "playbookID": "BeyondTrust-Test"
        },
        {
            "integrations": "Dell Secureworks",
            "playbookID": "secureworks_test"
        },
        {
            "integrations": "ServiceNow v2",
            "playbookID": "servicenow_test_v2",
            "instance_names": "snow_basic_auth",
            "is_mockable": false
        },
        {
            "integrations": "ServiceNow v2",
            "playbookID": "ServiceNow_OAuth_Test",
            "instance_names": "snow_oauth"
        },
        {
            "playbookID": "Create ServiceNow Ticket and Mirror Test",
            "integrations": "ServiceNow v2",
            "instance_names": "snow_basic_auth",
            "fromversion": "6.0.0",
            "timeout": 500
        },
        {
            "playbookID": "Create ServiceNow Ticket and State Polling Test",
            "integrations": "ServiceNow v2",
            "instance_names": "snow_basic_auth",
            "fromversion": "6.0.0",
            "timeout": 500
        },
        {
            "integrations": "ServiceNow CMDB",
            "playbookID": "ServiceNow_CMDB_Test",
            "instance_names": "snow_cmdb_basic_auth"
        },
        {
            "integrations": "ServiceNow CMDB",
            "playbookID": "ServiceNow_CMDB_OAuth_Test",
            "instance_names": "snow_cmdb_oauth"
        },
        {
            "integrations": "ExtraHop v2",
            "playbookID": "ExtraHop_v2-Test"
        },
        {
            "playbookID": "Test CommonServer"
        },
        {
            "playbookID": "Test-debug-mode",
            "fromversion": "5.0.0"
        },
        {
            "integrations": "CIRCL",
            "playbookID": "CirclIntegrationTest"
        },
        {
            "integrations": "MISP V3",
            "playbookID": "MISP V3 Test",
            "timeout": 300,
            "fromversion": "5.5.0"
        },
        {
            "playbookID": "test-LinkIncidentsWithRetry"
        },
        {
            "playbookID": "CopyContextToFieldTest"
        },
        {
            "integrations": "OTRS",
            "playbookID": "OTRS Test",
            "fromversion": "4.1.0"
        },
        {
            "integrations": "Attivo Botsink",
            "playbookID": "AttivoBotsinkTest"
        },
        {
            "integrations": "FortiGate",
            "playbookID": "Fortigate Test"
        },
        {
            "playbookID": "FormattedDateToEpochTest"
        },
        {
            "integrations": "SNDBOX",
            "playbookID": "SNDBOX_Test",
            "timeout": 1000
        },
        {
            "integrations": "SNDBOX",
            "playbookID": "Detonate File - SNDBOX - Test",
            "timeout": 1000,
            "nightly": true
        },
        {
            "integrations": "VxStream",
            "playbookID": "Detonate File - HybridAnalysis - Test",
            "timeout": 2400
        },
        {
            "integrations": "QRadar_v2",
            "playbookID": "test playbook - QRadarCorrelations For V2",
            "timeout": 2600,
            "fromversion": "6.0.0",
            "is_mockable": false
        },
        {
            "integrations": "Awake Security",
            "playbookID": "awake_security_test_pb"
        },
        {
            "integrations": "Tenable.sc",
            "playbookID": "tenable-sc-test",
            "timeout": 240,
            "nightly": true
        },
        {
            "integrations": "MimecastV2",
            "playbookID": "Mimecast test"
        },
        {
            "playbookID": "CreateEmailHtmlBody_test_pb",
            "fromversion": "4.1.0"
        },
        {
            "playbookID": "ReadPDFFileV2-Test",
            "timeout": 1000
        },
        {
            "playbookID": "JSONtoCSV-Test"
        },
        {
            "integrations": "Generic SQL",
            "playbookID": "generic-sql",
            "instance_names": "mysql instance",
            "fromversion": "5.0.0"
        },
        {
            "integrations": "Generic SQL",
            "playbookID": "generic-sql",
            "instance_names": "postgreSQL instance",
            "fromversion": "5.0.0"
        },
        {
            "integrations": "Generic SQL",
            "playbookID": "generic-sql",
            "instance_names": "Microsoft SQL instance",
            "fromversion": "5.0.0"
        },
        {
            "integrations": "Generic SQL",
            "playbookID": "generic-sql",
            "instance_names": "Microsoft SQL Server - MS ODBC Driver",
            "fromversion": "5.0.0"
        },
        {
            "integrations": "Generic SQL",
            "playbookID": "generic-sql-oracle",
            "instance_names": "Oracle instance",
            "fromversion": "5.0.0"
        },
        {
            "integrations": "Generic SQL",
            "playbookID": "generic-sql-mssql-encrypted-connection",
            "instance_names": "Microsoft SQL instance using encrypted connection",
            "fromversion": "5.0.0"
        },
        {
            "integrations": "Panorama",
            "instance_names": "palo_alto_firewall_9.0",
            "playbookID": "Panorama Query Logs - Test",
            "fromversion": "6.1.0",
            "timeout": 1500,
            "nightly": true
        },
        {
            "integrations": "Panorama",
            "instance_names": "palo_alto_firewall",
            "playbookID": "palo_alto_firewall_test_pb",
            "fromversion": "6.1.0",
            "timeout": 1000
        },
        {
            "integrations": "Panorama",
            "instance_names": "palo_alto_firewall_9.0",
            "playbookID": "palo_alto_firewall_test_pb",
            "fromversion": "6.1.0",
            "timeout": 1000
        },
        {
            "integrations": "Panorama",
            "instance_names": "palo_alto_panorama",
            "playbookID": "palo_alto_panorama_test_pb",
            "fromversion": "6.1.0",
            "timeout": 2400
        },
        {
            "integrations": "Panorama",
            "instance_names": "palo_alto_panorama_9.0",
            "playbookID": "palo_alto_panorama_test_pb",
            "fromversion": "6.1.0",
            "timeout": 2400
        },
        {
            "integrations": "Panorama",
            "instance_names": "palo_alto_firewall_9.0",
            "playbookID": "PAN-OS URL Filtering enrichment - Test",
            "fromversion": "6.1.0"
        },
        {
            "integrations": "Panorama",
            "instance_names": "panorama_instance_best_practice",
            "playbookID": "Panorama Best Practise - Test",
            "fromversion": "6.1.0"
        },
        {
            "integrations": "Tenable.io",
            "playbookID": "Tenable.io test"
        },
        {
            "playbookID": "URLDecode-Test"
        },
        {
            "playbookID": "GetTime-Test"
        },
        {
            "playbookID": "GetTime-ObjectVsStringTest"
        },
        {
            "integrations": "Tenable.io",
            "playbookID": "Tenable.io Scan Test",
            "nightly": true,
            "timeout": 3600
        },
        {
            "integrations": "Tenable.sc",
            "playbookID": "tenable-sc-scan-test",
            "nightly": true,
            "timeout": 600
        },
        {
            "integrations": "google-vault",
            "playbookID": "Google-Vault-Generic-Test",
            "nightly": true,
            "timeout": 3600,
            "memory_threshold": 180
        },
        {
            "integrations": "google-vault",
            "playbookID": "Google_Vault-Search_And_Display_Results_test",
            "nightly": true,
            "memory_threshold": 180,
            "timeout": 3600
        },
        {
            "playbookID": "Luminate-TestPlaybook",
            "integrations": "Luminate"
        },
        {
            "integrations": "MxToolBox",
            "playbookID": "MxToolbox-test"
        },
        {
            "integrations": "Nessus",
            "playbookID": "Nessus - Test"
        },
        {
            "playbookID": "Palo Alto Networks - Malware Remediation Test",
            "fromversion": "4.5.0"
        },
        {
            "playbookID": "SumoLogic-Test",
            "integrations": "SumoLogic",
            "fromversion": "4.1.0"
        },
        {
            "playbookID": "ParseEmailFiles-test"
        },
        {
            "playbookID": "PAN-OS - Block IP and URL - External Dynamic List v2 Test",
            "integrations": [
                "Panorama",
                "palo_alto_networks_pan_os_edl_management"
            ],
            "instance_names": "palo_alto_firewall_9.0",
            "fromversion": "6.1.0"
        },
        {
            "playbookID": "Test_EDL",
            "integrations": "EDL",
            "instance_names": "edl_update",
            "fromversion": "5.5.0",
            "pid_threshold": 8
        },
        {
            "playbookID": "Test_export_indicators_service",
            "instance_names": "eis_on_demand",
            "integrations": "ExportIndicators",
            "fromversion": "5.5.0"
        },
        {
            "playbookID": "PAN-OS - Block IP - Custom Block Rule Test",
            "integrations": "Panorama",
            "instance_names": "palo_alto_panorama",
            "fromversion": "6.1.0"
        },
        {
            "playbookID": "PAN-OS - Block IP - Static Address Group Test",
            "integrations": "Panorama",
            "instance_names": "palo_alto_panorama",
            "fromversion": "6.1.0"
        },
        {
            "playbookID": "PAN-OS - Block URL - Custom URL Category Test",
            "integrations": "Panorama",
            "instance_names": "palo_alto_panorama",
            "fromversion": "6.1.0"
        },
        {
            "playbookID": "Endpoint Malware Investigation - Generic - Test",
            "integrations": [
                "Traps",
                "Cylance Protect v2",
                "Demisto REST API"
            ],
            "fromversion": "5.0.0",
            "timeout": 1200
        },
        {
            "playbookID": "ParseExcel-test"
        },
        {
            "playbookID": "Detonate File - No Files test"
        },
        {
            "integrations": "SentinelOne V2",
            "instance_names": "SentinelOne_v2.0",
            "playbookID": "SentinelOne V2.0 - Test"
        },
        {
            "integrations": "SentinelOne V2",
            "instance_names": "SentinelOne_v2.1",
            "playbookID": "SentinelOne V2.1 - Test"
        },
        {
            "integrations": "InfoArmor VigilanteATI",
            "playbookID": "InfoArmorVigilanteATITest"
        },
        {
            "integrations": "IntSights",
            "instance_names": "intsights_standard_account",
            "playbookID": "IntSights Test",
            "nightly": true
        },
        {
            "integrations": "IntSights",
            "playbookID": "IntSights Mssp Test",
            "instance_names": "intsights_mssp_account",
            "nightly": true
        },
        {
            "integrations": "dnstwist",
            "playbookID": "dnstwistTest"
        },
        {
            "integrations": "BitDam",
            "playbookID": "Detonate File - BitDam Test"
        },
        {
            "integrations": "Threat Grid",
            "playbookID": "Test-Detonate URL - ThreatGrid",
            "timeout": 600
        },
        {
            "integrations": "Threat Grid",
            "playbookID": "ThreatGridTest",
            "timeout": 600
        },
        {
            "integrations": "Signal Sciences WAF",
            "playbookID": "SignalSciences-Test"
        },
        {
            "integrations": "RTIR",
            "playbookID": "RTIR Test"
        },
        {
            "integrations": "RedCanary",
            "playbookID": "RedCanaryTest",
            "nightly": true
        },
        {
            "integrations": "Devo",
            "playbookID": "Devo test",
            "timeout": 500
        },
        {
            "playbookID": "URL Enrichment - Generic v2 - Test",
            "integrations": [
                "Rasterize",
                "VirusTotal - Private API"
            ],
            "instance_names": "virus_total_private_api_general",
            "timeout": 500,
            "pid_threshold": 12
        },
        {
            "playbookID": "CutTransformerTest"
        },
        {
            "playbookID": "Default - Test",
            "integrations": [
                "ThreatQ v2",
                "Demisto REST API"
            ],
            "fromversion": "5.0.0"
        },
        {
            "integrations": "SCADAfence CNM",
            "playbookID": "SCADAfence_test"
        },
        {
            "integrations": "ProtectWise",
            "playbookID": "Protectwise-Test"
        },
        {
            "integrations": "WhatsMyBrowser",
            "playbookID": "WhatsMyBrowser-Test"
        },
        {
            "integrations": "BigFix",
            "playbookID": "BigFixTest"
        },
        {
            "integrations": "Lastline v2",
            "playbookID": "Lastline v2 - Test",
            "nightly": true
        },
        {
            "integrations": "McAfee DXL",
            "playbookID": "McAfee DXL - Test"
        },
        {
            "playbookID": "TextFromHTML_test_playbook"
        },
        {
            "playbookID": "PortListenCheck-test"
        },
        {
            "integrations": "ThreatExchange",
            "playbookID": "ThreatExchange-test"
        },
        {
            "integrations": "Joe Security",
            "playbookID": "JoeSecurityTestPlaybook",
            "timeout": 500,
            "nightly": true
        },
        {
            "integrations": "Joe Security",
            "playbookID": "JoeSecurityTestDetonation",
            "timeout": 2000,
            "nightly": true
        },
        {
            "integrations": "WildFire-v2",
            "playbookID": "Wildfire Test",
            "is_mockable": false,
            "fromversion": "5.0.0",
            "toversion": "6.1.9"
        },
        {
            "integrations": "WildFire-v2",
            "playbookID": "Wildfire Test With Polling",
            "is_mockable": false,
            "fromversion": "6.2.0",
            "timeout": 1100
        },
        {
            "integrations": "WildFire-v2",
            "playbookID": "Detonate URL - WildFire-v2 - Test"
        },
        {
            "integrations": "WildFire-v2",
            "playbookID": "Detonate URL - WildFire v2.1 - Test"
        },
        {
            "integrations": "GRR",
            "playbookID": "GRR Test",
            "nightly": true
        },
        {
            "integrations": "VirusTotal",
            "instance_names": "virus_total_general",
            "playbookID": "virusTotal-test-playbook",
            "timeout": 1400,
            "nightly": true
        },
        {
            "integrations": "VirusTotal",
            "instance_names": "virus_total_preferred_vendors",
            "playbookID": "virusTotaI-test-preferred-vendors",
            "timeout": 1400,
            "nightly": true
        },
        {
            "integrations": "Preempt",
            "playbookID": "Preempt Test"
        },
        {
            "integrations": "Gmail",
            "playbookID": "get_original_email_-_gmail_-_test"
        },
        {
            "integrations": [
                "Gmail Single User",
                "Gmail"
            ],
            "playbookID": "Gmail Single User - Test",
            "fromversion": "4.5.0"
        },
        {
            "integrations": "EWS v2",
            "playbookID": "get_original_email_-_ews-_test",
            "instance_names": "ewv2_regular"
        },
        {
            "integrations": [
                "EWS v2",
                "EWS Mail Sender"
            ],
            "playbookID": "EWS search-mailbox test",
            "instance_names": "ewv2_regular",
            "timeout": 300
        },
        {
            "integrations": "PagerDuty v2",
            "playbookID": "PagerDuty Test"
        },
        {
            "playbookID": "test_delete_context"
        },
        {
            "playbookID": "DeleteContext-auto-test"
        },
        {
            "playbookID": "GmailTest",
            "integrations": "Gmail"
        },
        {
            "playbookID": "Gmail Convert Html Test",
            "integrations": "Gmail"
        },
        {
            "playbookID": "reputations.json Test",
            "toversion": "5.0.0"
        },
        {
            "playbookID": "Indicators reputation-.json Test",
            "fromversion": "5.5.0"
        },
        {
            "playbookID": "Test IP Indicator Fields",
            "fromversion": "5.0.0"
        },
        {
            "playbookID": "TestDedupIncidentsPlaybook"
        },
        {
            "playbookID": "TestDedupIncidentsByName"
        },
        {
            "integrations": "McAfee Advanced Threat Defense",
            "playbookID": "Test Playbook McAfee ATD",
            "timeout": 700
        },
        {
            "integrations": "McAfee Advanced Threat Defense",
            "playbookID": "Detonate Remote File From URL -McAfee-ATD - Test",
            "timeout": 700
        },
        {
            "playbookID": "stripChars - Test"
        },
        {
            "integrations": "McAfee Advanced Threat Defense",
            "playbookID": "Test Playbook McAfee ATD Upload File"
        },
        {
            "playbookID": "exporttocsv_script_test"
        },
        {
            "playbookID": "Set - Test"
        },
        {
            "integrations": "Intezer v2",
            "playbookID": "Intezer Testing v2",
            "fromversion": "4.1.0",
            "timeout": 600
        },
        {
            "integrations": [
                "Mail Sender (New)",
                "Gmail"
            ],
            "playbookID": "Mail Sender (New) Test",
            "instance_names": [
                "Mail_Sender_(New)_STARTTLS"
            ]
        },
        {
            "playbookID": "buildewsquery_test"
        },
        {
            "integrations": "Rapid7 Nexpose",
            "playbookID": "nexpose_test",
            "timeout": 240
        },
        {
            "playbookID": "GetIndicatorDBotScore Test"
        },
        {
            "integrations": "EWS Mail Sender",
            "playbookID": "EWS Mail Sender Test"
        },
        {
            "integrations": [
                "EWS Mail Sender",
                "Rasterize"
            ],
            "playbookID": "EWS Mail Sender Test 2"
        },
        {
            "playbookID": "decodemimeheader_-_test"
        },
        {
            "playbookID": "test_url_regex"
        },
        {
            "integrations": "Skyformation",
            "playbookID": "TestSkyformation"
        },
        {
            "integrations": "okta",
            "playbookID": "okta_test_playbook",
            "timeout": 240
        },
        {
            "integrations": "Okta v2",
            "playbookID": "OktaV2-Test",
            "nightly": true,
            "timeout": 300
        },
        {
            "integrations": "Okta IAM",
            "playbookID": "Okta IAM - Test Playbook",
            "fromversion": "6.0.0"
        },
        {
            "playbookID": "Test filters & transformers scripts"
        },
        {
            "integrations": "Salesforce",
            "playbookID": "SalesforceTestPlaybook"
        },
        {
            "integrations": "McAfee ESM v2",
            "instance_names": "v10.2.0",
            "playbookID": "McAfee ESM v2 - Test v10.2.0",
            "fromversion": "5.0.0",
            "is_mockable": false
        },
        {
            "integrations": "McAfee ESM v2",
            "instance_names": "v11.1.3",
            "playbookID": "McAfee ESM v2 - Test v11.1.3",
            "fromversion": "5.0.0",
            "is_mockable": false
        },
        {
            "integrations": "McAfee ESM v2",
            "instance_names": "v11.3",
            "playbookID": "McAfee ESM v2 (v11.3) - Test",
            "fromversion": "5.0.0",
            "timeout": 300,
            "is_mockable": false
        },
        {
            "integrations": "McAfee ESM v2",
            "instance_names": "v10.2.0",
            "playbookID": "McAfee ESM Watchlists - Test v10.2.0",
            "fromversion": "5.0.0"
        },
        {
            "integrations": "McAfee ESM v2",
            "instance_names": "v11.1.3",
            "playbookID": "McAfee ESM Watchlists - Test v11.1.3",
            "fromversion": "5.0.0"
        },
        {
            "integrations": "McAfee ESM v2",
            "instance_names": "v11.3",
            "playbookID": "McAfee ESM Watchlists - Test v11.3",
            "fromversion": "5.0.0"
        },
        {
            "integrations": "GoogleSafeBrowsing",
            "playbookID": "Google Safe Browsing Test",
            "timeout": 240,
            "fromversion": "5.0.0"
        },
        {
            "integrations": "Google Safe Browsing v2",
            "playbookID": "Google Safe Browsing V2 Test",
            "fromversion": "5.5.0"
        },
        {
            "integrations": "EWS v2",
            "playbookID": "EWSv2_empty_attachment_test",
            "instance_names": "ewv2_regular"
        },
        {
            "integrations": "EWS v2",
            "playbookID": "EWS Public Folders Test",
            "instance_names": "ewv2_regular",
            "is_mockable": false
        },
        {
            "integrations": "Symantec Endpoint Protection V2",
            "playbookID": "SymantecEndpointProtection_Test"
        },
        {
            "integrations": "carbonblackprotection",
            "playbookID": "search_endpoints_by_hash_-_carbon_black_protection_-_test",
            "timeout": 500
        },
        {
            "playbookID": "Process Email - Generic - Test - Incident Starter",
            "fromversion": "6.0.0",
            "integrations": "Rasterize",
            "timeout": 240
        },
        {
            "integrations": "CrowdstrikeFalcon",
            "playbookID": "Test - CrowdStrike Falcon",
            "fromversion": "4.1.0",
            "timeout": 500
        },
        {
            "playbookID": "ExposeIncidentOwner-Test"
        },
        {
            "integrations": "google",
            "playbookID": "GsuiteTest"
        },
        {
            "integrations": "OpenPhish",
            "playbookID": "OpenPhish Test Playbook"
        },
        {
            "integrations": "jira-v2",
            "playbookID": "Jira-v2-Test",
            "timeout": 500,
            "is_mockable": false
        },
        {
            "integrations": "ipinfo",
            "playbookID": "IPInfoTest"
        },
        {
            "integrations": "ipinfo_v2",
            "playbookID": "IPInfo_v2Test",
            "fromversion": "5.5.0"
        },
        {
            "integrations": "GoogleMaps",
            "playbookID": "GoogleMapsTest",
            "fromversion": "6.0.0"
        },
        {
            "playbookID": "VerifyHumanReadableFormat"
        },
        {
            "playbookID": "strings-test"
        },
        {
            "playbookID": "TestCommonPython",
            "timeout": 500
        },
        {
            "playbookID": "TestFileCreateAndUpload"
        },
        {
            "playbookID": "TestIsValueInArray"
        },
        {
            "playbookID": "TestStringReplace"
        },
        {
            "playbookID": "TestHttpPlaybook"
        },
        {
            "integrations": "SplunkPy",
            "playbookID": "SplunkPy parse-raw - Test",
            "memory_threshold": 100,
            "instance_names": "use_default_handler"
        },
        {
            "integrations": "SplunkPy",
            "playbookID": "SplunkPy-Test-V2_default_handler",
            "memory_threshold": 500,
            "instance_names": "use_default_handler"
        },
        {
            "integrations": "SplunkPy",
            "playbookID": "Splunk-Test_default_handler",
            "memory_threshold": 200,
            "instance_names": "use_default_handler"
        },
        {
            "integrations": "AnsibleTower",
            "playbookID": "AnsibleTower_Test_playbook",
            "fromversion": "5.0.0"
        },
        {
            "integrations": "SplunkPy",
            "playbookID": "SplunkPySearch_Test_default_handler",
            "memory_threshold": 200,
            "instance_names": "use_default_handler"
        },
        {
            "integrations": "SplunkPy",
            "playbookID": "SplunkPy_KV_commands_default_handler",
            "memory_threshold": 200,
            "instance_names": "use_default_handler",
            "is_mockable": false
        },
        {
            "integrations": "SplunkPy",
            "playbookID": "SplunkPy-Test-V2_requests_handler",
            "memory_threshold": 500,
            "instance_names": "use_python_requests_handler"
        },
        {
            "integrations": "SplunkPy",
            "playbookID": "Splunk-Test_requests_handler",
            "memory_threshold": 500,
            "instance_names": "use_python_requests_handler",
            "is_mockable": false
        },
        {
            "integrations": "SplunkPy",
            "playbookID": "SplunkPySearch_Test_requests_handler",
            "memory_threshold": 200,
            "instance_names": "use_python_requests_handler",
            "is_mockable": false
        },
        {
            "integrations": "SplunkPy",
            "playbookID": "SplunkPy_KV_commands_requests_handler",
            "memory_threshold": 200,
            "instance_names": "use_python_requests_handler"
        },
        {
            "integrations": "McAfee NSM",
            "playbookID": "McAfeeNSMTest",
            "timeout": 400,
            "nightly": true
        },
        {
            "integrations": "PhishTank V2",
            "playbookID": "PhishTank Testing"
        },
        {
            "integrations": "McAfee Web Gateway",
            "playbookID": "McAfeeWebGatewayTest",
            "timeout": 500
        },
        {
            "integrations": "TCPIPUtils",
            "playbookID": "TCPUtils-Test"
        },
        {
            "playbookID": "listExecutedCommands-Test"
        },
        {
            "integrations": "AWS - Lambda",
            "playbookID": "AWS-Lambda-Test (Read-Only)"
        },
        {
            "integrations": "Service Manager",
            "playbookID": "TestHPServiceManager",
            "timeout": 400
        },
        {
            "integrations": "ServiceNow IAM",
            "playbookID": "ServiceNow IAM - Test Playbook",
            "instance_name": "snow_basic_auth",
            "fromversion": "6.0.0"
        },
        {
            "playbookID": "LanguageDetect-Test",
            "timeout": 300
        },
        {
            "integrations": "Forcepoint",
            "playbookID": "forcepoint test",
            "timeout": 500,
            "nightly": true
        },
        {
            "playbookID": "GeneratePassword-Test"
        },
        {
            "playbookID": "ZipFile-Test"
        },
        {
            "playbookID": "UnzipFile-Test"
        },
        {
            "playbookID": "Test-IsMaliciousIndicatorFound",
            "fromversion": "5.0.0"
        },
        {
            "playbookID": "TestExtractHTMLTables"
        },
        {
            "integrations": "carbonblackliveresponse",
            "playbookID": "Carbon Black Live Response Test",
            "nightly": true,
            "fromversion": "5.0.0",
            "is_mockable": false
        },
        {
            "integrations": "urlscan.io",
            "playbookID": "urlscan_malicious_Test",
            "timeout": 500
        },
        {
            "integrations": "EWS v2",
            "playbookID": "pyEWS_Test",
            "instance_names": "ewv2_regular",
            "is_mockable": false
        },
        {
            "integrations": "EWS v2",
            "playbookID": "pyEWS_Test",
            "instance_names": "ewsv2_separate_process",
            "is_mockable": false
        },
        {
            "integrations": "remedy_sr_beta",
            "playbookID": "remedy_sr_test_pb"
        },
        {
            "integrations": "Netskope",
            "playbookID": "Netskope Test"
        },
        {
            "integrations": "Cylance Protect v2",
            "playbookID": "Cylance Protect v2 Test"
        },
        {
            "integrations": "ReversingLabs Titanium Cloud",
            "playbookID": "ReversingLabsTCTest"
        },
        {
            "integrations": "ReversingLabs A1000",
            "playbookID": "ReversingLabsA1000Test"
        },
        {
            "integrations": "Demisto Lock",
            "playbookID": "DemistoLockTest"
        },
        {
            "playbookID": "test-domain-indicator",
            "timeout": 400
        },
        {
            "playbookID": "Cybereason Test",
            "integrations": "Cybereason",
            "timeout": 1200,
            "fromversion": "4.1.0"
        },
        {
            "integrations": "VirusTotal - Private API",
            "instance_names": "virus_total_private_api_general",
            "playbookID": "File Enrichment - Virus Total Private API Test",
            "nightly": true
        },
        {
            "integrations": "VirusTotal - Private API",
            "instance_names": "virus_total_private_api_general",
            "playbookID": "virusTotalPrivateAPI-test-playbook",
            "timeout": 1400,
            "nightly": true,
            "pid_threshold": 12
        },
        {
            "integrations": [
                "VirusTotal - Private API",
                "VirusTotal"
            ],
            "playbookID": "vt-detonate test",
            "instance_names": [
                "virus_total_private_api_general",
                "virus_total_general"
            ],
            "timeout": 1400,
            "fromversion": "5.5.0",
            "nightly": true,
            "is_mockable": false
        },
        {
            "integrations": "Cisco ASA",
            "playbookID": "Cisco ASA - Test Playbook"
        },
        {
            "integrations": "VirusTotal - Private API",
            "instance_names": "virus_total_private_api_preferred_vendors",
            "playbookID": "virusTotalPrivateAPI-test-preferred-vendors",
            "timeout": 1400,
            "nightly": true
        },
        {
            "integrations": "Cisco Meraki",
            "playbookID": "Cisco-Meraki-Test"
        },
        {
            "integrations": "Microsoft Defender Advanced Threat Protection",
            "playbookID": "Microsoft Defender Advanced Threat Protection - Test prod",
            "instance_names": "microsoft_defender_atp_prod",
            "is_mockable": false
        },
        {
            "integrations": "Microsoft Defender Advanced Threat Protection",
            "playbookID": "Microsoft Defender Advanced Threat Protection - Test dev",
            "instance_names": "microsoft_defender_atp_dev"
        },
        {
            "integrations": "Microsoft Defender Advanced Threat Protection",
            "playbookID": "Microsoft Defender Advanced Threat Protection - Test self deployed",
            "instance_names": "microsoft_defender_atp_dev_self_deployed"
        },
        {
            "integrations": "Microsoft Defender Advanced Threat Protection",
            "playbookID": "Microsoft Defender - ATP - Indicators Test",
            "instance_names": "microsoft_defender_atp_dev",
            "is_mockable": false
        },
        {
            "integrations": "Microsoft Defender Advanced Threat Protection",
            "playbookID": "Microsoft Defender - ATP - Indicators SC Test",
            "instance_names": "microsoft_defender_atp_dev_self_deployed"
        },
        {
            "integrations": "Microsoft Defender Advanced Threat Protection",
            "playbookID": "Microsoft Defender - ATP - Indicators SC Test",
            "instance_names": "microsoft_defender_atp_dev"
        },
        {
            "integrations": "Microsoft Defender Advanced Threat Protection",
            "playbookID": "Microsoft Defender - ATP - Indicators SC Test",
            "instance_names": "microsoft_defender_atp_prod"
        },
        {
            "integrations": "Microsoft 365 Defender",
            "playbookID": "Microsoft_365_Defender-Test",
            "instance_names": "ms_365_defender_device_code"
        },
        {
            "integrations": "Microsoft 365 Defender",
            "playbookID": "Microsoft_365_Defender-Test",
            "instance_names": "ms_365_defender_client_cred"
        },
        {
            "integrations": "Tanium",
            "playbookID": "Tanium Test Playbook",
            "nightly": true,
            "timeout": 1200,
            "pid_threshold": 10
        },
        {
            "integrations": "Recorded Future",
            "playbookID": "Recorded Future Test",
            "nightly": true
        },
        {
            "integrations": "Microsoft Graph",
            "playbookID": "Microsoft Graph Security Test dev",
            "instance_names": "ms_graph_security_dev"
        },
        {
            "integrations": "Microsoft Graph",
            "playbookID": "Microsoft Graph Security Test prod",
            "instance_names": "ms_graph_security_prod",
            "is_mockable": false
        },
        {
            "integrations": "Microsoft Graph User",
            "playbookID": "Microsoft Graph User - Test",
            "instance_names": "ms_graph_user_dev"
        },
        {
            "integrations": "Microsoft Graph User",
            "playbookID": "Microsoft Graph User - Test",
            "instance_names": "ms_graph_user_prod",
            "is_mockable": false
        },
        {
            "integrations": "Microsoft Graph Groups",
            "playbookID": "Microsoft Graph Groups - Test dev",
            "instance_names": "ms_graph_groups_dev"
        },
        {
            "integrations": "Microsoft Graph Groups",
            "playbookID": "Microsoft Graph Groups - Test prod",
            "instance_names": "ms_graph_groups_prod",
            "is_mockable": false
        },
        {
            "integrations": "Microsoft_Graph_Files",
            "playbookID": "test_MsGraphFiles dev",
            "instance_names": "ms_graph_files_dev",
            "fromversion": "5.0.0"
        },
        {
            "integrations": "Microsoft_Graph_Files",
            "playbookID": "test_MsGraphFiles prod",
            "instance_names": "ms_graph_files_prod",
            "fromversion": "5.0.0",
            "is_mockable": false
        },
        {
            "integrations": "Microsoft Graph Calendar",
            "playbookID": "Microsoft Graph Calendar - Test dev",
            "instance_names": "ms_graph_calendar_dev"
        },
        {
            "integrations": "Microsoft Graph Calendar",
            "playbookID": "Microsoft Graph Calendar - Test prod",
            "instance_names": "ms_graph_calendar_prod",
            "is_mockable": false
        },
        {
            "integrations": "Microsoft Graph Device Management",
            "playbookID": "MSGraph_DeviceManagement_Test_dev",
            "instance_names": "ms_graph_device_management_oproxy_dev",
            "fromversion": "5.0.0"
        },
        {
            "integrations": "Microsoft Graph Device Management",
            "playbookID": "MSGraph_DeviceManagement_Test_prod",
            "instance_names": "ms_graph_device_management_oproxy_prod",
            "fromversion": "5.0.0",
            "is_mockable": false
        },
        {
            "integrations": "Microsoft Graph Device Management",
            "playbookID": "MSGraph_DeviceManagement_Test_self_deployed_prod",
            "instance_names": "ms_graph_device_management_self_deployed_prod",
            "fromversion": "5.0.0"
        },
        {
            "integrations": "RedLock",
            "playbookID": "RedLockTest",
            "nightly": true
        },
        {
            "integrations": "Symantec Messaging Gateway",
            "playbookID": "Symantec Messaging Gateway Test"
        },
        {
            "integrations": "ThreatConnect v2",
            "playbookID": "ThreatConnect v2 - Test",
            "fromversion": "5.0.0"
        },
        {
            "integrations": "VxStream",
            "playbookID": "VxStream Test",
            "nightly": true,
            "is_mockable": false
        },
        {
            "integrations": "QRadar_v2",
            "playbookID": "test_Qradar_v2",
            "fromversion": "6.0.0",
            "is_mockable": false
        },
        {
            "integrations": "VMware",
            "playbookID": "VMWare Test"
        },
        {
            "integrations": "Anomali ThreatStream",
            "playbookID": "Anomali_ThreatStream_Test"
        },
        {
            "integrations": "carbonblack-v2",
            "playbookID": "Carbon Black Response Test",
            "fromversion": "5.0.0"
        },
        {
            "integrations": "VMware Carbon Black EDR v2",
            "playbookID": "Carbon Black Edr - Test",
            "is_mockable": false,
            "fromversion": "5.5.0"
        },
        {
            "integrations": "Cisco Umbrella Investigate",
            "playbookID": "Cisco Umbrella Test"
        },
        {
            "integrations": "icebrg",
            "playbookID": "Icebrg Test",
            "timeout": 500
        },
        {
            "integrations": "Symantec MSS",
            "playbookID": "SymantecMSSTest"
        },
        {
            "integrations": "Remedy AR",
            "playbookID": "Remedy AR Test"
        },
        {
            "integrations": "AWS - IAM",
            "playbookID": "AWS - IAM Test Playbook"
        },
        {
            "integrations": "McAfee Active Response",
            "playbookID": "McAfee-MAR_Test",
            "timeout": 700
        },
        {
            "integrations": "McAfee Threat Intelligence Exchange",
            "playbookID": "McAfee-TIE Test",
            "timeout": 700
        },
        {
            "integrations": "ArcSight Logger",
            "playbookID": "ArcSight Logger test"
        },
        {
            "integrations": "ArcSight ESM v2",
            "playbookID": "ArcSight ESM v2 Test"
        },
        {
            "integrations": "ArcSight ESM v2",
            "playbookID": "test Arcsight - Get events related to the Case"
        },
        {
            "integrations": "XFE_v2",
            "playbookID": "Test_XFE_v2",
            "timeout": 500,
            "nightly": true
        },
        {
            "integrations": "McAfee Threat Intelligence Exchange",
            "playbookID": "search_endpoints_by_hash_-_tie_-_test",
            "timeout": 500
        },
        {
            "integrations": "iDefense_v2",
            "playbookID": "iDefense_v2_Test",
            "fromversion": "5.5.0"
        },
        {
            "integrations": "AWS - SQS",
            "playbookID": "AWS - SQS Test Playbook",
            "fromversion": "5.0.0"
        },
        {
            "integrations": "AbuseIPDB",
            "playbookID": "AbuseIPDB Test"
        },
        {
            "integrations": "AbuseIPDB",
            "playbookID": "AbuseIPDB PopulateIndicators Test"
        },
        {
            "integrations": "LogRhythm",
            "playbookID": "LogRhythm-Test-Playbook",
            "timeout": 200
        },
        {
            "integrations": "FireEye HX",
            "playbookID": "FireEye HX Test",
            "timeout": 800
        },
        {
            "integrations": "FireEyeFeed",
            "playbookID": "playbook-FeedFireEye_test",
            "memory_threshold": 110
        },
        {
            "integrations": "Phish.AI",
            "playbookID": "PhishAi-Test"
        },
        {
            "integrations": "Phish.AI",
            "playbookID": "Test-Detonate URL - Phish.AI"
        },
        {
            "integrations": "Centreon",
            "playbookID": "Centreon-Test-Playbook"
        },
        {
            "playbookID": "ReadFile test"
        },
        {
            "integrations": "AlphaSOC Wisdom",
            "playbookID": "AlphaSOC-Wisdom-Test"
        },
        {
            "integrations": "carbonblack-v2",
            "playbookID": "CBFindIP - Test"
        },
        {
            "integrations": "Jask",
            "playbookID": "Jask_Test",
            "fromversion": "4.1.0"
        },
        {
            "integrations": "Whois",
            "playbookID": "whois_test",
            "fromversion": "4.1.0"
        },
        {
            "integrations": "RSA NetWitness Endpoint",
            "playbookID": "NetWitness Endpoint Test"
        },
        {
            "integrations": "Check Point Sandblast",
            "playbookID": "Sandblast_malicious_test"
        },
        {
            "playbookID": "TestMatchRegexV2"
        },
        {
            "integrations": "ActiveMQ",
            "playbookID": "ActiveMQ Test"
        },
        {
            "playbookID": "RegexGroups Test"
        },
        {
            "integrations": "Cisco ISE",
            "playbookID": "cisco-ise-test-playbook"
        },
        {
            "integrations": "RSA NetWitness v11.1",
            "playbookID": "RSA NetWitness Test"
        },
        {
            "playbookID": "ExifReadTest"
        },
        {
            "integrations": "Cuckoo Sandbox",
            "playbookID": "CuckooTest",
            "timeout": 700
        },
        {
            "integrations": "VxStream",
            "playbookID": "Test-Detonate URL - Crowdstrike",
            "timeout": 1200
        },
        {
            "playbookID": "Detonate File - Generic Test",
            "timeout": 500
        },
        {
            "integrations": [
                "Lastline v2",
                "WildFire-v2",
                "SNDBOX",
                "McAfee Advanced Threat Defense"
            ],
            "playbookID": "Detonate File - Generic Test",
            "timeout": 2400,
            "nightly": true
        },
        {
            "playbookID": "STIXParserTest"
        },
        {
            "playbookID": "VerifyJSON - Test",
            "fromversion": "5.5.0"
        },
        {
            "playbookID": "PowerShellCommon-Test",
            "fromversion": "5.5.0"
        },
        {
            "playbookID": "GetIndicatorDBotScoreFromCache-Test",
            "fromversion": "6.0.0"
        },
        {
            "playbookID": "Detonate URL - Generic Test",
            "timeout": 2000,
            "nightly": true,
            "integrations": [
                "McAfee Advanced Threat Defense",
                "VxStream",
                "Lastline v2"
            ]
        },
        {
            "integrations": [
                "carbonblack-v2",
                "carbonblackliveresponse",
                "Cylance Protect v2"
            ],
            "playbookID": "Retrieve File from Endpoint - Generic V2 Test",
            "fromversion": "5.0.0",
            "is_mockable": false
        },
        {
            "integrations": "Zscaler",
            "playbookID": "Zscaler Test",
            "nightly": true,
            "timeout": 500
        },
        {
            "playbookID": "DemistoUploadFileToIncident Test",
            "integrations": "Demisto REST API"
        },
        {
            "playbookID": "DemistoUploadFile Test",
            "integrations": "Demisto REST API"
        },
        {
            "playbookID": "MaxMind Test",
            "integrations": "MaxMind GeoIP2"
        },
        {
            "playbookID": "Test Sagemaker",
            "integrations": "AWS Sagemaker"
        },
        {
            "playbookID": "C2sec-Test",
            "integrations": "C2sec irisk",
            "fromversion": "5.0.0"
        },
        {
            "playbookID": "AlexaV2 Test Playbook",
            "integrations": "Alexa Rank Indicator v2",
            "fromversion": "5.5.0"
        },
        {
            "playbookID": "Phishing v2 - Test - Incident Starter",
            "fromversion": "6.0.0",
            "timeout": 1200,
            "nightly": false,
            "integrations": [
                "EWS Mail Sender",
                "Demisto REST API",
                "Rasterize"
            ],
            "memory_threshold": 150,
            "pid_threshold": 80
        },
        {
            "playbookID": "Phishing - Core - Test - Incident Starter",
            "fromversion": "6.0.0",
            "timeout": 1700,
            "nightly": false,
            "integrations": [
                "EWS Mail Sender",
                "Demisto REST API",
                "Rasterize"
            ],
            "memory_threshold": 160,
            "pid_threshold": 80
        },
        {
            "integrations": "duo",
            "playbookID": "DUO Test Playbook"
        },
        {
            "playbookID": "SLA Scripts - Test",
            "fromversion": "4.1.0"
        },
        {
            "playbookID": "PcapHTTPExtractor-Test"
        },
        {
            "playbookID": "Ping Test Playbook"
        },
        {
            "playbookID": "Active Directory Test",
            "integrations": "Active Directory Query v2",
            "instance_names": "active_directory_ninja"
        },
        {
            "playbookID": "AD v2 - debug-mode - Test",
            "integrations": "Active Directory Query v2",
            "instance_names": "active_directory_ninja",
            "fromversion": "5.0.0"
        },
        {
            "playbookID": "Docker Hardening Test",
            "fromversion": "5.0.0",
            "runnable_on_docker_only": true
        },
        {
            "integrations": "Active Directory Query v2",
            "instance_names": "active_directory_ninja",
            "playbookID": "Active Directory Query V2 configuration with port"
        },
        {
            "integrations": "Active Directory Query v2",
            "instance_names": "active_directory_ninja",
            "playbookID": "Active Directory - ad-get-user limit check"
        },
        {
            "integrations": "Active Directory Query v2",
            "instance_names": "active_directory_ninja",
            "playbookID": "active directory search user with parentheses test"
        },
        {
            "integrations": "mysql",
            "playbookID": "MySQL Test"
        },
        {
            "playbookID": "Email Address Enrichment - Generic v2.1 - Test",
            "integrations": "Active Directory Query v2",
            "instance_names": "active_directory_ninja"
        },
        {
            "integrations": "Cofense Intelligence",
            "playbookID": "Test - Cofense Intelligence",
            "timeout": 500
        },
        {
            "playbookID": "GDPRContactAuthorities Test"
        },
        {
            "integrations": "Google Resource Manager",
            "playbookID": "GoogleResourceManager-Test",
            "timeout": 500,
            "nightly": true
        },
        {
            "integrations": "SlashNext Phishing Incident Response",
            "playbookID": "SlashNextPhishingIncidentResponse-Test",
            "timeout": 500,
            "nightly": true
        },
        {
            "integrations": "Google Cloud Storage",
            "playbookID": "GCS - Test",
            "timeout": 500,
            "nightly": true,
            "memory_threshold": 80
        },
        {
            "integrations": "GooglePubSub",
            "playbookID": "GooglePubSub_Test",
            "nightly": true,
            "timeout": 500,
            "fromversion": "5.0.0"
        },
        {
            "playbookID": "Calculate Severity - Generic v2 - Test",
            "integrations": [
                "Palo Alto Minemeld",
                "Active Directory Query v2"
            ],
            "instance_names": "active_directory_ninja",
            "fromversion": "4.5.0"
        },
        {
            "integrations": "Freshdesk",
            "playbookID": "Freshdesk-Test",
            "timeout": 500,
            "nightly": true
        },
        {
            "playbookID": "Autoextract - Test",
            "fromversion": "4.1.0"
        },
        {
            "playbookID": "FilterByList - Test",
            "fromversion": "4.5.0"
        },
        {
            "playbookID": "Impossible Traveler - Test",
            "integrations": [
                "Ipstack",
                "ipinfo",
                "Rasterize",
                "Active Directory Query v2",
                "Demisto REST API"
            ],
            "instance_names": "active_directory_ninja",
            "fromversion": "5.0.0",
            "timeout": 700
        },
        {
            "playbookID": "Active Directory - Get User Manager Details - Test",
            "integrations": "Active Directory Query v2",
            "instance_names": "active_directory_80k",
            "fromversion": "4.5.0"
        },
        {
            "integrations": "Kafka V2",
            "playbookID": "Kafka Test"
        },
        {
            "playbookID": "File Enrichment - Generic v2 - Test",
            "instance_names": "virus_total_private_api_general",
            "integrations": [
                "VirusTotal - Private API",
                "Cylance Protect v2"
            ],
            "is_mockable": false
        },
        {
            "integrations": [
                "epo",
                "McAfee Active Response"
            ],
            "playbookID": "Endpoint data collection test",
            "timeout": 500
        },
        {
            "integrations": [
                "epo",
                "McAfee Active Response"
            ],
            "playbookID": "MAR - Endpoint data collection test",
            "timeout": 500
        },
        {
            "integrations": "DUO Admin",
            "playbookID": "DuoAdmin API test playbook",
            "fromversion": "5.0.0"
        },
        {
            "integrations": [
                "TAXII Server",
                "TAXIIFeed"
            ],
            "playbookID": "TAXII_Feed_Test",
            "fromversion": "5.5.0",
            "timeout": 300,
            "instance_names": [
                "non_https_cert",
                "instance_execute"
            ]
        },
        {
            "integrations": [
                "TAXII Server",
                "TAXIIFeed"
            ],
            "playbookID": "TAXII_Feed_Test",
            "fromversion": "5.5.0",
            "timeout": 300,
            "instance_names": [
                "https_cert",
                "local_https"
            ]
        },
        {
            "integrations": "TAXII 2 Feed",
            "playbookID": "TAXII 2 Feed Test",
            "fromversion": "5.5.0"
        },
        {
            "integrations": "iDefense Feed",
            "playbookID": "Feed iDefense Test",
            "memory_threshold": 200,
            "fromversion": "5.5.0"
        },
        {
            "integrations": "Traps",
            "playbookID": "Traps test",
            "timeout": 600
        },
        {
            "playbookID": "TestShowScheduledEntries"
        },
        {
            "playbookID": "Calculate Severity - Standard - Test",
            "integrations": "Palo Alto Minemeld",
            "fromversion": "4.5.0"
        },
        {
            "integrations": "Symantec Advanced Threat Protection",
            "playbookID": "Symantec ATP Test"
        },
        {
            "playbookID": "HTTPListRedirects - Test SSL"
        },
        {
            "playbookID": "HTTPListRedirects Basic Test"
        },
        {
            "playbookID": "CheckDockerImageAvailableTest"
        },
        {
            "playbookID": "Extract Indicators From File - Generic v2 - Test",
            "integrations": [
                "Image OCR",
                "Rasterize"
            ],
            "timeout": 350,
            "memory_threshold": 200,
            "fromversion": "4.5.0"
        },
        {
            "playbookID": "Endpoint Enrichment - Generic v2.1 - Test",
            "integrations": [
                "Cylance Protect v2",
                "carbonblack-v2",
                "epo",
                "Active Directory Query v2"
            ],
            "instance_names": "active_directory_ninja"
        },
        {
            "playbookID": "EmailReputationTest",
            "integrations": "Have I Been Pwned? V2"
        },
        {
            "integrations": "Symantec Deepsight Intelligence",
            "playbookID": "Symantec Deepsight Test"
        },
        {
            "playbookID": "ExtractDomainFromEmailTest"
        },
        {
            "playbookID": "Wait Until Datetime - Test",
            "fromversion": "4.5.0"
        },
        {
            "playbookID": "PAN-OS DAG Configuration Test",
            "integrations": "Panorama",
            "instance_names": "palo_alto_panorama_9.0",
            "timeout": 1500
        },
        {
            "playbookID": "PAN-OS EDL Setup v3 Test",
            "integrations": [
                "Panorama",
                "palo_alto_networks_pan_os_edl_management"
            ],
            "instance_names": "palo_alto_firewall_9.0",
            "timeout": 300
        },
        {
            "integrations": "Snowflake",
            "playbookID": "Snowflake-Test"
        },
        {
            "playbookID": "Account Enrichment - Generic v2.1 - Test",
            "integrations": "Active Directory Query v2",
            "instance_names": "active_directory_ninja"
        },
        {
            "integrations": "Cisco Umbrella Investigate",
            "playbookID": "Domain Enrichment - Generic v2 - Test"
        },
        {
            "integrations": "Google BigQuery",
            "playbookID": "Google BigQuery Test"
        },
        {
            "integrations": "Zoom",
            "playbookID": "Zoom_Test"
        },
        {
            "playbookID": "IP Enrichment - Generic v2 - Test",
            "integrations": "Threat Crowd",
            "fromversion": "4.1.0"
        },
        {
            "integrations": "Cherwell",
            "playbookID": "Cherwell Example Scripts - test"
        },
        {
            "integrations": "Cherwell",
            "playbookID": "Cherwell - test"
        },
        {
            "integrations": "CarbonBlackProtectionV2",
            "playbookID": "Carbon Black Enterprise Protection V2 Test"
        },
        {
            "integrations": "Active Directory Query v2",
            "instance_names": "active_directory_ninja",
            "playbookID": "Test ADGetUser Fails with no instances 'Active Directory Query' (old version)"
        },
        {
            "integrations": "MITRE ATT&CK v2",
            "playbookID": "FeedMitreAttackv2_test",
            "memory_threshold": 150
        },
        {
            "integrations": "ANYRUN",
            "playbookID": "ANYRUN-Test"
        },
        {
            "integrations": "ANYRUN",
            "playbookID": "Detonate File - ANYRUN - Test"
        },
        {
            "integrations": "ANYRUN",
            "playbookID": "Detonate URL - ANYRUN - Test"
        },
        {
            "integrations": "Netcraft",
            "playbookID": "Netcraft test"
        },
        {
            "integrations": "EclecticIQ Platform",
            "playbookID": "EclecticIQ Test"
        },
        {
            "playbookID": "FormattingPerformance - Test",
            "fromversion": "5.0.0"
        },
        {
            "integrations": "AWS - EC2",
            "instance_names": "AWS - EC2",
            "playbookID": "AWS - EC2 Test Playbook",
            "fromversion": "5.0.0",
            "memory_threshold": 90
        },
        {
            "integrations": "AWS - EC2",
            "playbookID": "d66e5f86-e045-403f-819e-5058aa603c32"
        },
        {
            "integrations": "ANYRUN",
            "playbookID": "Detonate File From URL - ANYRUN - Test"
        },
        {
            "integrations": "AWS - CloudTrail",
            "playbookID": "3da2e31b-f114-4d7f-8702-117f3b498de9"
        },
        {
            "integrations": "carbonblackprotection",
            "playbookID": "67b0f25f-b061-4468-8613-43ab13147173"
        },
        {
            "integrations": "DomainTools",
            "playbookID": "DomainTools-Test"
        },
        {
            "integrations": "Exabeam",
            "playbookID": "Exabeam - Test"
        },
        {
            "integrations": "Cisco Spark",
            "playbookID": "Cisco Spark Test New"
        },
        {
            "integrations": "Remedy On-Demand",
            "playbookID": "Remedy-On-Demand-Test"
        },
        {
            "playbookID": "ssdeepreputationtest"
        },
        {
            "playbookID": "TestIsEmailAddressInternal"
        },
        {
            "integrations": "Google Cloud Compute",
            "playbookID": "GoogleCloudCompute-Test"
        },
        {
            "integrations": "AWS - S3",
            "playbookID": "97393cfc-2fc4-4dfe-8b6e-af64067fc436",
            "memory_threshold": 80
        },
        {
            "integrations": "Image OCR",
            "playbookID": "TestImageOCR"
        },
        {
            "integrations": "fireeye",
            "playbookID": "Detonate File - FireEye AX - Test"
        },
        {
            "integrations": [
                "Rasterize",
                "Image OCR"
            ],
            "playbookID": "Rasterize Test",
            "fromversion": "5.0.0"
        },
        {
            "integrations": "Rasterize",
            "playbookID": "RasterizeImageTest",
            "fromversion": "5.0.0"
        },
        {
            "integrations": "Ipstack",
            "playbookID": "Ipstack_Test"
        },
        {
            "integrations": "Perch",
            "playbookID": "Perch-Test"
        },
        {
            "integrations": "Forescout",
            "playbookID": "Forescout-Test"
        },
        {
            "integrations": "GitHub",
            "playbookID": "Git_Integration-Test"
        },
        {
            "integrations": "GitHub IAM",
            "playbookID": "Github IAM - Test Playbook",
            "fromversion": "6.1.0"
        },
        {
            "integrations": "LogRhythmRest",
            "playbookID": "LogRhythm REST test"
        },
        {
            "integrations": "AlienVault USM Anywhere",
            "playbookID": "AlienVaultUSMAnywhereTest"
        },
        {
            "playbookID": "PhishLabsTestPopulateIndicators"
        },
        {
            "playbookID": "Test_HTMLtoMD"
        },
        {
            "integrations": "PhishLabs IOC",
            "playbookID": "PhishLabsIOC TestPlaybook",
            "fromversion": "4.1.0"
        },
        {
            "integrations": "PerceptionPoint",
            "playbookID": "PerceptionPoint Test",
            "fromversion": "4.1.0"
        },
        {
            "integrations": "vmray",
            "playbookID": "VMRay-Test-File",
            "fromversion": "5.5.0"
        },
        {
            "integrations": "vmray",
            "playbookID": "File Enrichment - VMRay - Test",
            "fromversion": "5.0.0"
        },
        {
            "integrations": "AutoFocus V2",
            "playbookID": "AutoFocus V2 test",
            "fromversion": "5.0.0",
            "timeout": 1000
        },
        {
            "playbookID": "Process Email - Generic for Rasterize"
        },
        {
            "playbookID": "Send Investigation Summary Reports - Test",
            "integrations": "EWS Mail Sender",
            "fromversion": "4.5.0",
            "memory_threshold": 100
        },
        {
            "integrations": "Anomali ThreatStream v2",
            "playbookID": "ThreatStream-Test"
        },
        {
            "integrations": "Flashpoint",
            "playbookID": "Flashpoint_event-Test"
        },
        {
            "integrations": "Flashpoint",
            "playbookID": "Flashpoint_forum-Test"
        },
        {
            "integrations": "Flashpoint",
            "playbookID": "Flashpoint_report-Test"
        },
        {
            "integrations": "Flashpoint",
            "playbookID": "Flashpoint_reputation-Test"
        },
        {
            "integrations": "BluecatAddressManager",
            "playbookID": "Bluecat Address Manager test"
        },
        {
            "integrations": "MailListener - POP3 Beta",
            "playbookID": "MailListener-POP3 - Test"
        },
        {
            "playbookID": "sumList - Test"
        },
        {
            "integrations": "VulnDB",
            "playbookID": "Test-VulnDB"
        },
        {
            "integrations": "Shodan_v2",
            "playbookID": "Test-Shodan_v2",
            "timeout": 1000
        },
        {
            "integrations": "Threat Crowd",
            "playbookID": "ThreatCrowd - Test"
        },
        {
            "integrations": "GoogleDocs",
            "playbookID": "GoogleDocs-test"
        },
        {
            "playbookID": "Request Debugging - Test",
            "fromversion": "5.0.0"
        },
        {
            "integrations": "Kaspersky Security Center",
            "playbookID": "Kaspersky Security Center - Test",
            "fromversion": "5.5.0"
        },
        {
            "playbookID": "Test Convert file hash to corresponding hashes",
            "fromversion": "4.5.0",
            "integrations": "VirusTotal",
            "instance_names": "virus_total_general"
        },
        {
            "playbookID": "PAN-OS Query Logs For Indicators Test",
            "fromversion": "5.5.0",
            "timeout": 1500,
            "integrations": "Panorama",
            "instance_names": "palo_alto_panorama"
        },
        {
            "integrations": "Hybrid Analysis",
            "playbookID": "HybridAnalysis-Test",
            "timeout": 500,
            "fromversion": "4.1.0",
            "is_mockable": false
        },
        {
            "integrations": "Elasticsearch v2",
            "instance_names": "es_v7",
            "playbookID": "Elasticsearch_v2_test"
        },
        {
            "integrations": "ElasticsearchFeed",
            "instance_names": "es_demisto_feed",
            "playbookID": "Elasticsearch_Fetch_Demisto_Indicators_Test",
            "fromversion": "5.5.0"
        },
        {
            "integrations": "ElasticsearchFeed",
            "instance_names": "es_generic_feed",
            "playbookID": "Elasticsearch_Fetch_Custom_Indicators_Test",
            "fromversion": "5.5.0"
        },
        {
            "integrations": "Elasticsearch v2",
            "instance_names": "es_v6",
            "playbookID": "Elasticsearch_v2_test-v6"
        },
        {
            "integrations": "PolySwarm",
            "playbookID": "PolySwarm-Test"
        },
        {
            "integrations": "Kennav2",
            "playbookID": "Kenna Test"
        },
        {
            "integrations": "SecurityAdvisor",
            "playbookID": "SecurityAdvisor-Test",
            "fromversion": "4.5.0"
        },
        {
            "integrations": "Google Key Management Service",
            "playbookID": "Google-KMS-test",
            "pid_threshold": 6,
            "memory_threshold": 60
        },
        {
            "integrations": "SecBI",
            "playbookID": "SecBI - Test"
        },
        {
            "playbookID": "ExtractFQDNFromUrlAndEmail-Test"
        },
        {
            "integrations": "EWS v2",
            "playbookID": "Get EWS Folder Test",
            "fromversion": "4.5.0",
            "instance_names": "ewv2_regular",
            "timeout": 1200
        },
        {
            "integrations": "EWSO365",
            "playbookID": "EWS_O365_test",
            "fromversion": "5.0.0"
        },
        {
            "integrations": "EWSO365",
            "playbookID": "EWS_O365_send_mail_test",
            "fromversion": "5.0.0"
        },
        {
            "integrations": "QRadar_v2",
            "playbookID": "QRadar Indicator Hunting Test",
            "timeout": 600,
            "fromversion": "6.0.0"
        },
        {
            "playbookID": "SetAndHandleEmpty test",
            "fromversion": "4.5.0"
        },
        {
            "integrations": "Tanium v2",
            "playbookID": "Tanium v2 - Test"
        },
        {
            "integrations": "Office 365 Feed",
            "playbookID": "Office365_Feed_Test",
            "fromversion": "5.5.0"
        },
        {
            "integrations": "GoogleCloudTranslate",
            "playbookID": "GoogleCloudTranslate-Test",
            "pid_threshold": 9
        },
        {
            "integrations": "Infoblox",
            "playbookID": "Infoblox Test"
        },
        {
            "integrations": "BPA",
            "playbookID": "Test-BPA",
            "fromversion": "4.5.0"
        },
        {
            "playbookID": "GetValuesOfMultipleFIelds Test",
            "fromversion": "4.5.0"
        },
        {
            "playbookID": "IsInternalHostName Test",
            "fromversion": "4.5.0"
        },
        {
            "playbookID": "DigitalGuardian-Test",
            "integrations": "Digital Guardian",
            "fromversion": "5.0.0"
        },
        {
            "integrations": "SplunkPy",
            "playbookID": "Splunk Indicator Hunting Test",
            "fromversion": "5.0.0",
            "memory_threshold": 500,
            "instance_names": "use_default_handler"
        },
        {
            "integrations": "BPA",
            "playbookID": "Test-BPA_Integration",
            "fromversion": "4.5.0"
        },
        {
            "integrations": "AutoFocus Feed",
            "playbookID": "playbook-FeedAutofocus_test",
            "fromversion": "5.5.0"
        },
        {
            "integrations": "AutoFocus Daily Feed",
            "playbookID": "playbook-FeedAutofocus_daily_test",
            "fromversion": "5.5.0"
        },
        {
            "integrations": "PaloAltoNetworks_PrismaCloudCompute",
            "playbookID": "PaloAltoNetworks_PrismaCloudCompute-Test"
        },
        {
            "integrations": "SaasSecurity",
            "playbookID": "SaasSecurity-Test"
        },
        {
            "integrations": "Recorded Future Feed",
            "playbookID": "RecordedFutureFeed - Test",
            "timeout": 1000,
            "fromversion": "5.5.0",
            "memory_threshold": 86
        },
        {
            "integrations": "Expanse",
            "playbookID": "test-Expanse-Playbook",
            "fromversion": "5.0.0"
        },
        {
            "integrations": "Expanse",
            "playbookID": "test-Expanse",
            "fromversion": "5.0.0"
        },
        {
            "integrations": "DShield Feed",
            "playbookID": "playbook-DshieldFeed_test",
            "fromversion": "5.5.0",
            "is_mockable": false
        },
        {
            "integrations": "AlienVault Reputation Feed",
            "playbookID": "AlienVaultReputationFeed_Test",
            "fromversion": "5.5.0",
            "memory_threshold": 190
        },
        {
            "integrations": "BruteForceBlocker Feed",
            "playbookID": "playbook-BruteForceBlocker_test",
            "fromversion": "5.5.0",
            "memory_threshold": 190
        },
        {
            "integrations": "F5Silverline",
            "playbookID": "F5Silverline_TestPlaybook",
            "fromversion": "6.0.0",
            "memory_threshold": 190
        },
        {
            "integrations": "Carbon Black Enterprise EDR",
            "playbookID": "Carbon Black Enterprise EDR Test",
            "fromversion": "5.0.0"
        },
        {
            "integrations": "MongoDB Key Value Store",
            "playbookID": "MongoDB KeyValueStore - Test",
            "pid_threshold": 12,
            "fromversion": "5.0.0"
        },
        {
            "integrations": "MongoDB Log",
            "playbookID": "MongoDBLog - Test",
            "pid_threshold": 12,
            "fromversion": "5.0.0"
        },
        {
            "integrations": "Google Chronicle Backstory",
            "playbookID": "Google Chronicle Backstory Asset - Test",
            "fromversion": "5.0.0"
        },
        {
            "integrations": "Google Chronicle Backstory",
            "playbookID": "Google Chronicle Backstory IOC Details - Test",
            "fromversion": "5.0.0"
        },
        {
            "integrations": "Google Chronicle Backstory",
            "playbookID": "Google Chronicle Backstory List Alerts - Test",
            "fromversion": "5.0.0"
        },
        {
            "integrations": "Google Chronicle Backstory",
            "playbookID": "Google Chronicle Backstory List IOCs - Test",
            "fromversion": "5.0.0"
        },
        {
            "integrations": "Google Chronicle Backstory",
            "playbookID": "Google Chronicle Backstory Reputation - Test",
            "fromversion": "5.0.0"
        },
        {
            "integrations": "Google Chronicle Backstory",
            "playbookID": "Google Chronicle Backstory List Events - Test",
            "fromversion": "5.0.0"
        },
        {
            "integrations": "Feodo Tracker IP Blocklist Feed",
            "instance_names": "feodo_tracker_ip_currently__active",
            "playbookID": "playbook-feodotrackeripblock_test_currently__active",
            "fromversion": "5.5.0"
        },
        {
            "integrations": "Feodo Tracker IP Blocklist Feed",
            "instance_names": "feodo_tracker_ip_30_days",
            "playbookID": "playbook-feodotrackeripblock_test_30_days",
            "fromversion": "5.5.0"
        },
        {
            "integrations": "Code42",
            "playbookID": "Code42-Test",
            "fromversion": "5.0.0",
            "timeout": 600
        },
        {
            "playbookID": "Code42 File Search Test",
            "integrations": "Code42",
            "fromversion": "5.0.0"
        },
        {
            "playbookID": "FetchIndicatorsFromFile-test",
            "fromversion": "5.5.0"
        },
        {
            "integrations": "RiskSense",
            "playbookID": "RiskSense Get Apps - Test"
        },
        {
            "integrations": "RiskSense",
            "playbookID": "RiskSense Get Host Detail - Test"
        },
        {
            "integrations": "RiskSense",
            "playbookID": "RiskSense Get Host Finding Detail - Test"
        },
        {
            "integrations": "RiskSense",
            "playbookID": "RiskSense Get Hosts - Test"
        },
        {
            "integrations": "RiskSense",
            "playbookID": "RiskSense Get Host Findings - Test"
        },
        {
            "integrations": "RiskSense",
            "playbookID": "RiskSense Get Unique Cves - Test"
        },
        {
            "integrations": "RiskSense",
            "playbookID": "RiskSense Get Unique Open Findings - Test"
        },
        {
            "integrations": "RiskSense",
            "playbookID": "RiskSense Get Apps Detail - Test"
        },
        {
            "integrations": "RiskSense",
            "playbookID": "RiskSense Apply Tag - Test"
        },
        {
            "integrations": "Indeni",
            "playbookID": "Indeni_test",
            "fromversion": "5.0.0"
        },
        {
            "integrations": "SafeBreach v2",
            "playbookID": "playbook-SafeBreach-Test",
            "fromversion": "5.5.0"
        },
        {
            "integrations": "AlienVault OTX TAXII Feed",
            "playbookID": "playbook-feedalienvaultotx_test",
            "fromversion": "5.5.0"
        },
        {
            "playbookID": "ExtractDomainAndFQDNFromUrlAndEmail-Test",
            "fromversion": "5.5.0"
        },
        {
            "integrations": "Cortex Data Lake",
            "playbookID": "Cortex Data Lake Test",
            "instance_names": "cdl_prod",
            "fromversion": "4.5.0"
        },
        {
            "integrations": "Cortex Data Lake",
            "playbookID": "Cortex Data Lake Test",
            "instance_names": "cdl_dev",
            "fromversion": "4.5.0"
        },
        {
            "integrations": "MongoDB",
            "playbookID": "MongoDB - Test"
        },
        {
            "integrations": "DNSDB_v2",
            "playbookID": "DNSDB-Test",
            "fromversion": "5.0.0"
        },
        {
            "playbookID": "DBotCreatePhishingClassifierV2FromFile-Test",
            "timeout": 60000,
            "fromversion": "6.1.0",
            "instance_names": "ml_dummy_prod",
            "integrations": "AzureWAF"
        },
        {
            "integrations": "IBM Resilient Systems",
            "playbookID": "IBM Resilient Systems Test"
        },
        {
            "integrations": [
                "Prisma Access",
                "Prisma Access Egress IP feed"
            ],
            "playbookID": "Prisma_Access_Egress_IP_Feed-Test",
            "timeout": 60000,
            "fromversion": "5.5.0",
            "nightly": true
        },
        {
            "integrations": "Prisma Access",
            "playbookID": "Prisma_Access-Test",
            "timeout": 60000,
            "fromversion": "5.5.0",
            "nightly": true
        },
        {
            "playbookID": "EvaluateMLModllAtProduction-Test",
            "fromversion": "5.5.0"
        },
        {
            "integrations": "GCP Whitelist Feed",
            "playbookID": "GCPWhitelist_Feed_Test",
            "fromversion": "5.5.0"
        },
        {
            "integrations": "Azure AD Connect Health Feed",
            "playbookID": "FeedAzureADConnectHealth_Test",
            "fromversion": "5.5.0"
        },
        {
            "integrations": "Zoom Feed",
            "playbookID": "FeedZoom_Test",
            "fromversion": "5.5.0"
        },
        {
            "playbookID": "PCAP Analysis Test",
            "integrations": [
                "ipinfo",
                "WildFire-v2"
            ],
            "fromversion": "5.0.0",
            "timeout": 1200
        },
        {
            "integrations": "Workday",
            "playbookID": "Workday - Test",
            "fromversion": "5.0.0",
            "timeout": 600
        },
        {
            "integrations": "Unit42 Feed",
            "playbookID": "Unit42 Feed - Test",
            "fromversion": "5.5.0",
            "timeout": 600
        },
        {
            "integrations": "CrowdStrikeMalquery",
            "playbookID": "CrowdStrikeMalquery-Test",
            "fromversion": "5.0.0",
            "timeout": 2500
        },
        {
            "integrations": "Sixgill_Darkfeed",
            "playbookID": "Sixgill-Darkfeed_Test",
            "fromversion": "5.5.0"
        },
        {
            "playbookID": "hashIncidentFields-test",
            "fromversion": "4.5.0",
            "timeout": 60000
        },
        {
            "integrations": "RSA Archer v2",
            "playbookID": "Archer v2 - Test",
            "fromversion": "5.0.0",
            "timeout": 600
        },
        {
            "integrations": "WootCloud",
            "playbookID": "TestWootCloudPlaybook",
            "fromversion": "5.0.0"
        },
        {
            "integrations": "Ivanti Heat",
            "playbookID": "Ivanti Heat - Test"
        },
        {
            "integrations": "MicrosoftCloudAppSecurity",
            "playbookID": "MicrosoftCloudAppSecurity-Test"
        },
        {
            "integrations": "Blueliv ThreatCompass",
            "playbookID": "Blueliv_ThreatCompass_test",
            "fromversion": "5.0.0"
        },
        {
            "playbookID": "IncreaseIncidentSeverity-Test",
            "fromversion": "5.0.0"
        },
        {
            "integrations": "TrendMicro Cloud App Security",
            "playbookID": "playbook_TrendmicroCAS_Test",
            "fromversion": "5.0.0",
            "timeout": 300
        },
        {
            "playbookID": "IfThenElse-Test",
            "fromversion": "5.0.0"
        },
        {
            "integrations": "Imperva WAF",
            "playbookID": "Imperva WAF - Test"
        },
        {
            "integrations": "CheckPointFirewall_v2",
            "playbookID": "checkpoint-testplaybook",
            "timeout": 500,
            "nightly": true
        },
        {
            "playbookID": "FailedInstances - Test",
            "integrations": "Whois",
            "fromversion": "4.5.0"
        },
        {
            "integrations": "F5 ASM",
            "playbookID": "playbook-F5_ASM-Test",
            "timeout": 600,
            "fromversion": "5.0.0",
            "nightly": true
        },
        {
            "playbookID": "Hatching Triage - Detonate File",
            "integrations": "Hatching Triage",
            "fromversion": "5.5.0"
        },
        {
            "integrations": "Rundeck",
            "playbookID": "Rundeck_test",
            "fromversion": "5.5.0",
            "is_mockable": false
        },
        {
            "playbookID": "Field polling test",
            "timeout": 600,
            "fromversion": "5.0.0"
        },
        {
            "integrations": "Generic Webhook",
            "playbookID": "Generic Webhook - Test",
            "fromversion": "5.5.0"
        },
        {
            "integrations": "Palo Alto Networks Enterprise DLP",
            "playbookID": "Palo_Alto_Networks_Enterprise_DLP - Test",
            "fromversion": "5.0.0"
        },
        {
            "integrations": "Cryptocurrency",
            "playbookID": "Cryptocurrency-Test",
            "is_mockable": false
        },
        {
            "integrations": "Public DNS Feed",
            "playbookID": "Public_DNS_Feed_Test",
            "fromversion": "5.5.0"
        },
        {
            "integrations": "BitcoinAbuse",
            "playbookID": "BitcoinAbuse-test",
            "fromversion": "5.5.0"
        },
        {
            "integrations": "ExpanseV2",
            "playbookID": "ExpanseV2 Test",
            "fromversion": "6.0.0"
        },
        {
            "integrations": "FeedExpanse",
            "playbookID": "Feed Expanse Test",
            "fromversion": "6.0.0"
        },
        {
            "integrations": "MicrosoftGraphIdentityandAccess",
            "playbookID": "Identity & Access test playbook"
        },
        {
            "integrations": "MicrosoftPolicyAndComplianceAuditLog",
            "playbookID": "Audit Log - Test"
        },
        {
            "integrations": "Nutanix Hypervisor",
            "playbookID": "Nutanix-test"
        },
        {
            "integrations": "Azure Storage",
            "playbookID": "Azure Storage - Test"
        },
        {
            "integrations": "MicrosoftGraphApplications",
            "playbookID": "MSGraph Applications Test"
        },
        {
            "integrations": "EWS Extension Online Powershell v2",
            "playbookID": "EWS Extension: Powershell Online V2 Test",
            "fromversion": "6.0.0",
            "toversion": "6.0.9",
            "timeout": 250
        },
        {
            "integrations": "VirusTotal (API v3)",
            "playbookID": "VirusTotal (API v3) Detonate Test",
            "instance_names": [
                "virus_total_v3",
                "virus_total_v3_premium"
            ],
            "is_mockable": false
        },
        {
            "integrations": "VirusTotal (API v3)",
            "playbookID": "VirusTotalV3-test",
            "instance_names": [
                "virus_total_v3"
            ],
            "fromversion": "5.5.0"
        },
        {
            "integrations": "HostIo",
            "playbookID": "HostIo_Test"
        },
        {
            "playbookID": "CreateCertificate-Test",
            "fromversion": "5.5.0"
        },
        {
            "integrations": "LogPoint SIEM Integration",
            "playbookID": "LogPoint SIEM Integration - Test Playbook 1"
        },
        {
            "integrations": "LogPoint SIEM Integration",
            "playbookID": "LogPoint SIEM Integration - Test Playbook 2"
        },
        {
            "integrations": "Cisco Stealthwatch",
            "fromversion": "5.5.0",
            "playbookID": "Cisco Stealthwatch Test"
        },
        {
            "integrations": "cymulate_v2",
            "playbookID": "Cymulate V2 Test",
            "fromversion": "6.0.0"
        },
        {
            "integrations": "OpenCTI",
            "playbookID": "OpenCTI Test",
            "fromversion": "5.0.0"
        },
        {
            "integrations": "Microsoft Graph API",
            "playbookID": "Microsoft Graph API - Test",
            "fromversion": "5.0.0"
        },
        {
            "integrations": "QRadar v3",
            "playbookID": "QRadar_v3-test",
            "fromversion": "6.0.0"
        },
        {
            "playbookID": "DbotPredictOufOfTheBoxTest",
            "fromversion": "4.5.0",
            "timeout": 1000
        },
        {
            "playbookID": "DbotPredictOufOfTheBoxTestV2",
            "fromversion": "5.5.0",
            "timeout": 1000
        },
        {
            "integrations": "HPEArubaClearPass",
            "playbookID": "HPEArubaClearPass_TestPlaybook",
            "fromversion": "6.0.0"
        },
        {
            "integrations": "CrowdstrikeFalcon",
            "playbookID": "Get endpoint details - Generic - test",
            "fromversion": "5.5.0"
        },
        {
            "integrations": "CrowdstrikeFalcon",
            "playbookID": "Isolate and unisolate endpoint - test",
            "fromversion": "5.5.0"
        },
        {
            "integrations": "VirusTotal - Premium (API v3)",
            "playbookID": "VirusTotal Premium v3 TestPlaybook",
            "fromversion": "5.5.0"
        },
        {
            "integrations": "Armis",
            "playbookID": "Armis-Test",
            "fromversion": "5.5.0"
        },
        {
            "playbookID": "Tidy - Test",
            "integrations": [
                "AWS - EC2",
                "Demisto REST API",
                "Tidy"
            ],
            "instance_names": [
                "aws_alloacte_host"
            ],
            "fromversion": "6.0.0",
            "nightly": true
        },
        {
            "integrations": "Trend Micro Deep Security",
            "playbookID": "Trend Micro Deep Security - Test"
        },
        {
            "integrations": "Carbon Black Endpoint Standard",
            "playbookID": "carbonBlackEndpointStandardTestPlaybook",
            "fromversion": "5.5.0",
            "is_mockable": false
        },
        {
            "integrations": "Proofpoint TAP v2",
            "playbookID": "ProofpointTAP-Test"
        },
        {
            "integrations": "QualysV2",
            "playbookID": "QualysVulnerabilityManagement-Test",
            "fromversion": "5.5.0",
            "timeout": 3000
        },
        {
            "integrations": "ThreatExchange v2",
            "playbookID": "ThreatExchangeV2-test",
            "fromversion": "5.5.0"
        },
        {
            "integrations": "NetscoutAED",
            "playbookID": "NetscoutAED-Test",
            "fromversion": "5.5.0"
        },
        {
            "integrations": "VMware Workspace ONE UEM (AirWatch MDM)",
            "playbookID": "VMware Workspace ONE UEM (AirWatch MDM)-Test",
            "fromversion": "6.0.0"
        },
        {
            "integrations": "CarbonBlackLiveResponseCloud",
            "playbookID": "CarbonBlackLiveResponseCloud-Test",
            "fromversion": "5.5.0",
            "is_mockable": false
        },
        {
            "playbookID": "EDL Performance Test",
            "instance_names": "edl_auto",
            "integrations": [
                "EDL",
                "Create-Mock-Feed-Relationships"
            ],
            "fromversion": "6.0.0",
            "timeout": 3500,
            "memory_threshold": 900,
            "pid_threshold": 12,
            "context_print_dt": "EDLHey"
        },
        {
            "playbookID": "Export Indicators Performance Test",
            "instance_names": "eis_auto",
            "integrations": [
                "ExportIndicators",
                "Create-Mock-Feed-Relationships"
            ],
            "fromversion": "6.0.0",
            "timeout": 3500,
            "memory_threshold": 900,
            "pid_threshold": 12,
            "context_print_dt": "EISHey"
        },
        {
            "integrations": "jamf v2",
            "playbookID": "Jamf_v2_test",
            "fromversion": "5.5.0"
        },
        {
            "integrations": "GuardiCore v2",
            "playbookID": "GuardiCoreV2-Test",
            "fromversion": "6.0.0"
        },
        {
            "playbookID": "DBot Build Phishing Classifier Test - Multiple Algorithms",
            "timeout": 60000,
            "fromversion": "6.1.0",
            "instance_names": "ml_dummy_prod",
            "integrations": "AzureWAF"
        },
        {
            "integrations": [
                "AutoFocus Daily Feed",
                "Demisto REST API"
            ],
            "playbookID": "Fetch Indicators Test",
            "fromversion": "6.0.0",
            "is_mockable": false,
            "timeout": 2400
        },
        {
            "integrations": "SOCRadarIncidents",
            "playbookID": "SOCRadarIncidents-Test"
        },
        {
            "integrations": "SOCRadarThreatFusion",
            "playbookID": "SOCRadarThreatFusion-Test"
        },
        {
            "integrations": [
                "ServiceNow v2",
                "Demisto REST API"
            ],
            "playbookID": "Fetch Incidents Test",
            "instance_names": "snow_basic_auth",
            "fromversion": "6.0.0",
            "is_mockable": false,
            "timeout": 2400
        },
        {
            "playbookID": "SolarWinds-Test",
            "fromversion": "5.5.0",
            "integrations": [
                "SolarWinds"
            ]
        },
        {
            "playbookID": "BastilleNetworks-Test",
            "fromversion": "5.0.0",
            "integrations": [
                "Bastille Networks"
            ]
        },
        {
            "playbookID": "bc993d1a-98f5-4554-8075-68a38004c119",
            "fromversion": "5.0.0",
            "integrations": [
                "Gamma"
            ]
        },
        {
            "playbookID": "Service Desk Plus (On-Premise) Test",
            "fromversion": "5.0.0",
            "integrations": [
                "ServiceDeskPlus (On-Premise)"
            ]
        },
        {
            "playbookID": "IronDefense Test",
            "fromversion": "5.0.0",
            "integrations": [
                "IronDefense"
            ]
        },
        {
            "playbookID": "AgariPhishingDefense-Test",
            "fromversion": "5.0.0",
            "integrations": [
                "Agari Phishing Defense"
            ]
        },
        {
            "playbookID": "SecurityIntelligenceServicesFeed - Test",
            "fromversion": "5.5.0",
            "integrations": [
                "SecurityIntelligenceServicesFeed"
            ]
        },
        {
            "playbookID": "FeedTalosTestPlaybook",
            "fromversion": "5.5.0",
            "integrations": [
                "Talos Feed"
            ]
        },
        {
            "playbookID": "Netscout Arbor Sightline - Test Playbook",
            "fromversion": "5.5.0",
            "integrations": [
                "NetscoutArborSightline"
            ]
        },
        {
            "playbookID": "test_MsGraphFiles",
            "fromversion": "5.0.0",
            "integrations": [
                "Microsoft_Graph_Files"
            ]
        },
        {
            "playbookID": "AlphaVantage Test Playbook",
            "fromversion": "6.0.0",
            "integrations": [
                "AlphaVantage"
            ]
        },
        {
            "playbookID": "Azure SQL - Test",
            "fromversion": "5.0.0",
            "integrations": [
                "Azure SQL Management"
            ]
        },
        {
            "playbookID": "Sophos Central Test",
            "fromversion": "5.0.0",
            "integrations": [
                "Sophos Central"
            ]
        },
        {
            "playbookID": "Microsoft Graph Groups - Test",
            "fromversion": "5.0.0",
            "integrations": [
                "Microsoft Graph Groups"
            ]
        },
        {
            "playbookID": "Humio-Test",
            "fromversion": "5.0.0",
            "integrations": [
                "Humio"
            ]
        },
        {
            "playbookID": "Blueliv_ThreatContext_test",
            "fromversion": "5.0.0",
            "integrations": [
                "Blueliv ThreatContext"
            ]
        },
        {
            "playbookID": "Darktrace Test Playbook",
            "fromversion": "6.0.0",
            "integrations": [
                "Darktrace"
            ]
        },
        {
            "playbookID": "Recorded Future Test Playbook",
            "fromversion": "5.0.0",
            "integrations": [
                "Recorded Future v2"
            ]
        },
        {
            "playbookID": "get_file_sample_by_hash_-_cylance_protect_-_test",
            "fromversion": "5.0.0",
            "integrations": [
                "Cylance Protect v2"
            ]
        },
        {
            "playbookID": "EDL Indicator Performance Test",
            "fromversion": "6.0.0"
        },
        {
            "playbookID": "EDL Performance Test - Concurrency",
            "fromversion": "6.0.0"
        },
        {
            "playbookID": "Venafi - Test",
            "fromversion": "5.0.0",
            "integrations": [
                "Venafi"
            ]
        },
        {
            "playbookID": "3da36d51-3cdf-4120-882a-cee03b038b89",
            "fromversion": "5.0.0",
            "integrations": [
                "FortiManager"
            ]
        },
        {
            "playbookID": "X509Certificate Test Playbook",
            "fromversion": "6.0.0"
        },
        {
            "playbookID": "Pcysys-Test",
            "fromversion": "5.0.0",
            "integrations": [
                "Pentera"
            ]
        },
        {
            "playbookID": "Pentera Run Scan and Create Incidents - Test",
            "fromversion": "5.0.0",
            "integrations": [
                "Pentera"
            ]
        },
        {
            "playbookID": "Google Chronicle Backstory List Detections - Test",
            "fromversion": "5.0.0",
            "integrations": [
                "Google Chronicle Backstory"
            ]
        },
        {
            "playbookID": "Google Chronicle Backstory List Rules - Test",
            "fromversion": "5.0.0",
            "integrations": [
                "Google Chronicle Backstory"
            ]
        },
        {
            "playbookID": "McAfee ESM v2 - Test",
            "fromversion": "5.0.0",
            "integrations": [
                "McAfee ESM v2"
            ]
        },
        {
            "playbookID": "McAfee ESM Watchlists - Test",
            "fromversion": "5.0.0",
            "integrations": [
                "McAfee ESM v2"
            ]
        },
        {
            "playbookID": "Acalvio Sample Playbook",
            "fromversion": "5.0.0",
            "integrations": [
                "Acalvio ShadowPlex"
            ]
        },
        {
            "playbookID": "playbook-SophosXGFirewall-test",
            "fromversion": "5.0.0",
            "integrations": [
                "sophos_firewall"
            ]
        },
        {
            "playbookID": "CircleCI-Test",
            "fromversion": "5.5.0",
            "integrations": [
                "CircleCI"
            ]
        },
        {
            "playbookID": "XMCyberIntegration-Test",
            "fromversion": "6.0.0",
            "integrations": [
                "XMCyber"
            ]
        },
        {
            "playbookID": "a60ae34e-7a00-4a06-81ca-2ca6ea1d58ba",
            "fromversion": "6.0.0",
            "integrations": [
                "AnsibleAlibabaCloud"
            ]
        },
        {
            "playbookID": "Carbon Black Enterprise EDR Process Search Test",
            "fromversion": "5.0.0",
            "integrations": [
                "Carbon Black Enterprise EDR"
            ]
        },
        {
            "playbookID": "Logzio - Test",
            "fromversion": "5.0.0",
            "integrations": [
                "Logz.io"
            ]
        },
        {
            "playbookID": "PAN-OS Create Or Edit Rule Test",
            "fromversion": "6.1.0",
            "integrations": [
                "Panorama"
            ]
        },
        {
            "playbookID": "GoogleCloudSCC-Test",
            "fromversion": "5.0.0",
            "integrations": [
                "GoogleCloudSCC"
            ]
        },
        {
            "playbookID": "SailPointIdentityNow-Test",
            "fromversion": "6.0.0",
            "integrations": [
                "SailPointIdentityNow"
            ]
        },
        {
            "playbookID": "playbook-Cyberint_Test",
            "fromversion": "5.0.0",
            "integrations": [
                "cyberint"
            ]
        },
        {
            "playbookID": "Druva-Test",
            "fromversion": "5.0.0",
            "integrations": [
                "Druva Ransomware Response"
            ]
        },
        {
            "playbookID": "LogPoint SIEM Integration - Test Playbook 3",
            "fromversion": "6.0.0",
            "integrations": [
                "LogPoint SIEM Integration"
            ]
        },
        {
            "playbookID": "TestGraPlayBook",
            "fromversion": "5.0.0",
            "integrations": [
                "Gurucul-GRA"
            ]
        },
        {
            "playbookID": "TestGreatHornPlaybook",
            "fromversion": "6.0.0",
            "integrations": [
                "GreatHorn"
            ]
        },
        {
            "playbookID": "Microsoft Defender Advanced Threat Protection - Test",
            "fromversion": "5.0.0",
            "integrations": [
                "Microsoft Defender Advanced Threat Protection"
            ]
        },
        {
            "playbookID": "Polygon-Test",
            "fromversion": "5.0.0",
            "integrations": [
                "Group-IB TDS Polygon"
            ]
        },
        {
            "playbookID": "TrustwaveSEG-Test",
            "fromversion": "5.0.0",
            "integrations": [
                "trustwave secure email gateway"
            ]
        },
        {
            "playbookID": "MicrosoftGraphMail-Test",
            "fromversion": "5.0.0",
            "integrations": [
                "MicrosoftGraphMail"
            ]
        },
        {
            "playbookID": "PassiveTotal_v2-Test",
            "fromversion": "5.0.0",
            "integrations": [
                "PassiveTotal v2",
                "PassiveTotal"
            ]
        },
        {
            "playbookID": "02ea5cef-3169-4b17-8f4d-604b44e6348a",
            "fromversion": "5.0.0",
            "integrations": [
                "Cognni"
            ]
        },
        {
            "playbookID": "playbook-InsightIDR-test",
            "fromversion": "5.0.0",
            "integrations": [
                "Rapid7 InsightIDR"
            ]
        },
        {
            "playbookID": "Cofense Intelligence v2 test",
            "fromversion": "5.5.0",
            "integrations": [
                "CofenseIntelligenceV2"
            ]
        },
        {
            "playbookID": "opsgenie-test-playbook",
            "fromversion": "6.0.0",
            "integrations": [
                "Opsgeniev2"
            ]
        },
        {
            "playbookID": "FraudWatch-Test",
            "fromversion": "5.0.0",
            "integrations": [
                "FraudWatch"
            ]
        },
        {
            "playbookID": "SepioPrimeAPI-Test",
            "fromversion": "5.0.0",
            "integrations": [
                "Sepio"
            ]
        },
        {
            "playbookID": "test playbook - QRadarCorrelations",
            "fromversion": "6.0.0",
            "integrations": [
                "QRadar_v2",
                "QRadar v3",
                "QRadar"
            ]
        },
        {
            "playbookID": "SX - PC - Test Playbook",
            "fromversion": "5.5.0",
            "integrations": [
                "PingCastle"
            ]
        },
        {
            "playbookID": "JARM-Test",
            "fromversion": "5.0.0",
            "integrations": [
                "JARM"
            ]
        },
        {
            "playbookID": "Playbook-HYASInsight-Test",
            "fromversion": "6.0.0",
            "integrations": [
                "HYAS Insight"
            ]
        },
        {
            "playbookID": "ConcentricAI Demo Playbook",
            "fromversion": "6.0.0",
            "integrations": [
                "ConcentricAI"
            ]
        },
        {
            "playbookID": "Cyberpion-Test",
            "fromversion": "6.0.0",
            "integrations": [
                "Cyberpion"
            ]
        },
        {
            "playbookID": "CrowdStrike OpenAPI - Test",
            "fromversion": "6.0.0",
            "integrations": [
                "CrowdStrike OpenAPI"
            ]
        },
        {
            "playbookID": "Smokescreen IllusionBLACK-Test",
            "fromversion": "5.0.0",
            "integrations": [
                "Smokescreen IllusionBLACK"
            ]
        },
        {
            "playbookID": "TestCymptomPlaybook",
            "fromversion": "5.0.0",
            "integrations": [
                "Cymptom"
            ]
        },
        {
            "playbookID": "GitLab-test-playbook",
            "fromversion": "6.0.0",
            "integrations": [
                "GitLab",
                "LGTM",
                "MinIO",
                "Docker Engine API"
            ]
        },
        {
            "playbookID": "LGTM-test-playbook",
            "fromversion": "6.0.0",
            "integrations": [
                "GitLab",
                "LGTM",
                "MinIO",
                "Docker Engine API"
            ]
        },
        {
            "playbookID": "playbook-MinIO-Test",
            "fromversion": "6.0.0",
            "integrations": [
                "GitLab",
                "LGTM",
                "MinIO",
                "Docker Engine API"
            ]
        },
        {
            "playbookID": "MSGraph_DeviceManagement_Test",
            "fromversion": "5.0.0",
            "integrations": [
                "Microsoft Graph Device Management"
            ]
        },
        {
            "playbookID": "G Suite Security Alert Center-Test",
            "fromversion": "5.0.0",
            "integrations": [
                "G Suite Security Alert Center"
            ]
        },
        {
            "playbookID": "VerifyOOBV2Predictions-Test",
            "fromversion": "5.5.0"
        },
        {
            "playbookID": "PAN OS EDL Management - Test",
            "fromversion": "5.0.0",
            "integrations": [
                "palo_alto_networks_pan_os_edl_management"
            ]
        },
        {
            "playbookID": "Group-IB Threat Intelligence & Attribution-Test",
            "fromversion": "6.0.0",
            "integrations": [
                "Group-IB Threat Intelligence & Attribution Feed",
                "Group-IB Threat Intelligence & Attribution"
            ]
        },
        {
            "playbookID": "CounterCraft - Test",
            "fromversion": "5.0.0",
            "integrations": [
                "CounterCraft Deception Director"
            ]
        },
        {
            "playbookID": "Microsoft Graph Security Test",
            "fromversion": "5.0.0",
            "integrations": [
                "Microsoft Graph"
            ]
        },
        {
            "playbookID": "Azure Kubernetes Services - Test",
            "fromversion": "5.0.0",
            "integrations": [
                "Azure Kubernetes Services"
            ]
        },
        {
            "playbookID": "Cortex XDR - IOC - Test without fetch",
            "fromversion": "5.5.0",
            "integrations": [
                "Cortex XDR - IR",
                "Cortex XDR - IOC"
            ]
        },
        {
            "playbookID": "PaloAltoNetworks_IoT-Test",
            "fromversion": "5.0.0",
            "integrations": [
                "Palo Alto Networks IoT"
            ]
        },
        {
            "playbookID": "GreyNoise-Test",
            "fromversion": "5.5.0",
            "integrations": [
                "GreyNoise Community",
                "GreyNoise"
            ]
        },
        {
            "playbookID": "xMatters-Test",
            "fromversion": "5.5.0",
            "integrations": [
                "xMatters"
            ]
        },
        {
            "playbookID": "TestCentrifyPlaybook",
            "fromversion": "6.0.0",
            "integrations": [
                "Centrify Vault"
            ]
        },
        {
            "playbookID": "Infinipoint-Test",
            "fromversion": "5.0.0",
            "integrations": [
                "Infinipoint"
            ]
        },
        {
            "playbookID": "CyrenThreatInDepth-Test",
            "fromversion": "6.0.0",
            "integrations": [
                "CyrenThreatInDepth"
            ]
        },
        {
            "playbookID": "CVSS Calculator Test",
            "fromversion": "5.0.0"
        },
        {
            "playbookID": "7d8ac1af-2d1e-4ed9-875c-d3257d2c6830",
            "fromversion": "6.0.0",
            "integrations": [
                "AnsibleHCloud"
            ]
        },
        {
            "playbookID": "Archer-Test-Playbook",
            "fromversion": "5.0.0",
            "integrations": [
                "RSA Archer",
                "RSA Archer v2"
            ]
        },
        {
            "playbookID": "SMB test",
            "fromversion": "5.0.0",
            "integrations": [
                "Server Message Block (SMB) v2",
                "Server Message Block (SMB)"
            ]
        },
        {
            "playbookID": "Cymulate V1 Test",
            "fromversion": "6.0.0",
            "integrations": [
                "cymulate_v2",
                "Cymulate"
            ]
        },
        {
            "playbookID": "TestUptycs",
            "fromversion": "5.0.0",
            "integrations": [
                "Uptycs"
            ]
        },
        {
            "playbookID": "Microsoft Graph Calendar - Test",
            "fromversion": "5.0.0",
            "integrations": [
                "Microsoft Graph Calendar"
            ]
        },
        {
            "playbookID": "VMRay-Test-URL",
            "fromversion": "5.5.0",
            "integrations": [
                "vmray"
            ]
        },
        {
            "playbookID": "Thycotic-Test",
            "fromversion": "6.0.0",
            "integrations": [
                "Thycotic"
            ]
        },
        {
            "playbookID": "Test Playbook TrendMicroDDA",
            "fromversion": "5.0.0",
            "integrations": [
                "Trend Micro Deep Discovery Analyzer Beta"
            ]
        },
        {
            "playbookID": "CrowdStrike_Falcon_X_-Test-Detonate_URL",
            "fromversion": "5.0.0",
            "integrations": [
                "CrowdStrike Falcon X"
            ]
        },
        {
            "playbookID": "CrowdStrike_Falcon_X_-Test-Detonate_File",
            "fromversion": "5.0.0",
            "integrations": [
                "CrowdStrike Falcon X"
            ]
        },
        {
            "playbookID": "Phishing - Core - Test - Actual Incident",
            "fromversion": "6.0.0",
            "timeout": 4600,
            "integrations": [
                "EWS Mail Sender",
                "Demisto REST API",
                "Rasterize"
            ],
            "memory_threshold": 200
        },
        {
            "playbookID": "Phishing v2 - Test - Actual Incident",
            "fromversion": "6.0.0"
        },
        {
            "playbookID": "PCAP Search test",
            "fromversion": "5.0.0"
        },
        {
            "playbookID": "PCAP Parsing And Indicator Enrichment Test",
            "fromversion": "5.0.0"
        },
        {
            "playbookID": "PCAP File Carving Test",
            "fromversion": "5.0.0"
        },
        {
            "playbookID": "Trello Test",
            "fromversion": "6.0.0",
            "integrations": [
                "Trello"
            ]
        },
        {
            "playbookID": "Google Drive Permissions Test",
            "fromversion": "5.0.0",
            "integrations": [
                "GoogleDrive"
            ]
        },
        {
            "playbookID": "RiskIQDigitalFootprint-Test",
            "fromversion": "5.5.0",
            "integrations": [
                "RiskIQDigitalFootprint"
            ]
        },
        {
            "playbookID": "playbook-feodoteackerhash_test",
            "fromversion": "5.5.0",
            "integrations": [
                "Feodo Tracker IP Blocklist Feed",
                "Feodo Tracker Hashes Feed"
            ]
        },
        {
            "playbookID": "playbook-feodotrackeripblock_test",
            "fromversion": "5.5.0",
            "integrations": [
                "Feodo Tracker IP Blocklist Feed",
                "Feodo Tracker Hashes Feed"
            ]
        },
        {
            "playbookID": "CyberTotal_TestPlaybook",
            "fromversion": "5.0.0",
            "integrations": [
                "CyberTotal"
            ]
        },
        {
            "playbookID": "Deep_Instinct-Test",
            "fromversion": "5.0.0",
            "integrations": [
                "Deep Instinct"
            ]
        },
        {
            "playbookID": "Zabbix - Test",
            "fromversion": "5.0.0",
            "integrations": [
                "Zabbix"
            ]
        },
        {
            "playbookID": "GCS Object Policy (ACL) - Test",
            "fromversion": "5.0.0",
            "integrations": [
                "Google Cloud Storage"
            ]
        },
        {
            "playbookID": "GCS Bucket Management - Test",
            "fromversion": "5.0.0",
            "integrations": [
                "Google Cloud Storage"
            ]
        },
        {
            "playbookID": "GCS Bucket Policy (ACL) - Test",
            "fromversion": "5.0.0",
            "integrations": [
                "Google Cloud Storage"
            ]
        },
        {
            "playbookID": "GCS Object Operations - Test",
            "fromversion": "5.0.0",
            "integrations": [
                "Google Cloud Storage"
            ]
        },
        {
            "playbookID": "OpenLDAP - Test",
            "fromversion": "5.0.0",
            "integrations": [
                "OpenLDAP"
            ]
        },
        {
            "playbookID": "Splunk-Test",
            "fromversion": "5.0.0",
            "integrations": [
                "SplunkPy"
            ]
        },
        {
            "playbookID": "SplunkPySearch_Test",
            "fromversion": "5.0.0",
            "integrations": [
                "SplunkPy"
            ]
        },
        {
            "playbookID": "SplunkPy KV commands",
            "fromversion": "5.0.0",
            "integrations": [
                "SplunkPy"
            ]
        },
        {
            "playbookID": "SplunkPy-Test-V2",
            "fromversion": "5.0.0",
            "integrations": [
                "SplunkPy"
            ]
        },
        {
            "playbookID": "FireEye-Detection-on-Demand-Test",
            "fromversion": "6.0.0",
            "integrations": [
                "FireEye Detection on Demand"
            ]
        },
        {
            "playbookID": "TestIPQualityScorePlaybook",
            "fromversion": "5.0.0",
            "integrations": [
                "IPQualityScore"
            ]
        },
        {
            "playbookID": "Send Email To Recipients",
            "fromversion": "5.0.0",
            "integrations": [
                "EWS Mail Sender"
            ]
        },
        {
            "playbookID": "Endace-Test",
            "fromversion": "5.0.0",
            "integrations": [
                "Endace"
            ]
        },
        {
            "playbookID": "StringToArray_test",
            "fromversion": "6.0.0"
        },
        {
            "playbookID": "URLSSLVerification_test",
            "fromversion": "5.0.0"
        },
        {
            "playbookID": "playbook-SearchIncidentsV2InsideGenericPollng-Test",
            "fromversion": "5.0.0"
        },
        {
            "playbookID": "IsRFC1918-Test",
            "fromversion": "5.0.0"
        },
        {
            "playbookID": "Base64 File in List Test",
            "fromversion": "5.0.0"
        },
        {
            "playbookID": "DbotAverageScore-Test",
            "fromversion": "5.0.0"
        },
        {
            "playbookID": "ExtractEmailV2-Test",
            "fromversion": "5.5.0"
        },
        {
            "playbookID": "IsUrlPartOfDomain Test",
            "fromversion": "5.0.0"
        },
        {
            "playbookID": "URLEncode-Test",
            "fromversion": "5.0.0"
        },
        {
            "playbookID": "IsIPInRanges - Test",
            "fromversion": "5.0.0"
        },
        {
            "playbookID": "Delete Context Subplaybook Test",
            "fromversion": "5.0.0"
        },
        {
            "playbookID": "TruSTAR v2-Test",
            "fromversion": "5.0.0",
            "integrations": [
                "TruSTAR v2",
                "TruSTAR"
            ]
        },
        {
            "playbookID": "Relationships scripts - Test",
            "fromversion": "6.2.0"
        },
        {
            "playbookID": "Test-CreateDBotScore-With-Reliability",
            "fromversion": "6.0.0"
        },
        {
            "playbookID": "ValidateContent - Test",
            "fromversion": "5.5.0"
        },
        {
            "playbookID": "DeleteContext-auto-subplaybook-test",
            "fromversion": "5.0.0"
        },
        {
            "playbookID": "Process Email - Generic - Test - Actual Incident",
            "fromversion": "6.0.0",
            "integrations": [
                "XsoarPowershellTesting",
                "Create-Mock-Feed-Relationships"
            ],
            "memory_threshold": 160
        },
        {
            "playbookID": "Analyst1 Integration Demonstration - Test",
            "fromversion": "5.0.0",
            "integrations": [
                "Analyst1",
                "illuminate"
            ]
        },
        {
            "playbookID": "Analyst1 Integration Test",
            "fromversion": "5.0.0",
            "integrations": [
                "Analyst1",
                "illuminate"
            ]
        },
        {
            "playbookID": "Cofense Triage v3-Test",
            "fromversion": "6.0.0",
            "integrations": [
                "Cofense Triage v2",
                "Cofense Triage v3",
                "Cofense Triage"
            ]
        },
        {
            "playbookID": "SailPointIdentityIQ-Test",
            "fromversion": "6.0.0",
            "integrations": [
                "SailPointIdentityIQ"
            ]
        },
        {
            "playbookID": "Test - ExtFilter",
            "fromversion": "5.0.0"
        },
        {
            "playbookID": "Test - ExtFilter Main",
            "fromversion": "5.0.0"
        },
        {
            "playbookID": "Microsoft Teams - Test",
            "fromversion": "5.0.0",
            "integrations": [
                "Microsoft Teams Management",
                "Microsoft Teams"
            ]
        },
        {
            "playbookID": "TestTOPdeskPlaybook",
            "fromversion": "5.0.0",
            "integrations": [
                "TOPdesk"
            ]
        },
        {
            "integrations": "Cortex XDR - XQL Query Engine",
            "playbookID": "Cortex XDR - XQL Query - Test",
            "fromversion": "6.2.0"
        },
        {
            "playbookID": "ListUsedDockerImages - Test",
            "fromversion": "6.1.0"
        },
        {
            "integrations": "CustomIndicatorDemo",
            "playbookID": "playbook-CustomIndicatorDemo-test"
        },
        {
<<<<<<< HEAD
            "playbookID": "Tanium Threat Response V2 Test",
            "integrations": ["Tanium Threat Response v2", "Demisto REST API"],
            "fromversion": "6.0.0",
            "timeout": 3000
=======
            "integrations": "Azure Sentinel",
            "playbookID": "TestAzureSentinelPlaybookV2"
>>>>>>> 91df25a9
        }
    ],
    "skipped_tests": {
        "MISP V2 Test": "The integration is deprecated as we released MISP V3",
        "Zscaler Test": "We won't get license (Issues 40157,17784)",
        "Github IAM - Test Playbook": "Issue 32383",
        "Calculate Severity - Standard - Test": "Issue 32715",
        "Calculate Severity - Generic v2 - Test": "Issue 32716",
        "Workday - Test": "No credentials Issue 29595",
        "Tidy - Test": "Will run it manually.",
        "Protectwise-Test": "Issue 28168",
        "TestDedupIncidentsPlaybook": "Issue 24344",
        "CreateIndicatorFromSTIXTest": "Issue 24345",
        "Endpoint data collection test": "Uses a deprecated playbook called Endpoint data collection",
        "Prisma_Access_Egress_IP_Feed-Test": "unskip after we will get Prisma Access instance - Issue 27112",
        "Prisma_Access-Test": "unskip after we will get Prisma Access instance - Issue 27112",
        "Symantec Deepsight Test": "Issue 22971",
        "TestProofpointFeed": "Issue 22229",
        "Symantec Data Loss Prevention - Test": "Issue 20134",
        "NetWitness Endpoint Test": "Issue 19878",
        "InfoArmorVigilanteATITest": "Test issue 17358",
        "ArcSight Logger test": "Issue 19117",
        "3da2e31b-f114-4d7f-8702-117f3b498de9": "Issue 19837",
        "d66e5f86-e045-403f-819e-5058aa603c32": "pr 3220",
        "IntSights Mssp Test": "Issue #16351",
        "fd93f620-9a2d-4fb6-85d1-151a6a72e46d": "Issue 19854",
        "Test Playbook TrendMicroDDA": "Issue 16501",
        "ssdeepreputationtest": "Issue #20953",
        "C2sec-Test": "Issue #21633",
        "ThreatConnect v2 - Test": "Issue 26782",
        "Email Address Enrichment - Generic v2.1 - Test": "Issue 26785",
        "Tanium v2 - Test": "Issue 26822",
        "Fidelis Elevate Network": "Issue 26453",
        "Cortex XDR - IOC - Test": "Issue 37957",
        "Cherwell Example Scripts - test": "Issue 26780",
        "Cherwell - test": "Issue 26780",
        "PAN-OS Query Logs For Indicators Test": "Issue 28753",
        "TCPUtils-Test": "Issue 29677",
        "Polygon-Test": "Issue 29060",
        "AttackIQ - Test": "Issue 29774",
        "Azure Compute - Test": "Issue 28056",
        "forcepoint test": "Issue 28043",
        "Test-VulnDB": "Issue 30875",
        "Malware Domain List Active IPs Feed Test": "Issue 30878",
        "CuckooTest": "Issue 25601",
        "PhishlabsIOC_DRP-Test": "Issue 29589",
        "Carbon Black Live Response Test": "Issue 28237",
        "Google_Vault-Search_And_Display_Results_test": "Issue 24348",
        "FeedThreatConnect-Test": "Issue 32317",
        "Palo_Alto_Networks_Enterprise_DLP - Test": "Issue 32568",
        "JoeSecurityTestDetonation": "Issue 25650",
        "JoeSecurityTestPlaybook": "Issue 25649",
        "Cortex Data Lake Test": "Issue 24346",
        "Phishing - Cre - Test - Incident Starter": "Issue 26784",
        "Test Playbook McAfee ATD": "Issue 33409",
        "Detonate Remote File From URL -McAfee-ATD - Test": "Issue 33407",
        "Test Playbook McAfee ATD Upload File": "Issue 33408",
        "Trend Micro Apex - Test": "Issue 27280",
        "Microsoft Defender - ATP - Indicators Test": "Issue 29279",
        "Test-BPA": "Issue 28406",
        "Test-BPA_Integration": "Issue 28236",
        "TestTOPdeskPlaybook": "Issue 35412",
        "PAN-OS EDL Setup v3 Test": "Issue 35386",
        "Google-Vault-Generic-Test": "Issue 24347",
        "GmailTest": "Issue 27057",
        "get_file_sample_by_hash_-_cylance_protect_-_test": "Issue 28823",
        "Carbon Black Enterprise EDR Test": "Issue 29775",
        "VirusTotal (API v3) Detonate Test": "Issue 36004",
        "FailedInstances - Test": "Issue 33218",
        "PAN-OS DAG Configuration Test": "Issue 19205",
        "PAN-OS - Block IP - Static Address Group Test": "Issue 37021",
        "PAN-OS - Block IP - Custom Block Rule Test": "Issue 37023",
        "Centreon-Test-Playbook": "Issue 37022",
        "PAN-OS - Block URL - Custom URL Category Test": "Issue 37024",
        "Service Desk Plus - Generic Polling Test": "Issue 30798",
        "get_original_email_-_ews-_test": "Issue 27571",
        "Trend Micro Deep Security - Test": "outsourced",
        "Microsoft Teams - Test": "Issue 38263",
        "QualysVulnerabilityManagement-Test": "Issue 38640",
        "test playbook - QRadarCorrelations": "Issue 38639",
        "EWS Extension: Powershell Online V2 Test": "Issue 39008",
        "O365 - EWS - Extension - Test": "Issue 39008",
        "Majestic Million Test Playbook": "Issue 30931",
        "iDefense_v2_Test": "Issue 40126",
        "EWS Mail Sender Test": "Issue 27944",
        "McAfee ESM v2 - Test v10.3.0": "Issue 35616",
        "AzureADTest": "Issue 40131",
        "Feed iDefense Test": "Issue 34035",
        "FireEyeNX-Test": "Issue 33216",
        "McAfee ESM v2 - Test v10.2.0": "Issue 35670",
        "McAfee ESM Watchlists - Test v10.3.0": "Issue 37130",
        "McAfee ESM Watchlists - Test v10.2.0": "Issue 39389",
        "Microsoft Teams Management - Test": "Issue 33410",
        "RedLockTest": "Issue 24600",
        "MicrosoftGraphMail-Test_prod": "Issue 40125",
        "Detonate URL - WildFire v2.1 - Test": "Issue 40834",
        "Domain Enrichment - Generic v2 - Test": "Issue 40862",
        "palo_alto_panorama_test_pb": "Issue 34371",
        "TestIPQualityScorePlaybook": "Issue 40915",
        "VerifyOOBV2Predictions-Test": "Issue 37947",
        "HybridAnalysis-Test": "Issue 26599",
        "Infoblox Test": "Issue 25651",
        "Carbon Black Edr - Test": "Issue 40132",
        "Phishing v2 - Test - Actual Incident": "Issue 41322",
        "AutoFocus V2 test": "Issue 26464",
        "Kaspersky Security Center - Test": "Issue 36487",
        "carbonBlackEndpointStandardTestPlaybook": "Issue 36936",
        "LogRhythm REST test": "Issue 40654"
    },
    "skipped_integrations": {
        
        "_comment1": "~~~ NO INSTANCE ~~~",
        "Ipstack": "Usage limit reached (Issue 38063)",
        "AnsibleAlibabaCloud": "No instance - issue 40447",
        "AnsibleAzure": "No instance - issue 40447",
        "AnsibleCiscoIOS": "No instance - issue 40447",
        "AnsibleCiscoNXOS": "No instance - issue 40447",
        "AnsibleHCloud": "No instance - issue 40447",
        "AnsibleKubernetes": "No instance - issue 40447",
        "AnsibleACME": "No instance - issue 40447",
        "AnsibleDNS": "No instance - issue 40447",
        "AnsibleLinux": "No instance - issue 40447",
        "AnsibleOpenSSL": "No instance - issue 40447",
        "AnsibleMicrosoftWindows": "No instance - issue 40447",
        "AnsibleVMware": "No instance - issue 40447",
        "SolarWinds": "No instance - developed by Crest",
        "SOCRadarIncidents": "No instance - developed by partner",
        "SOCRadarThreatFusion": "No instance - developed by partner",
        "trustwave secure email gateway": "No instance - developed by Qmasters",
        "VMware Workspace ONE UEM (AirWatch MDM)": "No instance - developed by crest",
        "ServiceDeskPlus (On-Premise)": "No instance",
        "Forcepoint": "instance issues. Issue 28043",
        "ZeroFox": "Issue 29284",
        "Symantec Management Center": "Issue 23960",
        "Traps": "Issue 24122",
        "Fidelis Elevate Network": "Issue 26453",
        "CrowdStrike Falcon X": "Issue 26209",
        "ArcSight Logger": "Issue 19117",
        "Sophos Central": "No instance",
        "MxToolBox": "No instance",
        "Prisma Access": "Instance will be provided soon by Lior and Prasen - Issue 27112",
        "AlphaSOC Network Behavior Analytics": "No instance",
        "IsItPhishing": "No instance",
        "Verodin": "No instance",
        "EasyVista": "No instance",
        "Pipl": "No instance",
        "Moloch": "No instance",
        "Twilio": "No instance",
        "Zendesk": "No instance",
        "GuardiCore": "No instance",
        "Nessus": "No instance",
        "Cisco CloudLock": "No instance",
        "Vectra v2": "No instance",
        "GoogleCloudSCC": "No instance, outsourced",
        "FortiGate": "License expired, and not going to get one (issue 14723)",
        "Attivo Botsink": "no instance, not going to get it",
        "VMware": "no License, and probably not going to get it",
        "AWS Sagemaker": "License expired, and probably not going to get it",
        "Symantec MSS": "No instance, probably not going to get it (issue 15513)",
        "Google Cloud Compute": "Can't test yet",
        "FireEye ETP": "No instance",
        "Proofpoint TAP v2": "No instance",
        "remedy_sr_beta": "No instance",
        "fireeye": "Issue 19839",
        "Remedy On-Demand": "Issue 19835",
        "Check Point": "Issue 18643",
        "CheckPointFirewall_v2": "Issue 18643",
        "Preempt": "Issue 20268",
        "Jask": "Issue 18879",
        "vmray": "Issue 18752",
        "Anomali ThreatStream v2": "Issue 19182",
        "Anomali ThreatStream": "Issue 19182",
        "SCADAfence CNM": "Issue 18376",
        "ArcSight ESM v2": "Issue #18328",
        "AlienVault USM Anywhere": "Issue #18273",
        "Dell Secureworks": "No instance",
        "Netskope": "instance is down",
        "Service Manager": "Expired license",
        "carbonblackprotection": "License expired",
        "icebrg": "Issue 14312",
        "Freshdesk": "Trial account expired",
        "Threat Grid": "Issue 16197",
        "Kafka V2": "Can not connect to instance from remote",
        "Check Point Sandblast": "Issue 15948",
        "Remedy AR": "getting 'Not Found' in test button",
        "Salesforce": "Issue 15901",
        "RedCanary": "License expired",
        "ANYRUN": "No instance",
        "Snowflake": "Looks like account expired, needs looking into",
        "Cisco Spark": "Issue 18940",
        "Phish.AI": "Issue 17291",
        "MaxMind GeoIP2": "Issue 18932.",
        "Exabeam": "Issue 19371",
        "PaloAltoNetworks_PrismaCloudCompute": "Issue 27112",
        "Ivanti Heat": "Issue 26259",
        "AWS - Athena - Beta": "Issue 19834",
        "SNDBOX": "Issue 28826",
        "Workday": "License expired Issue: 29595",
        "FireEyeFeed": "License expired Issue: 31838",
        "Akamai WAF": "Issue 32318",
        "FraudWatch": "Issue 34299",
        "Cisco Stealthwatch": "No instance - developed by Qmasters",
        "Armis": "No instance - developed by SOAR Experts",
        
        "_comment2": "~~~ UNSTABLE ~~~",
        "Tenable.sc": "unstable instance",
        "ThreatConnect v2": "unstable instance",
        
        "_comment3": "~~~ QUOTA ISSUES ~~~",
        "Lastline": "issue 20323",
        "Google Resource Manager": "Cannot create projects because have reached allowed quota.",
        "Looker": "Warehouse 'DEMO_WH' cannot be resumed because resource monitor 'LIMITER' has exceeded its quota.",
        
        "_comment4": "~~~ OTHER ~~~",
        "AlienVault OTX TAXII Feed": "Issue 29197",
        "EclecticIQ Platform": "Issue 8821",
        "Zoom": "Issue 19832",
        "Forescout": "Can only be run from within PANW network. Look in keeper for - Demisto in the LAB",
        "FortiManager": "Can only be run within PANW network",
        "HelloWorldSimple": "This is just an example integration - no need for test",
        "TestHelloWorldPlaybook": "This is just an example integration - no need for test",
        "Lastline v2": "Temporary skipping, due to quota issues, in order to merge a PR",
        "AttackIQFireDrill": "License issues #29774",
        "SentinelOne V2": "License expired issue #24933",
        "G Suite Security Alert Center": "Developed by crest, need to add permissions to our instance issue #40988",
        "Azure Sentinel": "issue with the tenant_id parameter"
    },
    "nightly_integrations": [
        "Laline v2",
        "TruSTAR",
        "VulnDB"
    ],
    "unmockable_integrations": {
        "NetscoutArborSightline": "Uses timestamp",
        "EwsExtension": "Powershell does not support proxy",
        "EWS Extension Online Powershell v2": "Powershell does not support proxy/ssl",
        "Office 365 Feed": "Client sends a unique uuid as first request of every run",
        "AzureWAF": "Has a command that sends parameters in the path",
        "HashiCorp Vault": "Has a command that sends parameters in the path",
        "urlscan.io": "Uses data that comes in the headers",
        "CloudConvert": "has a command that uploads a file (!cloudconvert-upload)",
        "Symantec Messaging Gateway": "Test playbook uses a random string",
        "AlienVault OTX TAXII Feed": "Client from 'cabby' package generates uuid4 in the request",
        "Generic Webhook": "Does not send HTTP traffic",
        "Microsoft Endpoint Configuration Manager": "Uses Microsoft winRM",
        "SecurityIntelligenceServicesFeed": "Need proxy configuration in server",
        "BPA": "Playbook using GenericPolling which is inconsistent",
        "XsoarPowershellTesting": "Integration which not use network.",
        "Mail Listener v2": "Integration has no proxy checkbox",
        "Cortex XDR - IOC": "'Cortex XDR - IOC - Test' is using also the fetch indicators which is not working in proxy mode",
        "SecurityAndCompliance": "Integration doesn't support proxy",
        "Cherwell": "Submits a file - tests that send files shouldn't be mocked. this problem was fixed but the test is not running anymore because the integration is skipped",
        "Maltiverse": "issue 24335",
        "ActiveMQ": "stomp sdk not supporting proxy.",
        "MITRE ATT&CK": "Using taxii2client package",
        "MongoDB": "Our instance not using SSL",
        "Cortex Data Lake": "Integration requires SSL",
        "Google Key Management Service": "The API requires an SSL secure connection to work.",
        "McAfee ESM-v10": "we have multiple instances with same test playbook, mock recording are per playbook so it keeps failing the playback step",
        "mysql": "Does not use http",
        "SlackV2": "Integration requires SSL",
        "SlackV3": "Integration requires SSL",
        "Whois": "Mocks does not support sockets",
        "Panorama": "Exception: Proxy process took to long to go up. https://circleci.com/gh/demisto/content/24826",
        "Image OCR": "Does not perform network traffic",
        "Server Message Block (SMB) v2": "Does not perform http communication",
        "Active Directory Query v2": "Does not perform http communication",
        "dnstwist": "Does not perform http communication",
        "Generic SQL": "Does not perform http communication",
        "PagerDuty v2": "Integration requires SSL",
        "TCPIPUtils": "Integration requires SSL",
        "Luminate": "Integration has no proxy checkbox",
        "Shodan": "Integration has no proxy checkbox",
        "Google BigQuery": "Integration has no proxy checkbox",
        "ReversingLabs A1000": "Checking",
        "Check Point": "Checking",
        "okta": "Test Module failing, suspect it requires SSL",
        "Okta v2": "dynamic test, need to revisit and better avoid conflicts",
        "Awake Security": "Checking",
        "ArcSight ESM v2": "Checking",
        "Phish.AI": "Checking",
        "Intezer": "Nightly - Checking",
        "ProtectWise": "Nightly - Checking",
        "google-vault": "Nightly - Checking",
        "McAfee NSM": "Nightly - Checking",
        "Forcepoint": "Nightly - Checking",
        "palo_alto_firewall": "Need to check test module",
        "Signal Sciences WAF": "error with certificate",
        "google": "'unsecure' parameter not working",
        "EWS Mail Sender": "Inconsistent test (playback fails, record succeeds)",
        "ReversingLabs Titanium Cloud": "No Unsecure checkbox. proxy trying to connect when disabled.",
        "Recorded Future": "might be dynamic test",
        "AlphaSOC Wisdom": "Test module issue",
        "RedLock": "SSL Issues",
        "Microsoft Graph User": "Test direct access to oproxy",
        "Azure Security Center v2": "Test direct access to oproxy",
        "Azure Compute v2": "Test direct access to oproxy",
        "AWS - CloudWatchLogs": "Issue 20958",
        "AWS - Athena - Beta": "Issue 24926",
        "AWS - CloudTrail": "Issue 24926",
        "AWS - Lambda": "Issue 24926",
        "AWS - IAM": "Issue 24926",
        "AWS Sagemaker": "Issue 24926",
        "Gmail Single User": "googleclient sdk has time based challenge exchange",
        "Gmail": "googleclient sdk has time based challenge exchange",
        "GSuiteAdmin": "googleclient sdk has time based challenge exchange",
        "GoogleCloudTranslate": "google translate sdk does not support proxy",
        "Google Chronicle Backstory": "SDK",
        "Google Vision AI": "SDK",
        "Google Cloud Compute": "googleclient sdk has time based challenge exchange",
        "Google Cloud Functions": "googleclient sdk has time based challenge exchange",
        "GoogleDocs": "googleclient sdk has time based challenge exchange",
        "GooglePubSub": "googleclient sdk has time based challenge exchange",
        "Google Resource Manager": "googleclient sdk has time based challenge exchange",
        "Google Cloud Storage": "SDK",
        "GoogleCalendar": "googleclient sdk has time based challenge exchange",
        "GoogleDrive": "googleclient sdk has time based challenge exchange",
        "Syslog Sender": "syslog",
        "syslog": "syslog",
        "MongoDB Log": "Our instance not using SSL",
        "MongoDB Key Value Store": "Our instance not using SSL",
        "GoogleKubernetesEngine": "SDK",
        "TAXIIFeed": "Cannot use proxy",
        "EWSO365": "oproxy dependent",
        "MISP V2": "Cleanup process isn't performed as expected.",
        "MISP V3": "Cleanup process isn't performed as expected.",
        "Azure Network Security Groups": "Has a command that sends parameters in the path",
        "GitHub": "Cannot use proxy",
        "LogRhythm": "Cannot use proxy",
        "Create-Mock-Feed-Relationships": "recording is redundant for this integration",
        "RSA Archer v2": "cannot connect to proxy"
    },
    "parallel_integrations": [
        "AWS - EC2",
        "Amazon DynamoDB",
        "AWS - ACM",
        "AWS - Security Hub",
        "Cryptocurrency",
        "SNDBOX",
        "Whois",
        "Rasterize",
        "CVE Search v2",
        "VulnDB",
        "CheckPhish",
        "Tanium",
        "LogRhythmRest",
        "ipinfo",
        "ipinfo_v2",
        "Demisto REST API",
        "syslog",
        "ElasticsearchFeed",
        "MITRE ATT&CK",
        "Microsoft Intune Feed",
        "JSON Feed",
        "Plain Text Feed",
        "Fastly Feed",
        "Malware Domain List Active IPs Feed",
        "Blocklist_de Feed",
        "Cloudflare Feed",
        "AzureFeed",
        "SpamhausFeed",
        "Cofense Feed",
        "Bambenek Consulting Feed",
        "AWS Feed",
        "CSVFeed",
        "ProofpointFeed",
        "abuse.ch SSL Blacklist Feed",
        "TAXIIFeed",
        "Office 365 Feed",
        "AutoFocus Feed",
        "Recorded Future Feed",
        "DShield Feed",
        "AlienVault Reputation Feed",
        "BruteForceBlocker Feed",
        "Feodo Tracker IP Blocklist Feed",
        "AlienVault OTX TAXII Feed",
        "Prisma Access Egress IP feed",
        "Lastline v2",
        "McAfee DXL",
        "GCP Whitelist Feed",
        "Cortex Data Lake",
        "Mail Listener v2",
        "EDL",
        "Create-Mock-Feed-Relationships"
    ],
    "private_tests": [
        "HelloWorldPremium_Scan-Test",
        "HelloWorldPremium-Test"
    ],
    "docker_thresholds": {
        
        "_comment": "Add here docker images which are specific to an integration and require a non-default threshold (such as rasterize or ews). That way there is no need to define this multiple times. You can specify full image name with version or without.",
        "images": {
            "demisto/chromium": {
                "pid_threshold": 11
            },
            "demisto/py-ews:2.0": {
                "memory_threshold": 150
            },
            "demisto/pymisp:1.0.0.52": {
                "memory_threshold": 150
            },
            "demisto/pytan": {
                "pid_threshold": 11
            },
            "demisto/google-k8s-engine:1.0.0.9467": {
                "pid_threshold": 11
            },
            "demisto/threatconnect-tcex": {
                "pid_threshold": 11
            },
            "demisto/taxii2": {
                "pid_threshold": 11
            },
            "demisto/pwsh-infocyte": {
                "pid_threshold": 24,
                "memory_threshold": 140
            },
            "demisto/pwsh-exchange": {
                "pid_threshold": 24,
                "memory_threshold": 140
            },
            "demisto/powershell": {
                "pid_threshold": 24,
                "memory_threshold": 140
            },
            "demisto/powershell-ubuntu": {
                "pid_threshold": 45,
                "memory_threshold": 200
            },
            "demisto/boto3": {
                "memory_threshold": 90
            },
            "demisto/flask-nginx": {
                "pid_threshold": 11
            }
        }
    }
}<|MERGE_RESOLUTION|>--- conflicted
+++ resolved
@@ -4552,15 +4552,14 @@
             "playbookID": "playbook-CustomIndicatorDemo-test"
         },
         {
-<<<<<<< HEAD
+            "integrations": "Azure Sentinel",
+            "playbookID": "TestAzureSentinelPlaybookV2"
+        },
+        {
             "playbookID": "Tanium Threat Response V2 Test",
             "integrations": ["Tanium Threat Response v2", "Demisto REST API"],
             "fromversion": "6.0.0",
             "timeout": 3000
-=======
-            "integrations": "Azure Sentinel",
-            "playbookID": "TestAzureSentinelPlaybookV2"
->>>>>>> 91df25a9
         }
     ],
     "skipped_tests": {
