--- conflicted
+++ resolved
@@ -1928,6 +1928,11 @@
             "integrations": "Active Directory Query v2",
             "instance_names": "active_directory_ninja",
             "playbookID": "Active Directory Query V2 configuration with port"
+        },
+        {
+            "integrations": "Active Directory Query v2",
+            "instance_names": "active_directory_ninja",
+            "playbookID": "Active Directory - ad-get-user limit check"
         },
         {
             "integrations": "mysql",
@@ -3031,19 +3036,15 @@
         "test-Expanse": "Issue 27279",
         "SepioPrimeAPI-Test": "Issue 27240",
         "Trend Micro Apex - Test": "Issue 27280",
-<<<<<<< HEAD
-        "Cortex Data Lake Test": "Issue 24346"
-=======
         "Cortex Data Lake Test": "Issue 24346",
         "Cherwell Example Scripts - test": "Issue 27107",
         "Cherwell - test": "Issue 26780",
         "Cisco ASA - Test Playbook": "Issue 25741",
         "Infinipoint-Test": "Issue 27453",
         "663e1ec3-5590-4e23-8d99-d8a4e0c22a52": "Issue 27454"
->>>>>>> c8083bb4
     },
     "skipped_integrations": {
-        
+
         "_comment1": "~~~ NO INSTANCE ~~~",
         "Symantec Management Center": "Issue 23960",
         "PerceptionPoint": "Issue 25795",
@@ -3137,12 +3138,12 @@
         "Bambenek Consulting Feed": "Issue 26184",
         "AWS - Athena - Beta": "Issue 19834",
         "Blueliv ThreatCompass": "Community contribution",
-        
+
         "_comment2": "~~~ UNSTABLE ~~~",
         "ServiceNow": "Instance goes to hibernate every few hours",
         "Tenable.sc": "unstable instance",
         "ThreatConnect v2": "unstable instance",
-        
+
         "_comment3": "~~~ QUOTA ISSUES ~~~",
         "Joe Security": "Issue 25650",
         "XFE_v2": "Issue 22715",
@@ -3151,7 +3152,7 @@
         "Google Resource Manager": "Cannot create projects because have reached alloted quota.",
         "Looker": "Warehouse 'DEMO_WH' cannot be resumed because resource monitor 'LIMITER' has exceeded its quota.",
         "Ipstack": "Issue 26266",
-        
+
         "_comment4": "~~~ NO INSTANCE - SUPPORTED BY THE COMMUNITY ~~~",
         "Zabbix": "Supported by external developer",
         "SafeBreach v2": "it is a partner integration, no instance",
@@ -3159,7 +3160,7 @@
         "Recorded Future v2": "supported by partner",
         "Humio": "supported by the partner",
         "Digital Guardian": "partner integration",
-        
+
         "_comment5": "~~~ OTHER ~~~",
         "XFE": "We have the new integration XFE_v2, so no need to test the old one because they use the same quote",
         "Endace": "Issue 24304",
@@ -3325,7 +3326,7 @@
         "Mail Listener v2"
     ],
     "docker_thresholds": {
-        
+
         "_comment": "Add here docker images which are specific to an integration and require a non-default threshold (such as rasterize or ews). That way there is no need to define this multiple times. You can specify full image name with version or without.",
         "images": {
             "demisto/chromium": {
