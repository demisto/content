--- conflicted
+++ resolved
@@ -2,8 +2,6 @@
     "testTimeout": 160,
     "testInterval": 20,
     "tests": [
-<<<<<<< HEAD
-=======
          {
             "integrations": "GSuiteAdmin",
             "playbookID": "GSuiteAdmin-Test",
@@ -80,7 +78,6 @@
             "playbookID": "Microsoft Advanced Threat Analytics - Test",
             "fromversion": "5.0.0"
         },
->>>>>>> bd5e9cb7
         {
             "integrations": "Humio",
             "playbookID": "Humio-Test",
@@ -739,13 +736,8 @@
         },
         {
             "integrations": "QRadar",
-<<<<<<< HEAD
-            "playbookID": "test playbook - QRadarCorreltaions",
-            "timeout": 600,
-=======
             "playbookID": "test playbook - QRadarCorrelations",
             "timeout": 1000,
->>>>>>> bd5e9cb7
             "fromversion": "5.0.0"
         },
         {
@@ -2209,17 +2201,6 @@
                 "epo",
                 "McAfee Active Response"
             ],
-<<<<<<< HEAD
-            "fromversion": "4.5.0",
-            "timeout": 1700
-        },
-        {
-            "integrations": [
-                "epo",
-                "McAfee Active Response"
-            ],
-=======
->>>>>>> bd5e9cb7
             "playbookID": "MAR - Endpoint data collection test",
             "timeout": 500
         },
@@ -3221,11 +3202,6 @@
         "GCS Bucket Policy (ACL) - Test": "used in GCS - Test as sub playbook",
         "GCS Object Policy (ACL) - Test": "used in GCS - Test as sub playbook",
         "Send Email To Recipients": "used in EWS Mail Sender Test 2 as sub playbook",
-<<<<<<< HEAD
-        "Cortex XDR - IOC - Test": "issue #25598",
-        "_comment": "~~~ DEPRECATED ~~~",
-        "Endpoint Enrichment - Generic v2 - Test": "DEPRECATED"
-=======
         "Create Phishing Classifier V2 ML Test": "Issue 26341",
         "Account Enrichment - Generic v2 - Test": "Issue 26452",
         "Office365_Feed_Test": "Issue 26455",
@@ -3270,7 +3246,6 @@
         "TestEmailRepPlaybook": "Issue 30070",
         "CounterCraft - Test": "Issue 30069",
         "Test-BPA": "Issue 28406"
->>>>>>> bd5e9cb7
     },
     "skipped_integrations": {
         
@@ -3360,9 +3335,6 @@
         "PaloAltoNetworks_PrismaCloudCompute": "Issue 27112",
         "SecBI": "Issue 22545",
         "IBM Resilient Systems": "Issue 23722",
-<<<<<<< HEAD
-        "VxStream": "Issue #23795",
-=======
         "Ivanti Heat": "Issue 26259",
         "AWS - Athena - Beta": "Issue 19834",
         "Blueliv ThreatCompass": "Community contribution",
@@ -3371,39 +3343,26 @@
         "illuminate": "Will be replaced by analyst1 - Issue 9401",
         "Workday": "License expired Issue: 29590, 29595",
 
->>>>>>> bd5e9cb7
         "_comment2": "~~~ UNSTABLE ~~~",
         "Tenable.sc": "unstable instance",
-<<<<<<< HEAD
-        "VirusTotal - Private API": "Issue 22638",
-=======
         "ThreatConnect v2": "unstable instance",
         
->>>>>>> bd5e9cb7
         "_comment3": "~~~ QUOTA ISSUES ~~~",
         "Joe Security": "Issue 25650",
         "XFE_v2": "Required proper instance, otherwise we get quota errors",
         "Lastline": "issue 20323",
         "Google Resource Manager": "Cannot create projects because have reached allowed quota.",
         "Looker": "Warehouse 'DEMO_WH' cannot be resumed because resource monitor 'LIMITER' has exceeded its quota.",
-<<<<<<< HEAD
-        "Ipstack": "reached out our monthly quota (08/03/2020)",
-=======
         "Ipstack": "Issue 26266",
         
->>>>>>> bd5e9cb7
         "_comment4": "~~~ NO INSTANCE - SUPPORTED BY THE COMMUNITY ~~~",
         "Zabbix": "Supported by external developer",
         "Humio": "supported by the partner",
         "Digital Guardian": "partner integration",
-<<<<<<< HEAD
-        "_comment5": "~~~ OTHER ~~~",
-=======
         "Smokescreen IllusionBLACK": "partner integration",
         
         "_comment5": "~~~ OTHER ~~~",
         "XFE": "We have the new integration XFE_v2, so no need to test the old one because they use the same quote",
->>>>>>> bd5e9cb7
         "Endace": "Issue 24304",
         "Pentera": "authentication method will not work with testing",
         "EclecticIQ Platform": "Issue 8821",
