--- conflicted
+++ resolved
@@ -3,18 +3,17 @@
     "testInterval": 20,
     "tests": [
         {
-<<<<<<< HEAD
             "integrations": "RiskIQDigitalFootprint",
             "playbookID": "RiskIQDigitalFootprint-Test",
             "fromversion": "5.0.0"
-=======
+        },
+        {
             "integrations": ["Mail Listener v2", "Mail Sender (New)"],
             "playbookID": "Mail-Listener Test Playbook",
             "fromversion": "5.0.0",
             "instance_names": [
                 "Mail_Sender_(New)_STARTTLS"
             ]
->>>>>>> 014b29f0
         },
         {
             "integrations": "AWS - Security Hub",
