{
    "testTimeout": 160,
    "testInterval": 20,
    "tests": [
        {
            "integrations": "LogRhythmRest V2",
            "playbookID": "LogRhythmRestV2-test"
        },
        {
            "playbookID": "Base64Decode - Test"
        },
        {
            "playbookID": "SupportMultithreading - Test",
            "is_mockable": false
        },
        {
            "fromversion": "5.0.0",
            "integrations": [
                "WildFire-v2"
            ],
            "playbookID": "Detonate File - WildFire - Test"
        },
        {
            "integrations": [
                "Microsoft Management Activity API (O365 Azure Events)"
            ],
            "playbookID": "MicrosoftManagementActivity - Test"
        },
        {
            "integrations": "Microsoft Teams Management",
            "playbookID": "Microsoft Teams Management - Test",
            "is_mockable": false,
            "timeout": 700
        },
        {
            "playbookID": "SetIfEmpty - non-ascii chars - Test"
        },
        {
            "integrations": "Tripwire",
            "playbookID": "TestplaybookTripwire",
            "fromversion": "5.0.0"
        },
        {
            "integrations": "CensysV2",
            "playbookID": "CensysV2-Test",
            "fromversion": "6.1.0"
        },
        {
            "playbookID": "Generic Polling Test",
            "timeout": 250
        },
        {
            "integrations": "Cisco Umbrella Enforcement",
            "playbookID": "Cisco Umbrella Enforcement-Test",
            "fromversion": "5.0.0"
        },
        {
            "integrations": "GSuiteAdmin",
            "playbookID": "GSuiteAdmin-Test",
            "fromversion": "5.0.0"
        },
        {
            "integrations": "GSuiteAuditor",
            "playbookID": "GSuiteAuditor-Test",
            "fromversion": "5.5.0"
        },
        {
            "integrations": "AzureWAF",
            "instance_names": "azure_waf_prod",
            "playbookID": "Azure WAF - Test",
            "fromversion": "5.0.0"
        },
        {
            "integrations": [
                "Azure Active Directory Identity Protection",
                "Demisto REST API"
            ],
            "playbookID": "AzureADTest",
            "fromversion": "6.0.0",
            "timeout": 3000,
            "is_mockable": false
        },
        {
            "integrations": "GoogleCalendar",
            "playbookID": "GoogleCalendar-Test",
            "fromversion": "5.0.0"
        },
        {
            "integrations": "GoogleDrive",
            "playbookID": "GoogleDrive-Test",
            "fromversion": "5.0.0"
        },
        {
            "integrations": "FireEye Central Management",
            "playbookID": "FireEye Central Management - Test",
            "fromversion": "5.5.0",
            "timeout": 500
        },
        {
            "integrations": "FireEyeNX",
            "playbookID": "FireEyeNX-Test"
        },
        {
            "integrations": "EmailRepIO",
            "playbookID": "TestEmailRepIOPlaybook",
            "fromversion": "5.0.0"
        },
        {
            "integrations": "XsoarPowershellTesting",
            "playbookID": "XsoarPowershellTesting-Test"
        },
        {
            "integrations": "Palo Alto Networks Threat Vault",
            "playbookID": "PANW Threat Vault - Signature Search - Test",
            "fromversion": "5.0.0"
        },
        {
            "integrations": "Microsoft Endpoint Configuration Manager",
            "playbookID": "Microsoft ECM - Test",
            "fromversion": "5.5.0",
            "timeout": 400
        },
        {
            "integrations": "CrowdStrike Falcon Intel v2",
            "playbookID": "CrowdStrike Falcon Intel v2 - Test",
            "fromversion": "5.0.0"
        },
        {
            "integrations": "SecurityAndCompliance",
            "playbookID": "O365-SecurityAndCompliance-Test",
            "fromversion": "5.5.0",
            "memory_threshold": 300,
            "timeout": 1500
        },
        {
            "integrations": "SecurityAndCompliance",
            "playbookID": "O365-SecurityAndCompliance-ContextResults-Test",
            "fromversion": "5.5.0",
            "memory_threshold": 300,
            "timeout": 1500
        },
        {
            "integrations": "EwsExtension",
            "playbookID": "O365 - EWS - Extension - Test",
            "fromversion": "6.0.0",
            "timeout": 500
        },
        {
            "integrations": "Majestic Million",
            "playbookID": "Majestic Million Test Playbook",
            "fromversion": "5.5.0",
            "memory_threshold": 300,
            "timeout": 500
        },
        {
            "integrations": "Anomali Enterprise",
            "playbookID": "Anomali Match Forensic Search - Test",
            "fromversion": "5.0.0"
        },
        {
            "integrations": [
                "Mail Listener v2",
                "Mail Sender (New)"
            ],
            "playbookID": "Mail-Listener Test Playbook",
            "fromversion": "5.0.0",
            "instance_names": [
                "Mail_Sender_(New)_STARTTLS"
            ]
        },
        {
            "integrations": "GraphQL",
            "fromversion": "5.0.0",
            "instance_names": "fetch_schema",
            "playbookID": "GraphQL - Test"
        },
        {
            "integrations": "GraphQL",
            "fromversion": "5.0.0",
            "instance_names": "no_fetch_schema",
            "playbookID": "GraphQL - Test"
        },
        {
            "integrations": "Azure Network Security Groups",
            "fromversion": "5.0.0",
            "instance_names": "azure_nsg_prod",
            "playbookID": "Azure NSG - Test"
        },
        {
            "integrations": "OpenCTI Feed",
            "playbookID": "OpenCTI Feed Test",
            "fromversion": "5.5.0"
        },
        {
            "integrations": "AWS - Security Hub",
            "playbookID": "AWS-securityhub Test",
            "timeout": 800
        },
        {
            "integrations": "Microsoft Advanced Threat Analytics",
            "playbookID": "Microsoft Advanced Threat Analytics - Test",
            "fromversion": "5.0.0",
            "is_mockable": false
        },
        {
            "integrations": "Zimperium",
            "playbookID": "Zimperium_Test",
            "fromversion": "5.0.0"
        },
        {
            "integrations": "ServiceDeskPlus",
            "playbookID": "Service Desk Plus Test",
            "instance_names": "sdp_instance_1",
            "fromversion": "5.0.0",
            "toversion": "5.9.9",
            "is_mockable": false
        },
        {
            "integrations": "ServiceDeskPlus",
            "playbookID": "Service Desk Plus - Generic Polling Test",
            "instance_names": "sdp_instance_1",
            "fromversion": "5.0.0",
            "toversion": "5.9.9"
        },
        {
            "integrations": "ServiceDeskPlus",
            "playbookID": "Service Desk Plus Test",
            "instance_names": "sdp_instance_2",
            "fromversion": "6.0.0",
            "is_mockable": false
        },
        {
            "integrations": "ServiceDeskPlus",
            "playbookID": "Service Desk Plus - Generic Polling Test",
            "instance_names": "sdp_instance_2",
            "fromversion": "6.0.0"
        },
        {
            "integrations": "ThreatConnect Feed",
            "playbookID": "FeedThreatConnect-Test",
            "fromversion": "5.5.0"
        },
        {
            "integrations": "URLhaus",
            "playbookID": "Test_URLhaus",
            "timeout": 1000
        },
        {
            "integrations": "Microsoft Intune Feed",
            "playbookID": "FeedMicrosoftIntune_Test",
            "fromversion": "5.5.0"
        },
        {
            "integrations": "Tanium Threat Response",
            "playbookID": "Tanium Threat Response Test"
        },
        {
            "integrations": [
                "Syslog Sender",
                "syslog"
            ],
            "playbookID": "Test Syslog",
            "fromversion": "5.5.0",
            "timeout": 600
        },
        {
            "integrations": "APIVoid",
            "playbookID": "APIVoid Test"
        },
        {
            "integrations": "CloudConvert",
            "playbookID": "CloudConvert-test",
            "fromversion": "5.0.0",
            "timeout": 3000
        },
        {
            "integrations": "Cisco Firepower",
            "playbookID": "Cisco Firepower - Test",
            "timeout": 1000,
            "fromversion": "5.0.0"
        },
        {
            "integrations": "IllusiveNetworks",
            "playbookID": "IllusiveNetworks-Test",
            "fromversion": "5.0.0",
            "timeout": 500
        },
        {
            "integrations": "JSON Feed",
            "playbookID": "JSON_Feed_Test",
            "fromversion": "5.5.0",
            "instance_names": "JSON Feed no_auto_detect"
        },
        {
            "integrations": "JSON Feed",
            "playbookID": "JSON_Feed_Test",
            "fromversion": "5.5.0",
            "instance_names": "JSON Feed_auto_detect"
        },
        {
            "integrations": "JSON Feed",
            "playbookID": "JSON_Feed_Test",
            "fromversion": "5.5.0",
            "instance_names": "JSON Feed_post"
        },
        {
            "integrations": "Google Cloud Functions",
            "playbookID": "test playbook - Google Cloud Functions",
            "fromversion": "5.0.0"
        },
        {
            "integrations": "Plain Text Feed",
            "playbookID": "PlainText Feed - Test",
            "fromversion": "5.5.0",
            "instance_names": "Plain Text Feed no_auto_detect"
        },
        {
            "integrations": "Plain Text Feed",
            "playbookID": "PlainText Feed - Test",
            "fromversion": "5.5.0",
            "instance_names": "Plain Text Feed_auto_detect"
        },
        {
            "integrations": "Silverfort",
            "playbookID": "Silverfort-test",
            "fromversion": "5.0.0"
        },
        {
            "integrations": "GoogleKubernetesEngine",
            "playbookID": "GoogleKubernetesEngine_Test",
            "timeout": 600,
            "fromversion": "5.5.0"
        },
        {
            "integrations": "Fastly Feed",
            "playbookID": "Fastly Feed Test",
            "fromversion": "5.5.0"
        },
        {
            "integrations": "Malware Domain List Active IPs Feed",
            "playbookID": "Malware Domain List Active IPs Feed Test",
            "fromversion": "5.5.0"
        },
        {
            "integrations": "Claroty",
            "playbookID": "Claroty - Test",
            "fromversion": "5.0.0"
        },
        {
            "integrations": "Trend Micro Apex",
            "playbookID": "Trend Micro Apex - Test",
            "is_mockable": false
        },
        {
            "integrations": "Blocklist_de Feed",
            "playbookID": "Blocklist_de - Test",
            "fromversion": "5.5.0"
        },
        {
            "integrations": "Cloudflare Feed",
            "playbookID": "cloudflare - Test",
            "fromversion": "5.5.0"
        },
        {
            "integrations": "AzureFeed",
            "playbookID": "AzureFeed - Test",
            "fromversion": "5.5.0"
        },
        {
            "playbookID": "CreateIndicatorFromSTIXTest",
            "fromversion": "5.0.0"
        },
        {
            "integrations": "SpamhausFeed",
            "playbookID": "Spamhaus_Feed_Test",
            "fromversion": "5.5.0"
        },
        {
            "integrations": "Cofense Feed",
            "playbookID": "TestCofenseFeed",
            "fromversion": "5.5.0"
        },
        {
            "integrations": "Bambenek Consulting Feed",
            "playbookID": "BambenekConsultingFeed_Test",
            "fromversion": "5.5.0"
        },
        {
            "integrations": "Pipl",
            "playbookID": "Pipl Test"
        },
        {
            "integrations": "AWS Feed",
            "playbookID": "AWS Feed Test",
            "fromversion": "5.5.0"
        },
        {
            "integrations": "QuestKace",
            "playbookID": "QuestKace test",
            "fromversion": "5.0.0"
        },
        {
            "integrations": "Digital Defense FrontlineVM",
            "playbookID": "Digital Defense FrontlineVM - Scan Asset Not Recently Scanned Test"
        },
        {
            "integrations": "Digital Defense FrontlineVM",
            "playbookID": "Digital Defense FrontlineVM - Test Playbook"
        },
        {
            "integrations": "CSVFeed",
            "playbookID": "CSV_Feed_Test",
            "fromversion": "5.5.0",
            "instance_names": "CSVFeed_no_auto_detect"
        },
        {
            "integrations": "CSVFeed",
            "playbookID": "CSV_Feed_Test",
            "fromversion": "5.5.0",
            "instance_names": "CSVFeed_auto_detect"
        },
        {
            "integrations": "ProofpointFeed",
            "playbookID": "TestProofpointFeed",
            "fromversion": "5.5.0"
        },
        {
            "integrations": "Digital Shadows",
            "playbookID": "Digital Shadows - Test"
        },
        {
            "integrations": "Azure Compute v2",
            "playbookID": "Azure Compute - Test",
            "instance_names": "ms_azure_compute_dev"
        },
        {
            "integrations": "Azure Compute v2",
            "playbookID": "Azure Compute - Test",
            "instance_names": "ms_azure_compute_prod",
            "is_mockable": false
        },
        {
            "integrations": "Azure Compute v2",
            "playbookID": "Azure Compute - Login Test",
            "instance_names": "ms_azure_compute_prod",
            "is_mockable": false
        },
        {
            "integrations": "Azure Compute v2",
            "playbookID": "Azure Compute - Login Test",
            "instance_names": "ms_azure_compute_self_deployed"
        },
        {
            "integrations": "Symantec Data Loss Prevention",
            "playbookID": "Symantec Data Loss Prevention - Test",
            "fromversion": "4.5.0"
        },
        {
            "integrations": "Lockpath KeyLight v2",
            "playbookID": "Keylight v2 - Test"
        },
        {
            "integrations": "Azure Security Center v2",
            "playbookID": "Azure SecurityCenter - Test",
            "instance_names": "ms_azure_sc_prod",
            "is_mockable": false
        },
        {
            "integrations": "Azure Security Center v2",
            "playbookID": "Azure SecurityCenter - Test",
            "instance_names": "ms_azure_sc_dev"
        },
        {
            "integrations": "Azure Security Center v2",
            "playbookID": "Azure SecurityCenter - Test",
            "instance_names": "ms_azure_sc_self_deployed"
        },
        {
            "integrations": "JsonWhoIs",
            "playbookID": "JsonWhoIs-Test"
        },
        {
            "integrations": "Maltiverse",
            "playbookID": "Maltiverse Test"
        },
        {
            "integrations": "Box v2",
            "playbookID": "BoxV2_TestPlaybook"
        },
        {
            "integrations": "MicrosoftGraphMail",
            "playbookID": "MicrosoftGraphMail-Test_dev",
            "instance_names": "ms_graph_mail_dev"
        },
        {
            "integrations": "MicrosoftGraphMail",
            "playbookID": "MicrosoftGraphMail-Test_dev_no_oproxy",
            "instance_names": "ms_graph_mail_dev_no_oproxy"
        },
        {
            "integrations": "MicrosoftGraphMail",
            "playbookID": "MicrosoftGraphMail-Test_prod",
            "instance_names": "ms_graph_mail_prod",
            "is_mockable": false
        },
        {
            "integrations": "CloudShark",
            "playbookID": "CloudShark - Test Playbook"
        },
        {
            "integrations": "Google Vision AI",
            "playbookID": "Google Vision API - Test"
        },
        {
            "integrations": "nmap",
            "playbookID": "Nmap - Test",
            "fromversion": "5.0.0"
        },
        {
            "integrations": "AutoFocus V2",
            "playbookID": "Autofocus Query Samples, Sessions and Tags Test Playbook",
            "fromversion": "4.5.0",
            "timeout": 1000
        },
        {
            "integrations": "HelloWorld",
            "playbookID": "HelloWorld-Test",
            "fromversion": "5.0.0"
        },
        {
            "integrations": "HelloWorld",
            "playbookID": "Sanity Test - Playbook with integration",
            "fromversion": "5.0.0"
        },
        {
            "integrations": "HelloWorld",
            "playbookID": "Sanity Test - Playbook with mocked integration",
            "fromversion": "5.0.0"
        },
        {
            "playbookID": "Sanity Test - Playbook with no integration",
            "fromversion": "5.0.0"
        },
        {
            "integrations": "Gmail",
            "playbookID": "Sanity Test - Playbook with Unmockable Integration",
            "fromversion": "5.0.0"
        },
        {
            "integrations": "HelloWorld",
            "playbookID": "HelloWorld_Scan-Test",
            "fromversion": "5.0.0",
            "timeout": 400
        },
        {
            "integrations": "HelloWorldPremium",
            "playbookID": "HelloWorldPremium_Scan-Test",
            "fromversion": "5.0.0",
            "timeout": 400
        },
        {
            "integrations": "HelloWorldPremium",
            "playbookID": "HelloWorldPremium-Test",
            "fromversion": "5.0.0"
        },
        {
            "integrations": "ThreatQ v2",
            "playbookID": "ThreatQ - Test",
            "fromversion": "4.5.0"
        },
        {
            "integrations": "AttackIQFireDrill",
            "playbookID": "AttackIQ - Test"
        },
        {
            "integrations": "PhishLabs IOC EIR",
            "playbookID": "PhishlabsIOC_EIR-Test"
        },
        {
            "integrations": "Amazon DynamoDB",
            "playbookID": "AWS_DynamoDB-Test"
        },
        {
            "integrations": "PhishLabs IOC DRP",
            "playbookID": "PhishlabsIOC_DRP-Test"
        },
        {
            "playbookID": "Create Phishing Classifier V2 ML Test",
            "timeout": 60000,
            "fromversion": "6.1.0",
            "instance_names": "ml_dummy_prod",
            "integrations": "AzureWAF"
        },
        {
            "integrations": "ZeroFox",
            "playbookID": "ZeroFox-Test",
            "fromversion": "4.1.0"
        },
        {
            "integrations": "AlienVault OTX v2",
            "playbookID": "Alienvault_OTX_v2 - Test"
        },
        {
            "integrations": "AWS - CloudWatchLogs",
            "playbookID": "AWS - CloudWatchLogs Test Playbook",
            "fromversion": "5.0.0"
        },
        {
            "integrations": "SlackV2",
            "playbookID": "Slack Test Playbook",
            "timeout": 400,
            "pid_threshold": 5,
            "fromversion": "5.0.0"
        },
        {
            "integrations": "SlackV3",
            "playbookID": "SlackV3 TestPB",
            "timeout": 400,
            "pid_threshold": 8,
            "fromversion": "5.5.0"
        },
        {
            "integrations": "Cortex XDR - IR",
            "playbookID": "Test XDR Playbook",
            "fromversion": "4.1.0",
            "timeout": 1500
        },
        {
            "integrations": "Cortex XDR - IOC",
            "playbookID": "Cortex XDR - IOC - Test",
            "fromversion": "5.5.0",
            "timeout": 1200
        },
        {
            "integrations": "Cloaken",
            "playbookID": "Cloaken-Test",
            "is_mockable": false
        },
        {
            "integrations": "ThreatX",
            "playbookID": "ThreatX-test",
            "timeout": 600
        },
        {
            "integrations": "Akamai WAF SIEM",
            "playbookID": "Akamai_WAF_SIEM-Test"
        },
        {
            "integrations": "Cofense Triage v2",
            "playbookID": "Cofense Triage v2 Test"
        },
        {
            "integrations": "Akamai WAF",
            "playbookID": "Akamai_WAF-Test"
        },
        {
            "integrations": "abuse.ch SSL Blacklist Feed",
            "playbookID": "SSL Blacklist test",
            "fromversion": "5.5.0"
        },
        {
            "integrations": "CheckPhish",
            "playbookID": "CheckPhish-Test"
        },
        {
            "integrations": "Symantec Management Center",
            "playbookID": "SymantecMC_TestPlaybook"
        },
        {
            "integrations": "Looker",
            "playbookID": "Test-Looker"
        },
        {
            "integrations": "Vertica",
            "playbookID": "Vertica Test"
        },
        {
            "integrations": "Server Message Block (SMB) v2",
            "playbookID": "SMB_v2-Test"
        },
        {
            "playbookID": "ConvertFile-Test",
            "fromversion": "4.5.0"
        },
        {
            "playbookID": "TestAwsEC2GetPublicSGRules-Test"
        },
        {
            "integrations": "RSA NetWitness Packets and Logs",
            "playbookID": "rsa_packets_and_logs_test"
        },
        {
            "playbookID": "CheckpointFW-test",
            "integrations": "Check Point"
        },
        {
            "playbookID": "RegPathReputationBasicLists_test"
        },
        {
            "playbookID": "EmailDomainSquattingReputation-Test"
        },
        {
            "playbookID": "RandomStringGenerateTest"
        },
        {
            "playbookID": "playbook-checkEmailAuthenticity-test"
        },
        {
            "playbookID": "HighlightWords_Test"
        },
        {
            "playbookID": "StringContainsArray_test"
        },
        {
            "integrations": "Fidelis Elevate Network",
            "playbookID": "Fidelis-Test"
        },
        {
            "integrations": "AWS - ACM",
            "playbookID": "ACM-Test"
        },
        {
            "integrations": "Thinkst Canary",
            "playbookID": "CanaryTools Test"
        },
        {
            "integrations": "ThreatMiner",
            "playbookID": "ThreatMiner-Test"
        },
        {
            "playbookID": "StixCreator-Test"
        },
        {
            "playbookID": "CompareIncidentsLabels-test-playbook"
        },
        {
            "integrations": "Have I Been Pwned? V2",
            "playbookID": "Pwned v2 test"
        },
        {
            "integrations": "Alexa Rank Indicator",
            "playbookID": "Alexa Test Playbook"
        },
        {
            "playbookID": "UnEscapeURL-Test"
        },
        {
            "playbookID": "UnEscapeIPs-Test"
        },
        {
            "playbookID": "ExtractDomainFromUrlAndEmail-Test"
        },
        {
            "playbookID": "ConvertKeysToTableFieldFormat_Test"
        },
        {
            "integrations": "CVE Search v2",
            "playbookID": "CVE Search v2 - Test"
        },
        {
            "integrations": "CVE Search v2",
            "playbookID": "cveReputation Test"
        },
        {
            "integrations": "HashiCorp Vault",
            "playbookID": "hashicorp_test",
            "fromversion": "5.0.0"
        },
        {
            "integrations": "AWS - Athena - Beta",
            "playbookID": "Beta-Athena-Test"
        },
        {
            "integrations": "BeyondTrust Password Safe",
            "playbookID": "BeyondTrust-Test"
        },
        {
            "integrations": "Dell Secureworks",
            "playbookID": "secureworks_test"
        },
        {
            "integrations": "ServiceNow v2",
            "playbookID": "servicenow_test_v2",
            "instance_names": "snow_basic_auth",
            "is_mockable": false
        },
        {
            "integrations": "ServiceNow v2",
            "playbookID": "ServiceNow_OAuth_Test",
            "instance_names": "snow_oauth"
        },
        {
            "playbookID": "Create ServiceNow Ticket and Mirror Test",
            "integrations": "ServiceNow v2",
            "instance_names": "snow_basic_auth",
            "fromversion": "6.0.0",
            "timeout": 500
        },
        {
            "playbookID": "Create ServiceNow Ticket and State Polling Test",
            "integrations": "ServiceNow v2",
            "instance_names": "snow_basic_auth",
            "fromversion": "6.0.0",
            "timeout": 500
        },
        {
            "integrations": "ServiceNow CMDB",
            "playbookID": "ServiceNow_CMDB_Test",
            "instance_names": "snow_cmdb_basic_auth"
        },
        {
            "integrations": "ServiceNow CMDB",
            "playbookID": "ServiceNow_CMDB_OAuth_Test",
            "instance_names": "snow_cmdb_oauth"
        },
        {
            "integrations": "ExtraHop v2",
            "playbookID": "ExtraHop_v2-Test"
        },
        {
            "playbookID": "Test CommonServer"
        },
        {
            "playbookID": "Test-debug-mode",
            "fromversion": "5.0.0"
        },
        {
            "integrations": "CIRCL",
            "playbookID": "CirclIntegrationTest"
        },
        {
            "integrations": "MISP V3",
            "playbookID": "MISP V3 Test",
            "timeout": 300,
            "fromversion": "5.5.0"
        },
        {
            "playbookID": "test-LinkIncidentsWithRetry"
        },
        {
            "playbookID": "CopyContextToFieldTest"
        },
        {
            "integrations": "OTRS",
            "playbookID": "OTRS Test",
            "fromversion": "4.1.0"
        },
        {
            "integrations": "Attivo Botsink",
            "playbookID": "AttivoBotsinkTest"
        },
        {
            "integrations": "FortiGate",
            "playbookID": "Fortigate Test"
        },
        {
            "playbookID": "FormattedDateToEpochTest"
        },
        {
            "integrations": "SNDBOX",
            "playbookID": "SNDBOX_Test",
            "timeout": 1000
        },
        {
            "integrations": "SNDBOX",
            "playbookID": "Detonate File - SNDBOX - Test",
            "timeout": 1000,
            "nightly": true
        },
        {
            "integrations": "VxStream",
            "playbookID": "Detonate File - HybridAnalysis - Test",
            "timeout": 2400
        },
        {
            "integrations": "Awake Security",
            "playbookID": "awake_security_test_pb"
        },
        {
            "integrations": "Tenable.sc",
            "playbookID": "tenable-sc-test",
            "timeout": 240,
            "nightly": true
        },
        {
            "integrations": "MimecastV2",
            "playbookID": "Mimecast test"
        },
        {
            "playbookID": "CreateEmailHtmlBody_test_pb",
            "fromversion": "4.1.0"
        },
        {
            "playbookID": "ReadPDFFileV2-Test",
            "timeout": 1000
        },
        {
            "playbookID": "JSONtoCSV-Test"
        },
        {
            "integrations": "Generic SQL",
            "playbookID": "generic-sql",
            "instance_names": "mysql instance",
            "fromversion": "5.0.0"
        },
        {
            "integrations": "Generic SQL",
            "playbookID": "generic-sql",
            "instance_names": "postgreSQL instance",
            "fromversion": "5.0.0"
        },
        {
            "integrations": "Generic SQL",
            "playbookID": "generic-sql",
            "instance_names": "Microsoft SQL instance",
            "fromversion": "5.0.0"
        },
        {
            "integrations": "Generic SQL",
            "playbookID": "generic-sql",
            "instance_names": "Microsoft SQL Server - MS ODBC Driver",
            "fromversion": "5.0.0"
        },
        {
            "integrations": "Generic SQL",
            "playbookID": "generic-sql-oracle",
            "instance_names": "Oracle instance",
            "fromversion": "5.0.0"
        },
        {
            "integrations": "Generic SQL",
            "playbookID": "generic-sql-mssql-encrypted-connection",
            "instance_names": "Microsoft SQL instance using encrypted connection",
            "fromversion": "5.0.0"
        },
        {
            "integrations": "Panorama",
            "instance_names": "palo_alto_firewall_9.0",
            "playbookID": "Panorama Query Logs - Test",
            "fromversion": "6.1.0",
            "timeout": 1500,
            "nightly": true
        },
        {
            "integrations": "Panorama",
            "instance_names": "palo_alto_firewall",
            "playbookID": "palo_alto_firewall_test_pb",
            "fromversion": "6.1.0",
            "timeout": 1000
        },
        {
            "integrations": "Panorama",
            "instance_names": "palo_alto_firewall_9.0",
            "playbookID": "palo_alto_firewall_test_pb",
            "fromversion": "6.1.0",
            "timeout": 1000
        },
        {
            "integrations": "Panorama",
            "instance_names": "palo_alto_panorama",
            "playbookID": "palo_alto_panorama_test_pb",
            "fromversion": "6.1.0",
            "timeout": 2400
        },
        {
            "integrations": "Panorama",
            "instance_names": "palo_alto_panorama_9.0",
            "playbookID": "palo_alto_panorama_test_pb",
            "fromversion": "6.1.0",
            "timeout": 2400
        },
        {
            "integrations": "Panorama",
            "instance_names": "palo_alto_firewall_9.0",
            "playbookID": "PAN-OS URL Filtering enrichment - Test",
            "fromversion": "6.1.0"
        },
        {
            "integrations": "Panorama",
            "instance_names": "panorama_instance_best_practice",
            "playbookID": "Panorama Best Practise - Test",
            "fromversion": "6.1.0"
        },
        {
            "integrations": "Tenable.io",
            "playbookID": "Tenable.io test"
        },
        {
            "playbookID": "URLDecode-Test"
        },
        {
            "playbookID": "GetTime-Test"
        },
        {
            "playbookID": "GetTime-ObjectVsStringTest"
        },
        {
            "integrations": "Tenable.io",
            "playbookID": "Tenable.io Scan Test",
            "nightly": true,
            "timeout": 3600
        },
        {
            "integrations": "Tenable.sc",
            "playbookID": "tenable-sc-scan-test",
            "nightly": true,
            "timeout": 600
        },
        {
            "integrations": "google-vault",
            "playbookID": "Google-Vault-Generic-Test",
            "nightly": true,
            "timeout": 3600,
            "memory_threshold": 180
        },
        {
            "integrations": "google-vault",
            "playbookID": "Google_Vault-Search_And_Display_Results_test",
            "nightly": true,
            "memory_threshold": 180,
            "timeout": 3600
        },
        {
            "playbookID": "Luminate-TestPlaybook",
            "integrations": "Luminate"
        },
        {
            "integrations": "MxToolBox",
            "playbookID": "MxToolbox-test"
        },
        {
            "integrations": "Nessus",
            "playbookID": "Nessus - Test"
        },
        {
            "playbookID": "Palo Alto Networks - Malware Remediation Test",
            "fromversion": "4.5.0"
        },
        {
            "playbookID": "SumoLogic-Test",
            "integrations": "SumoLogic",
            "fromversion": "4.1.0"
        },
        {
            "playbookID": "ParseEmailFiles-test"
        },
        {
            "playbookID": "PAN-OS - Block IP and URL - External Dynamic List v2 Test",
            "integrations": [
                "Panorama",
                "palo_alto_networks_pan_os_edl_management"
            ],
            "instance_names": "palo_alto_firewall_9.0",
            "fromversion": "6.1.0"
        },
        {
            "playbookID": "Test_EDL",
            "integrations": "EDL",
            "instance_names": "edl_update",
            "fromversion": "5.5.0",
            "pid_threshold": 8
        },
        {
            "playbookID": "Test_export_indicators_service",
            "instance_names": "eis_on_demand",
            "integrations": "ExportIndicators",
            "fromversion": "5.5.0"
        },
        {
            "playbookID": "PAN-OS - Block IP - Custom Block Rule Test",
            "integrations": "Panorama",
            "instance_names": "panorama_instance_security_team",
            "fromversion": "6.1.0"
        },
        {
            "playbookID": "PAN-OS - Block IP - Static Address Group Test",
            "integrations": "Panorama",
            "instance_names": "panorama_instance_security_team",
            "fromversion": "6.1.0"
        },
        {
            "playbookID": "Block IP - Generic V3_Test",
            "fromversion": "6.0.0"
        },
        {
            "playbookID": "PAN-OS - Block URL - Custom URL Category Test",
            "integrations": "Panorama",
            "instance_names": "panorama_instance_security_team",
            "fromversion": "6.1.0"
        },
        {
            "playbookID": "Endpoint Malware Investigation - Generic - Test",
            "integrations": [
                "Cylance Protect v2",
                "Demisto REST API"
            ],
            "fromversion": "5.0.0",
            "timeout": 1200
        },
        {
            "playbookID": "ParseExcel-test"
        },
        {
            "playbookID": "ParseHTMLIndicators-Test"
        },
        {
            "playbookID": "Detonate File - No Files test"
        },
        {
            "integrations": "SentinelOne V2",
            "instance_names": "SentinelOne_v2.0",
            "playbookID": "SentinelOne V2.0 - Test"
        },
        {
            "integrations": "SentinelOne V2",
            "instance_names": "SentinelOne_v2.1",
            "playbookID": "SentinelOne V2.1 - Test"
        },
        {
            "integrations": "InfoArmor VigilanteATI",
            "playbookID": "InfoArmorVigilanteATITest"
        },
        {
            "integrations": "IntSights",
            "instance_names": "intsights_standard_account",
            "playbookID": "IntSights Test",
            "nightly": true
        },
        {
            "integrations": "IntSights",
            "playbookID": "IntSights Mssp Test",
            "instance_names": "intsights_mssp_account",
            "nightly": true
        },
        {
            "integrations": "dnstwist",
            "playbookID": "dnstwistTest"
        },
        {
            "integrations": "BitDam",
            "playbookID": "Detonate File - BitDam Test"
        },
        {
            "integrations": "Threat Grid",
            "playbookID": "Test-Detonate URL - ThreatGrid",
            "timeout": 600
        },
        {
            "integrations": "Threat Grid",
            "playbookID": "ThreatGridTest",
            "timeout": 600
        },
        {
            "integrations": "Signal Sciences WAF",
            "playbookID": "SignalSciences-Test"
        },
        {
            "integrations": "RTIR",
            "playbookID": "RTIR Test"
        },
        {
            "integrations": "RedCanary",
            "playbookID": "RedCanaryTest",
            "nightly": true
        },
        {
            "playbookID": "URL Enrichment - Generic v2 - Test",
            "integrations": [
                "Rasterize",
                "VirusTotal - Private API"
            ],
            "instance_names": "virus_total_private_api_general",
            "timeout": 500,
            "pid_threshold": 12
        },
        {
            "playbookID": "CutTransformerTest"
        },
        {
            "playbookID": "TestEditServerConfig"
        },
        {
            "playbookID": "ContentPackInstaller_Test",
            "integrations": "Demisto REST API",
            "fromversion": "6.0.0"
        },
        {
            "playbookID": "Default - Test",
            "integrations": [
                "ThreatQ v2",
                "Demisto REST API"
            ],
            "fromversion": "5.0.0"
        },
        {
            "integrations": "SCADAfence CNM",
            "playbookID": "SCADAfence_test"
        },
        {
            "integrations": "ProtectWise",
            "playbookID": "Protectwise-Test"
        },
        {
            "integrations": "WhatsMyBrowser",
            "playbookID": "WhatsMyBrowser-Test"
        },
        {
            "integrations": "BigFix",
            "playbookID": "BigFixTest"
        },
        {
            "integrations": "Lastline v2",
            "playbookID": "Lastline v2 - Test",
            "nightly": true
        },
        {
            "integrations": "McAfee DXL",
            "playbookID": "McAfee DXL - Test"
        },
        {
            "playbookID": "TextFromHTML_test_playbook"
        },
        {
            "playbookID": "PortListenCheck-test"
        },
        {
            "integrations": "ThreatExchange",
            "playbookID": "ThreatExchange-test"
        },
        {
            "integrations": "Joe Security",
            "playbookID": "JoeSecurityTestPlaybook",
            "timeout": 500,
            "nightly": true
        },
        {
            "integrations": "Joe Security",
            "playbookID": "JoeSecurityTestDetonation",
            "timeout": 2000,
            "nightly": true
        },
        {
            "integrations": "WildFire-v2",
            "playbookID": "Wildfire Test",
            "is_mockable": false,
            "fromversion": "5.0.0",
            "toversion": "6.1.9"
        },
        {
            "integrations": "WildFire-v2",
            "playbookID": "Wildfire Test With Polling",
            "is_mockable": false,
            "fromversion": "6.2.0",
            "timeout": 1100
        },
        {
            "integrations": "WildFire-v2",
            "playbookID": "Detonate URL - WildFire-v2 - Test"
        },
        {
            "integrations": "WildFire-v2",
            "playbookID": "Detonate URL - WildFire v2.1 - Test"
        },
        {
            "integrations": "GRR",
            "playbookID": "GRR Test",
            "nightly": true
        },
        {
            "integrations": "VirusTotal",
            "instance_names": "virus_total_general",
            "playbookID": "virusTotal-test-playbook",
            "timeout": 1400,
            "nightly": true
        },
        {
            "integrations": "VirusTotal",
            "instance_names": "virus_total_preferred_vendors",
            "playbookID": "virusTotaI-test-preferred-vendors",
            "timeout": 1400,
            "nightly": true
        },
        {
            "integrations": "Preempt",
            "playbookID": "Preempt Test"
        },
        {
            "integrations": "Gmail",
            "playbookID": "get_original_email_-_gmail_-_test"
        },
        {
            "integrations": [
                "Gmail Single User",
                "Gmail"
            ],
            "playbookID": "Gmail Single User - Test",
            "fromversion": "4.5.0"
        },
        {
            "integrations": "EWS v2",
            "playbookID": "get_original_email_-_ews-_test",
            "instance_names": "ewv2_regular"
        },
        {
            "integrations": [
                "EWS v2",
                "EWS Mail Sender"
            ],
            "playbookID": "EWS search-mailbox test",
            "instance_names": "ewv2_regular",
            "timeout": 300
        },
        {
            "integrations": "PagerDuty v2",
            "playbookID": "PagerDuty Test"
        },
        {
            "playbookID": "test_delete_context"
        },
        {
            "playbookID": "DeleteContext-auto-test"
        },
        {
            "playbookID": "GmailTest",
            "integrations": "Gmail"
        },
        {
            "playbookID": "Gmail Convert Html Test",
            "integrations": "Gmail"
        },
        {
            "playbookID": "reputations.json Test",
            "toversion": "5.0.0"
        },
        {
            "playbookID": "Indicators reputation-.json Test",
            "fromversion": "5.5.0"
        },
        {
            "playbookID": "Test IP Indicator Fields",
            "fromversion": "5.0.0"
        },
        {
            "playbookID": "TestDedupIncidentsPlaybook"
        },
        {
            "playbookID": "TestDedupIncidentsByName"
        },
        {
            "integrations": "McAfee Advanced Threat Defense",
            "playbookID": "Test Playbook McAfee ATD",
            "timeout": 700
        },
        {
            "integrations": "McAfee Advanced Threat Defense",
            "playbookID": "Detonate Remote File From URL -McAfee-ATD - Test",
            "timeout": 700
        },
        {
            "playbookID": "stripChars - Test"
        },
        {
            "integrations": "McAfee Advanced Threat Defense",
            "playbookID": "Test Playbook McAfee ATD Upload File"
        },
        {
            "playbookID": "exporttocsv_script_test"
        },
        {
            "playbookID": "Set - Test"
        },
        {
            "integrations": "Intezer v2",
            "playbookID": "Intezer Testing v2",
            "fromversion": "4.1.0",
            "timeout": 600
        },
        {
            "integrations": [
                "Mail Sender (New)",
                "Gmail"
            ],
            "playbookID": "Mail Sender (New) Test",
            "instance_names": [
                "Mail_Sender_(New)_STARTTLS"
            ]
        },
        {
            "playbookID": "buildewsquery_test"
        },
        {
            "integrations": "Rapid7 Nexpose",
            "playbookID": "nexpose_test",
            "timeout": 240
        },
        {
            "playbookID": "GetIndicatorDBotScore Test"
        },
        {
            "integrations": "EWS Mail Sender",
            "playbookID": "EWS Mail Sender Test"
        },
        {
            "integrations": [
                "EWS Mail Sender",
                "Rasterize"
            ],
            "playbookID": "EWS Mail Sender Test 2"
        },
        {
            "playbookID": "decodemimeheader_-_test"
        },
        {
            "playbookID": "test_url_regex"
        },
        {
            "integrations": "Skyformation",
            "playbookID": "TestSkyformation"
        },
        {
            "integrations": "okta",
            "playbookID": "okta_test_playbook",
            "timeout": 240
        },
        {
            "integrations": "Okta v2",
            "playbookID": "OktaV2-Test",
            "nightly": true,
            "timeout": 300
        },
        {
            "integrations": "Okta IAM",
            "playbookID": "Okta IAM - Test Playbook",
            "fromversion": "6.0.0"
        },
        {
            "playbookID": "Test filters & transformers scripts"
        },
        {
            "integrations": "Salesforce",
            "playbookID": "SalesforceTestPlaybook"
        },
        {
            "integrations": "McAfee ESM v2",
            "instance_names": "v10.2.0",
            "playbookID": "McAfee ESM v2 - Test v10.2.0",
            "fromversion": "5.0.0",
            "is_mockable": false
        },
        {
            "integrations": "McAfee ESM v2",
            "instance_names": "v11.1.3",
            "playbookID": "McAfee ESM v2 - Test v11.1.3",
            "fromversion": "5.0.0",
            "is_mockable": false
        },
        {
            "integrations": "McAfee ESM v2",
            "instance_names": "v11.3",
            "playbookID": "McAfee ESM v2 (v11.3) - Test",
            "fromversion": "5.0.0",
            "timeout": 300,
            "is_mockable": false
        },
        {
            "integrations": "McAfee ESM v2",
            "instance_names": "v10.2.0",
            "playbookID": "McAfee ESM Watchlists - Test v10.2.0",
            "fromversion": "5.0.0"
        },
        {
            "integrations": "McAfee ESM v2",
            "instance_names": "v11.1.3",
            "playbookID": "McAfee ESM Watchlists - Test v11.1.3",
            "fromversion": "5.0.0"
        },
        {
            "integrations": "McAfee ESM v2",
            "instance_names": "v11.3",
            "playbookID": "McAfee ESM Watchlists - Test v11.3",
            "fromversion": "5.0.0"
        },
        {
            "integrations": "GoogleSafeBrowsing",
            "playbookID": "Google Safe Browsing Test",
            "timeout": 240,
            "fromversion": "5.0.0"
        },
        {
            "integrations": "Google Safe Browsing v2",
            "playbookID": "Google Safe Browsing V2 Test",
            "fromversion": "5.5.0"
        },
        {
            "integrations": "EWS v2",
            "playbookID": "EWSv2_empty_attachment_test",
            "instance_names": "ewv2_regular"
        },
        {
            "integrations": "EWS v2",
            "playbookID": "EWS Public Folders Test",
            "instance_names": "ewv2_regular",
            "is_mockable": false
        },
        {
            "integrations": "Symantec Endpoint Protection V2",
            "playbookID": "SymantecEndpointProtection_Test"
        },
        {
            "integrations": "carbonblackprotection",
            "playbookID": "search_endpoints_by_hash_-_carbon_black_protection_-_test",
            "timeout": 500
        },
        {
            "playbookID": "Process Email - Generic - Test - Incident Starter",
            "fromversion": "6.0.0",
            "integrations": "Rasterize",
            "timeout": 240
        },
        {
            "integrations": "CrowdstrikeFalcon",
            "playbookID": "Test - CrowdStrike Falcon",
            "fromversion": "4.1.0",
            "timeout": 500
        },
        {
            "playbookID": "ExposeIncidentOwner-Test"
        },
        {
            "integrations": "google",
            "playbookID": "GsuiteTest"
        },
        {
            "integrations": "OpenPhish",
            "playbookID": "OpenPhish Test Playbook"
        },
        {
            "integrations": "jira-v2",
            "playbookID": "Jira-v2-Test",
            "timeout": 500,
            "is_mockable": false
        },
        {
            "integrations": "ipinfo",
            "playbookID": "IPInfoTest"
        },
        {
            "integrations": "ipinfo_v2",
            "playbookID": "IPInfo_v2Test",
            "fromversion": "5.5.0"
        },
        {
            "integrations": "GoogleMaps",
            "playbookID": "GoogleMapsTest",
            "fromversion": "6.0.0"
        },
        {
            "playbookID": "VerifyHumanReadableFormat"
        },
        {
            "playbookID": "strings-test"
        },
        {
            "playbookID": "TestCommonPython",
            "timeout": 500
        },
        {
            "playbookID": "TestFileCreateAndUpload"
        },
        {
            "playbookID": "TestIsValueInArray"
        },
        {
            "playbookID": "TestStringReplace"
        },
        {
            "playbookID": "TestHttpPlaybook"
        },
        {
            "integrations": "SplunkPy",
            "playbookID": "SplunkPy parse-raw - Test",
            "memory_threshold": 100,
            "instance_names": "use_default_handler"
        },
        {
            "integrations": "SplunkPy",
            "playbookID": "SplunkPy-Test-V2_default_handler",
            "memory_threshold": 500,
            "instance_names": "use_default_handler"
        },
        {
            "integrations": "SplunkPy",
            "playbookID": "Splunk-Test_default_handler",
            "memory_threshold": 200,
            "instance_names": "use_default_handler"
        },
        {
            "integrations": "AnsibleTower",
            "playbookID": "AnsibleTower_Test_playbook",
            "fromversion": "5.0.0"
        },
        {
            "integrations": "SplunkPy",
            "playbookID": "SplunkPySearch_Test_default_handler",
            "memory_threshold": 200,
            "instance_names": "use_default_handler"
        },
        {
            "integrations": "SplunkPy",
            "playbookID": "SplunkPy_KV_commands_default_handler",
            "memory_threshold": 200,
            "instance_names": "use_default_handler",
            "is_mockable": false
        },
        {
            "integrations": "SplunkPy",
            "playbookID": "SplunkPy-Test-V2_requests_handler",
            "memory_threshold": 500,
            "instance_names": "use_python_requests_handler"
        },
        {
            "integrations": "SplunkPy",
            "playbookID": "Splunk-Test_requests_handler",
            "memory_threshold": 500,
            "instance_names": "use_python_requests_handler",
            "is_mockable": false
        },
        {
            "integrations": "SplunkPy",
            "playbookID": "SplunkPySearch_Test_requests_handler",
            "memory_threshold": 200,
            "instance_names": "use_python_requests_handler",
            "is_mockable": false
        },
        {
            "integrations": "SplunkPy",
            "playbookID": "SplunkPy_KV_commands_requests_handler",
            "memory_threshold": 200,
            "instance_names": "use_python_requests_handler"
        },
        {
            "integrations": "McAfee NSM",
            "playbookID": "McAfeeNSMTest",
            "timeout": 400,
            "nightly": true
        },
        {
            "integrations": "PhishTank V2",
            "playbookID": "PhishTank Testing"
        },
        {
            "integrations": "McAfee Web Gateway",
            "playbookID": "McAfeeWebGatewayTest",
            "timeout": 500
        },
        {
            "integrations": "TCPIPUtils",
            "playbookID": "TCPUtils-Test"
        },
        {
            "playbookID": "listExecutedCommands-Test"
        },
        {
            "integrations": "AWS - Lambda",
            "playbookID": "AWS-Lambda-Test (Read-Only)"
        },
        {
            "integrations": "Service Manager",
            "playbookID": "TestHPServiceManager",
            "timeout": 400
        },
        {
            "integrations": "ServiceNow IAM",
            "playbookID": "ServiceNow IAM - Test Playbook",
            "instance_name": "snow_basic_auth",
            "fromversion": "6.0.0"
        },
        {
            "playbookID": "LanguageDetect-Test",
            "timeout": 300
        },
        {
            "integrations": "Forcepoint",
            "playbookID": "forcepoint test",
            "timeout": 500,
            "nightly": true
        },
        {
            "playbookID": "GeneratePassword-Test"
        },
        {
            "playbookID": "ZipFile-Test"
        },
        {
            "playbookID": "UnzipFile-Test"
        },
        {
            "playbookID": "Test-IsMaliciousIndicatorFound",
            "fromversion": "5.0.0"
        },
        {
            "playbookID": "TestExtractHTMLTables"
        },
        {
            "integrations": "carbonblackliveresponse",
            "playbookID": "Carbon Black Live Response Test",
            "nightly": true,
            "fromversion": "5.0.0",
            "is_mockable": false
        },
        {
            "integrations": "urlscan.io",
            "playbookID": "urlscan_malicious_Test",
            "timeout": 500
        },
        {
            "integrations": "EWS v2",
            "playbookID": "pyEWS_Test",
            "instance_names": "ewv2_regular",
            "is_mockable": false
        },
        {
            "integrations": "EWS v2",
            "playbookID": "pyEWS_Test",
            "instance_names": "ewsv2_separate_process",
            "is_mockable": false
        },
        {
            "integrations": "remedy_sr_beta",
            "playbookID": "remedy_sr_test_pb"
        },
        {
            "integrations": "Netskope",
            "playbookID": "Netskope Test"
        },
        {
            "integrations": "Cylance Protect v2",
            "playbookID": "Cylance Protect v2 Test"
        },
        {
            "integrations": "ReversingLabs Titanium Cloud",
            "playbookID": "ReversingLabsTCTest"
        },
        {
            "integrations": "ReversingLabs A1000",
            "playbookID": "ReversingLabsA1000Test"
        },
        {
            "integrations": "Demisto Lock",
            "playbookID": "DemistoLockTest"
        },
        {
            "playbookID": "test-domain-indicator",
            "timeout": 400
        },
        {
            "playbookID": "Cybereason Test",
            "integrations": "Cybereason",
            "timeout": 1200,
            "fromversion": "4.1.0"
        },
        {
            "integrations": "VirusTotal - Private API",
            "instance_names": "virus_total_private_api_general",
            "playbookID": "File Enrichment - Virus Total Private API Test",
            "nightly": true
        },
        {
            "integrations": "VirusTotal - Private API",
            "instance_names": "virus_total_private_api_general",
            "playbookID": "virusTotalPrivateAPI-test-playbook",
            "timeout": 1400,
            "nightly": true,
            "pid_threshold": 12
        },
        {
            "integrations": [
                "VirusTotal - Private API",
                "VirusTotal"
            ],
            "playbookID": "vt-detonate test",
            "instance_names": [
                "virus_total_private_api_general",
                "virus_total_general"
            ],
            "timeout": 1400,
            "fromversion": "5.5.0",
            "nightly": true,
            "is_mockable": false
        },
        {
            "integrations": "Cisco ASA",
            "playbookID": "Cisco ASA - Test Playbook"
        },
        {
            "integrations": "VirusTotal - Private API",
            "instance_names": "virus_total_private_api_preferred_vendors",
            "playbookID": "virusTotalPrivateAPI-test-preferred-vendors",
            "timeout": 1400,
            "nightly": true
        },
        {
            "integrations": "Cisco Meraki",
            "playbookID": "Cisco-Meraki-Test"
        },
        {
            "integrations": "Microsoft Defender Advanced Threat Protection",
            "playbookID": "Microsoft Defender Advanced Threat Protection - Test prod",
            "instance_names": "microsoft_defender_atp_prod",
            "is_mockable": false
        },
        {
            "integrations": "Microsoft Defender Advanced Threat Protection",
            "playbookID": "Microsoft Defender Advanced Threat Protection - Test dev",
            "instance_names": "microsoft_defender_atp_dev"
        },
        {
            "integrations": "Microsoft Defender Advanced Threat Protection",
            "playbookID": "Microsoft Defender Advanced Threat Protection - Test self deployed",
            "instance_names": "microsoft_defender_atp_dev_self_deployed"
        },
        {
            "integrations": "Microsoft Defender Advanced Threat Protection",
            "playbookID": "Microsoft Defender - ATP - Indicators Test",
            "instance_names": "microsoft_defender_atp_dev",
            "is_mockable": false
        },
        {
            "integrations": "Microsoft Defender Advanced Threat Protection",
            "playbookID": "Microsoft Defender - ATP - Indicators SC Test",
            "instance_names": "microsoft_defender_atp_dev_self_deployed"
        },
        {
            "integrations": "Microsoft Defender Advanced Threat Protection",
            "playbookID": "Microsoft Defender - ATP - Indicators SC Test",
            "instance_names": "microsoft_defender_atp_dev"
        },
        {
            "integrations": "Microsoft Defender Advanced Threat Protection",
            "playbookID": "Microsoft Defender - ATP - Indicators SC Test",
            "instance_names": "microsoft_defender_atp_prod"
        },
        {
            "integrations": "Microsoft 365 Defender",
            "playbookID": "Microsoft_365_Defender-Test",
            "instance_names": "ms_365_defender_device_code"
        },
        {
            "integrations": "Microsoft 365 Defender",
            "playbookID": "Microsoft_365_Defender-Test",
            "instance_names": "ms_365_defender_client_cred"
        },
        {
            "integrations": "Tanium",
            "playbookID": "Tanium Test Playbook",
            "timeout": 1200,
            "pid_threshold": 10
        },
        {
            "integrations": "Recorded Future",
            "playbookID": "Recorded Future Test",
            "nightly": true
        },
        {
            "integrations": "Microsoft Graph",
            "playbookID": "Microsoft Graph Security Test dev",
            "instance_names": "ms_graph_security_dev"
        },
        {
            "integrations": "Microsoft Graph",
            "playbookID": "Microsoft Graph Security Test prod",
            "instance_names": "ms_graph_security_prod",
            "is_mockable": false
        },
        {
            "integrations": "Microsoft Graph User",
            "playbookID": "Microsoft Graph User - Test",
            "instance_names": "ms_graph_user_dev"
        },
        {
            "integrations": "Microsoft Graph User",
            "playbookID": "Microsoft Graph User - Test",
            "instance_names": "ms_graph_user_prod",
            "is_mockable": false
        },
        {
            "integrations": "Microsoft Graph Groups",
            "playbookID": "Microsoft Graph Groups - Test dev",
            "instance_names": "ms_graph_groups_dev"
        },
        {
            "integrations": "Microsoft Graph Groups",
            "playbookID": "Microsoft Graph Groups - Test prod",
            "instance_names": "ms_graph_groups_prod",
            "is_mockable": false
        },
        {
            "integrations": "Microsoft_Graph_Files",
            "playbookID": "test_MsGraphFiles dev",
            "instance_names": "ms_graph_files_dev",
            "fromversion": "5.0.0"
        },
        {
            "integrations": "Microsoft_Graph_Files",
            "playbookID": "test_MsGraphFiles prod",
            "instance_names": "ms_graph_files_prod",
            "fromversion": "5.0.0",
            "is_mockable": false
        },
        {
            "integrations": "Microsoft Graph Calendar",
            "playbookID": "Microsoft Graph Calendar - Test dev",
            "instance_names": "ms_graph_calendar_dev"
        },
        {
            "integrations": "Microsoft Graph Calendar",
            "playbookID": "Microsoft Graph Calendar - Test prod",
            "instance_names": "ms_graph_calendar_prod",
            "is_mockable": false
        },
        {
            "integrations": "Microsoft Graph Device Management",
            "playbookID": "MSGraph_DeviceManagement_Test_dev",
            "instance_names": "ms_graph_device_management_oproxy_dev",
            "fromversion": "5.0.0"
        },
        {
            "integrations": "Microsoft Graph Device Management",
            "playbookID": "MSGraph_DeviceManagement_Test_prod",
            "instance_names": "ms_graph_device_management_oproxy_prod",
            "fromversion": "5.0.0",
            "is_mockable": false
        },
        {
            "integrations": "Microsoft Graph Device Management",
            "playbookID": "MSGraph_DeviceManagement_Test_self_deployed_prod",
            "instance_names": "ms_graph_device_management_self_deployed_prod",
            "fromversion": "5.0.0"
        },
        {
            "integrations": "RedLock",
            "playbookID": "RedLockTest",
            "nightly": true
        },
        {
            "integrations": "Symantec Messaging Gateway",
            "playbookID": "Symantec Messaging Gateway Test"
        },
        {
            "integrations": "ThreatConnect v2",
            "playbookID": "ThreatConnect v2 - Test",
            "fromversion": "5.0.0"
        },
        {
            "integrations": "VxStream",
            "playbookID": "VxStream Test",
            "nightly": true,
            "is_mockable": false
        },
        {
            "integrations": "QRadar_v2",
            "playbookID": "test_Qradar_v2",
            "fromversion": "6.0.0",
            "is_mockable": false
        },
        {
            "integrations": "VMware",
            "playbookID": "VMWare Test"
        },
        {
            "integrations": "carbonblack-v2",
            "playbookID": "Carbon Black Response Test",
            "fromversion": "5.0.0"
        },
        {
            "integrations": "VMware Carbon Black EDR v2",
            "playbookID": "Carbon Black Edr - Test",
            "is_mockable": false,
            "fromversion": "5.5.0"
        },
        {
            "integrations": "Cisco Umbrella Investigate",
            "playbookID": "Cisco Umbrella Test"
        },
        {
            "integrations": "icebrg",
            "playbookID": "Icebrg Test",
            "timeout": 500
        },
        {
            "integrations": "Symantec MSS",
            "playbookID": "SymantecMSSTest"
        },
        {
            "integrations": "Remedy AR",
            "playbookID": "Remedy AR Test"
        },
        {
            "integrations": "AWS - IAM",
            "playbookID": "AWS - IAM Test Playbook"
        },
        {
            "integrations": "McAfee Active Response",
            "playbookID": "McAfee-MAR_Test",
            "timeout": 700
        },
        {
            "integrations": "McAfee Threat Intelligence Exchange",
            "playbookID": "McAfee-TIE Test",
            "timeout": 700
        },
        {
            "integrations": "ArcSight Logger",
            "playbookID": "ArcSight Logger test"
        },
        {
            "integrations": "ArcSight ESM v2",
            "playbookID": "ArcSight ESM v2 Test"
        },
        {
            "integrations": "ArcSight ESM v2",
            "playbookID": "test Arcsight - Get events related to the Case"
        },
        {
            "integrations": "XFE_v2",
            "playbookID": "Test_XFE_v2",
            "timeout": 500,
            "nightly": true
        },
        {
            "integrations": "McAfee Threat Intelligence Exchange",
            "playbookID": "search_endpoints_by_hash_-_tie_-_test",
            "timeout": 500
        },
        {
            "integrations": "iDefense_v2",
            "playbookID": "iDefense_v2_Test",
            "fromversion": "5.5.0"
        },
        {
            "integrations": "AWS - SQS",
            "playbookID": "AWS - SQS Test Playbook",
            "fromversion": "5.0.0"
        },
        {
            "integrations": "AbuseIPDB",
            "playbookID": "AbuseIPDB Test"
        },
        {
            "integrations": "AbuseIPDB",
            "playbookID": "AbuseIPDB PopulateIndicators Test"
        },
        {
            "integrations": "LogRhythm",
            "playbookID": "LogRhythm-Test-Playbook",
            "timeout": 200
        },
        {
            "integrations": "FireEye HX",
            "playbookID": "FireEye HX Test",
            "timeout": 800
        },
        {
            "integrations": "FireEyeFeed",
            "playbookID": "playbook-FeedFireEye_test",
            "memory_threshold": 110
        },
        {
            "integrations": "Phish.AI",
            "playbookID": "PhishAi-Test"
        },
        {
            "integrations": "Phish.AI",
            "playbookID": "Test-Detonate URL - Phish.AI"
        },
        {
            "integrations": "Centreon",
            "playbookID": "Centreon-Test-Playbook"
        },
        {
            "playbookID": "ReadFile test"
        },
        {
            "integrations": "AlphaSOC Wisdom",
            "playbookID": "AlphaSOC-Wisdom-Test"
        },
        {
            "integrations": "carbonblack-v2",
            "playbookID": "CBFindIP - Test"
        },
        {
            "integrations": "Jask",
            "playbookID": "Jask_Test",
            "fromversion": "4.1.0"
        },
        {
            "integrations": "Whois",
            "playbookID": "whois_test",
            "fromversion": "4.1.0"
        },
        {
            "integrations": "RSA NetWitness Endpoint",
            "playbookID": "NetWitness Endpoint Test"
        },
        {
            "integrations": "Check Point Sandblast",
            "playbookID": "Sandblast_malicious_test"
        },
        {
            "playbookID": "TestMatchRegexV2"
        },
        {
            "integrations": "ActiveMQ",
            "playbookID": "ActiveMQ Test"
        },
        {
            "playbookID": "RegexGroups Test"
        },
        {
            "integrations": "Cisco ISE",
            "playbookID": "cisco-ise-test-playbook"
        },
        {
            "integrations": "RSA NetWitness v11.1",
            "playbookID": "RSA NetWitness Test"
        },
        {
            "playbookID": "ExifReadTest"
        },
        {
            "integrations": "Cuckoo Sandbox",
            "playbookID": "CuckooTest",
            "timeout": 700
        },
        {
            "integrations": "VxStream",
            "playbookID": "Test-Detonate URL - Crowdstrike",
            "timeout": 1200
        },
        {
            "playbookID": "Detonate File - Generic Test",
            "timeout": 500
        },
        {
            "integrations": [
                "Lastline v2",
                "WildFire-v2",
                "SNDBOX",
                "McAfee Advanced Threat Defense"
            ],
            "playbookID": "Detonate File - Generic Test",
            "timeout": 2400,
            "nightly": true
        },
        {
            "playbookID": "STIXParserTest"
        },
        {
            "playbookID": "VerifyJSON - Test",
            "fromversion": "5.5.0"
        },
        {
            "playbookID": "PowerShellCommon-Test",
            "fromversion": "5.5.0"
        },
        {
            "playbookID": "GetIndicatorDBotScoreFromCache-Test",
            "fromversion": "6.0.0"
        },
        {
            "playbookID": "Detonate URL - Generic Test",
            "timeout": 2000,
            "nightly": true,
            "integrations": [
                "McAfee Advanced Threat Defense",
                "VxStream",
                "Lastline v2"
            ]
        },
        {
            "integrations": [
                "carbonblack-v2",
                "carbonblackliveresponse",
                "Cylance Protect v2"
            ],
            "playbookID": "Retrieve File from Endpoint - Generic V2 Test",
            "fromversion": "5.0.0",
            "is_mockable": false
        },
        {
            "integrations": "Zscaler",
            "playbookID": "Zscaler Test",
            "nightly": true,
            "timeout": 500
        },
        {
            "playbookID": "DemistoUploadFileV2 Test",
            "integrations": "Demisto REST API"
        },
        {
            "playbookID": "MaxMind Test",
            "integrations": "MaxMind GeoIP2"
        },
        {
            "playbookID": "Test Sagemaker",
            "integrations": "AWS Sagemaker"
        },
        {
            "playbookID": "C2sec-Test",
            "integrations": "C2sec irisk",
            "fromversion": "5.0.0"
        },
        {
            "playbookID": "AlexaV2 Test Playbook",
            "integrations": "Alexa Rank Indicator v2",
            "fromversion": "5.5.0"
        },
        {
            "playbookID": "Phishing v2 - Test - Incident Starter",
            "fromversion": "6.0.0",
            "timeout": 1200,
            "nightly": false,
            "integrations": [
                "EWS Mail Sender",
                "Demisto REST API",
                "Rasterize"
            ],
            "memory_threshold": 150,
            "pid_threshold": 80
        },
        {
            "playbookID": "Phishing - Core - Test - Incident Starter",
            "fromversion": "6.0.0",
            "timeout": 1700,
            "nightly": false,
            "integrations": [
                "EWS Mail Sender",
                "Demisto REST API",
                "Rasterize"
            ],
            "memory_threshold": 160,
            "pid_threshold": 80
        },
        {
            "integrations": "duo",
            "playbookID": "DUO Test Playbook"
        },
        {
            "playbookID": "SLA Scripts - Test",
            "fromversion": "4.1.0"
        },
        {
            "playbookID": "test_manageOOOUsers",
            "fromversion": "5.5.0"
        },
        {
            "playbookID": "PcapHTTPExtractor-Test"
        },
        {
            "playbookID": "Ping Test Playbook"
        },
        {
            "playbookID": "ParseWordDoc-Test"
        },
        {
            "playbookID": "PDFUnlocker-Test",
            "fromversion": "6.0.0"
        },
        {
            "playbookID": "Active Directory Test",
            "integrations": "Active Directory Query v2",
            "instance_names": "active_directory_ninja"
        },
        {
            "playbookID": "AD v2 - debug-mode - Test",
            "integrations": "Active Directory Query v2",
            "instance_names": "active_directory_ninja",
            "fromversion": "5.0.0"
        },
        {
            "playbookID": "Docker Hardening Test",
            "fromversion": "5.0.0",
            "runnable_on_docker_only": true
        },
        {
            "integrations": "Active Directory Query v2",
            "instance_names": "active_directory_ninja",
            "playbookID": "Active Directory Query V2 configuration with port"
        },
        {
            "integrations": "Active Directory Query v2",
            "instance_names": "active_directory_ninja",
            "playbookID": "Active Directory - ad-get-user limit check"
        },
        {
            "integrations": "Active Directory Query v2",
            "instance_names": "active_directory_ninja",
            "playbookID": "active directory search user with parentheses test"
        },
        {
            "integrations": "mysql",
            "playbookID": "MySQL Test"
        },
        {
            "playbookID": "Email Address Enrichment - Generic v2.1 - Test",
            "integrations": "Active Directory Query v2",
            "instance_names": "active_directory_ninja"
        },
        {
            "integrations": "Cofense Intelligence",
            "playbookID": "Test - Cofense Intelligence",
            "timeout": 500
        },
        {
            "playbookID": "GDPRContactAuthorities Test"
        },
        {
            "integrations": "Google Resource Manager",
            "playbookID": "GoogleResourceManager-Test",
            "timeout": 500,
            "nightly": true
        },
        {
            "integrations": "SlashNext Phishing Incident Response",
            "playbookID": "SlashNextPhishingIncidentResponse-Test",
            "timeout": 500,
            "nightly": true
        },
        {
            "integrations": "Google Cloud Storage",
            "playbookID": "GCS - Test",
            "timeout": 500,
            "nightly": true,
            "memory_threshold": 80
        },
        {
            "integrations": "GooglePubSub",
            "playbookID": "GooglePubSub_Test",
            "nightly": true,
            "timeout": 500,
            "fromversion": "5.0.0"
        },
        {
            "playbookID": "Calculate Severity - Generic v2 - Test",
            "integrations": [
                "Palo Alto Minemeld",
                "Active Directory Query v2"
            ],
            "instance_names": "active_directory_ninja",
            "fromversion": "4.5.0"
        },
        {
            "integrations": "Freshdesk",
            "playbookID": "Freshdesk-Test",
            "timeout": 500,
            "nightly": true
        },
        {
            "playbookID": "Autoextract - Test",
            "fromversion": "4.1.0"
        },
        {
            "playbookID": "FilterByList - Test",
            "fromversion": "4.5.0"
        },
        {
            "playbookID": "Impossible Traveler - Test",
            "integrations": [
                "Ipstack",
                "ipinfo",
                "Rasterize",
                "Active Directory Query v2",
                "Demisto REST API"
            ],
            "instance_names": "active_directory_ninja",
            "fromversion": "5.0.0",
            "timeout": 700
        },
        {
            "playbookID": "Active Directory - Get User Manager Details - Test",
            "integrations": "Active Directory Query v2",
            "instance_names": "active_directory_80k",
            "fromversion": "4.5.0"
        },
        {
            "integrations": "Kafka V2",
            "playbookID": "Kafka Test"
        },
        {
            "playbookID": "File Enrichment - Generic v2 - Test",
            "instance_names": "virus_total_private_api_general",
            "integrations": [
                "VirusTotal - Private API",
                "Cylance Protect v2"
            ],
            "is_mockable": false
        },
        {
            "integrations": [
                "epo",
                "McAfee Active Response"
            ],
            "playbookID": "Endpoint data collection test",
            "timeout": 500
        },
        {
            "integrations": [
                "epo",
                "McAfee Active Response"
            ],
            "playbookID": "MAR - Endpoint data collection test",
            "timeout": 500
        },
        {
            "integrations": "DUO Admin",
            "playbookID": "DuoAdmin API test playbook",
            "fromversion": "5.0.0"
        },
        {
            "integrations": [
                "TAXII Server",
                "TAXIIFeed"
            ],
            "playbookID": "TAXII_Feed_Test",
            "fromversion": "5.5.0",
            "timeout": 300,
            "instance_names": [
                "non_https_cert",
                "instance_execute"
            ]
        },
        {
            "integrations": [
                "TAXII Server",
                "TAXIIFeed"
            ],
            "playbookID": "TAXII_Feed_Test",
            "fromversion": "5.5.0",
            "timeout": 300,
            "instance_names": [
                "https_cert",
                "local_https"
            ]
        },
        {
            "integrations": "TAXII 2 Feed",
            "playbookID": "TAXII 2 Feed Test",
            "fromversion": "5.5.0"
        },
        {
            "integrations": "iDefense Feed",
            "playbookID": "Feed iDefense Test",
            "memory_threshold": 200,
            "fromversion": "5.5.0"
        },
        {
            "playbookID": "TestShowScheduledEntries"
        },
        {
            "playbookID": "Calculate Severity - Standard - Test",
            "integrations": "Palo Alto Minemeld",
            "fromversion": "4.5.0"
        },
        {
            "integrations": "Symantec Advanced Threat Protection",
            "playbookID": "Symantec ATP Test"
        },
        {
            "playbookID": "HTTPListRedirects - Test SSL"
        },
        {
            "playbookID": "HTTPListRedirects Basic Test"
        },
        {
            "playbookID": "CheckDockerImageAvailableTest"
        },
        {
            "playbookID": "Extract Indicators From File - Generic v2 - Test",
            "integrations": [
                "Image OCR",
                "Rasterize"
            ],
            "timeout": 350,
            "memory_threshold": 200,
            "fromversion": "4.5.0"
        },
        {
            "playbookID": "Endpoint Enrichment - Generic v2.1 - Test",
            "integrations": [
                "Cylance Protect v2",
                "carbonblack-v2",
                "epo",
                "Active Directory Query v2"
            ],
            "instance_names": "active_directory_ninja"
        },
        {
            "playbookID": "EmailReputationTest",
            "integrations": "Have I Been Pwned? V2"
        },
        {
            "integrations": "Symantec Deepsight Intelligence",
            "playbookID": "Symantec Deepsight Test"
        },
        {
            "playbookID": "ExtractDomainFromEmailTest"
        },
        {
            "playbookID": "Wait Until Datetime - Test",
            "fromversion": "4.5.0"
        },
        {
            "playbookID": "PAN-OS DAG Configuration Test",
            "integrations": "Panorama",
            "instance_names": "palo_alto_panorama_9.0",
            "timeout": 1500
        },
        {
            "playbookID": "PAN-OS EDL Setup v3 Test",
            "integrations": [
                "Panorama",
                "palo_alto_networks_pan_os_edl_management"
            ],
            "instance_names": "palo_alto_firewall_9.0",
            "timeout": 300
        },
        {
            "integrations": "Snowflake",
            "playbookID": "Snowflake-Test"
        },
        {
            "playbookID": "Account Enrichment - Generic v2.1 - Test",
            "integrations": "Active Directory Query v2",
            "instance_names": "active_directory_ninja"
        },
        {
            "integrations": "Cisco Umbrella Investigate",
            "playbookID": "Domain Enrichment - Generic v2 - Test"
        },
        {
            "integrations": "Google BigQuery",
            "playbookID": "Google BigQuery Test"
        },
        {
            "integrations": "Zoom",
            "playbookID": "Zoom_Test"
        },
        {
            "playbookID": "IP Enrichment - Generic v2 - Test",
            "integrations": "Threat Crowd",
            "fromversion": "4.1.0"
        },
        {
            "integrations": "Cherwell",
            "playbookID": "Cherwell Example Scripts - test"
        },
        {
            "integrations": "Cherwell",
            "playbookID": "Cherwell - test"
        },
        {
            "integrations": "CarbonBlackProtectionV2",
            "playbookID": "Carbon Black Enterprise Protection V2 Test"
        },
        {
            "integrations": "Active Directory Query v2",
            "instance_names": "active_directory_ninja",
            "playbookID": "Test ADGetUser Fails with no instances 'Active Directory Query' (old version)"
        },
        {
            "integrations": "MITRE ATT&CK v2",
            "playbookID": "FeedMitreAttackv2_test",
            "memory_threshold": 150
        },
        {
            "integrations": "MITRE ATT&CK v2",
            "playbookID": "ExtractAttackPattern-Test",
            "memory_threshold": 150,
            "fromversion": "6.2.0"
        },
        {
            "integrations": "ANYRUN",
            "playbookID": "ANYRUN-Test"
        },
        {
            "integrations": "ANYRUN",
            "playbookID": "Detonate File - ANYRUN - Test"
        },
        {
            "integrations": "ANYRUN",
            "playbookID": "Detonate URL - ANYRUN - Test"
        },
        {
            "integrations": "Netcraft",
            "playbookID": "Netcraft test"
        },
        {
            "integrations": "EclecticIQ Platform",
            "playbookID": "EclecticIQ Test"
        },
        {
            "playbookID": "FormattingPerformance - Test",
            "fromversion": "5.0.0"
        },
        {
            "integrations": "AWS - EC2",
            "instance_names": "AWS - EC2",
            "playbookID": "AWS - EC2 Test Playbook",
            "fromversion": "5.0.0",
            "memory_threshold": 90
        },
        {
            "integrations": "AWS - EC2",
            "playbookID": "d66e5f86-e045-403f-819e-5058aa603c32"
        },
        {
            "integrations": "ANYRUN",
            "playbookID": "Detonate File From URL - ANYRUN - Test"
        },
        {
            "integrations": "AWS - CloudTrail",
            "playbookID": "3da2e31b-f114-4d7f-8702-117f3b498de9"
        },
        {
            "integrations": "carbonblackprotection",
            "playbookID": "67b0f25f-b061-4468-8613-43ab13147173"
        },
        {
            "integrations": "DomainTools",
            "playbookID": "DomainTools-Test"
        },
        {
            "integrations": "Exabeam",
            "playbookID": "Exabeam - Test"
        },
        {
            "integrations": "Cisco Spark",
            "playbookID": "Cisco Spark Test New"
        },
        {
            "integrations": "Remedy On-Demand",
            "playbookID": "Remedy-On-Demand-Test"
        },
        {
            "playbookID": "ssdeepreputationtest"
        },
        {
            "playbookID": "TestIsEmailAddressInternal"
        },
        {
            "integrations": "Google Cloud Compute",
            "playbookID": "GoogleCloudCompute-Test"
        },
        {
            "integrations": "AWS - S3",
            "playbookID": "97393cfc-2fc4-4dfe-8b6e-af64067fc436",
            "memory_threshold": 80
        },
        {
            "integrations": "Image OCR",
            "playbookID": "TestImageOCR"
        },
        {
            "integrations": "fireeye",
            "playbookID": "Detonate File - FireEye AX - Test"
        },
        {
            "integrations": [
                "Rasterize",
                "Image OCR"
            ],
            "playbookID": "Rasterize Test",
            "fromversion": "5.0.0"
        },
        {
            "integrations": "Rasterize",
            "playbookID": "RasterizeImageTest",
            "fromversion": "5.0.0"
        },
        {
            "integrations": "Ipstack",
            "playbookID": "Ipstack_Test"
        },
        {
            "integrations": "Perch",
            "playbookID": "Perch-Test"
        },
        {
            "integrations": "Forescout",
            "playbookID": "Forescout-Test"
        },
        {
            "integrations": "GitHub",
            "playbookID": "Git_Integration-Test"
        },
        {
            "integrations": "GitHub IAM",
            "playbookID": "Github IAM - Test Playbook",
            "fromversion": "6.1.0"
        },
        {
            "integrations": "LogRhythmRest",
            "playbookID": "LogRhythm REST test"
        },
        {
            "integrations": "AlienVault USM Anywhere",
            "playbookID": "AlienVaultUSMAnywhereTest"
        },
        {
            "playbookID": "PhishLabsTestPopulateIndicators"
        },
        {
            "playbookID": "Test_HTMLtoMD"
        },
        {
            "integrations": "PhishLabs IOC",
            "playbookID": "PhishLabsIOC TestPlaybook",
            "fromversion": "4.1.0"
        },
        {
            "integrations": "PerceptionPoint",
            "playbookID": "PerceptionPoint Test",
            "fromversion": "4.1.0"
        },
        {
            "integrations": "vmray",
            "playbookID": "VMRay-Test-File",
            "fromversion": "5.5.0"
        },
        {
            "integrations": "vmray",
            "playbookID": "File Enrichment - VMRay - Test",
            "fromversion": "5.0.0"
        },
        {
            "integrations": "AutoFocus V2",
            "playbookID": "AutoFocus V2 test",
            "fromversion": "5.0.0",
            "timeout": 1000
        },
        {
            "playbookID": "Process Email - Generic for Rasterize"
        },
        {
            "playbookID": "Send Investigation Summary Reports - Test",
            "integrations": "EWS Mail Sender",
            "fromversion": "4.5.0",
            "memory_threshold": 100
        },
        {
            "integrations": "Flashpoint",
            "playbookID": "Flashpoint_event-Test"
        },
        {
            "integrations": "Flashpoint",
            "playbookID": "Flashpoint_forum-Test"
        },
        {
            "integrations": "Flashpoint",
            "playbookID": "Flashpoint_report-Test"
        },
        {
            "integrations": "Flashpoint",
            "playbookID": "Flashpoint_reputation-Test"
        },
        {
            "integrations": "BluecatAddressManager",
            "playbookID": "Bluecat Address Manager test"
        },
        {
            "integrations": "MailListener - POP3 Beta",
            "playbookID": "MailListener-POP3 - Test"
        },
        {
            "playbookID": "sumList - Test"
        },
        {
            "integrations": "VulnDB",
            "playbookID": "Test-VulnDB"
        },
        {
            "integrations": "Shodan_v2",
            "playbookID": "Test-Shodan_v2",
            "timeout": 1000
        },
        {
            "integrations": "Threat Crowd",
            "playbookID": "ThreatCrowd - Test"
        },
        {
            "integrations": "GoogleDocs",
            "playbookID": "GoogleDocs-test"
        },
        {
            "playbookID": "Request Debugging - Test",
            "fromversion": "5.0.0"
        },
        {
            "integrations": "Kaspersky Security Center",
            "playbookID": "Kaspersky Security Center - Test",
            "fromversion": "5.5.0"
        },
        {
            "playbookID": "Test Convert file hash to corresponding hashes",
            "fromversion": "4.5.0",
            "integrations": "VirusTotal",
            "instance_names": "virus_total_general"
        },
        {
            "playbookID": "PAN-OS Query Logs For Indicators Test",
            "fromversion": "5.5.0",
            "timeout": 1500,
            "integrations": "Panorama",
            "instance_names": "palo_alto_panorama"
        },
        {
            "integrations": "Hybrid Analysis",
            "playbookID": "HybridAnalysis-Test",
            "timeout": 500,
            "fromversion": "4.1.0",
            "is_mockable": false
        },
        {
            "integrations": "Elasticsearch v2",
            "instance_names": "es_v7",
            "playbookID": "Elasticsearch_v2_test"
        },
        {
            "integrations": "ElasticsearchFeed",
            "instance_names": "es_demisto_feed",
            "playbookID": "Elasticsearch_Fetch_Demisto_Indicators_Test",
            "fromversion": "5.5.0"
        },
        {
            "integrations": "ElasticsearchFeed",
            "instance_names": "es_generic_feed",
            "playbookID": "Elasticsearch_Fetch_Custom_Indicators_Test",
            "fromversion": "5.5.0"
        },
        {
            "integrations": "Elasticsearch v2",
            "instance_names": "es_v6",
            "playbookID": "Elasticsearch_v2_test-v6"
        },
        {
            "integrations": "PolySwarm",
            "playbookID": "PolySwarm-Test"
        },
        {
            "integrations": "Kennav2",
            "playbookID": "Kenna Test"
        },
        {
            "integrations": "SecurityAdvisor",
            "playbookID": "SecurityAdvisor-Test",
            "fromversion": "4.5.0"
        },
        {
            "integrations": "Google Key Management Service",
            "playbookID": "Google-KMS-test",
            "pid_threshold": 6,
            "memory_threshold": 60
        },
        {
            "integrations": "SecBI",
            "playbookID": "SecBI - Test"
        },
        {
            "playbookID": "ExtractFQDNFromUrlAndEmail-Test"
        },
        {
            "integrations": "EWS v2",
            "playbookID": "Get EWS Folder Test",
            "fromversion": "4.5.0",
            "instance_names": "ewv2_regular",
            "timeout": 1200
        },
        {
            "integrations": "EWSO365",
            "playbookID": "EWS_O365_test",
            "fromversion": "5.0.0"
        },
        {
            "integrations": "EWSO365",
            "playbookID": "EWS_O365_send_mail_test",
            "fromversion": "5.0.0"
        },
        {
            "integrations": "QRadar_v2",
            "playbookID": "QRadar Indicator Hunting Test",
            "timeout": 600,
            "fromversion": "6.0.0"
        },
        {
            "integrations": "QRadar v3",
            "playbookID": "QRadar - Get Offense Logs Test",
            "timeout": 600,
            "fromversion": "6.0.0"
        },
        {
            "playbookID": "SetAndHandleEmpty test",
            "fromversion": "4.5.0"
        },
        {
            "integrations": "Tanium v2",
            "playbookID": "Tanium v2 - Test"
        },
        {
            "integrations": "Office 365 Feed",
            "playbookID": "Office365_Feed_Test",
            "fromversion": "5.5.0"
        },
        {
            "integrations": "GoogleCloudTranslate",
            "playbookID": "GoogleCloudTranslate-Test",
            "pid_threshold": 9
        },
        {
            "integrations": "Infoblox",
            "playbookID": "Infoblox Test"
        },
        {
            "integrations": "BPA",
            "playbookID": "Test-BPA",
            "fromversion": "4.5.0"
        },
        {
            "playbookID": "GetValuesOfMultipleFIelds Test",
            "fromversion": "4.5.0"
        },
        {
            "playbookID": "IsInternalHostName Test",
            "fromversion": "4.5.0"
        },
        {
            "playbookID": "DigitalGuardian-Test",
            "integrations": "Digital Guardian",
            "fromversion": "5.0.0"
        },
        {
            "integrations": "SplunkPy",
            "playbookID": "Splunk Indicator Hunting Test",
            "fromversion": "5.0.0",
            "memory_threshold": 500,
            "instance_names": "use_default_handler"
        },
        {
            "integrations": "BPA",
            "playbookID": "Test-BPA_Integration",
            "fromversion": "4.5.0"
        },
        {
            "integrations": "AutoFocus Feed",
            "playbookID": "playbook-FeedAutofocus_test",
            "fromversion": "5.5.0"
        },
        {
            "integrations": "AutoFocus Daily Feed",
            "playbookID": "playbook-FeedAutofocus_daily_test",
            "fromversion": "5.5.0"
        },
        {
            "integrations": "PaloAltoNetworks_PrismaCloudCompute",
            "playbookID": "PaloAltoNetworks_PrismaCloudCompute-Test",
            "instance_names": "prisma_cloud_compute_21_04"
        },
        {
            "integrations": "SaasSecurity",
            "playbookID": "SaasSecurity-Test"
        },
        {
            "integrations": "Recorded Future Feed",
            "playbookID": "RecordedFutureFeed - Test",
            "instance_names": "recorded_future_feed",
            "timeout": 1000,
            "fromversion": "5.5.0",
            "memory_threshold": 86
        },
        {
            "integrations": "Recorded Future Feed",
            "playbookID": "RecordedFutureFeed - Test",
            "instance_names": "recorded_future_feed_with_risk_rules",
            "timeout": 1000,
            "fromversion": "5.5.0",
            "memory_threshold": 86
        },
        {
            "integrations": "Expanse",
            "playbookID": "test-Expanse-Playbook",
            "fromversion": "5.0.0"
        },
        {
            "integrations": "Expanse",
            "playbookID": "test-Expanse",
            "fromversion": "5.0.0"
        },
        {
            "integrations": "DShield Feed",
            "playbookID": "playbook-DshieldFeed_test",
            "fromversion": "5.5.0",
            "is_mockable": false
        },
        {
            "integrations": "AlienVault Reputation Feed",
            "playbookID": "AlienVaultReputationFeed_Test",
            "fromversion": "5.5.0",
            "memory_threshold": 190
        },
        {
            "integrations": "BruteForceBlocker Feed",
            "playbookID": "playbook-BruteForceBlocker_test",
            "fromversion": "5.5.0",
            "memory_threshold": 190
        },
        {
            "integrations": "F5Silverline",
            "playbookID": "F5Silverline_TestPlaybook",
            "fromversion": "6.0.0",
            "memory_threshold": 190
        },
        {
            "integrations": "Carbon Black Enterprise EDR",
            "playbookID": "Carbon Black Enterprise EDR Test",
            "fromversion": "5.0.0"
        },
        {
            "integrations": "MongoDB Key Value Store",
            "playbookID": "MongoDB KeyValueStore - Test",
            "pid_threshold": 12,
            "fromversion": "5.0.0"
        },
        {
            "integrations": "MongoDB Log",
            "playbookID": "MongoDBLog - Test",
            "pid_threshold": 12,
            "fromversion": "5.0.0"
        },
        {
            "integrations": "Google Chronicle Backstory",
            "playbookID": "Google Chronicle Backstory Asset - Test",
            "fromversion": "5.0.0"
        },
        {
            "integrations": "Google Chronicle Backstory",
            "playbookID": "Google Chronicle Backstory IOC Details - Test",
            "fromversion": "5.0.0"
        },
        {
            "integrations": "Google Chronicle Backstory",
            "playbookID": "Google Chronicle Backstory List Alerts - Test",
            "fromversion": "5.0.0"
        },
        {
            "integrations": "Google Chronicle Backstory",
            "playbookID": "Google Chronicle Backstory List IOCs - Test",
            "fromversion": "5.0.0"
        },
        {
            "integrations": "Google Chronicle Backstory",
            "playbookID": "Google Chronicle Backstory Reputation - Test",
            "fromversion": "5.0.0"
        },
        {
            "integrations": "Google Chronicle Backstory",
            "playbookID": "Google Chronicle Backstory List Events - Test",
            "fromversion": "5.0.0"
        },
        {
            "integrations": "Feodo Tracker IP Blocklist Feed",
            "instance_names": "feodo_tracker_ip_currently__active",
            "playbookID": "playbook-feodotrackeripblock_test_currently__active",
            "fromversion": "5.5.0"
        },
        {
            "integrations": "Feodo Tracker IP Blocklist Feed",
            "instance_names": "feodo_tracker_ip_30_days",
            "playbookID": "playbook-feodotrackeripblock_test_30_days",
            "fromversion": "5.5.0"
        },
        {
            "integrations": "Code42",
            "playbookID": "Code42-Test",
            "fromversion": "5.0.0",
            "timeout": 600
        },
        {
            "playbookID": "Code42 File Search Test",
            "integrations": "Code42",
            "fromversion": "5.0.0"
        },
        {
            "playbookID": "FetchIndicatorsFromFile-test",
            "fromversion": "5.5.0"
        },
        {
            "integrations": "RiskSense",
            "playbookID": "RiskSense Get Apps - Test"
        },
        {
            "integrations": "RiskSense",
            "playbookID": "RiskSense Get Host Detail - Test"
        },
        {
            "integrations": "RiskSense",
            "playbookID": "RiskSense Get Host Finding Detail - Test"
        },
        {
            "integrations": "RiskSense",
            "playbookID": "RiskSense Get Hosts - Test"
        },
        {
            "integrations": "RiskSense",
            "playbookID": "RiskSense Get Host Findings - Test"
        },
        {
            "integrations": "RiskSense",
            "playbookID": "RiskSense Get Unique Cves - Test"
        },
        {
            "integrations": "RiskSense",
            "playbookID": "RiskSense Get Unique Open Findings - Test"
        },
        {
            "integrations": "RiskSense",
            "playbookID": "RiskSense Get Apps Detail - Test"
        },
        {
            "integrations": "RiskSense",
            "playbookID": "RiskSense Apply Tag - Test"
        },
        {
            "integrations": "Indeni",
            "playbookID": "Indeni_test",
            "fromversion": "5.0.0"
        },
        {
            "integrations": "SafeBreach v2",
            "playbookID": "playbook-SafeBreach-Test",
            "fromversion": "5.5.0"
        },
        {
            "integrations": "AlienVault OTX TAXII Feed",
            "playbookID": "playbook-feedalienvaultotx_test",
            "fromversion": "5.5.0"
        },
        {
            "playbookID": "ExtractDomainAndFQDNFromUrlAndEmail-Test",
            "fromversion": "5.5.0"
        },
        {
            "integrations": "Cortex Data Lake",
            "playbookID": "Cortex Data Lake Test",
            "instance_names": "cdl_prod",
            "fromversion": "4.5.0"
        },
        {
            "integrations": "Cortex Data Lake",
            "playbookID": "Cortex Data Lake Test",
            "instance_names": "cdl_dev",
            "fromversion": "4.5.0"
        },
        {
            "integrations": "MongoDB",
            "playbookID": "MongoDB - Test"
        },
        {
            "integrations": "DNSDB_v2",
            "playbookID": "DNSDB-Test",
            "fromversion": "5.0.0"
        },
        {
            "playbookID": "DBotCreatePhishingClassifierV2FromFile-Test",
            "timeout": 60000,
            "fromversion": "6.1.0",
            "instance_names": "ml_dummy_prod",
            "integrations": "AzureWAF"
        },
        {
            "integrations": "IBM Resilient Systems",
            "playbookID": "IBM Resilient Systems Test"
        },
        {
            "integrations": [
                "Prisma Access",
                "Prisma Access Egress IP feed"
            ],
            "playbookID": "Prisma_Access_Egress_IP_Feed-Test",
            "timeout": 60000,
            "fromversion": "5.5.0",
            "nightly": true
        },
        {
            "integrations": "Prisma Access",
            "playbookID": "Prisma_Access-Test",
            "timeout": 60000,
            "fromversion": "5.5.0",
            "nightly": true
        },
        {
            "playbookID": "EvaluateMLModllAtProduction-Test",
            "fromversion": "5.5.0"
        },
        {
            "integrations": "Google IP Ranges Feed",
            "playbookID": "Fetch Indicators Test",
            "fromversion": "6.0.0"
        },
        {
            "integrations": "Azure AD Connect Health Feed",
            "playbookID": "FeedAzureADConnectHealth_Test",
            "fromversion": "5.5.0"
        },
        {
            "integrations": "Zoom Feed",
            "playbookID": "FeedZoom_Test",
            "fromversion": "5.5.0"
        },
        {
            "playbookID": "PCAP Analysis Test",
            "integrations": [
                "ipinfo",
                "WildFire-v2"
            ],
            "fromversion": "5.0.0",
            "timeout": 1200
        },
        {
            "integrations": "Workday",
            "playbookID": "Workday - Test",
            "fromversion": "5.0.0",
            "timeout": 600
        },
        {
            "integrations": "Unit42 Feed",
            "playbookID": "Unit42 Feed - Test",
            "fromversion": "5.5.0",
            "timeout": 600
        },
        {
            "integrations": "CrowdStrikeMalquery",
            "playbookID": "CrowdStrikeMalquery-Test",
            "fromversion": "5.0.0",
            "timeout": 2500
        },
        {
            "integrations": "Sixgill_Darkfeed",
            "playbookID": "Sixgill-Darkfeed_Test",
            "fromversion": "5.5.0"
        },
        {
            "playbookID": "hashIncidentFields-test",
            "fromversion": "4.5.0",
            "timeout": 60000
        },
        {
            "integrations": "RSA Archer v2",
            "playbookID": "Archer v2 - Test",
            "fromversion": "5.0.0",
            "timeout": 600
        },
        {
            "integrations": "WootCloud",
            "playbookID": "TestWootCloudPlaybook",
            "fromversion": "5.0.0"
        },
        {
            "integrations": "Ivanti Heat",
            "playbookID": "Ivanti Heat - Test"
        },
        {
            "integrations": "MicrosoftCloudAppSecurity",
            "playbookID": "MicrosoftCloudAppSecurity-Test"
        },
        {
            "integrations": "Blueliv ThreatCompass",
            "playbookID": "Blueliv_ThreatCompass_test",
            "fromversion": "5.0.0"
        },
        {
            "playbookID": "IncreaseIncidentSeverity-Test",
            "fromversion": "5.0.0"
        },
        {
            "integrations": "TrendMicro Cloud App Security",
            "playbookID": "playbook_TrendmicroCAS_Test",
            "fromversion": "5.0.0",
            "timeout": 300
        },
        {
            "playbookID": "IfThenElse-Test",
            "fromversion": "5.0.0"
        },
        {
            "integrations": "Imperva WAF",
            "playbookID": "Imperva WAF - Test"
        },
        {
            "integrations": "CheckPointFirewall_v2",
            "playbookID": "checkpoint-testplaybook",
            "timeout": 500,
            "nightly": true
        },
        {
            "playbookID": "FailedInstances - Test",
            "integrations": "Whois",
            "fromversion": "4.5.0"
        },
        {
            "integrations": "F5 ASM",
            "playbookID": "playbook-F5_ASM-Test",
            "timeout": 600,
            "fromversion": "5.0.0",
            "nightly": true
        },
        {
            "playbookID": "Hatching Triage - Detonate File",
            "integrations": "Hatching Triage",
            "fromversion": "5.5.0"
        },
        {
            "integrations": "Rundeck",
            "playbookID": "Rundeck_test",
            "fromversion": "5.5.0",
            "is_mockable": false
        },
        {
            "playbookID": "Field polling test",
            "timeout": 600,
            "fromversion": "5.0.0"
        },
        {
            "integrations": "Generic Webhook",
            "playbookID": "Generic Webhook - Test",
            "fromversion": "5.5.0"
        },
        {
            "integrations": "Palo Alto Networks Enterprise DLP",
            "playbookID": "Palo_Alto_Networks_Enterprise_DLP - Test",
            "fromversion": "5.0.0"
        },
        {
            "integrations": "Cryptocurrency",
            "playbookID": "Cryptocurrency-Test",
            "is_mockable": false
        },
        {
            "integrations": "Public DNS Feed",
            "playbookID": "Public_DNS_Feed_Test",
            "fromversion": "5.5.0"
        },
        {
            "integrations": "BitcoinAbuse",
            "playbookID": "BitcoinAbuse-test",
            "fromversion": "5.5.0"
        },
        {
            "integrations": "ExpanseV2",
            "playbookID": "ExpanseV2 Test",
            "fromversion": "6.0.0"
        },
        {
            "integrations": "FeedExpanse",
            "playbookID": "Feed Expanse Test",
            "fromversion": "6.0.0"
        },
        {
            "integrations": "MicrosoftGraphIdentityandAccess",
            "playbookID": "Identity & Access test playbook"
        },
        {
            "integrations": "MicrosoftPolicyAndComplianceAuditLog",
            "playbookID": "Audit Log - Test"
        },
        {
            "integrations": "Nutanix Hypervisor",
            "playbookID": "Nutanix-test"
        },
        {
            "integrations": "Azure Storage",
            "playbookID": "Azure Storage - Test"
        },
        {
            "integrations": "MicrosoftGraphApplications",
            "playbookID": "MSGraph Applications Test"
        },
        {
            "integrations": "EWS Extension Online Powershell v2",
            "playbookID": "EWS Extension: Powershell Online V2 Test",
            "fromversion": "6.0.0",
            "toversion": "6.0.9",
            "timeout": 250
        },
        {
            "integrations": "VirusTotal (API v3)",
            "playbookID": "VirusTotal (API v3) Detonate Test",
            "instance_names": [
                "virus_total_v3",
                "virus_total_v3_premium"
            ],
            "is_mockable": false
        },
        {
            "integrations": "VirusTotal (API v3)",
            "playbookID": "VirusTotalV3-test",
            "instance_names": [
                "virus_total_v3"
            ],
            "fromversion": "5.5.0"
        },
        {
            "integrations": "HostIo",
            "playbookID": "HostIo_Test"
        },
        {
            "playbookID": "CreateCertificate-Test",
            "fromversion": "5.5.0"
        },
        {
            "integrations": "LogPoint SIEM Integration",
            "playbookID": "LogPoint SIEM Integration - Test Playbook 1"
        },
        {
            "integrations": "LogPoint SIEM Integration",
            "playbookID": "LogPoint SIEM Integration - Test Playbook 2"
        },
        {
            "integrations": "Cisco Stealthwatch",
            "fromversion": "5.5.0",
            "playbookID": "Cisco Stealthwatch Test"
        },
        {
            "integrations": "cymulate_v2",
            "playbookID": "Cymulate V2 Test",
            "fromversion": "6.0.0"
        },
        {
            "integrations": "OpenCTI",
            "playbookID": "OpenCTI Test",
            "fromversion": "5.0.0"
        },
        {
            "integrations": "Microsoft Graph API",
            "playbookID": "Microsoft Graph API - Test",
            "fromversion": "5.0.0"
        },
        {
            "integrations": "QRadar v3",
            "playbookID": "QRadar_v3-test",
            "fromversion": "6.0.0"
        },
        {
            "playbookID": "DbotPredictOufOfTheBoxTest",
            "fromversion": "4.5.0",
            "timeout": 1000
        },
        {
            "playbookID": "DbotPredictOufOfTheBoxTestV2",
            "fromversion": "5.5.0",
            "timeout": 1000
        },
        {
            "integrations": "HPEArubaClearPass",
            "playbookID": "HPEArubaClearPass_TestPlaybook",
            "fromversion": "6.0.0"
        },
        {
            "integrations": "CrowdstrikeFalcon",
            "playbookID": "Get endpoint details - Generic - test",
            "fromversion": "5.5.0"
        },
        {
            "integrations": "CrowdstrikeFalcon",
            "playbookID": "Isolate and unisolate endpoint - test",
            "fromversion": "5.5.0"
        },
        {
            "integrations": "VirusTotal - Premium (API v3)",
            "playbookID": "VirusTotal Premium v3 TestPlaybook",
            "fromversion": "5.5.0"
        },
        {
            "integrations": "Armis",
            "playbookID": "Armis-Test",
            "fromversion": "5.5.0"
        },
        {
            "playbookID": "Tidy - Test",
            "integrations": [
                "AWS - EC2",
                "Demisto REST API",
                "Tidy"
            ],
            "instance_names": [
                "aws_alloacte_host"
            ],
            "fromversion": "6.0.0",
            "nightly": true
        },
        {
            "integrations": "Trend Micro Deep Security",
            "playbookID": "Trend Micro Deep Security - Test"
        },
        {
            "integrations": "Carbon Black Endpoint Standard",
            "playbookID": "carbonBlackEndpointStandardTestPlaybook",
            "fromversion": "5.5.0",
            "is_mockable": false
        },
        {
            "integrations": "Proofpoint TAP v2",
            "playbookID": "ProofpointTAP-Test"
        },
        {
            "integrations": "QualysV2",
            "playbookID": "QualysVulnerabilityManagement-Test",
            "fromversion": "5.5.0",
            "timeout": 3000
        },
        {
            "integrations": "ThreatExchange v2",
            "playbookID": "ThreatExchangeV2-test",
            "fromversion": "5.5.0"
        },
        {
            "integrations": "NetscoutAED",
            "playbookID": "NetscoutAED-Test",
            "fromversion": "5.5.0"
        },
        {
            "integrations": "VMware Workspace ONE UEM (AirWatch MDM)",
            "playbookID": "VMware Workspace ONE UEM (AirWatch MDM)-Test",
            "fromversion": "6.0.0"
        },
        {
            "integrations": "CarbonBlackLiveResponseCloud",
            "playbookID": "CarbonBlackLiveResponseCloud-Test",
            "fromversion": "5.5.0",
            "is_mockable": false
        },
        {
            "playbookID": "EDL Performance Test",
            "instance_names": "edl_auto",
            "integrations": [
                "EDL",
                "Create-Mock-Feed-Relationships"
            ],
            "fromversion": "6.0.0",
            "timeout": 3500,
            "memory_threshold": 900,
            "pid_threshold": 12,
            "context_print_dt": "EDLHey"
        },
        {
            "playbookID": "Export Indicators Performance Test",
            "instance_names": "eis_auto",
            "integrations": [
                "ExportIndicators",
                "Create-Mock-Feed-Relationships"
            ],
            "fromversion": "6.0.0",
            "timeout": 3500,
            "memory_threshold": 900,
            "pid_threshold": 12,
            "context_print_dt": "EISHey"
        },
        {
            "integrations": "jamf v2",
            "playbookID": "Jamf_v2_test",
            "fromversion": "5.5.0"
        },
        {
            "integrations": "GuardiCore v2",
            "playbookID": "GuardiCoreV2-Test",
            "fromversion": "6.0.0"
        },
        {
            "playbookID": "DBot Build Phishing Classifier Test - Multiple Algorithms",
            "timeout": 60000,
            "fromversion": "6.1.0",
            "instance_names": "ml_dummy_prod",
            "integrations": "AzureWAF"
        },
        {
            "integrations": [
                "AutoFocus Daily Feed",
                "Demisto REST API"
            ],
            "playbookID": "Fetch Indicators Test",
            "fromversion": "6.0.0",
            "is_mockable": false,
            "timeout": 2400
        },
        {
            "integrations": "SOCRadarIncidents",
            "playbookID": "SOCRadarIncidents-Test"
        },
        {
            "integrations": "SOCRadarThreatFusion",
            "playbookID": "SOCRadarThreatFusion-Test"
        },
        {
            "integrations": "FeedSOCRadarThreatFeed",
            "playbookID": "FeedSOCRadarThreatFeed-Test"
        },
        {
            "integrations": "TheHive Project",
            "playbookID": "Playbook_TheHiveProject_Test",
            "fromversion": "6.0.0"
        },
        {
            "integrations": [
                "ServiceNow v2",
                "Demisto REST API"
            ],
            "playbookID": "Fetch Incidents Test",
            "instance_names": "snow_basic_auth",
            "fromversion": "6.0.0",
            "is_mockable": false,
            "timeout": 2400
        },
        {
            "integrations": [
                "MalwareBazaar Feed",
                "Demisto REST API"
            ],
            "playbookID": "Fetch Indicators Test",
            "fromversion": "6.0.0",
            "is_mockable": false,
            "instance_names": "malwarebazzar_auto",
            "timeout": 2400
        },
        {
            "playbookID": "SolarWinds-Test",
            "fromversion": "5.5.0",
            "integrations": [
                "SolarWinds"
            ]
        },
        {
            "playbookID": "BastilleNetworks-Test",
            "fromversion": "5.0.0",
            "integrations": [
                "Bastille Networks"
            ]
        },
        {
            "playbookID": "bc993d1a-98f5-4554-8075-68a38004c119",
            "fromversion": "5.0.0",
            "integrations": [
                "Gamma"
            ]
        },
        {
            "playbookID": "Service Desk Plus (On-Premise) Test",
            "fromversion": "5.0.0",
            "integrations": [
                "ServiceDeskPlus (On-Premise)"
            ]
        },
        {
            "playbookID": "IronDefense Test",
            "fromversion": "5.0.0",
            "integrations": [
                "IronDefense"
            ]
        },
        {
            "playbookID": "AgariPhishingDefense-Test",
            "fromversion": "5.0.0",
            "integrations": [
                "Agari Phishing Defense"
            ]
        },
        {
            "playbookID": "SecurityIntelligenceServicesFeed - Test",
            "fromversion": "5.5.0",
            "integrations": [
                "SecurityIntelligenceServicesFeed"
            ]
        },
        {
            "playbookID": "FeedTalosTestPlaybook",
            "fromversion": "5.5.0",
            "integrations": [
                "Talos Feed"
            ]
        },
        {
            "playbookID": "Netscout Arbor Sightline - Test Playbook",
            "fromversion": "5.5.0",
            "integrations": [
                "NetscoutArborSightline"
            ]
        },
        {
            "playbookID": "test_MsGraphFiles",
            "fromversion": "5.0.0",
            "integrations": [
                "Microsoft_Graph_Files"
            ]
        },
        {
            "playbookID": "AlphaVantage Test Playbook",
            "fromversion": "6.0.0",
            "integrations": [
                "AlphaVantage"
            ]
        },
        {
            "playbookID": "Azure SQL - Test",
            "fromversion": "5.0.0",
            "integrations": [
                "Azure SQL Management"
            ]
        },
        {
            "playbookID": "Sophos Central Test",
            "fromversion": "5.0.0",
            "integrations": [
                "Sophos Central"
            ]
        },
        {
            "playbookID": "Microsoft Graph Groups - Test",
            "fromversion": "5.0.0",
            "integrations": [
                "Microsoft Graph Groups"
            ]
        },
        {
            "playbookID": "Humio-Test",
            "fromversion": "5.0.0",
            "integrations": [
                "Humio"
            ]
        },
        {
            "playbookID": "Blueliv_ThreatContext_test",
            "fromversion": "5.0.0",
            "integrations": [
                "Blueliv ThreatContext"
            ]
        },
        {
            "playbookID": "Darktrace Test Playbook",
            "fromversion": "6.0.0",
            "integrations": [
                "Darktrace"
            ]
        },
        {
            "playbookID": "Recorded Future Test Playbook",
            "fromversion": "5.0.0",
            "integrations": [
                "Recorded Future v2"
            ]
        },
        {
            "playbookID": "get_file_sample_by_hash_-_cylance_protect_-_test",
            "fromversion": "5.0.0",
            "integrations": [
                "Cylance Protect v2"
            ]
        },
        {
            "playbookID": "EDL Indicator Performance Test",
            "fromversion": "6.0.0"
        },
        {
            "playbookID": "EDL Performance Test - Concurrency",
            "fromversion": "6.0.0"
        },
        {
            "playbookID": "Venafi - Test",
            "fromversion": "5.0.0",
            "integrations": [
                "Venafi"
            ]
        },
        {
            "playbookID": "3da36d51-3cdf-4120-882a-cee03b038b89",
            "fromversion": "5.0.0",
            "integrations": [
                "FortiManager"
            ]
        },
        {
            "playbookID": "X509Certificate Test Playbook",
            "fromversion": "6.0.0"
        },
        {
            "playbookID": "Pcysys-Test",
            "fromversion": "5.0.0",
            "integrations": [
                "Pentera"
            ]
        },
        {
            "playbookID": "Pentera Run Scan and Create Incidents - Test",
            "fromversion": "5.0.0",
            "integrations": [
                "Pentera"
            ]
        },
        {
            "playbookID": "Google Chronicle Backstory List Detections - Test",
            "fromversion": "5.0.0",
            "integrations": [
                "Google Chronicle Backstory"
            ]
        },
        {
            "playbookID": "Google Chronicle Backstory List Rules - Test",
            "fromversion": "5.0.0",
            "integrations": [
                "Google Chronicle Backstory"
            ]
        },
        {
            "playbookID": "McAfee ESM v2 - Test",
            "fromversion": "5.0.0",
            "integrations": [
                "McAfee ESM v2"
            ]
        },
        {
            "playbookID": "McAfee ESM Watchlists - Test",
            "fromversion": "5.0.0",
            "integrations": [
                "McAfee ESM v2"
            ]
        },
        {
            "playbookID": "Acalvio Sample Playbook",
            "fromversion": "5.0.0",
            "integrations": [
                "Acalvio ShadowPlex"
            ]
        },
        {
            "playbookID": "playbook-SophosXGFirewall-test",
            "fromversion": "5.0.0",
            "integrations": [
                "sophos_firewall"
            ]
        },
        {
            "playbookID": "CircleCI-Test",
            "fromversion": "5.5.0",
            "integrations": [
                "CircleCI"
            ]
        },
        {
            "playbookID": "XMCyberIntegration-Test",
            "fromversion": "6.0.0",
            "integrations": [
                "XMCyber"
            ]
        },
        {
            "playbookID": "a60ae34e-7a00-4a06-81ca-2ca6ea1d58ba",
            "fromversion": "6.0.0",
            "integrations": [
                "AnsibleAlibabaCloud"
            ]
        },
        {
            "playbookID": "Carbon Black Enterprise EDR Process Search Test",
            "fromversion": "5.0.0",
            "integrations": [
                "Carbon Black Enterprise EDR"
            ]
        },
        {
            "playbookID": "Logzio - Test",
            "fromversion": "5.0.0",
            "integrations": [
                "Logz.io"
            ]
        },
        {
            "playbookID": "PAN-OS Create Or Edit Rule Test",
            "fromversion": "6.1.0",
            "integrations": [
                "Panorama"
            ]
        },
        {
            "playbookID": "GoogleCloudSCC-Test",
            "fromversion": "5.0.0",
            "integrations": [
                "GoogleCloudSCC"
            ]
        },
        {
            "playbookID": "SailPointIdentityNow-Test",
            "fromversion": "6.0.0",
            "integrations": [
                "SailPointIdentityNow"
            ]
        },
        {
            "playbookID": "playbook-Cyberint_Test",
            "fromversion": "5.0.0",
            "integrations": [
                "cyberint"
            ]
        },
        {
            "playbookID": "Druva-Test",
            "fromversion": "5.0.0",
            "integrations": [
                "Druva Ransomware Response"
            ]
        },
        {
            "playbookID": "LogPoint SIEM Integration - Test Playbook 3",
            "fromversion": "6.0.0",
            "integrations": [
                "LogPoint SIEM Integration"
            ]
        },
        {
            "playbookID": "TestGraPlayBook",
            "fromversion": "5.0.0",
            "integrations": [
                "Gurucul-GRA"
            ]
        },
        {
            "playbookID": "TestGreatHornPlaybook",
            "fromversion": "6.0.0",
            "integrations": [
                "GreatHorn"
            ]
        },
        {
            "playbookID": "Microsoft Defender Advanced Threat Protection - Test",
            "fromversion": "5.0.0",
            "integrations": [
                "Microsoft Defender Advanced Threat Protection"
            ]
        },
        {
            "playbookID": "Polygon-Test",
            "fromversion": "5.0.0",
            "integrations": [
                "Group-IB TDS Polygon"
            ]
        },
        {
            "playbookID": "TrustwaveSEG-Test",
            "fromversion": "5.0.0",
            "integrations": [
                "trustwave secure email gateway"
            ]
        },
        {
            "playbookID": "MicrosoftGraphMail-Test",
            "fromversion": "5.0.0",
            "integrations": [
                "MicrosoftGraphMail"
            ]
        },
        {
            "playbookID": "PassiveTotal_v2-Test",
            "fromversion": "5.0.0",
            "integrations": [
                "PassiveTotal v2",
                "PassiveTotal"
            ]
        },
        {
            "playbookID": "02ea5cef-3169-4b17-8f4d-604b44e6348a",
            "fromversion": "5.0.0",
            "integrations": [
                "Cognni"
            ]
        },
        {
            "playbookID": "playbook-InsightIDR-test",
            "fromversion": "5.0.0",
            "integrations": [
                "Rapid7 InsightIDR"
            ]
        },
        {
            "playbookID": "Cofense Intelligence v2 test",
            "fromversion": "5.5.0",
            "integrations": [
                "CofenseIntelligenceV2"
            ]
        },
        {
            "playbookID": "opsgenie-test-playbook",
            "fromversion": "6.0.0",
            "integrations": [
                "Opsgeniev2"
            ]
        },
        {
            "playbookID": "FraudWatch-Test",
            "fromversion": "5.0.0",
            "integrations": [
                "FraudWatch"
            ]
        },
        {
            "playbookID": "SepioPrimeAPI-Test",
            "fromversion": "5.0.0",
            "integrations": [
                "Sepio"
            ]
        },
        {
            "playbookID": "SX - PC - Test Playbook",
            "fromversion": "5.5.0",
            "integrations": [
                "PingCastle"
            ]
        },
        {
            "playbookID": "JARM-Test",
            "fromversion": "5.0.0",
            "integrations": [
                "JARM"
            ]
        },
        {
            "playbookID": "Playbook-HYASInsight-Test",
            "fromversion": "6.0.0",
            "integrations": [
                "HYAS Insight"
            ]
        },
        {
            "playbookID": "ConcentricAI Demo Playbook",
            "fromversion": "6.0.0",
            "integrations": [
                "ConcentricAI"
            ]
        },
        {
            "playbookID": "Cyberpion-Test",
            "fromversion": "6.0.0",
            "integrations": [
                "Cyberpion"
            ]
        },
        {
            "playbookID": "CrowdStrike OpenAPI - Test",
            "fromversion": "6.0.0",
            "integrations": [
                "CrowdStrike OpenAPI"
            ]
        },
        {
            "playbookID": "Smokescreen IllusionBLACK-Test",
            "fromversion": "5.0.0",
            "integrations": [
                "Smokescreen IllusionBLACK"
            ]
        },
        {
            "playbookID": "TestCymptomPlaybook",
            "fromversion": "5.0.0",
            "integrations": [
                "Cymptom"
            ]
        },
        {
            "playbookID": "GitLab-test-playbook",
            "fromversion": "6.0.0",
            "integrations": [
                "GitLab",
                "LGTM",
                "MinIO",
                "Docker Engine API"
            ]
        },
        {
            "playbookID": "LGTM-test-playbook",
            "fromversion": "6.0.0",
            "integrations": [
                "GitLab",
                "LGTM",
                "MinIO",
                "Docker Engine API"
            ]
        },
        {
            "playbookID": "playbook-MinIO-Test",
            "fromversion": "6.0.0",
            "integrations": [
                "GitLab",
                "LGTM",
                "MinIO",
                "Docker Engine API"
            ]
        },
        {
            "playbookID": "MSGraph_DeviceManagement_Test",
            "fromversion": "5.0.0",
            "integrations": [
                "Microsoft Graph Device Management"
            ]
        },
        {
            "playbookID": "G Suite Security Alert Center-Test",
            "fromversion": "5.0.0",
            "integrations": [
                "G Suite Security Alert Center"
            ]
        },
        {
            "playbookID": "VerifyOOBV2Predictions-Test",
            "fromversion": "5.5.0"
        },
        {
            "playbookID": "PAN OS EDL Management - Test",
            "fromversion": "5.0.0",
            "integrations": [
                "palo_alto_networks_pan_os_edl_management"
            ]
        },
        {
            "playbookID": "Group-IB Threat Intelligence & Attribution-Test",
            "fromversion": "6.0.0",
            "integrations": [
                "Group-IB Threat Intelligence & Attribution Feed",
                "Group-IB Threat Intelligence & Attribution"
            ]
        },
        {
            "playbookID": "CounterCraft - Test",
            "fromversion": "5.0.0",
            "integrations": [
                "CounterCraft Deception Director"
            ]
        },
        {
            "playbookID": "Microsoft Graph Security Test",
            "fromversion": "5.0.0",
            "integrations": [
                "Microsoft Graph"
            ]
        },
        {
            "playbookID": "Azure Kubernetes Services - Test",
            "fromversion": "5.0.0",
            "integrations": [
                "Azure Kubernetes Services"
            ]
        },
        {
            "playbookID": "Cortex XDR - IOC - Test without fetch",
            "fromversion": "5.5.0",
            "integrations": [
                "Cortex XDR - IR",
                "Cortex XDR - IOC"
            ]
        },
        {
            "playbookID": "PaloAltoNetworks_IoT-Test",
            "fromversion": "5.0.0",
            "integrations": [
                "Palo Alto Networks IoT"
            ]
        },
        {
            "playbookID": "GreyNoise-Test",
            "fromversion": "5.5.0",
            "integrations": [
                "GreyNoise Community",
                "GreyNoise"
            ]
        },
        {
            "playbookID": "xMatters-Test",
            "fromversion": "5.5.0",
            "integrations": [
                "xMatters"
            ]
        },
        {
            "playbookID": "TestCentrifyPlaybook",
            "fromversion": "6.0.0",
            "integrations": [
                "Centrify Vault"
            ]
        },
        {
            "playbookID": "Infinipoint-Test",
            "fromversion": "5.0.0",
            "integrations": [
                "Infinipoint"
            ]
        },
        {
            "playbookID": "CyrenThreatInDepth-Test",
            "fromversion": "6.0.0",
            "integrations": [
                "CyrenThreatInDepth"
            ]
        },
        {
            "playbookID": "CVSS Calculator Test",
            "fromversion": "5.0.0"
        },
        {
            "playbookID": "7d8ac1af-2d1e-4ed9-875c-d3257d2c6830",
            "fromversion": "6.0.0",
            "integrations": [
                "AnsibleHCloud"
            ]
        },
        {
            "playbookID": "Archer-Test-Playbook",
            "fromversion": "5.0.0",
            "integrations": [
                "RSA Archer",
                "RSA Archer v2"
            ]
        },
        {
            "playbookID": "SMB test",
            "fromversion": "5.0.0",
            "integrations": [
                "Server Message Block (SMB) v2",
                "Server Message Block (SMB)"
            ]
        },
        {
            "playbookID": "Cymulate V1 Test",
            "fromversion": "6.0.0",
            "integrations": [
                "cymulate_v2",
                "Cymulate"
            ]
        },
        {
            "playbookID": "TestUptycs",
            "fromversion": "5.0.0",
            "integrations": [
                "Uptycs"
            ]
        },
        {
            "playbookID": "Microsoft Graph Calendar - Test",
            "fromversion": "5.0.0",
            "integrations": [
                "Microsoft Graph Calendar"
            ]
        },
        {
            "playbookID": "VMRay-Test-URL",
            "fromversion": "5.5.0",
            "integrations": [
                "vmray"
            ]
        },
        {
            "playbookID": "Thycotic-Test",
            "fromversion": "6.0.0",
            "integrations": [
                "Thycotic"
            ]
        },
        {
            "playbookID": "Test Playbook TrendMicroDDA",
            "fromversion": "5.0.0",
            "integrations": [
                "Trend Micro Deep Discovery Analyzer Beta"
            ]
        },
        {
            "playbookID": "CrowdStrike_Falcon_X_-Test-Detonate_URL",
            "fromversion": "5.0.0",
            "integrations": [
                "CrowdStrike Falcon X"
            ]
        },
        {
            "playbookID": "CrowdStrike_Falcon_X_-Test-Detonate_File",
            "fromversion": "5.0.0",
            "integrations": [
                "CrowdStrike Falcon X"
            ]
        },
        {
            "playbookID": "Phishing - Core - Test - Actual Incident",
            "fromversion": "6.0.0",
            "timeout": 4600,
            "integrations": [
                "EWS Mail Sender",
                "Demisto REST API",
                "Rasterize"
            ],
            "memory_threshold": 200
        },
        {
            "playbookID": "Phishing v2 - Test - Actual Incident",
            "fromversion": "6.0.0"
        },
        {
            "playbookID": "Phishing Investigation - Generic v2 - Campaign Test",
            "fromversion": "6.0.0",
            "timeout": 7000,
            "integrations": [
                "EWS Mail Sender",
                "Demisto REST API",
                "Rasterize",
                "Demisto Lock"
            ],
            "instance_names": "no_sync_long_timeout"
        },
        {
            "playbookID": "PCAP Search test",
            "fromversion": "5.0.0"
        },
        {
            "playbookID": "PCAP Parsing And Indicator Enrichment Test",
            "fromversion": "5.0.0"
        },
        {
            "playbookID": "PCAP File Carving Test",
            "fromversion": "5.0.0"
        },
        {
            "playbookID": "Trello Test",
            "fromversion": "6.0.0",
            "integrations": [
                "Trello"
            ]
        },
        {
            "playbookID": "Google Drive Permissions Test",
            "fromversion": "5.0.0",
            "integrations": [
                "GoogleDrive"
            ]
        },
        {
            "playbookID": "RiskIQDigitalFootprint-Test",
            "fromversion": "5.5.0",
            "integrations": [
                "RiskIQDigitalFootprint"
            ]
        },
        {
            "playbookID": "playbook-feodoteackerhash_test",
            "fromversion": "5.5.0",
            "integrations": [
                "Feodo Tracker IP Blocklist Feed",
                "Feodo Tracker Hashes Feed"
            ]
        },
        {
            "playbookID": "playbook-feodotrackeripblock_test",
            "fromversion": "5.5.0",
            "integrations": [
                "Feodo Tracker IP Blocklist Feed",
                "Feodo Tracker Hashes Feed"
            ]
        },
        {
            "playbookID": "CyberTotal_TestPlaybook",
            "fromversion": "5.0.0",
            "integrations": [
                "CyberTotal"
            ]
        },
        {
            "playbookID": "Deep_Instinct-Test",
            "fromversion": "5.0.0",
            "integrations": [
                "Deep Instinct"
            ]
        },
        {
            "playbookID": "Zabbix - Test",
            "fromversion": "5.0.0",
            "integrations": [
                "Zabbix"
            ]
        },
        {
            "playbookID": "GCS Object Policy (ACL) - Test",
            "fromversion": "5.0.0",
            "integrations": [
                "Google Cloud Storage"
            ]
        },
        {
            "playbookID": "GetStringsDistance - Test",
            "fromversion": "5.0.0",
            "scripts": [
                "GetStringsDistance"
            ]
        },
        {
            "playbookID": "GCS Bucket Management - Test",
            "fromversion": "5.0.0",
            "integrations": [
                "Google Cloud Storage"
            ]
        },
        {
            "playbookID": "GCS Bucket Policy (ACL) - Test",
            "fromversion": "5.0.0",
            "integrations": [
                "Google Cloud Storage"
            ]
        },
        {
            "playbookID": "GCS Object Operations - Test",
            "fromversion": "5.0.0",
            "integrations": [
                "Google Cloud Storage"
            ]
        },
        {
            "playbookID": "OpenLDAP - Test",
            "fromversion": "5.0.0",
            "integrations": [
                "OpenLDAP"
            ]
        },
        {
            "playbookID": "Splunk-Test",
            "fromversion": "5.0.0",
            "integrations": [
                "SplunkPy"
            ]
        },
        {
            "playbookID": "SplunkPySearch_Test",
            "fromversion": "5.0.0",
            "integrations": [
                "SplunkPy"
            ]
        },
        {
            "playbookID": "SplunkPy KV commands",
            "fromversion": "5.0.0",
            "integrations": [
                "SplunkPy"
            ]
        },
        {
            "playbookID": "SplunkPy-Test-V2",
            "fromversion": "5.0.0",
            "integrations": [
                "SplunkPy"
            ]
        },
        {
            "playbookID": "FireEye-Detection-on-Demand-Test",
            "fromversion": "6.0.0",
            "integrations": [
                "FireEye Detection on Demand"
            ]
        },
        {
            "playbookID": "TestIPQualityScorePlaybook",
            "fromversion": "5.0.0",
            "integrations": [
                "IPQualityScore"
            ]
        },
        {
            "playbookID": "Send Email To Recipients",
            "fromversion": "5.0.0",
            "integrations": [
                "EWS Mail Sender"
            ]
        },
        {
            "playbookID": "Endace-Test",
            "fromversion": "5.0.0",
            "integrations": [
                "Endace"
            ]
        },
        {
            "playbookID": "StringToArray_test",
            "fromversion": "6.0.0"
        },
        {
            "playbookID": "URLSSLVerification_test",
            "fromversion": "5.0.0"
        },
        {
            "playbookID": "playbook-SearchIncidentsV2InsideGenericPollng-Test",
            "fromversion": "5.0.0"
        },
        {
            "playbookID": "IsRFC1918-Test",
            "fromversion": "5.0.0"
        },
        {
            "playbookID": "Base64 File in List Test",
            "fromversion": "5.0.0"
        },
        {
            "playbookID": "DbotAverageScore-Test",
            "fromversion": "5.0.0"
        },
        {
            "playbookID": "ExtractEmailV2-Test",
            "fromversion": "5.5.0"
        },
        {
            "playbookID": "IsUrlPartOfDomain Test",
            "fromversion": "5.0.0"
        },
        {
            "playbookID": "URLEncode-Test",
            "fromversion": "5.0.0"
        },
        {
            "playbookID": "IsIPInRanges - Test",
            "fromversion": "5.0.0"
        },
        {
            "playbookID": "Delete Context Subplaybook Test",
            "fromversion": "5.0.0"
        },
        {
            "playbookID": "TruSTAR v2-Test",
            "fromversion": "5.0.0",
            "integrations": [
                "TruSTAR v2",
                "TruSTAR"
            ]
        },
        {
            "playbookID": "Relationships scripts - Test",
            "fromversion": "6.2.0"
        },
        {
            "playbookID": "Test-CreateDBotScore-With-Reliability",
            "fromversion": "6.0.0"
        },
        {
            "playbookID": "ValidateContent - Test",
            "fromversion": "5.5.0"
        },
        {
            "playbookID": "DeleteContext-auto-subplaybook-test",
            "fromversion": "5.0.0"
        },
        {
            "playbookID": "Process Email - Generic - Test - Actual Incident",
            "fromversion": "6.0.0",
            "integrations": [
                "XsoarPowershellTesting",
                "Create-Mock-Feed-Relationships"
            ],
            "memory_threshold": 160
        },
        {
            "playbookID": "Analyst1 Integration Demonstration - Test",
            "fromversion": "5.0.0",
            "integrations": [
                "Analyst1",
                "illuminate"
            ]
        },
        {
            "playbookID": "Analyst1 Integration Test",
            "fromversion": "5.0.0",
            "integrations": [
                "Analyst1",
                "illuminate"
            ]
        },
        {
            "playbookID": "Cofense Triage v3-Test",
            "fromversion": "6.0.0",
            "integrations": [
                "Cofense Triage v2",
                "Cofense Triage v3",
                "Cofense Triage"
            ]
        },
        {
            "playbookID": "SailPointIdentityIQ-Test",
            "fromversion": "6.0.0",
            "integrations": [
                "SailPointIdentityIQ"
            ]
        },
        {
            "playbookID": "Test - ExtFilter",
            "fromversion": "5.0.0"
        },
        {
            "playbookID": "Test - ExtFilter Main",
            "fromversion": "5.0.0"
        },
        {
            "playbookID": "Microsoft Teams - Test",
            "fromversion": "5.0.0",
            "integrations": [
                "Microsoft Teams Management",
                "Microsoft Teams"
            ]
        },
        {
            "playbookID": "TestTOPdeskPlaybook",
            "fromversion": "5.0.0",
            "integrations": [
                "TOPdesk"
            ]
        },
        {
            "integrations": "Cortex XDR - XQL Query Engine",
            "playbookID": "Cortex XDR - XQL Query - Test",
            "fromversion": "6.2.0"
        },
        {
            "playbookID": "ListUsedDockerImages - Test",
            "fromversion": "6.1.0"
        },
        {
            "integrations": "CustomIndicatorDemo",
            "playbookID": "playbook-CustomIndicatorDemo-test"
        },
        {
            "integrations": "Azure Sentinel",
            "fromversion": "5.5.0",
            "is_mockable": false,
            "playbookID": "TestAzureSentinelPlaybookV2"
        },
        {
            "integrations": "AnsibleAlibabaCloud",
            "playbookID": "Test-AlibabaCloud"
        },
        {
            "integrations": "AnsibleAzure",
            "playbookID": "Test-AnsibleAzure"
        },
        {
            "integrations": "AnsibleCiscoIOS",
            "playbookID": "Test-AnsibleCiscoIOS"
        },
        {
            "integrations": "AnsibleCiscoNXOS",
            "playbookID": "Test-AnsibleCiscoNXOS"
        },
        {
            "integrations": "AnsibleHCloud",
            "playbookID": "Test-AnsibleHCloud"
        },
        {
            "integrations": "AnsibleKubernetes",
            "playbookID": "Test-AnsibleKubernetes"
        },
        {
            "integrations": "AnsibleLinux",
            "playbookID": "Test-AnsibleLinux"
        },
        {
            "integrations": "AnsibleMicrosoftWindows",
            "playbookID": "Test-AnsibleWindows"
        },
        {
            "integrations": "AnsibleVMware",
            "playbookID": "Test-AnsibleVMware"
        },
        {
            "integrations": "Anomali ThreatStream",
            "playbookID": "Anomali_ThreatStream_Test"
        },
        {
            "integrations": "Anomali ThreatStream v2",
            "playbookID": "ThreatStream-Test"
        },
        {
            "integrations": "Anomali ThreatStream v3",
            "fromversion": "6.0.0",
            "playbookID": "ThreatStream-Test"
        },
        {
            "integrations": [
                "AutoFocusTagsFeed",
                "Demisto REST API"
            ],
            "playbookID": "AutoFocusTagsFeed-test",
            "timeout": 300
        },
        {
            "integrations": [
                "Unit42IntelObjectsFeed",
                "Demisto REST API"
            ],
            "playbookID": "Unit42 Intel Objects Feed - Test",
            "timeout": 300
        },
        {
            "playbookID": "Tanium Threat Response V2 Test",
            "integrations": [
                "Tanium Threat Response v2",
                "Demisto REST API"
            ],
            "fromversion": "6.0.0",
            "timeout": 3000
        },
        {
            "playbookID": "Tanium Threat Response - Create Connection v2 - Test",
            "integrations": "Tanium Threat Response v2",
            "fromversion": "6.0.0"
        },
        {
            "playbookID": "Tanium Threat Response - Request File Download v2 - Test",
            "integrations": "Tanium Threat Response v2",
            "fromversion": "6.0.0"
        },
        {
            "playbookID": "IndicatorMaliciousRatioCalculation_test",
            "fromversion": "5.0.0"
        },
        {
            "playbookID": "MISPfeed Test",
            "fromversion": "5.5.0",
            "integrations": [
                "MISP Feed"
            ]
        },
        {
            "integrations": [
                "MISP Feed",
                "Demisto REST API"
            ],
            "playbookID": "Fetch Indicators Test",
            "fromversion": "6.0.0",
            "is_mockable": false,
            "instance_names": "MISP_feed_instance",
            "timeout": 2400
        },
        {
<<<<<<< HEAD
            "playbookID": "Grafana-Test",
            "fromversion": "6.0.0",
            "integrations": [
                "Grafana",
                "Demisto REST API"
            ],
            "is_mockable": false,
            "timeout": 2400
=======
            "integrations": [
                "CrowdStrike Indicator Feed",
                "Demisto REST API"
            ],
            "playbookID": "Fetch Indicators Test",
            "fromversion": "6.0.0",
            "is_mockable": false,
            "instance_names": "CrowdStrike_feed_instance",
            "timeout": 2400
        },
        {
            "playbookID": "Get Original Email - Microsoft Graph Mail - test",
            "fromversion": "6.1.0",
            "integrations": [
                "MicrosoftGraphMail"
            ],
            "instance_names": "ms_graph_mail_dev_no_oproxy"
        },
        {
            "playbookID": "Get Original Email - Gmail v2 - test",
            "fromversion": "6.1.0",
            "integrations": [
                "Gmail"
            ]
        },
        {
            "playbookID": "Get Original Email - EWS v2 - test",
            "fromversion": "6.1.0",
            "integrations": [
                "EWS v2"
            ],
            "instance_names": "ewv2_regular"
        },
        {
            "integrations": [
                "Demisto REST API"
            ],
            "playbookID": "GetTasksWithSections SetIRProcedures end to end test",
            "fromversion": "6.0.0"
        },
        {
            "scripts": [
                "SplunkShowAsset",
                "SplunkShowDrilldown",
                "SplunkShowIdentity"
            ],
            "playbookID": "SplunkShowEnrichment"
        },
        {
            "integrations": "MalwareBazaar",
            "playbookID": "MalwareBazaar_Test",
            "fromversion": "6.0.0"
        },
        {
            "integrations": "OpsGenieV3",
            "playbookID": "OpsGenieV3TestPlaybook",
            "fromversion": "6.2.0"
        },
        {
            "playbookID": "test_AssignToNextShiftOOO",
            "fromversion": "5.5.0"
        },
        {
            "playbookID": "JsonToTable - Test Playbook",
            "fromversion": "5.5.0"
        },
        {
            "integrations": "KafkaV3",
            "playbookID": "KafkaV3 Test"
>>>>>>> 29fea43e
        }
    ],
    "skipped_tests": {
        "MISP V2 Test": "The integration is deprecated as we released MISP V3",
        "Github IAM - Test Playbook": "Issue 32383",
        "O365-SecurityAndCompliance-ContextResults-Test": "Issue 38900",
        "Calculate Severity - Standard - Test": "Issue 32715",
        "Calculate Severity - Generic v2 - Test": "Issue 32716",
        "Workday - Test": "No credentials Issue 29595",
        "Tidy - Test": "Will run it manually.",
        "Protectwise-Test": "Issue 28168",
        "TestDedupIncidentsPlaybook": "Issue 24344",
        "CreateIndicatorFromSTIXTest": "Issue 24345",
        "Endpoint data collection test": "Uses a deprecated playbook called Endpoint data collection",
        "Prisma_Access_Egress_IP_Feed-Test": "unskip after we will get Prisma Access instance - Issue 27112",
        "Prisma_Access-Test": "unskip after we will get Prisma Access instance - Issue 27112",
        "Symantec Deepsight Test": "Issue 22971",
        "TestProofpointFeed": "Issue 22229",
        "Symantec Data Loss Prevention - Test": "Issue 20134",
        "NetWitness Endpoint Test": "Issue 19878",
        "InfoArmorVigilanteATITest": "Test issue 17358",
        "ArcSight Logger test": "Issue 19117",
        "3da2e31b-f114-4d7f-8702-117f3b498de9": "Issue 19837",
        "d66e5f86-e045-403f-819e-5058aa603c32": "pr 3220",
        "IntSights Mssp Test": "Issue #16351",
        "fd93f620-9a2d-4fb6-85d1-151a6a72e46d": "Issue 19854",
        "Test Playbook TrendMicroDDA": "Issue 16501",
        "ssdeepreputationtest": "Issue #20953",
        "C2sec-Test": "Issue #21633",
        "ThreatConnect v2 - Test": "Issue 26782",
        "Email Address Enrichment - Generic v2.1 - Test": "Issue 26785",
        "Tanium v2 - Test": "Issue 26822",
        "Fidelis Elevate Network": "Issue 26453",
        "Cortex XDR - IOC - Test": "Issue 37957",
        "PAN-OS Query Logs For Indicators Test": "Issue 28753",
        "TCPUtils-Test": "Issue 29677",
        "Polygon-Test": "Issue 29060",
        "AttackIQ - Test": "Issue 29774",
        "Azure Compute - Test": "Issue 28056",
        "forcepoint test": "Issue 28043",
        "Test-VulnDB": "Issue 30875",
        "Malware Domain List Active IPs Feed Test": "Issue 30878",
        "CuckooTest": "Issue 25601",
        "PhishlabsIOC_DRP-Test": "Issue 29589",
        "Carbon Black Live Response Test": "Issue 28237",
        "FeedThreatConnect-Test": "Issue 32317",
        "Palo_Alto_Networks_Enterprise_DLP - Test": "Issue 32568",
        "JoeSecurityTestDetonation": "Issue 25650",
        "JoeSecurityTestPlaybook": "Issue 25649",
        "Cortex Data Lake Test": "Issue 24346",
        "Phishing - Cre - Test - Incident Starter": "Issue 26784",
        "Test Playbook McAfee ATD": "Issue 33409",
        "Detonate Remote File From URL -McAfee-ATD - Test": "Issue 33407",
        "Test Playbook McAfee ATD Upload File": "Issue 33408",
        "Trend Micro Apex - Test": "Issue 27280",
        "Microsoft Defender - ATP - Indicators Test": "Issue 29279",
        "Test-BPA": "Issue 28406",
        "Test-BPA_Integration": "Issue 28236",
        "TestTOPdeskPlaybook": "Issue 35412",
        "PAN-OS EDL Setup v3 Test": "Issue 35386",
        "GmailTest": "Issue 27057",
        "get_file_sample_by_hash_-_cylance_protect_-_test": "Issue 28823",
        "Carbon Black Enterprise EDR Test": "Issue 29775",
        "VirusTotal (API v3) Detonate Test": "Issue 36004",
        "FailedInstances - Test": "Issue 33218",
        "PAN-OS DAG Configuration Test": "Issue 19205",
        "Service Desk Plus - Generic Polling Test": "Issue 30798",
        "get_original_email_-_ews-_test": "Issue 27571",
        "Trend Micro Deep Security - Test": "outsourced",
        "Microsoft Teams - Test": "Issue 38263",
        "QualysVulnerabilityManagement-Test": "Issue 38640",
        "EWS Extension: Powershell Online V2 Test": "Issue 39008",
        "O365 - EWS - Extension - Test": "Issue 39008",
        "Majestic Million Test Playbook": "Issue 30931",
        "iDefense_v2_Test": "Issue 40126",
        "EWS Mail Sender Test": "Issue 27944",
        "McAfee ESM v2 - Test v10.3.0": "Issue 35616",
        "Feed iDefense Test": "Issue 34035",
        "McAfee ESM v2 - Test v10.2.0": "Issue 35670",
        "McAfee ESM Watchlists - Test v10.3.0": "Issue 37130",
        "McAfee ESM Watchlists - Test v10.2.0": "Issue 39389",
        "McAfee ESM v2 - Test v11.1.3": "Issue 43825",
        "Microsoft Teams Management - Test": "Issue 33410",
        "RedLockTest": "Issue 24600",
        "MicrosoftGraphMail-Test_prod": "Issue 40125",
        "Detonate URL - WildFire v2.1 - Test": "Issue 40834",
        "Domain Enrichment - Generic v2 - Test": "Issue 40862",
        "palo_alto_panorama_test_pb": "Issue 34371",
        "TestIPQualityScorePlaybook": "Issue 40915",
        "VerifyOOBV2Predictions-Test": "Issue 37947",
        "HybridAnalysis-Test": "Issue 26599",
        "Infoblox Test": "Issue 25651",
        "AutoFocusTagsFeed-test": "shares API quota with the other test",
        "Carbon Black Edr - Test": "Jira ticket XDR-43185",
        "Phishing v2 - Test - Actual Incident": "Issue 41322",
        "Kaspersky Security Center - Test": "Issue 36487",
        "carbonBlackEndpointStandardTestPlaybook": "Issue 36936",
        "test_Qradar_v2": "the integration is deprecated as we released Qradar V3",
        "XsoarPowershellTesting-Test": "Issue 32689",
        "Unit42 Intel Objects Feed - Test": "Issue 44100",
        "RedCanaryTest": "Issue 43818",
        "MailListener-POP3 - Test": "Issue 44199",
        "MicrosoftManagementActivity - Test": "Issue 43922",
        "VMWare Test": "Issue 43823",
        "Google-Vault-Generic-Test": "Issue 24347",
        "Google_Vault-Search_And_Display_Results_test": "Issue 24348",
        "Tenable.io Scan Test": "Issue 26728",
        "Zscaler Test": "Issue 40157, API subscription currently Expired",
        "Cisco Firepower - Test": "Issue 32412",
        "cisco-ise-test-playbook": "Issue 44351",
        "GuardiCoreV2-Test": "Issue 43822",
        "ExtractAttackPattern-Test": "Issue 44095",
        "test_MsGraphFiles prod": "Issue 44214",
        "EWS_O365_test": "Issue 25605",
        "Cherwell - test": "Issue 26780",
        "Cherwell Example Scripts - test": "Issue 27107",
        "Cofense Intelligence v2 test": "Issue 44499",
        "Endpoint Malware Investigation - Generic - Test": "Issue 44779",
        "Mimecast test": "Issue 26906"
    },
    "skipped_integrations": {
        "AutoFocus V2": "Issue 26464",
        "AutoFocus Daily Feed": "Issue 26464",
        "AutoFocus Feed": "Issue 26464",
        "Palo Alto Networks Threat Vault": "Issue 26464",

        "_comment1": "~~~ NO INSTANCE ~~~",
        "Ipstack": "Usage limit reached (Issue 38063)",
        "AnsibleAlibabaCloud": "No instance - issue 40447",
        "AnsibleAzure": "No instance - issue 40447",
        "AnsibleCiscoIOS": "No instance - issue 40447",
        "AnsibleCiscoNXOS": "No instance - issue 40447",
        "AnsibleHCloud": "No instance - issue 40447",
        "AnsibleKubernetes": "No instance - issue 40447",
        "AnsibleACME": "No instance - issue 40447",
        "AnsibleDNS": "No instance - issue 40447",
        "AnsibleLinux": "No instance - issue 40447",
        "AnsibleOpenSSL": "No instance - issue 40447",
        "AnsibleMicrosoftWindows": "No instance - issue 40447",
        "AnsibleVMware": "No instance - issue 40447",
        "SolarWinds": "No instance - developed by Crest",
        "SOCRadarIncidents": "No instance - developed by partner",
        "SOCRadarThreatFusion": "No instance - developed by partner",
        "trustwave secure email gateway": "No instance - developed by Qmasters",
        "VMware Workspace ONE UEM (AirWatch MDM)": "No instance - developed by crest",
        "ServiceDeskPlus (On-Premise)": "No instance",
        "Forcepoint": "instance issues. Issue 28043",
        "ZeroFox": "Issue 29284",
        "Symantec Management Center": "Issue 23960",
        "Fidelis Elevate Network": "Issue 26453",
        "CrowdStrike Falcon X": "Issue 26209",
        "ArcSight Logger": "Issue 19117",
        "Sophos Central": "No instance",
        "MxToolBox": "No instance",
        "Prisma Access": "Instance will be provided soon by Lior and Prasen - Issue 27112",
        "AlphaSOC Network Behavior Analytics": "No instance",
        "IsItPhishing": "No instance",
        "Verodin": "No instance",
        "EasyVista": "No instance",
        "Pipl": "No instance",
        "Moloch": "No instance",
        "Twilio": "No instance",
        "Zendesk": "No instance",
        "GuardiCore": "No instance",
        "Nessus": "No instance",
        "Cisco CloudLock": "No instance",
        "Vectra v2": "No instance",
        "GoogleCloudSCC": "No instance, outsourced",
        "FortiGate": "License expired, and not going to get one (issue 14723)",
        "Attivo Botsink": "no instance, not going to get it",
        "AWS Sagemaker": "License expired, and probably not going to get it",
        "Symantec MSS": "No instance, probably not going to get it (issue 15513)",
        "Google Cloud Compute": "Can't test yet",
        "FireEye ETP": "No instance",
        "Proofpoint TAP v2": "No instance",
        "remedy_sr_beta": "No instance",
        "fireeye": "Issue 19839",
        "Remedy On-Demand": "Issue 19835",
        "Check Point": "Issue 18643",
        "CheckPointFirewall_v2": "Issue 18643",
        "Preempt": "Issue 20268",
        "Jask": "Issue 18879",
        "vmray": "Issue 18752",
        "SCADAfence CNM": "Issue 18376",
        "ArcSight ESM v2": "Issue #18328",
        "AlienVault USM Anywhere": "Issue #18273",
        "Dell Secureworks": "No instance",
        "Netskope": "instance is down",
        "Service Manager": "Expired license",
        "carbonblackprotection": "License expired",
        "icebrg": "Issue 14312",
        "Freshdesk": "Trial account expired",
        "Threat Grid": "Issue 16197",
        "Kafka V2": "Can not connect to instance from remote",
        "KafkaV3": "Can not connect to instance from remote",
        "Check Point Sandblast": "Issue 15948",
        "Remedy AR": "getting 'Not Found' in test button",
        "Salesforce": "Issue 15901",
        "ANYRUN": "No instance",
        "Snowflake": "Looks like account expired, needs looking into",
        "Cisco Spark": "Issue 18940",
        "Phish.AI": "Issue 17291",
        "MaxMind GeoIP2": "Issue 18932.",
        "Exabeam": "Issue 19371",
        "Ivanti Heat": "Issue 26259",
        "AWS - Athena - Beta": "Issue 19834",
        "SNDBOX": "Issue 28826",
        "Workday": "License expired Issue: 29595",
        "FireEyeFeed": "License expired Issue: 31838",
        "Akamai WAF": "Issue 32318",
        "FraudWatch": "Issue 34299",
        "Cisco Stealthwatch": "No instance - developed by Qmasters",
        "Armis": "No instance - developed by SOAR Experts",

        "_comment2": "~~~ UNSTABLE ~~~",
        "Tenable.sc": "unstable instance",
        "ThreatConnect v2": "unstable instance",

        "_comment3": "~~~ QUOTA ISSUES ~~~",
        "Lastline": "issue 20323",
        "Google Resource Manager": "Cannot create projects because have reached allowed quota.",
        "Looker": "Warehouse 'DEMO_WH' cannot be resumed because resource monitor 'LIMITER' has exceeded its quota.",

        "_comment4": "~~~ OTHER ~~~",
        "Anomali ThreatStream v2": "Will be deprecated soon.",
        "Anomali ThreatStream": "Will be deprecated soon.",
        "AlienVault OTX TAXII Feed": "Issue 29197",
        "EclecticIQ Platform": "Issue 8821",
        "Forescout": "Can only be run from within PANW network. Look in keeper for - Demisto in the LAB",
        "FortiManager": "Can only be run within PANW network",
        "HelloWorldSimple": "This is just an example integration - no need for test",
        "TestHelloWorldPlaybook": "This is just an example integration - no need for test",
        "Lastline v2": "Temporary skipping, due to quota issues, in order to merge a PR",
        "AttackIQFireDrill": "License issues #29774",
        "SentinelOne V2": "License expired issue #24933"
    },
    "nightly_integrations": [
        "Laline v2",
        "TruSTAR",
        "VulnDB"
    ],
    "unmockable_integrations": {
        "NetscoutArborSightline": "Uses timestamp",
        "Cylance Protect v2": "uses time-based JWT token",
        "EwsExtension": "Powershell does not support proxy",
        "EWS Extension Online Powershell v2": "Powershell does not support proxy/ssl",
        "Office 365 Feed": "Client sends a unique uuid as first request of every run",
        "AzureWAF": "Has a command that sends parameters in the path",
        "HashiCorp Vault": "Has a command that sends parameters in the path",
        "urlscan.io": "Uses data that comes in the headers",
        "CloudConvert": "has a command that uploads a file (!cloudconvert-upload)",
        "Symantec Messaging Gateway": "Test playbook uses a random string",
        "AlienVault OTX TAXII Feed": "Client from 'cabby' package generates uuid4 in the request",
        "Generic Webhook": "Does not send HTTP traffic",
        "Microsoft Endpoint Configuration Manager": "Uses Microsoft winRM",
        "SecurityIntelligenceServicesFeed": "Need proxy configuration in server",
        "BPA": "Playbook using GenericPolling which is inconsistent",
        "XsoarPowershellTesting": "Integration which not use network.",
        "Mail Listener v2": "Integration has no proxy checkbox",
        "Cortex XDR - IOC": "'Cortex XDR - IOC - Test' is using also the fetch indicators which is not working in proxy mode",
        "SecurityAndCompliance": "Integration doesn't support proxy",
        "Cherwell": "Submits a file - tests that send files shouldn't be mocked. this problem was fixed but the test is not running anymore because the integration is skipped",
        "Maltiverse": "issue 24335",
        "ActiveMQ": "stomp sdk not supporting proxy.",
        "MITRE ATT&CK": "Using taxii2client package",
        "MongoDB": "Our instance not using SSL",
        "Cortex Data Lake": "Integration requires SSL",
        "Google Key Management Service": "The API requires an SSL secure connection to work.",
        "McAfee ESM-v10": "we have multiple instances with same test playbook, mock recording are per playbook so it keeps failing the playback step",
        "mysql": "Does not use http",
        "SlackV2": "Integration requires SSL",
        "SlackV3": "Integration requires SSL",
        "Whois": "Mocks does not support sockets",
        "Panorama": "Exception: Proxy process took to long to go up. https://circleci.com/gh/demisto/content/24826",
        "Image OCR": "Does not perform network traffic",
        "Server Message Block (SMB) v2": "Does not perform http communication",
        "Active Directory Query v2": "Does not perform http communication",
        "dnstwist": "Does not perform http communication",
        "Generic SQL": "Does not perform http communication",
        "PagerDuty v2": "Integration requires SSL",
        "TCPIPUtils": "Integration requires SSL",
        "Luminate": "Integration has no proxy checkbox",
        "Shodan": "Integration has no proxy checkbox",
        "Google BigQuery": "Integration has no proxy checkbox",
        "ReversingLabs A1000": "Checking",
        "Check Point": "Checking",
        "okta": "Test Module failing, suspect it requires SSL",
        "Okta v2": "dynamic test, need to revisit and better avoid conflicts",
        "Awake Security": "Checking",
        "ArcSight ESM v2": "Checking",
        "Phish.AI": "Checking",
        "VMware": "PyVim (SmartConnect class) does not support proxy",
        "Intezer": "Nightly - Checking",
        "ProtectWise": "Nightly - Checking",
        "google-vault": "Nightly - Checking",
        "McAfee NSM": "Nightly - Checking",
        "Forcepoint": "Nightly - Checking",
        "palo_alto_firewall": "Need to check test module",
        "Signal Sciences WAF": "error with certificate",
        "google": "'unsecure' parameter not working",
        "EWS Mail Sender": "Inconsistent test (playback fails, record succeeds)",
        "ReversingLabs Titanium Cloud": "No Unsecure checkbox. proxy trying to connect when disabled.",
        "Recorded Future": "might be dynamic test",
        "AlphaSOC Wisdom": "Test module issue",
        "RedLock": "SSL Issues",
        "Microsoft Graph User": "Test direct access to oproxy",
        "Azure Security Center v2": "Test direct access to oproxy",
        "Azure Compute v2": "Test direct access to oproxy",
        "AWS - CloudWatchLogs": "Issue 20958",
        "AWS - Athena - Beta": "Issue 24926",
        "AWS - CloudTrail": "Issue 24926",
        "AWS - Lambda": "Issue 24926",
        "AWS - IAM": "Issue 24926",
        "AWS Sagemaker": "Issue 24926",
        "Gmail Single User": "googleclient sdk has time based challenge exchange",
        "Gmail": "googleclient sdk has time based challenge exchange",
        "GSuiteAdmin": "googleclient sdk has time based challenge exchange",
        "GSuiteAuditor": "googleclient sdk has time based challenge exchange",
        "GoogleCloudTranslate": "google translate sdk does not support proxy",
        "Google Chronicle Backstory": "SDK",
        "Google Vision AI": "SDK",
        "Google Cloud Compute": "googleclient sdk has time based challenge exchange",
        "Google Cloud Functions": "googleclient sdk has time based challenge exchange",
        "GoogleDocs": "googleclient sdk has time based challenge exchange",
        "GooglePubSub": "googleclient sdk has time based challenge exchange",
        "Google Resource Manager": "googleclient sdk has time based challenge exchange",
        "Google Cloud Storage": "SDK",
        "GoogleCalendar": "googleclient sdk has time based challenge exchange",
        "G Suite Security Alert Center": "googleclient sdk has time based challenge exchange",
        "GoogleDrive": "googleclient sdk has time based challenge exchange",
        "Syslog Sender": "syslog",
        "syslog": "syslog",
        "MongoDB Log": "Our instance not using SSL",
        "MongoDB Key Value Store": "Our instance not using SSL",
        "Zoom": "Uses dynamic token",
        "GoogleKubernetesEngine": "SDK",
        "TAXIIFeed": "Cannot use proxy",
        "EWSO365": "oproxy dependent",
        "MISP V2": "Cleanup process isn't performed as expected.",
        "MISP V3": "Cleanup process isn't performed as expected.",
        "Azure Network Security Groups": "Has a command that sends parameters in the path",
        "GitHub": "Cannot use proxy",
        "LogRhythm": "Cannot use proxy",
        "Create-Mock-Feed-Relationships": "recording is redundant for this integration",
        "RSA Archer v2": "cannot connect to proxy",
        "Anomali ThreatStream v3": "recording is not working",
        "LogRhythmRest V2": "Submits a file - tests that send files shouldn't be mocked."
    },
    "parallel_integrations": [
        "AWS - EC2",
        "Amazon DynamoDB",
        "AWS - ACM",
        "AWS - Security Hub",
        "Cryptocurrency",
        "SNDBOX",
        "Whois",
        "Rasterize",
        "CVE Search v2",
        "VulnDB",
        "CheckPhish",
        "Tanium",
        "LogRhythmRest",
        "ipinfo",
        "ipinfo_v2",
        "Demisto REST API",
        "syslog",
        "ElasticsearchFeed",
        "MITRE ATT&CK",
        "Microsoft Intune Feed",
        "JSON Feed",
        "Plain Text Feed",
        "Fastly Feed",
        "Malware Domain List Active IPs Feed",
        "Blocklist_de Feed",
        "Cloudflare Feed",
        "AzureFeed",
        "SpamhausFeed",
        "Cofense Feed",
        "Bambenek Consulting Feed",
        "AWS Feed",
        "CSVFeed",
        "ProofpointFeed",
        "abuse.ch SSL Blacklist Feed",
        "TAXIIFeed",
        "Office 365 Feed",
        "AutoFocus Feed",
        "Recorded Future Feed",
        "DShield Feed",
        "AlienVault Reputation Feed",
        "BruteForceBlocker Feed",
        "Feodo Tracker IP Blocklist Feed",
        "AlienVault OTX TAXII Feed",
        "Prisma Access Egress IP feed",
        "Lastline v2",
        "McAfee DXL",
        "Cortex Data Lake",
        "Mail Listener v2",
        "EDL",
        "Create-Mock-Feed-Relationships"
    ],
    "private_tests": [
        "HelloWorldPremium_Scan-Test",
        "HelloWorldPremium-Test"
    ],
    "docker_thresholds": {

        "_comment": "Add here docker images which are specific to an integration and require a non-default threshold (such as rasterize or ews). That way there is no need to define this multiple times. You can specify full image name with version or without.",
        "images": {
            "demisto/chromium": {
                "pid_threshold": 11
            },
            "demisto/py-ews:2.0": {
                "memory_threshold": 150
            },
            "demisto/pymisp:1.0.0.52": {
                "memory_threshold": 150
            },
            "demisto/pytan": {
                "pid_threshold": 11
            },
            "demisto/google-k8s-engine:1.0.0.9467": {
                "pid_threshold": 11
            },
            "demisto/threatconnect-tcex": {
                "pid_threshold": 11
            },
            "demisto/taxii2": {
                "pid_threshold": 11
            },
            "demisto/pwsh-infocyte": {
                "pid_threshold": 24,
                "memory_threshold": 140
            },
            "demisto/pwsh-exchange": {
                "pid_threshold": 24,
                "memory_threshold": 140
            },
            "demisto/powershell": {
                "pid_threshold": 24,
                "memory_threshold": 140
            },
            "demisto/powershell-ubuntu": {
                "pid_threshold": 45,
                "memory_threshold": 250
            },
            "demisto/boto3": {
                "memory_threshold": 90
            },
            "demisto/flask-nginx": {
                "pid_threshold": 11
            }
        }
    }
}<|MERGE_RESOLUTION|>--- conflicted
+++ resolved
@@ -4741,16 +4741,6 @@
             "timeout": 2400
         },
         {
-<<<<<<< HEAD
-            "playbookID": "Grafana-Test",
-            "fromversion": "6.0.0",
-            "integrations": [
-                "Grafana",
-                "Demisto REST API"
-            ],
-            "is_mockable": false,
-            "timeout": 2400
-=======
             "integrations": [
                 "CrowdStrike Indicator Feed",
                 "Demisto REST API"
@@ -4820,7 +4810,16 @@
         {
             "integrations": "KafkaV3",
             "playbookID": "KafkaV3 Test"
->>>>>>> 29fea43e
+        },
+        {
+            "playbookID": "Grafana-Test",
+            "fromversion": "6.0.0",
+            "integrations": [
+                "Grafana",
+                "Demisto REST API"
+            ],
+            "is_mockable": false,
+            "timeout": 2400
         }
     ],
     "skipped_tests": {
