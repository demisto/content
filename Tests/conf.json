--- conflicted
+++ resolved
@@ -5168,13 +5168,13 @@
             "playbookID": "VerifyCIDR-Test"
         },
         {
-<<<<<<< HEAD
+            "integrations": "CiscoESA",
+            "playbookID": "CiscoESA",
+            "fromversion": "6.2.0"
+        },
+        {
             "integrations": "CiscoSMA",
             "playbookID": "CiscoSMA",
-=======
-            "integrations": "CiscoESA",
-            "playbookID": "CiscoESA",
->>>>>>> 19b96fbb
             "fromversion": "6.2.0"
         },
         {
