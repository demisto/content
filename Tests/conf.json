{
    "testTimeout": 160,
    "testInterval": 20,
    "tests": [
	{
            "integrations": "Humio",
            "playbookID": "Humio-Test",
            "fromversion": "5.0.0"
        },
        {
            "integrations": "Bastille Networks",
            "playbookID": "BastilleNetworks-Test"
        },
        {
            "integrations": "MITRE ATT&CK",
            "playbookID": "Mitre Attack List 10 Indicators Feed Test"
        },
        {
            "integrations": "URLhaus",
            "playbookID": "Test_URLhaus",
            "timeout": 1000
        },
        {
            "integrations": "Microsoft Intune Feed",
            "playbookID": "FeedMicrosoftIntune_Test",
            "fromversion": "5.5.0"
        },
        {
            "integrations": "Smokescreen IllusionBLACK",
            "playbookID": "Smokescreen IllusionBLACK-Test",
            "fromversion": "5.0.0"
        },
        {
            "integrations": "Malwarebytes",
            "playbookID": "Malwarebytes-Test",
            "fromversion": "5.0.0"
        },
        {
            "integrations": "Tanium Threat Response",
            "playbookID": "Tanium Threat Response Test"
        },
        {
            "integrations": [
                "Syslog Sender",
                "syslog"
            ],
            "playbookID": "Test Syslog",
            "fromversion": "5.5.0",
            "timeout": 1000
        },
        {
            "integrations": "APIVoid",
            "playbookID": "APIVoid Test"
        },
        {
            "integrations": "Cisco Firepower",
            "playbookID": "Cisco Firepower - Test",
            "timeout": 1000,
            "fromversion": "5.0.0"
        },
        {
            "integrations": "IllusiveNetworks",
            "playbookID": "IllusiveNetworks-Test",
            "fromversion": "5.0.0"
        },
        {
            "integrations": "JSON Feed",
            "playbookID": "JSON_Feed_Test",
            "fromversion": "5.5.0",
            "instance_names": "JSON Feed no_auto_detect"

        },
        {
            "integrations": "JSON Feed",
            "playbookID": "JSON_Feed_Test",
            "fromversion": "5.5.0",
            "instance_names": "JSON Feed_auto_detect"
        },
        {
            "integrations": "Google Cloud Functions",
            "playbookID": "test playbook - Google Cloud Functions",
            "fromversion": "5.0.0"
        },
        {
            "integrations": "Plain Text Feed",
            "playbookID": "PlainText Feed - Test",
            "fromversion": "5.5.0",
            "instance_names": "Plain Text Feed no_auto_detect"
        },
        {
            "integrations": "Plain Text Feed",
            "playbookID": "PlainText Feed - Test",
            "fromversion": "5.5.0",
            "instance_names": "Plain Text Feed_auto_detect"
        },
        {
            "integrations": "Silverfort",
            "playbookID": "Silverfort-test",
            "fromversion": "5.0.0"
        },
        {
            "integrations": "Fastly Feed",
            "playbookID": "Fastly Feed Test",
            "fromversion": "5.5.0"
        },
        {
            "integrations": "Malware Domain List Active IPs Feed",
            "playbookID": "Malware Domain List Active IPs Feed Test",
            "fromversion": "5.5.0"
        },
        {
            "integrations": "Claroty",
            "playbookID": "Claroty - Test",
            "fromversion": "5.0.0"
        },
        {
            "integrations": "Trend Micro Apex",
            "playbookID": "Trend Micro Apex - Test"
        },
        {
            "integrations": "Blocklist_de Feed",
            "playbookID": "Blocklist_de - Test",
            "fromversion": "5.5.0"
        },
        {
            "integrations": "Cloudflare Feed",
            "playbookID": "cloudflare - Test",
            "fromversion": "5.5.0"
        },
        {
            "integrations": "AzureFeed",
            "playbookID": "AzureFeed - Test",
            "fromversion": "5.5.0"
        },
        {
            "playbookID": "CreateIndicatorFromSTIXTest",
            "fromversion": "5.0.0"
        },
        {
            "integrations": "SpamhausFeed",
            "playbookID": "Spamhaus_Feed_Test",
            "fromversion": "5.5.0"
        },
        {
            "integrations": "Cofense Feed",
            "playbookID": "TestCofenseFeed",
            "fromversion": "5.5.0"
        },
        {
            "integrations": "Bambenek Consulting Feed",
            "playbookID": "BambenekConsultingFeed_Test",
            "fromversion": "5.5.0"
        },
        {
            "integrations": "Pipl",
            "playbookID": "Pipl Test"
        },
        {
            "integrations": "AWS Feed",
            "playbookID": "AWS Feed Test",
            "fromversion": "5.5.0"
        },
        {
            "integrations": "Digital Defense FrontlineVM",
            "playbookID": "Digital Defense FrontlineVM - Scan Asset Not Recently Scanned Test"
        },
        {
            "integrations": "Digital Defense FrontlineVM",
            "playbookID": "Digital Defense FrontlineVM - Test Playbook"
        },
        {
            "integrations": "CSVFeed",
            "playbookID": "CSV_Feed_Test",
            "fromversion": "5.5.0",
            "instance_names": "CSVFeed_no_auto_detect"
        },
        {
            "integrations": "CSVFeed",
            "playbookID": "CSV_Feed_Test",
            "fromversion": "5.5.0",
            "instance_names": "CSVFeed_auto_detect"
        },
        {
            "integrations": "ProofpointFeed",
            "playbookID": "TestProofpointFeed",
            "fromversion": "5.5.0"
        },
        {
            "integrations": "Digital Shadows",
            "playbookID": "Digital Shadows - Test"
        },
        {
            "integrations": "Azure Compute v2",
            "playbookID": "Azure Compute - Test",
            "instance_names": "ms_azure_compute_dev"
        },
        {
            "integrations": "Azure Compute v2",
            "playbookID": "Azure Compute - Test",
            "instance_names": "ms_azure_compute_prod"
        },
        {
            "integrations": "Symantec Data Loss Prevention",
            "playbookID": "Symantec Data Loss Prevention - Test",
            "fromversion": "4.5.0"
        },
        {
            "integrations": "Lockpath KeyLight v2",
            "playbookID": "Keylight v2 - Test"
        },
        {
            "integrations": "Azure Security Center v2",
            "playbookID": "Azure SecurityCenter - Test",
            "instance_names": "ms_azure_sc_prod"
        },
        {
            "integrations": "Azure Security Center v2",
            "playbookID": "Azure SecurityCenter - Test",
            "instance_names": "ms_azure_sc_prod"
        },
        {
            "integrations": "JsonWhoIs",
            "playbookID": "JsonWhoIs-Test"
        },
        {
            "integrations": "Maltiverse",
            "playbookID": "Maltiverse Test"
        },
        {
            "integrations": "MicrosoftGraphMail",
            "playbookID": "MicrosoftGraphMail-Test",
            "instance_names": "ms_graph_mail_dev"
        },
        {
            "integrations": "MicrosoftGraphMail",
            "playbookID": "MicrosoftGraphMail-Test",
            "instance_names": "ms_graph_mail_dev_no_oproxy"
        },
        {
            "integrations": "MicrosoftGraphMail",
            "playbookID": "MicrosoftGraphMail-Test",
            "instance_names": "ms_graph_mail_prod"
        },
        {
            "integrations": "CloudShark",
            "playbookID": "CloudShark - Test Playbook",
            "timeout": 500
        },
        {
            "integrations": "Google Vision AI",
            "playbookID": "Google Vision API - Test"
        },
        {
            "integrations": "nmap",
            "playbookID": "Nmap - Test",
            "fromversion": "5.0.0"
        },
        {
            "integrations": "AutoFocus V2",
            "playbookID": "Autofocus Query Samples, Sessions and Tags Test Playbook",
            "fromversion": "4.5.0",
            "timeout": 1000
        },
        {
            "integrations": "HelloWorld",
            "playbookID": "HelloWorld-Test",
            "fromversion": "5.0.0"
        },
        {
            "integrations": "HelloWorld",
            "playbookID": "HelloWorld_Scan-Test",
            "fromversion": "5.0.0",
            "timeout": 2000
        },
        {
            "integrations": "ThreatQ v2",
            "playbookID": "ThreatQ - Test",
            "fromversion": "4.5.0"
        },
        {
            "integrations": "AttackIQFireDrill",
            "playbookID": "AttackIQ - Test"
        },
        {
            "integrations": "PhishLabs IOC EIR",
            "playbookID": "PhishlabsIOC_EIR-Test"
        },
        {
            "integrations": "Amazon DynamoDB",
            "playbookID": "AWS_DynamoDB-Test"
        },
        {
            "integrations": "PhishLabs IOC DRP",
            "playbookID": "PhishlabsIOC_DRP-Test"
        },
        {
            "playbookID": "Create Phishing Classifier V2 ML Test",
            "timeout": 60000,
            "fromversion": "4.5.0"
        },
        {
            "integrations": "ZeroFox",
            "playbookID": "ZeroFox-Test",
            "fromversion": "4.1.0"
        },
        {
            "integrations": "AlienVault OTX v2",
            "playbookID": "Alienvault_OTX_v2 - Test"
        },
        {
            "integrations": "AWS - CloudWatchLogs",
            "playbookID": "AWS - CloudWatchLogs Test Playbook"
        },
        {
            "integrations": "SlackV2",
            "playbookID": "Slack Test Playbook",
            "timeout": 2400,
            "pid_threshold": 5,
            "fromversion": "5.0.0"
        },
        {
            "integrations": "Cortex XDR - IR",
            "playbookID": "Test XDR Playbook",
            "fromversion": "4.1.0"
        },
        {
            "integrations": "Cortex XDR - IOC",
            "playbookID": "Cortex XDR - IOC - Test",
            "fromversion": "5.5.0",
            "timeout": 600
        },
        {
            "integrations": "Cloaken",
            "playbookID": "Cloaken-Test"
        },
        {
            "integrations": "Uptycs",
            "playbookID": "TestUptycs"
        },
        {
            "integrations": "ThreatX",
            "playbookID": "ThreatX-test"
        },
        {
            "integrations": "Akamai WAF SIEM",
            "playbookID": "Akamai_WAF_SIEM-Test"
        },
        {
            "integrations": "AlienVault OTX",
            "playbookID": "AlienVaultOTX Test"
        },
        {
            "integrations": "Cofense Triage v2",
            "playbookID": "Cofense Triage v2 Test"
        },
        {
            "integrations": "Akamai WAF",
            "playbookID": "Akamai_WAF-Test"
        },
        {
            "integrations": "Minerva Labs Anti-Evasion Platform",
            "playbookID": "Minerva Test playbook"
        },
        {
            "integrations": "abuse.ch SSL Blacklist Feed",
            "playbookID": "SSL Blacklist test",
            "fromversion": "5.5.0"
        },
        {
            "integrations": "CheckPhish",
            "playbookID": "CheckPhish-Test"
        },
        {
            "integrations": "Symantec Management Center",
            "playbookID": "SymantecMC_TestPlaybook"
        },
        {
            "integrations": "Tufin",
            "playbookID": "Tufin-Test"
        },
        {
            "integrations": "Looker",
            "playbookID": "Test-Looker"
        },
        {
            "integrations": "Vertica",
            "playbookID": "Vertica Test"
        },
        {
            "integrations": "Server Message Block (SMB)",
            "playbookID": "SMB test"
        },
        {
            "playbookID": "ConvertFile-Test",
            "fromversion": "4.5.0"
        },
        {
            "playbookID": "TestAwsEC2GetPublicSGRules-Test"
        },
        {
            "integrations": "RSA NetWitness Packets and Logs",
            "playbookID": "rsa_packets_and_logs_test"
        },
        {
            "playbookID": "test_similar_incidents"
        },
        {
            "playbookID": "CheckpointFW-test",
            "integrations": "Check Point"
        },
        {
            "playbookID": "RegPathReputationBasicLists_test"
        },
        {
            "playbookID": "EmailDomainSquattingReputation-Test"
        },
        {
            "playbookID": "RandomStringGenerateTest"
        },
        {
            "playbookID": "DocumentationTest",
            "integrations": "ipinfo"
        },
        {
            "playbookID": "playbook-checkEmailAuthenticity-test"
        },
        {
            "playbookID": "HighlightWords_Test"
        },
        {
            "integrations": "Pentera",
            "playbookID": "Pcysys-Test"
        },
        {
            "integrations": "Pentera",
            "playbookID": "Pentera Run Scan and Create Incidents - Test"
        },
        {
            "playbookID": "StringContainsArray_test"
        },
        {
            "integrations": "Fidelis Elevate Network",
            "playbookID": "Fidelis-Test"
        },
        {
            "integrations": "AWS - ACM",
            "playbookID": "ACM-Test"
        },
        {
            "integrations": "Thinkst Canary",
            "playbookID": "CanaryTools Test"
        },
        {
            "integrations": "ThreatMiner",
            "playbookID": "ThreatMiner-Test"
        },
        {
            "playbookID": "StixCreator-Test"
        },
        {
            "playbookID": "CompareIncidentsLabels-test-playbook"
        },
        {
            "integrations": "Have I Been Pwned? V2",
            "playbookID": "Pwned v2 test"
        },
        {
            "integrations": "Alexa Rank Indicator",
            "playbookID": "Alexa Test Playbook"
        },
        {
            "playbookID": "UnEscapeURL-Test"
        },
        {
            "playbookID": "UnEscapeIPs-Test"
        },
        {
            "playbookID": "ExtractDomainFromUrlAndEmail-Test"
        },
        {
            "playbookID": "ConvertKeysToTableFieldFormat_Test"
        },
        {
            "integrations": "CVE Search v2",
            "playbookID": "CVE Search v2 - Test"
        },
        {
            "integrations": "CVE Search v2",
            "playbookID": "cveReputation Test"
        },
        {
            "integrations": "HashiCorp Vault",
            "playbookID": "hashicorp_test"
        },
        {
            "integrations": "AWS - Athena - Beta",
            "playbookID": "Beta-Athena-Test"
        },
        {
            "integrations": "BeyondTrust Password Safe",
            "playbookID": "BeyondTrust-Test"
        },
        {
            "integrations": "Dell Secureworks",
            "playbookID": "secureworks_test"
        },
        {
            "integrations": "ServiceNow",
            "playbookID": "servicenow_test_new"
        },
        {
            "integrations": "ExtraHop",
            "playbookID": "ExtraHop-Test"
        },
        {
            "integrations": "ExtraHop v2",
            "playbookID": "ExtraHop_v2-Test"
        },
        {
            "playbookID": "Test CommonServer"
        },
        {
            "playbookID": "Test-debug-mode",
            "fromversion": "5.0.0"
        },
        {
            "integrations": "CIRCL",
            "playbookID": "CirclIntegrationTest"
        },
        {
            "integrations": "MISP V2",
            "playbookID": "MISP V2 Test"
        },
        {
            "playbookID": "test-LinkIncidentsWithRetry"
        },
        {
            "playbookID": "CopyContextToFieldTest"
        },
        {
            "integrations": "OTRS",
            "playbookID": "OTRS Test",
            "fromversion": "4.1.0"
        },
        {
            "integrations": "Attivo Botsink",
            "playbookID": "AttivoBotsinkTest"
        },
        {
            "playbookID": "CreatePhishingClassifierMLTest",
            "timeout": 2400
        },
        {
            "integrations": "Cymon",
            "playbookID": "playbook-Cymon_Test"
        },
        {
            "integrations": "FortiGate",
            "playbookID": "Fortigate Test"
        },
        {
            "playbookID": "FormattedDateToEpochTest"
        },
        {
            "integrations": "SNDBOX",
            "playbookID": "SNDBOX_Test",
            "timeout": 1000
        },
        {
            "integrations": "SNDBOX",
            "playbookID": "Detonate File - SNDBOX - Test",
            "timeout": 2400,
            "nightly": true
        },
        {
            "integrations": "VxStream",
            "playbookID": "Detonate File - HybridAnalysis - Test",
            "timeout": 2400
        },
        {
            "playbookID": "WordTokenizeTest"
        },
        {
            "integrations": "QRadar",
            "playbookID" :  "test playbook - QRadarCorreltaions",
            "timeout": 600
        },
        {
            "integrations": "Awake Security",
            "playbookID": "awake_security_test_pb"
        },
        {
            "integrations": "Tenable.sc",
            "playbookID": "tenable-sc-test",
            "timeout": 240,
            "nightly": true
        },
        {
            "integrations": "MimecastV2",
            "playbookID": "Mimecast test"
        },
        {
            "playbookID": "CreateEmailHtmlBody_test_pb",
            "fromversion": "4.1.0"
        },
        {
            "playbookID": "ReadPDFFile-Test"
        },
        {
            "playbookID": "ReadPDFFileV2-Test",
            "timeout": 1000
        },
        {
            "playbookID": "JSONtoCSV-Test"
        },
        {
            "integrations": "Generic SQL",
            "playbookID": "generic-sql",
            "instance_names": "mysql instance",
            "fromversion": "5.0.0"
        },
        {
            "integrations": "Generic SQL",
            "playbookID": "generic-sql",
            "instance_names": "postgreSQL instance",
            "fromversion": "5.0.0"
        },
        {
            "integrations": "Generic SQL",
            "playbookID": "generic-sql",
            "instance_names": "Microsoft SQL instance",
            "fromversion": "5.0.0"
        },
        {
            "integrations": "Generic SQL",
            "playbookID": "generic-sql-mssql-encrypted-connection",
            "instance_names": "Microsoft SQL instance using encrypted connection",
            "fromversion": "5.0.0"
        },
        {
            "integrations": "Panorama",
            "instance_names": "palo_alto_firewall",
            "playbookID": "palo_alto_firewall_test_pb",
            "timeout": 1000,
            "nightly": true
        },
        {
            "integrations": "Panorama",
            "instance_names": "palo_alto_panorama",
            "playbookID": "palo_alto_panorama_test_pb",
            "timeout": 1000,
            "nightly": true
        },
        {
            "integrations": "Panorama",
            "instance_names": "palo_alto_panorama",
            "playbookID": "Panorama Query Logs - Test",
            "timeout": 1500,
            "nightly": true
        },
        {
            "integrations": "Panorama",
            "instance_names": "palo_alto_firewall_9.0",
            "playbookID": "palo_alto_firewall_test_pb",
            "timeout": 1000,
            "nightly": true
        },
        {
            "integrations": "Panorama",
            "instance_names": "palo_alto_panorama_9.0",
            "playbookID": "palo_alto_panorama_test_pb",
            "timeout": 1000,
            "nightly": true
        },
        {
            "integrations": "Tenable.io",
            "playbookID": "Tenable.io test"
        },
        {
            "playbookID": "URLDecode-Test"
        },
        {
            "playbookID": "GetTime-Test"
        },
        {
            "playbookID": "GetTime-ObjectVsStringTest"
        },
        {
            "integrations": "Tenable.io",
            "playbookID": "Tenable.io Scan Test",
            "nightly": true,
            "timeout": 900
        },
        {
            "integrations": "Tenable.sc",
            "playbookID": "tenable-sc-scan-test",
            "nightly": true,
            "timeout": 600
        },
        {
            "integrations": "google-vault",
            "playbookID": "Google-Vault-Generic-Test",
            "nightly": true,
            "timeout": 3600,
            "memory_threshold": 130
        },
        {
            "integrations": "google-vault",
            "playbookID": "Google_Vault-Search_And_Display_Results_test",
            "nightly": true,
            "memory_threshold": 130,
            "timeout": 3600
        },
        {
            "playbookID": "Luminate-TestPlaybook",
            "integrations": "Luminate"
        },
        {
            "integrations": "MxToolBox",
            "playbookID": "MxToolbox-test"
        },
        {
            "integrations": "Nessus",
            "playbookID": "Nessus - Test"
        },
        {
            "playbookID": "Palo Alto Networks - Malware Remediation Test",
            "integrations": "Palo Alto Minemeld",
            "fromversion": "4.5.0"
        },
        {
            "playbookID": "SumoLogic-Test",
            "integrations": "SumoLogic",
            "fromversion": "4.1.0"
        },
        {
            "playbookID": "ParseEmailFiles-test"
        },
        {
            "playbookID": "PAN-OS - Block IP and URL - External Dynamic List v2 Test",
            "integrations": ["Panorama", "palo_alto_networks_pan_os_edl_management"],
            "instance_names": "palo_alto_firewall_9.0",
            "fromversion": "4.0.0"
        },
        {
            "playbookID": "Test_EDL",
            "integrations": "EDL",
            "fromversion": "5.5.0"
        },
        {
            "playbookID": "Test_export_indicators_service",
            "integrations": "ExportIndicators",
            "fromversion": "5.5.0"
        },
        {
            "playbookID": "PAN-OS - Block IP - Custom Block Rule Test",
            "integrations": "Panorama",
            "instance_names": "palo_alto_panorama",
            "fromversion": "4.0.0"
        },
        {
            "playbookID": "PAN-OS - Block IP - Static Address Group Test",
            "integrations": "Panorama",
            "instance_names": "palo_alto_panorama",
            "fromversion": "4.0.0"
        },
        {
            "playbookID": "PAN-OS - Block URL - Custom URL Category Test",
            "integrations": "Panorama",
            "instance_names": "palo_alto_panorama",
            "fromversion": "4.0.0"
        },
        {
            "playbookID": "Endpoint Malware Investigation - Generic - Test",
            "integrations": [
                "Traps",
                "Cylance Protect v2",
                "Demisto REST API"
            ],
            "fromversion": "5.0.0",
            "timeout": 1200
        },
        {
            "playbookID": "ParseExcel-test"
        },
        {
            "playbookID": "Detonate File - No Files test"
        },
        {
            "integrations": [
                "Panorama",
                "Check Point"
            ],
            "instance_names": "palo_alto_firewall",
            "playbookID": "blockip_test_playbook"
        },
        {
            "integrations": "Palo Alto Minemeld",
            "playbookID": "minemeld_test"
        },
        {
            "integrations": "SentinelOne V2",
            "playbookID": "SentinelOne V2 - test"
        },
        {
            "integrations": "InfoArmor VigilanteATI",
            "playbookID": "InfoArmorVigilanteATITest"
        },
        {
            "integrations": "IntSights",
            "instance_names": "intsights_standard_account",
            "playbookID": "IntSights Test",
            "nightly": true,
            "timeout": 500
        },
        {
            "integrations": "IntSights",
            "playbookID": "IntSights Mssp Test",
            "instance_names": "intsights_mssp_account",
            "nightly": true,
            "timeout": 500
        },
        {
            "integrations": "dnstwist",
            "playbookID": "dnstwistTest"
        },
        {
            "integrations": "BitDam",
            "playbookID": "Detonate File - BitDam Test"
        },
        {
            "integrations": "Threat Grid",
            "playbookID": "Test-Detonate URL - ThreatGrid",
            "timeout": 600
        },
        {
            "integrations": "Threat Grid",
            "playbookID": "ThreatGridTest",
            "timeout": 600
        },
        {
            "integrations": [
                "Palo Alto Minemeld",
                "Panorama"
            ],
            "instance_names": "palo_alto_firewall",
            "playbookID": "block_indicators_-_generic_-_test"
        },
        {
            "integrations": "Signal Sciences WAF",
            "playbookID": "SignalSciences-Test"
        },
        {
            "integrations": "RTIR",
            "playbookID": "RTIR Test"
        },
        {
            "integrations": "RedCanary",
            "playbookID": "RedCanaryTest",
            "nightly": true
        },
        {
            "integrations": "Devo",
            "playbookID": "Devo test",
            "timeout": 500
        },
        {
            "playbookID": "URL Enrichment - Generic v2 - Test",
            "integrations": [
                "Rasterize",
                "VirusTotal - Private API"
            ],
            "instance_names": "virus_total_private_api_general",
            "timeout": 500,
            "pid_threshold": 12
        },
        {
            "playbookID": "CutTransformerTest"
        },
        {
            "playbookID": "Default - Test",
            "integrations": [
                "ThreatQ v2",
                "Demisto REST API"
            ],
            "fromversion": "5.0.0"
        },
        {
            "integrations": "SCADAfence CNM",
            "playbookID": "SCADAfence_test"
        },
        {
            "integrations": "ProtectWise",
            "playbookID": "Protectwise-Test"
        },
        {
            "integrations": "WhatsMyBrowser",
            "playbookID": "WhatsMyBrowser-Test"
        },
        {
            "integrations": "BigFix",
            "playbookID": "BigFixTest"
        },
        {
            "integrations": "Lastline v2",
            "playbookID": "Lastline v2 - Test",
            "nightly": true
        },
        {
            "integrations": "epo",
            "playbookID": "Test Playbook McAfee ePO"
        },
        {
            "integrations": "McAfee DXL",
            "playbookID": "McAfee DXL - Test"
        },
        {
            "integrations": "activedir",
            "playbookID": "calculate_severity_-_critical_assets_-_test"
        },
        {
            "playbookID": "TextFromHTML_test_playbook"
        },
        {
            "playbookID": "PortListenCheck-test"
        },
        {
            "integrations": "ThreatExchange",
            "playbookID": "ThreatExchange-test"
        },
        {
            "integrations": "ThreatExchange",
            "playbookID": "extract_indicators_-_generic_-_test",
            "timeout": 240
        },
        {
            "integrations": "Joe Security",
            "playbookID": "JoeSecurityTestPlaybook",
            "timeout": 500,
            "nightly": true
        },
        {
            "integrations": "Joe Security",
            "playbookID": "JoeSecurityTestDetonation",
            "timeout": 2000,
            "nightly": true
        },
        {
            "integrations": "WildFire-v2",
            "playbookID": "Wildfire Test"
        },
        {
            "integrations": "WildFire-v2",
            "playbookID": "Detonate URL - WildFire-v2 - Test"
        },
        {
            "integrations": "GRR",
            "playbookID": "GRR Test",
            "nightly": true
        },
        {
            "integrations": "VirusTotal",
            "instance_names": "virus_total_general",
            "playbookID": "virusTotal-test-playbook",
            "timeout": 1400,
            "nightly": true
        },
        {
            "integrations": "VirusTotal",
            "instance_names": "virus_total_preferred_vendors",
            "playbookID": "virusTotaI-test-preferred-vendors",
            "timeout": 1400,
            "nightly": true
        },
        {
            "integrations": "Preempt",
            "playbookID": "Preempt Test"
        },
        {
            "integrations": "Gmail",
            "playbookID": "get_original_email_-_gmail_-_test"
        },
        {
            "integrations": [
                "Gmail Single User",
                "Gmail"
            ],
            "playbookID": "Gmail Single User - Test",
            "fromversion": "4.5.0"
        },
        {
            "integrations": "EWS v2",
            "playbookID": "get_original_email_-_ews-_test",
            "instance_names": "ewv2_regular"
        },
        {
            "integrations": [
                "EWS v2",
                "EWS Mail Sender"
            ],
            "playbookID": "EWS search-mailbox test",
            "instance_names": "ewv2_regular",
            "timeout": 300
        },
        {
            "integrations": "PagerDuty v2",
            "playbookID": "PagerDuty Test"
        },
        {
            "playbookID": "test_delete_context"
        },
        {
            "playbookID": "DeleteContext-auto-test"
        },
        {
            "playbookID": "GmailTest",
            "integrations": "Gmail"
        },
        {
            "playbookID": "Gmail Convert Html Test",
            "integrations": "Gmail"
        },
        {
            "playbookID": "reputations.json Test",
            "toversion": "5.0.0"
        },
        {
            "playbookID": "Indicators reputation-.json Test",
            "fromversion": "5.5.0"
        },
        {
            "playbookID": "Test IP Indicator Fields",
            "fromversion": "5.0.0"
        },
        {
            "integrations": "Shodan",
            "playbookID": "ShodanTest"
        },
        {
            "playbookID": "dedup_-_generic_-_test"
        },
        {
            "playbookID": "Dedup - Generic v2 - Test",
            "fromversion": "5.0.0"
        },
        {
            "playbookID": "TestDedupIncidentsPlaybook"
        },
        {
            "playbookID": "TestDedupIncidentsByName"
        },
        {
            "integrations": "McAfee Advanced Threat Defense",
            "playbookID": "Test Playbook McAfee ATD",
            "timeout": 700
        },
        {
            "playbookID": "stripChars - Test"
        },
        {
            "integrations": "McAfee Advanced Threat Defense",
            "playbookID": "Test Playbook McAfee ATD Upload File"
        },
        {
            "playbookID": "exporttocsv_script_test"
        },
        {
            "playbookID": "Set - Test"
        },
        {
            "integrations": "Intezer v2",
            "playbookID": "Intezer Testing v2",
            "fromversion": "4.1.0",
            "timeout": 700
        },
        {
            "integrations": "FalconIntel",
            "playbookID": "CrowdStrike Falcon Intel v2"
        },
        {
            "playbookID": "ContextGetters_Test"
        },
        {
            "integrations": [
                "Mail Sender (New)",
                "Gmail"
            ],
            "playbookID": "Mail Sender (New) Test",
            "instance_names": [
                "Mail_Sender_(New)_STARTTLS"
            ]
        },
        {
            "integrations": [
                "Mail Sender (New)",
                "Gmail"
            ],
            "playbookID": "Mail Sender (New) Test",
            "instance_names": [
                "Mail_Sender_(New)_SSL/TLS"
            ]
        },
        {
            "playbookID": "buildewsquery_test"
        },
        {
            "integrations": "Rapid7 Nexpose",
            "playbookID": "nexpose_test",
            "timeout": 240
        },
        {
            "playbookID": "GetIndicatorDBotScore Test"
        },
        {
            "integrations": "EWS Mail Sender",
            "playbookID": "EWS Mail Sender Test"
        },
        {
            "integrations": [
                "EWS Mail Sender",
                "Rasterize"
            ],
            "playbookID": "EWS Mail Sender Test 2"
        },
        {
            "playbookID": "decodemimeheader_-_test"
        },
        {
            "integrations": "CVE Search v2",
            "playbookID": "cve_enrichment_-_generic_-_test"
        },
        {
            "playbookID": "test_url_regex"
        },
        {
            "integrations": "Skyformation",
            "playbookID": "TestSkyformation"
        },
        {
            "integrations": "okta",
            "playbookID": "okta_test_playbook",
            "timeout": 240
        },
        {
            "integrations": "Okta v2",
            "playbookID": "OktaV2-Test",
            "nightly": true,
            "timeout": 300
        },
        {
            "playbookID": "Test filters & transformers scripts"
        },
        {
            "integrations": "Salesforce",
            "playbookID": "SalesforceTestPlaybook"
        },
        {
            "integrations": "McAfee ESM-v10",
            "instance_names": "v10.2.0",
            "playbookID": "McAfeeESMTest",
            "timeout": 500
        },
        {
            "integrations": "McAfee ESM-v10",
            "instance_names": "v10.3.0",
            "playbookID": "McAfeeESMTest",
            "timeout": 500
        },
        {
            "integrations": "McAfee ESM-v10",
            "instance_names": "v11.1.3",
            "playbookID": "McAfeeESMTest",
            "timeout": 500
        },
        {
            "integrations": "GoogleSafeBrowsing",
            "playbookID": "Google Safe Browsing Test",
            "timeout": 240
        },
        {
            "integrations": "EWS v2",
            "playbookID": "EWSv2_empty_attachment_test",
            "instance_names": "ewv2_regular"
        },
        {
            "integrations": "EWS v2",
            "playbookID": "EWS Public Folders Test",
            "instance_names": "ewv2_regular"
        },
        {
            "playbookID": "TestWordFileToIOC",
            "timeout": 300
        },
        {
            "integrations": "Symantec Endpoint Protection V2",
            "playbookID": "SymantecEndpointProtection_Test"
        },
        {
            "integrations": "carbonblackprotection",
            "playbookID": "search_endpoints_by_hash_-_carbon_black_protection_-_test",
            "timeout": 500
        },
        {
            "playbookID": "process_email_-_generic_-_test",
            "integrations": "Rasterize",
            "timeout": 240
        },
        {
            "integrations": "activedir",
            "playbookID": "account_enrichment_-_generic_test"
        },
        {
            "integrations": "FalconHost",
            "playbookID": "search_endpoints_by_hash_-_crowdstrike_-_test",
            "timeout": 500
        },
        {
            "integrations": "FalconHost",
            "playbookID": "CrowdStrike Endpoint Enrichment - Test"
        },
        {
            "integrations": "FalconHost",
            "playbookID": "FalconHost Test"
        },
        {
            "integrations": "CrowdstrikeFalcon",
            "playbookID": "Test - CrowdStrike Falcon",
            "fromversion": "4.1.0"
        },
        {
            "playbookID": "ExposeIncidentOwner-Test"
        },
        {
            "integrations": "google",
            "playbookID": "GsuiteTest"
        },
        {
            "integrations": "OpenPhish",
            "playbookID": "OpenPhish Test Playbook"
        },
        {
            "integrations": "RSA Archer",
            "playbookID": "Archer-Test-Playbook",
            "nightly": true
        },
        {
            "integrations": "jira",
            "playbookID": "Jira-Test"
        },
        {
            "integrations": "jira-v2",
            "playbookID": "Jira-v2-Test",
            "timeout": 500
        },
        {
            "integrations": "ipinfo",
            "playbookID": "IPInfoTest"
        },
        {
            "integrations": "jira",
            "playbookID": "VerifyHumanReadableFormat"
        },
        {
            "playbookID": "ExtractURL Test"
        },
        {
            "playbookID": "strings-test"
        },
        {
            "playbookID": "TestCommonPython"
        },
        {
            "playbookID": "TestFileCreateAndUpload"
        },
        {
            "playbookID": "TestIsValueInArray"
        },
        {
            "playbookID": "TestStringReplace"
        },
        {
            "playbookID": "TestHttpPlaybook"
        },
        {
            "integrations": "SplunkPy",
            "playbookID": "SplunkPy-Test-V2",
            "memory_threshold": 500,
            "instance_names": "use_default_handler"
        },
        {
            "integrations": "SplunkPy",
            "playbookID": "Splunk-Test",
            "memory_threshold": 500,
            "instance_names": "use_default_handler"
        },
        {
            "integrations": "SplunkPy",
            "playbookID": "SplunkPySearch_Test",
            "memory_threshold": 200,
            "instance_names": "use_default_handler"
        },
        {
            "integrations": "SplunkPy",
            "playbookID": "SplunkPy-Test-V2",
            "memory_threshold": 500,
            "instance_names": "use_python_requests_handler"
        },
        {
            "integrations": "SplunkPy",
            "playbookID": "Splunk-Test",
            "memory_threshold": 500,
            "instance_names": "use_python_requests_handler"
        },
        {
            "integrations": "SplunkPy",
            "playbookID": "SplunkPySearch_Test",
            "memory_threshold": 200,
            "instance_names": "use_python_requests_handler"
        },
        {
            "integrations": "McAfee NSM",
            "playbookID": "McAfeeNSMTest",
            "timeout": 400,
            "nightly": true
        },
        {
            "integrations": "PhishTank",
            "playbookID": "PhishTank Testing"
        },
        {
            "integrations": "McAfee Web Gateway",
            "playbookID": "McAfeeWebGatewayTest",
            "timeout": 500
        },
        {
            "integrations": "TCPIPUtils",
            "playbookID": "TCPUtils-Test"
        },
        {
            "playbookID": "ProofpointDecodeURL-Test",
            "timeout": 300
        },
        {
            "playbookID": "listExecutedCommands-Test"
        },
        {
            "integrations": "AWS - Lambda",
            "playbookID": "AWS-Lambda-Test (Read-Only)"
        },
        {
            "integrations": "Service Manager",
            "playbookID": "TestHPServiceManager",
            "timeout": 400
        },
        {
            "playbookID": "LanguageDetect-Test",
            "timeout": 300
        },
        {
            "integrations": "Forcepoint",
            "playbookID": "forcepoint test",
            "timeout": 500,
            "nightly": true
        },
        {
            "playbookID": "GeneratePassword-Test"
        },
        {
            "playbookID": "ZipFile-Test"
        },
        {
            "playbookID": "UnzipFile-Test"
        },
        {
            "playbookID": "ExtractDomainTest"
        },
        {
            "playbookID": "Test-IsMaliciousIndicatorFound",
            "fromversion": "5.0.0"
        },
        {
            "playbookID": "TestExtractHTMLTables"
        },
        {
            "integrations": "carbonblackliveresponse",
            "playbookID": "Carbon Black Live Response Test",
            "nightly": true
        },
        {
            "integrations": "urlscan.io",
            "playbookID": "urlscan_malicious_Test",
            "timeout": 500
        },
        {
            "integrations": "EWS v2",
            "playbookID": "pyEWS_Test",
            "instance_names": "ewv2_regular"
        },
        {
            "integrations": "EWS v2",
            "playbookID": "pyEWS_Test",
            "instance_names": "ewsv2_separate_process"
        },
        {
            "integrations": "remedy_sr_beta",
            "playbookID": "remedy_sr_test_pb"
        },
        {
            "integrations": "Netskope",
            "playbookID": "Netskope Test"
        },
        {
            "integrations": "Cylance Protect v2",
            "playbookID": "Cylance Protect v2 Test"
        },
        {
            "integrations": "ReversingLabs Titanium Cloud",
            "playbookID": "ReversingLabsTCTest"
        },
        {
            "integrations": "ReversingLabs A1000",
            "playbookID": "ReversingLabsA1000Test"
        },
        {
            "integrations": "Demisto Lock",
            "playbookID": "DemistoLockTest"
        },
        {
            "playbookID": "test-domain-indicator",
            "timeout": 400
        },
        {
            "playbookID": "Cybereason Test",
            "integrations": "Cybereason",
            "timeout": 1200,
            "fromversion": "4.1.0"
        },
        {
            "integrations": "VirusTotal - Private API",
            "instance_names": "virus_total_private_api_general",
            "playbookID": "File Enrichment - Virus Total Private API Test",
            "nightly": true
        },
        {
            "integrations": "VirusTotal - Private API",
            "instance_names": "virus_total_private_api_general",
            "playbookID": "virusTotalPrivateAPI-test-playbook",
            "timeout": 1400,
            "nightly": true,
            "pid_threshold": 12
        },
        {
            "integrations": [
                "VirusTotal - Private API",
                "VirusTotal"
            ],
            "playbookID": "vt-detonate test",
            "instance_names": [
                "virus_total_private_api_general",
                "virus_total_general"
            ],
            "timeout": 1400,
            "nightly": true
        },
        {
            "integrations": "Cisco ASA",
            "playbookID": "Cisco ASA - Test Playbook"
        },
        {
            "integrations": "VirusTotal - Private API",
            "instance_names": "virus_total_private_api_preferred_vendors",
            "playbookID": "virusTotalPrivateAPI-test-preferred-vendors",
            "timeout": 1400,
            "nightly": true
        },
        {
            "integrations": "Cisco Meraki",
            "playbookID": "Cisco-Meraki-Test"
        },
        {
            "integrations": "Microsoft Defender Advanced Threat Protection",
            "playbookID": "Microsoft Defender Advanced Threat Protection - Test",
            "instance_names": "microsoft_defender_atp_prod"
        },
        {
            "integrations": "Microsoft Defender Advanced Threat Protection",
            "playbookID": "Microsoft Defender Advanced Threat Protection - Test",
            "instance_names": "microsoft_defender_atp_dev"
        },
        {
            "integrations": "Tanium",
            "playbookID": "Tanium Test Playbook",
            "nightly": true,
            "timeout": 1200,
            "pid_threshold": 10
        },
        {
            "integrations": "Recorded Future",
            "playbookID": "Recorded Future Test",
            "nightly": true
        },
        {
            "integrations": "Microsoft Graph",
            "playbookID": "Microsoft Graph Test",
            "instance_names": "ms_graph_security_dev"
        },
        {
            "integrations": "Microsoft Graph",
            "playbookID": "Microsoft Graph Test",
            "instance_names": "ms_graph_security_prod"
        },
        {
            "integrations": "Microsoft Graph User",
            "playbookID": "Microsoft Graph - Test",
            "instance_names": "ms_graph_user_dev"
        },
        {
            "integrations": "Microsoft Graph User",
            "playbookID": "Microsoft Graph - Test",
            "instance_names": "ms_graph_user_prod"
        },
        {
            "integrations": "Microsoft Graph Groups",
            "playbookID": "Microsoft Graph Groups - Test",
            "instance_names": "ms_graph_groups_dev"
        },
        {
            "integrations": "Microsoft Graph Groups",
            "playbookID": "Microsoft Graph Groups - Test",
            "instance_names": "ms_graph_groups_prod"
        },
        {
            "integrations": "Microsoft_Graph_Files",
            "playbookID": "test_MsGraphFiles",
            "instance_names": "ms_graph_files_dev",
            "fromversion": "5.0.0"
        },
        {
            "integrations": "Microsoft_Graph_Files",
            "playbookID": "test_MsGraphFiles",
            "instance_names": "ms_graph_files_prod",
            "fromversion": "5.0.0"
        },
        {
            "integrations": "Microsoft Graph Calendar",
            "playbookID": "Microsoft Graph Calendar - Test",
            "instance_names": "ms_graph_calendar_dev"
        },
        {
            "integrations": "Microsoft Graph Calendar",
            "playbookID": "Microsoft Graph Calendar - Test",
            "instance_names": "ms_graph_calendar_prod"
        },
        {
            "integrations": "Microsoft Graph Device Management",
            "playbookID": "MSGraph_DeviceManagement_Test",
            "instance_names": "ms_graph_device_management_oproxy_dev",
            "fromversion": "5.0.0"
        },
        {
            "integrations": "Microsoft Graph Device Management",
            "playbookID": "MSGraph_DeviceManagement_Test",
            "instance_names": "ms_graph_device_management_oproxy_prod",
            "fromversion": "5.0.0"
        },
        {
            "integrations": "Microsoft Graph Device Management",
            "playbookID": "MSGraph_DeviceManagement_Test",
            "instance_names": "ms_graph_device_management_self_deployed_prod",
            "fromversion": "5.0.0"
        },
        {
            "integrations": "RedLock",
            "playbookID": "RedLockTest",
            "nightly": true
        },
        {
            "integrations": "Symantec Messaging Gateway",
            "playbookID": "Symantec Messaging Gateway Test"
        },
        {
            "integrations": "ThreatConnect",
            "playbookID": "test-ThreatConnect"
        },
        {
            "integrations": "VxStream",
            "playbookID": "VxStream Test",
            "nightly": true
        },
        {
            "integrations": "Cylance Protect",
            "playbookID": "get_file_sample_by_hash_-_cylance_protect_-_test",
            "timeout": 240
        },
        {
            "integrations": "Cylance Protect",
            "playbookID": "endpoint_enrichment_-_generic_test"
        },
        {
            "integrations": "QRadar",
            "playbookID": "test_Qradar"
        },
        {
            "integrations": "VMware",
            "playbookID": "VMWare Test"
        },
        {
            "integrations": "Anomali ThreatStream",
            "playbookID": "Anomali_ThreatStream_Test"
        },
        {
            "integrations": "Farsight DNSDB",
            "playbookID": "DNSDBTest"
        },
        {
            "integrations": "carbonblack-v2",
            "playbookID": "Carbon Black Response Test",
            "fromversion": "5.0.0"
        },
        {
            "integrations": "Cisco Umbrella Investigate",
            "playbookID": "Cisco Umbrella Test"
        },
        {
            "integrations": "icebrg",
            "playbookID": "Icebrg Test",
            "timeout": 500
        },
        {
            "integrations": "Symantec MSS",
            "playbookID": "SymantecMSSTest"
        },
        {
            "integrations": "Remedy AR",
            "playbookID": "Remedy AR Test"
        },
        {
            "integrations": "AWS - IAM",
            "playbookID": "d5cb69b1-c81c-4f27-8a40-3106c0cb2620"
        },
        {
            "integrations": "McAfee Active Response",
            "playbookID": "McAfee-MAR_Test",
            "timeout": 700
        },
        {
            "integrations": "McAfee Threat Intelligence Exchange",
            "playbookID": "McAfee-TIE Test",
            "timeout": 700
        },
        {
            "integrations": "ArcSight Logger",
            "playbookID": "ArcSight Logger test"
        },
        {
            "integrations": "ArcSight ESM v2",
            "playbookID": "ArcSight ESM v2 Test"
        },
        {
            "integrations": "ArcSight ESM v2",
            "playbookID": "test Arcsight - Get events related to the Case"
        },
        {
            "integrations": "XFE",
            "playbookID": "XFE Test",
            "timeout": 140,
            "nightly": true
        },
        {
            "integrations": "XFE_v2",
            "playbookID": "Test_XFE_v2",
            "timeout": 500,
            "nightly": true
        },
        {
            "integrations": "McAfee Threat Intelligence Exchange",
            "playbookID": "search_endpoints_by_hash_-_tie_-_test",
            "timeout": 500
        },
        {
            "integrations": "iDefense",
            "playbookID": "iDefenseTest",
            "timeout": 300
        },
        {
            "integrations": "AbuseIPDB",
            "playbookID": "AbuseIPDB Test",
            "nightly": true
        },
        {
            "integrations": "AbuseIPDB",
            "playbookID": "AbuseIPDB PopulateIndicators Test",
            "nightly": true
        },
        {
            "integrations": "jira",
            "playbookID": "JiraCreateIssue-example-test"
        },
        {
            "integrations": "LogRhythm",
            "playbookID": "LogRhythm-Test-Playbook",
            "timeout": 200
        },
        {
            "integrations": "FireEye HX",
            "playbookID": "FireEye HX Test"
        },
        {
            "integrations": "Phish.AI",
            "playbookID": "PhishAi-Test"
        },
        {
            "integrations": "Phish.AI",
            "playbookID": "Test-Detonate URL - Phish.AI"
        },
        {
            "integrations": "Centreon",
            "playbookID": "Centreon-Test-Playbook"
        },
        {
            "playbookID": "ReadFile test"
        },
        {
            "integrations": "TruSTAR",
            "playbookID": "TruSTAR Test"
        },
        {
            "integrations": "AlphaSOC Wisdom",
            "playbookID": "AlphaSOC-Wisdom-Test"
        },
        {
            "integrations": "carbonblack-v2",
            "playbookID": "CBFindIP - Test"
        },
        {
            "integrations": "Jask",
            "playbookID": "Jask_Test",
            "fromversion": "4.1.0"
        },
        {
            "integrations": "Qualys",
            "playbookID": "Qualys-Test"
        },
        {
            "integrations": "Whois",
            "playbookID": "whois_test",
            "fromversion": "4.1.0"
        },
        {
            "integrations": "RSA NetWitness Endpoint",
            "playbookID": "NetWitness Endpoint Test"
        },
        {
            "integrations": "Check Point Sandblast",
            "playbookID": "Sandblast_malicious_test"
        },
        {
            "playbookID": "TestMatchRegex"
        },
        {
            "integrations": "ActiveMQ",
            "playbookID": "ActiveMQ Test"
        },
        {
            "playbookID": "RegexGroups Test"
        },
        {
            "integrations": "Cisco ISE",
            "playbookID": "cisco-ise-test-playbook"
        },
        {
            "integrations": "RSA NetWitness v11.1",
            "playbookID": "RSA NetWitness Test"
        },
        {
            "playbookID": "ExifReadTest"
        },
        {
            "integrations": "Cuckoo Sandbox",
            "playbookID": "CuckooTest",
            "timeout": 700
        },
        {
            "integrations": "VxStream",
            "playbookID": "Test-Detonate URL - Crowdstrike",
            "timeout": 1200
        },
        {
            "playbookID": "Detonate File - Generic Test",
            "timeout": 500
        },
        {
            "integrations": [
                "Lastline v2",
                "WildFire-v2",
                "SNDBOX",
                "VxStream",
                "McAfee Advanced Threat Defense"
            ],
            "playbookID": "Detonate File - Generic Test",
            "timeout": 2400,
            "nightly": true
        },
        {
            "playbookID": "detonate_file_-_generic_test",
            "toversion": "3.6.0"
        },
        {
            "playbookID": "STIXParserTest"
        },
        {
            "playbookID": "VerifyJSON - Test",
            "fromversion": "5.5.0"
        },
        {
            "playbookID": "PowerShellCommon-Test",
            "fromversion": "5.5.0"
        },
        {
            "playbookID": "Detonate URL - Generic Test",
            "timeout": 2000,
            "nightly": true,
            "integrations": [
                "McAfee Advanced Threat Defense",
                "VxStream",
                "Lastline v2"
            ]
        },
        {
            "playbookID": "ReadPDFFile-Test"
        },
        {
            "integrations": [
                "FalconHost",
                "McAfee Threat Intelligence Exchange",
                "carbonblackprotection",
                "carbonblack"
            ],
            "playbookID": "search_endpoints_by_hash_-_generic_-_test",
            "timeout": 500,
            "toversion": "4.4.9"
        },
        {
            "integrations": "Zscaler",
            "playbookID": "Zscaler Test",
            "nightly": true,
            "timeout": 500
        },
        {
            "playbookID": "DemistoUploadFileToIncident Test",
            "integrations": "Demisto REST API"
        },
        {
            "playbookID": "DemistoUploadFile Test",
            "integrations": "Demisto REST API"
        },
        {
            "playbookID": "MaxMind Test",
            "integrations": "MaxMind GeoIP2"
        },
        {
            "playbookID": "Test Sagemaker",
            "integrations": "AWS Sagemaker"
        },
        {
            "playbookID": "C2sec-Test",
            "integrations": "C2sec irisk",
            "fromversion": "5.0.0"
        },
        {
            "playbookID": "Phishing v2 Test - Attachment",
            "timeout": 1200,
            "nightly": true,
            "integrations": [
                "EWS Mail Sender",
                "Have I Been Pwned? V2",
                "Demisto REST API",
                "Palo Alto Minemeld",
                "Rasterize"
            ]
        },
        {
            "playbookID": "Phishing v2 Test - Inline",
            "timeout": 1200,
            "nightly": true,
            "integrations": [
                "EWS Mail Sender",
                "Have I Been Pwned? V2",
                "Demisto REST API",
                "Palo Alto Minemeld",
                "Rasterize"
            ]
        },
        {
            "integrations": "duo",
            "playbookID": "DUO Test Playbook"
        },
        {
            "playbookID": "SLA Scripts - Test",
            "fromversion": "4.1.0"
        },
        {
            "playbookID": "PcapHTTPExtractor-Test"
        },
        {
            "playbookID": "Ping Test Playbook"
        },
        {
            "playbookID": "Active Directory Test",
            "integrations": "Active Directory Query v2",
            "instance_names": "active_directory_ninja"
        },
        {
            "playbookID": "AD v2 - debug-mode - Test",
            "integrations": "Active Directory Query v2",
            "instance_names": "active_directory_ninja",
            "fromversion": "5.0.0"
        },
        {
            "playbookID": "Docker Hardening Test",
            "_comment": "Not testing on 5.5 yet. Waiting for #20951",
            "fromversion": "5.0.0",
            "toversion": "5.4.9"
        },
        {
            "integrations": "Active Directory Query v2",
            "instance_names": "active_directory_ninja",
            "playbookID": "Active Directory Query V2 configuration with port"
        },
        {
            "integrations": "mysql",
            "playbookID": "MySQL Test"
        },
        {
            "playbookID": "Email Address Enrichment - Generic v2 - Test"
        },
        {
            "playbookID": "Email Address Enrichment - Generic v2.1 - Test",
            "integrations": "Active Directory Query v2",
            "instance_names": "active_directory_ninja"
        },
        {
            "integrations": "Cofense Intelligence",
            "playbookID": "Test - Cofense Intelligence",
            "timeout": 500
        },
        {
            "playbookID": "GDPRContactAuthorities Test"
        },
        {
            "integrations": "Google Resource Manager",
            "playbookID": "GoogleResourceManager-Test",
            "timeout": 500,
            "nightly": true
        },
        {
            "integrations": "SlashNext Phishing Incident Response",
            "playbookID": "SlashNextPhishingIncidentResponse-Test",
            "timeout": 500,
            "nightly": true
        },
        {
            "integrations": "Google Cloud Storage",
            "playbookID": "GCS - Test",
            "timeout": 500,
            "nightly": true,
            "memory_threshold": 80
        },
        {
            "integrations": "GooglePubSub",
            "playbookID": "GooglePubSub_Test",
            "nightly": true,
            "fromversion": "5.0.0"
        },
        {
            "playbookID": "Calculate Severity - Generic v2 - Test",
            "integrations": [
                "Palo Alto Minemeld",
                "Active Directory Query v2"
            ],
            "instance_names": "active_directory_ninja",
            "fromversion": "4.5.0"
        },
        {
            "integrations": "Freshdesk",
            "playbookID": "Freshdesk-Test",
            "timeout": 500,
            "nightly": true
        },
        {
            "playbookID": "Autoextract - Test",
            "fromversion": "4.1.0"
        },
        {
            "playbookID": "FilterByList - Test",
            "fromversion": "4.5.0"
        },
        {
            "playbookID": "Impossible Traveler - Test",
            "integrations": [
                "Ipstack",
                "ipinfo",
                "Rasterize",
                "Active Directory Query v2",
                "Demisto REST API"
            ],
            "instance_names": "active_directory_ninja",
            "fromversion": "5.0.0",
            "timeout": 700
        },
        {
            "playbookID": "Active Directory - Get User Manager Details - Test",
            "integrations": "Active Directory Query v2",
            "instance_names": "active_directory_80k",
            "fromversion": "4.5.0"
        },
        {
            "integrations": "Kafka V2",
            "playbookID": "Kafka Test"
        },
        {
            "playbookID": "File Enrichment - Generic v2 - Test",
            "instance_names": "virus_total_private_api_general",
            "integrations": [
                "VirusTotal - Private API",
                "Cylance Protect v2"
            ]
        },
        {
            "integrations": ["epo", "McAfee Active Response"],
            "playbookID": "Endpoint data collection test",
            "timeout": 500
        },
        {
            "playbookID": "Phishing - Core - Test",
            "integrations": [
                "EWS Mail Sender",
                "Demisto REST API",
                "Palo Alto Minemeld",
                "Rasterize"
            ],
            "fromversion": "4.5.0",
            "timeout": 1700
        },
        {"integrations": ["epo", "McAfee Active Response"],
            "playbookID": "MAR - Endpoint data collection test",
            "timeout": 500
        },
        {
            "integrations": "DUO Admin",
            "playbookID": "DuoAdmin API test playbook"
        },
        {
            "integrations": "TAXIIFeed",
            "playbookID": "TAXII_Feed_Test",
            "fromversion": "5.5.0",
            "timeout": 600
        },
        {
            "integrations": "Traps",
            "playbookID": "Traps test",
            "timeout": 600
        },
        {
            "playbookID": "TestShowScheduledEntries"
        },
        {
            "playbookID": "Calculate Severity - Standard - Test",
            "integrations": "Palo Alto Minemeld",
            "fromversion": "4.5.0"
        },
        {
            "integrations": "Symantec Advanced Threat Protection",
            "playbookID": "Symantec ATP Test"
        },
        {
            "playbookID": "HTTPListRedirects - Test SSL"
        },
        {
            "playbookID": "HTTPListRedirects Basic Test"
        },
        {
            "playbookID": "CheckDockerImageAvailableTest"
        },
        {
            "playbookID": "ExtractDomainFromEmailTest"
        },
        {
            "playbookID": "Account Enrichment - Generic v2 - Test",
            "integrations": "activedir"
        },
        {
            "playbookID": "Extract Indicators From File - Generic v2 - Test",
            "integrations": "Image OCR",
            "timeout": 300,
            "fromversion": "4.1.0",
            "toversion": "4.4.9"
        },
        {
            "playbookID": "Extract Indicators From File - Generic v2 - Test",
            "integrations": "Image OCR",
            "timeout": 350,
            "fromversion": "4.5.0"
        },
        {
            "playbookID": "Endpoint Enrichment - Generic v2.1 - Test",
            "integrations": [
                "FalconHost",
                "Cylance Protect v2",
                "carbonblack-v2",
                "epo",
                "Active Directory Query v2"
            ],
            "instance_names": "active_directory_ninja"
        },
        {
            "playbookID": "EmailReputationTest",
            "integrations": "Have I Been Pwned? V2"
        },
        {
            "integrations": "Symantec Deepsight Intelligence",
            "playbookID": "Symantec Deepsight Test"
        },
        {
            "playbookID": "ExtractDomainFromEmailTest"
        },
        {
            "playbookID": "Wait Until Datetime - Test",
            "fromversion": "4.5.0"
        },
        {
            "playbookID": "PAN OS EDL Management - Test",
            "integrations": "palo_alto_networks_pan_os_edl_management"
        },
        {
            "playbookID": "PAN-OS DAG Configuration Test",
            "integrations": "Panorama",
            "instance_names": "palo_alto_panorama",
            "timeout": 1000
        },
        {
            "playbookID": "PAN-OS Create Or Edit Rule Test",
            "integrations": "Panorama",
            "instance_names": "palo_alto_panorama",
            "timeout": 1000
        },
        {
            "playbookID": "PAN-OS EDL Setup v3 Test",
            "integrations": ["Panorama", "palo_alto_networks_pan_os_edl_management"],
            "instance_names": "palo_alto_firewall_9.0",
            "timeout": 1000
        },
        {
            "integrations": "Snowflake",
            "playbookID": "Snowflake-Test"
        },
        {
            "playbookID": "Account Enrichment - Generic v2.1 - Test",
            "integrations": "Active Directory Query v2",
            "instance_names": "active_directory_ninja"
        },
        {
            "integrations": "Cisco Umbrella Investigate",
            "playbookID": "Domain Enrichment - Generic v2 - Test"
        },
        {
            "integrations": "Google BigQuery",
            "playbookID": "Google BigQuery Test"
        },
        {
            "integrations": "Zoom",
            "playbookID": "Zoom_Test"
        },
        {
            "integrations": "Palo Alto Networks Cortex",
            "playbookID": "Palo Alto Networks Cortex Test",
            "fromversion": "4.1.0"
        },
        {
            "playbookID": "IP Enrichment - Generic v2 - Test",
            "integrations": "Threat Crowd",
            "fromversion": "4.1.0"
        },
        {
            "integrations": "Cherwell",
            "playbookID": "Cherwell Example Scripts - test"
        },
        {
            "integrations": "Cherwell",
            "playbookID": "Cherwell - test"
        },
        {
            "integrations": "CarbonBlackProtectionV2",
            "playbookID": "Carbon Black Enterprise Protection V2 Test"
        },
        {
            "integrations": "Active Directory Query v2",
            "instance_names": "active_directory_ninja",
            "playbookID": "Test ADGetUser Fails with no instances 'Active Directory Query' (old version)"
        },
        {
            "integrations": "ANYRUN",
            "playbookID": "ANYRUN-Test"
        },
        {
            "integrations": "ANYRUN",
            "playbookID": "Detonate File - ANYRUN - Test"
        },
        {
            "integrations": "ANYRUN",
            "playbookID": "Detonate URL - ANYRUN - Test"
        },
        {
            "integrations": "Netcraft",
            "playbookID": "Netcraft test"
        },
        {
            "integrations": "EclecticIQ Platform",
            "playbookID": "EclecticIQ Test"
        },
        {
            "playbookID": "FormattingPerformance - Test",
            "fromversion": "5.0.0"
        },
        {
            "integrations": "AWS - EC2",
            "playbookID": "2142f8de-29d5-4288-8426-0db39abe988b",
            "memory_threshold": 75
        },
        {
            "integrations": "AWS - EC2",
            "playbookID": "d66e5f86-e045-403f-819e-5058aa603c32"
        },
        {
            "integrations": "ANYRUN",
            "playbookID": "Detonate File From URL - ANYRUN - Test"
        },
        {
            "integrations": "AWS - CloudTrail",
            "playbookID": "3da2e31b-f114-4d7f-8702-117f3b498de9"
        },
        {
            "integrations": "carbonblackprotection",
            "playbookID": "67b0f25f-b061-4468-8613-43ab13147173"
        },
        {
            "integrations": "DomainTools",
            "playbookID": "DomainTools-Test"
        },
        {
            "integrations": "Exabeam",
            "playbookID": "Exabeam - Test"
        },
        {
            "integrations": "DomainTools Iris",
            "playbookID": "DomainTools Iris - Test",
            "fromversion": "4.1.0"
        },
        {
            "integrations": "Cisco Spark",
            "playbookID": "Cisco Spark Test New"
        },
        {
            "playbookID": "get_file_sample_from_path_-_d2_-_test"
        },
        {
            "integrations": "Remedy On-Demand",
            "playbookID": "Remedy-On-Demand-Test"
        },
        {
            "playbookID": "ssdeepreputationtest"
        },
        {
            "playbookID": "TestIsEmailAddressInternal"
        },
        {
            "integrations": "Google Cloud Compute",
            "playbookID": "GoogleCloudCompute-Test"
        },
        {
            "integrations": "AWS - S3",
            "playbookID": "97393cfc-2fc4-4dfe-8b6e-af64067fc436"
        },
        {
            "integrations": "Image OCR",
            "playbookID": "TestImageOCR"
        },
        {
            "integrations": "fireeye",
            "playbookID": "Detonate File - FireEye AX - Test"
        },
        {
            "integrations": [
                "Rasterize",
                "Image OCR"
            ],
            "playbookID": "Rasterize Test",
            "fromversion": "5.0.0"
        },
        {
            "integrations": [
                "Rasterize",
                "Image OCR"
            ],
            "playbookID": "Rasterize 4.5 Test",
            "toversion": "4.5.9"
        },
        {
            "integrations": "Rasterize",
            "playbookID": "RasterizeImageTest"
        },
        {
            "integrations": "Ipstack",
            "playbookID": "Ipstack_Test"
        },
        {
            "integrations": "Perch",
            "playbookID": "Perch-Test"
        },
        {
            "integrations": "Forescout",
            "playbookID": "Forescout-Test"
        },
        {
            "integrations": "GitHub",
            "playbookID": "Git_Integration-Test"
        },
        {
            "integrations": "LogRhythmRest",
            "playbookID": "LogRhythm REST test"
        },
        {
            "integrations": "AlienVault USM Anywhere",
            "playbookID": "AlienVaultUSMAnywhereTest"
        },
        {
            "playbookID": "PhishLabsTestPopulateIndicators"
        },
        {
            "playbookID": "Test_HTMLtoMD"
        },
        {
            "integrations": "PhishLabs IOC",
            "playbookID": "PhishLabsIOC TestPlaybook",
            "fromversion": "4.1.0"
        },
        {
            "integrations": "vmray",
            "playbookID": "VMRay-Test"
        },
        {
            "integrations": "PerceptionPoint",
            "playbookID": "PerceptionPoint Test",
            "fromversion": "4.1.0"
        },
        {
            "integrations": "AutoFocus V2",
            "playbookID": "AutoFocus V2 test",
            "fromversion": "5.0.0",
            "timeout": 1000
        },
        {
            "playbookID": "Process Email - Generic for Rasterize"
        },
        {
            "playbookID": "Send Investigation Summary Reports - Test",
            "integrations": "EWS Mail Sender",
            "fromversion": "4.5.0"
        },
        {
            "integrations": "Anomali ThreatStream v2",
            "playbookID": "ThreatStream-Test"
        },
        {
            "integrations": "Flashpoint",
            "playbookID": "Flashpoint_event-Test"
        },
        {
            "integrations": "Flashpoint",
            "playbookID": "Flashpoint_forum-Test"
        },
        {
            "integrations": "Flashpoint",
            "playbookID": "Flashpoint_report-Test"
        },
        {
            "integrations": "Flashpoint",
            "playbookID": "Flashpoint_reputation-Test"
        },
        {
            "integrations": "BluecatAddressManager",
            "playbookID": "Bluecat Address Manager test"
        },
        {
            "integrations": "MailListener - POP3 Beta",
            "playbookID": "MailListener-POP3 - Test"
        },
        {
            "playbookID": "sumList - Test"
        },
        {
            "integrations": "VulnDB",
            "playbookID": "Test-VulnDB"
        },
        {
            "integrations": "Shodan_v2",
            "playbookID": "Test-Shodan_v2",
            "timeout": 1000
        },
        {
            "integrations": "Threat Crowd",
            "playbookID": "ThreatCrowd - Test"
        },
        {
            "integrations": "GoogleDocs",
            "playbookID": "GoogleDocs-test"
        },
        {
            "playbookID": "Request Debugging - Test",
            "fromversion": "5.0.0"
        },
        {
            "playbookID": "Test Convert file hash to corresponding hashes",
            "fromversion": "4.5.0",
            "integrations": "VirusTotal",
            "instance_names": "virus_total_general"
        },
        {
            "playbookID": "PANW - Hunting and threat detection by indicator type Test",
            "fromversion": "5.0.0",
            "timeout": 1200,
            "integrations": [
                "Panorama",
                "Palo Alto Networks Cortex",
                "AutoFocus V2",
                "VirusTotal"
            ],
            "instance_names": [
                "palo_alto_panorama",
                "virus_total_general"
            ]
        },
        {
            "playbookID": "PAN-OS Query Logs For Indicators Test",
            "fromversion": "4.5.0",
            "timeout": 1500,
            "integrations": "Panorama",
            "instance_names": "palo_alto_panorama"
        },
        {
            "integrations": "Hybrid Analysis",
            "playbookID": "HybridAnalysis-Test",
            "timeout": 500,
            "fromversion": "4.1.0"
        },
        {
            "integrations": "Elasticsearch v2",
            "instance_names": "es_v7",
            "playbookID": "Elasticsearch_v2_test"
        },
        {
            "integrations": "ElasticsearchFeed",
            "instance_names": "es_demisto_feed",
            "playbookID": "Elasticsearch_Fetch_Demisto_Indicators_Test",
            "fromversion": "5.5.0"
        },
        {
            "integrations": "ElasticsearchFeed",
            "instance_names": "es_generic_feed",
            "playbookID": "Elasticsearch_Fetch_Custom_Indicators_Test",
            "fromversion": "5.5.0"
        },
        {
            "integrations": "Elasticsearch v2",
            "instance_names": "es_v6",
            "playbookID": "Elasticsearch_v2_test-v6"
        },
        {
            "integrations": "IronDefense",
            "playbookID": "IronDefenseTest"
        },
        {
            "integrations": "PolySwarm",
            "playbookID": "PolySwarm-Test"
        },
        {
            "integrations": "Kennav2",
            "playbookID": "Kenna Test"
        },
        {
            "integrations": "SecurityAdvisor",
            "playbookID": "SecurityAdvisor-Test",
            "fromversion": "4.5.0"
        },
        {
            "integrations": "Google Key Management Service",
            "playbookID": "Google-KMS-test",
            "pid_threshold": 6,
            "memory_threshold": 60
        },
        {
            "integrations": "SecBI",
            "playbookID": "SecBI - Test"
        },
        {
            "playbookID": "ExtractFQDNFromUrlAndEmail-Test"
        },
        {
            "integrations": "EWS v2",
            "playbookID": "Get EWS Folder Test",
            "fromversion": "4.5.0",
            "instance_names": "ewv2_regular",
            "timeout": 1200
        },
        {
            "integrations": "EWSO365",
            "playbookID": "EWS_O365_test",
            "fromversion": "5.0.0"
        },
        {
            "integrations": "QRadar",
            "playbookID": "QRadar Indicator Hunting Test",
            "timeout": 1200,
            "fromversion": "5.0.0"
        },
        {
            "playbookID": "SetAndHandleEmpty test",
            "fromversion": "4.5.0"
        },
        {
            "integrations": "Tanium v2",
            "playbookID": "Tanium v2 - Test"
        },
        {
            "integrations": "Office 365 Feed",
            "playbookID": "Office365_Feed_Test",
            "fromversion": "5.5.0"
        },
        {
            "integrations": "GoogleCloudTranslate",
            "playbookID": "GoogleCloudTranslate-Test",
            "pid_threshold": 8
        },
        {
            "integrations": "Infoblox",
            "playbookID": "Infoblox Test"
        },
        {
            "integrations": "BPA",
            "playbookID": "Test-BPA",
            "fromversion": "4.5.0"
        },
        {
            "playbookID": "GetValuesOfMultipleFIelds Test",
            "fromversion": "4.5.0"
        },
        {
            "playbookID": "IsInternalHostName Test",
            "fromversion": "4.5.0"
        },
        {
            "playbookID": "DigitalGuardian-Test",
            "integrations": "Digital Guardian",
            "fromversion": "5.0.0"
        },
        {
            "integrations": "SplunkPy",
            "playbookID": "Splunk Indicator Hunting Test",
            "fromversion": "5.0.0",
            "memory_threshold": 500,
            "instance_names": "use_default_handler"
        },
        {
            "integrations": "BPA",
            "playbookID": "Test-BPA_Integration",
            "fromversion": "4.5.0"
        },
        {
            "integrations": "Sixgill",
            "playbookID": "Sixgill-Test",
            "fromversion": "5.0.0"
        },
        {
            "integrations": "AutoFocus Feed",
            "playbookID": "playbook-FeedAutofocus_test",
            "fromversion": "5.5.0"
        },
        {
            "integrations": "PaloAltoNetworks_PrismaCloudCompute",
            "playbookID": "PaloAltoNetworks_PrismaCloudCompute-Test"
        },
        {
            "playbookID": "Indicator Feed - Test",
            "fromversion": "5.5.0"
        },
        {
            "integrations": "Recorded Future Feed",
            "playbookID": "RecordedFutureFeed - Test",
            "timeout": 1000,
            "fromversion": "5.5.0",
            "memory_threshold": 86
        },
        {
            "integrations": "Expanse",
            "playbookID": "test-Expanse-Playbook",
            "fromversion": "5.0.0"
        },
        {
            "integrations": "Expanse",
            "playbookID": "test-Expanse",
            "fromversion": "5.0.0"
        },
        {
            "integrations": "DShield Feed",
            "playbookID": "playbook-DshieldFeed_test",
            "fromversion": "5.5.0"
        },
        {
            "integrations": "AlienVault Reputation Feed",
            "playbookID": "AlienVaultReputationFeed_Test",
            "fromversion": "5.5.0",
            "timeout": 9000
        },
        {
            "integrations": "BruteForceBlocker Feed",
            "playbookID": "playbook-BruteForceBlocker_test",
            "fromversion": "5.5.0"
        },
        {
            "integrations": "illuminate",
            "playbookID": "illuminate Integration Test"
        },
        {
            "integrations": "Carbon Black Enterprise EDR",
            "playbookID": "Carbon Black Enterprise EDR Test",
            "fromversion": "5.0.0"
        },
        {
            "integrations": "illuminate",
            "playbookID": "illuminate Integration Demonstration - Test"
        },
        {
            "integrations": "MongoDB Key Value Store",
            "playbookID": "MongoDB KeyValueStore - Test",
            "pid_threshold": 12,
            "fromversion": "5.0.0"
        },
        {
            "integrations": "MongoDB Log",
            "playbookID": "MongoDBLog - Test",
            "pid_threshold": 12,
            "fromversion": "5.0.0"
        },
        {
            "integrations": "Google Chronicle Backstory",
            "playbookID": "Google Chronicle Backstory Asset - Test",
            "fromversion": "5.0.0"
        },
        {
            "integrations": "Google Chronicle Backstory",
            "playbookID": "Google Chronicle Backstory IOC Details - Test",
            "fromversion": "5.0.0"
        },
        {
            "integrations": "Google Chronicle Backstory",
            "playbookID": "Google Chronicle Backstory List Alerts - Test",
            "fromversion": "5.0.0"
        },
        {
            "integrations": "Google Chronicle Backstory",
            "playbookID": "Google Chronicle Backstory List IOCs - Test",
            "fromversion": "5.0.0"
        },
        {
            "integrations": "Google Chronicle Backstory",
            "playbookID": "Google Chronicle Backstory Reputation - Test",
            "fromversion": "5.0.0"
        },
        {
            "integrations": "Feodo Tracker Hashes Feed",
            "playbookID": "playbook-feodoteackerhash_test",
            "fromversion": "5.5.0",
            "memory_threshold": 130,
            "timeout": 600
        },
        {
            "integrations": "Feodo Tracker IP Blocklist Feed",
            "instance_names": "feodo_tracker_ip_currently__active",
            "playbookID": "playbook-feodotrackeripblock_test",
            "fromversion": "5.5.0"
        },
        {
            "integrations": "Feodo Tracker IP Blocklist Feed",
            "instance_names": "feodo_tracker_ip_30_days",
            "playbookID": "playbook-feodotrackeripblock_test",
            "fromversion": "5.5.0"
        },
        {
            "integrations": "Code42",
            "playbookID": "Code42-Test",
            "timeout": 600
        },
        {
            "playbookID": "Code42 File Search Test",
            "integrations": "Code42"
        },
        {
            "playbookID": "FetchIndicatorsFromFile-test",
            "fromversion": "5.5.0"
        },
        {
            "integrations": "RiskSense",
            "playbookID": "RiskSense Get Apps - Test"
        },
        {
            "integrations": "RiskSense",
            "playbookID": "RiskSense Get Host Detail - Test"
        },
        {
            "integrations": "RiskSense",
            "playbookID": "RiskSense Get Host Finding Detail - Test"
        },
        {
            "integrations": "RiskSense",
            "playbookID": "RiskSense Get Hosts - Test"
        },
        {
            "integrations": "RiskSense",
            "playbookID": "RiskSense Get Host Findings - Test"
        },
        {
            "integrations": "RiskSense",
            "playbookID": "RiskSense Get Unique Cves - Test"
        },
        {
            "integrations": "RiskSense",
            "playbookID": "RiskSense Get Unique Open Findings - Test"
        },
        {
            "integrations": "RiskSense",
            "playbookID": "RiskSense Get Apps Detail - Test"
        },
        {
            "integrations": "Indeni",
            "playbookID": "Indeni_test",
            "fromversion": "5.0.0"
        },
        {
            "integrations": "CounterCraft Deception Director",
            "playbookID": "CounterCraft - Test",
            "fromversion": "5.0.0"
        },
        {
            "integrations": "SafeBreach v2",
            "playbookID": "playbook-SafeBreach-Test",
            "fromversion": "5.5.0"
        },
        {
            "playbookID": "DbotPredictOufOfTheBoxTest",
            "fromversion": "4.5.0",
            "timeout": 1000
        },
        {
            "integrations": "AlienVault OTX TAXII Feed",
            "playbookID": "playbook-feedalienvaultotx_test",
            "fromversion": "5.5.0"
        },
        {
            "playbookID": "ExtractDomainAndFQDNFromUrlAndEmail-Test",
            "fromversion": "5.5.0"
        },
        {
            "integrations": "Cortex Data Lake",
            "playbookID": "Cortex Data Lake Test",
            "instance_names": "cdl_prod",
            "fromversion": "4.5.0"
        },
        {
            "integrations": "Cortex Data Lake",
            "playbookID": "Cortex Data Lake Test",
            "instance_names": "cdl_dev",
            "fromversion": "4.5.0"
        },
        {
            "integrations": "MongoDB",
            "playbookID": "MongoDB - Test"
        },
        {
            "playbookID": "DBotCreatePhishingClassifierV2FromFile-Test",
            "timeout": 60000,
            "fromversion": "4.5.0"
        },
        {
            "integrations": "Logz.io",
            "playbookID": "Logzio - Test",
            "fromversion": "5.0.0"
        },
        {
            "integrations": "IBM Resilient Systems",
            "playbookID": "IBM Resilient Systems Test"
        },
        {
            "integrations": ["Prisma Access", "Prisma Access Egress IP feed"],
            "playbookID": "Prisma_Access_Egress_IP_Feed-Test",
            "timeout": 60000,
            "fromversion": "5.5.0",
            "nightly": true
        },
        {
            "integrations": "Prisma Access",
            "playbookID": "Prisma_Access-Test",
            "timeout": 60000,
            "fromversion": "5.5.0",
            "nightly": true
        },
        {
            "playbookID": "EvaluateMLModllAtProduction-Test",
            "fromversion": "4.5.0"
        },
        {
            "integrations": "Zabbix",
            "playbookID": "Zabbix - Test"
        },
        {
            "integrations": "GCP Whitelist Feed",
            "playbookID": "GCPWhitelist_Feed_Test",
            "fromversion": "5.5.0"
        },
        {
            "integrations": "Endace",
            "playbookID": "Endace-Test",
            "fromversion": "5.0.0"
        },
        {
            "integrations": "Deep Instinct",
            "playbookID": "Deep_Instinct-Test",
            "fromversion": "5.0.0"
        }

    ],
    "skipped_tests": {
        "RedLockTest": "Issue 24600",
        "Test - Cofense Intelligence": "Issue 25498",
        "Digital Defense FrontlineVM - Scan Asset Not Recently Scanned Test": "Issue 25477",
<<<<<<< HEAD
        "Test-IsMaliciousIndicatorFound": "Issue 24398",
=======
>>>>>>> 1dc0e4ec
        "SentinelOne V2 - test": "Issue 24933",
        "SignalSciences-Test": "Issue 24934",
        "Maltiverse Test": "Issue 24335",
        "TestDedupIncidentsPlaybook": "Issue 24344",
        "Prisma_Access_Egress_IP_Feed-Test": "unskip after we will get PrismaAccess instance",
        "Prisma_Access-Test": "unskip after we will get PrismaAccess instance",
        "PAN-OS EDL Setup V2 Test": "Issue 23854",
        "PAN-OS - Block IP and URL - External Dynamic List Test": "Issue 23854",
        "Symantec Deepsight Test": "Issue 22971",
        "Akamai_WAF_SIEM-Test": "Issue 22225",
        "test_MsGraphFiles": "Issue 22853 ",
        "Cybereason Test": "Issue 22683",
        "Bluecat Address Manager test": "Issue 22616",
        "test-Expanse": "Expanse should provide domain that they have in their system",
        "TestProofpointFeed": "Issue 22229",
<<<<<<< HEAD
        "Test-Detonate URL - Crowdstrike": "Issue 19439",
=======
>>>>>>> 1dc0e4ec
        "Git_Integration-Test": "Issue 20029",
        "Symantec Data Loss Prevention - Test": "Issue 20134",
        "PAN-OS Create Or Edit Rule Test": "Issue 20037",
        "NetWitness Endpoint Test": "Issue 19878",
        "TestUptycs": "Issue 19750",
        "InfoArmorVigilanteATITest": "Test issue 17358",
        "Lastline - testplaybook": "Checking the integration via Generic detonation playbooks, don't want to load the daily quota",
        "ArcSight Logger test": "Issue 19117",
        "TruSTAR Test": "Issue 19777",
        "TestDedupIncidentsByName": "skipped on purpose - this is part of the TestDedupIncidentsPlaybook - no need to execute separately as a test",
        "3da2e31b-f114-4d7f-8702-117f3b498de9": "Issue 19837",
        "d66e5f86-e045-403f-819e-5058aa603c32": "pr 3220",
        "get_file_sample_from_path_-_d2_-_test": "Issue 19844",
        "RecordedFutureFeed - Test": "Issue 18922",
        "IntSights Mssp Test": "Issue #16351",
        "CheckPhish-Test": "Issue 19188",
        "fd93f620-9a2d-4fb6-85d1-151a6a72e46d": "Issue 19854",
        "PAN-OS DAG Configuration Test": "Issue #19205",
        "DeleteContext-auto-subplaybook-test": "used in DeleteContext-auto-test as sub playbook",
        "Test Playbook TrendMicroDDA": "Issue 16501",
        "ssdeepreputationtest": "Issue #20953",
        "C2sec-Test": "Issue #21633",
        "TAXII_Feed_Test": "Issue #22423",
        "PAN-OS Query Logs For Indicators Test": "Issue #23505",
        "Panorama Query Logs - Test": "Issue #23505",
        "palo_alto_panorama_test_pb": "Issue #22835",
        "GCS Bucket Management - Test": "used in GCS - Test as sub playbook",
        "GCS Object Operations - Test": "used in GCS - Test as sub playbook",
        "GCS Bucket Policy (ACL) - Test": "used in GCS - Test as sub playbook",
        "GCS Object Policy (ACL) - Test": "used in GCS - Test as sub playbook",
        "Send Email To Recipients": "used in EWS Mail Sender Test 2 as sub playbook",

        "_comment": "~~~ DEPRECATED ~~~",
        "Endpoint Enrichment - Generic v2 - Test": "DEPRECATED"
    },
    "skipped_integrations": {
        "_comment1": "~~~ NO INSTANCE ~~~",
        "Traps": "Issue 24122",
        "McAfee Advanced Threat Defense": "Issue 16909",
        "Cisco Umbrella Investigate": "Issue 24338",
        "Deep Instinct": "The partner didn't provide an instance",
        "Cofense Triage v2": "No instance - partner integration",
        "ArcSight Logger": "Issue 24303",
        "AttackIQFireDrill": "Issue 24281",
        "MxToolBox": "No instance",
        "Skyformation": "No instance, old partner",
        "PrismaAccess": "Instance will be provided soon by Lior and Prasen",
        "AlphaSOC Network Behavior Analytics": "No instance",
        "IsItPhishing": "No instance",
        "Verodin": "No instance",
        "EasyVista": "No instance",
        "Pipl": "No instance",
        "Moloch": "No instance",
        "Twilio": "No instance",
        "Zendesk": "No instance",
        "GuardiCore": "No instance",
        "Nessus": "No instance",
        "Cisco CloudLock": "No instance",
        "SentinelOne": "No instance",
        "Vectra v2": "No instance",
        "Trend Micro Apex": "Issue 23632",
        "Awake Security": "Issue 23376",
        "ExtraHop": "No license, issue 23731",
        "RiskSense": "We should get an instance talk to Francesco",
        "Palo Alto Networks Cortex": "Issue 22300",
        "AWS - IAM": "Issue 21401",
        "FortiGate": "License expired, and not going to get one (issue 14723)",
        "IronDefense": "Test depends on making requests to a non-public API",
        "Attivo Botsink": "no instance, not going to get it",
        "VMware": "no License, and probably not going to get it",
        "AWS Sagemaker": "License expired, and probably not going to get it",
        "Symantec MSS": "No instance, probably not going to get it (issue 15513)",
        "Google Cloud Compute": "Can't test yet",
        "Cymon": "The service was discontinued since April 30th, 2019.",
        "FireEye ETP": "No instance",
        "ProofpointTAP_v2": "No instance",
        "remedy_sr_beta": "No instance",
        "ExtraHop v2": "No instance",
        "Fidelis Elevate Network": "Issue 20735",
        "Minerva Labs Anti-Evasion Platform": "Issue 18835",
        "PolySwarm": "contribution",
        "Silverfort": "contribution",
        "fireeye": "Issue 19839",
        "DomainTools": "Issue 8298",
        "Remedy On-Demand": "Issue 19835",
        "DomainTools Iris": "Issue 20433",
        "Check Point": "Issue 18643",
        "Preempt": "Issue 20268",
        "iDefense": "Issue 20095",
        "ZeroFox": "Issue 19161",
        "Jask": "Issue 18879",
        "vmray": "Issue 18752",
        "Anomali ThreatStream v2": "Issue 19182",
        "Anomali ThreatStream": "Issue 19182",
        "SCADAfence CNM": "Issue 18376",
        "ArcSight ESM v2": "Issue #18328",
        "AlienVault USM Anywhere": "Issue #18273",
        "Tufin": "Issue 16441",
        "Dell Secureworks": "Instance locally installed on @liorblob PC",
        "MimecastV2": "Issue 14593",
        "Netskope": "instance is down",
        "Farsight DNSDB": "Issue 15512",
        "Service Manager": "Expired license",
        "carbonblackprotection": "License expired",
        "icebrg": "Issue 14312",
        "Freshdesk": "Trial account expired",
        "Threat Grid": "Issue 16197",
        "Kafka V2": "Can not connect to instance from remote",
        "Check Point Sandblast": "Issue 15948",
        "Remedy AR": "getting 'Not Found' in test button",
        "Salesforce": "Issue 15901",
        "Zscaler": "Issue 17784",
        "RedCanary": "License expired",
        "ANYRUN": "No instance",
        "Snowflake": "Looks like account expired, needs looking into",
        "Cisco Spark": "Issue 18940",
        "Phish.AI": "Issue 17291",
        "MaxMind GeoIP2": "Issue 18932.",
        "Exabeam": "Issue 19371",
        "McAfee ESM-v10": "Issue 20225",
        "PaloAltoNetworks_PrismaCloudCompute": "Instance not set up yet",
        "Code42": "Instance not set up yet",
        "SecBI": "Issue 22545",
        "IBM Resilient Systems": "Issue 23722",
        "VxStream": "Issue #23795",

        "_comment2": "~~~ UNSTABLE ~~~",
        "ServiceNow": "Instance goes to hibernate every few hours",
        "Tenable.sc": "unstable instance",
        "VirusTotal - Private API": "Issue 22638",

        "_comment3": "~~~ QUOTA ISSUES ~~~",
        "JsonWhoIs": "Issue 25371: Out of quota",
        "XFE_v2": "Issue 22715",
        "XFE": "We have the new integration XFE_v2, so n`o need to test the old one because they use the same quote",
        "AlphaSOC Wisdom": "API key has expired",
        "AWS - Athena - Beta": "Issue 19834",
        "Lastline": "issue 20323",
        "Google Resource Manager": "Cannot create projects because have reached alloted quota.",
        "Looker": "Warehouse 'DEMO_WH' cannot be resumed because resource monitor 'LIMITER' has exceeded its quota.",
        "Ipstack": "reached out our monthly quota (08/03/2020)",

        "_comment4": "~~~ NO INSTANCE - SUPPORTED BY THE COMMUNITY ~~~",
        "Zabbix": "Supported by external developer",
        "SafeBreach v2": "it is a partner integration, no instance",
        "IllusiveNetworks": "supported by partner",
        "Humio": "supported by the partner",
        "Digital Guardian": "partner integration",


         "_comment5": "~~~ OTHER ~~~",
        "Endace": "Issue 24304",
        "Pentera": "authentication method will not work with testing",
        "EclecticIQ Platform": "Issue 8821",
        "BitDam": "Issue #17247",
        "Zoom": "Issue 19832",
        "urlscan.io": "Issue 21831",
        "Forescout": "Can only be run from within PANW network. Look in keeper for - Demisto in the LAB",
        "HelloWorldSimple": "This is just an example integration - no need for test",
        "TestHelloWorldPlaybook": "This is just an example integration - no need for test",
        "Lockpath KeyLight": "Deprecated. No tests.",
        "Cymulate": "Partner didn't provided test playbook"
    },
    "nightly_integrations": [
        "Lastline v2",
        "TruSTAR",
        "SlackV2",
        "VulnDB"
    ],
    "unmockable_integrations": {
        "SNDBOX": "Submits a file - tests that send files shouldn't be mocked",
        "Maltiverse": "issue 24335",
        "MITRE ATT&CK": "Using taxii2client package",
        "MongoDB": "Our instance not using SSL",
        "Cortex Data Lake": "Integration requires SSL",
        "Google Key Management Service": "The API requires an SSL secure connection to work.",
        "McAfee ESM-v10": "we have multiple instances with same test playbook, mock recording are per playbook so it keeps failing the playback step",
        "mysql": "Does not use http",
        "SlackV2": "Integration requires SSL",
        "Whois": "Mocks does not support sockets",
        "Panorama": "Exception: Proxy process took to long to go up. https://circleci.com/gh/demisto/content/24826",
        "Image OCR": "Does not perform network traffic",
        "Server Message Block (SMB)": "Does not perform http communication",
        "Active Directory Query v2": "Does not perform http communication",
        "dnstwist": "Does not peform http communication",
        "VxStream": "Issue 15544",
        "PagerDuty v2": "Integration requires SSL",
        "TCPIPUtils": "Integration requires SSL",
        "Luminate": "Integration has no proxy checkbox",
        "Shodan": "Integration has no proxy checkbox",
        "Google BigQuery": "Integration has no proxy checkbox",
        "ReversingLabs A1000": "Checking",
        "Check Point": "Checking",
        "okta": "Test Module failing, suspect it requires SSL",
        "Okta v2": "dynamic test, need to revisit and better avoid conflicts",
        "Awake Security": "Checking",
        "ArcSight ESM v2": "Checking",
        "Phish.AI": "Checking",
        "Intezer": "Nightly - Checking",
        "ProtectWise": "Nightly - Checking",
        "google-vault": "Nightly - Checking",
        "RSA Archer": "Nightly - Checking",
        "McAfee NSM": "Nightly - Checking",
        "Forcepoint": "Nightly - Checking",
        "palo_alto_firewall": "Need to check test module",
        "Signal Sciences WAF": "error with certificate",
        "google": "'unsecure' parameter not working",
        "EWS Mail Sender": "Inconsistent test (playback fails, record succeeds)",
        "ReversingLabs Titanium Cloud": "No Unsecure checkbox. proxy trying to connect when disabled.",
        "Anomali ThreatStream": "'proxy' parameter not working",
        "Palo Alto Networks Cortex": "SDK",
        "Recorded Future": "might be dynamic test",
        "AlphaSOC Wisdom": "Test module issue",
        "RedLock": "SSL Issues",
        "Microsoft Graph": "Test direct access to oproxy",
        "MicrosoftGraphMail": "Test direct access to oproxy",
        "Microsoft Graph User": "Test direct access to oproxy",
        "Microsoft_Graph_Files": "Test direct access to oproxy",
        "Microsoft Graph Groups": "Test direct access to oproxy",
        "Microsoft Defender Advanced Threat Protection": "Test direct access to oproxy",
        "Azure Security Center v2": "Test direct access to oproxy",
        "Microsoft Graph Calendar": "Test direct access to oproxy",
        "Microsoft Graph Device Management": "Test direct access to oproxy",
        "Azure Compute v2": "Test direct access to oproxy",
        "AWS - CloudWatchLogs": "Issue 20958",
        "AWS - AccessAnalyzer": "Issue 24926",
        "AWS - ACM": "Issue 24926",
        "AWS - Athena - Beta": "Issue 24926",
        "AWS - CloudTrail": "Issue 24926",
        "AWS - EC2": "Issue 24926",
        "AWS - GuardDuty": "Issue 24926",
        "AWS - IAM": "Issue 24926",
        "AWS - Lambda": "Issue 24926",
        "AWS - Route53": "Issue 24926",
        "AWS - S3": "Issue 24926",
        "AWS - SQS": "Issue 24926",
        "Amazon DynamoDB": "Issue 24926",
        "AWS Sagemaker": "Issue 24926",
        "Gmail Single User": "googleclient sdk has time based challenge exchange",
        "Gmail": "googleclient sdk has time based challenge exchange",
        "GoogleCloudTranslate": "google translate sdk does not support proxy",
        "Google Chronicle Backstory": "SDK",
        "Google Vision AI": "SDK",
        "Google Cloud Compute": "googleclient sdk has time based challenge exchange",
        "Google Cloud Functions": "googleclient sdk has time based challenge exchange",
        "GoogleDocs": "googleclient sdk has time based challenge exchange",
        "GooglePubSub": "googleclient sdk has time based challenge exchange",
        "Google Resource Manager": "googleclient sdk has time based challenge exchange",
        "Google Cloud Storage": "SDK",
        "Syslog Sender": "syslog",
        "syslog": "syslog",
        "MongoDB Log": "Our instance not using SSL",
        "MongoDB Key Value Store": "Our instance not using SSL"
    },
    "docker_thresholds": {
        "_comment": "Add here docker images which are specific to an integration and require a non-default threshold (such as rasterize or ews). That way there is no need to define this multiple times. You can specify full image name with version or without.",
        "images": {
            "demisto/chromium": {
                "pid_threshold": 11
            },
            "demisto/py-ews:2.0": {
                "memory_threshold": 150
            },
            "demisto/pytan": {
                "pid_threshold": 11
            }
        }
    }
}<|MERGE_RESOLUTION|>--- conflicted
+++ resolved
@@ -2842,10 +2842,6 @@
         "RedLockTest": "Issue 24600",
         "Test - Cofense Intelligence": "Issue 25498",
         "Digital Defense FrontlineVM - Scan Asset Not Recently Scanned Test": "Issue 25477",
-<<<<<<< HEAD
-        "Test-IsMaliciousIndicatorFound": "Issue 24398",
-=======
->>>>>>> 1dc0e4ec
         "SentinelOne V2 - test": "Issue 24933",
         "SignalSciences-Test": "Issue 24934",
         "Maltiverse Test": "Issue 24335",
@@ -2861,10 +2857,6 @@
         "Bluecat Address Manager test": "Issue 22616",
         "test-Expanse": "Expanse should provide domain that they have in their system",
         "TestProofpointFeed": "Issue 22229",
-<<<<<<< HEAD
-        "Test-Detonate URL - Crowdstrike": "Issue 19439",
-=======
->>>>>>> 1dc0e4ec
         "Git_Integration-Test": "Issue 20029",
         "Symantec Data Loss Prevention - Test": "Issue 20134",
         "PAN-OS Create Or Edit Rule Test": "Issue 20037",
