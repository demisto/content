--- conflicted
+++ resolved
@@ -3081,11 +3081,11 @@
             "fromversion": "4.5.0"
         },
         {
-<<<<<<< HEAD
             "playbookID": "Hatching Triage - Detonate File",
             "integrations": "Hatching Triage",
             "fromversion": "5.5.0"
-=======
+        },
+
             "integrations": "Talos Feed",
             "playbookID": "FeedTalosTestPlaybook",
             "fromversion": "5.5.0"
@@ -3094,7 +3094,7 @@
             "playbookID": "Field polling test",
             "timeout": 600,
             "fromversion": "5.0.0"
->>>>>>> 77738754
+
         }
     ],
     "skipped_tests": {
@@ -3266,13 +3266,9 @@
         "Bambenek Consulting Feed": "Issue 26184",
         "AWS - Athena - Beta": "Issue 19834",
         "Blueliv ThreatCompass": "Community contribution",
-<<<<<<< HEAD
         "Hatching Triage": "Community contribution",
-
-=======
         "SNDBOX": "Issue 28826",
         
->>>>>>> 77738754
         "_comment2": "~~~ UNSTABLE ~~~",
         "Tenable.sc": "unstable instance",
         "ThreatConnect v2": "unstable instance",
