{
    "testTimeout": 160,
    "testInterval": 20,
    "tests": [
        {
            "playbookID": "IndicatorFormatterFilterTest"
        },
        {
            "integrations": "FeedURLhaus",
            "playbookID": "playbook-urlhaus-feed_Test"
        },
        {
            "integrations": "RSANetWitnessv115",
            "playbookID": "RSANetWitnessv115-Test"
        },
        {
            "integrations": [
                "FeedMandiant",
                "Demisto REST API"
            ],
            "playbookID": "Fetch Indicators Test",
            "fromversion": "6.1.0",
            "is_mockable": false,
            "instance_names": "FeedMandiant",
            "timeout": 2400
        },
        {
            "integrations": "LogRhythmRest V2",
            "playbookID": "LogRhythmRestV2-test"
        },
        {
            "playbookID": "Base64Decode - Test"
        },
        {
            "playbookID": "SupportMultithreading - Test",
            "is_mockable": false
        },
        {
            "fromversion": "5.0.0",
            "integrations": [
                "WildFire-v2"
            ],
            "playbookID": "Detonate File - WildFire - Test"
        },
        {
            "integrations": [
                "Microsoft Management Activity API (O365 Azure Events)"
            ],
            "playbookID": "MicrosoftManagementActivity - Test"
        },
        {
            "integrations": "Microsoft Teams Management",
            "playbookID": "Microsoft Teams Management - Test",
            "is_mockable": false,
            "timeout": 700
        },
        {
            "playbookID": "SetIfEmpty - non-ascii chars - Test"
        },
        {
            "integrations": "Tripwire",
            "playbookID": "TestplaybookTripwire",
            "fromversion": "5.0.0"
        },
        {
            "integrations": "CensysV2",
            "playbookID": "CensysV2-Test",
            "fromversion": "6.1.0"
        },
        {
            "playbookID": "Generic Polling Test",
            "timeout": 250
        },
        {
            "integrations": "Cisco Umbrella Enforcement",
            "playbookID": "Cisco Umbrella Enforcement-Test",
            "fromversion": "5.0.0"
        },
        {
            "integrations": "GCP-IAM",
            "playbookID": "playbook-GCP-IAM_Test",
            "fromversion": "6.0.0"
        },
        {
            "integrations": "GSuiteAdmin",
            "playbookID": "GSuiteAdmin-Test",
            "fromversion": "5.0.0"
        },
        {
            "integrations": "GSuiteAuditor",
            "playbookID": "GSuiteAuditor-Test",
            "fromversion": "5.5.0"
        },
        {
            "integrations": "AzureWAF",
            "instance_names":"azure_waf_user_auth_instance",
            "playbookID": "Azure WAF - Test",
            "fromversion": "5.0.0"
        },
        {
            "integrations": [
                "Azure Active Directory Identity Protection",
                "Demisto REST API"
            ],
            "playbookID": "AzureADTest",
            "fromversion": "6.0.0",
            "timeout": 3000,
            "is_mockable": false
        },
        {
            "integrations": "GoogleCalendar",
            "playbookID": "GoogleCalendar-Test",
            "fromversion": "5.0.0"
        },
        {
            "integrations": "GoogleDrive",
            "playbookID": "GoogleDrive-Test",
            "fromversion": "5.0.0"
        },
        {
            "integrations": "FireEye Central Management",
            "playbookID": "FireEye Central Management - Test",
            "fromversion": "5.5.0",
            "timeout": 500
        },
        {
            "integrations": "FireEyeNX",
            "playbookID": "FireEyeNX-Test"
        },
        {
            "integrations": "FireEyeHX v2",
            "playbookID": "FireEyeHX_v2",
            "fromversion": "6.2.0",
            "timeout": 1200
        },
        {
            "integrations": "FireEyeHX v2",
            "playbookID": "FireEyeHXv2_without_polling"
        },
        {
            "integrations": "EmailRepIO",
            "playbookID": "TestEmailRepIOPlaybook",
            "fromversion": "5.0.0"
        },
        {
            "integrations": "XsoarPowershellTesting",
            "playbookID": "XsoarPowershellTesting-Test"
        },
        {
            "integrations": "Palo Alto Networks Threat Vault",
            "playbookID": "PANW Threat Vault - Signature Search - Test",
            "fromversion": "5.0.0"
        },
        {
            "integrations": "Microsoft Endpoint Configuration Manager",
            "playbookID": "Microsoft ECM - Test",
            "fromversion": "5.5.0",
            "timeout": 400
        },
        {
            "integrations": "CrowdStrike Falcon Intel v2",
            "playbookID": "CrowdStrike Falcon Intel v2 - Test",
            "fromversion": "5.0.0"
        },
        {
            "integrations": "SecurityAndCompliance",
            "playbookID": "O365-SecurityAndCompliance-Test",
            "fromversion": "5.5.0",
            "memory_threshold": 300,
            "timeout": 1500
        },
        {
            "integrations": "SecurityAndCompliance",
            "playbookID": "O365-SecurityAndCompliance-ContextResults-Test",
            "fromversion": "5.5.0",
            "memory_threshold": 300,
            "timeout": 1500
        },
        {
            "integrations": "Azure Storage Container",
            "playbookID": "playbook-AzureStorageContainer-Test",
            "fromVersion": "6.0.0"
        },
        {
            "integrations": "Azure Storage FileShare",
            "playbookID": "playbook-AzureStorageFileShare-Test",
            "fromVersion": "6.0.0"
        },
        {
            "integrations": "Azure Storage Queue",
            "playbookID": "playbook-AzureStorageQueue-Test",
            "fromVersion": "6.0.0"
        },
        {
            "integrations": "Azure Storage Table",
            "playbookID": "playbook-AzureStorageTable-Test",
            "fromVersion": "6.0.0"
        },
        {
            "integrations": "EwsExtension",
            "playbookID": "O365 - EWS - Extension - Test",
            "fromversion": "6.0.0",
            "timeout": 500
        },
        {
            "integrations": "Majestic Million",
            "playbookID": "Majestic Million Test Playbook",
            "fromversion": "5.5.0",
            "memory_threshold": 300,
            "timeout": 500
        },
        {
            "integrations": "Anomali Enterprise",
            "playbookID": "Anomali Match Forensic Search - Test",
            "fromversion": "5.0.0"
        },
        {
            "integrations": [
                "Mail Listener v2",
                "Mail Sender (New)"
            ],
            "playbookID": "Mail-Listener Test Playbook",
            "fromversion": "5.0.0",
            "instance_names": [
                "Mail_Sender_(New)_STARTTLS"
            ]
        },
        {
            "integrations": "GraphQL",
            "fromversion": "5.0.0",
            "instance_names": "fetch_schema",
            "playbookID": "GraphQL - Test"
        },
        {
            "integrations": "GraphQL",
            "fromversion": "5.0.0",
            "instance_names": "no_fetch_schema",
            "playbookID": "GraphQL - Test"
        },
        {
            "integrations": "Azure Network Security Groups",
            "fromversion": "5.0.0",
            "instance_names": "azure_nsg_prod",
            "playbookID": "Azure NSG - Test"
        },
        {
            "integrations": "OpenCTI Feed",
            "playbookID": "OpenCTI Feed Test",
            "fromversion": "5.5.0"
        },
        {
            "integrations": "AWS - Security Hub",
            "playbookID": "AWS-securityhub Test",
            "timeout": 800
        },
        {
            "integrations": "Microsoft Advanced Threat Analytics",
            "playbookID": "Microsoft Advanced Threat Analytics - Test",
            "fromversion": "5.0.0",
            "is_mockable": false
        },
        {
            "integrations": "Zimperium",
            "playbookID": "Zimperium_Test",
            "fromversion": "5.0.0"
        },
        {
            "integrations": "Absolute",
            "playbookID": "Absolute_TestPlaybook",
            "fromversion": "6.0.0"
        },
        {
            "integrations": "ServiceDeskPlus",
            "playbookID": "Service Desk Plus Test",
            "instance_names": "sdp_instance_1",
            "fromversion": "5.0.0",
            "toversion": "5.9.9",
            "is_mockable": false
        },
        {
            "integrations": "ServiceDeskPlus",
            "playbookID": "Service Desk Plus - Generic Polling Test",
            "instance_names": "sdp_instance_1",
            "fromversion": "5.0.0",
            "toversion": "5.9.9"
        },
        {
            "integrations": "ServiceDeskPlus",
            "playbookID": "Service Desk Plus Test",
            "instance_names": "sdp_instance_2",
            "fromversion": "6.0.0",
            "is_mockable": false
        },
        {
            "integrations": "ServiceDeskPlus",
            "playbookID": "Service Desk Plus - Generic Polling Test",
            "instance_names": "sdp_instance_2",
            "fromversion": "6.0.0"
        },
        {
            "integrations": "ThreatConnect Feed",
            "playbookID": "FeedThreatConnect-Test",
            "fromversion": "5.5.0"
        },
        {
            "integrations": "URLhaus",
            "playbookID": "Test_URLhaus",
            "timeout": 1000
        },
        {
            "integrations": "AzureDevOps",
            "playbookID": "playbook-AzureDevOps-Test",
            "fromversion": "6.2.0"
        },
        {
            "integrations": "Microsoft Intune Feed",
            "playbookID": "FeedMicrosoftIntune_Test",
            "fromversion": "5.5.0"
        },
        {
            "integrations": "Tanium Threat Response",
            "playbookID": "Tanium Threat Response Test"
        },
        {
            "integrations": [
                "Syslog Sender",
                "syslog"
            ],
            "playbookID": "Test Syslog",
            "fromversion": "5.5.0",
            "timeout": 600
        },
        {
            "integrations": "APIVoid",
            "playbookID": "APIVoid Test"
        },
        {
            "integrations": "CloudConvert",
            "playbookID": "CloudConvert-test",
            "fromversion": "5.0.0",
            "timeout": 3000
        },
        {
            "integrations": "Cisco Firepower",
            "playbookID": "Cisco Firepower - Test",
            "timeout": 1000,
            "fromversion": "5.0.0"
        },
        {
            "integrations": "IllusiveNetworks",
            "playbookID": "IllusiveNetworks-Test",
            "fromversion": "5.0.0",
            "timeout": 500
        },
        {
            "integrations": "JSON Feed",
            "playbookID": "JSON_Feed_Test",
            "fromversion": "5.5.0",
            "instance_names": "JSON Feed no_auto_detect"
        },
        {
            "integrations": "JSON Feed",
            "playbookID": "JSON_Feed_Test",
            "fromversion": "5.5.0",
            "instance_names": "JSON Feed_auto_detect"
        },
        {
            "integrations": "JSON Feed",
            "playbookID": "JSON_Feed_Test",
            "fromversion": "5.5.0",
            "instance_names": "JSON Feed_post"
        },
        {
            "integrations": "Google Cloud Functions",
            "playbookID": "test playbook - Google Cloud Functions",
            "fromversion": "5.0.0"
        },
        {
            "integrations": "Plain Text Feed",
            "playbookID": "PlainText Feed - Test",
            "fromversion": "5.5.0",
            "instance_names": "Plain Text Feed no_auto_detect"
        },
        {
            "integrations": "Plain Text Feed",
            "playbookID": "PlainText Feed - Test",
            "fromversion": "5.5.0",
            "instance_names": "Plain Text Feed_auto_detect"
        },
        {
            "integrations": "Silverfort",
            "playbookID": "Silverfort-test",
            "fromversion": "5.0.0"
        },
        {
            "integrations": "GoogleKubernetesEngine",
            "playbookID": "GoogleKubernetesEngine_Test",
            "timeout": 600,
            "fromversion": "5.5.0"
        },
        {
            "integrations": "Fastly Feed",
            "playbookID": "Fastly Feed Test",
            "fromversion": "5.5.0"
        },
        {
            "integrations": "Malware Domain List Active IPs Feed",
            "playbookID": "Malware Domain List Active IPs Feed Test",
            "fromversion": "5.5.0"
        },
        {
            "integrations": "Claroty",
            "playbookID": "Claroty - Test",
            "fromversion": "5.0.0"
        },
        {
            "integrations": "Trend Micro Apex",
            "playbookID": "Trend Micro Apex - Test",
            "is_mockable": false
        },
        {
            "integrations": "Blocklist_de Feed",
            "playbookID": "Blocklist_de - Test",
            "fromversion": "5.5.0"
        },
        {
            "integrations": "Cloudflare Feed",
            "playbookID": "cloudflare - Test",
            "fromversion": "5.5.0"
        },
        {
            "integrations": "AzureFeed",
            "playbookID": "AzureFeed - Test",
            "fromversion": "5.5.0"
        },
        {
            "playbookID": "CreateIndicatorFromSTIXTest",
            "fromversion": "5.0.0"
        },
        {
            "integrations": "SpamhausFeed",
            "playbookID": "Spamhaus_Feed_Test",
            "fromversion": "5.5.0"
        },
        {
            "integrations": "Cofense Feed",
            "playbookID": "TestCofenseFeed",
            "fromversion": "5.5.0"
        },
        {
            "integrations": "Bambenek Consulting Feed",
            "playbookID": "BambenekConsultingFeed_Test",
            "fromversion": "5.5.0"
        },
        {
            "integrations": "Pipl",
            "playbookID": "Pipl Test"
        },
        {
            "integrations": "AWS Feed",
            "playbookID": "AWS Feed Test",
            "fromversion": "5.5.0"
        },
        {
            "integrations": "QuestKace",
            "playbookID": "QuestKace test",
            "fromversion": "5.0.0"
        },
        {
            "integrations": "Digital Defense FrontlineVM",
            "playbookID": "Digital Defense FrontlineVM - Scan Asset Not Recently Scanned Test"
        },
        {
            "integrations": "Digital Defense FrontlineVM",
            "playbookID": "Digital Defense FrontlineVM - Test Playbook"
        },
        {
            "integrations": "CSVFeed",
            "playbookID": "CSV_Feed_Test",
            "fromversion": "5.5.0",
            "instance_names": "CSVFeed_no_auto_detect"
        },
        {
            "integrations": "CSVFeed",
            "playbookID": "CSV_Feed_Test",
            "fromversion": "5.5.0",
            "instance_names": "CSVFeed_auto_detect"
        },
        {
            "integrations": "ProofpointFeed",
            "playbookID": "TestProofpointFeed",
            "fromversion": "5.5.0"
        },
        {
            "integrations": "Digital Shadows",
            "playbookID": "Digital Shadows - Test"
        },
        {
            "integrations": "Azure Compute v2",
            "playbookID": "Azure Compute - Test",
            "instance_names": "ms_azure_compute_dev"
        },
        {
            "integrations": "Azure Compute v2",
            "playbookID": "Azure Compute - Test",
            "instance_names": "ms_azure_compute_prod",
            "is_mockable": false
        },
        {
            "integrations": "Azure Compute v2",
            "playbookID": "Azure Compute - Login Test",
            "instance_names": "ms_azure_compute_prod",
            "is_mockable": false
        },
        {
            "integrations": "Azure Compute v2",
            "playbookID": "Azure Compute - Login Test",
            "instance_names": "ms_azure_compute_self_deployed"
        },
        {
            "integrations": "Symantec Data Loss Prevention",
            "playbookID": "Symantec Data Loss Prevention - Test",
            "fromversion": "4.5.0"
        },
        {
            "integrations": "Symantec Data Loss Prevention v2",
            "playbookID": "Symantec Data Loss Prevention v2 - Test",
            "fromversion": "6.0.0"
        },
        {
            "integrations": "Lockpath KeyLight v2",
            "playbookID": "Keylight v2 - Test"
        },
        {
            "integrations": "Azure Security Center v2",
            "playbookID": "Azure SecurityCenter - Test",
            "instance_names": "ms_azure_sc_prod",
            "is_mockable": false
        },
        {
            "integrations": "Azure Security Center v2",
            "playbookID": "Azure SecurityCenter - Test",
            "instance_names": "ms_azure_sc_dev"
        },
        {
            "integrations": "Azure Security Center v2",
            "playbookID": "Azure SecurityCenter - Test",
            "instance_names": "ms_azure_sc_self_deployed"
        },
        {
            "integrations": "JsonWhoIs",
            "playbookID": "JsonWhoIs-Test"
        },
        {
            "integrations": "Maltiverse",
            "playbookID": "Maltiverse Test"
        },
        {
            "integrations": "Box v2",
            "playbookID": "BoxV2_TestPlaybook"
        },
        {
            "integrations": "MicrosoftGraphMail",
            "playbookID": "MicrosoftGraphMail-Test_dev",
            "instance_names": "ms_graph_mail_dev"
        },
        {
            "integrations": "MicrosoftGraphMail",
            "playbookID": "MicrosoftGraphMail-Test_dev_no_oproxy",
            "instance_names": "ms_graph_mail_dev_no_oproxy"
        },
        {
            "integrations": "MicrosoftGraphMail",
            "playbookID": "MicrosoftGraphMail-Test_prod",
            "instance_names": "ms_graph_mail_prod",
            "is_mockable": false
        },
        {
            "integrations": "CloudShark",
            "playbookID": "CloudShark - Test Playbook"
        },
        {
            "integrations": "Google Vision AI",
            "playbookID": "Google Vision API - Test"
        },
        {
            "integrations": "nmap",
            "playbookID": "Nmap - Test",
            "fromversion": "5.0.0"
        },
        {
            "integrations": "AutoFocus V2",
            "playbookID": "Autofocus Query Samples, Sessions and Tags Test Playbook",
            "fromversion": "4.5.0",
            "timeout": 1000
        },
        {
            "integrations": "HelloWorld",
            "playbookID": "HelloWorld-Test",
            "fromversion": "5.0.0"
        },
        {
            "integrations": "HelloWorld",
            "playbookID": "Sanity Test - Playbook with integration",
            "fromversion": "5.0.0"
        },
        {
            "integrations": "HelloWorld",
            "playbookID": "Sanity Test - Playbook with mocked integration",
            "fromversion": "5.0.0"
        },
        {
            "playbookID": "Sanity Test - Playbook with no integration",
            "fromversion": "5.0.0"
        },
        {
            "integrations": "Gmail",
            "playbookID": "Sanity Test - Playbook with Unmockable Integration",
            "fromversion": "5.0.0"
        },
        {
            "integrations": "Whois",
            "playbookID": "Sanity Test - Playbook with Unmockable Whois Integration",
            "fromversion": "6.5.0"
        },
        {
            "integrations": "HelloWorld",
            "playbookID": "HelloWorld_Scan-Test",
            "fromversion": "5.0.0",
            "timeout": 400
        },
        {
            "integrations": "HelloWorldPremium",
            "playbookID": "HelloWorldPremium_Scan-Test",
            "fromversion": "5.0.0",
            "timeout": 400
        },
        {
            "integrations": "HelloWorldPremium",
            "playbookID": "HelloWorldPremium-Test",
            "fromversion": "5.0.0"
        },
        {
            "integrations": "ThreatQ v2",
            "playbookID": "ThreatQ - Test",
            "fromversion": "4.5.0"
        },
        {
            "integrations": "AttackIQFireDrill",
            "playbookID": "AttackIQ - Test"
        },
        {
            "integrations": "PhishLabs IOC EIR",
            "playbookID": "PhishlabsIOC_EIR-Test"
        },
        {
            "integrations": "Amazon DynamoDB",
            "playbookID": "AWS_DynamoDB-Test"
        },
        {
            "integrations": "PhishLabs IOC DRP",
            "playbookID": "PhishlabsIOC_DRP-Test"
        },
        {
            "playbookID": "Create Phishing Classifier V2 ML Test",
            "timeout": 60000,
            "fromversion": "6.1.0",
            "instance_names": "ml_dummy_prod",
            "integrations": "AzureWAF"
        },
        {
            "integrations": "ZeroFox",
            "playbookID": "ZeroFox-Test",
            "fromversion": "4.1.0"
        },
        {
            "integrations": "AlienVault OTX v2",
            "playbookID": "Alienvault_OTX_v2 - Test"
        },
        {
            "integrations": "AWS - CloudWatchLogs",
            "playbookID": "AWS - CloudWatchLogs Test Playbook",
            "fromversion": "5.0.0"
        },
        {
            "integrations": "SlackV2",
            "playbookID": "Slack Test Playbook",
            "timeout": 400,
            "pid_threshold": 5,
            "fromversion": "5.0.0"
        },
        {
            "integrations": "SlackV3",
            "playbookID": "SlackV3 TestPB",
            "instance_names": "cached",
            "timeout": 400,
            "pid_threshold": 8,
            "fromversion": "5.5.0"
        },
        {
            "integrations": "SlackV3",
            "playbookID": "Test_SlackV3_NonCaching",
            "instance_names": "non_cached",
            "timeout": 400,
            "pid_threshold": 8,
            "fromversion": "5.5.0"
        },
        {
            "integrations": "Cortex XDR - IR",
            "playbookID": "Test XDR Playbook",
            "fromversion": "4.1.0",
            "timeout": 2500
        },
        {
            "integrations": "Cortex XDR - IOC",
            "playbookID": "Cortex XDR - IOC - Test",
            "fromversion": "5.5.0",
            "timeout": 1200
        },
        {
            "integrations": "Cloaken",
            "playbookID": "Cloaken-Test",
            "is_mockable": false
        },
        {
            "integrations": "ThreatX",
            "playbookID": "ThreatX-test",
            "timeout": 600
        },
        {
            "integrations": "Akamai WAF SIEM",
            "playbookID": "Akamai_WAF_SIEM-Test"
        },
        {
            "integrations": "Cofense Triage v2",
            "playbookID": "Cofense Triage v2 Test"
        },
        {
            "integrations": "Akamai WAF",
            "playbookID": "Akamai_WAF-Test"
        },
        {
            "integrations": "abuse.ch SSL Blacklist Feed",
            "playbookID": "SSL Blacklist test",
            "fromversion": "5.5.0"
        },
        {
            "integrations": "CheckPhish",
            "playbookID": "CheckPhish-Test"
        },
        {
            "integrations": "Symantec Management Center",
            "playbookID": "SymantecMC_TestPlaybook"
        },
        {
            "integrations": "Looker",
            "playbookID": "Test-Looker"
        },
        {
            "integrations": "Vertica",
            "playbookID": "Vertica Test"
        },
        {
            "integrations": "Server Message Block (SMB) v2",
            "playbookID": "SMB_v2-Test"
        },
        {
            "playbookID": "ConvertFile-Test",
            "fromversion": "4.5.0"
        },
        {
            "playbookID": "TestAwsEC2GetPublicSGRules-Test"
        },
        {
            "integrations": "RSA NetWitness Packets and Logs",
            "playbookID": "rsa_packets_and_logs_test"
        },
        {
            "playbookID": "CheckpointFW-test",
            "integrations": "Check Point"
        },
        {
            "playbookID": "RegPathReputationBasicLists_test"
        },
        {
            "playbookID": "EmailDomainSquattingReputation-Test"
        },
        {
            "playbookID": "RandomStringGenerateTest"
        },
        {
            "playbookID": "playbook-checkEmailAuthenticity-test"
        },
        {
            "playbookID": "HighlightWords_Test"
        },
        {
            "playbookID": "StringContainsArray_test"
        },
        {
            "integrations": "Fidelis Elevate Network",
            "playbookID": "Fidelis-Test"
        },
        {
            "integrations": "AWS - ACM",
            "playbookID": "ACM-Test"
        },
        {
            "integrations": "Thinkst Canary",
            "playbookID": "CanaryTools Test"
        },
        {
            "integrations": "ThreatMiner",
            "playbookID": "ThreatMiner-Test"
        },
        {
            "playbookID": "StixCreator-Test"
        },
        {
            "playbookID": "CompareIncidentsLabels-test-playbook"
        },
        {
            "integrations": "Have I Been Pwned? V2",
            "playbookID": "Pwned v2 test"
        },
        {
            "integrations": "Alexa Rank Indicator",
            "playbookID": "Alexa Test Playbook"
        },
        {
            "playbookID": "UnEscapeURL-Test"
        },
        {
            "playbookID": "UnEscapeIPs-Test"
        },
        {
            "playbookID": "ExtractDomainFromUrlAndEmail-Test"
        },
        {
            "playbookID": "ConvertKeysToTableFieldFormat_Test"
        },
        {
            "integrations": "CVE Search v2",
            "playbookID": "CVE Search v2 - Test"
        },
        {
            "integrations": "CVE Search v2",
            "playbookID": "cveReputation Test"
        },
        {
            "integrations": "HashiCorp Vault",
            "playbookID": "hashicorp_test",
            "fromversion": "5.0.0"
        },
        {
            "integrations": "AWS - Athena - Beta",
            "playbookID": "Beta-Athena-Test"
        },
        {
            "integrations": "BeyondTrust Password Safe",
            "playbookID": "BeyondTrust-Test"
        },
        {
            "integrations": "Dell Secureworks",
            "playbookID": "secureworks_test"
        },
        {
            "integrations": "ServiceNow v2",
            "playbookID": "servicenow_test_v2",
            "instance_names": "snow_basic_auth",
            "is_mockable": false
        },
        {
            "integrations": "ServiceNow v2",
            "playbookID": "ServiceNow_OAuth_Test",
            "instance_names": "snow_oauth"
        },
        {
            "playbookID": "Create ServiceNow Ticket and Mirror Test",
            "integrations": "ServiceNow v2",
            "instance_names": "snow_basic_auth",
            "fromversion": "6.0.0",
            "timeout": 500
        },
        {
            "playbookID": "Create ServiceNow Ticket and State Polling Test",
            "integrations": "ServiceNow v2",
            "instance_names": "snow_basic_auth",
            "fromversion": "6.0.0",
            "timeout": 500
        },
        {
            "integrations": "ServiceNow CMDB",
            "playbookID": "ServiceNow_CMDB_Test",
            "instance_names": "snow_cmdb_basic_auth"
        },
        {
            "integrations": "ServiceNow CMDB",
            "playbookID": "ServiceNow_CMDB_OAuth_Test",
            "instance_names": "snow_cmdb_oauth"
        },
        {
            "integrations": "ExtraHop v2",
            "playbookID": "ExtraHop_v2-Test"
        },
        {
            "playbookID": "Test CommonServer"
        },
        {
            "playbookID": "Test-debug-mode",
            "fromversion": "5.0.0"
        },
        {
            "integrations": "CIRCL",
            "playbookID": "CirclIntegrationTest"
        },
        {
            "integrations": "MISP V3",
            "playbookID": "MISP V3 Test",
            "timeout": 300,
            "fromversion": "5.5.0"
        },
        {
            "playbookID": "test-LinkIncidentsWithRetry"
        },
        {
            "playbookID": "CopyContextToFieldTest"
        },
        {
            "integrations": "OTRS",
            "playbookID": "OTRS Test",
            "fromversion": "4.1.0"
        },
        {
            "integrations": "Attivo Botsink",
            "playbookID": "AttivoBotsinkTest"
        },
        {
            "integrations": "FortiGate",
            "playbookID": "Fortigate Test"
        },
        {
            "playbookID": "FormattedDateToEpochTest"
        },
        {
            "integrations": "SNDBOX",
            "playbookID": "SNDBOX_Test",
            "timeout": 1000
        },
        {
            "integrations": "SNDBOX",
            "playbookID": "Detonate File - SNDBOX - Test",
            "timeout": 1000,
            "nightly": true
        },
        {
            "integrations": "Awake Security",
            "playbookID": "awake_security_test_pb"
        },
        {
            "integrations": "Tenable.sc",
            "playbookID": "tenable-sc-test",
            "timeout": 240,
            "nightly": true
        },
        {
            "integrations": "MimecastV2",
            "playbookID": "Mimecast test"
        },
        {
            "playbookID": "CreateEmailHtmlBody_test_pb",
            "fromversion": "4.1.0"
        },
        {
            "playbookID": "ReadPDFFileV2-Test",
            "timeout": 1000
        },
        {
            "playbookID": "JSONtoCSV-Test"
        },
        {
            "integrations": "Generic SQL",
            "playbookID": "generic-sql",
            "instance_names": "mysql instance",
            "fromversion": "5.0.0"
        },
        {
            "integrations": "Generic SQL",
            "playbookID": "generic-sql",
            "instance_names": "postgreSQL instance",
            "fromversion": "5.0.0"
        },
        {
            "integrations": "Generic SQL",
            "playbookID": "generic-sql",
            "instance_names": "Microsoft SQL instance",
            "fromversion": "5.0.0"
        },
        {
            "integrations": "Generic SQL",
            "playbookID": "generic-sql",
            "instance_names": "Microsoft SQL Server - MS ODBC Driver",
            "fromversion": "5.0.0"
        },
        {
            "integrations": "Generic SQL",
            "playbookID": "generic-sql-oracle",
            "instance_names": "Oracle instance",
            "fromversion": "5.0.0"
        },
        {
            "integrations": "Generic SQL",
            "playbookID": "generic-sql-mssql-encrypted-connection",
            "instance_names": "Microsoft SQL instance using encrypted connection",
            "fromversion": "5.0.0"
        },
        {
            "integrations": "Panorama",
            "instance_names": "palo_alto_firewall_9.0",
            "playbookID": "Panorama Query Logs - Test",
            "fromversion": "6.1.0",
            "timeout": 1500,
            "nightly": true
        },
        {
            "integrations": "Panorama",
            "instance_names": "palo_alto_firewall_9.1",
            "playbookID": "palo_alto_firewall_test_pb",
            "fromversion": "6.1.0",
            "timeout": 1000
        },
        {
            "integrations": "Panorama",
            "instance_names": "palo_alto_panorama_9.1",
            "playbookID": "PAN-OS-panorama-topology-test-pb",
            "fromversion": "6.1.0",
            "timeout": 1000
        },
        {
            "integrations": "Panorama",
            "instance_names": "palo_alto_firewall_9.1",
            "playbookID": "PAN-OS-firewall-topology-test-pb",
            "fromversion": "6.1.0",
            "timeout": 1000
        },
        {
            "integrations": "Panorama",
            "instance_names": "palo_alto_panorama_9.1",
            "playbookID": "palo_alto_panorama_test_pb",
            "fromversion": "6.1.0",
            "timeout": 2400
        },
        {
            "integrations": "Panorama",
            "instance_names": "palo_alto_firewall_9.0",
            "playbookID": "PAN-OS URL Filtering enrichment - Test",
            "fromversion": "6.1.0"
        },
        {
            "integrations": "Panorama",
            "instance_names": "panorama_instance_best_practice",
            "playbookID": "Panorama Best Practise - Test",
            "fromversion": "6.1.0"
        },
        {
            "integrations": "Tenable.io",
            "playbookID": "Tenable.io test"
        },
        {
            "playbookID": "URLDecode-Test"
        },
        {
            "playbookID": "GetTime-Test"
        },
        {
            "playbookID": "GetTime-ObjectVsStringTest"
        },
        {
            "integrations": "Tenable.io",
            "playbookID": "Tenable.io Scan Test",
            "nightly": true,
            "timeout": 3600
        },
        {
            "integrations": "Tenable.sc",
            "playbookID": "tenable-sc-scan-test",
            "nightly": true,
            "timeout": 600
        },
        {
            "integrations": "google-vault",
            "playbookID": "Google-Vault-Generic-Test",
            "nightly": true,
            "timeout": 3600,
            "memory_threshold": 180
        },
        {
            "integrations": "google-vault",
            "playbookID": "Google_Vault-Search_And_Display_Results_test",
            "nightly": true,
            "memory_threshold": 180,
            "timeout": 3600
        },
        {
            "playbookID": "Luminate-TestPlaybook",
            "integrations": "Luminate"
        },
        {
            "integrations": "MxToolBox",
            "playbookID": "MxToolbox-test"
        },
        {
            "integrations": "Nessus",
            "playbookID": "Nessus - Test"
        },
        {
            "playbookID": "Palo Alto Networks - Malware Remediation Test",
            "fromversion": "4.5.0"
        },
        {
            "playbookID": "SumoLogic-Test",
            "integrations": "SumoLogic",
            "fromversion": "4.1.0"
        },
        {
            "playbookID": "ParseEmailFiles-test"
        },
        {
            "playbookID": "ParseEmailFilesV2-test"
        },
        {
            "playbookID": "PAN-OS - Block IP and URL - External Dynamic List v2 Test",
            "integrations": [
                "Panorama",
                "palo_alto_networks_pan_os_edl_management"
            ],
            "instance_names": "palo_alto_firewall_9.0",
            "fromversion": "6.1.0"
        },
        {
            "playbookID": "Test_EDL",
            "integrations": "EDL",
            "instance_names": "edl_update",
            "fromversion": "5.5.0",
            "pid_threshold": 8
        },
        {
            "playbookID": "Test_export_indicators_service",
            "instance_names": "eis_on_demand",
            "integrations": "ExportIndicators",
            "fromversion": "5.5.0"
        },
        {
            "playbookID": "PAN-OS - Block IP - Custom Block Rule Test",
            "integrations": "Panorama",
            "instance_names": "panorama_instance_security_team",
            "fromversion": "6.1.0"
        },
        {
            "playbookID": "PAN-OS - Block IP - Static Address Group Test",
            "integrations": "Panorama",
            "instance_names": "panorama_instance_security_team",
            "fromversion": "6.1.0"
        },
        {
            "playbookID": "Block IP - Generic V3_Test",
            "fromversion": "6.0.0"
        },
        {
            "playbookID": "PAN-OS - Block URL - Custom URL Category Test",
            "integrations": "Panorama",
            "instance_names": "panorama_instance_security_team",
            "fromversion": "6.1.0"
        },
        {
            "playbookID": "Endpoint Malware Investigation - Generic - Test",
            "integrations": [
                "Cylance Protect v2",
                "Demisto REST API"
            ],
            "fromversion": "5.0.0",
            "timeout": 1200
        },
        {
            "playbookID": "ParseExcel-test"
        },
        {
            "playbookID": "ParseHTMLIndicators-Test"
        },
        {
            "playbookID": "Detonate File - No Files test"
        },
        {
            "integrations": "SentinelOne V2",
            "instance_names": "SentinelOne_v2.0",
            "playbookID": "SentinelOne V2.0 - Test"
        },
        {
            "integrations": "SentinelOne V2",
            "instance_names": "SentinelOne_v2.1",
            "playbookID": "SentinelOne V2.1 - Test"
        },
        {
            "integrations": "InfoArmor VigilanteATI",
            "playbookID": "InfoArmorVigilanteATITest"
        },
        {
            "integrations": "IntSights",
            "instance_names": "intsights_standard_account",
            "playbookID": "IntSights Test",
            "nightly": true
        },
        {
            "integrations": "IntSights",
            "playbookID": "IntSights Mssp Test",
            "instance_names": "intsights_mssp_account",
            "nightly": true
        },
        {
            "integrations": "dnstwist",
            "playbookID": "dnstwistTest"
        },
        {
            "integrations": "BitDam",
            "playbookID": "Detonate File - BitDam Test"
        },
        {
            "integrations": "Threat Grid",
            "playbookID": "Test-Detonate URL - ThreatGrid",
            "timeout": 600
        },
        {
            "integrations": "Threat Grid",
            "playbookID": "ThreatGridTest",
            "timeout": 600
        },
        {
            "integrations": "Signal Sciences WAF",
            "playbookID": "SignalSciences-Test"
        },
        {
            "integrations": "RTIR",
            "playbookID": "RTIR Test"
        },
        {
            "integrations": "RedCanary",
            "playbookID": "RedCanaryTest",
            "nightly": true
        },
        {
            "playbookID": "URL Enrichment - Generic v2 - Test",
            "integrations": [
                "Rasterize",
                "VirusTotal - Private API"
            ],
            "instance_names": "virus_total_private_api_general",
            "timeout": 500,
            "pid_threshold": 12
        },
        {
            "playbookID": "CutTransformerTest"
        },
        {
            "playbookID": "TestEditServerConfig"
        },
        {
            "playbookID": "ContentPackInstaller_Test",
            "integrations": "Demisto REST API",
            "fromversion": "6.0.0"
        },
        {
            "playbookID": "Default - Test",
            "integrations": [
                "ThreatQ v2",
                "Demisto REST API"
            ],
            "fromversion": "5.0.0"
        },
        {
            "integrations": "SCADAfence CNM",
            "playbookID": "SCADAfence_test"
        },
        {
            "integrations": "ProtectWise",
            "playbookID": "Protectwise-Test"
        },
        {
            "integrations": "WhatsMyBrowser",
            "playbookID": "WhatsMyBrowser-Test"
        },
        {
            "integrations": "BigFix",
            "playbookID": "BigFixTest"
        },
        {
            "integrations": "Lastline v2",
            "playbookID": "Lastline v2 - Test",
            "nightly": true
        },
        {
            "integrations": "McAfee DXL",
            "playbookID": "McAfee DXL - Test"
        },
        {
            "playbookID": "TextFromHTML_test_playbook"
        },
        {
            "playbookID": "PortListenCheck-test"
        },
        {
            "integrations": "ThreatExchange",
            "playbookID": "ThreatExchange-test"
        },
        {
            "integrations": "Joe Security",
            "playbookID": "JoeSecurityTestPlaybook",
            "timeout": 500,
            "nightly": true
        },
        {
            "integrations": "Joe Security",
            "playbookID": "JoeSecurityTestDetonation",
            "timeout": 2000,
            "nightly": true
        },
        {
            "integrations": "WildFire-v2",
            "playbookID": "Wildfire Test",
            "is_mockable": false,
            "fromversion": "5.0.0",
            "toversion": "6.1.9"
        },
        {
            "integrations": "WildFire-v2",
            "playbookID": "Wildfire Test With Polling",
            "is_mockable": false,
            "fromversion": "6.2.0",
            "timeout": 1100
        },
        {
            "integrations": "WildFire-v2",
            "playbookID": "Detonate URL - WildFire-v2 - Test"
        },
        {
            "integrations": "WildFire-v2",
            "playbookID": "Detonate URL - WildFire v2.1 - Test"
        },
        {
            "integrations": "GRR",
            "playbookID": "GRR Test",
            "nightly": true
        },
        {
            "integrations": "VirusTotal",
            "instance_names": "virus_total_general",
            "playbookID": "virusTotal-test-playbook",
            "timeout": 1400,
            "nightly": true
        },
        {
            "integrations": "VirusTotal",
            "instance_names": "virus_total_preferred_vendors",
            "playbookID": "virusTotaI-test-preferred-vendors",
            "timeout": 1400,
            "nightly": true
        },
        {
            "integrations": "Preempt",
            "playbookID": "Preempt Test"
        },
        {
            "integrations": "Gmail",
            "playbookID": "get_original_email_-_gmail_-_test"
        },
        {
            "integrations": [
                "Gmail Single User",
                "Gmail"
            ],
            "playbookID": "Gmail Single User - Test",
            "fromversion": "4.5.0"
        },
        {
            "integrations": "EWS v2",
            "playbookID": "get_original_email_-_ews-_test",
            "instance_names": "ewv2_regular"
        },
        {
            "integrations": [
                "EWS v2",
                "EWS Mail Sender"
            ],
            "playbookID": "EWS search-mailbox test",
            "instance_names": [
                "ewv2_regular",
                "ews_mail_sender_labdemisto"
            ],
            "timeout": 300
        },
        {
            "integrations": "PagerDuty v2",
            "playbookID": "PagerDuty Test"
        },
        {
            "scripts": [
                "DeleteContext"
            ],
            "playbookID": "test_delete_context"
        },
        {
            "playbookID": "DeleteContext-auto-test"
        },
        {
            "playbookID": "GmailTest",
            "integrations": "Gmail"
        },
        {
            "playbookID": "Gmail Convert Html Test",
            "integrations": "Gmail"
        },
        {
            "playbookID": "reputations.json Test",
            "toversion": "5.0.0"
        },
        {
            "playbookID": "Indicators reputation-.json Test",
            "fromversion": "5.5.0"
        },
        {
            "playbookID": "Test IP Indicator Fields",
            "fromversion": "5.0.0"
        },
        {
            "playbookID": "TestDedupIncidentsPlaybook"
        },
        {
            "playbookID": "TestDedupIncidentsByName"
        },
        {
            "integrations": "McAfee Advanced Threat Defense",
            "playbookID": "Test Playbook McAfee ATD",
            "timeout": 700
        },
        {
            "integrations": "McAfee Advanced Threat Defense",
            "playbookID": "Detonate Remote File From URL -McAfee-ATD - Test",
            "timeout": 700
        },
        {
            "playbookID": "stripChars - Test"
        },
        {
            "integrations": "McAfee Advanced Threat Defense",
            "playbookID": "Test Playbook McAfee ATD Upload File"
        },
        {
            "playbookID": "exporttocsv_script_test"
        },
        {
            "playbookID": "Set - Test"
        },
        {
            "integrations": "Intezer v2",
            "playbookID": "Intezer Testing v2",
            "fromversion": "4.1.0",
            "timeout": 600
        },
        {
            "integrations": [
                "Mail Sender (New)",
                "Gmail"
            ],
            "playbookID": "Mail Sender (New) Test",
            "instance_names": [
                "Mail_Sender_(New)_STARTTLS"
            ]
        },
        {
            "playbookID": "buildewsquery_test"
        },
        {
            "integrations": "Rapid7 Nexpose",
            "playbookID": "nexpose_test",
            "timeout": 240
        },
        {
            "playbookID": "GetIndicatorDBotScore Test"
        },
        {
            "integrations": "EWS Mail Sender",
            "playbookID": "EWS Mail Sender Test",
            "instance_names": [
                "ews_mail_sender_labdemisto"
            ]
        },
        {
            "integrations": [
                "EWS Mail Sender",
                "Rasterize"
            ],
            "instance_names": [
                "ews_mail_sender_labdemisto"
            ],
            "playbookID": "EWS Mail Sender Test 2"
        },
        {
            "integrations": [
                "EWS Mail Sender",
                "SMIME Messaging"
            ],
            "instance_names": [
                "ews_mail_sender_labdemisto",
                "SMIME Messaging"
            ],
            "playbookID": "EWS Mail Sender Test 3"
        },
        {
            "playbookID": "decodemimeheader_-_test"
        },
        {
            "playbookID": "test_url_regex"
        },
        {
            "integrations": "Skyformation",
            "playbookID": "TestSkyformation"
        },
        {
            "integrations": "okta",
            "playbookID": "okta_test_playbook",
            "timeout": 240
        },
        {
            "integrations": "Okta v2",
            "playbookID": "OktaV2-Test",
            "nightly": true,
            "timeout": 300
        },
        {
            "integrations": "Okta IAM",
            "playbookID": "Okta IAM - Test Playbook",
            "fromversion": "6.0.0"
        },
        {
            "playbookID": "Test filters & transformers scripts"
        },
        {
            "integrations": "Salesforce",
            "playbookID": "SalesforceTestPlaybook"
        },
        {
            "integrations": "McAfee ESM v2",
            "instance_names": "v11.1.3",
            "playbookID": "McAfee ESM v2 - Test v11.1.3",
            "fromversion": "5.0.0",
            "is_mockable": false
        },
        {
            "integrations": "McAfee ESM v2",
            "instance_names": "v11.3",
            "playbookID": "McAfee ESM v2 (v11.3) - Test",
            "fromversion": "5.0.0",
            "timeout": 300,
            "is_mockable": false
        },
        {
            "integrations": "McAfee ESM v2",
            "instance_names": "v11.1.3",
            "playbookID": "McAfee ESM Watchlists - Test v11.1.3",
            "fromversion": "5.0.0"
        },
        {
            "integrations": "McAfee ESM v2",
            "instance_names": "v11.3",
            "playbookID": "McAfee ESM Watchlists - Test v11.3",
            "fromversion": "5.0.0"
        },
        {
            "integrations": "GoogleSafeBrowsing",
            "playbookID": "Google Safe Browsing Test",
            "timeout": 240,
            "fromversion": "5.0.0"
        },
        {
            "integrations": "Google Safe Browsing v2",
            "playbookID": "Google Safe Browsing V2 Test",
            "fromversion": "5.5.0"
        },
        {
            "integrations": "EWS v2",
            "playbookID": "EWSv2_empty_attachment_test",
            "instance_names": "ewv2_regular"
        },
        {
            "integrations": "EWS v2",
            "playbookID": "EWS Public Folders Test",
            "instance_names": "ewv2_regular",
            "is_mockable": false
        },
        {
            "integrations": "Symantec Endpoint Protection V2",
            "playbookID": "SymantecEndpointProtection_Test"
        },
        {
            "integrations": "carbonblackprotection",
            "playbookID": "search_endpoints_by_hash_-_carbon_black_protection_-_test",
            "timeout": 500
        },
        {
            "playbookID": "Process Email - Generic - Test - Incident Starter",
            "fromversion": "6.0.0",
            "integrations": "Rasterize",
            "timeout": 240
        },
        {
            "playbookID": "Process Email - Generic - Test - Actual Incident"
        },
        {
            "integrations": "CrowdstrikeFalcon",
            "playbookID": "Test - CrowdStrike Falcon",
            "fromversion": "4.1.0",
            "timeout": 500
        },
        {
            "playbookID": "ExposeIncidentOwner-Test"
        },
        {
            "integrations": "google",
            "playbookID": "GsuiteTest"
        },
        {
            "integrations": "OpenPhish",
            "playbookID": "OpenPhish Test Playbook"
        },
        {
            "integrations": "jira-v2",
            "playbookID": "Jira-v2-Test",
            "timeout": 500,
            "is_mockable": false
        },
        {
            "integrations": "ipinfo",
            "playbookID": "IPInfoTest"
        },
        {
            "integrations": "ipinfo_v2",
            "playbookID": "IPInfo_v2Test",
            "fromversion": "5.5.0"
        },
        {
            "integrations": "GoogleMaps",
            "playbookID": "GoogleMapsTest",
            "fromversion": "6.0.0"
        },
        {
            "playbookID": "VerifyHumanReadableFormat"
        },
        {
            "playbookID": "strings-test"
        },
        {
            "playbookID": "TestCommonPython",
            "timeout": 500
        },
        {
            "playbookID": "TestFileCreateAndUpload"
        },
        {
            "playbookID": "TestIsValueInArray"
        },
        {
            "playbookID": "TestStringReplace"
        },
        {
            "playbookID": "TestHttpPlaybook"
        },
        {
            "integrations": "SplunkPy",
            "playbookID": "SplunkPy parse-raw - Test",
            "memory_threshold": 100,
            "instance_names": "use_default_handler",
            "is_mockable": false
        },
        {
            "integrations": "SplunkPy",
            "playbookID": "SplunkPy-Test-V2_default_handler",
            "memory_threshold": 500,
            "instance_names": "use_default_handler",
            "is_mockable": false
        },
        {
            "integrations": "SplunkPy",
            "playbookID": "Splunk-Test_default_handler",
            "memory_threshold": 200,
            "instance_names": "use_default_handler",
            "is_mockable": false
        },
        {
            "integrations": "AnsibleTower",
            "playbookID": "AnsibleTower_Test_playbook",
            "fromversion": "5.0.0"
        },
        {
            "integrations": "SplunkPy",
            "playbookID": "SplunkPySearch_Test_default_handler",
            "memory_threshold": 200,
            "instance_names": "use_default_handler",
            "is_mockable": false
        },
        {
            "integrations": "SplunkPy",
            "playbookID": "SplunkPy_KV_commands_default_handler",
            "memory_threshold": 200,
            "instance_names": "use_default_handler",
            "is_mockable": false
        },
        {
            "integrations": "SplunkPy",
            "playbookID": "SplunkPy-Test-V2_requests_handler",
            "memory_threshold": 500,
            "instance_names": "use_python_requests_handler"
        },
        {
            "integrations": "SplunkPy",
            "playbookID": "Splunk-Test_requests_handler",
            "memory_threshold": 500,
            "instance_names": "use_python_requests_handler",
            "is_mockable": false
        },
        {
            "integrations": "SplunkPy",
            "playbookID": "SplunkPySearch_Test_requests_handler",
            "memory_threshold": 200,
            "instance_names": "use_python_requests_handler",
            "is_mockable": false
        },
        {
            "integrations": "SplunkPy",
            "playbookID": "SplunkPy_KV_commands_requests_handler",
            "memory_threshold": 200,
            "instance_names": "use_python_requests_handler"
        },
        {
            "integrations": "McAfee NSM",
            "playbookID": "McAfeeNSMTest",
            "timeout": 400,
            "nightly": true
        },
        {
            "integrations": "PhishTank V2",
            "playbookID": "PhishTank Testing"
        },
        {
            "integrations": "McAfee Web Gateway",
            "playbookID": "McAfeeWebGatewayTest",
            "timeout": 500,
            "is_mockable": false
        },
        {
            "integrations": "TCPIPUtils",
            "playbookID": "TCPUtils-Test"
        },
        {
            "playbookID": "listExecutedCommands-Test"
        },
        {
            "integrations": "AWS - Lambda",
            "playbookID": "AWS-Lambda-Test (Read-Only)"
        },
        {
            "integrations": "Service Manager",
            "playbookID": "TestHPServiceManager",
            "timeout": 400
        },
        {
            "integrations": "ServiceNow IAM",
            "playbookID": "ServiceNow IAM - Test Playbook",
            "instance_name": "snow_basic_auth",
            "fromversion": "6.0.0"
        },
        {
            "playbookID": "LanguageDetect-Test",
            "timeout": 300
        },
        {
            "integrations": "Forcepoint",
            "playbookID": "forcepoint test",
            "timeout": 500,
            "nightly": true
        },
        {
            "playbookID": "GeneratePassword-Test"
        },
        {
            "playbookID": "ZipFile-Test"
        },
        {
            "playbookID": "UnzipFile-Test"
        },
        {
            "playbookID": "Test-IsMaliciousIndicatorFound",
            "fromversion": "5.0.0"
        },
        {
            "playbookID": "TestExtractHTMLTables"
        },
        {
            "integrations": "carbonblackliveresponse",
            "playbookID": "Carbon Black Live Response Test",
            "nightly": true,
            "fromversion": "5.0.0",
            "is_mockable": false
        },
        {
            "integrations": "urlscan.io",
            "playbookID": "urlscan_malicious_Test",
            "timeout": 500
        },
        {
            "integrations": "EWS v2",
            "playbookID": "pyEWS_Test",
            "instance_names": "ewv2_regular",
            "is_mockable": false
        },
        {
            "integrations": "EWS v2",
            "playbookID": "pyEWS_Test",
            "instance_names": "ewsv2_separate_process",
            "is_mockable": false
        },
        {
            "integrations": "remedy_sr_beta",
            "playbookID": "remedy_sr_test_pb"
        },
        {
            "integrations": "Cylance Protect v2",
            "playbookID": "Cylance Protect v2 Test"
        },
        {
            "integrations": "ReversingLabs Titanium Cloud",
            "playbookID": "ReversingLabsTCTest"
        },
        {
            "integrations": "ReversingLabs A1000",
            "playbookID": "ReversingLabsA1000Test"
        },
        {
            "integrations": "Demisto Lock",
            "playbookID": "DemistoLockTest"
        },
        {
            "playbookID": "test-domain-indicator",
            "timeout": 400
        },
        {
            "playbookID": "Cybereason Test",
            "integrations": "Cybereason",
            "timeout": 1200,
            "fromversion": "4.1.0"
        },
        {
            "integrations": "VirusTotal - Private API",
            "instance_names": "virus_total_private_api_general",
            "playbookID": "File Enrichment - Virus Total Private API Test",
            "nightly": true
        },
        {
            "integrations": "VirusTotal - Private API",
            "instance_names": "virus_total_private_api_general",
            "playbookID": "virusTotalPrivateAPI-test-playbook",
            "timeout": 1400,
            "nightly": true,
            "pid_threshold": 12
        },
        {
            "integrations": [
                "VirusTotal - Private API",
                "VirusTotal"
            ],
            "playbookID": "vt-detonate test",
            "instance_names": [
                "virus_total_private_api_general",
                "virus_total_general"
            ],
            "timeout": 1400,
            "fromversion": "5.5.0",
            "nightly": true,
            "is_mockable": false
        },
        {
            "integrations": "Cisco ASA",
            "playbookID": "Cisco ASA - Test Playbook"
        },
        {
            "integrations": "VirusTotal - Private API",
            "instance_names": "virus_total_private_api_preferred_vendors",
            "playbookID": "virusTotalPrivateAPI-test-preferred-vendors",
            "timeout": 1400,
            "nightly": true
        },
        {
            "integrations": "Cisco Meraki",
            "playbookID": "Cisco-Meraki-Test"
        },
        {
            "integrations": "Microsoft Defender Advanced Threat Protection",
            "playbookID": "Microsoft Defender Advanced Threat Protection - Test prod",
            "instance_names": "microsoft_defender_atp_prod",
            "is_mockable": false
        },
        {
            "integrations": "Microsoft Defender Advanced Threat Protection",
            "playbookID": "Microsoft Defender Advanced Threat Protection - Test dev",
            "instance_names": "microsoft_defender_atp_dev"
        },
        {
            "integrations": "Microsoft Defender Advanced Threat Protection",
            "playbookID": "Microsoft Defender Advanced Threat Protection - Test self deployed",
            "instance_names": "microsoft_defender_atp_dev_self_deployed"
        },
        {
            "integrations": "Microsoft Defender Advanced Threat Protection",
            "playbookID": "Microsoft Defender - ATP - Indicators Test",
            "instance_names": "microsoft_defender_atp_dev",
            "is_mockable": false
        },
        {
            "integrations": "Microsoft Defender Advanced Threat Protection",
            "playbookID": "Microsoft Defender - ATP - Indicators SC Test",
            "instance_names": "microsoft_defender_atp_dev_self_deployed"
        },
        {
            "integrations": "Microsoft Defender Advanced Threat Protection",
            "playbookID": "Microsoft Defender - ATP - Indicators SC Test",
            "instance_names": "microsoft_defender_atp_dev"
        },
        {
            "integrations": "Microsoft Defender Advanced Threat Protection",
            "playbookID": "Microsoft Defender - ATP - Indicators SC Test",
            "instance_names": "microsoft_defender_atp_prod"
        },
        {
            "integrations": "Microsoft 365 Defender",
            "playbookID": "Microsoft_365_Defender-Test",
            "instance_names": "ms_365_defender_device_code"
        },
        {
            "integrations": "Microsoft 365 Defender",
            "playbookID": "Microsoft_365_Defender-Test",
            "instance_names": "ms_365_defender_client_cred"
        },
        {
            "integrations": "Tanium",
            "playbookID": "Tanium Test Playbook",
            "timeout": 1200,
            "pid_threshold": 10
        },
        {
            "integrations": "Recorded Future",
            "playbookID": "Recorded Future Test",
            "nightly": true
        },
        {
            "integrations": "Microsoft Graph",
            "playbookID": "Microsoft Graph Security Test dev",
            "instance_names": "ms_graph_security_dev"
        },
        {
            "integrations": "Microsoft Graph",
            "playbookID": "Microsoft Graph Security Test prod",
            "instance_names": "ms_graph_security_prod",
            "is_mockable": false
        },
        {
            "integrations": "Microsoft Graph User",
            "playbookID": "Microsoft Graph User - Test",
            "instance_names": "ms_graph_user_dev"
        },
        {
            "integrations": "Microsoft Graph User",
            "playbookID": "Microsoft Graph User - Test",
            "instance_names": "ms_graph_user_prod",
            "is_mockable": false
        },
        {
            "integrations": "Microsoft Graph Groups",
            "playbookID": "Microsoft Graph Groups - Test dev",
            "instance_names": "ms_graph_groups_dev"
        },
        {
            "integrations": "Microsoft Graph Groups",
            "playbookID": "Microsoft Graph Groups - Test prod",
            "instance_names": "ms_graph_groups_prod",
            "is_mockable": false
        },
        {
            "integrations": "Microsoft_Graph_Files",
            "playbookID": "test_MsGraphFiles dev",
            "instance_names": "ms_graph_files_dev",
            "fromversion": "5.0.0"
        },
        {
            "integrations": "Microsoft_Graph_Files",
            "playbookID": "test_MsGraphFiles prod",
            "instance_names": "ms_graph_files_prod",
            "fromversion": "5.0.0",
            "is_mockable": false
        },
        {
            "integrations": "Microsoft Graph Calendar",
            "playbookID": "Microsoft Graph Calendar - Test dev",
            "instance_names": "ms_graph_calendar_dev"
        },
        {
            "integrations": "Microsoft Graph Calendar",
            "playbookID": "Microsoft Graph Calendar - Test prod",
            "instance_names": "ms_graph_calendar_prod",
            "is_mockable": false
        },
        {
            "integrations": "Microsoft Graph Device Management",
            "playbookID": "MSGraph_DeviceManagement_Test_dev",
            "instance_names": "ms_graph_device_management_oproxy_dev",
            "fromversion": "5.0.0"
        },
        {
            "integrations": "Microsoft Graph Device Management",
            "playbookID": "MSGraph_DeviceManagement_Test_prod",
            "instance_names": "ms_graph_device_management_oproxy_prod",
            "fromversion": "5.0.0",
            "is_mockable": false
        },
        {
            "integrations": "Microsoft Graph Device Management",
            "playbookID": "MSGraph_DeviceManagement_Test_self_deployed_prod",
            "instance_names": "ms_graph_device_management_self_deployed_prod",
            "fromversion": "5.0.0"
        },
        {
            "integrations": "RedLock",
            "playbookID": "RedLockTest",
            "nightly": true
        },
        {
            "integrations": "Symantec Messaging Gateway",
            "playbookID": "Symantec Messaging Gateway Test"
        },
        {
            "integrations": "ThreatConnect v2",
            "playbookID": "ThreatConnect v2 - Test",
            "fromversion": "5.0.0"
        },
        {
            "integrations": "QRadar_v2",
            "playbookID": "test_Qradar_v2",
            "fromversion": "6.0.0",
            "is_mockable": false
        },
        {
            "integrations": "VMware",
            "playbookID": "VMWare Test",
            "memory_threshold": 300,
            "timeout": 1000
        },
        {
            "integrations": "carbonblack-v2",
            "playbookID": "Carbon Black Response Test",
            "fromversion": "5.0.0"
        },
        {
            "integrations": "VMware Carbon Black EDR v2",
            "playbookID": "Carbon Black Edr - Test",
            "is_mockable": false,
            "fromversion": "5.5.0"
        },
        {
            "integrations": "Cisco Umbrella Investigate",
            "playbookID": "Cisco Umbrella Test"
        },
        {
            "integrations": "icebrg",
            "playbookID": "Icebrg Test",
            "timeout": 500
        },
        {
            "integrations": "Symantec MSS",
            "playbookID": "SymantecMSSTest"
        },
        {
            "integrations": "Remedy AR",
            "playbookID": "Remedy AR Test"
        },
        {
            "integrations": "AWS - IAM",
            "playbookID": "AWS - IAM Test Playbook"
        },
        {
            "integrations": "McAfee Active Response",
            "playbookID": "McAfee-MAR_Test",
            "timeout": 700
        },
        {
            "integrations": "McAfee Threat Intelligence Exchange",
            "playbookID": "McAfee-TIE Test",
            "timeout": 700
        },
        {
            "integrations": "ArcSight Logger",
            "playbookID": "ArcSight Logger test"
        },
        {
            "integrations": "ArcSight ESM v2",
            "playbookID": "ArcSight ESM v2 Test"
        },
        {
            "integrations": "ArcSight ESM v2",
            "playbookID": "test Arcsight - Get events related to the Case"
        },
        {
            "integrations": "XFE_v2",
            "playbookID": "Test_XFE_v2",
            "timeout": 500,
            "nightly": true
        },
        {
            "integrations": "McAfee Threat Intelligence Exchange",
            "playbookID": "search_endpoints_by_hash_-_tie_-_test",
            "timeout": 500
        },
        {
            "integrations": "iDefense_v2",
            "playbookID": "iDefense_v2_Test",
            "fromversion": "5.5.0"
        },
        {
            "integrations": "AWS - SQS",
            "playbookID": "AWS - SQS Test Playbook",
            "fromversion": "5.0.0"
        },
        {
            "integrations": "AbuseIPDB",
            "playbookID": "AbuseIPDB Test"
        },
        {
            "integrations": "AbuseIPDB",
            "playbookID": "AbuseIPDB PopulateIndicators Test"
        },
        {
            "integrations": "LogRhythm",
            "playbookID": "LogRhythm-Test-Playbook",
            "timeout": 200
        },
        {
            "integrations": "FireEyeFeed",
            "playbookID": "playbook-FeedFireEye_test",
            "memory_threshold": 110
        },
        {
            "integrations": "Phish.AI",
            "playbookID": "PhishAi-Test"
        },
        {
            "integrations": "Phish.AI",
            "playbookID": "Test-Detonate URL - Phish.AI"
        },
        {
            "integrations": "Centreon",
            "playbookID": "Centreon-Test-Playbook"
        },
        {
            "playbookID": "ReadFile test"
        },
        {
            "integrations": "AlphaSOC Wisdom",
            "playbookID": "AlphaSOC-Wisdom-Test"
        },
        {
            "integrations": "carbonblack-v2",
            "playbookID": "CBFindIP - Test"
        },
        {
            "integrations": "Jask",
            "playbookID": "Jask_Test",
            "fromversion": "4.1.0"
        },
        {
            "integrations": "Whois",
            "playbookID": "whois_test",
            "fromversion": "4.1.0"
        },
        {
            "integrations": "RSA NetWitness Endpoint",
            "playbookID": "NetWitness Endpoint Test"
        },
        {
            "integrations": "Check Point Sandblast",
            "playbookID": "Sandblast_malicious_test"
        },
        {
            "playbookID": "TestMatchRegexV2"
        },
        {
            "integrations": "ActiveMQ",
            "playbookID": "ActiveMQ Test"
        },
        {
            "playbookID": "RegexGroups Test"
        },
        {
            "integrations": "Cisco ISE",
            "playbookID": "cisco-ise-test-playbook"
        },
        {
            "integrations": "RSA NetWitness v11.1",
            "playbookID": "RSA NetWitness Test"
        },
        {
            "playbookID": "ExifReadTest"
        },
        {
            "integrations": "Cuckoo Sandbox",
            "playbookID": "CuckooTest",
            "timeout": 700
        },
        {
            "playbookID": "Detonate File - Generic Test",
            "timeout": 500
        },
        {
            "integrations": [
                "Lastline v2",
                "WildFire-v2",
                "SNDBOX",
                "McAfee Advanced Threat Defense"
            ],
            "playbookID": "Detonate File - Generic Test",
            "timeout": 2400,
            "nightly": true
        },
        {
            "playbookID": "STIXParserTest"
        },
        {
            "playbookID": "VerifyJSON - Test",
            "fromversion": "5.5.0"
        },
        {
            "playbookID": "PowerShellCommon-Test",
            "fromversion": "5.5.0"
        },
        {
            "playbookID": "GetIndicatorDBotScoreFromCache-Test",
            "fromversion": "6.0.0"
        },
        {
            "playbookID": "Detonate URL - Generic Test",
            "timeout": 2000,
            "nightly": true,
            "integrations": [
                "McAfee Advanced Threat Defense",
                "Lastline v2"
            ]
        },
        {
            "integrations": [
                "carbonblack-v2",
                "carbonblackliveresponse",
                "Cylance Protect v2"
            ],
            "playbookID": "Retrieve File from Endpoint - Generic V2 Test",
            "fromversion": "5.0.0",
            "is_mockable": false
        },
        {
            "integrations": "Zscaler",
            "playbookID": "Zscaler Test",
            "nightly": true,
            "timeout": 500
        },
        {
            "playbookID": "DemistoUploadFileV2 Test",
            "integrations": "Demisto REST API"
        },
        {
            "playbookID": "MaxMind Test",
            "integrations": "MaxMind GeoIP2"
        },
        {
            "playbookID": "Test Sagemaker",
            "integrations": "AWS Sagemaker"
        },
        {
            "playbookID": "C2sec-Test",
            "integrations": "C2sec irisk",
            "fromversion": "5.0.0"
        },
        {
            "playbookID": "AlexaV2 Test Playbook",
            "integrations": "Alexa Rank Indicator v2",
            "fromversion": "5.5.0"
        },
        {
            "playbookID": "Phishing v2 - Test - Incident Starter",
            "fromversion": "6.0.0",
            "timeout": 1200,
            "nightly": false,
            "integrations": [
                "EWS Mail Sender",
                "Demisto REST API",
                "Rasterize"
            ],
            "instance_names": [
                "ews_mail_sender_labdemisto"
            ],
            "memory_threshold": 150,
            "pid_threshold": 80
        },
        {
            "playbookID": "Phishing - Core - Test - Incident Starter",
            "fromversion": "6.0.0",
            "timeout": 1700,
            "nightly": false,
            "integrations": [
                "EWS Mail Sender",
                "Demisto REST API",
                "Rasterize"
            ],
            "instance_names": [
                "ews_mail_sender_labdemisto"
            ],
            "memory_threshold": 160,
            "pid_threshold": 80
        },
        {
            "playbookID": "Phishing - Core - Test - Actual Incident",
            "fromversion": "6.0.0"
        },
        {
            "integrations": "duo",
            "playbookID": "DUO Test Playbook"
        },
        {
            "playbookID": "SLA Scripts - Test",
            "fromversion": "4.1.0"
        },
        {
            "playbookID": "test_manageOOOUsers",
            "fromversion": "5.5.0"
        },
        {
            "playbookID": "PcapHTTPExtractor-Test"
        },
        {
            "playbookID": "Ping Test Playbook"
        },
        {
            "playbookID": "ParseWordDoc-Test"
        },
        {
            "playbookID": "PDFUnlocker-Test",
            "fromversion": "6.0.0"
        },
        {
            "playbookID": "Active Directory Test",
            "integrations": "Active Directory Query v2",
            "instance_names": "active_directory_ninja"
        },
        {
            "playbookID": "Active Directory - manual pagination check",
            "integrations": "Active Directory Query v2",
            "instance_names": "active_directory_ninja"
        },
                {
            "playbookID": "Active Directory - automatic pagination check",
            "integrations": "Active Directory Query v2",
            "instance_names": "active_directory_ninja"
        },
        {
            "playbookID": "AD v2 - debug-mode - Test",
            "integrations": "Active Directory Query v2",
            "instance_names": "active_directory_ninja",
            "fromversion": "5.0.0"
        },
        {
            "playbookID": "Docker Hardening Test",
            "fromversion": "5.0.0",
            "runnable_on_docker_only": true
        },
        {
            "integrations": "Active Directory Query v2",
            "instance_names": "active_directory_ninja",
            "playbookID": "Active Directory Query V2 configuration with port"
        },
        {
            "integrations": "Active Directory Query v2",
            "instance_names": "active_directory_ninja",
            "playbookID": "Active Directory - ad-get-user limit check"
        },
        {
            "integrations": "Active Directory Query v2",
            "instance_names": "active_directory_ninja",
            "playbookID": "active directory search user with parentheses test"
        },
        {
            "integrations": "mysql",
            "playbookID": "MySQL Test"
        },
        {
            "playbookID": "Email Address Enrichment - Generic v2.1 - Test",
            "integrations": "Active Directory Query v2",
            "instance_names": "active_directory_ninja"
        },
        {
            "integrations": "Cofense Intelligence",
            "playbookID": "Test - Cofense Intelligence",
            "timeout": 500
        },
        {
            "playbookID": "GDPRContactAuthorities Test"
        },
        {
            "integrations": "Google Resource Manager",
            "playbookID": "GoogleResourceManager-Test",
            "timeout": 500,
            "nightly": true
        },
        {
            "integrations": "SlashNext Phishing Incident Response",
            "playbookID": "SlashNextPhishingIncidentResponse-Test",
            "timeout": 500,
            "nightly": true
        },
        {
            "integrations": "Google Cloud Storage",
            "playbookID": "GCS - Test",
            "timeout": 500,
            "nightly": true,
            "memory_threshold": 80
        },
        {
            "integrations": "GooglePubSub",
            "playbookID": "GooglePubSub_Test",
            "nightly": true,
            "timeout": 500,
            "fromversion": "5.0.0"
        },
        {
            "playbookID": "Calculate Severity - Generic v2 - Test",
            "integrations": [
                "Palo Alto Minemeld",
                "Active Directory Query v2"
            ],
            "instance_names": "active_directory_ninja",
            "fromversion": "4.5.0"
        },
        {
            "integrations": "Freshdesk",
            "playbookID": "Freshdesk-Test",
            "timeout": 500,
            "nightly": true
        },
        {
            "playbookID": "Autoextract - Test",
            "fromversion": "4.1.0"
        },
        {
            "playbookID": "FilterByList - Test",
            "fromversion": "4.5.0"
        },
        {
            "playbookID": "Impossible Traveler - Test",
            "integrations": [
                "Ipstack",
                "ipinfo",
                "Rasterize",
                "Active Directory Query v2",
                "Demisto REST API"
            ],
            "instance_names": "active_directory_ninja",
            "fromversion": "5.0.0",
            "timeout": 700
        },
        {
            "playbookID": "Active Directory - Get User Manager Details - Test",
            "integrations": "Active Directory Query v2",
            "instance_names": "active_directory_80k",
            "fromversion": "5.0.0"
        },
        {
            "integrations": "Kafka V2",
            "playbookID": "Kafka Test"
        },
        {
            "playbookID": "File Enrichment - Generic v2 - Test",
            "instance_names": "virus_total_private_api_general",
            "integrations": [
                "VirusTotal - Private API",
                "Cylance Protect v2"
            ],
            "is_mockable": false
        },
        {
            "integrations": [
                "epo",
                "McAfee Active Response"
            ],
            "playbookID": "Endpoint data collection test",
            "timeout": 500
        },
        {
            "integrations": [
                "epo",
                "McAfee Active Response"
            ],
            "playbookID": "MAR - Endpoint data collection test",
            "timeout": 500
        },
        {
            "integrations": "DUO Admin",
            "playbookID": "DuoAdmin API test playbook",
            "fromversion": "5.0.0"
        },
        {
            "integrations": [
                "TAXII Server",
                "TAXIIFeed"
            ],
            "playbookID": "TAXII_Feed_Test",
            "fromversion": "5.5.0",
            "timeout": 300,
            "instance_names": [
                "non_https_cert",
                "instance_execute"
            ]
        },
        {
            "integrations": [
                "TAXII Server",
                "TAXIIFeed"
            ],
            "playbookID": "TAXII_Feed_Test",
            "fromversion": "5.5.0",
            "timeout": 300,
            "instance_names": [
                "https_cert",
                "local_https"
            ]
        },
        {
            "integrations": "TAXII 2 Feed",
            "playbookID": "TAXII 2 Feed Test",
            "fromversion": "5.5.0"
        },
        {
            "integrations": "iDefense Feed",
            "playbookID": "Feed iDefense Test",
            "memory_threshold": 200,
            "fromversion": "5.5.0"
        },
        {
            "playbookID": "TestShowScheduledEntries"
        },
        {
            "playbookID": "Calculate Severity - Standard - Test",
            "integrations": "Palo Alto Minemeld",
            "fromversion": "4.5.0"
        },
        {
            "integrations": "Symantec Advanced Threat Protection",
            "playbookID": "Symantec ATP Test"
        },
        {
            "playbookID": "HTTPListRedirects - Test SSL"
        },
        {
            "playbookID": "HTTPListRedirects Basic Test"
        },
        {
            "playbookID": "CheckDockerImageAvailableTest"
        },
        {
            "playbookID": "Extract Indicators From File - Generic v2 - Test",
            "integrations": [
                "Image OCR",
                "Rasterize"
            ],
            "timeout": 350,
            "memory_threshold": 200,
            "fromversion": "4.5.0"
        },
        {
            "playbookID": "Endpoint Enrichment - Generic v2.1 - Test",
            "integrations": [
                "Cylance Protect v2",
                "carbonblack-v2",
                "epo",
                "Active Directory Query v2"
            ],
            "instance_names": "active_directory_ninja"
        },
        {
            "playbookID": "EmailReputationTest",
            "integrations": "Have I Been Pwned? V2"
        },
        {
            "integrations": "Symantec Deepsight Intelligence",
            "playbookID": "Symantec Deepsight Test"
        },
        {
            "playbookID": "ExtractDomainFromEmailTest"
        },
        {
            "playbookID": "Wait Until Datetime - Test",
            "fromversion": "4.5.0"
        },
        {
            "playbookID": "PAN-OS DAG Configuration Test",
            "integrations": "Panorama",
            "instance_names": "palo_alto_panorama_9.0",
            "timeout": 1500
        },
        {
            "playbookID": "PAN-OS EDL Setup v3 Test",
            "integrations": [
                "Panorama",
                "palo_alto_networks_pan_os_edl_management"
            ],
            "instance_names": "palo_alto_firewall_9.0",
            "timeout": 300
        },
        {
            "integrations": "Snowflake",
            "playbookID": "Snowflake-Test"
        },
        {
            "playbookID": "Account Enrichment - Generic v2.1 - Test",
            "integrations": "Active Directory Query v2",
            "instance_names": "active_directory_ninja"
        },
        {
            "integrations": "Cisco Umbrella Investigate",
            "playbookID": "Domain Enrichment - Generic v2 - Test"
        },
        {
            "integrations": "Google BigQuery",
            "playbookID": "Google BigQuery Test"
        },
        {
            "integrations": "Zoom",
            "playbookID": "Zoom_Test"
        },
        {
            "playbookID": "IP Enrichment - Generic v2 - Test",
            "integrations": "Threat Crowd",
            "fromversion": "4.1.0"
        },
        {
            "integrations": "Cherwell",
            "playbookID": "Cherwell Example Scripts - test"
        },
        {
            "integrations": "Cherwell",
            "playbookID": "Cherwell - test"
        },
        {
            "integrations": "CarbonBlackProtectionV2",
            "playbookID": "Carbon Black Enterprise Protection V2 Test"
        },
        {
            "integrations": "Active Directory Query v2",
            "instance_names": "active_directory_ninja",
            "playbookID": "Test ADGetUser Fails with no instances 'Active Directory Query' (old version)"
        },
        {
            "integrations": "MITRE ATT&CK v2",
            "playbookID": "FeedMitreAttackv2_test",
            "memory_threshold": 150
        },
        {
            "integrations": "MITRE ATT&CK v2",
            "playbookID": "ExtractAttackPattern-Test",
            "memory_threshold": 150,
            "fromversion": "6.2.0"
        },
        {
            "integrations": "ANYRUN",
            "playbookID": "ANYRUN-Test"
        },
        {
            "integrations": "ANYRUN",
            "playbookID": "Detonate File - ANYRUN - Test"
        },
        {
            "integrations": "ANYRUN",
            "playbookID": "Detonate URL - ANYRUN - Test"
        },
        {
            "integrations": "Netcraft",
            "playbookID": "Netcraft test"
        },
        {
            "integrations": "EclecticIQ Platform",
            "playbookID": "EclecticIQ Test"
        },
        {
            "playbookID": "FormattingPerformance - Test",
            "fromversion": "5.0.0"
        },
        {
            "integrations": "AWS - EC2",
            "instance_names": "AWS - EC2",
            "playbookID": "AWS - EC2 Test Playbook",
            "fromversion": "5.0.0",
            "memory_threshold": 90
        },
        {
            "integrations": "AWS - EC2",
            "playbookID": "d66e5f86-e045-403f-819e-5058aa603c32"
        },
        {
            "integrations": "ANYRUN",
            "playbookID": "Detonate File From URL - ANYRUN - Test"
        },
        {
            "integrations": "AWS - CloudTrail",
            "playbookID": "3da2e31b-f114-4d7f-8702-117f3b498de9"
        },
        {
            "integrations": "carbonblackprotection",
            "playbookID": "67b0f25f-b061-4468-8613-43ab13147173"
        },
        {
            "integrations": "DomainTools",
            "playbookID": "DomainTools-Test"
        },
        {
            "integrations": "Exabeam",
            "playbookID": "Exabeam - Test"
        },
        {
            "integrations": "Cisco Spark",
            "playbookID": "Cisco Spark Test New"
        },
        {
            "integrations": "Remedy On-Demand",
            "playbookID": "Remedy-On-Demand-Test"
        },
        {
            "playbookID": "ssdeepreputationtest"
        },
        {
            "playbookID": "TestIsEmailAddressInternal"
        },
        {
            "integrations": "Google Cloud Compute",
            "playbookID": "GoogleCloudComputeListTest"
        },
        {
            "integrations": "AWS - S3",
            "playbookID": "97393cfc-2fc4-4dfe-8b6e-af64067fc436",
            "memory_threshold": 80
        },
        {
            "integrations": "Image OCR",
            "playbookID": "TestImageOCR"
        },
        {
            "integrations": "fireeye",
            "playbookID": "Detonate File - FireEye AX - Test"
        },
        {
            "integrations": [
                "Rasterize",
                "Image OCR"
            ],
            "playbookID": "Rasterize Test",
            "fromversion": "5.0.0"
        },
        {
            "integrations": "Rasterize",
            "playbookID": "RasterizeImageTest",
            "fromversion": "5.0.0"
        },
        {
            "integrations": "Ipstack",
            "playbookID": "Ipstack_Test"
        },
        {
            "integrations": "Perch",
            "playbookID": "Perch-Test"
        },
        {
            "integrations": "Forescout",
            "playbookID": "Forescout-Test"
        },
        {
            "integrations": "GitHub",
            "playbookID": "Git_Integration-Test"
        },
        {
            "integrations": "GitHub IAM",
            "playbookID": "Github IAM - Test Playbook",
            "fromversion": "6.1.0"
        },
        {
            "integrations": "LogRhythmRest",
            "playbookID": "LogRhythm REST test"
        },
        {
            "integrations": "AlienVault USM Anywhere",
            "playbookID": "AlienVaultUSMAnywhereTest"
        },
        {
            "playbookID": "PhishLabsTestPopulateIndicators"
        },
        {
            "playbookID": "Test_HTMLtoMD"
        },
        {
            "integrations": "PhishLabs IOC",
            "playbookID": "PhishLabsIOC TestPlaybook",
            "fromversion": "4.1.0"
        },
        {
            "integrations": "PerceptionPoint",
            "playbookID": "PerceptionPoint Test",
            "fromversion": "4.1.0"
        },
        {
            "integrations": "vmray",
            "playbookID": "VMRay-Test-File",
            "fromversion": "5.5.0"
        },
        {
            "integrations": "vmray",
            "playbookID": "File Enrichment - VMRay - Test",
            "fromversion": "5.0.0"
        },
        {
            "integrations": "AutoFocus V2",
            "playbookID": "AutoFocus V2 test",
            "fromversion": "5.0.0",
            "timeout": 1000
        },
        {
            "playbookID": "Process Email - Generic for Rasterize"
        },
        {
            "playbookID": "Send Investigation Summary Reports - Test",
            "integrations": "EWS Mail Sender",
            "instance_names": [
                "ews_mail_sender_labdemisto"
            ],
            "fromversion": "4.5.0",
            "memory_threshold": 100
        },
        {
            "integrations": "Flashpoint",
            "playbookID": "Flashpoint_event-Test"
        },
        {
            "integrations": "Flashpoint",
            "playbookID": "Flashpoint_forum-Test"
        },
        {
            "integrations": "Flashpoint",
            "playbookID": "Flashpoint_report-Test"
        },
        {
            "integrations": "Flashpoint",
            "playbookID": "Flashpoint_reputation-Test"
        },
        {
            "integrations": "BluecatAddressManager",
            "playbookID": "Bluecat Address Manager test"
        },
        {
            "integrations": "MailListener - POP3 Beta",
            "playbookID": "MailListener-POP3 - Test"
        },
        {
            "playbookID": "sumList - Test"
        },
        {
            "integrations": "VulnDB",
            "playbookID": "Test-VulnDB"
        },
        {
            "integrations": "Shodan_v2",
            "playbookID": "Test-Shodan_v2",
            "timeout": 1000
        },
        {
            "integrations": "Threat Crowd",
            "playbookID": "ThreatCrowd - Test"
        },
        {
            "integrations": "GoogleDocs",
            "playbookID": "GoogleDocs-test"
        },
        {
            "playbookID": "Request Debugging - Test",
            "fromversion": "5.0.0"
        },
        {
            "playbookID": "Test Convert file hash to corresponding hashes",
            "fromversion": "4.5.0",
            "integrations": "VirusTotal",
            "instance_names": "virus_total_general"
        },
        {
            "playbookID": "PAN-OS Query Logs For Indicators Test",
            "fromversion": "5.5.0",
            "timeout": 1500,
            "integrations": "Panorama",
            "instance_names": "palo_alto_panorama"
        },
        {
            "integrations": "Elasticsearch v2",
            "instance_names": "es_v7",
            "playbookID": "Elasticsearch_v2_test"
        },
        {
            "integrations": "ElasticsearchFeed",
            "instance_names": "es_demisto_feed",
            "playbookID": "Elasticsearch_Fetch_Demisto_Indicators_Test",
            "fromversion": "5.5.0"
        },
        {
            "integrations": "ElasticsearchFeed",
            "instance_names": "es_generic_feed",
            "playbookID": "Elasticsearch_Fetch_Custom_Indicators_Test",
            "fromversion": "5.5.0"
        },
        {
            "integrations": "Elasticsearch v2",
            "instance_names": "es_v6",
            "playbookID": "Elasticsearch_v2_test-v6"
        },
        {
            "integrations": "Elasticsearch v2",
            "instance_names": "es_v8",
            "playbookID": "Elasticsearch_v2_test-v8"
        },
        {
            "integrations": "PolySwarm",
            "playbookID": "PolySwarm-Test"
        },
        {
            "integrations": "Kennav2",
            "playbookID": "Kenna Test"
        },
        {
            "integrations": "SecurityAdvisor",
            "playbookID": "SecurityAdvisor-Test",
            "fromversion": "4.5.0"
        },
        {
            "integrations": "Google Key Management Service",
            "playbookID": "Google-KMS-test",
            "pid_threshold": 6,
            "memory_threshold": 60
        },
        {
            "integrations": "SecBI",
            "playbookID": "SecBI - Test"
        },
        {
            "playbookID": "ExtractFQDNFromUrlAndEmail-Test"
        },
        {
            "integrations": "EWS v2",
            "playbookID": "Get EWS Folder Test",
            "fromversion": "4.5.0",
            "instance_names": "ewv2_regular",
            "timeout": 1200
        },
        {
            "integrations": "EWSO365",
            "instance_names": "ewso365_dev_team",
            "playbookID": "EWS_O365_test",
            "fromversion": "5.0.0"
        },
        {
            "integrations": "EWSO365",
            "instance_names": "ewso365_dev_team",
            "playbookID": "EWS_O365_send_mail_test",
            "fromversion": "5.0.0"
        },
        {
            "integrations": "Unit42v2 Feed",
            "playbookID": "unit42_atoms",
            "fromversion": "5.5.0"
        },
        {
            "integrations": "QRadar_v2",
            "playbookID": "QRadar Indicator Hunting Test",
            "timeout": 600,
            "fromversion": "6.0.0"
        },
        {
            "integrations": "QRadar v3",
            "playbookID": "QRadar - Get Offense Logs Test",
            "timeout": 600,
            "fromversion": "6.0.0"
        },
        {
            "playbookID": "SetAndHandleEmpty test",
            "fromversion": "4.5.0"
        },
        {
            "integrations": "Tanium v2",
            "playbookID": "Tanium v2 - Test"
        },
        {
            "integrations": "Office 365 Feed",
            "playbookID": "Office365_Feed_Test",
            "fromversion": "5.5.0"
        },
        {
            "integrations": "GoogleCloudTranslate",
            "playbookID": "GoogleCloudTranslate-Test",
            "pid_threshold": 9
        },
        {
            "integrations": "Infoblox",
            "playbookID": "Infoblox Test"
        },
        {
            "integrations": "BPA",
            "playbookID": "Test-BPA",
            "fromversion": "4.5.0"
        },
        {
            "playbookID": "GetValuesOfMultipleFIelds Test",
            "fromversion": "4.5.0"
        },
        {
            "playbookID": "IsInternalHostName Test",
            "fromversion": "4.5.0"
        },
        {
            "playbookID": "DigitalGuardian-Test",
            "integrations": "Digital Guardian",
            "fromversion": "5.0.0"
        },
        {
            "integrations": "SplunkPy",
            "playbookID": "Splunk Indicator Hunting Test",
            "fromversion": "5.0.0",
            "memory_threshold": 500,
            "instance_names": "use_default_handler",
            "is_mockable": false
        },
        {
            "integrations": "BPA",
            "playbookID": "Test-BPA_Integration",
            "fromversion": "4.5.0"
        },
        {
            "integrations": "AutoFocus Feed",
            "playbookID": "playbook-FeedAutofocus_test",
            "fromversion": "5.5.0"
        },
        {
            "integrations": "AutoFocus Daily Feed",
            "playbookID": "playbook-FeedAutofocus_daily_test",
            "fromversion": "5.5.0"
        },
        {
            "integrations": "PaloAltoNetworks_PrismaCloudCompute",
            "playbookID": "PaloAltoNetworks_PrismaCloudCompute-Test",
            "instance_names": "prisma_cloud_compute_21_04"
        },
        {
            "integrations": "SaasSecurity",
            "playbookID": "SaasSecurity-Test"
        },
        {
            "integrations": "Recorded Future Feed",
            "playbookID": "RecordedFutureFeed - Test",
            "instance_names": "recorded_future_feed",
            "timeout": 1000,
            "fromversion": "5.5.0",
            "memory_threshold": 86
        },
        {
            "integrations": "Recorded Future Feed",
            "playbookID": "RecordedFutureFeed - Test",
            "instance_names": "recorded_future_feed_with_risk_rules",
            "timeout": 1000,
            "fromversion": "5.5.0",
            "memory_threshold": 86
        },
        {
            "integrations": "Expanse",
            "playbookID": "test-Expanse-Playbook",
            "fromversion": "5.0.0"
        },
        {
            "integrations": "Expanse",
            "playbookID": "test-Expanse",
            "fromversion": "5.0.0"
        },
        {
            "integrations": "DShield Feed",
            "playbookID": "playbook-DshieldFeed_test",
            "fromversion": "5.5.0",
            "is_mockable": false
        },
        {
            "integrations": "AlienVault Reputation Feed",
            "playbookID": "AlienVaultReputationFeed_Test",
            "fromversion": "5.5.0",
            "memory_threshold": 190
        },
        {
            "integrations": "BruteForceBlocker Feed",
            "playbookID": "playbook-BruteForceBlocker_test",
            "fromversion": "5.5.0",
            "memory_threshold": 190
        },
        {
            "integrations": "F5Silverline",
            "playbookID": "F5Silverline_TestPlaybook",
            "fromversion": "6.0.0",
            "memory_threshold": 190
        },
        {
            "integrations": "Carbon Black Enterprise EDR",
            "playbookID": "Carbon Black Enterprise EDR Test",
            "fromversion": "5.0.0"
        },
        {
            "integrations": "MongoDB Key Value Store",
            "playbookID": "MongoDB KeyValueStore - Test",
            "pid_threshold": 12,
            "fromversion": "5.0.0"
        },
        {
            "integrations": "MongoDB Log",
            "playbookID": "MongoDBLog - Test",
            "pid_threshold": 12,
            "fromversion": "5.0.0"
        },
        {
            "integrations": "Google Chronicle Backstory",
            "playbookID": "Google Chronicle Backstory Asset - Test",
            "fromversion": "5.0.0"
        },
        {
            "integrations": "Google Chronicle Backstory",
            "playbookID": "Google Chronicle Backstory IOC Details - Test",
            "fromversion": "5.0.0"
        },
        {
            "integrations": "Google Chronicle Backstory",
            "playbookID": "Google Chronicle Backstory List Alerts - Test",
            "fromversion": "5.0.0"
        },
        {
            "integrations": "Google Chronicle Backstory",
            "playbookID": "Google Chronicle Backstory List IOCs - Test",
            "fromversion": "5.0.0"
        },
        {
            "integrations": "Google Chronicle Backstory",
            "playbookID": "Google Chronicle Backstory Reputation - Test",
            "fromversion": "5.0.0"
        },
        {
            "integrations": "Google Chronicle Backstory",
            "playbookID": "Google Chronicle Backstory List Events - Test",
            "fromversion": "5.0.0"
        },
        {
            "integrations": "Feodo Tracker IP Blocklist Feed",
            "instance_names": "feodo_tracker_ip_currently__active",
            "playbookID": "playbook-feodotrackeripblock_test_currently__active",
            "fromversion": "5.5.0"
        },
        {
            "integrations": "Feodo Tracker IP Blocklist Feed",
            "instance_names": "feodo_tracker_ip_30_days",
            "playbookID": "playbook-feodotrackeripblock_test_30_days",
            "fromversion": "5.5.0"
        },
        {
            "integrations": "Code42",
            "playbookID": "Code42-Test",
            "fromversion": "5.0.0",
            "timeout": 600
        },
        {
            "playbookID": "Code42 File Search Test",
            "integrations": "Code42",
            "fromversion": "5.0.0"
        },
        {
            "playbookID": "FetchIndicatorsFromFile-test",
            "fromversion": "5.5.0"
        },
        {
            "integrations": "RiskSense",
            "playbookID": "RiskSense Get Apps - Test"
        },
        {
            "integrations": "RiskSense",
            "playbookID": "RiskSense Get Host Detail - Test"
        },
        {
            "integrations": "RiskSense",
            "playbookID": "RiskSense Get Host Finding Detail - Test"
        },
        {
            "integrations": "RiskSense",
            "playbookID": "RiskSense Get Hosts - Test"
        },
        {
            "integrations": "RiskSense",
            "playbookID": "RiskSense Get Host Findings - Test"
        },
        {
            "integrations": "RiskSense",
            "playbookID": "RiskSense Get Unique Cves - Test"
        },
        {
            "integrations": "RiskSense",
            "playbookID": "RiskSense Get Unique Open Findings - Test"
        },
        {
            "integrations": "RiskSense",
            "playbookID": "RiskSense Get Apps Detail - Test"
        },
        {
            "integrations": "RiskSense",
            "playbookID": "RiskSense Apply Tag - Test"
        },
        {
            "integrations": "Indeni",
            "playbookID": "Indeni_test",
            "fromversion": "5.0.0"
        },
        {
            "integrations": "SafeBreach v2",
            "playbookID": "playbook-SafeBreach-Test",
            "fromversion": "5.5.0"
        },
        {
            "integrations": "AlienVault OTX TAXII Feed",
            "playbookID": "playbook-feedalienvaultotx_test",
            "fromversion": "5.5.0"
        },
        {
            "playbookID": "ExtractDomainAndFQDNFromUrlAndEmail-Test",
            "fromversion": "5.5.0"
        },
        {
            "integrations": "Cortex Data Lake",
            "playbookID": "Cortex Data Lake Test",
            "instance_names": "cdl_prod",
            "fromversion": "4.5.0"
        },
        {
            "integrations": "MongoDB",
            "playbookID": "MongoDB - Test"
        },
        {
            "integrations": "DNSDB_v2",
            "playbookID": "DNSDB-Test",
            "fromversion": "5.0.0"
        },
        {
            "playbookID": "DBotCreatePhishingClassifierV2FromFile-Test",
            "timeout": 60000,
            "fromversion": "6.1.0",
            "instance_names": "ml_dummy_prod",
            "integrations": "AzureWAF"
        },
        {
            "integrations": "IBM Resilient Systems",
            "playbookID": "IBM Resilient Systems Test"
        },
        {
            "integrations": [
                "Prisma Access",
                "Prisma Access Egress IP feed"
            ],
            "playbookID": "Prisma_Access_Egress_IP_Feed-Test",
            "timeout": 60000,
            "fromversion": "5.5.0",
            "nightly": true
        },
        {
            "integrations": "Prisma Access",
            "playbookID": "Prisma_Access-Test",
            "timeout": 60000,
            "fromversion": "5.5.0",
            "nightly": true
        },
        {
            "playbookID": "EvaluateMLModllAtProduction-Test",
            "fromversion": "5.5.0"
        },
        {
            "integrations": "Google IP Ranges Feed",
            "playbookID": "Fetch Indicators Test",
            "fromversion": "6.0.0"
        },
        {
            "integrations": "Azure AD Connect Health Feed",
            "playbookID": "FeedAzureADConnectHealth_Test",
            "fromversion": "5.5.0"
        },
        {
            "integrations": ["Zoom Feed", "Demisto REST API"],
            "playbookID": "FeedZoom_Test",
            "fromversion": "5.5.0"
        },
        {
            "playbookID": "PCAP Analysis Test",
            "integrations": [
                "ipinfo",
                "WildFire-v2"
            ],
            "fromversion": "5.0.0",
            "timeout": 1200
        },
        {
            "integrations": "Workday",
            "playbookID": "Workday - Test",
            "fromversion": "5.0.0",
            "timeout": 600
        },
        {
            "integrations": "Unit42 Feed",
            "playbookID": "Unit42 Feed - Test",
            "fromversion": "5.5.0",
            "timeout": 600
        },
        {
            "integrations": "CrowdStrikeMalquery",
            "playbookID": "CrowdStrikeMalquery-Test",
            "fromversion": "5.0.0",
            "timeout": 2500
        },
        {
            "integrations": "Sixgill_Darkfeed",
            "playbookID": "Sixgill-Darkfeed_Test",
            "fromversion": "5.5.0"
        },
        {
            "playbookID": "hashIncidentFields-test",
            "fromversion": "4.5.0",
            "timeout": 60000
        },
        {
            "integrations": "RSA Archer v2",
            "playbookID": "Archer v2 - Test",
            "fromversion": "5.0.0",
            "timeout": 1500
        },
        {
            "integrations": "WootCloud",
            "playbookID": "TestWootCloudPlaybook",
            "fromversion": "5.0.0"
        },
        {
            "integrations": "Ivanti Heat",
            "playbookID": "Ivanti Heat - Test"
        },
        {
            "integrations": "MicrosoftCloudAppSecurity",
            "playbookID": "MicrosoftCloudAppSecurity-Test"
        },
        {
            "integrations": "Blueliv ThreatCompass",
            "playbookID": "Blueliv_ThreatCompass_test",
            "fromversion": "5.0.0"
        },
        {
            "playbookID": "IncreaseIncidentSeverity-Test",
            "fromversion": "5.0.0"
        },
        {
            "integrations": "TrendMicro Cloud App Security",
            "playbookID": "playbook_TrendmicroCAS_Test",
            "fromversion": "5.0.0",
            "timeout": 300
        },
        {
            "playbookID": "IfThenElse-Test",
            "fromversion": "5.0.0"
        },
        {
            "integrations": "Imperva WAF",
            "playbookID": "Imperva WAF - Test"
        },
        {
            "integrations": "CheckPointFirewall_v2",
            "playbookID": "checkpoint-testplaybook",
            "timeout": 500,
            "nightly": true
        },
        {
            "playbookID": "FailedInstances - Test",
            "integrations": "Whois",
            "fromversion": "4.5.0"
        },
        {
            "integrations": "F5 ASM",
            "playbookID": "playbook-F5_ASM-Test",
            "timeout": 600,
            "fromversion": "5.0.0",
            "nightly": true
        },
        {
            "playbookID": "Hatching Triage - Detonate File",
            "integrations": "Hatching Triage",
            "fromversion": "5.5.0"
        },
        {
            "integrations": "Rundeck",
            "playbookID": "Rundeck_test",
            "fromversion": "5.5.0",
            "is_mockable": false
        },
        {
            "playbookID": "Field polling test",
            "timeout": 600,
            "fromversion": "5.0.0"
        },
        {
            "integrations": "Generic Webhook",
            "playbookID": "Generic Webhook - Test",
            "fromversion": "5.5.0"
        },
        {
            "integrations": "Palo Alto Networks Enterprise DLP",
            "playbookID": "Palo_Alto_Networks_Enterprise_DLP - Test",
            "fromversion": "5.0.0"
        },
        {
            "integrations": "Cryptocurrency",
            "playbookID": "Cryptocurrency-Test",
            "is_mockable": false
        },
        {
            "integrations": "Public DNS Feed",
            "playbookID": "Public_DNS_Feed_Test",
            "fromversion": "5.5.0"
        },
        {
            "integrations": "BitcoinAbuse",
            "playbookID": "BitcoinAbuse-test",
            "fromversion": "5.5.0",
            "memory_threshold": 200
        },
        {
            "integrations": "ExpanseV2",
            "playbookID": "ExpanseV2 Test",
            "fromversion": "6.0.0"
        },
        {
            "integrations": "FeedExpanse",
            "playbookID": "Feed Expanse Test",
            "fromversion": "6.0.0"
        },
        {
            "integrations": "MicrosoftGraphIdentityandAccess",
            "playbookID": "Identity & Access test playbook"
        },
        {
            "integrations": "MicrosoftPolicyAndComplianceAuditLog",
            "playbookID": "Audit Log - Test"
        },
        {
            "integrations": "Nutanix Hypervisor",
            "playbookID": "Nutanix-test"
        },
        {
            "integrations": "Azure Storage",
            "playbookID": "Azure Storage - Test"
        },
        {
            "integrations": "MicrosoftGraphApplications",
            "playbookID": "MSGraph Applications Test",
            "instance_names": "ms_graph_applications_device_code"
        },
        {
            "integrations": "MicrosoftGraphApplications",
            "playbookID": "MSGraph Applications Test",
            "instance_names": "ms_graph_applications_client_cred"
        },
        {
            "integrations": "EWS Extension Online Powershell v2",
            "playbookID": "EWS Extension: Powershell Online V2 Test",
            "fromversion": "6.0.0",
            "toversion": "6.0.9",
            "timeout": 250
        },
        {
            "integrations": "VirusTotal (API v3)",
            "playbookID": "VirusTotal (API v3) Detonate Test",
            "instance_names": [
                "virus_total_v3",
                "virus_total_v3_premium"
            ],
            "is_mockable": false
        },
        {
            "integrations": "VirusTotal (API v3)",
            "playbookID": "VirusTotalV3-test",
            "instance_names": [
                "virus_total_v3"
            ],
            "fromversion": "5.5.0"
        },
        {
            "integrations": "HostIo",
            "playbookID": "HostIo_Test"
        },
        {
            "playbookID": "CreateCertificate-Test",
            "fromversion": "5.5.0"
        },
        {
            "integrations": "LogPoint SIEM Integration",
            "playbookID": "LogPoint SIEM Integration - Test Playbook 1"
        },
        {
            "integrations": "LogPoint SIEM Integration",
            "playbookID": "LogPoint SIEM Integration - Test Playbook 2"
        },
        {
            "integrations": "Cisco Stealthwatch",
            "fromversion": "5.5.0",
            "playbookID": "Cisco Stealthwatch Test"
        },
        {
            "integrations": "cymulate_v2",
            "playbookID": "Cymulate V2 Test",
            "fromversion": "6.0.0"
        },
        {
            "integrations": "OpenCTI",
            "playbookID": "OpenCTI Test",
            "fromversion": "5.0.0"
        },
        {
            "integrations": "Microsoft Graph API",
            "playbookID": "Microsoft Graph API - Test",
            "fromversion": "5.0.0"
        },
        {
            "integrations": "QRadar v3",
            "playbookID": "QRadar_v3-test",
            "fromversion": "6.0.0"
        },
        {
            "playbookID": "DbotPredictOufOfTheBoxTest",
            "fromversion": "4.5.0",
            "timeout": 1000
        },
        {
            "playbookID": "DbotPredictOufOfTheBoxTestV2",
            "fromversion": "5.5.0",
            "timeout": 1000
        },
        {
            "integrations": "HPEArubaClearPass",
            "playbookID": "HPEArubaClearPass_TestPlaybook",
            "fromversion": "6.0.0"
        },
        {
            "integrations": "CrowdstrikeFalcon",
            "playbookID": "Get endpoint details - Generic - test",
            "fromversion": "5.5.0"
        },
        {
            "integrations": "CrowdstrikeFalcon",
            "playbookID": "Isolate and unisolate endpoint - test",
            "fromversion": "5.5.0"
        },
        {
            "integrations": "VirusTotal - Premium (API v3)",
            "playbookID": "VirusTotal Premium v3 TestPlaybook",
            "fromversion": "5.5.0"
        },
        {
            "integrations": "Armis",
            "playbookID": "Armis-Test",
            "fromversion": "5.5.0"
        },
        {
            "playbookID": "Tidy - Test",
            "integrations": [
                "AWS - EC2",
                "Demisto REST API",
                "Tidy"
            ],
            "instance_names": [
                "aws_alloacte_host"
            ],
            "fromversion": "6.0.0",
            "nightly": true
        },
        {
            "integrations": "Trend Micro Deep Security",
            "playbookID": "Trend Micro Deep Security - Test"
        },
        {
            "integrations": "Carbon Black Endpoint Standard",
            "playbookID": "carbonBlackEndpointStandardTestPlaybook",
            "fromversion": "5.5.0",
            "is_mockable": false
        },
        {
            "integrations": "Proofpoint TAP v2",
            "playbookID": "ProofpointTAP-Test"
        },
        {
            "integrations": "QualysV2",
            "playbookID": "QualysVulnerabilityManagement-Test",
            "fromversion": "5.5.0",
            "timeout": 3500
        },
        {
            "integrations": "ThreatExchange v2",
            "playbookID": "ThreatExchangeV2-test",
            "fromversion": "5.5.0"
        },
        {
            "integrations": "NetscoutAED",
            "playbookID": "NetscoutAED-Test",
            "fromversion": "5.5.0"
        },
        {
            "integrations": "VMware Workspace ONE UEM (AirWatch MDM)",
            "playbookID": "VMware Workspace ONE UEM (AirWatch MDM)-Test",
            "fromversion": "6.0.0"
        },
        {
            "integrations": "CarbonBlackLiveResponseCloud",
            "playbookID": "CarbonBlackLiveResponseCloud-Test",
            "fromversion": "5.5.0",
            "is_mockable": false
        },
        {
            "playbookID": "EDL Performance Test",
            "instance_names": "edl_auto",
            "integrations": [
                "EDL",
                "Create-Mock-Feed-Relationships"
            ],
            "fromversion": "6.0.0",
            "timeout": 3500,
            "memory_threshold": 900,
            "pid_threshold": 12,
            "context_print_dt": "EDLHey"
        },
        {
            "playbookID": "Export Indicators Performance Test",
            "instance_names": "eis_auto",
            "integrations": [
                "ExportIndicators",
                "Create-Mock-Feed-Relationships"
            ],
            "fromversion": "6.0.0",
            "timeout": 3500,
            "memory_threshold": 900,
            "pid_threshold": 12,
            "context_print_dt": "EISHey"
        },
        {
            "integrations": "jamf v2",
            "playbookID": "Jamf_v2_test",
            "fromversion": "5.5.0"
        },
        {
            "integrations": "GuardiCore v2",
            "playbookID": "GuardiCoreV2-Test",
            "fromversion": "6.0.0"
        },
        {
            "playbookID": "DBot Build Phishing Classifier Test - Multiple Algorithms",
            "timeout": 60000,
            "fromversion": "6.1.0",
            "instance_names": "ml_dummy_prod",
            "integrations": "AzureWAF"
        },
        {
            "integrations": [
                "AutoFocus Daily Feed",
                "Demisto REST API"
            ],
            "playbookID": "Fetch Indicators Test",
            "fromversion": "6.0.0",
            "is_mockable": false,
            "timeout": 2400
        },
        {
            "integrations": "SOCRadarIncidents",
            "playbookID": "SOCRadarIncidents-Test"
        },
        {
            "integrations": "SOCRadarThreatFusion",
            "playbookID": "SOCRadarThreatFusion-Test"
        },
        {
            "integrations": "FeedSOCRadarThreatFeed",
            "playbookID": "FeedSOCRadarThreatFeed-Test"
        },
        {
            "integrations": "TheHive Project",
            "playbookID": "Playbook_TheHiveProject_Test",
            "fromversion": "6.0.0"
        },
        {
            "integrations": [
                "ServiceNow v2",
                "Demisto REST API"
            ],
            "playbookID": "Fetch Incidents Test",
            "instance_names": "snow_basic_auth",
            "fromversion": "6.0.0",
            "is_mockable": false,
            "timeout": 2400
        },
        {
            "integrations": [
                "MalwareBazaar Feed",
                "Demisto REST API"
            ],
            "playbookID": "Fetch Indicators Test",
            "fromversion": "6.0.0",
            "is_mockable": false,
            "instance_names": "malwarebazzar_auto",
            "timeout": 2400
        },
        {
            "playbookID": "SolarWinds-Test",
            "fromversion": "5.5.0",
            "integrations": [
                "SolarWinds"
            ]
        },
        {
            "playbookID": "BastilleNetworks-Test",
            "fromversion": "5.0.0",
            "integrations": [
                "Bastille Networks"
            ]
        },
        {
            "playbookID": "bc993d1a-98f5-4554-8075-68a38004c119",
            "fromversion": "5.0.0",
            "integrations": [
                "Gamma"
            ]
        },
        {
            "playbookID": "Service Desk Plus (On-Premise) Test",
            "fromversion": "5.0.0",
            "integrations": [
                "ServiceDeskPlus (On-Premise)"
            ]
        },
        {
            "playbookID": "IronDefense Test",
            "fromversion": "5.0.0",
            "integrations": [
                "IronDefense"
            ]
        },
        {
            "playbookID": "AgariPhishingDefense-Test",
            "fromversion": "5.0.0",
            "integrations": [
                "Agari Phishing Defense"
            ]
        },
        {
            "playbookID": "SecurityIntelligenceServicesFeed - Test",
            "fromversion": "5.5.0",
            "integrations": [
                "SecurityIntelligenceServicesFeed"
            ]
        },
        {
            "playbookID": "FeedTalosTestPlaybook",
            "fromversion": "5.5.0",
            "integrations": [
                "Talos Feed"
            ]
        },
        {
            "playbookID": "Netscout Arbor Sightline - Test Playbook",
            "fromversion": "5.5.0",
            "integrations": [
                "NetscoutArborSightline"
            ]
        },
        {
            "playbookID": "test_MsGraphFiles",
            "fromversion": "5.0.0",
            "integrations": [
                "Microsoft_Graph_Files"
            ]
        },
        {
            "playbookID": "AlphaVantage Test Playbook",
            "fromversion": "6.0.0",
            "integrations": [
                "AlphaVantage"
            ]
        },
        {
            "playbookID": "Azure SQL - Test",
            "fromversion": "5.0.0",
            "instance_names": "azure_sql_device_code_instance",
            "integrations": [
                "Azure SQL Management"
            ]
        },
        {
            "playbookID": "Sophos Central Test",
            "fromversion": "5.0.0",
            "integrations": [
                "Sophos Central"
            ]
        },
        {
            "playbookID": "Microsoft Graph Groups - Test",
            "fromversion": "5.0.0",
            "integrations": [
                "Microsoft Graph Groups"
            ]
        },
        {
            "playbookID": "Humio-Test",
            "fromversion": "5.0.0",
            "integrations": [
                "Humio"
            ]
        },
        {
            "playbookID": "Blueliv_ThreatContext_test",
            "fromversion": "5.0.0",
            "integrations": [
                "Blueliv ThreatContext"
            ]
        },
        {
            "playbookID": "Darktrace Test Playbook",
            "fromversion": "6.0.0",
            "integrations": [
                "Darktrace"
            ]
        },
        {
            "playbookID": "Recorded Future Test Playbook",
            "fromversion": "5.0.0",
            "integrations": [
                "Recorded Future v2"
            ]
        },
        {
            "playbookID": "get_file_sample_by_hash_-_cylance_protect_-_test",
            "fromversion": "5.0.0",
            "integrations": [
                "Cylance Protect v2"
            ]
        },
        {
            "playbookID": "EDL Indicator Performance Test",
            "fromversion": "6.0.0"
        },
        {
            "playbookID": "EDL Performance Test - Concurrency",
            "fromversion": "6.0.0"
        },
        {
            "playbookID": "Venafi - Test",
            "fromversion": "5.0.0",
            "integrations": [
                "Venafi"
            ]
        },
        {
            "playbookID": "3da36d51-3cdf-4120-882a-cee03b038b89",
            "fromversion": "5.0.0",
            "integrations": [
                "FortiManager"
            ]
        },
        {
            "playbookID": "X509Certificate Test Playbook",
            "fromversion": "6.0.0"
        },
        {
            "playbookID": "Pcysys-Test",
            "fromversion": "5.0.0",
            "integrations": [
                "Pentera"
            ]
        },
        {
            "playbookID": "Pentera Run Scan and Create Incidents - Test",
            "fromversion": "5.0.0",
            "integrations": [
                "Pentera"
            ]
        },
        {
            "playbookID": "Google Chronicle Backstory List Detections - Test",
            "fromversion": "5.0.0",
            "integrations": [
                "Google Chronicle Backstory"
            ]
        },
        {
            "playbookID": "Google Chronicle Backstory List Rules - Test",
            "fromversion": "5.0.0",
            "integrations": [
                "Google Chronicle Backstory"
            ]
        },
        {
            "playbookID": "McAfee ESM v2 - Test",
            "fromversion": "5.0.0",
            "integrations": [
                "McAfee ESM v2"
            ]
        },
        {
            "playbookID": "McAfee ESM Watchlists - Test",
            "fromversion": "5.0.0",
            "integrations": [
                "McAfee ESM v2"
            ]
        },
        {
            "playbookID": "Acalvio Sample Playbook",
            "fromversion": "5.0.0",
            "integrations": [
                "Acalvio ShadowPlex"
            ]
        },
        {
            "playbookID": "playbook-SophosXGFirewall-test",
            "fromversion": "5.0.0",
            "integrations": [
                "sophos_firewall"
            ]
        },
        {
            "playbookID": "CircleCI-Test",
            "fromversion": "5.5.0",
            "integrations": [
                "CircleCI"
            ]
        },
        {
            "playbookID": "XMCyberIntegration-Test",
            "fromversion": "6.0.0",
            "integrations": [
                "XMCyber"
            ]
        },
        {
            "playbookID": "a60ae34e-7a00-4a06-81ca-2ca6ea1d58ba",
            "fromversion": "6.0.0",
            "integrations": [
                "AnsibleAlibabaCloud"
            ]
        },
        {
            "playbookID": "Carbon Black Enterprise EDR Process Search Test",
            "fromversion": "5.0.0",
            "integrations": [
                "Carbon Black Enterprise EDR"
            ]
        },
        {
            "playbookID": "Logzio - Test",
            "fromversion": "5.0.0",
            "integrations": [
                "Logz.io"
            ]
        },
        {
            "playbookID": "PAN-OS Create Or Edit Rule Test",
            "fromversion": "6.1.0",
            "integrations": [
                "Panorama"
            ]
        },
        {
            "playbookID": "GoogleCloudSCC-Test",
            "fromversion": "5.0.0",
            "integrations": [
                "GoogleCloudSCC"
            ]
        },
        {
            "playbookID": "SailPointIdentityNow-Test",
            "fromversion": "6.0.0",
            "integrations": [
                "SailPointIdentityNow"
            ]
        },
        {
            "playbookID": "playbook-Cyberint_Test",
            "fromversion": "5.0.0",
            "integrations": [
                "cyberint"
            ]
        },
        {
            "playbookID": "Druva-Test",
            "fromversion": "5.0.0",
            "integrations": [
                "Druva Ransomware Response"
            ]
        },
        {
            "playbookID": "LogPoint SIEM Integration - Test Playbook 3",
            "fromversion": "6.0.0",
            "integrations": [
                "LogPoint SIEM Integration"
            ]
        },
        {
            "playbookID": "TestGraPlayBook",
            "fromversion": "5.0.0",
            "integrations": [
                "Gurucul-GRA"
            ]
        },
        {
            "playbookID": "TestGreatHornPlaybook",
            "fromversion": "6.0.0",
            "integrations": [
                "GreatHorn"
            ]
        },
        {
            "playbookID": "Microsoft Defender Advanced Threat Protection - Test",
            "fromversion": "5.0.0",
            "integrations": [
                "Microsoft Defender Advanced Threat Protection"
            ],
            "instance_names": [
                "microsoft_defender_atp_dev_self_deployed"
            ]
        },
        {
            "playbookID": "Polygon-Test",
            "fromversion": "5.0.0",
            "integrations": [
                "Group-IB TDS Polygon"
            ]
        },
        {
            "playbookID": "TrustwaveSEG-Test",
            "fromversion": "5.0.0",
            "integrations": [
                "trustwave secure email gateway"
            ]
        },
        {
            "playbookID": "MicrosoftGraphMail-Test",
            "fromversion": "5.0.0",
            "integrations": [
                "MicrosoftGraphMail"
            ]
        },
        {
            "playbookID": "PassiveTotal_v2-Test",
            "fromversion": "5.0.0",
            "integrations": [
                "PassiveTotal v2",
                "PassiveTotal"
            ]
        },
        {
            "playbookID": "02ea5cef-3169-4b17-8f4d-604b44e6348a",
            "fromversion": "5.0.0",
            "integrations": [
                "Cognni"
            ]
        },
        {
            "playbookID": "playbook-InsightIDR-test",
            "fromversion": "5.0.0",
            "integrations": [
                "Rapid7 InsightIDR"
            ]
        },
        {
            "playbookID": "Cofense Intelligence v2-Test",
            "fromversion": "5.5.0",
            "integrations": [
                "CofenseIntelligenceV2"
            ]
        },
        {
            "playbookID": "opsgenie-test-playbook",
            "fromversion": "6.0.0",
            "integrations": [
                "Opsgeniev2"
            ]
        },
        {
            "playbookID": "FraudWatch-Test",
            "fromversion": "5.0.0",
            "integrations": [
                "FraudWatch"
            ]
        },
        {
            "playbookID": "SepioPrimeAPI-Test",
            "fromversion": "5.0.0",
            "integrations": [
                "Sepio"
            ]
        },
        {
            "playbookID": "SX - PC - Test Playbook",
            "fromversion": "5.5.0",
            "integrations": [
                "PingCastle"
            ]
        },
        {
            "playbookID": "JARM-Test",
            "fromversion": "5.0.0",
            "integrations": [
                "JARM"
            ]
        },
        {
            "playbookID": "Playbook-HYASInsight-Test",
            "fromversion": "6.0.0",
            "integrations": [
                "HYAS Insight"
            ]
        },
        {
            "playbookID": "ConcentricAI Demo Playbook",
            "fromversion": "6.0.0",
            "integrations": [
                "ConcentricAI"
            ]
        },
        {
            "playbookID": "Cyberpion-Test",
            "fromversion": "6.0.0",
            "integrations": [
                "Cyberpion"
            ]
        },
        {
            "playbookID": "CrowdStrike OpenAPI - Test",
            "fromversion": "6.0.0",
            "integrations": [
                "CrowdStrike OpenAPI"
            ]
        },
        {
            "playbookID": "Smokescreen IllusionBLACK-Test",
            "fromversion": "5.0.0",
            "integrations": [
                "Smokescreen IllusionBLACK"
            ]
        },
        {
            "playbookID": "TestCymptomPlaybook",
            "fromversion": "5.0.0",
            "integrations": [
                "Cymptom"
            ]
        },
        {
            "playbookID": "GitLab-test-playbook",
            "fromversion": "6.0.0",
            "integrations": [
                "GitLab",
                "LGTM",
                "MinIO",
                "Docker Engine API"
            ]
        },
        {
            "playbookID": "LGTM-test-playbook",
            "fromversion": "6.0.0",
            "integrations": [
                "GitLab",
                "LGTM",
                "MinIO",
                "Docker Engine API"
            ]
        },
        {
            "playbookID": "playbook-MinIO-Test",
            "fromversion": "6.0.0",
            "integrations": [
                "GitLab",
                "LGTM",
                "MinIO",
                "Docker Engine API"
            ]
        },
        {
            "playbookID": "MSGraph_DeviceManagement_Test",
            "fromversion": "5.0.0",
            "integrations": [
                "Microsoft Graph Device Management"
            ]
        },
        {
            "playbookID": "G Suite Security Alert Center-Test",
            "fromversion": "5.0.0",
            "integrations": [
                "G Suite Security Alert Center"
            ]
        },
        {
            "playbookID": "VerifyOOBV2Predictions-Test",
            "fromversion": "5.5.0"
        },
        {
            "playbookID": "PAN OS EDL Management - Test",
            "fromversion": "5.0.0",
            "integrations": [
                "palo_alto_networks_pan_os_edl_management"
            ]
        },
        {
            "playbookID": "Group-IB Threat Intelligence & Attribution-Test",
            "fromversion": "6.0.0",
            "integrations": [
                "Group-IB Threat Intelligence & Attribution Feed",
                "Group-IB Threat Intelligence & Attribution"
            ]
        },
        {
            "playbookID": "CounterCraft - Test",
            "fromversion": "5.0.0",
            "integrations": [
                "CounterCraft Deception Director"
            ]
        },
        {
            "playbookID": "Microsoft Graph Security Test",
            "fromversion": "5.0.0",
            "integrations": [
                "Microsoft Graph"
            ]
        },
        {
            "playbookID": "Azure Kubernetes Services - Test",
            "fromversion": "5.0.0",
            "instance_names": "aks_device_code_instance",
            "integrations": [
                "Azure Kubernetes Services"
            ]
        },
        {
            "playbookID": "Cortex XDR - IOC - Test without fetch",
            "fromversion": "5.5.0",
            "integrations": [
                "Cortex XDR - IR",
                "Cortex XDR - IOC"
            ]
        },
        {
            "playbookID": "PaloAltoNetworks_IoT-Test",
            "fromversion": "5.0.0",
            "integrations": [
                "Palo Alto Networks IoT"
            ]
        },
        {
            "playbookID": "GreyNoise-Test",
            "fromversion": "5.5.0",
            "integrations": [
                "GreyNoise Community",
                "GreyNoise"
            ]
        },
        {
            "playbookID": "xMatters-Test",
            "fromversion": "5.5.0",
            "integrations": [
                "xMatters"
            ]
        },
        {
            "playbookID": "TestCentrifyPlaybook",
            "fromversion": "6.0.0",
            "integrations": [
                "Centrify Vault"
            ]
        },
        {
            "playbookID": "Infinipoint-Test",
            "fromversion": "5.0.0",
            "integrations": [
                "Infinipoint"
            ]
        },
        {
            "playbookID": "CyrenThreatInDepth-Test",
            "fromversion": "6.0.0",
            "integrations": [
                "CyrenThreatInDepth"
            ]
        },
        {
            "playbookID": "CVSS Calculator Test",
            "fromversion": "5.0.0"
        },
        {
            "playbookID": "7d8ac1af-2d1e-4ed9-875c-d3257d2c6830",
            "fromversion": "6.0.0",
            "integrations": [
                "AnsibleHCloud"
            ]
        },
        {
            "playbookID": "Archer-Test-Playbook",
            "fromversion": "5.0.0",
            "integrations": [
                "RSA Archer",
                "RSA Archer v2"
            ]
        },
        {
            "playbookID": "SMB test",
            "fromversion": "5.0.0",
            "integrations": [
                "Server Message Block (SMB) v2",
                "Server Message Block (SMB)"
            ]
        },
        {
            "playbookID": "Cymulate V1 Test",
            "fromversion": "6.0.0",
            "integrations": [
                "cymulate_v2",
                "Cymulate"
            ]
        },
        {
            "playbookID": "TestUptycs",
            "fromversion": "5.0.0",
            "integrations": [
                "Uptycs"
            ]
        },
        {
            "playbookID": "Microsoft Graph Calendar - Test",
            "fromversion": "5.0.0",
            "integrations": [
                "Microsoft Graph Calendar"
            ]
        },
        {
            "playbookID": "VMRay-Test-URL",
            "fromversion": "5.5.0",
            "integrations": [
                "vmray"
            ]
        },
        {
            "playbookID": "Thycotic-Test",
            "fromversion": "6.0.0",
            "integrations": [
                "Thycotic"
            ]
        },
        {
            "playbookID": "Test Playbook TrendMicroDDA",
            "fromversion": "5.0.0",
            "integrations": [
                "Trend Micro Deep Discovery Analyzer Beta"
            ]
        },
        {
            "playbookID": "Atlassian Confluence Cloud-Test",
            "fromversion": "6.2.0",
            "integrations": [
                "Atlassian Confluence Cloud"
            ]
        },
        {
            "playbookID": "CrowdStrike_Falcon_X_-Test-Detonate_URL",
            "fromversion": "6.1.0",
            "integrations": [
                "CrowdStrike Falcon X"
            ],
            "timeout": 1800
        },
        {
            "playbookID": "CrowdStrike_Falcon_X_-Test-Detonate_File",
            "fromversion": "6.1.0",
            "memory_threshold": 100,
            "integrations": [
                "CrowdStrike Falcon X"
            ],
            "timeout": 1800
        },
        {
            "playbookID": "CrowdStrike_FalconX_Test",
            "fromversion": "6.1.0",
            "memory_threshold": 100,
            "integrations": [
                "CrowdStrike Falcon X"
            ]
        },
        {
            "playbookID": "Phishing - Core - Test - Actual Incident",
            "fromversion": "6.0.0",
            "timeout": 4600,
            "integrations": [
                "EWS Mail Sender",
                "Demisto REST API",
                "Rasterize"
            ],
            "memory_threshold": 200
        },
        {
            "playbookID": "Phishing v2 - Test - Actual Incident",
            "fromversion": "6.0.0"
        },
        {
            "playbookID": "Phishing Investigation - Generic v2 - Campaign Test",
            "fromversion": "6.0.0",
            "timeout": 7000,
            "integrations": [
                "EWS Mail Sender",
                "Demisto REST API",
                "Rasterize",
                "Demisto Lock"
            ],
            "instance_names": [
                "no_sync_long_timeout",
                "ews_mail_sender_labdemisto"
            ],
            "memory_threshold": 160,
            "pid_threshold": 80
        },
        {
            "playbookID": "Phishing v3 - DomainSquatting+EML+MaliciousIndicators - Test",
            "fromversion": "6.2.0",
            "timeout": 7000,
            "integrations": [
                "EWS Mail Sender",
                "Demisto REST API",
                "CreateIncidents",
                "Rasterize"
            ],
            "instance_names": [
                "ews_mail_sender_srtest02",
                "Create Test Incidents - Phishing Mock"
            ],
            "external_playbook_config": {
                "playbookID": "Phishing - Generic v3",
                "input_parameters": {
                    "InternalDomains": {
                        "simple": "demistodev.onmicrosoft.com"
                    }
                }
            },
            "instance_configuration": {
                "classifier_id": "EWS v2",
                "incoming_mapper_id": "EWS v2-mapper"
            },
            "memory_threshold": 160,
            "pid_threshold": 80
        },
        {
            "playbookID": "Phishing v3 - Get Original Email + Search & Delete - Test",
            "fromversion": "6.2.0",
            "toversion": "6.4.9",
            "timeout": 7000,
            "integrations": [
                "EWS Mail Sender",
                "Demisto REST API",
                "EWSO365",
                "Rasterize",
                "SecurityAndCompliance",
                "VirusTotal (API v3)"
            ],
            "instance_names": [
                "ews_mail_sender_srtest02",
                "virus_total_v3",
                "ewso365_sec_eng_team"
            ],
            "external_playbook_config": {
                "playbookID": "Phishing - Generic v3",
                "input_parameters": {
                    "SearchAndDelete": {
                        "simple": "True"
                    },
                    "GetOriginalEmail": {
                        "simple": "True"
                    },
                    "SearchAndDeleteIntegration": {
                        "simple": "O365"
                    },
                    "O365DeleteType": {
                        "simple": "Soft"
                    }
                }
            },
            "memory_threshold": 160,
            "pid_threshold": 80
        },
        {
            "playbookID": "PCAP Search test",
            "fromversion": "5.0.0"
        },
        {
            "playbookID": "PCAP Parsing And Indicator Enrichment Test",
            "fromversion": "5.0.0"
        },
        {
            "playbookID": "PCAP File Carving Test",
            "fromversion": "5.0.0"
        },
        {
            "playbookID": "Trello Test",
            "fromversion": "6.0.0",
            "integrations": [
                "Trello"
            ]
        },
        {
            "playbookID": "Google Drive Permissions Test",
            "fromversion": "5.0.0",
            "integrations": [
                "GoogleDrive"
            ]
        },
        {
            "playbookID": "RiskIQDigitalFootprint-Test",
            "fromversion": "5.5.0",
            "integrations": [
                "RiskIQDigitalFootprint"
            ]
        },
        {
            "playbookID": "playbook-feodoteackerhash_test",
            "fromversion": "5.5.0",
            "integrations": [
                "Feodo Tracker IP Blocklist Feed",
                "Feodo Tracker Hashes Feed"
            ]
        },
        {
            "playbookID": "playbook-feodotrackeripblock_test",
            "fromversion": "5.5.0",
            "integrations": [
                "Feodo Tracker IP Blocklist Feed",
                "Feodo Tracker Hashes Feed"
            ]
        },
        {
            "playbookID": "CyberTotal_TestPlaybook",
            "fromversion": "5.0.0",
            "integrations": [
                "CyberTotal"
            ]
        },
        {
            "playbookID": "Deep_Instinct-Test",
            "fromversion": "5.0.0",
            "integrations": [
                "Deep Instinct"
            ]
        },
        {
            "playbookID": "Zabbix - Test",
            "fromversion": "5.0.0",
            "integrations": [
                "Zabbix"
            ]
        },
        {
            "playbookID": "GCS Object Policy (ACL) - Test",
            "fromversion": "5.0.0",
            "integrations": [
                "Google Cloud Storage"
            ]
        },
        {
            "playbookID": "GetStringsDistance - Test",
            "fromversion": "5.0.0",
            "scripts": [
                "GetStringsDistance"
            ]
        },
        {
            "playbookID": "GCS Bucket Management - Test",
            "fromversion": "5.0.0",
            "integrations": [
                "Google Cloud Storage"
            ]
        },
        {
            "playbookID": "GCS Bucket Policy (ACL) - Test",
            "fromversion": "5.0.0",
            "integrations": [
                "Google Cloud Storage"
            ]
        },
        {
            "playbookID": "GCS Object Operations - Test",
            "fromversion": "5.0.0",
            "integrations": [
                "Google Cloud Storage"
            ]
        },
        {
            "playbookID": "OpenLDAP - Test",
            "fromversion": "5.0.0",
            "integrations": [
                "OpenLDAP"
            ],
            "instance_names": "LDAP Authentication (Active Directory)"
        },
        {
            "playbookID": "LDAP Authentication - Test",
            "fromversion": "6.8.0",
            "integrations": [
                "OpenLDAP"
            ],
            "instance_names": "LDAP Authentication (Active Directory)"
        },
        {
            "playbookID": "Splunk-Test",
            "fromversion": "5.0.0",
            "integrations": [
                "SplunkPy"
            ]
        },
        {
            "playbookID": "SplunkPySearch_Test",
            "fromversion": "5.0.0",
            "integrations": [
                "SplunkPy"
            ]
        },
        {
            "playbookID": "SplunkPy KV commands",
            "fromversion": "5.0.0",
            "integrations": [
                "SplunkPy"
            ]
        },
        {
            "playbookID": "SplunkPy-Test-V2",
            "fromversion": "5.0.0",
            "integrations": [
                "SplunkPy"
            ]
        },
        {
            "playbookID": "FireEye-Detection-on-Demand-Test",
            "fromversion": "6.0.0",
            "integrations": [
                "FireEye Detection on Demand"
            ]
        },
        {
            "playbookID": "TestIPQualityScorePlaybook",
            "fromversion": "5.0.0",
            "integrations": [
                "IPQualityScore"
            ]
        },
        {
            "integrations": "CrowdStrike Falcon Sandbox V2",
            "playbookID": "CrowdstrikeFalconSandbox2 Test",
            "timeout": 500,
            "nightly": true
        },
        {
            "playbookID": "Send Email To Recipients",
            "fromversion": "5.0.0",
            "integrations": [
                "EWS Mail Sender"
            ],
            "instance_names": [
                "ews_mail_sender_labdemisto"
            ]
        },
        {
            "playbookID": "Endace-Test",
            "fromversion": "5.0.0",
            "integrations": [
                "Endace"
            ]
        },
        {
            "playbookID": "StringToArray_test",
            "fromversion": "6.0.0"
        },
        {
            "playbookID": "URLSSLVerification_test",
            "fromversion": "5.0.0"
        },
        {
            "playbookID": "playbook-SearchIncidentsV2InsideGenericPollng-Test",
            "fromversion": "5.0.0"
        },
        {
            "playbookID": "IsRFC1918-Test",
            "fromversion": "5.0.0"
        },
        {
            "playbookID": "Base64 File in List Test",
            "fromversion": "5.0.0"
        },
        {
            "playbookID": "DbotAverageScore-Test",
            "fromversion": "5.0.0"
        },
        {
            "playbookID": "ExtractEmailV2-Test",
            "fromversion": "5.5.0"
        },
        {
            "playbookID": "IsUrlPartOfDomain Test",
            "fromversion": "5.0.0"
        },
        {
            "playbookID": "URLEncode-Test",
            "fromversion": "5.0.0"
        },
        {
            "playbookID": "IsIPInRanges - Test",
            "fromversion": "5.0.0"
        },
        {
            "playbookID": "Delete Context Subplaybook Test",
            "fromversion": "5.0.0"
        },
        {
            "playbookID": "TruSTAR v2-Test",
            "fromversion": "5.0.0",
            "integrations": [
                "TruSTAR v2",
                "TruSTAR"
            ]
        },
        {
            "playbookID": "Relationships scripts - Test",
            "fromversion": "6.2.0"
        },
        {
            "playbookID": "Test-CreateDBotScore-With-Reliability",
            "fromversion": "6.0.0"
        },
        {
            "playbookID": "ValidateContent - Test",
            "fromversion": "5.5.0"
        },
        {
            "playbookID": "DeleteContext-auto-subplaybook-test",
            "fromversion": "5.0.0"
        },
        {
            "playbookID": "Process Email - Generic - Test - Actual Incident",
            "fromversion": "6.0.0",
            "integrations": [
                "XsoarPowershellTesting",
                "Create-Mock-Feed-Relationships"
            ],
            "memory_threshold": 160
        },
        {
            "playbookID": "Analyst1 Integration Demonstration - Test",
            "fromversion": "5.0.0",
            "integrations": [
                "Analyst1",
                "illuminate"
            ]
        },
        {
            "playbookID": "Analyst1 Integration Test",
            "fromversion": "5.0.0",
            "integrations": [
                "Analyst1",
                "illuminate"
            ]
        },
        {
            "playbookID": "Cofense Triage v3-Test",
            "fromversion": "6.0.0",
            "integrations": [
                "Cofense Triage v2",
                "Cofense Triage v3",
                "Cofense Triage"
            ]
        },
        {
            "playbookID": "SailPointIdentityIQ-Test",
            "fromversion": "6.0.0",
            "integrations": [
                "SailPointIdentityIQ"
            ]
        },
        {
            "playbookID": "Test - ExtFilter",
            "fromversion": "5.0.0"
        },
        {
            "playbookID": "Test - ExtFilter Main",
            "fromversion": "5.0.0"
        },
        {
            "playbookID": "Microsoft Teams - Test",
            "fromversion": "5.0.0",
            "integrations": [
                "Microsoft Teams Management",
                "Microsoft Teams"
            ]
        },
        {
            "playbookID": "TestTOPdeskPlaybook",
            "fromversion": "5.0.0",
            "integrations": [
                "TOPdesk"
            ]
        },
        {
            "integrations": "Cortex XDR - XQL Query Engine",
            "playbookID": "Cortex XDR - XQL Query - Test",
            "fromversion": "6.2.0",
            "memory_threshold": 90
        },
        {
            "playbookID": "ListUsedDockerImages - Test",
            "fromversion": "6.1.0"
        },
        {
            "integrations": "CustomIndicatorDemo",
            "playbookID": "playbook-CustomIndicatorDemo-test"
        },
        {
            "integrations": "Azure Sentinel",
            "fromversion": "5.5.0",
            "is_mockable": false,
            "playbookID": "TestAzureSentinelPlaybookV2"
        },
        {
            "integrations": "AnsibleAlibabaCloud",
            "playbookID": "Test-AlibabaCloud"
        },
        {
            "integrations": "AnsibleAzure",
            "playbookID": "Test-AnsibleAzure"
        },
        {
            "integrations": "AnsibleCiscoIOS",
            "playbookID": "Test-AnsibleCiscoIOS"
        },
        {
            "integrations": "AnsibleCiscoNXOS",
            "playbookID": "Test-AnsibleCiscoNXOS"
        },
        {
            "integrations": "AnsibleHCloud",
            "playbookID": "Test-AnsibleHCloud"
        },
        {
            "integrations": "AnsibleKubernetes",
            "playbookID": "Test-AnsibleKubernetes"
        },
        {
            "integrations": "AnsibleLinux",
            "playbookID": "Test-AnsibleLinux"
        },
        {
            "integrations": "AnsibleMicrosoftWindows",
            "playbookID": "Test-AnsibleWindows"
        },
        {
            "integrations": "AnsibleVMware",
            "playbookID": "Test-AnsibleVMware"
        },
        {
            "integrations": "Anomali ThreatStream",
            "playbookID": "Anomali_ThreatStream_Test"
        },
        {
            "integrations": "Anomali ThreatStream v2",
            "playbookID": "ThreatStream-Test"
        },
        {
            "integrations": "Anomali ThreatStream v3",
            "fromversion": "6.0.0",
            "playbookID": "ThreatStream-Test"
        },
        {
            "integrations": [
                "AutoFocusTagsFeed",
                "Demisto REST API"
            ],
            "playbookID": "AutoFocusTagsFeed-test",
            "timeout": 1500,
            "fromversion": "6.5.0"
        },
        {
            "integrations": [
                "Unit42IntelObjectsFeed",
                "Demisto REST API"
            ],
            "playbookID": "Unit42 Intel Objects Feed - Test",
            "timeout": 15000,
            "fromversion": "6.5.0"
        },
        {
            "playbookID": "Tanium Threat Response V2 Test",
            "integrations": [
                "Tanium Threat Response v2",
                "Demisto REST API"
            ],
            "fromversion": "6.0.0",
            "timeout": 3000
        },
        {
            "playbookID": "Tanium Threat Response - Create Connection v2 - Test",
            "integrations": "Tanium Threat Response v2",
            "fromversion": "6.0.0"
        },
        {
            "playbookID": "Tanium Threat Response - Request File Download v2 - Test",
            "integrations": "Tanium Threat Response v2",
            "fromversion": "6.0.0"
        },
        {
            "playbookID": "IndicatorMaliciousRatioCalculation_test",
            "fromversion": "5.0.0"
        },
        {
            "playbookID": "MISPfeed Test",
            "fromversion": "5.5.0",
            "integrations": [
                "MISP Feed"
            ]
        },
        {
            "integrations": [
                "MISP Feed",
                "Demisto REST API"
            ],
            "playbookID": "Fetch Indicators Test",
            "fromversion": "6.0.0",
            "is_mockable": false,
            "instance_names": "MISP_feed_instance",
            "timeout": 2400
        },
        {
            "integrations": [
                "CrowdStrike Indicator Feed",
                "Demisto REST API"
            ],
            "playbookID": "Fetch Indicators Test",
            "fromversion": "6.0.0",
            "is_mockable": false,
            "instance_names": "CrowdStrike_feed_instance",
            "timeout": 2400
        },
        {
            "playbookID": "Get Original Email - Microsoft Graph Mail - test",
            "fromversion": "6.1.0",
            "integrations": [
                "MicrosoftGraphMail"
            ],
            "instance_names": "ms_graph_mail_dev_no_oproxy"
        },
        {
            "playbookID": "Get Original Email - Gmail v2 - test",
            "fromversion": "6.1.0",
            "integrations": [
                "Gmail"
            ]
        },
        {
            "playbookID": "Get Original Email - EWS v2 - test",
            "fromversion": "6.1.0",
            "integrations": [
                "EWS v2"
            ],
            "instance_names": "ewv2_regular"
        },
        {
            "integrations": [
                "Demisto REST API"
            ],
            "playbookID": "GetTasksWithSections SetIRProcedures end to end test",
            "fromversion": "6.0.0"
        },
        {
            "integrations": "AzureDataExplorer",
            "playbookID": "playbook-AzureDataExplorer-Test",
            "fromversion": "6.0.0"
        },
        {
            "integrations": [
                "Demisto REST API"
            ],
            "playbookID": "TestDemistoRestAPI",
            "fromversion": "5.5.0"
        },
        {
            "scripts": [
                "SplunkShowAsset",
                "SplunkShowDrilldown",
                "SplunkShowIdentity"
            ],
            "playbookID": "SplunkShowEnrichment"
        },
        {
            "integrations": "MalwareBazaar",
            "playbookID": "MalwareBazaar_Test",
            "fromversion": "6.0.0",
            "memory_threshold": 90
        },
        {
            "integrations": "OpsGenieV3",
            "playbookID": "OpsGenieV3TestPlaybook",
            "fromversion": "6.2.0"
        },
        {
            "playbookID": "test_AssignToNextShiftOOO",
            "fromversion": "5.5.0"
        },
        {
            "playbookID": "JsonToTable - Test Playbook",
            "fromversion": "5.5.0"
        },
        {
            "integrations": [
                "RemoteAccess v2"
            ],
            "playbookID": "RemoteAccessTest",
            "fromversion": "6.0.0"
        },
        {
            "playbookID": "AzureRiskyUsers",
            "fromversion": "6.0.0",
            "integrations": "AzureRiskyUsers",
            "instance_names": "AzureRiskyUsers_Device_Code_Flow"
        },
        {
            "playbookID": "AzureRiskyUsers",
            "fromversion": "6.0.0",
            "integrations": "AzureRiskyUsers",
            "instance_names": "AzureRiskyUsers_Client_Credentials_Flow"
        },
        {
            "playbookID": "playbook-AzureKeyVault-Test",
            "fromversion": "6.0.0",
            "integrations": "AzureKeyVault"
        },
        {
            "integrations": "KafkaV3",
            "playbookID": "KafkaV3 Test"
        },
        {
            "playbookID": "FormatURL-Test"
        },
        {
            "playbookID": "IPToHost - Test"
        },
        {
            "playbookID": "NetskopeAPIv1 Test",
            "integrations": "NetskopeAPIv1"
        },
        {
            "playbookID": "Grafana-Test",
            "fromversion": "6.0.0",
            "integrations": [
                "Grafana",
                "Demisto REST API"
            ],
            "is_mockable": false,
            "timeout": 2400
        },
        {
            "integrations": "McAfee ePO v2",
            "playbookID": "McAfee ePO v2 Test"
        },
        {
            "playbookID": "Dedup - Generic v3",
            "fromversion": "5.5.0"
        },
        {
            "playbookID": "DBotPredictURLPhishing_test",
            "integrations": [
                "Whois",
                "Rasterize"
            ]
        },
        {
            "playbookID": "DBotUpdateLogoURLPhishing_test"
        },
        {
            "playbookID": "TAXII2 Server Performance Test",
            "instance_names": "taxii2server",
            "integrations": [
                "TAXII2 Server",
                "Create-Mock-Feed-Relationships"
            ],
            "fromversion": "6.2.0",
            "timeout": 6000,
            "memory_threshold": 900,
            "pid_threshold": 12,
            "is_mockable": false
        },
        {
            "playbookID": "TAXII2 Indicator Performance Test",
            "fromversion": "6.1.0"
        },
        {
            "playbookID": "TAXII2 Performance Test - Concurrency",
            "fromversion": "6.1.0"
        },
        {
            "integrations": "FortiSIEMV2",
            "playbookID": "playbook-FortiSIEMV2_Test",
            "fromversion": "6.0.0"
        },
        {
            "integrations": "Azure Firewall",
            "playbookID": "playbook-AzureFirewall_Test",
            "fromversion": "6.2.0"
        },
        {
            "playbookID": "HttpV2-test",
            "fromversion": "6.5.0",
            "scripts": [
                "HttpV2"
            ]
        },
        {
            "integrations": [
                "GoogleSheets",
                "GoogleDrive"
            ],
            "playbookID": "GoogleSheets-Test",
            "fromversion": "6.1.0"
        },
        {
            "integrations": "CloudflareWAF",
            "playbookID": "playbook-TestCloudflareWAFPlaybook_Test",
            "fromversion": "6.2.0"
        },
        {
            "scripts": "CheckIfSubdomain",
            "playbookID": "CheckIfSubdomain_Test",
            "fromversion": "6.0.0"
        },
        {
            "scripts": "CIDRBiggerThanPrefix",
            "playbookID": "CIDRBiggerThanPrefix_Test",
            "fromversion": "6.0.0"
        },
        {
            "integrations": [
                "ForescoutEyeInspect"
            ],
            "playbookID": "playbook-ForescoutEyeInspect_Test",
            "fromversion": "6.1.0"
        },
        {
            "playbookID": "playbook-BmcITSM-Test",
            "fromversion": "6.2.0",
            "integrations": "BmcITSM"
        },
        {
            "integrations": "CheckPointSandBlast",
            "playbookID": "playbook-CheckPointSandBlast_Test",
            "fromversion": "6.2.0"
        },
        {
            "integrations": "Arkime",
            "playbookID": "Arkime Test playbook",
            "fromversion": "6.2.0",
            "memory_threshold": 95
        },
        {
            "integrations": "checkpointdome9",
            "playbookID": "Dome9",
            "fromversion": "6.2.0"
        },
        {
<<<<<<< HEAD
            "playbookID": "SetDateField-Test"
=======
            "integrations": "Skyhigh Security",
            "playbookID": "Skyhigh Security Test Play Book",
            "fromversion": "6.5.0"
        },
        {
>>>>>>> be72052c
            "integrations": "Secneurx Analysis",
            "playbookID": "Detonate File - SecneurX Analysis - Test",
            "fromversion": "6.2.0"
        },
        {
            "integrations": "Secneurx Analysis",
            "playbookID": "Detonate URL - SecneurX Anlaysis - Test",
            "fromversion": "6.2.0"
        }
    ],
    "skipped_tests": {
        "playbook-CheckPointSandBlast_Test" : "Checkpoint playbook no license",
        "playbook-BmcITSM-Test" : "issue with license CIAC-3776",
        "Panorama Query Logs - Test": "issues with firewall environment configuration - CIAC-3459",
        "palo_alto_firewall_test_pb": "issues with firewall environment configuration - CIAC-3459",
        "Test - CrowdStrike Falcon": "to merge https://github.com/demisto/content/pull/19250",
        "MISP V2 Test": "The integration is deprecated as we released MISP V3",
        "Github IAM - Test Playbook": "Issue 32383",
        "O365-SecurityAndCompliance-ContextResults-Test": "Issue 38900",
        "Calculate Severity - Standard - Test": "Issue 32715",
        "Calculate Severity - Generic v2 - Test": "Issue 32716",
        "Workday - Test": "No credentials Issue 29595",
        "Tidy - Test": "Will run it manually.",
        "Protectwise-Test": "Issue 28168",
        "TestDedupIncidentsPlaybook": "Issue 24344",
        "CreateIndicatorFromSTIXTest": "Issue 24345",
        "Endpoint data collection test": "Uses a deprecated playbook called Endpoint data collection",
        "Prisma_Access_Egress_IP_Feed-Test": "unskip after we will get Prisma Access instance - Issue 27112",
        "Prisma_Access-Test": "unskip after we will get Prisma Access instance - Issue 27112",
        "Symantec Deepsight Test": "Issue 22971",
        "TestProofpointFeed": "Issue 22229",
        "Symantec Data Loss Prevention - Test": "Issue 20134",
        "NetWitness Endpoint Test": "Issue 19878",
        "InfoArmorVigilanteATITest": "Test issue 17358",
        "ArcSight Logger test": "Issue 19117",
        "3da2e31b-f114-4d7f-8702-117f3b498de9": "Issue 19837",
        "d66e5f86-e045-403f-819e-5058aa603c32": "pr 3220",
        "IntSights Mssp Test": "Issue #16351",
        "fd93f620-9a2d-4fb6-85d1-151a6a72e46d": "Issue 19854",
        "Test Playbook TrendMicroDDA": "Issue 16501",
        "ssdeepreputationtest": "Issue #20953",
        "C2sec-Test": "Issue #21633",
        "ThreatConnect v2 - Test": "Issue 26782",
        "Email Address Enrichment - Generic v2.1 - Test": "Issue 26785",
        "Tanium v2 - Test": "Issue 26822",
        "Fidelis Elevate Network": "Issue 26453",
        "Cortex XDR - IOC - Test": "Issue 37957",
        "PAN-OS Query Logs For Indicators Test": "Issue 28753",
        "TCPUtils-Test": "Issue 29677",
        "Polygon-Test": "Issue 29060",
        "AttackIQ - Test": "Issue 29774",
        "Azure Compute - Test": "Issue 28056",
        "forcepoint test": "Issue 28043",
        "Test-VulnDB": "Issue 30875",
        "Malware Domain List Active IPs Feed Test": "Issue 30878",
        "CuckooTest": "Issue 25601",
        "PhishlabsIOC_DRP-Test": "Issue 29589",
        "Carbon Black Live Response Test": "Issue 28237",
        "FeedThreatConnect-Test": "Issue 32317",
        "Palo_Alto_Networks_Enterprise_DLP - Test": "Issue 32568",
        "JoeSecurityTestDetonation": "Issue 25650",
        "JoeSecurityTestPlaybook": "Issue 25649",
        "Phishing - Core - Test - Incident Starter": "Issue 26784",
        "Phishing - Core - Test - Actual Incident": "Issue 45227",
        "Phishing v2 - Test - Incident Starter": "Issue 46660",
        "Test Playbook McAfee ATD": "Issue 33409",
        "Detonate Remote File From URL -McAfee-ATD - Test": "Issue 33407",
        "Test Playbook McAfee ATD Upload File": "Issue 33408",
        "Trend Micro Apex - Test": "Issue 27280",
        "Microsoft Defender - ATP - Indicators Test": "Issue 29279",
        "Test-BPA": "Issue 28406",
        "Test-BPA_Integration": "Issue 28236",
        "TestTOPdeskPlaybook": "Issue 35412",
        "PAN-OS EDL Setup v3 Test": "Issue 35386",
        "GmailTest": "Issue 27057",
        "get_file_sample_by_hash_-_cylance_protect_-_test": "Issue 28823",
        "Carbon Black Enterprise EDR Test": "Issue 29775",
        "VirusTotal (API v3) Detonate Test": "Issue 36004",
        "FailedInstances - Test": "Issue 33218",
        "PAN-OS DAG Configuration Test": "Issue 19205",
        "get_original_email_-_ews-_test": "Issue 27571",
        "Trend Micro Deep Security - Test": "outsourced",
        "Microsoft Teams - Test": "Issue 38263",
        "EWS Extension: Powershell Online V2 Test": "Issue 39008",
        "O365 - EWS - Extension - Test": "Issue 39008",
        "Majestic Million Test Playbook": "Issue 30931",
        "iDefense_v2_Test": "Issue 40126",
        "Feed iDefense Test": "Issue 34035",
        "McAfee ESM v2 - Test v11.1.3": "Issue 43825",
        "MicrosoftGraphMail-Test_prod": "Issue 40125",
        "Detonate URL - WildFire v2.1 - Test": "Issue 40834",
        "Domain Enrichment - Generic v2 - Test": "Issue 40862",
        "TestIPQualityScorePlaybook": "Issue 40915",
        "VerifyOOBV2Predictions-Test": "Issue 37947",
        "Infoblox Test": "Issue 25651",
        "AutoFocusTagsFeed-test": "shares API quota with the other test",
        "Carbon Black Edr - Test": "Jira ticket XDR-43185",
        "Phishing v2 - Test - Actual Incident": "Issue 41322",
        "carbonBlackEndpointStandardTestPlaybook": "Issue 36936",
        "test_Qradar_v2": "the integration is deprecated as we released Qradar V3",
        "XsoarPowershellTesting-Test": "Issue 32689",
        "MicrosoftManagementActivity - Test": "Issue 43922",
        "Google-Vault-Generic-Test": "Issue 24347",
        "Google_Vault-Search_And_Display_Results_test": "Issue 24348",
        "Tenable.io Scan Test": "Issue 26728",
        "Zscaler Test": "Issue 40157, API subscription currently Expired",
        "Cisco Firepower - Test": "Issue 32412",
        "cisco-ise-test-playbook": "Issue 44351",
        "GuardiCoreV2-Test": "Issue 43822",
        "ExtractAttackPattern-Test": "Issue 44095",
        "EWS_O365_test": "Issue 25605",
        "Cherwell - test": "Issue 26780",
        "Cherwell Example Scripts - test": "Issue 27107",
        "Endpoint Malware Investigation - Generic - Test": "Issue 44779",
        "Mimecast test": "Issue 26906",
        "AutoFocus V2 test": "Issue 26464",
        "SplunkPy_KV_commands_default_handler": "Issue 41419",
        "LogRhythm REST test": "Issue 40654",
        "Process Email - Generic - Test - Actual Incident": "Issue 45227",
        "Jira-v2-Test": "Issue 33313",
        "Tanium Threat Response V2 Test": "Issue 44201",
        "Tanium Threat Response Test": "Issue CRTX-58729",
        "Tanium Threat Response - Create Connection v2 - Test": "Issue CRTX-58729",
        "AzureADTest": "Issue 40131",
        "Autoextract - Test": "Issue 45293",
        "LogRhythm-Test-Playbook": "Issue 27164",
        "GSuiteAdmin-Test": "Issue 34784",
        "Microsoft_365_Defender-Test": "Issue 39390",
        "Tanium Threat Response - Request File Download v2 - Test": "Issue 46326",
        "test_AssignToNextShiftOOO": "Issue 44198",
        "EWS_O365_send_mail_test": "Issue 44200",
        "Phishing Investigation - Generic v2 - Campaign Test": "Issue 44740",
        "Cisco Umbrella Test": "Issue 24338",
        "Unit42 Intel Objects Feed - Test": "Issue 44100",
        "Fetch Indicators Test": "Issue 45490",
        "FormattedDateToEpochTest": "Issue 26724",
        "CrowdstrikeFalconSandbox2 Test": "Issue 46845",
        "Test ADGetUser Fails with no instances 'Active Directory Query' (old version)": "Issue 44543",
        "CarbonBlackLiveResponseCloud-Test": "Issue 39282",
        "Panorama Best Practise - Test": "Issue 43826",
        "JsonToTable - Test Playbook": "Issue 44302",
        "Recorded Future Test": "Issue 26741",
        "Git_Integration-Test": "Issue 37800",
        "RecordedFutureFeed - Test": "Issue 43923",
        "RedLockTest": "Issue 24600",
        "SymantecEndpointProtection_Test": "Issue 30157",
        "RSANetWitnessv115-Test": "Issue XDRSUP-12553",
        "TestCloudflareWAFPlaybook": "No instance",
        "DBot Build Phishing Classifier Test - Multiple Algorithms": "Issue 48350",
        "Elasticsearch_v2_test-v8": "CRTX-61980",
        "Carbon Black Enterprise Protection V2 Test": "No credentials"
    },
    "skipped_integrations": {
        "checkpointdome9": "No license",
        "_comment1": "~~~ NO INSTANCE ~~~",
        "FortiSIEMV2": "No instance",
        "Azure Firewall": "No instance",
        "Vertica": "No insance issue 45719",
        "Ipstack": "Usage limit reached (Issue 38063)",
        "AnsibleAlibabaCloud": "No instance - issue 40447",
        "AnsibleAzure": "No instance - issue 40447",
        "AnsibleCiscoIOS": "No instance - issue 40447",
        "AnsibleCiscoNXOS": "No instance - issue 40447",
        "AnsibleHCloud": "No instance - issue 40447",
        "AnsibleKubernetes": "No instance - issue 40447",
        "AnsibleACME": "No instance - issue 40447",
        "AnsibleDNS": "No instance - issue 40447",
        "AnsibleLinux": "No instance - issue 40447",
        "AnsibleOpenSSL": "No instance - issue 40447",
        "AnsibleMicrosoftWindows": "No instance - issue 40447",
        "AnsibleVMware": "No instance - issue 40447",
        "SolarWinds": "No instance - developed by Crest",
        "Atlassian Confluence Cloud": "No instance - developed by Crest",
        "SOCRadarIncidents": "No instance - developed by partner",
        "SOCRadarThreatFusion": "No instance - developed by partner",
        "NetskopeAPIv1": "No instance - developed by Qmasters",
        "trustwave secure email gateway": "No instance - developed by Qmasters",
        "Azure Storage Table": "No instance - developed by Qmasters",
        "Azure Storage Queue": "No instance - developed by Qmasters",
        "Azure Storage FileShare": "No instance - developed by Qmasters",
        "Azure Storage Container": "No instance - developed by Qmasters",
        "VMware Workspace ONE UEM (AirWatch MDM)": "No instance - developed by crest",
        "ServiceDeskPlus (On-Premise)": "No instance",
        "Forcepoint": "instance issues. Issue 28043",
        "ZeroFox": "Issue 29284",
        "Symantec Management Center": "Issue 23960",
        "Fidelis Elevate Network": "Issue 26453",
        "ArcSight Logger": "Issue 19117",
        "Sophos Central": "No instance",
        "MxToolBox": "No instance",
        "Prisma Access": "Instance will be provided soon by Lior and Prasen - Issue 27112",
        "AlphaSOC Network Behavior Analytics": "No instance",
        "IsItPhishing": "No instance",
        "Verodin": "No instance",
        "EasyVista": "No instance",
        "Pipl": "No instance",
        "Moloch": "No instance",
        "Twilio": "No instance",
        "Zendesk": "No instance",
        "GuardiCore": "No instance",
        "Nessus": "No instance",
        "Cisco CloudLock": "No instance",
        "Vectra v2": "No instance",
        "GoogleCloudSCC": "No instance, outsourced",
        "FortiGate": "License expired, and not going to get one (issue 14723)",
        "Attivo Botsink": "no instance, not going to get it",
        "AWS Sagemaker": "License expired, and probably not going to get it",
        "Symantec MSS": "No instance, probably not going to get it (issue 15513)",
        "FireEye ETP": "No instance",
        "Proofpoint TAP v2": "No instance",
        "remedy_sr_beta": "No instance",
        "fireeye": "Issue 19839",
        "Remedy On-Demand": "Issue 19835",
        "Check Point": "Issue 18643",
        "CheckPointFirewall_v2": "Issue 18643",
        "CTIX v3": "No instance - developed by partner",
        "Preempt": "Issue 20268",
        "Jask": "Issue 18879",
        "vmray": "Issue 18752",
        "SCADAfence CNM": "Issue 18376",
        "ArcSight ESM v2": "Issue #18328",
        "AlienVault USM Anywhere": "Issue #18273",
        "Dell Secureworks": "No instance",
        "Service Manager": "Expired license",
        "carbonblackprotection": "License expired",
        "icebrg": "Issue 14312",
        "Freshdesk": "Trial account expired",
        "Threat Grid": "Issue 16197",
        "Kafka V2": "Can not connect to instance from remote",
        "KafkaV3": "Can not connect to instance from remote",
        "Check Point Sandblast": "Issue 15948",
        "Remedy AR": "getting 'Not Found' in test button",
        "Salesforce": "Issue 15901",
        "ANYRUN": "No instance",
        "SecneurX Analysis": "No Instance",
        "Snowflake": "Looks like account expired, needs looking into",
        "Cisco Spark": "Issue 18940",
        "Phish.AI": "Issue 17291",
        "MaxMind GeoIP2": "Issue 18932.",
        "Exabeam": "Issue 19371",
        "Ivanti Heat": "Issue 26259",
        "AWS - Athena - Beta": "Issue 19834",
        "SNDBOX": "Issue 28826",
        "Workday": "License expired Issue: 29595",
        "FireEyeFeed": "License expired Issue: 31838",
        "Akamai WAF": "Issue 32318",
        "FraudWatch": "Issue 34299",
        "Cisco Stealthwatch": "No instance - developed by Qmasters",
        "AzureKeyVault": "No instance - developed by Qmasters",
        "Armis": "No instance - developed by SOAR Experts",
        "_comment2": "~~~ UNSTABLE ~~~",
        "Tenable.sc": "unstable instance",
        "ThreatConnect v2": "unstable instance",
        "_comment3": "~~~ QUOTA ISSUES ~~~",
        "Lastline": "issue 20323",
        "Google Resource Manager": "Cannot create projects because have reached allowed quota.",
        "Looker": "Warehouse 'DEMO_WH' cannot be resumed because resource monitor 'LIMITER' has exceeded its quota.",
        "_comment4": "~~~ OTHER ~~~",
        "Anomali ThreatStream v2": "Will be deprecated soon.",
        "Anomali ThreatStream": "Will be deprecated soon.",
        "AlienVault OTX TAXII Feed": "Issue 29197",
        "EclecticIQ Platform": "Issue 8821",
        "Forescout": "Can only be run from within PANW network. Look in keeper for - Demisto in the LAB",
        "ForescoutEyeInspect": "No instance - developed by Qmasters",
        "FortiManager": "Can only be run within PANW network",
        "HelloWorldSimple": "This is just an example integration - no need for test",
        "TestHelloWorldPlaybook": "This is just an example integration - no need for test",
        "AttackIQFireDrill": "License issues #29774",
        "SentinelOne V2": "License expired issue #24933",
        "LogRhythm": "The integration is deprecated"
    },
    "nightly_integrations": [
        "Laline v2",
        "TruSTAR",
        "VulnDB"
    ],
    "unmockable_integrations": {
        "NetscoutArborSightline": "Uses timestamp",
        "Cylance Protect v2": "uses time-based JWT token",
        "EwsExtension": "Powershell does not support proxy",
        "EWS Extension Online Powershell v2": "Powershell does not support proxy/ssl",
        "Office 365 Feed": "Client sends a unique uuid as first request of every run",
        "AzureWAF": "Has a command that sends parameters in the path",
        "HashiCorp Vault": "Has a command that sends parameters in the path",
        "urlscan.io": "Uses data that comes in the headers",
        "CloudConvert": "has a command that uploads a file (!cloudconvert-upload)",
        "Symantec Messaging Gateway": "Test playbook uses a random string",
        "AlienVault OTX TAXII Feed": "Client from 'cabby' package generates uuid4 in the request",
        "Generic Webhook": "Does not send HTTP traffic",
        "Microsoft Endpoint Configuration Manager": "Uses Microsoft winRM",
        "SecurityIntelligenceServicesFeed": "Need proxy configuration in server",
        "BPA": "Playbook using GenericPolling which is inconsistent",
        "XsoarPowershellTesting": "Integration which not use network.",
        "Mail Listener v2": "Integration has no proxy checkbox",
        "Cortex XDR - IOC": "'Cortex XDR - IOC - Test' is using also the fetch indicators which is not working in proxy mode",
        "SecurityAndCompliance": "Integration doesn't support proxy",
        "Cherwell": "Submits a file - tests that send files shouldn't be mocked. this problem was fixed but the test is not running anymore because the integration is skipped",
        "Maltiverse": "issue 24335",
        "ActiveMQ": "stomp sdk not supporting proxy.",
        "MITRE ATT&CK": "Using taxii2client package",
        "MongoDB": "Our instance not using SSL",
        "Cortex Data Lake": "Integration requires SSL",
        "Google Key Management Service": "The API requires an SSL secure connection to work.",
        "McAfee ESM-v10": "we have multiple instances with same test playbook, mock recording are per playbook so it keeps failing the playback step",
        "mysql": "Does not use http",
        "SlackV2": "Integration requires SSL",
        "SlackV3": "Integration requires SSL",
        "Whois": "Mocks does not support sockets",
        "Panorama": "Exception: Proxy process took to long to go up. https://circleci.com/gh/demisto/content/24826",
        "Image OCR": "Does not perform network traffic",
        "Server Message Block (SMB) v2": "Does not perform http communication",
        "Active Directory Query v2": "Does not perform http communication",
        "dnstwist": "Does not perform http communication",
        "Generic SQL": "Does not perform http communication",
        "PagerDuty v2": "Integration requires SSL",
        "TCPIPUtils": "Integration requires SSL",
        "Luminate": "Integration has no proxy checkbox",
        "Shodan": "Integration has no proxy checkbox",
        "Google BigQuery": "Integration has no proxy checkbox",
        "ReversingLabs A1000": "Checking",
        "Check Point": "Checking",
        "okta": "Test Module failing, suspect it requires SSL",
        "Okta v2": "dynamic test, need to revisit and better avoid conflicts",
        "Awake Security": "Checking",
        "ArcSight ESM v2": "Checking",
        "Phish.AI": "Checking",
        "VMware": "PyVim (SmartConnect class) does not support proxy",
        "Intezer": "Nightly - Checking",
        "ProtectWise": "Nightly - Checking",
        "google-vault": "Nightly - Checking",
        "McAfee NSM": "Nightly - Checking",
        "Forcepoint": "Nightly - Checking",
        "palo_alto_firewall": "Need to check test module",
        "Signal Sciences WAF": "error with certificate",
        "google": "'unsecure' parameter not working",
        "EWS Mail Sender": "Inconsistent test (playback fails, record succeeds)",
        "ReversingLabs Titanium Cloud": "No Unsecure checkbox. proxy trying to connect when disabled.",
        "Recorded Future": "might be dynamic test",
        "AlphaSOC Wisdom": "Test module issue",
        "RedLock": "SSL Issues",
        "Microsoft Graph User": "Test direct access to oproxy",
        "Azure Security Center v2": "Test direct access to oproxy",
        "Azure Compute v2": "Test direct access to oproxy",
        "AWS - CloudWatchLogs": "Issue 20958",
        "AWS - Athena - Beta": "Issue 24926",
        "AWS - CloudTrail": "Issue 24926",
        "AWS - Lambda": "Issue 24926",
        "AWS - IAM": "Issue 24926",
        "AWS Sagemaker": "Issue 24926",
        "Gmail Single User": "googleclient sdk has time based challenge exchange",
        "Gmail": "googleclient sdk has time based challenge exchange",
        "GSuiteAdmin": "googleclient sdk has time based challenge exchange",
        "GSuiteAuditor": "googleclient sdk has time based challenge exchange",
        "GoogleCloudTranslate": "google translate sdk does not support proxy",
        "Google Chronicle Backstory": "SDK",
        "Google Vision AI": "SDK",
        "Google Cloud Compute": "googleclient sdk has time based challenge exchange",
        "Google Cloud Functions": "googleclient sdk has time based challenge exchange",
        "GoogleDocs": "googleclient sdk has time based challenge exchange",
        "GooglePubSub": "googleclient sdk has time based challenge exchange",
        "Google Resource Manager": "googleclient sdk has time based challenge exchange",
        "Google Cloud Storage": "SDK",
        "GoogleCalendar": "googleclient sdk has time based challenge exchange",
        "G Suite Security Alert Center": "googleclient sdk has time based challenge exchange",
        "GoogleDrive": "googleclient sdk has time based challenge exchange",
        "Syslog Sender": "syslog",
        "syslog": "syslog",
        "MongoDB Log": "Our instance not using SSL",
        "MongoDB Key Value Store": "Our instance not using SSL",
        "Zoom": "Uses dynamic token",
        "GoogleKubernetesEngine": "SDK",
        "TAXIIFeed": "Cannot use proxy",
        "EWSO365": "oproxy dependent",
        "MISP V2": "Cleanup process isn't performed as expected.",
        "MISP V3": "Cleanup process isn't performed as expected.",
        "Azure Network Security Groups": "Has a command that sends parameters in the path",
        "GitHub": "Cannot use proxy",
        "LogRhythm": "Cannot use proxy",
        "Create-Mock-Feed-Relationships": "recording is redundant for this integration",
        "RSA Archer v2": "cannot connect to proxy",
        "Anomali ThreatStream v3": "recording is not working",
        "LogRhythmRest V2": "Submits a file - tests that send files shouldn't be mocked.",
        "Cortex XDR - IR": "internal product, no need to mock"
    },
    "parallel_integrations": [
        "AWS - ACM",
        "AWS - EC2",
        "AWS - Security Hub",
        "AWS Feed",
        "AlienVault OTX TAXII Feed",
        "AlienVault Reputation Feed",
        "Amazon DynamoDB",
        "AutoFocus Feed",
        "AzureFeed",
        "Bambenek Consulting Feed",
        "Blocklist_de Feed",
        "BruteForceBlocker Feed",
        "CSVFeed",
        "CVE Search v2",
        "CheckPhish",
        "Cloudflare Feed",
        "Cofense Feed",
        "Cortex Data Lake",
        "Create-Mock-Feed-Relationships",
        "CreateIncidents",
        "CrowdStrike Falcon X",
        "Cryptocurrency",
        "DShield Feed",
        "Demisto REST API",
        "EDL",
        "EWS Mail Sender",
        "ElasticsearchFeed",
        "Fastly Feed",
        "Feodo Tracker IP Blocklist Feed",
        "HelloWorld",
        "JSON Feed",
        "Lastline v2",
        "LogRhythmRest",
        "MITRE ATT&CK",
        "Mail Listener v2",
        "Malware Domain List Active IPs Feed",
        "McAfee DXL",
        "Microsoft Intune Feed",
        "Office 365 Feed",
        "Plain Text Feed",
        "Prisma Access Egress IP feed",
        "ProofpointFeed",
        "Rasterize",
        "Recorded Future Feed",
        "SNDBOX",
        "SpamhausFeed",
        "TAXII2 Server",
        "TAXIIFeed",
        "Tanium",
        "VirusTotal (API v3)",
        "VulnDB",
        "Whois",
        "abuse.ch SSL Blacklist Feed",
        "ipinfo",
        "ipinfo_v2",
        "syslog"
    ],
    "private_tests": [
        "HelloWorldPremium_Scan-Test",
        "HelloWorldPremium-Test"
    ],
    "docker_thresholds": {
        "_comment": "Add here docker images which are specific to an integration and require a non-default threshold (such as rasterize or ews). That way there is no need to define this multiple times. You can specify full image name with version or without.",
        "images": {
            "demisto/chromium": {
                "pid_threshold": 11
            },
            "demisto/py-ews:2.0": {
                "memory_threshold": 150
            },
            "demisto/pymisp:1.0.0.52": {
                "memory_threshold": 150
            },
            "demisto/pytan": {
                "pid_threshold": 11
            },
            "demisto/google-k8s-engine:1.0.0.9467": {
                "pid_threshold": 11
            },
            "demisto/threatconnect-tcex": {
                "pid_threshold": 11
            },
            "demisto/taxii2": {
                "pid_threshold": 11
            },
            "demisto/pwsh-infocyte": {
                "pid_threshold": 24,
                "memory_threshold": 140
            },
            "demisto/pwsh-exchange": {
                "pid_threshold": 24,
                "memory_threshold": 140
            },
            "demisto/powershell": {
                "pid_threshold": 24,
                "memory_threshold": 140
            },
            "demisto/powershell-ubuntu": {
                "pid_threshold": 45,
                "memory_threshold": 250
            },
            "demisto/boto3": {
                "memory_threshold": 90
            },
            "demisto/flask-nginx": {
                "pid_threshold": 11
            },
            "demisto/py3-tools": {
                "memory_threshold": 105
            },
            "demisto/googleapi-python3": {
                "memory_threshold": 200
            },
            "demisto/python3:3.10.4.29342": {
                "memory_threshold": 85
            }
        }
    },
    "test_marketplacev2": [
        "Sanity Test - Playbook with integration",
        "Sanity Test - Playbook with no integration",
        "Sanity Test - Playbook with mocked integration",
        "Sanity Test - Playbook with Unmockable Whois Integration"
    ]
}<|MERGE_RESOLUTION|>--- conflicted
+++ resolved
@@ -5200,15 +5200,12 @@
             "fromversion": "6.2.0"
         },
         {
-<<<<<<< HEAD
             "playbookID": "SetDateField-Test"
-=======
             "integrations": "Skyhigh Security",
             "playbookID": "Skyhigh Security Test Play Book",
             "fromversion": "6.5.0"
         },
         {
->>>>>>> be72052c
             "integrations": "Secneurx Analysis",
             "playbookID": "Detonate File - SecneurX Analysis - Test",
             "fromversion": "6.2.0"
