{
    "testTimeout": 160,
    "testInterval": 20,
    "tests": [
        {
<<<<<<< HEAD
            "integrations": "Prisma Cloud IT Admin",
            "playbookID": "PrismaCloudITAdmin-Test",
            "fromversion": "5.0.0"
        },
	    {
=======
>>>>>>> f6c84801
            "integrations": "Humio",
            "playbookID": "Humio-Test",
            "fromversion": "5.0.0"
        },
        {
            "integrations": "ServiceDeskPlus",
            "playbookID": "Service Desk Plus Test"
        },
        {
            "integrations": "Group-IB TDS Polygon",
            "playbookID": "Polygon-Test",
            "timeout": 1000,
            "fromversion": "5.0.0"
        },
        {
            "integrations": "Bastille Networks",
            "playbookID": "BastilleNetworks-Test"
        },
        {
            "integrations": "MITRE ATT&CK",
            "playbookID": "Mitre Attack List 10 Indicators Feed Test",
            "fromversion": "5.5.0"
        },
        {
            "integrations": "URLhaus",
            "playbookID": "Test_URLhaus",
            "timeout": 1000
        },
        {
            "integrations": "Microsoft Intune Feed",
            "playbookID": "FeedMicrosoftIntune_Test",
            "fromversion": "5.5.0"
        },
        {
            "integrations": "Smokescreen IllusionBLACK",
            "playbookID": "Smokescreen IllusionBLACK-Test",
            "fromversion": "5.0.0"
        },
        {
            "integrations": "Malwarebytes",
            "playbookID": "Malwarebytes-Test",
            "fromversion": "5.0.0"
        },
        {
            "integrations": "Tanium Threat Response",
            "playbookID": "Tanium Threat Response Test"
        },
        {
            "integrations": [
                "Syslog Sender",
                "syslog"
            ],
            "playbookID": "Test Syslog",
            "fromversion": "5.5.0",
            "timeout": 600
        },
        {
            "integrations": "APIVoid",
            "playbookID": "APIVoid Test"
        },
        {
            "integrations": "Cisco Firepower",
            "playbookID": "Cisco Firepower - Test",
            "timeout": 1000,
            "fromversion": "5.0.0"
        },
        {
            "integrations": "IllusiveNetworks",
            "playbookID": "IllusiveNetworks-Test",
            "fromversion": "5.0.0"
        },
        {
            "integrations": "JSON Feed",
            "playbookID": "JSON_Feed_Test",
            "fromversion": "5.5.0",
            "instance_names": "JSON Feed no_auto_detect"
        },
        {
            "integrations": "JSON Feed",
            "playbookID": "JSON_Feed_Test",
            "fromversion": "5.5.0",
            "instance_names": "JSON Feed_auto_detect"
        },
        {
            "integrations": "Google Cloud Functions",
            "playbookID": "test playbook - Google Cloud Functions",
            "fromversion": "5.0.0"
        },
        {
            "integrations": "Plain Text Feed",
            "playbookID": "PlainText Feed - Test",
            "fromversion": "5.5.0",
            "instance_names": "Plain Text Feed no_auto_detect"
        },
        {
            "integrations": "Plain Text Feed",
            "playbookID": "PlainText Feed - Test",
            "fromversion": "5.5.0",
            "instance_names": "Plain Text Feed_auto_detect"
        },
        {
            "integrations": "Silverfort",
            "playbookID": "Silverfort-test",
            "fromversion": "5.0.0"
        },
        {
            "integrations": "GoogleKubernetesEngine",
            "playbookID": "GoogleKubernetesEngine_Test",
            "timeout": 600,
            "fromversion": "5.5.0"
        },
        {
            "integrations": "Fastly Feed",
            "playbookID": "Fastly Feed Test",
            "fromversion": "5.5.0"
        },
        {
            "integrations": "Malware Domain List Active IPs Feed",
            "playbookID": "Malware Domain List Active IPs Feed Test",
            "fromversion": "5.5.0"
        },
        {
            "integrations": "Claroty",
            "playbookID": "Claroty - Test",
            "fromversion": "5.0.0"
        },
        {
            "integrations": "Trend Micro Apex",
            "playbookID": "Trend Micro Apex - Test"
        },
        {
            "integrations": "Blocklist_de Feed",
            "playbookID": "Blocklist_de - Test",
            "fromversion": "5.5.0"
        },
        {
            "integrations": "Cloudflare Feed",
            "playbookID": "cloudflare - Test",
            "fromversion": "5.5.0"
        },
        {
            "integrations": "AzureFeed",
            "playbookID": "AzureFeed - Test",
            "fromversion": "5.5.0"
        },
        {
            "playbookID": "CreateIndicatorFromSTIXTest",
            "fromversion": "5.0.0"
        },
        {
            "integrations": "SpamhausFeed",
            "playbookID": "Spamhaus_Feed_Test",
            "fromversion": "5.5.0"
        },
        {
            "integrations": "Cofense Feed",
            "playbookID": "TestCofenseFeed",
            "fromversion": "5.5.0"
        },
        {
            "integrations": "Bambenek Consulting Feed",
            "playbookID": "BambenekConsultingFeed_Test",
            "fromversion": "5.5.0"
        },
        {
            "integrations": "Pipl",
            "playbookID": "Pipl Test"
        },
        {
            "integrations": "AWS Feed",
            "playbookID": "AWS Feed Test",
            "fromversion": "5.5.0"
        },
        {
            "integrations": "QuestKace",
            "playbookID": "QuestKace test",
            "fromversion": "5.0.0"
        },
        {
            "integrations": "Digital Defense FrontlineVM",
            "playbookID": "Digital Defense FrontlineVM - Scan Asset Not Recently Scanned Test"
        },
        {
            "integrations": "Digital Defense FrontlineVM",
            "playbookID": "Digital Defense FrontlineVM - Test Playbook"
        },
        {
            "integrations": "CSVFeed",
            "playbookID": "CSV_Feed_Test",
            "fromversion": "5.5.0",
            "instance_names": "CSVFeed_no_auto_detect"
        },
        {
            "integrations": "CSVFeed",
            "playbookID": "CSV_Feed_Test",
            "fromversion": "5.5.0",
            "instance_names": "CSVFeed_auto_detect"
        },
        {
            "integrations": "ProofpointFeed",
            "playbookID": "TestProofpointFeed",
            "fromversion": "5.5.0"
        },
        {
            "integrations": "Digital Shadows",
            "playbookID": "Digital Shadows - Test"
        },
        {
            "integrations": "Azure Compute v2",
            "playbookID": "Azure Compute - Test",
            "instance_names": "ms_azure_compute_dev"
        },
        {
            "integrations": "Azure Compute v2",
            "playbookID": "Azure Compute - Test",
            "instance_names": "ms_azure_compute_prod"
        },
        {
            "integrations": "Symantec Data Loss Prevention",
            "playbookID": "Symantec Data Loss Prevention - Test",
            "fromversion": "4.5.0"
        },
        {
            "integrations": "Lockpath KeyLight v2",
            "playbookID": "Keylight v2 - Test"
        },
        {
            "integrations": "Azure Security Center v2",
            "playbookID": "Azure SecurityCenter - Test",
            "instance_names": "ms_azure_sc_prod"
        },
        {
            "integrations": "Azure Security Center v2",
            "playbookID": "Azure SecurityCenter - Test",
            "instance_names": "ms_azure_sc_dev"
        },
        {
            "integrations": "Azure Security Center v2",
            "playbookID": "Azure SecurityCenter - Test",
            "instance_names": "ms_azure_sc_self_deployed"
        },
        {
            "integrations": "JsonWhoIs",
            "playbookID": "JsonWhoIs-Test"
        },
        {
            "integrations": "Maltiverse",
            "playbookID": "Maltiverse Test"
        },
        {
            "integrations": "MicrosoftGraphMail",
            "playbookID": "MicrosoftGraphMail-Test",
            "instance_names": "ms_graph_mail_dev"
        },
        {
            "integrations": "MicrosoftGraphMail",
            "playbookID": "MicrosoftGraphMail-Test",
            "instance_names": "ms_graph_mail_dev_no_oproxy"
        },
        {
            "integrations": "MicrosoftGraphMail",
            "playbookID": "MicrosoftGraphMail-Test",
            "instance_names": "ms_graph_mail_prod"
        },
        {
            "integrations": "CloudShark",
            "playbookID": "CloudShark - Test Playbook"
        },
        {
            "integrations": "Google Vision AI",
            "playbookID": "Google Vision API - Test"
        },
        {
            "integrations": "nmap",
            "playbookID": "Nmap - Test",
            "fromversion": "5.0.0"
        },
        {
            "integrations": "AutoFocus V2",
            "playbookID": "Autofocus Query Samples, Sessions and Tags Test Playbook",
            "fromversion": "4.5.0",
            "timeout": 1000
        },
        {
            "integrations": "HelloWorld",
            "playbookID": "HelloWorld-Test",
            "fromversion": "5.0.0"
        },
        {
            "integrations": "HelloWorld",
            "playbookID": "HelloWorld_Scan-Test",
            "fromversion": "5.0.0",
            "timeout": 400
        },
        {
            "integrations": "ThreatQ v2",
            "playbookID": "ThreatQ - Test",
            "fromversion": "4.5.0"
        },
        {
            "integrations": "AttackIQFireDrill",
            "playbookID": "AttackIQ - Test"
        },
        {
            "integrations": "PhishLabs IOC EIR",
            "playbookID": "PhishlabsIOC_EIR-Test"
        },
        {
            "integrations": "Amazon DynamoDB",
            "playbookID": "AWS_DynamoDB-Test"
        },
        {
            "integrations": "PhishLabs IOC DRP",
            "playbookID": "PhishlabsIOC_DRP-Test"
        },
        {
            "playbookID": "Create Phishing Classifier V2 ML Test",
            "timeout": 60000,
            "fromversion": "4.5.0"
        },
        {
            "integrations": "ZeroFox",
            "playbookID": "ZeroFox-Test",
            "fromversion": "4.1.0"
        },
        {
            "integrations": "AlienVault OTX v2",
            "playbookID": "Alienvault_OTX_v2 - Test"
        },
        {
            "integrations": "AWS - CloudWatchLogs",
            "playbookID": "AWS - CloudWatchLogs Test Playbook"
        },
        {
            "integrations": "SlackV2",
            "playbookID": "Slack Test Playbook",
            "timeout": 400,
            "pid_threshold": 5,
            "fromversion": "5.0.0"
        },
        {
            "integrations": "Cortex XDR - IR",
            "playbookID": "Test XDR Playbook",
            "fromversion": "4.1.0"
        },
        {
            "integrations": "Cortex XDR - IOC",
            "playbookID": "Cortex XDR - IOC - Test",
            "fromversion": "5.5.0",
            "timeout": 1000
        },
        {
            "integrations": "Cloaken",
            "playbookID": "Cloaken-Test"
        },
        {
            "integrations": "Uptycs",
            "playbookID": "TestUptycs"
        },
        {
            "integrations": "ThreatX",
            "playbookID": "ThreatX-test",
            "timeout": 600
        },
        {
            "integrations": "Akamai WAF SIEM",
            "playbookID": "Akamai_WAF_SIEM-Test"
        },
        {
            "integrations": "Cofense Triage v2",
            "playbookID": "Cofense Triage v2 Test"
        },
        {
            "integrations": "Akamai WAF",
            "playbookID": "Akamai_WAF-Test"
        },
        {
            "integrations": "Minerva Labs Anti-Evasion Platform",
            "playbookID": "Minerva Test playbook"
        },
        {
            "integrations": "abuse.ch SSL Blacklist Feed",
            "playbookID": "SSL Blacklist test",
            "fromversion": "5.5.0"
        },
        {
            "integrations": "CheckPhish",
            "playbookID": "CheckPhish-Test"
        },
        {
            "integrations": "Symantec Management Center",
            "playbookID": "SymantecMC_TestPlaybook"
        },
        {
            "integrations": "Tufin",
            "playbookID": "Tufin-Test"
        },
        {
            "integrations": "Looker",
            "playbookID": "Test-Looker"
        },
        {
            "integrations": "Vertica",
            "playbookID": "Vertica Test"
        },
        {
            "integrations": "Server Message Block (SMB)",
            "playbookID": "SMB test"
        },
        {
            "playbookID": "ConvertFile-Test",
            "fromversion": "4.5.0"
        },
        {
            "playbookID": "TestAwsEC2GetPublicSGRules-Test"
        },
        {
            "integrations": "RSA NetWitness Packets and Logs",
            "playbookID": "rsa_packets_and_logs_test"
        },
        {
            "playbookID": "CheckpointFW-test",
            "integrations": "Check Point"
        },
        {
            "playbookID": "RegPathReputationBasicLists_test"
        },
        {
            "playbookID": "EmailDomainSquattingReputation-Test"
        },
        {
            "playbookID": "RandomStringGenerateTest"
        },
        {
            "playbookID": "playbook-checkEmailAuthenticity-test"
        },
        {
            "playbookID": "HighlightWords_Test"
        },
        {
            "integrations": "Pentera",
            "playbookID": "Pcysys-Test"
        },
        {
            "integrations": "Pentera",
            "playbookID": "Pentera Run Scan and Create Incidents - Test"
        },
        {
            "playbookID": "StringContainsArray_test"
        },
        {
            "integrations": "Fidelis Elevate Network",
            "playbookID": "Fidelis-Test"
        },
        {
            "integrations": "AWS - ACM",
            "playbookID": "ACM-Test"
        },
        {
            "integrations": "Thinkst Canary",
            "playbookID": "CanaryTools Test"
        },
        {
            "integrations": "ThreatMiner",
            "playbookID": "ThreatMiner-Test"
        },
        {
            "playbookID": "StixCreator-Test"
        },
        {
            "playbookID": "CompareIncidentsLabels-test-playbook"
        },
        {
            "integrations": "Have I Been Pwned? V2",
            "playbookID": "Pwned v2 test"
        },
        {
            "integrations": "Alexa Rank Indicator",
            "playbookID": "Alexa Test Playbook"
        },
        {
            "playbookID": "UnEscapeURL-Test"
        },
        {
            "playbookID": "UnEscapeIPs-Test"
        },
        {
            "playbookID": "ExtractDomainFromUrlAndEmail-Test"
        },
        {
            "playbookID": "ConvertKeysToTableFieldFormat_Test"
        },
        {
            "integrations": "CVE Search v2",
            "playbookID": "CVE Search v2 - Test"
        },
        {
            "integrations": "CVE Search v2",
            "playbookID": "cveReputation Test"
        },
        {
            "integrations": "HashiCorp Vault",
            "playbookID": "hashicorp_test"
        },
        {
            "integrations": "AWS - Athena - Beta",
            "playbookID": "Beta-Athena-Test"
        },
        {
            "integrations": "BeyondTrust Password Safe",
            "playbookID": "BeyondTrust-Test"
        },
        {
            "integrations": "Dell Secureworks",
            "playbookID": "secureworks_test"
        },
        {
            "integrations": "ServiceNow",
            "playbookID": "servicenow_test_new"
        },
        {
            "integrations": "ExtraHop v2",
            "playbookID": "ExtraHop_v2-Test"
        },
        {
            "playbookID": "Test CommonServer"
        },
        {
            "playbookID": "Test-debug-mode",
            "fromversion": "5.0.0"
        },
        {
            "integrations": "CIRCL",
            "playbookID": "CirclIntegrationTest"
        },
        {
            "integrations": "MISP V2",
            "playbookID": "MISP V2 Test"
        },
        {
            "playbookID": "test-LinkIncidentsWithRetry"
        },
        {
            "playbookID": "CopyContextToFieldTest"
        },
        {
            "integrations": "OTRS",
            "playbookID": "OTRS Test",
            "fromversion": "4.1.0"
        },
        {
            "integrations": "Attivo Botsink",
            "playbookID": "AttivoBotsinkTest"
        },
        {
            "integrations": "FortiGate",
            "playbookID": "Fortigate Test"
        },
        {
            "playbookID": "FormattedDateToEpochTest"
        },
        {
            "integrations": "SNDBOX",
            "playbookID": "SNDBOX_Test",
            "timeout": 1000
        },
        {
            "integrations": "SNDBOX",
            "playbookID": "Detonate File - SNDBOX - Test",
            "timeout": 1000,
            "nightly": true
        },
        {
            "integrations": "VxStream",
            "playbookID": "Detonate File - HybridAnalysis - Test",
            "timeout": 2400
        },
        {
            "playbookID": "WordTokenizeTest"
        },
        {
            "integrations": "QRadar",
            "playbookID": "test playbook - QRadarCorreltaions",
            "timeout": 600,
            "fromversion": "5.0.0"
        },
        {
            "integrations": "Awake Security",
            "playbookID": "awake_security_test_pb"
        },
        {
            "integrations": "Tenable.sc",
            "playbookID": "tenable-sc-test",
            "timeout": 240,
            "nightly": true
        },
        {
            "integrations": "MimecastV2",
            "playbookID": "Mimecast test"
        },
        {
            "playbookID": "CreateEmailHtmlBody_test_pb",
            "fromversion": "4.1.0"
        },
        {
            "playbookID": "ReadPDFFileV2-Test",
            "timeout": 1000
        },
        {
            "playbookID": "JSONtoCSV-Test"
        },
        {
            "integrations": "Generic SQL",
            "playbookID": "generic-sql",
            "instance_names": "mysql instance",
            "fromversion": "5.0.0"
        },
        {
            "integrations": "Generic SQL",
            "playbookID": "generic-sql",
            "instance_names": "postgreSQL instance",
            "fromversion": "5.0.0"
        },
        {
            "integrations": "Generic SQL",
            "playbookID": "generic-sql",
            "instance_names": "Microsoft SQL instance",
            "fromversion": "5.0.0"
        },
        {
            "integrations": "Generic SQL",
            "playbookID": "generic-sql",
            "instance_names": "Oracle instance",
            "fromversion": "5.0.0"
        },
        {
            "integrations": "Generic SQL",
            "playbookID": "generic-sql-mssql-encrypted-connection",
            "instance_names": "Microsoft SQL instance using encrypted connection",
            "fromversion": "5.0.0"
        },
        {
            "integrations": "Panorama",
            "instance_names": "palo_alto_firewall",
            "playbookID": "palo_alto_firewall_test_pb",
            "timeout": 1000,
            "nightly": true
        },
        {
            "integrations": "Panorama",
            "instance_names": "palo_alto_panorama",
            "playbookID": "palo_alto_panorama_test_pb",
            "timeout": 1000,
            "nightly": true
        },
        {
            "integrations": "Panorama",
            "instance_names": "palo_alto_panorama",
            "playbookID": "Panorama Query Logs - Test",
            "timeout": 1500,
            "nightly": true
        },
        {
            "integrations": "Panorama",
            "instance_names": "palo_alto_firewall_9.0",
            "playbookID": "palo_alto_firewall_test_pb",
            "timeout": 1000,
            "nightly": true
        },
        {
            "integrations": "Panorama",
            "instance_names": "palo_alto_panorama_9.0",
            "playbookID": "palo_alto_panorama_test_pb",
            "timeout": 1000,
            "nightly": true
        },
        {
            "integrations": "Tenable.io",
            "playbookID": "Tenable.io test"
        },
        {
            "playbookID": "URLDecode-Test"
        },
        {
            "playbookID": "GetTime-Test"
        },
        {
            "playbookID": "GetTime-ObjectVsStringTest"
        },
        {
            "integrations": "Tenable.io",
            "playbookID": "Tenable.io Scan Test",
            "nightly": true,
            "timeout": 900
        },
        {
            "integrations": "Tenable.sc",
            "playbookID": "tenable-sc-scan-test",
            "nightly": true,
            "timeout": 600
        },
        {
            "integrations": "google-vault",
            "playbookID": "Google-Vault-Generic-Test",
            "nightly": true,
            "timeout": 3600,
            "memory_threshold": 130
        },
        {
            "integrations": "google-vault",
            "playbookID": "Google_Vault-Search_And_Display_Results_test",
            "nightly": true,
            "memory_threshold": 130,
            "timeout": 3600
        },
        {
            "playbookID": "Luminate-TestPlaybook",
            "integrations": "Luminate"
        },
        {
            "integrations": "MxToolBox",
            "playbookID": "MxToolbox-test"
        },
        {
            "integrations": "Nessus",
            "playbookID": "Nessus - Test"
        },
        {
            "playbookID": "Palo Alto Networks - Malware Remediation Test",
            "integrations": "Palo Alto Minemeld",
            "fromversion": "4.5.0"
        },
        {
            "playbookID": "SumoLogic-Test",
            "integrations": "SumoLogic",
            "fromversion": "4.1.0"
        },
        {
            "playbookID": "ParseEmailFiles-test"
        },
        {
            "playbookID": "PAN-OS - Block IP and URL - External Dynamic List v2 Test",
            "integrations": [
                "Panorama",
                "palo_alto_networks_pan_os_edl_management"
            ],
            "instance_names": "palo_alto_firewall_9.0",
            "fromversion": "4.0.0"
        },
        {
            "playbookID": "Test_EDL",
            "integrations": "EDL",
            "fromversion": "5.5.0"
        },
        {
            "playbookID": "Test_export_indicators_service",
            "integrations": "ExportIndicators",
            "fromversion": "5.5.0"
        },
        {
            "playbookID": "PAN-OS - Block IP - Custom Block Rule Test",
            "integrations": "Panorama",
            "instance_names": "palo_alto_panorama",
            "fromversion": "4.0.0"
        },
        {
            "playbookID": "PAN-OS - Block IP - Static Address Group Test",
            "integrations": "Panorama",
            "instance_names": "palo_alto_panorama",
            "fromversion": "4.0.0"
        },
        {
            "playbookID": "PAN-OS - Block URL - Custom URL Category Test",
            "integrations": "Panorama",
            "instance_names": "palo_alto_panorama",
            "fromversion": "4.0.0"
        },
        {
            "playbookID": "Endpoint Malware Investigation - Generic - Test",
            "integrations": [
                "Traps",
                "Cylance Protect v2",
                "Demisto REST API"
            ],
            "fromversion": "5.0.0",
            "timeout": 1200
        },
        {
            "playbookID": "ParseExcel-test"
        },
        {
            "playbookID": "Detonate File - No Files test"
        },
        {
            "integrations": "SentinelOne V2",
            "playbookID": "SentinelOne V2 - test"
        },
        {
            "integrations": "InfoArmor VigilanteATI",
            "playbookID": "InfoArmorVigilanteATITest"
        },
        {
            "integrations": "IntSights",
            "instance_names": "intsights_standard_account",
            "playbookID": "IntSights Test",
            "nightly": true
        },
        {
            "integrations": "IntSights",
            "playbookID": "IntSights Mssp Test",
            "instance_names": "intsights_mssp_account",
            "nightly": true
        },
        {
            "integrations": "dnstwist",
            "playbookID": "dnstwistTest"
        },
        {
            "integrations": "BitDam",
            "playbookID": "Detonate File - BitDam Test"
        },
        {
            "integrations": "Threat Grid",
            "playbookID": "Test-Detonate URL - ThreatGrid",
            "timeout": 600
        },
        {
            "integrations": "Threat Grid",
            "playbookID": "ThreatGridTest",
            "timeout": 600
        },
        {
            "integrations": [
                "Palo Alto Minemeld",
                "Panorama"
            ],
            "instance_names": "palo_alto_firewall",
            "playbookID": "block_indicators_-_generic_-_test"
        },
        {
            "integrations": "Signal Sciences WAF",
            "playbookID": "SignalSciences-Test"
        },
        {
            "integrations": "RTIR",
            "playbookID": "RTIR Test"
        },
        {
            "integrations": "RedCanary",
            "playbookID": "RedCanaryTest",
            "nightly": true
        },
        {
            "integrations": "Devo",
            "playbookID": "Devo test",
            "timeout": 500
        },
        {
            "playbookID": "URL Enrichment - Generic v2 - Test",
            "integrations": [
                "Rasterize",
                "VirusTotal - Private API"
            ],
            "instance_names": "virus_total_private_api_general",
            "timeout": 500,
            "pid_threshold": 12
        },
        {
            "playbookID": "CutTransformerTest"
        },
        {
            "playbookID": "Default - Test",
            "integrations": [
                "ThreatQ v2",
                "Demisto REST API"
            ],
            "fromversion": "5.0.0"
        },
        {
            "integrations": "SCADAfence CNM",
            "playbookID": "SCADAfence_test"
        },
        {
            "integrations": "ProtectWise",
            "playbookID": "Protectwise-Test"
        },
        {
            "integrations": "WhatsMyBrowser",
            "playbookID": "WhatsMyBrowser-Test"
        },
        {
            "integrations": "BigFix",
            "playbookID": "BigFixTest"
        },
        {
            "integrations": "Lastline v2",
            "playbookID": "Lastline v2 - Test",
            "nightly": true
        },
        {
            "integrations": "epo",
            "playbookID": "Test Playbook McAfee ePO"
        },
        {
            "integrations": "McAfee DXL",
            "playbookID": "McAfee DXL - Test"
        },
        {
            "integrations": "activedir",
            "playbookID": "calculate_severity_-_critical_assets_-_test"
        },
        {
            "playbookID": "TextFromHTML_test_playbook"
        },
        {
            "playbookID": "PortListenCheck-test"
        },
        {
            "integrations": "ThreatExchange",
            "playbookID": "ThreatExchange-test"
        },
        {
            "integrations": "Joe Security",
            "playbookID": "JoeSecurityTestPlaybook",
            "timeout": 500,
            "nightly": true
        },
        {
            "integrations": "Joe Security",
            "playbookID": "JoeSecurityTestDetonation",
            "timeout": 2000,
            "nightly": true
        },
        {
            "integrations": "WildFire-v2",
            "playbookID": "Wildfire Test"
        },
        {
            "integrations": "WildFire-v2",
            "playbookID": "Detonate URL - WildFire-v2 - Test"
        },
        {
            "integrations": "GRR",
            "playbookID": "GRR Test",
            "nightly": true
        },
        {
            "integrations": "VirusTotal",
            "instance_names": "virus_total_general",
            "playbookID": "virusTotal-test-playbook",
            "timeout": 1400,
            "nightly": true
        },
        {
            "integrations": "VirusTotal",
            "instance_names": "virus_total_preferred_vendors",
            "playbookID": "virusTotaI-test-preferred-vendors",
            "timeout": 1400,
            "nightly": true
        },
        {
            "integrations": "Preempt",
            "playbookID": "Preempt Test"
        },
        {
            "integrations": "Gmail",
            "playbookID": "get_original_email_-_gmail_-_test"
        },
        {
            "integrations": [
                "Gmail Single User",
                "Gmail"
            ],
            "playbookID": "Gmail Single User - Test",
            "fromversion": "4.5.0"
        },
        {
            "integrations": "EWS v2",
            "playbookID": "get_original_email_-_ews-_test",
            "instance_names": "ewv2_regular"
        },
        {
            "integrations": [
                "EWS v2",
                "EWS Mail Sender"
            ],
            "playbookID": "EWS search-mailbox test",
            "instance_names": "ewv2_regular",
            "timeout": 300
        },
        {
            "integrations": "PagerDuty v2",
            "playbookID": "PagerDuty Test"
        },
        {
            "playbookID": "test_delete_context"
        },
        {
            "playbookID": "DeleteContext-auto-test"
        },
        {
            "playbookID": "GmailTest",
            "integrations": "Gmail"
        },
        {
            "playbookID": "Gmail Convert Html Test",
            "integrations": "Gmail"
        },
        {
            "playbookID": "reputations.json Test",
            "toversion": "5.0.0"
        },
        {
            "playbookID": "Indicators reputation-.json Test",
            "fromversion": "5.5.0"
        },
        {
            "playbookID": "Test IP Indicator Fields",
            "fromversion": "5.0.0"
        },
        {
            "playbookID": "Dedup - Generic v2 - Test",
            "fromversion": "5.0.0"
        },
        {
            "playbookID": "TestDedupIncidentsPlaybook"
        },
        {
            "playbookID": "TestDedupIncidentsByName"
        },
        {
            "integrations": "McAfee Advanced Threat Defense",
            "playbookID": "Test Playbook McAfee ATD",
            "timeout": 700
        },
        {
            "playbookID": "stripChars - Test"
        },
        {
            "integrations": "McAfee Advanced Threat Defense",
            "playbookID": "Test Playbook McAfee ATD Upload File"
        },
        {
            "playbookID": "exporttocsv_script_test"
        },
        {
            "playbookID": "Set - Test"
        },
        {
            "integrations": "Intezer v2",
            "playbookID": "Intezer Testing v2",
            "fromversion": "4.1.0",
            "timeout": 600
        },
        {
            "integrations": "FalconIntel",
            "playbookID": "CrowdStrike Falcon Intel v2"
        },
        {
            "integrations": [
                "Mail Sender (New)",
                "Gmail"
            ],
            "playbookID": "Mail Sender (New) Test",
            "instance_names": [
                "Mail_Sender_(New)_STARTTLS"
            ]
        },
        {
            "integrations": [
                "Mail Sender (New)",
                "Gmail"
            ],
            "playbookID": "Mail Sender (New) Test",
            "instance_names": [
                "Mail_Sender_(New)_SSL/TLS"
            ]
        },
        {
            "playbookID": "buildewsquery_test"
        },
        {
            "integrations": "Rapid7 Nexpose",
            "playbookID": "nexpose_test",
            "timeout": 240
        },
        {
            "playbookID": "GetIndicatorDBotScore Test"
        },
        {
            "integrations": "EWS Mail Sender",
            "playbookID": "EWS Mail Sender Test"
        },
        {
            "integrations": [
                "EWS Mail Sender",
                "Rasterize"
            ],
            "playbookID": "EWS Mail Sender Test 2"
        },
        {
            "playbookID": "decodemimeheader_-_test"
        },
        {
            "integrations": "CVE Search v2",
            "playbookID": "cve_enrichment_-_generic_-_test"
        },
        {
            "playbookID": "test_url_regex"
        },
        {
            "integrations": "Skyformation",
            "playbookID": "TestSkyformation"
        },
        {
            "integrations": "okta",
            "playbookID": "okta_test_playbook",
            "timeout": 240
        },
        {
            "integrations": "Okta v2",
            "playbookID": "OktaV2-Test",
            "nightly": true,
            "timeout": 300
        },
        {
            "playbookID": "Test filters & transformers scripts"
        },
        {
            "integrations": "Salesforce",
            "playbookID": "SalesforceTestPlaybook"
        },
        {
            "integrations": "McAfee ESM-v10",
            "instance_names": "v10.2.0",
            "playbookID": "McAfeeESMTest",
            "timeout": 500
        },
        {
            "integrations": "McAfee ESM-v10",
            "instance_names": "v10.3.0",
            "playbookID": "McAfeeESMTest",
            "timeout": 500
        },
        {
            "integrations": "McAfee ESM-v10",
            "instance_names": "v11.1.3",
            "playbookID": "McAfeeESMTest",
            "timeout": 500
        },
        {
            "integrations": "GoogleSafeBrowsing",
            "playbookID": "Google Safe Browsing Test",
            "timeout": 240,
            "fromversion": "5.0.0"
        },
        {
            "integrations": "EWS v2",
            "playbookID": "EWSv2_empty_attachment_test",
            "instance_names": "ewv2_regular"
        },
        {
            "integrations": "EWS v2",
            "playbookID": "EWS Public Folders Test",
            "instance_names": "ewv2_regular"
        },
        {
            "playbookID": "TestWordFileToIOC",
            "timeout": 300
        },
        {
            "integrations": "Symantec Endpoint Protection V2",
            "playbookID": "SymantecEndpointProtection_Test"
        },
        {
            "integrations": "carbonblackprotection",
            "playbookID": "search_endpoints_by_hash_-_carbon_black_protection_-_test",
            "timeout": 500
        },
        {
            "playbookID": "Process Email - Generic - Test - Incident Starter",
            "fromversion": "6.0.0",
            "integrations": "Rasterize",
            "timeout": 240
        },
        {
            "integrations": "FalconHost",
            "playbookID": "search_endpoints_by_hash_-_crowdstrike_-_test",
            "timeout": 500
        },
        {
            "integrations": "FalconHost",
            "playbookID": "CrowdStrike Endpoint Enrichment - Test"
        },
        {
            "integrations": "FalconHost",
            "playbookID": "FalconHost Test"
        },
        {
            "integrations": "CrowdstrikeFalcon",
            "playbookID": "Test - CrowdStrike Falcon",
            "fromversion": "4.1.0"
        },
        {
            "playbookID": "ExposeIncidentOwner-Test"
        },
        {
            "integrations": "google",
            "playbookID": "GsuiteTest"
        },
        {
            "integrations": "OpenPhish",
            "playbookID": "OpenPhish Test Playbook"
        },
        {
            "integrations": "RSA Archer",
            "playbookID": "Archer-Test-Playbook",
            "nightly": true
        },
        {
            "integrations": "jira-v2",
            "playbookID": "Jira-v2-Test",
            "timeout": 500
        },
        {
            "integrations": "ipinfo",
            "playbookID": "IPInfoTest"
        },
        {
            "playbookID": "VerifyHumanReadableFormat"
        },
        {
            "playbookID": "strings-test"
        },
        {
            "playbookID": "TestCommonPython",
            "timeout": 500
        },
        {
            "playbookID": "TestFileCreateAndUpload"
        },
        {
            "playbookID": "TestIsValueInArray"
        },
        {
            "playbookID": "TestStringReplace"
        },
        {
            "playbookID": "TestHttpPlaybook"
        },
        {
            "integrations": "SplunkPy",
            "playbookID": "SplunkPy-Test-V2",
            "memory_threshold": 500,
            "instance_names": "use_default_handler"
        },
        {
            "integrations": "SplunkPy",
            "playbookID": "Splunk-Test",
            "memory_threshold": 200,
            "instance_names": "use_default_handler"
        },
        {
            "integrations": "SplunkPy",
            "playbookID": "SplunkPySearch_Test",
            "memory_threshold": 200,
            "instance_names": "use_default_handler"
        },
        {
            "integrations": "SplunkPy",
            "playbookID": "SplunkPy-Test-V2",
            "memory_threshold": 500,
            "instance_names": "use_python_requests_handler"
        },
        {
            "integrations": "SplunkPy",
            "playbookID": "Splunk-Test",
            "memory_threshold": 500,
            "instance_names": "use_python_requests_handler"
        },
        {
            "integrations": "SplunkPy",
            "playbookID": "SplunkPySearch_Test",
            "memory_threshold": 200,
            "instance_names": "use_python_requests_handler"
        },
        {
            "integrations": "McAfee NSM",
            "playbookID": "McAfeeNSMTest",
            "timeout": 400,
            "nightly": true
        },
        {
            "integrations": "PhishTank",
            "playbookID": "PhishTank Testing"
        },
        {
            "integrations": "McAfee Web Gateway",
            "playbookID": "McAfeeWebGatewayTest",
            "timeout": 500
        },
        {
            "integrations": "TCPIPUtils",
            "playbookID": "TCPUtils-Test"
        },
        {
            "playbookID": "listExecutedCommands-Test"
        },
        {
            "integrations": "AWS - Lambda",
            "playbookID": "AWS-Lambda-Test (Read-Only)"
        },
        {
            "integrations": "Service Manager",
            "playbookID": "TestHPServiceManager",
            "timeout": 400
        },
        {
            "playbookID": "LanguageDetect-Test",
            "timeout": 300
        },
        {
            "integrations": "Forcepoint",
            "playbookID": "forcepoint test",
            "timeout": 500,
            "nightly": true
        },
        {
            "playbookID": "GeneratePassword-Test"
        },
        {
            "playbookID": "ZipFile-Test"
        },
        {
            "playbookID": "UnzipFile-Test"
        },
        {
            "playbookID": "Test-IsMaliciousIndicatorFound",
            "fromversion": "5.0.0"
        },
        {
            "playbookID": "TestExtractHTMLTables"
        },
        {
            "integrations": "carbonblackliveresponse",
            "playbookID": "Carbon Black Live Response Test",
            "nightly": true
        },
        {
            "integrations": "urlscan.io",
            "playbookID": "urlscan_malicious_Test",
            "timeout": 500
        },
        {
            "integrations": "EWS v2",
            "playbookID": "pyEWS_Test",
            "instance_names": "ewv2_regular"
        },
        {
            "integrations": "EWS v2",
            "playbookID": "pyEWS_Test",
            "instance_names": "ewsv2_separate_process"
        },
        {
            "integrations": "remedy_sr_beta",
            "playbookID": "remedy_sr_test_pb"
        },
        {
            "integrations": "Netskope",
            "playbookID": "Netskope Test"
        },
        {
            "integrations": "Cylance Protect v2",
            "playbookID": "Cylance Protect v2 Test"
        },
        {
            "integrations": "ReversingLabs Titanium Cloud",
            "playbookID": "ReversingLabsTCTest"
        },
        {
            "integrations": "ReversingLabs A1000",
            "playbookID": "ReversingLabsA1000Test"
        },
        {
            "integrations": "Demisto Lock",
            "playbookID": "DemistoLockTest"
        },
        {
            "playbookID": "test-domain-indicator",
            "timeout": 400
        },
        {
            "playbookID": "Cybereason Test",
            "integrations": "Cybereason",
            "timeout": 1200,
            "fromversion": "4.1.0"
        },
        {
            "integrations": "VirusTotal - Private API",
            "instance_names": "virus_total_private_api_general",
            "playbookID": "File Enrichment - Virus Total Private API Test",
            "nightly": true
        },
        {
            "integrations": "VirusTotal - Private API",
            "instance_names": "virus_total_private_api_general",
            "playbookID": "virusTotalPrivateAPI-test-playbook",
            "timeout": 1400,
            "nightly": true,
            "pid_threshold": 12
        },
        {
            "integrations": [
                "VirusTotal - Private API",
                "VirusTotal"
            ],
            "playbookID": "vt-detonate test",
            "instance_names": [
                "virus_total_private_api_general",
                "virus_total_general"
            ],
            "timeout": 1400,
            "fromversion": "5.5.0",
            "nightly": true
        },
        {
            "integrations": "Cisco ASA",
            "playbookID": "Cisco ASA - Test Playbook"
        },
        {
            "integrations": "VirusTotal - Private API",
            "instance_names": "virus_total_private_api_preferred_vendors",
            "playbookID": "virusTotalPrivateAPI-test-preferred-vendors",
            "timeout": 1400,
            "nightly": true
        },
        {
            "integrations": "Cisco Meraki",
            "playbookID": "Cisco-Meraki-Test"
        },
        {
            "integrations": "Microsoft Defender Advanced Threat Protection",
            "playbookID": "Microsoft Defender Advanced Threat Protection - Test",
            "instance_names": "microsoft_defender_atp_prod"
        },
        {
            "integrations": "Microsoft Defender Advanced Threat Protection",
            "playbookID": "Microsoft Defender Advanced Threat Protection - Test",
            "instance_names": "microsoft_defender_atp_dev"
        },
        {
            "integrations": "Tanium",
            "playbookID": "Tanium Test Playbook",
            "nightly": true,
            "timeout": 1200,
            "pid_threshold": 10
        },
        {
            "integrations": "Recorded Future",
            "playbookID": "Recorded Future Test",
            "nightly": true
        },
        {
            "integrations": "Microsoft Graph",
            "playbookID": "Microsoft Graph Test",
            "instance_names": "ms_graph_security_dev"
        },
        {
            "integrations": "Microsoft Graph",
            "playbookID": "Microsoft Graph Test",
            "instance_names": "ms_graph_security_prod"
        },
        {
            "integrations": "Microsoft Graph User",
            "playbookID": "Microsoft Graph - Test",
            "instance_names": "ms_graph_user_dev"
        },
        {
            "integrations": "Microsoft Graph User",
            "playbookID": "Microsoft Graph - Test",
            "instance_names": "ms_graph_user_prod"
        },
        {
            "integrations": "Microsoft Graph Groups",
            "playbookID": "Microsoft Graph Groups - Test",
            "instance_names": "ms_graph_groups_dev"
        },
        {
            "integrations": "Microsoft Graph Groups",
            "playbookID": "Microsoft Graph Groups - Test",
            "instance_names": "ms_graph_groups_prod"
        },
        {
            "integrations": "Microsoft_Graph_Files",
            "playbookID": "test_MsGraphFiles",
            "instance_names": "ms_graph_files_dev",
            "fromversion": "5.0.0"
        },
        {
            "integrations": "Microsoft_Graph_Files",
            "playbookID": "test_MsGraphFiles",
            "instance_names": "ms_graph_files_prod",
            "fromversion": "5.0.0"
        },
        {
            "integrations": "Microsoft Graph Calendar",
            "playbookID": "Microsoft Graph Calendar - Test",
            "instance_names": "ms_graph_calendar_dev"
        },
        {
            "integrations": "Microsoft Graph Calendar",
            "playbookID": "Microsoft Graph Calendar - Test",
            "instance_names": "ms_graph_calendar_prod"
        },
        {
            "integrations": "Microsoft Graph Device Management",
            "playbookID": "MSGraph_DeviceManagement_Test",
            "instance_names": "ms_graph_device_management_oproxy_dev",
            "fromversion": "5.0.0"
        },
        {
            "integrations": "Microsoft Graph Device Management",
            "playbookID": "MSGraph_DeviceManagement_Test",
            "instance_names": "ms_graph_device_management_oproxy_prod",
            "fromversion": "5.0.0"
        },
        {
            "integrations": "Microsoft Graph Device Management",
            "playbookID": "MSGraph_DeviceManagement_Test",
            "instance_names": "ms_graph_device_management_self_deployed_prod",
            "fromversion": "5.0.0"
        },
        {
            "integrations": "RedLock",
            "playbookID": "RedLockTest",
            "nightly": true
        },
        {
            "integrations": "Symantec Messaging Gateway",
            "playbookID": "Symantec Messaging Gateway Test"
        },
        {
            "integrations": "ThreatConnect v2",
            "playbookID": "ThreatConnect v2 - Test",
            "fromversion": "5.0.0"
        },
        {
            "integrations": "VxStream",
            "playbookID": "VxStream Test",
            "nightly": true
        },
        {
            "integrations": "Cylance Protect",
            "playbookID": "get_file_sample_by_hash_-_cylance_protect_-_test",
            "timeout": 240
        },
        {
            "integrations": "Cylance Protect",
            "playbookID": "endpoint_enrichment_-_generic_test"
        },
        {
            "integrations": "QRadar",
            "playbookID": "test_Qradar",
            "fromversion": "5.5.0"
        },
        {
            "integrations": "VMware",
            "playbookID": "VMWare Test"
        },
        {
            "integrations": "Anomali ThreatStream",
            "playbookID": "Anomali_ThreatStream_Test"
        },
        {
            "integrations": "Farsight DNSDB",
            "playbookID": "DNSDBTest"
        },
        {
            "integrations": "carbonblack-v2",
            "playbookID": "Carbon Black Response Test",
            "fromversion": "5.0.0"
        },
        {
            "integrations": "Cisco Umbrella Investigate",
            "playbookID": "Cisco Umbrella Test"
        },
        {
            "integrations": "icebrg",
            "playbookID": "Icebrg Test",
            "timeout": 500
        },
        {
            "integrations": "Symantec MSS",
            "playbookID": "SymantecMSSTest"
        },
        {
            "integrations": "Remedy AR",
            "playbookID": "Remedy AR Test"
        },
        {
            "integrations": "AWS - IAM",
            "playbookID": "d5cb69b1-c81c-4f27-8a40-3106c0cb2620"
        },
        {
            "integrations": "McAfee Active Response",
            "playbookID": "McAfee-MAR_Test",
            "timeout": 700
        },
        {
            "integrations": "McAfee Threat Intelligence Exchange",
            "playbookID": "McAfee-TIE Test",
            "timeout": 700
        },
        {
            "integrations": "ArcSight Logger",
            "playbookID": "ArcSight Logger test"
        },
        {
            "integrations": "ArcSight ESM v2",
            "playbookID": "ArcSight ESM v2 Test"
        },
        {
            "integrations": "ArcSight ESM v2",
            "playbookID": "test Arcsight - Get events related to the Case"
        },
        {
            "integrations": "XFE",
            "playbookID": "XFE Test",
            "timeout": 140,
            "nightly": true
        },
        {
            "integrations": "XFE_v2",
            "playbookID": "Test_XFE_v2",
            "timeout": 500,
            "nightly": true
        },
        {
            "integrations": "McAfee Threat Intelligence Exchange",
            "playbookID": "search_endpoints_by_hash_-_tie_-_test",
            "timeout": 500
        },
        {
            "integrations": "iDefense",
            "playbookID": "iDefenseTest",
            "timeout": 300
        },
        {
            "integrations": "AbuseIPDB",
            "playbookID": "AbuseIPDB Test",
            "nightly": true
        },
        {
            "integrations": "AbuseIPDB",
            "playbookID": "AbuseIPDB PopulateIndicators Test",
            "nightly": true
        },
        {
            "integrations": "LogRhythm",
            "playbookID": "LogRhythm-Test-Playbook",
            "timeout": 200
        },
        {
            "integrations": "FireEye HX",
            "playbookID": "FireEye HX Test"
        },
        {
            "integrations": "Phish.AI",
            "playbookID": "PhishAi-Test"
        },
        {
            "integrations": "Phish.AI",
            "playbookID": "Test-Detonate URL - Phish.AI"
        },
        {
            "integrations": "Centreon",
            "playbookID": "Centreon-Test-Playbook"
        },
        {
            "playbookID": "ReadFile test"
        },
        {
            "integrations": "TruSTAR",
            "playbookID": "TruSTAR Test"
        },
        {
            "integrations": "AlphaSOC Wisdom",
            "playbookID": "AlphaSOC-Wisdom-Test"
        },
        {
            "integrations": "carbonblack-v2",
            "playbookID": "CBFindIP - Test"
        },
        {
            "integrations": "Jask",
            "playbookID": "Jask_Test",
            "fromversion": "4.1.0"
        },
        {
            "integrations": "Infocyte",
            "playbookID": "Infocyte-Test",
            "timeout": 1200
        },
        {
            "integrations": "Qualys",
            "playbookID": "Qualys-Test"
        },
        {
            "integrations": "Whois",
            "playbookID": "whois_test",
            "fromversion": "4.1.0"
        },
        {
            "integrations": "RSA NetWitness Endpoint",
            "playbookID": "NetWitness Endpoint Test"
        },
        {
            "integrations": "Check Point Sandblast",
            "playbookID": "Sandblast_malicious_test"
        },
        {
            "playbookID": "TestMatchRegex"
        },
        {
            "integrations": "ActiveMQ",
            "playbookID": "ActiveMQ Test"
        },
        {
            "playbookID": "RegexGroups Test"
        },
        {
            "integrations": "Cisco ISE",
            "playbookID": "cisco-ise-test-playbook"
        },
        {
            "integrations": "RSA NetWitness v11.1",
            "playbookID": "RSA NetWitness Test"
        },
        {
            "playbookID": "ExifReadTest"
        },
        {
            "integrations": "Cuckoo Sandbox",
            "playbookID": "CuckooTest",
            "timeout": 700
        },
        {
            "integrations": "VxStream",
            "playbookID": "Test-Detonate URL - Crowdstrike",
            "timeout": 1200
        },
        {
            "playbookID": "Detonate File - Generic Test",
            "timeout": 500
        },
        {
            "integrations": [
                "Lastline v2",
                "WildFire-v2",
                "SNDBOX",
                "VxStream",
                "McAfee Advanced Threat Defense"
            ],
            "playbookID": "Detonate File - Generic Test",
            "timeout": 2400,
            "nightly": true
        },
        {
            "playbookID": "detonate_file_-_generic_test",
            "toversion": "3.6.0"
        },
        {
            "playbookID": "STIXParserTest"
        },
        {
            "playbookID": "VerifyJSON - Test",
            "fromversion": "5.5.0"
        },
        {
            "playbookID": "PowerShellCommon-Test",
            "fromversion": "5.5.0"
        },
        {
            "playbookID": "Detonate URL - Generic Test",
            "timeout": 2000,
            "nightly": true,
            "integrations": [
                "McAfee Advanced Threat Defense",
                "VxStream",
                "Lastline v2"
            ]
        },
        {
            "integrations": [
                "FalconHost",
                "McAfee Threat Intelligence Exchange",
                "carbonblackprotection",
                "carbonblack"
            ],
            "playbookID": "search_endpoints_by_hash_-_generic_-_test",
            "timeout": 500,
            "toversion": "4.4.9"
        },
        {
            "integrations": "Zscaler",
            "playbookID": "Zscaler Test",
            "nightly": true,
            "timeout": 500
        },
        {
            "playbookID": "DemistoUploadFileToIncident Test",
            "integrations": "Demisto REST API"
        },
        {
            "playbookID": "DemistoUploadFile Test",
            "integrations": "Demisto REST API"
        },
        {
            "playbookID": "MaxMind Test",
            "integrations": "MaxMind GeoIP2"
        },
        {
            "playbookID": "Test Sagemaker",
            "integrations": "AWS Sagemaker"
        },
        {
            "playbookID": "C2sec-Test",
            "integrations": "C2sec irisk",
            "fromversion": "5.0.0"
        },
        {
            "playbookID": "Phishing v2 - Test - Incident Starter",
            "fromversion": "6.0.0",
            "timeout": 1200,
            "nightly": true,
            "integrations": [
                "EWS Mail Sender",
                "Have I Been Pwned? V2",
                "Demisto REST API",
                "Rasterize"
            ]
        },
        {
            "playbookID": "Phishing - Core - Test - Incident Starter",
            "fromversion": "6.0.0",
            "timeout": 1700,
            "nightly": true,
            "integrations": [
                "EWS Mail Sender",
                "Have I Been Pwned? V2",
                "Demisto REST API",
                "Rasterize"
            ]
        },
        {
            "integrations": "duo",
            "playbookID": "DUO Test Playbook"
        },
        {
            "playbookID": "SLA Scripts - Test",
            "fromversion": "4.1.0"
        },
        {
            "playbookID": "PcapHTTPExtractor-Test"
        },
        {
            "playbookID": "Ping Test Playbook"
        },
        {
            "playbookID": "Active Directory Test",
            "integrations": "Active Directory Query v2",
            "instance_names": "active_directory_ninja"
        },
        {
            "playbookID": "AD v2 - debug-mode - Test",
            "integrations": "Active Directory Query v2",
            "instance_names": "active_directory_ninja",
            "fromversion": "5.0.0"
        },
        {
            "playbookID": "Docker Hardening Test",
            "fromversion": "5.0.0"
        },
        {
            "integrations": "Active Directory Query v2",
            "instance_names": "active_directory_ninja",
            "playbookID": "Active Directory Query V2 configuration with port"
        },
        {
            "integrations": "mysql",
            "playbookID": "MySQL Test"
        },
        {
            "playbookID": "Email Address Enrichment - Generic v2.1 - Test",
            "integrations": "Active Directory Query v2",
            "instance_names": "active_directory_ninja"
        },
        {
            "integrations": "Cofense Intelligence",
            "playbookID": "Test - Cofense Intelligence",
            "timeout": 500
        },
        {
            "playbookID": "GDPRContactAuthorities Test"
        },
        {
            "integrations": "Google Resource Manager",
            "playbookID": "GoogleResourceManager-Test",
            "timeout": 500,
            "nightly": true
        },
        {
            "integrations": "SlashNext Phishing Incident Response",
            "playbookID": "SlashNextPhishingIncidentResponse-Test",
            "timeout": 500,
            "nightly": true
        },
        {
            "integrations": "Google Cloud Storage",
            "playbookID": "GCS - Test",
            "timeout": 500,
            "nightly": true,
            "memory_threshold": 80
        },
        {
            "integrations": "GooglePubSub",
            "playbookID": "GooglePubSub_Test",
            "nightly": true,
            "fromversion": "5.0.0"
        },
        {
            "playbookID": "Calculate Severity - Generic v2 - Test",
            "integrations": [
                "Palo Alto Minemeld",
                "Active Directory Query v2"
            ],
            "instance_names": "active_directory_ninja",
            "fromversion": "4.5.0"
        },
        {
            "integrations": "Freshdesk",
            "playbookID": "Freshdesk-Test",
            "timeout": 500,
            "nightly": true
        },
        {
            "playbookID": "Autoextract - Test",
            "fromversion": "4.1.0"
        },
        {
            "playbookID": "FilterByList - Test",
            "fromversion": "4.5.0"
        },
        {
            "playbookID": "Impossible Traveler - Test",
            "integrations": [
                "Ipstack",
                "ipinfo",
                "Rasterize",
                "Active Directory Query v2",
                "Demisto REST API"
            ],
            "instance_names": "active_directory_ninja",
            "fromversion": "5.0.0",
            "timeout": 700
        },
        {
            "playbookID": "Active Directory - Get User Manager Details - Test",
            "integrations": "Active Directory Query v2",
            "instance_names": "active_directory_80k",
            "fromversion": "4.5.0"
        },
        {
            "integrations": "Kafka V2",
            "playbookID": "Kafka Test"
        },
        {
            "playbookID": "File Enrichment - Generic v2 - Test",
            "instance_names": "virus_total_private_api_general",
            "integrations": [
                "VirusTotal - Private API",
                "Cylance Protect v2"
            ]
        },
        {
            "integrations": [
                "epo",
                "McAfee Active Response"
            ],
            "playbookID": "Endpoint data collection test",
            "timeout": 500
        },
        {
            "integrations": [
                "epo",
                "McAfee Active Response"
            ],
            "playbookID": "MAR - Endpoint data collection test",
            "timeout": 500
        },
        {
            "integrations": "DUO Admin",
            "playbookID": "DuoAdmin API test playbook"
        },
        {
            "integrations": [
                "TAXII Server",
                "TAXIIFeed"
            ],
            "playbookID": "TAXII_Feed_Test",
            "fromversion": "5.5.0",
            "timeout": 300
        },
        {
            "integrations": "TAXII 2 Feed",
            "playbookID": "TAXII 2 Feed Test",
            "fromversion": "5.5.0"
        },
        {
            "integrations": "Traps",
            "playbookID": "Traps test",
            "timeout": 600
        },
        {
            "playbookID": "TestShowScheduledEntries"
        },
        {
            "playbookID": "Calculate Severity - Standard - Test",
            "integrations": "Palo Alto Minemeld",
            "fromversion": "4.5.0"
        },
        {
            "integrations": "Symantec Advanced Threat Protection",
            "playbookID": "Symantec ATP Test"
        },
        {
            "playbookID": "HTTPListRedirects - Test SSL"
        },
        {
            "playbookID": "HTTPListRedirects Basic Test"
        },
        {
            "playbookID": "CheckDockerImageAvailableTest"
        },
        {
            "playbookID": "ExtractDomainFromEmailTest"
        },
        {
            "playbookID": "Account Enrichment - Generic v2 - Test",
            "integrations": "activedir"
        },
        {
            "playbookID": "Extract Indicators From File - Generic v2 - Test",
            "integrations": "Image OCR",
            "timeout": 300,
            "fromversion": "4.1.0",
            "toversion": "4.4.9"
        },
        {
            "playbookID": "Extract Indicators From File - Generic v2 - Test",
            "integrations": "Image OCR",
            "timeout": 350,
            "fromversion": "4.5.0"
        },
        {
            "playbookID": "Endpoint Enrichment - Generic v2.1 - Test",
            "integrations": [
                "FalconHost",
                "Cylance Protect v2",
                "carbonblack-v2",
                "epo",
                "Active Directory Query v2"
            ],
            "instance_names": "active_directory_ninja"
        },
        {
            "playbookID": "EmailReputationTest",
            "integrations": "Have I Been Pwned? V2"
        },
        {
            "integrations": "Symantec Deepsight Intelligence",
            "playbookID": "Symantec Deepsight Test"
        },
        {
            "playbookID": "ExtractDomainFromEmailTest"
        },
        {
            "playbookID": "Wait Until Datetime - Test",
            "fromversion": "4.5.0"
        },
        {
            "playbookID": "PAN OS EDL Management - Test",
            "integrations": "palo_alto_networks_pan_os_edl_management"
        },
        {
            "playbookID": "PAN-OS DAG Configuration Test",
            "integrations": "Panorama",
            "instance_names": "palo_alto_panorama_9.0",
            "timeout": 300
        },
        {
            "playbookID": "PAN-OS Create Or Edit Rule Test",
            "integrations": "Panorama",
            "instance_names": "palo_alto_panorama_9.0",
            "timeout": 1000
        },
        {
            "playbookID": "PAN-OS EDL Setup v3 Test",
            "integrations": [
                "Panorama",
                "palo_alto_networks_pan_os_edl_management"
            ],
            "instance_names": "palo_alto_firewall_9.0",
            "timeout": 300
        },
        {
            "integrations": "Snowflake",
            "playbookID": "Snowflake-Test"
        },
        {
            "playbookID": "Account Enrichment - Generic v2.1 - Test",
            "integrations": "Active Directory Query v2",
            "instance_names": "active_directory_ninja"
        },
        {
            "integrations": "Cisco Umbrella Investigate",
            "playbookID": "Domain Enrichment - Generic v2 - Test"
        },
        {
            "integrations": "Google BigQuery",
            "playbookID": "Google BigQuery Test"
        },
        {
            "integrations": "Zoom",
            "playbookID": "Zoom_Test"
        },
        {
            "playbookID": "IP Enrichment - Generic v2 - Test",
            "integrations": "Threat Crowd",
            "fromversion": "4.1.0"
        },
        {
            "integrations": "Cherwell",
            "playbookID": "Cherwell Example Scripts - test"
        },
        {
            "integrations": "Cherwell",
            "playbookID": "Cherwell - test"
        },
        {
            "integrations": "CarbonBlackProtectionV2",
            "playbookID": "Carbon Black Enterprise Protection V2 Test"
        },
        {
            "integrations": "Active Directory Query v2",
            "instance_names": "active_directory_ninja",
            "playbookID": "Test ADGetUser Fails with no instances 'Active Directory Query' (old version)"
        },
        {
            "integrations": "ANYRUN",
            "playbookID": "ANYRUN-Test"
        },
        {
            "integrations": "ANYRUN",
            "playbookID": "Detonate File - ANYRUN - Test"
        },
        {
            "integrations": "ANYRUN",
            "playbookID": "Detonate URL - ANYRUN - Test"
        },
        {
            "integrations": "Netcraft",
            "playbookID": "Netcraft test"
        },
        {
            "integrations": "EclecticIQ Platform",
            "playbookID": "EclecticIQ Test"
        },
        {
            "playbookID": "FormattingPerformance - Test",
            "fromversion": "5.0.0"
        },
        {
            "integrations": "AWS - EC2",
            "playbookID": "2142f8de-29d5-4288-8426-0db39abe988b",
            "memory_threshold": 75
        },
        {
            "integrations": "AWS - EC2",
            "playbookID": "d66e5f86-e045-403f-819e-5058aa603c32"
        },
        {
            "integrations": "ANYRUN",
            "playbookID": "Detonate File From URL - ANYRUN - Test"
        },
        {
            "integrations": "AWS - CloudTrail",
            "playbookID": "3da2e31b-f114-4d7f-8702-117f3b498de9"
        },
        {
            "integrations": "carbonblackprotection",
            "playbookID": "67b0f25f-b061-4468-8613-43ab13147173"
        },
        {
            "integrations": "DomainTools",
            "playbookID": "DomainTools-Test"
        },
        {
            "integrations": "Exabeam",
            "playbookID": "Exabeam - Test"
        },
        {
            "integrations": "DomainTools Iris",
            "playbookID": "DomainTools Iris - Test",
            "fromversion": "4.1.0"
        },
        {
            "integrations": "Cisco Spark",
            "playbookID": "Cisco Spark Test New"
        },
        {
            "integrations": "Remedy On-Demand",
            "playbookID": "Remedy-On-Demand-Test"
        },
        {
            "playbookID": "ssdeepreputationtest"
        },
        {
            "playbookID": "TestIsEmailAddressInternal"
        },
        {
            "integrations": "Google Cloud Compute",
            "playbookID": "GoogleCloudCompute-Test"
        },
        {
            "integrations": "AWS - S3",
            "playbookID": "97393cfc-2fc4-4dfe-8b6e-af64067fc436"
        },
        {
            "integrations": "Image OCR",
            "playbookID": "TestImageOCR"
        },
        {
            "integrations": "fireeye",
            "playbookID": "Detonate File - FireEye AX - Test"
        },
        {
            "integrations": [
                "Rasterize",
                "Image OCR"
            ],
            "playbookID": "Rasterize Test",
            "fromversion": "5.0.0"
        },
        {
            "integrations": [
                "Rasterize",
                "Image OCR"
            ],
            "playbookID": "Rasterize 4.5 Test",
            "toversion": "4.5.9"
        },
        {
            "integrations": "Rasterize",
            "playbookID": "RasterizeImageTest",
            "fromversion": "5.0.0"
        },
        {
            "integrations": "Ipstack",
            "playbookID": "Ipstack_Test"
        },
        {
            "integrations": "Perch",
            "playbookID": "Perch-Test"
        },
        {
            "integrations": "Forescout",
            "playbookID": "Forescout-Test"
        },
        {
            "integrations": "GitHub",
            "playbookID": "Git_Integration-Test"
        },
        {
            "integrations": "LogRhythmRest",
            "playbookID": "LogRhythm REST test"
        },
        {
            "integrations": "AlienVault USM Anywhere",
            "playbookID": "AlienVaultUSMAnywhereTest"
        },
        {
            "playbookID": "PhishLabsTestPopulateIndicators"
        },
        {
            "playbookID": "Test_HTMLtoMD"
        },
        {
            "integrations": "PhishLabs IOC",
            "playbookID": "PhishLabsIOC TestPlaybook",
            "fromversion": "4.1.0"
        },
        {
            "integrations": "vmray",
            "playbookID": "VMRay-Test"
        },
        {
            "integrations": "PerceptionPoint",
            "playbookID": "PerceptionPoint Test",
            "fromversion": "4.1.0"
        },
        {
            "integrations": "AutoFocus V2",
            "playbookID": "AutoFocus V2 test",
            "fromversion": "5.0.0",
            "timeout": 1000
        },
        {
            "playbookID": "Process Email - Generic for Rasterize"
        },
        {
            "playbookID": "Send Investigation Summary Reports - Test",
            "integrations": "EWS Mail Sender",
            "fromversion": "4.5.0"
        },
        {
            "integrations": "Anomali ThreatStream v2",
            "playbookID": "ThreatStream-Test"
        },
        {
            "integrations": "Flashpoint",
            "playbookID": "Flashpoint_event-Test"
        },
        {
            "integrations": "Flashpoint",
            "playbookID": "Flashpoint_forum-Test"
        },
        {
            "integrations": "Flashpoint",
            "playbookID": "Flashpoint_report-Test"
        },
        {
            "integrations": "Flashpoint",
            "playbookID": "Flashpoint_reputation-Test"
        },
        {
            "integrations": "BluecatAddressManager",
            "playbookID": "Bluecat Address Manager test"
        },
        {
            "integrations": "MailListener - POP3 Beta",
            "playbookID": "MailListener-POP3 - Test"
        },
        {
            "playbookID": "sumList - Test"
        },
        {
            "integrations": "VulnDB",
            "playbookID": "Test-VulnDB"
        },
        {
            "integrations": "Shodan_v2",
            "playbookID": "Test-Shodan_v2",
            "timeout": 1000
        },
        {
            "integrations": "Threat Crowd",
            "playbookID": "ThreatCrowd - Test"
        },
        {
            "integrations": "GoogleDocs",
            "playbookID": "GoogleDocs-test"
        },
        {
            "playbookID": "Request Debugging - Test",
            "fromversion": "5.0.0"
        },
        {
            "playbookID": "Test Convert file hash to corresponding hashes",
            "fromversion": "4.5.0",
            "integrations": "VirusTotal",
            "instance_names": "virus_total_general"
        },
        {
            "playbookID": "PANW - Hunting and threat detection by indicator type Test",
            "fromversion": "5.0.0",
            "timeout": 1200,
            "integrations": [
                "Panorama",
                "Palo Alto Networks Cortex",
                "AutoFocus V2",
                "VirusTotal"
            ],
            "instance_names": [
                "palo_alto_panorama",
                "virus_total_general"
            ]
        },
        {
            "playbookID": "PAN-OS Query Logs For Indicators Test",
            "fromversion": "4.5.0",
            "timeout": 1500,
            "integrations": "Panorama",
            "instance_names": "palo_alto_panorama"
        },
        {
            "integrations": "Hybrid Analysis",
            "playbookID": "HybridAnalysis-Test",
            "timeout": 500,
            "fromversion": "4.1.0"
        },
        {
            "integrations": "Elasticsearch v2",
            "instance_names": "es_v7",
            "playbookID": "Elasticsearch_v2_test"
        },
        {
            "integrations": "ElasticsearchFeed",
            "instance_names": "es_demisto_feed",
            "playbookID": "Elasticsearch_Fetch_Demisto_Indicators_Test",
            "fromversion": "5.5.0"
        },
        {
            "integrations": "ElasticsearchFeed",
            "instance_names": "es_generic_feed",
            "playbookID": "Elasticsearch_Fetch_Custom_Indicators_Test",
            "fromversion": "5.5.0"
        },
        {
            "integrations": "Elasticsearch v2",
            "instance_names": "es_v6",
            "playbookID": "Elasticsearch_v2_test-v6"
        },
        {
            "integrations": "IronDefense",
            "playbookID": "IronDefenseTest"
        },
        {
            "integrations": "PolySwarm",
            "playbookID": "PolySwarm-Test"
        },
        {
            "integrations": "Kennav2",
            "playbookID": "Kenna Test"
        },
        {
            "integrations": "SecurityAdvisor",
            "playbookID": "SecurityAdvisor-Test",
            "fromversion": "4.5.0"
        },
        {
            "integrations": "Google Key Management Service",
            "playbookID": "Google-KMS-test",
            "pid_threshold": 6,
            "memory_threshold": 60
        },
        {
            "integrations": "SecBI",
            "playbookID": "SecBI - Test"
        },
        {
            "playbookID": "ExtractFQDNFromUrlAndEmail-Test"
        },
        {
            "integrations": "EWS v2",
            "playbookID": "Get EWS Folder Test",
            "fromversion": "4.5.0",
            "instance_names": "ewv2_regular",
            "timeout": 1200
        },
        {
            "integrations": "EWSO365",
            "playbookID": "EWS_O365_test",
            "fromversion": "5.0.0"
        },
        {
            "integrations": "QRadar",
            "playbookID": "QRadar Indicator Hunting Test",
            "timeout": 600,
            "fromversion": "5.0.0"
        },
        {
            "playbookID": "SetAndHandleEmpty test",
            "fromversion": "4.5.0"
        },
        {
            "integrations": "Tanium v2",
            "playbookID": "Tanium v2 - Test"
        },
        {
            "integrations": "Office 365 Feed",
            "playbookID": "Office365_Feed_Test",
            "fromversion": "5.5.0"
        },
        {
            "integrations": "GoogleCloudTranslate",
            "playbookID": "GoogleCloudTranslate-Test",
            "pid_threshold": 8
        },
        {
            "integrations": "Infoblox",
            "playbookID": "Infoblox Test"
        },
        {
            "integrations": "BPA",
            "playbookID": "Test-BPA",
            "fromversion": "4.5.0"
        },
        {
            "playbookID": "GetValuesOfMultipleFIelds Test",
            "fromversion": "4.5.0"
        },
        {
            "playbookID": "IsInternalHostName Test",
            "fromversion": "4.5.0"
        },
        {
            "playbookID": "DigitalGuardian-Test",
            "integrations": "Digital Guardian",
            "fromversion": "5.0.0"
        },
        {
            "integrations": "SplunkPy",
            "playbookID": "Splunk Indicator Hunting Test",
            "fromversion": "5.0.0",
            "memory_threshold": 500,
            "instance_names": "use_default_handler"
        },
        {
            "integrations": "BPA",
            "playbookID": "Test-BPA_Integration",
            "fromversion": "4.5.0"
        },
        {
            "integrations": "Sixgill",
            "playbookID": "Sixgill-Test",
            "fromversion": "5.0.0"
        },
        {
            "integrations": "AutoFocus Feed",
            "playbookID": "playbook-FeedAutofocus_test",
            "fromversion": "5.5.0"
        },
        {
            "integrations": "AutoFocus Daily Feed",
            "playbookID": "playbook-FeedAutofocus_daily_test",
            "fromversion": "5.5.0"
        },
        {
            "integrations": "PaloAltoNetworks_PrismaCloudCompute",
            "playbookID": "PaloAltoNetworks_PrismaCloudCompute-Test"
        },
        {
            "integrations": "Recorded Future Feed",
            "playbookID": "RecordedFutureFeed - Test",
            "timeout": 1000,
            "fromversion": "5.5.0",
            "memory_threshold": 86
        },
        {
            "integrations": "Expanse",
            "playbookID": "test-Expanse-Playbook",
            "fromversion": "5.0.0"
        },
        {
            "integrations": "Expanse",
            "playbookID": "test-Expanse",
            "fromversion": "5.0.0"
        },
        {
            "integrations": "DShield Feed",
            "playbookID": "playbook-DshieldFeed_test",
            "fromversion": "5.5.0"
        },
        {
            "integrations": "AlienVault Reputation Feed",
            "playbookID": "AlienVaultReputationFeed_Test",
            "fromversion": "5.5.0"
        },
        {
            "integrations": "BruteForceBlocker Feed",
            "playbookID": "playbook-BruteForceBlocker_test",
            "fromversion": "5.5.0"
        },
        {
            "integrations": "illuminate",
            "playbookID": "illuminate Integration Test"
        },
        {
            "integrations": "Carbon Black Enterprise EDR",
            "playbookID": "Carbon Black Enterprise EDR Test",
            "fromversion": "5.0.0"
        },
        {
            "integrations": "illuminate",
            "playbookID": "illuminate Integration Demonstration - Test"
        },
        {
            "integrations": "MongoDB Key Value Store",
            "playbookID": "MongoDB KeyValueStore - Test",
            "pid_threshold": 12,
            "fromversion": "5.0.0"
        },
        {
            "integrations": "MongoDB Log",
            "playbookID": "MongoDBLog - Test",
            "pid_threshold": 12,
            "fromversion": "5.0.0"
        },
        {
            "integrations": "Google Chronicle Backstory",
            "playbookID": "Google Chronicle Backstory Asset - Test",
            "fromversion": "5.0.0"
        },
        {
            "integrations": "Google Chronicle Backstory",
            "playbookID": "Google Chronicle Backstory IOC Details - Test",
            "fromversion": "5.0.0"
        },
        {
            "integrations": "Google Chronicle Backstory",
            "playbookID": "Google Chronicle Backstory List Alerts - Test",
            "fromversion": "5.0.0"
        },
        {
            "integrations": "Google Chronicle Backstory",
            "playbookID": "Google Chronicle Backstory List IOCs - Test",
            "fromversion": "5.0.0"
        },
        {
            "integrations": "Google Chronicle Backstory",
            "playbookID": "Google Chronicle Backstory Reputation - Test",
            "fromversion": "5.0.0"
        },
        {
            "integrations": "Google Chronicle Backstory",
            "playbookID": "Google Chronicle Backstory List Events - Test",
            "fromversion": "5.0.0"
        },
        {
            "integrations": "Feodo Tracker Hashes Feed",
            "playbookID": "playbook-feodoteackerhash_test",
            "fromversion": "5.5.0",
            "memory_threshold": 130,
            "timeout": 600
        },
        {
            "integrations": "Feodo Tracker IP Blocklist Feed",
            "instance_names": "feodo_tracker_ip_currently__active",
            "playbookID": "playbook-feodotrackeripblock_test",
            "fromversion": "5.5.0"
        },
        {
            "integrations": "Feodo Tracker IP Blocklist Feed",
            "instance_names": "feodo_tracker_ip_30_days",
            "playbookID": "playbook-feodotrackeripblock_test",
            "fromversion": "5.5.0"
        },
        {
            "integrations": "Code42",
            "playbookID": "Code42-Test",
            "timeout": 600
        },
        {
            "playbookID": "Code42 File Search Test",
            "integrations": "Code42"
        },
        {
            "playbookID": "FetchIndicatorsFromFile-test",
            "fromversion": "5.5.0"
        },
        {
            "integrations": "RiskSense",
            "playbookID": "RiskSense Get Apps - Test"
        },
        {
            "integrations": "RiskSense",
            "playbookID": "RiskSense Get Host Detail - Test"
        },
        {
            "integrations": "RiskSense",
            "playbookID": "RiskSense Get Host Finding Detail - Test"
        },
        {
            "integrations": "RiskSense",
            "playbookID": "RiskSense Get Hosts - Test"
        },
        {
            "integrations": "RiskSense",
            "playbookID": "RiskSense Get Host Findings - Test"
        },
        {
            "integrations": "RiskSense",
            "playbookID": "RiskSense Get Unique Cves - Test"
        },
        {
            "integrations": "RiskSense",
            "playbookID": "RiskSense Get Unique Open Findings - Test"
        },
        {
            "integrations": "RiskSense",
            "playbookID": "RiskSense Get Apps Detail - Test"
        },
        {
            "integrations": "RiskSense",
            "playbookID": "RiskSense Apply Tag - Test"
        },
        {
            "integrations": "Indeni",
            "playbookID": "Indeni_test",
            "fromversion": "5.0.0"
        },
        {
            "integrations": "CounterCraft Deception Director",
            "playbookID": "CounterCraft - Test",
            "fromversion": "5.0.0"
        },
        {
            "integrations": "SafeBreach v2",
            "playbookID": "playbook-SafeBreach-Test",
            "fromversion": "5.5.0"
        },
        {
            "playbookID": "DbotPredictOufOfTheBoxTest",
            "fromversion": "4.5.0",
            "timeout": 1000
        },
        {
            "integrations": "AlienVault OTX TAXII Feed",
            "playbookID": "playbook-feedalienvaultotx_test",
            "fromversion": "5.5.0"
        },
        {
            "playbookID": "ExtractDomainAndFQDNFromUrlAndEmail-Test",
            "fromversion": "5.5.0"
        },
        {
            "integrations": "Cortex Data Lake",
            "playbookID": "Cortex Data Lake Test",
            "instance_names": "cdl_prod",
            "fromversion": "4.5.0"
        },
        {
            "integrations": "Cortex Data Lake",
            "playbookID": "Cortex Data Lake Test",
            "instance_names": "cdl_dev",
            "fromversion": "4.5.0"
        },
        {
            "integrations": "MongoDB",
            "playbookID": "MongoDB - Test"
        },
        {
            "playbookID": "DBotCreatePhishingClassifierV2FromFile-Test",
            "timeout": 60000,
            "fromversion": "4.5.0"
        },
        {
            "integrations": "Logz.io",
            "playbookID": "Logzio - Test",
            "fromversion": "5.0.0"
        },
        {
            "integrations": "IBM Resilient Systems",
            "playbookID": "IBM Resilient Systems Test"
        },
        {
            "integrations": [
                "Prisma Access",
                "Prisma Access Egress IP feed"
            ],
            "playbookID": "Prisma_Access_Egress_IP_Feed-Test",
            "timeout": 60000,
            "fromversion": "5.5.0",
            "nightly": true
        },
        {
            "integrations": "Prisma Access",
            "playbookID": "Prisma_Access-Test",
            "timeout": 60000,
            "fromversion": "5.5.0",
            "nightly": true
        },
        {
            "playbookID": "EvaluateMLModllAtProduction-Test",
            "fromversion": "4.5.0"
        },
        {
            "integrations": "Zabbix",
            "playbookID": "Zabbix - Test"
        },
        {
            "integrations": "GCP Whitelist Feed",
            "playbookID": "GCPWhitelist_Feed_Test",
            "fromversion": "5.5.0"
        },
        {
            "integrations": "Endace",
            "playbookID": "Endace-Test",
            "fromversion": "5.0.0"
        },
        {
            "integrations": "Deep Instinct",
            "playbookID": "Deep_Instinct-Test",
            "fromversion": "5.0.0"
        },
        {
            "integrations": "Azure AD Connect Health Feed",
            "playbookID": "FeedAzureADConnectHealth_Test",
            "fromversion": "5.5.0"
        },
        {
            "integrations": "Zoom Feed",
            "playbookID": "FeedZoom_Test",
            "fromversion": "5.5.0"
        },
        {
            "playbookID": "PCAP Search test",
            "fromversion": "5.0.0"
        },
        {
            "integrations": "VirusTotal",
            "instance_names": "virus_total_general",
            "playbookID": "PCAP Parsing And Indicator Enrichment Test",
            "fromversion": "5.0.0"
        },
        {
            "integrations": "Workday",
            "playbookID": "Workday - Test",
            "fromversion": "5.0.0",
            "timeout": 600
        },
        {
            "integrations": "Unit42 Feed",
            "playbookID": "Unit42 Feed - Test",
            "fromversion": "5.5.0"
        },
        {
            "playbookID": "hashIncidentFields-test",
            "fromversion": "4.5.0",
            "timeout": 60000
        },
        {
            "integrations": "TruSTAR v2",
            "playbookID": "TruSTAR v2-Test",
            "timeout": 500
        }
    ],
    "skipped_tests": {
        "PAN-OS DAG Configuration Test": "Issue 60693",
        "Phishing Classifier V2 ML Test": "Issue 26066",
        "CuckooTest": "Issue 25601",
        "RedLockTest": "Issue 24600",
        "Digital Defense FrontlineVM - Scan Asset Not Recently Scanned Test": "Issue 25477",
        "SentinelOne V2 - test": "Issue 24933",
        "SignalSciences-Test": "Issue 24934",
        "Maltiverse Test": "Issue 24335",
        "TestDedupIncidentsPlaybook": "Issue 24344",
        "CreateIndicatorFromSTIXTest": "Issue 24345",
        "SNDBOX_Test": "Issue 24349",
        "Prisma_Access_Egress_IP_Feed-Test": "unskip after we will get Prisma Access instance",
        "Prisma_Access-Test": "unskip after we will get Prisma Access instance",
        "Test-Shodan_v2": "Issue 23370",
        "Symantec Deepsight Test": "Issue 22971",
        "Cybereason Test": "Issue 22683",
        "Bluecat Address Manager test": "Issue 22616",
        "test-Expanse": "Issue 26248",
        "TestProofpointFeed": "Issue 22229",
        "Git_Integration-Test": "Issue 20029",
        "Symantec Data Loss Prevention - Test": "Issue 20134",
        "NetWitness Endpoint Test": "Issue 19878",
        "TestUptycs": "Issue 19750",
        "InfoArmorVigilanteATITest": "Test issue 17358",
        "ArcSight Logger test": "Issue 19117",
        "TruSTAR Test": "Issue 19777",
        "TestDedupIncidentsByName": "skipped on purpose - this is part of the TestDedupIncidentsPlaybook - no need to execute separately as a test",
        "3da2e31b-f114-4d7f-8702-117f3b498de9": "Issue 19837",
        "d66e5f86-e045-403f-819e-5058aa603c32": "pr 3220",
        "RecordedFutureFeed - Test": "Issue 18922",
        "IntSights Mssp Test": "Issue #16351",
        "CheckPhish-Test": "Issue 19188",
        "fd93f620-9a2d-4fb6-85d1-151a6a72e46d": "Issue 19854",
        "DeleteContext-auto-subplaybook-test": "used in DeleteContext-auto-test as sub playbook",
        "Test Playbook TrendMicroDDA": "Issue 16501",
        "Process Email - Generic - Test - Actual Incident": "Should never run as standalone. Issue #25947",
        "Phishing v2 - Test - Actual Incident": "Should never run as standalone. Issue #25947",
        "Phishing - Core - Test - Actual Incident": "Should never run as standalone. Issue #25947",
        "ssdeepreputationtest": "Issue #20953",
        "C2sec-Test": "Issue #21633",
        "PAN-OS Query Logs For Indicators Test": "Issue #23505",
        "Panorama Query Logs - Test": "Issue #23505",
        "palo_alto_panorama_test_pb": "Issue #22835",
        "GCS Bucket Management - Test": "used in GCS - Test as sub playbook",
        "GCS Object Operations - Test": "used in GCS - Test as sub playbook",
        "GCS Bucket Policy (ACL) - Test": "used in GCS - Test as sub playbook",
        "GCS Object Policy (ACL) - Test": "used in GCS - Test as sub playbook",
        "Send Email To Recipients": "used in EWS Mail Sender Test 2 as sub playbook",
        "Cortex XDR - IOC - Test": "issue #25598"
    },
    "skipped_integrations": {

        "_comment1": "~~~ NO INSTANCE ~~~",
        "Symantec Management Center": "Issue 23960",
        "PerceptionPoint": "Issue 25795",
        "Infoblox": "Issue 25651",
        "Traps": "Issue 24122",
        "McAfee Advanced Threat Defense": "Issue 16909",
        "CrowdStrike Falcon X": "Issue 26209",
        "Cisco Umbrella Investigate": "Issue 24338",
        "Deep Instinct": "The partner didn't provide an instance",
        "Cofense Triage v2": "No instance - partner integration",
        "ArcSight Logger": "Issue 24303",
        "AttackIQFireDrill": "Issue 24281",
        "MxToolBox": "No instance",
        "Skyformation": "No instance, old partner",
        "Prisma Access": "Instance will be provided soon by Lior and Prasen",
        "AlphaSOC Network Behavior Analytics": "No instance",
        "IsItPhishing": "No instance",
        "Verodin": "No instance",
        "EasyVista": "No instance",
        "Pipl": "No instance",
        "Moloch": "No instance",
        "Twilio": "No instance",
        "Zendesk": "No instance",
        "google-vault": "Issue 25798",
        "GuardiCore": "No instance",
        "Nessus": "No instance",
        "Cisco CloudLock": "No instance",
        "SentinelOne": "No instance",
        "Vectra v2": "No instance",
        "Awake Security": "Issue 23376",
        "ExtraHop": "No license, issue 23731",
        "RiskSense": "We should get an instance talk to Francesco",
        "Palo Alto Networks Cortex": "Issue 22300",
        "AWS - IAM": "Issue 21401",
        "FortiGate": "License expired, and not going to get one (issue 14723)",
        "IronDefense": "Test depends on making requests to a non-public API",
        "Attivo Botsink": "no instance, not going to get it",
        "VMware": "no License, and probably not going to get it",
        "AWS Sagemaker": "License expired, and probably not going to get it",
        "Symantec MSS": "No instance, probably not going to get it (issue 15513)",
        "Google Cloud Compute": "Can't test yet",
        "Cymon": "The service was discontinued since April 30th, 2019.",
        "FireEye ETP": "No instance",
        "ProofpointTAP_v2": "No instance",
        "remedy_sr_beta": "No instance",
        "ExtraHop v2": "No instance",
        "Minerva Labs Anti-Evasion Platform": "Issue 18835",
        "PolySwarm": "contribution",
        "Blueliv ThreatContext": "contribution",
        "Silverfort": "contribution",
        "fireeye": "Issue 19839",
        "DomainTools": "Issue 8298",
        "Remedy On-Demand": "Issue 19835",
        "DomainTools Iris": "Issue 20433",
        "Check Point": "Issue 18643",
        "Preempt": "Issue 20268",
        "iDefense": "Issue 20095",
        "Jask": "Issue 18879",
        "vmray": "Issue 18752",
        "Anomali ThreatStream v2": "Issue 19182",
        "Anomali ThreatStream": "Issue 19182",
        "SCADAfence CNM": "Issue 18376",
        "ArcSight ESM v2": "Issue #18328",
        "AlienVault USM Anywhere": "Issue #18273",
        "Tufin": "Issue 16441",
        "Dell Secureworks": "Instance locally installed on @liorblob PC",
        "MimecastV2": "Issue 14593",
        "Netskope": "instance is down",
        "Farsight DNSDB": "Issue 15512",
        "Service Manager": "Expired license",
        "carbonblackprotection": "License expired",
        "icebrg": "Issue 14312",
        "Freshdesk": "Trial account expired",
        "Threat Grid": "Issue 16197",
        "Kafka V2": "Can not connect to instance from remote",
        "Check Point Sandblast": "Issue 15948",
        "Remedy AR": "getting 'Not Found' in test button",
        "Salesforce": "Issue 15901",
        "Zscaler": "Issue 17784",
        "RedCanary": "License expired",
        "ANYRUN": "No instance",
        "Snowflake": "Looks like account expired, needs looking into",
        "Cisco Spark": "Issue 18940",
        "Phish.AI": "Issue 17291",
        "MaxMind GeoIP2": "Issue 18932.",
        "Exabeam": "Issue 19371",
        "McAfee ESM-v10": "Issue 20225",
        "PaloAltoNetworks_PrismaCloudCompute": "Instance not set up yet",
        "Code42": "Instance not set up yet",
        "SecBI": "Issue 22545",
        "IBM Resilient Systems": "Issue 23722",
        "VxStream": "Issue #23795",
        "Bambenek Consulting Feed": "Issue 26184",
        "AWS - Athena - Beta": "Issue 19834",

        "_comment2": "~~~ UNSTABLE ~~~",
        "ServiceNow": "Instance goes to hibernate every few hours",
        "Tenable.sc": "unstable instance",

        "_comment3": "~~~ QUOTA ISSUES ~~~",
        "Joe Security": "Issue 25650",
        "XFE_v2": "Issue 22715",
        "AlphaSOC Wisdom": "API key has expired",
        "Lastline": "issue 20323",
        "Google Resource Manager": "Cannot create projects because have reached alloted quota.",
        "Looker": "Warehouse 'DEMO_WH' cannot be resumed because resource monitor 'LIMITER' has exceeded its quota.",
        "Ipstack": "Issue 26266",

        "_comment4": "~~~ NO INSTANCE - SUPPORTED BY THE COMMUNITY ~~~",
        "Zabbix": "Supported by external developer",
        "SafeBreach v2": "it is a partner integration, no instance",
        "IllusiveNetworks": "supported by partner",
        "Humio": "supported by the partner",
        "Digital Guardian": "partner integration",

        "_comment5": "~~~ OTHER ~~~",
        "XFE": "We have the new integration XFE_v2, so no need to test the old one because they use the same quote",
        "Cisco ASA": "Issue 25741",
        "Endace": "Issue 24304",
        "Pentera": "authentication method will not work with testing",
        "EclecticIQ Platform": "Issue 8821",
        "BitDam": "Issue #17247",
        "Zoom": "Issue 19832",
        "urlscan.io": "Issue 21831",
        "Forescout": "Can only be run from within PANW network. Look in keeper for - Demisto in the LAB",
        "HelloWorldSimple": "This is just an example integration - no need for test",
        "TestHelloWorldPlaybook": "This is just an example integration - no need for test",
        "Cymulate": "Partner didn't provided test playbook",
        "Lastline v2": "Temporary skipping, due to quota issues, in order to merge a PR"
    },
    "nightly_integrations": [
        "Lastline v2",
        "TruSTAR",
        "SlackV2",
        "VulnDB"
    ],
    "unmockable_integrations": {
        "SNDBOX": "Submits a file - tests that send files shouldn't be mocked",
        "Joe Security": "Submits a file - tests that send files shouldn't be mocked",
        "Maltiverse": "issue 24335",
        "MITRE ATT&CK": "Using taxii2client package",
        "MongoDB": "Our instance not using SSL",
        "Cortex Data Lake": "Integration requires SSL",
        "Google Key Management Service": "The API requires an SSL secure connection to work.",
        "McAfee ESM-v10": "we have multiple instances with same test playbook, mock recording are per playbook so it keeps failing the playback step",
        "mysql": "Does not use http",
        "SlackV2": "Integration requires SSL",
        "Whois": "Mocks does not support sockets",
        "Panorama": "Exception: Proxy process took to long to go up. https://circleci.com/gh/demisto/content/24826",
        "Image OCR": "Does not perform network traffic",
        "Server Message Block (SMB)": "Does not perform http communication",
        "Active Directory Query v2": "Does not perform http communication",
        "dnstwist": "Does not peform http communication",
        "VxStream": "Issue 15544",
        "PagerDuty v2": "Integration requires SSL",
        "TCPIPUtils": "Integration requires SSL",
        "Luminate": "Integration has no proxy checkbox",
        "Shodan": "Integration has no proxy checkbox",
        "Google BigQuery": "Integration has no proxy checkbox",
        "ReversingLabs A1000": "Checking",
        "Check Point": "Checking",
        "okta": "Test Module failing, suspect it requires SSL",
        "Okta v2": "dynamic test, need to revisit and better avoid conflicts",
        "Awake Security": "Checking",
        "ArcSight ESM v2": "Checking",
        "Phish.AI": "Checking",
        "Intezer": "Nightly - Checking",
        "ProtectWise": "Nightly - Checking",
        "google-vault": "Nightly - Checking",
        "RSA Archer": "Nightly - Checking",
        "McAfee NSM": "Nightly - Checking",
        "Forcepoint": "Nightly - Checking",
        "palo_alto_firewall": "Need to check test module",
        "Signal Sciences WAF": "error with certificate",
        "google": "'unsecure' parameter not working",
        "EWS Mail Sender": "Inconsistent test (playback fails, record succeeds)",
        "ReversingLabs Titanium Cloud": "No Unsecure checkbox. proxy trying to connect when disabled.",
        "Anomali ThreatStream": "'proxy' parameter not working",
        "Palo Alto Networks Cortex": "SDK",
        "Recorded Future": "might be dynamic test",
        "AlphaSOC Wisdom": "Test module issue",
        "RedLock": "SSL Issues",
        "Microsoft Graph": "Test direct access to oproxy",
        "MicrosoftGraphMail": "Test direct access to oproxy",
        "Microsoft Graph User": "Test direct access to oproxy",
        "Microsoft_Graph_Files": "Test direct access to oproxy",
        "Microsoft Graph Groups": "Test direct access to oproxy",
        "Microsoft Defender Advanced Threat Protection": "Test direct access to oproxy",
        "Azure Security Center v2": "Test direct access to oproxy",
        "Microsoft Graph Calendar": "Test direct access to oproxy",
        "Microsoft Graph Device Management": "Test direct access to oproxy",
        "Azure Compute v2": "Test direct access to oproxy",
        "AWS - CloudWatchLogs": "Issue 20958",
        "AWS - AccessAnalyzer": "Issue 24926",
        "AWS - ACM": "Issue 24926",
        "AWS - Athena - Beta": "Issue 24926",
        "AWS - CloudTrail": "Issue 24926",
        "AWS - EC2": "Issue 24926",
        "AWS - GuardDuty": "Issue 24926",
        "AWS - IAM": "Issue 24926",
        "AWS - Lambda": "Issue 24926",
        "AWS - Route53": "Issue 24926",
        "AWS - S3": "Issue 24926",
        "AWS - SQS": "Issue 24926",
        "Amazon DynamoDB": "Issue 24926",
        "AWS Sagemaker": "Issue 24926",
        "Gmail Single User": "googleclient sdk has time based challenge exchange",
        "Gmail": "googleclient sdk has time based challenge exchange",
        "GoogleCloudTranslate": "google translate sdk does not support proxy",
        "Google Chronicle Backstory": "SDK",
        "Google Vision AI": "SDK",
        "Google Cloud Compute": "googleclient sdk has time based challenge exchange",
        "Google Cloud Functions": "googleclient sdk has time based challenge exchange",
        "GoogleDocs": "googleclient sdk has time based challenge exchange",
        "GooglePubSub": "googleclient sdk has time based challenge exchange",
        "Google Resource Manager": "googleclient sdk has time based challenge exchange",
        "Google Cloud Storage": "SDK",
        "Syslog Sender": "syslog",
        "syslog": "syslog",
        "MongoDB Log": "Our instance not using SSL",
        "MongoDB Key Value Store": "Our instance not using SSL",
        "GoogleKubernetesEngine": "SDK"
    },
    "parallel_integrations": [
        "SNDBOX",
        "Whois",
        "Rasterize",
        "CVE Search v2",
        "VulnDB",
        "VirusTotal",
        "CheckPhish",
        "Tanium",
        "LogRhythmRest",
        "ipinfo",
        "Demisto REST API",
        "syslog",
        "ElasticsearchFeed",
        "MITRE ATT&CK",
        "Microsoft Intune Feed",
        "JSON Feed",
        "Plain Text Feed",
        "Fastly Feed",
        "Malware Domain List Active IPs Feed",
        "Blocklist_de Feed",
        "Cloudflare Feed",
        "AzureFeed",
        "SpamhausFeed",
        "Cofense Feed",
        "Bambenek Consulting Feed",
        "AWS Feed",
        "CSVFeed",
        "ProofpointFeed",
        "abuse.ch SSL Blacklist Feed",
        "TAXIIFeed",
        "Office 365 Feed",
        "AutoFocus Feed",
        "Recorded Future Feed",
        "DShield Feed",
        "AlienVault Reputation Feed",
        "BruteForceBlocker Feed",
        "Feodo Tracker Hashes Feed",
        "Feodo Tracker IP Blocklist Feed",
        "Feodo Tracker IP Blocklist Feed",
        "AlienVault OTX TAXII Feed",
        "Prisma Access Egress IP feed",
        "Lastline v2",
        "McAfee DXL",
        "GCP Whitelist Feed",
        "Cortex Data Lake"
    ],
    "docker_thresholds": {

        "_comment": "Add here docker images which are specific to an integration and require a non-default threshold (such as rasterize or ews). That way there is no need to define this multiple times. You can specify full image name with version or without.",
        "images": {
            "demisto/chromium": {
                "pid_threshold": 11
            },
            "demisto/py-ews:2.0": {
                "memory_threshold": 150
            },
            "demisto/pytan": {
                "pid_threshold": 11
            },
            "demisto/google-k8s-engine:1.0.0.9467": {
                "pid_threshold": 11
            }
        }
    }
}<|MERGE_RESOLUTION|>--- conflicted
+++ resolved
@@ -3,14 +3,11 @@
     "testInterval": 20,
     "tests": [
         {
-<<<<<<< HEAD
             "integrations": "Prisma Cloud IT Admin",
             "playbookID": "PrismaCloudITAdmin-Test",
             "fromversion": "5.0.0"
         },
-	    {
-=======
->>>>>>> f6c84801
+	      {
             "integrations": "Humio",
             "playbookID": "Humio-Test",
             "fromversion": "5.0.0"
