{
    "testTimeout": 160,
    "testInterval": 20,
    "tests": [
        {
            "integrations": "Humio",
            "playbookID": "Humio-Test",
            "fromversion": "5.0.0"
        },
        {
            "integrations": "Zimperium",
            "playbookID": "Zimperium_Test",
            "fromversion": "5.0.0"
        },
        {
            "integrations": "ServiceDeskPlus",
            "playbookID": "Service Desk Plus Test",
            "fromversion": "5.0.0"
        },
        {
            "integrations": "ServiceDeskPlus",
            "playbookID": "Service Desk Plus - Generic Polling Test",
            "fromversion": "5.0.0"
        },
        {
            "integrations": "Group-IB TDS Polygon",
            "playbookID": "Polygon-Test",
            "timeout": 1000,
            "fromversion": "5.0.0"
        },
        {
            "integrations": "Bastille Networks",
            "playbookID": "BastilleNetworks-Test"
        },
        {
            "integrations": "MITRE ATT&CK",
            "playbookID": "Mitre Attack List 10 Indicators Feed Test",
            "fromversion": "5.5.0"
        },
        {
            "integrations": "URLhaus",
            "playbookID": "Test_URLhaus",
            "timeout": 1000
        },
        {
            "integrations": "Microsoft Intune Feed",
            "playbookID": "FeedMicrosoftIntune_Test",
            "fromversion": "5.5.0"
        },
        {
            "integrations": "Smokescreen IllusionBLACK",
            "playbookID": "Smokescreen IllusionBLACK-Test",
            "fromversion": "5.0.0"
        },
        {
            "integrations": "Malwarebytes",
            "playbookID": "Malwarebytes-Test",
            "fromversion": "5.0.0"
        },
        {
            "integrations": "Tanium Threat Response",
            "playbookID": "Tanium Threat Response Test"
        },
        {
            "integrations": [
                "Syslog Sender",
                "syslog"
            ],
            "playbookID": "Test Syslog",
            "fromversion": "5.5.0",
            "timeout": 600
        },
        {
            "integrations": "APIVoid",
            "playbookID": "APIVoid Test"
        },
        {
            "integrations": "Cisco Firepower",
            "playbookID": "Cisco Firepower - Test",
            "timeout": 1000,
            "fromversion": "5.0.0"
        },
        {
            "integrations": "IllusiveNetworks",
            "playbookID": "IllusiveNetworks-Test",
            "fromversion": "5.0.0"
        },
        {
            "integrations": "JSON Feed",
            "playbookID": "JSON_Feed_Test",
            "fromversion": "5.5.0",
            "instance_names": "JSON Feed no_auto_detect"
        },
        {
            "integrations": "JSON Feed",
            "playbookID": "JSON_Feed_Test",
            "fromversion": "5.5.0",
            "instance_names": "JSON Feed_auto_detect"
        },
        {
            "integrations": "Google Cloud Functions",
            "playbookID": "test playbook - Google Cloud Functions",
            "fromversion": "5.0.0"
        },
        {
            "integrations": "Plain Text Feed",
            "playbookID": "PlainText Feed - Test",
            "fromversion": "5.5.0",
            "instance_names": "Plain Text Feed no_auto_detect"
        },
        {
            "integrations": "Plain Text Feed",
            "playbookID": "PlainText Feed - Test",
            "fromversion": "5.5.0",
            "instance_names": "Plain Text Feed_auto_detect"
        },
        {
            "integrations": "Silverfort",
            "playbookID": "Silverfort-test",
            "fromversion": "5.0.0"
        },
        {
            "integrations": "GoogleKubernetesEngine",
            "playbookID": "GoogleKubernetesEngine_Test",
            "timeout": 600,
            "fromversion": "5.5.0"
        },
        {
            "integrations": "Fastly Feed",
            "playbookID": "Fastly Feed Test",
            "fromversion": "5.5.0"
        },
        {
            "integrations": "Malware Domain List Active IPs Feed",
            "playbookID": "Malware Domain List Active IPs Feed Test",
            "fromversion": "5.5.0"
        },
        {
            "integrations": "Claroty",
            "playbookID": "Claroty - Test",
            "fromversion": "5.0.0"
        },
        {
            "integrations": "Trend Micro Apex",
            "playbookID": "Trend Micro Apex - Test"
        },
        {
            "integrations": "Blocklist_de Feed",
            "playbookID": "Blocklist_de - Test",
            "fromversion": "5.5.0"
        },
        {
            "integrations": "Cloudflare Feed",
            "playbookID": "cloudflare - Test",
            "fromversion": "5.5.0"
        },
        {
            "integrations": "AzureFeed",
            "playbookID": "AzureFeed - Test",
            "fromversion": "5.5.0"
        },
        {
            "playbookID": "CreateIndicatorFromSTIXTest",
            "fromversion": "5.0.0"
        },
        {
            "integrations": "SpamhausFeed",
            "playbookID": "Spamhaus_Feed_Test",
            "fromversion": "5.5.0"
        },
        {
            "integrations": "Cofense Feed",
            "playbookID": "TestCofenseFeed",
            "fromversion": "5.5.0"
        },
        {
            "integrations": "Bambenek Consulting Feed",
            "playbookID": "BambenekConsultingFeed_Test",
            "fromversion": "5.5.0"
        },
        {
            "integrations": "Pipl",
            "playbookID": "Pipl Test"
        },
        {
            "integrations": "AWS Feed",
            "playbookID": "AWS Feed Test",
            "fromversion": "5.5.0"
        },
        {
            "integrations": "QuestKace",
            "playbookID": "QuestKace test",
            "fromversion": "5.0.0"
        },
        {
            "integrations": "Digital Defense FrontlineVM",
            "playbookID": "Digital Defense FrontlineVM - Scan Asset Not Recently Scanned Test"
        },
        {
            "integrations": "Digital Defense FrontlineVM",
            "playbookID": "Digital Defense FrontlineVM - Test Playbook"
        },
        {
            "integrations": "CSVFeed",
            "playbookID": "CSV_Feed_Test",
            "fromversion": "5.5.0",
            "instance_names": "CSVFeed_no_auto_detect"
        },
        {
            "integrations": "CSVFeed",
            "playbookID": "CSV_Feed_Test",
            "fromversion": "5.5.0",
            "instance_names": "CSVFeed_auto_detect"
        },
        {
            "integrations": "ProofpointFeed",
            "playbookID": "TestProofpointFeed",
            "fromversion": "5.5.0"
        },
        {
            "integrations": "Digital Shadows",
            "playbookID": "Digital Shadows - Test"
        },
        {
            "integrations": "Azure Compute v2",
            "playbookID": "Azure Compute - Test",
            "instance_names": "ms_azure_compute_dev"
        },
        {
            "integrations": "Azure Compute v2",
            "playbookID": "Azure Compute - Test",
            "instance_names": "ms_azure_compute_prod"
        },
        {
            "integrations": "Symantec Data Loss Prevention",
            "playbookID": "Symantec Data Loss Prevention - Test",
            "fromversion": "4.5.0"
        },
        {
            "integrations": "Lockpath KeyLight v2",
            "playbookID": "Keylight v2 - Test"
        },
        {
            "integrations": "Azure Security Center v2",
            "playbookID": "Azure SecurityCenter - Test",
            "instance_names": "ms_azure_sc_prod"
        },
        {
            "integrations": "Azure Security Center v2",
            "playbookID": "Azure SecurityCenter - Test",
            "instance_names": "ms_azure_sc_dev"
        },
        {
            "integrations": "Azure Security Center v2",
            "playbookID": "Azure SecurityCenter - Test",
            "instance_names": "ms_azure_sc_self_deployed"
        },
        {
            "integrations": "JsonWhoIs",
            "playbookID": "JsonWhoIs-Test"
        },
        {
            "integrations": "Maltiverse",
            "playbookID": "Maltiverse Test"
        },
        {
            "integrations": "MicrosoftGraphMail",
            "playbookID": "MicrosoftGraphMail-Test",
            "instance_names": "ms_graph_mail_dev"
        },
        {
            "integrations": "MicrosoftGraphMail",
            "playbookID": "MicrosoftGraphMail-Test",
            "instance_names": "ms_graph_mail_dev_no_oproxy"
        },
        {
            "integrations": "MicrosoftGraphMail",
            "playbookID": "MicrosoftGraphMail-Test",
            "instance_names": "ms_graph_mail_prod"
        },
        {
            "integrations": "CloudShark",
            "playbookID": "CloudShark - Test Playbook"
        },
        {
            "integrations": "Google Vision AI",
            "playbookID": "Google Vision API - Test"
        },
        {
            "integrations": "nmap",
            "playbookID": "Nmap - Test",
            "fromversion": "5.0.0"
        },
        {
            "integrations": "AutoFocus V2",
            "playbookID": "Autofocus Query Samples, Sessions and Tags Test Playbook",
            "fromversion": "4.5.0",
            "timeout": 1000
        },
        {
            "integrations": "HelloWorld",
            "playbookID": "HelloWorld-Test",
            "fromversion": "5.0.0"
        },
        {
            "integrations": "HelloWorld",
            "playbookID": "HelloWorld_Scan-Test",
            "fromversion": "5.0.0",
            "timeout": 400
        },
        {
            "integrations": "ThreatQ v2",
            "playbookID": "ThreatQ - Test",
            "fromversion": "4.5.0"
        },
        {
            "integrations": "AttackIQFireDrill",
            "playbookID": "AttackIQ - Test"
        },
        {
            "integrations": "PhishLabs IOC EIR",
            "playbookID": "PhishlabsIOC_EIR-Test"
        },
        {
            "integrations": "Amazon DynamoDB",
            "playbookID": "AWS_DynamoDB-Test"
        },
        {
            "integrations": "PhishLabs IOC DRP",
            "playbookID": "PhishlabsIOC_DRP-Test"
        },
        {
            "playbookID": "Create Phishing Classifier V2 ML Test",
            "timeout": 60000,
            "fromversion": "4.5.0"
        },
        {
            "integrations": "ZeroFox",
            "playbookID": "ZeroFox-Test",
            "fromversion": "4.1.0"
        },
        {
            "integrations": "AlienVault OTX v2",
            "playbookID": "Alienvault_OTX_v2 - Test"
        },
        {
            "integrations": "AWS - CloudWatchLogs",
            "playbookID": "AWS - CloudWatchLogs Test Playbook"
        },
        {
            "integrations": "SlackV2",
            "playbookID": "Slack Test Playbook",
            "timeout": 400,
            "pid_threshold": 5,
            "fromversion": "5.0.0"
        },
        {
            "integrations": "Cortex XDR - IR",
            "playbookID": "Test XDR Playbook",
            "fromversion": "4.1.0"
        },
        {
            "integrations": "Cortex XDR - IOC",
            "playbookID": "Cortex XDR - IOC - Test",
            "fromversion": "5.5.0",
            "timeout": 1000
        },
        {
            "integrations": "Cloaken",
            "playbookID": "Cloaken-Test"
        },
        {
            "integrations": "Uptycs",
            "playbookID": "TestUptycs"
        },
        {
            "integrations": "ThreatX",
            "playbookID": "ThreatX-test",
            "timeout": 600
        },
        {
            "integrations": "Akamai WAF SIEM",
            "playbookID": "Akamai_WAF_SIEM-Test"
        },
        {
            "integrations": "Cofense Triage v2",
            "playbookID": "Cofense Triage v2 Test"
        },
        {
            "integrations": "Akamai WAF",
            "playbookID": "Akamai_WAF-Test"
        },
        {
            "integrations": "Minerva Labs Anti-Evasion Platform",
            "playbookID": "Minerva Test playbook"
        },
        {
            "integrations": "abuse.ch SSL Blacklist Feed",
            "playbookID": "SSL Blacklist test",
            "fromversion": "5.5.0"
        },
        {
            "integrations": "CheckPhish",
            "playbookID": "CheckPhish-Test"
        },
        {
            "integrations": "Symantec Management Center",
            "playbookID": "SymantecMC_TestPlaybook"
        },
        {
            "integrations": "Tufin",
            "playbookID": "Tufin-Test"
        },
        {
            "integrations": "Looker",
            "playbookID": "Test-Looker"
        },
        {
            "integrations": "Vertica",
            "playbookID": "Vertica Test"
        },
        {
            "integrations": "Server Message Block (SMB)",
            "playbookID": "SMB test"
        },
        {
            "playbookID": "ConvertFile-Test",
            "fromversion": "4.5.0"
        },
        {
            "playbookID": "TestAwsEC2GetPublicSGRules-Test"
        },
        {
            "integrations": "RSA NetWitness Packets and Logs",
            "playbookID": "rsa_packets_and_logs_test"
        },
        {
            "playbookID": "CheckpointFW-test",
            "integrations": "Check Point"
        },
        {
            "playbookID": "RegPathReputationBasicLists_test"
        },
        {
            "playbookID": "EmailDomainSquattingReputation-Test"
        },
        {
            "playbookID": "RandomStringGenerateTest"
        },
        {
            "playbookID": "playbook-checkEmailAuthenticity-test"
        },
        {
            "playbookID": "HighlightWords_Test"
        },
        {
            "integrations": "Pentera",
            "playbookID": "Pcysys-Test"
        },
        {
            "integrations": "Pentera",
            "playbookID": "Pentera Run Scan and Create Incidents - Test"
        },
        {
            "playbookID": "StringContainsArray_test"
        },
        {
            "integrations": "Fidelis Elevate Network",
            "playbookID": "Fidelis-Test"
        },
        {
            "integrations": "AWS - ACM",
            "playbookID": "ACM-Test"
        },
        {
            "integrations": "Thinkst Canary",
            "playbookID": "CanaryTools Test"
        },
        {
            "integrations": "ThreatMiner",
            "playbookID": "ThreatMiner-Test"
        },
        {
            "playbookID": "StixCreator-Test"
        },
        {
            "playbookID": "CompareIncidentsLabels-test-playbook"
        },
        {
            "integrations": "Have I Been Pwned? V2",
            "playbookID": "Pwned v2 test"
        },
        {
            "integrations": "Alexa Rank Indicator",
            "playbookID": "Alexa Test Playbook"
        },
        {
            "playbookID": "UnEscapeURL-Test"
        },
        {
            "playbookID": "UnEscapeIPs-Test"
        },
        {
            "playbookID": "ExtractDomainFromUrlAndEmail-Test"
        },
        {
            "playbookID": "ConvertKeysToTableFieldFormat_Test"
        },
        {
            "integrations": "CVE Search v2",
            "playbookID": "CVE Search v2 - Test"
        },
        {
            "integrations": "CVE Search v2",
            "playbookID": "cveReputation Test"
        },
        {
            "integrations": "HashiCorp Vault",
            "playbookID": "hashicorp_test"
        },
        {
            "integrations": "AWS - Athena - Beta",
            "playbookID": "Beta-Athena-Test"
        },
        {
            "integrations": "BeyondTrust Password Safe",
            "playbookID": "BeyondTrust-Test"
        },
        {
            "integrations": "Dell Secureworks",
            "playbookID": "secureworks_test"
        },
        {
            "integrations": "ServiceNow",
            "playbookID": "servicenow_test_new"
        },
        {
            "integrations": "ExtraHop v2",
            "playbookID": "ExtraHop_v2-Test"
        },
        {
            "playbookID": "Test CommonServer"
        },
        {
            "playbookID": "Test-debug-mode",
            "fromversion": "5.0.0"
        },
        {
            "integrations": "CIRCL",
            "playbookID": "CirclIntegrationTest"
        },
        {
            "integrations": "MISP V2",
            "playbookID": "MISP V2 Test"
        },
        {
            "playbookID": "test-LinkIncidentsWithRetry"
        },
        {
            "playbookID": "CopyContextToFieldTest"
        },
        {
            "integrations": "OTRS",
            "playbookID": "OTRS Test",
            "fromversion": "4.1.0"
        },
        {
            "integrations": "Attivo Botsink",
            "playbookID": "AttivoBotsinkTest"
        },
        {
            "integrations": "FortiGate",
            "playbookID": "Fortigate Test"
        },
        {
            "playbookID": "FormattedDateToEpochTest"
        },
        {
            "integrations": "SNDBOX",
            "playbookID": "SNDBOX_Test",
            "timeout": 1000
        },
        {
            "integrations": "SNDBOX",
            "playbookID": "Detonate File - SNDBOX - Test",
            "timeout": 1000,
            "nightly": true
        },
        {
            "integrations": "VxStream",
            "playbookID": "Detonate File - HybridAnalysis - Test",
            "timeout": 2400
        },
        {
            "playbookID": "WordTokenizeTest",
            "toversion": "4.5.9"
        },
        {
            "integrations": "QRadar",
            "playbookID": "test playbook - QRadarCorreltaions",
            "timeout": 600,
            "fromversion": "5.0.0"
        },
        {
            "integrations": "Awake Security",
            "playbookID": "awake_security_test_pb"
        },
        {
            "integrations": "Tenable.sc",
            "playbookID": "tenable-sc-test",
            "timeout": 240,
            "nightly": true
        },
        {
            "integrations": "MimecastV2",
            "playbookID": "Mimecast test"
        },
        {
            "playbookID": "CreateEmailHtmlBody_test_pb",
            "fromversion": "4.1.0"
        },
        {
            "playbookID": "ReadPDFFileV2-Test",
            "timeout": 1000
        },
        {
            "playbookID": "JSONtoCSV-Test"
        },
        {
            "integrations": "Generic SQL",
            "playbookID": "generic-sql",
            "instance_names": "mysql instance",
            "fromversion": "5.0.0"
        },
        {
            "integrations": "Generic SQL",
            "playbookID": "generic-sql",
            "instance_names": "postgreSQL instance",
            "fromversion": "5.0.0"
        },
        {
            "integrations": "Generic SQL",
            "playbookID": "generic-sql",
            "instance_names": "Microsoft SQL instance",
            "fromversion": "5.0.0"
        },
        {
            "integrations": "Generic SQL",
            "playbookID": "generic-sql-oracle",
            "instance_names": "Oracle instance",
            "fromversion": "5.0.0"
        },
        {
            "integrations": "Generic SQL",
            "playbookID": "generic-sql-mssql-encrypted-connection",
            "instance_names": "Microsoft SQL instance using encrypted connection",
            "fromversion": "5.0.0"
        },
        {
            "integrations": "Panorama",
            "instance_names": "palo_alto_panorama",
            "playbookID": "palo_alto_panorama_test_pb",
            "timeout": 1000,
            "nightly": true
        },
        {
            "integrations": "Panorama",
            "instance_names": "palo_alto_panorama",
            "playbookID": "Panorama Query Logs - Test",
            "timeout": 1500,
            "nightly": true
        },
        {
            "integrations": "Panorama",
            "instance_names": "palo_alto_firewall_9.0",
            "playbookID": "palo_alto_firewall_test_pb",
            "timeout": 1000,
            "nightly": true
        },
        {
            "integrations": "Panorama",
            "instance_names": "palo_alto_panorama_9.0",
            "playbookID": "palo_alto_panorama_test_pb",
            "timeout": 1000,
            "nightly": true
        },
        {
            "integrations": "Panorama",
            "instance_names": "palo_alto_firewall_9.0",
            "playbookID": "PAN-OS URL Filtering enrichment - Test"
        },
        {
            "integrations": "Tenable.io",
            "playbookID": "Tenable.io test"
        },
        {
            "playbookID": "URLDecode-Test"
        },
        {
            "playbookID": "GetTime-Test"
        },
        {
            "playbookID": "GetTime-ObjectVsStringTest"
        },
        {
            "integrations": "Tenable.io",
            "playbookID": "Tenable.io Scan Test",
            "nightly": true,
            "timeout": 900
        },
        {
            "integrations": "Tenable.sc",
            "playbookID": "tenable-sc-scan-test",
            "nightly": true,
            "timeout": 600
        },
        {
            "integrations": "google-vault",
            "playbookID": "Google-Vault-Generic-Test",
            "nightly": true,
            "timeout": 3600,
            "memory_threshold": 130
        },
        {
            "integrations": "google-vault",
            "playbookID": "Google_Vault-Search_And_Display_Results_test",
            "nightly": true,
            "memory_threshold": 130,
            "timeout": 3600
        },
        {
            "playbookID": "Luminate-TestPlaybook",
            "integrations": "Luminate"
        },
        {
            "integrations": "MxToolBox",
            "playbookID": "MxToolbox-test"
        },
        {
            "integrations": "Nessus",
            "playbookID": "Nessus - Test"
        },
        {
            "playbookID": "Palo Alto Networks - Malware Remediation Test",
            "fromversion": "4.5.0"
        },
        {
            "playbookID": "SumoLogic-Test",
            "integrations": "SumoLogic",
            "fromversion": "4.1.0"
        },
        {
            "playbookID": "ParseEmailFiles-test"
        },
        {
            "playbookID": "PAN-OS - Block IP and URL - External Dynamic List v2 Test",
            "integrations": [
                "Panorama",
                "palo_alto_networks_pan_os_edl_management"
            ],
            "instance_names": "palo_alto_firewall_9.0",
            "fromversion": "4.0.0"
        },
        {
            "playbookID": "Test_EDL",
            "integrations": "EDL",
            "fromversion": "5.5.0"
        },
        {
            "playbookID": "Test_export_indicators_service",
            "integrations": "ExportIndicators",
            "fromversion": "5.5.0"
        },
        {
            "playbookID": "PAN-OS - Block IP - Custom Block Rule Test",
            "integrations": "Panorama",
            "instance_names": "palo_alto_panorama",
            "fromversion": "4.0.0"
        },
        {
            "playbookID": "PAN-OS - Block IP - Static Address Group Test",
            "integrations": "Panorama",
            "instance_names": "palo_alto_panorama",
            "fromversion": "4.0.0"
        },
        {
            "playbookID": "PAN-OS - Block URL - Custom URL Category Test",
            "integrations": "Panorama",
            "instance_names": "palo_alto_panorama",
            "fromversion": "4.0.0"
        },
        {
            "playbookID": "Endpoint Malware Investigation - Generic - Test",
            "integrations": [
                "Traps",
                "Cylance Protect v2",
                "Demisto REST API"
            ],
            "fromversion": "5.0.0",
            "timeout": 1200
        },
        {
            "playbookID": "ParseExcel-test"
        },
        {
            "playbookID": "Detonate File - No Files test"
        },
        {
            "integrations": "SentinelOne V2",
            "playbookID": "SentinelOne V2 - test"
        },
        {
            "integrations": "InfoArmor VigilanteATI",
            "playbookID": "InfoArmorVigilanteATITest"
        },
        {
            "integrations": "IntSights",
            "instance_names": "intsights_standard_account",
            "playbookID": "IntSights Test",
            "nightly": true
        },
        {
            "integrations": "IntSights",
            "playbookID": "IntSights Mssp Test",
            "instance_names": "intsights_mssp_account",
            "nightly": true
        },
        {
            "integrations": "dnstwist",
            "playbookID": "dnstwistTest"
        },
        {
            "integrations": "BitDam",
            "playbookID": "Detonate File - BitDam Test"
        },
        {
            "integrations": "Threat Grid",
            "playbookID": "Test-Detonate URL - ThreatGrid",
            "timeout": 600
        },
        {
            "integrations": "Threat Grid",
            "playbookID": "ThreatGridTest",
            "timeout": 600
        },
        {
            "integrations": [
                "Palo Alto Minemeld",
                "Panorama"
            ],
            "instance_names": "palo_alto_firewall",
            "playbookID": "block_indicators_-_generic_-_test"
        },
        {
            "integrations": "Signal Sciences WAF",
            "playbookID": "SignalSciences-Test"
        },
        {
            "integrations": "RTIR",
            "playbookID": "RTIR Test"
        },
        {
            "integrations": "RedCanary",
            "playbookID": "RedCanaryTest",
            "nightly": true
        },
        {
            "integrations": "Devo",
            "playbookID": "Devo test",
            "timeout": 500
        },
        {
            "playbookID": "URL Enrichment - Generic v2 - Test",
            "integrations": [
                "Rasterize",
                "VirusTotal - Private API"
            ],
            "instance_names": "virus_total_private_api_general",
            "timeout": 500,
            "pid_threshold": 12
        },
        {
            "playbookID": "CutTransformerTest"
        },
        {
            "playbookID": "Default - Test",
            "integrations": [
                "ThreatQ v2",
                "Demisto REST API"
            ],
            "fromversion": "5.0.0"
        },
        {
            "integrations": "SCADAfence CNM",
            "playbookID": "SCADAfence_test"
        },
        {
            "integrations": "ProtectWise",
            "playbookID": "Protectwise-Test"
        },
        {
            "integrations": "WhatsMyBrowser",
            "playbookID": "WhatsMyBrowser-Test"
        },
        {
            "integrations": "BigFix",
            "playbookID": "BigFixTest"
        },
        {
            "integrations": "Lastline v2",
            "playbookID": "Lastline v2 - Test",
            "nightly": true
        },
        {
            "integrations": "McAfee DXL",
            "playbookID": "McAfee DXL - Test"
        },
        {
            "playbookID": "TextFromHTML_test_playbook"
        },
        {
            "playbookID": "PortListenCheck-test"
        },
        {
            "integrations": "ThreatExchange",
            "playbookID": "ThreatExchange-test"
        },
        {
            "integrations": "Joe Security",
            "playbookID": "JoeSecurityTestPlaybook",
            "timeout": 500,
            "nightly": true
        },
        {
            "integrations": "Joe Security",
            "playbookID": "JoeSecurityTestDetonation",
            "timeout": 2000,
            "nightly": true
        },
        {
            "integrations": "WildFire-v2",
            "playbookID": "Wildfire Test"
        },
        {
            "integrations": "WildFire-v2",
            "playbookID": "Detonate URL - WildFire-v2 - Test"
        },
        {
            "integrations": "GRR",
            "playbookID": "GRR Test",
            "nightly": true
        },
        {
            "integrations": "VirusTotal",
            "instance_names": "virus_total_general",
            "playbookID": "virusTotal-test-playbook",
            "timeout": 1400,
            "nightly": true
        },
        {
            "integrations": "VirusTotal",
            "instance_names": "virus_total_preferred_vendors",
            "playbookID": "virusTotaI-test-preferred-vendors",
            "timeout": 1400,
            "nightly": true
        },
        {
            "integrations": "Preempt",
            "playbookID": "Preempt Test"
        },
        {
            "integrations": "Gmail",
            "playbookID": "get_original_email_-_gmail_-_test"
        },
        {
            "integrations": [
                "Gmail Single User",
                "Gmail"
            ],
            "playbookID": "Gmail Single User - Test",
            "fromversion": "4.5.0"
        },
        {
            "integrations": "EWS v2",
            "playbookID": "get_original_email_-_ews-_test",
            "instance_names": "ewv2_regular"
        },
        {
            "integrations": [
                "EWS v2",
                "EWS Mail Sender"
            ],
            "playbookID": "EWS search-mailbox test",
            "instance_names": "ewv2_regular",
            "timeout": 300
        },
        {
            "integrations": "PagerDuty v2",
            "playbookID": "PagerDuty Test"
        },
        {
            "playbookID": "test_delete_context"
        },
        {
            "playbookID": "DeleteContext-auto-test"
        },
        {
            "playbookID": "GmailTest",
            "integrations": "Gmail"
        },
        {
            "playbookID": "Gmail Convert Html Test",
            "integrations": "Gmail"
        },
        {
            "playbookID": "reputations.json Test",
            "toversion": "5.0.0"
        },
        {
            "playbookID": "Indicators reputation-.json Test",
            "fromversion": "5.5.0"
        },
        {
            "playbookID": "Test IP Indicator Fields",
            "fromversion": "5.0.0"
        },
        {
            "playbookID": "Dedup - Generic v2 - Test",
            "fromversion": "5.0.0"
        },
        {
            "playbookID": "TestDedupIncidentsPlaybook"
        },
        {
            "playbookID": "TestDedupIncidentsByName"
        },
        {
            "integrations": "McAfee Advanced Threat Defense",
            "playbookID": "Test Playbook McAfee ATD",
            "timeout": 700
        },
        {
            "playbookID": "stripChars - Test"
        },
        {
            "integrations": "McAfee Advanced Threat Defense",
            "playbookID": "Test Playbook McAfee ATD Upload File"
        },
        {
            "playbookID": "exporttocsv_script_test"
        },
        {
            "playbookID": "Set - Test"
        },
        {
            "integrations": "Intezer v2",
            "playbookID": "Intezer Testing v2",
            "fromversion": "4.1.0",
            "timeout": 600
        },
        {
            "integrations": "FalconIntel",
            "playbookID": "CrowdStrike Falcon Intel v2"
        },
        {
            "integrations": [
                "Mail Sender (New)",
                "Gmail"
            ],
            "playbookID": "Mail Sender (New) Test",
            "instance_names": [
                "Mail_Sender_(New)_STARTTLS"
            ]
        },
        {
            "integrations": [
                "Mail Sender (New)",
                "Gmail"
            ],
            "playbookID": "Mail Sender (New) Test",
            "instance_names": [
                "Mail_Sender_(New)_SSL/TLS"
            ]
        },
        {
            "playbookID": "buildewsquery_test"
        },
        {
            "integrations": "Rapid7 Nexpose",
            "playbookID": "nexpose_test",
            "timeout": 240
        },
        {
            "playbookID": "GetIndicatorDBotScore Test"
        },
        {
            "integrations": "EWS Mail Sender",
            "playbookID": "EWS Mail Sender Test"
        },
        {
            "integrations": [
                "EWS Mail Sender",
                "Rasterize"
            ],
            "playbookID": "EWS Mail Sender Test 2"
        },
        {
            "playbookID": "decodemimeheader_-_test"
        },
        {
            "integrations": "CVE Search v2",
            "playbookID": "cve_enrichment_-_generic_-_test"
        },
        {
            "playbookID": "test_url_regex"
        },
        {
            "integrations": "Skyformation",
            "playbookID": "TestSkyformation"
        },
        {
            "integrations": "okta",
            "playbookID": "okta_test_playbook",
            "timeout": 240
        },
        {
            "integrations": "Okta v2",
            "playbookID": "OktaV2-Test",
            "nightly": true,
            "timeout": 300
        },
        {
            "playbookID": "Test filters & transformers scripts"
        },
        {
            "integrations": "Salesforce",
            "playbookID": "SalesforceTestPlaybook"
        },
        {
            "integrations": "McAfee ESM-v10",
            "instance_names": "v10.2.0",
            "playbookID": "McAfeeESMTest",
            "timeout": 500
        },
        {
            "integrations": "McAfee ESM-v10",
            "instance_names": "v10.3.0",
            "playbookID": "McAfeeESMTest",
            "timeout": 500
        },
        {
            "integrations": "McAfee ESM-v10",
            "instance_names": "v11.1.3",
            "playbookID": "McAfeeESMTest",
            "timeout": 500
        },
        {
            "integrations": "GoogleSafeBrowsing",
            "playbookID": "Google Safe Browsing Test",
            "timeout": 240,
            "fromversion": "5.0.0"
        },
        {
            "integrations": "EWS v2",
            "playbookID": "EWSv2_empty_attachment_test",
            "instance_names": "ewv2_regular"
        },
        {
            "integrations": "EWS v2",
            "playbookID": "EWS Public Folders Test",
            "instance_names": "ewv2_regular"
        },
        {
            "integrations": "Symantec Endpoint Protection V2",
            "playbookID": "SymantecEndpointProtection_Test"
        },
        {
            "integrations": "carbonblackprotection",
            "playbookID": "search_endpoints_by_hash_-_carbon_black_protection_-_test",
            "timeout": 500
        },
        {
            "playbookID": "Process Email - Generic - Test - Incident Starter",
            "fromversion": "6.0.0",
            "integrations": "Rasterize",
            "timeout": 240
        },
        {
            "integrations": "FalconHost",
            "playbookID": "search_endpoints_by_hash_-_crowdstrike_-_test",
            "timeout": 500
        },
        {
            "integrations": "FalconHost",
            "playbookID": "CrowdStrike Endpoint Enrichment - Test"
        },
        {
            "integrations": "FalconHost",
            "playbookID": "FalconHost Test"
        },
        {
            "integrations": "CrowdstrikeFalcon",
            "playbookID": "Test - CrowdStrike Falcon",
            "fromversion": "4.1.0"
        },
        {
            "playbookID": "ExposeIncidentOwner-Test"
        },
        {
            "integrations": "google",
            "playbookID": "GsuiteTest"
        },
        {
            "integrations": "OpenPhish",
            "playbookID": "OpenPhish Test Playbook"
        },
        {
            "integrations": "RSA Archer",
            "playbookID": "Archer-Test-Playbook",
            "nightly": true
        },
        {
            "integrations": "jira-v2",
            "playbookID": "Jira-v2-Test",
            "timeout": 500
        },
        {
            "integrations": "ipinfo",
            "playbookID": "IPInfoTest"
        },
        {
            "playbookID": "VerifyHumanReadableFormat"
        },
        {
            "playbookID": "strings-test"
        },
        {
            "playbookID": "TestCommonPython",
            "timeout": 500
        },
        {
            "playbookID": "TestFileCreateAndUpload"
        },
        {
            "playbookID": "TestIsValueInArray"
        },
        {
            "playbookID": "TestStringReplace"
        },
        {
            "playbookID": "TestHttpPlaybook"
        },
        {
            "integrations": "SplunkPy",
            "playbookID": "SplunkPy-Test-V2",
            "memory_threshold": 500,
            "instance_names": "use_default_handler"
        },
        {
            "integrations": "SplunkPy",
            "playbookID": "Splunk-Test",
            "memory_threshold": 200,
            "instance_names": "use_default_handler"
        },
        {
            "integrations": "SplunkPy",
            "playbookID": "SplunkPySearch_Test",
            "memory_threshold": 200,
            "instance_names": "use_default_handler"
        },
        {
            "integrations": "SplunkPy",
            "playbookID": "SplunkPy-Test-V2",
            "memory_threshold": 500,
            "instance_names": "use_python_requests_handler"
        },
        {
            "integrations": "SplunkPy",
            "playbookID": "Splunk-Test",
            "memory_threshold": 500,
            "instance_names": "use_python_requests_handler"
        },
        {
            "integrations": "SplunkPy",
            "playbookID": "SplunkPySearch_Test",
            "memory_threshold": 200,
            "instance_names": "use_python_requests_handler"
        },
        {
            "integrations": "McAfee NSM",
            "playbookID": "McAfeeNSMTest",
            "timeout": 400,
            "nightly": true
        },
        {
            "integrations": "PhishTank",
            "playbookID": "PhishTank Testing"
        },
        {
            "integrations": "McAfee Web Gateway",
            "playbookID": "McAfeeWebGatewayTest",
            "timeout": 500
        },
        {
            "integrations": "TCPIPUtils",
            "playbookID": "TCPUtils-Test"
        },
        {
            "playbookID": "listExecutedCommands-Test"
        },
        {
            "integrations": "AWS - Lambda",
            "playbookID": "AWS-Lambda-Test (Read-Only)"
        },
        {
            "integrations": "Service Manager",
            "playbookID": "TestHPServiceManager",
            "timeout": 400
        },
        {
            "playbookID": "LanguageDetect-Test",
            "timeout": 300
        },
        {
            "integrations": "Forcepoint",
            "playbookID": "forcepoint test",
            "timeout": 500,
            "nightly": true
        },
        {
            "playbookID": "GeneratePassword-Test"
        },
        {
            "playbookID": "ZipFile-Test"
        },
        {
            "playbookID": "UnzipFile-Test"
        },
        {
            "playbookID": "Test-IsMaliciousIndicatorFound",
            "fromversion": "5.0.0"
        },
        {
            "playbookID": "TestExtractHTMLTables"
        },
        {
            "integrations": "carbonblackliveresponse",
            "playbookID": "Carbon Black Live Response Test",
            "nightly": true,
            "fromversion": "5.0.0"
        },
        {
            "integrations": "urlscan.io",
            "playbookID": "urlscan_malicious_Test",
            "timeout": 500
        },
        {
            "integrations": "EWS v2",
            "playbookID": "pyEWS_Test",
            "instance_names": "ewv2_regular"
        },
        {
            "integrations": "EWS v2",
            "playbookID": "pyEWS_Test",
            "instance_names": "ewsv2_separate_process"
        },
        {
            "integrations": "remedy_sr_beta",
            "playbookID": "remedy_sr_test_pb"
        },
        {
            "integrations": "Netskope",
            "playbookID": "Netskope Test"
        },
        {
            "integrations": "Cylance Protect v2",
            "playbookID": "Cylance Protect v2 Test"
        },
        {
            "integrations": "ReversingLabs Titanium Cloud",
            "playbookID": "ReversingLabsTCTest"
        },
        {
            "integrations": "ReversingLabs A1000",
            "playbookID": "ReversingLabsA1000Test"
        },
        {
            "integrations": "Demisto Lock",
            "playbookID": "DemistoLockTest"
        },
        {
            "playbookID": "test-domain-indicator",
            "timeout": 400
        },
        {
            "playbookID": "Cybereason Test",
            "integrations": "Cybereason",
            "timeout": 1200,
            "fromversion": "4.1.0"
        },
        {
            "integrations": "VirusTotal - Private API",
            "instance_names": "virus_total_private_api_general",
            "playbookID": "File Enrichment - Virus Total Private API Test",
            "nightly": true
        },
        {
            "integrations": "VirusTotal - Private API",
            "instance_names": "virus_total_private_api_general",
            "playbookID": "virusTotalPrivateAPI-test-playbook",
            "timeout": 1400,
            "nightly": true,
            "pid_threshold": 12
        },
        {
            "integrations": [
                "VirusTotal - Private API",
                "VirusTotal"
            ],
            "playbookID": "vt-detonate test",
            "instance_names": [
                "virus_total_private_api_general",
                "virus_total_general"
            ],
            "timeout": 1400,
            "fromversion": "5.5.0",
            "nightly": true
        },
        {
            "integrations": "Cisco ASA",
            "playbookID": "Cisco ASA - Test Playbook"
        },
        {
            "integrations": "VirusTotal - Private API",
            "instance_names": "virus_total_private_api_preferred_vendors",
            "playbookID": "virusTotalPrivateAPI-test-preferred-vendors",
            "timeout": 1400,
            "nightly": true
        },
        {
            "integrations": "Cisco Meraki",
            "playbookID": "Cisco-Meraki-Test"
        },
        {
            "integrations": "Microsoft Defender Advanced Threat Protection",
            "playbookID": "Microsoft Defender Advanced Threat Protection - Test",
            "instance_names": "microsoft_defender_atp_prod"
        },
        {
            "integrations": "Microsoft Defender Advanced Threat Protection",
            "playbookID": "Microsoft Defender Advanced Threat Protection - Test",
            "instance_names": "microsoft_defender_atp_dev"
        },
        {
            "integrations": "Tanium",
            "playbookID": "Tanium Test Playbook",
            "nightly": true,
            "timeout": 1200,
            "pid_threshold": 10
        },
        {
            "integrations": "Recorded Future",
            "playbookID": "Recorded Future Test",
            "nightly": true
        },
        {
            "integrations": "Microsoft Graph",
            "playbookID": "Microsoft Graph Test",
            "instance_names": "ms_graph_security_dev"
        },
        {
            "integrations": "Microsoft Graph",
            "playbookID": "Microsoft Graph Test",
            "instance_names": "ms_graph_security_prod"
        },
        {
            "integrations": "Microsoft Graph User",
            "playbookID": "Microsoft Graph - Test",
            "instance_names": "ms_graph_user_dev"
        },
        {
            "integrations": "Microsoft Graph User",
            "playbookID": "Microsoft Graph - Test",
            "instance_names": "ms_graph_user_prod"
        },
        {
            "integrations": "Microsoft Graph Groups",
            "playbookID": "Microsoft Graph Groups - Test",
            "instance_names": "ms_graph_groups_dev"
        },
        {
            "integrations": "Microsoft Graph Groups",
            "playbookID": "Microsoft Graph Groups - Test",
            "instance_names": "ms_graph_groups_prod"
        },
        {
            "integrations": "Microsoft_Graph_Files",
            "playbookID": "test_MsGraphFiles",
            "instance_names": "ms_graph_files_dev",
            "fromversion": "5.0.0"
        },
        {
            "integrations": "Microsoft_Graph_Files",
            "playbookID": "test_MsGraphFiles",
            "instance_names": "ms_graph_files_prod",
            "fromversion": "5.0.0"
        },
        {
            "integrations": "Microsoft Graph Calendar",
            "playbookID": "Microsoft Graph Calendar - Test",
            "instance_names": "ms_graph_calendar_dev"
        },
        {
            "integrations": "Microsoft Graph Calendar",
            "playbookID": "Microsoft Graph Calendar - Test",
            "instance_names": "ms_graph_calendar_prod"
        },
        {
            "integrations": "Microsoft Graph Device Management",
            "playbookID": "MSGraph_DeviceManagement_Test",
            "instance_names": "ms_graph_device_management_oproxy_dev",
            "fromversion": "5.0.0"
        },
        {
            "integrations": "Microsoft Graph Device Management",
            "playbookID": "MSGraph_DeviceManagement_Test",
            "instance_names": "ms_graph_device_management_oproxy_prod",
            "fromversion": "5.0.0"
        },
        {
            "integrations": "Microsoft Graph Device Management",
            "playbookID": "MSGraph_DeviceManagement_Test",
            "instance_names": "ms_graph_device_management_self_deployed_prod",
            "fromversion": "5.0.0"
        },
        {
            "integrations": "RedLock",
            "playbookID": "RedLockTest",
            "nightly": true
        },
        {
            "integrations": "Symantec Messaging Gateway",
            "playbookID": "Symantec Messaging Gateway Test"
        },
        {
            "integrations": "ThreatConnect v2",
            "playbookID": "ThreatConnect v2 - Test",
            "fromversion": "5.0.0"
        },
        {
            "integrations": "VxStream",
            "playbookID": "VxStream Test",
            "nightly": true
        },
        {
            "integrations": "Cylance Protect",
            "playbookID": "get_file_sample_by_hash_-_cylance_protect_-_test",
            "timeout": 240
        },
        {
            "integrations": "Cylance Protect",
            "playbookID": "endpoint_enrichment_-_generic_test"
        },
        {
            "integrations": "QRadar",
            "playbookID": "test_Qradar",
            "fromversion": "5.5.0"
        },
        {
            "integrations": "VMware",
            "playbookID": "VMWare Test"
        },
        {
            "integrations": "Anomali ThreatStream",
            "playbookID": "Anomali_ThreatStream_Test"
        },
        {
            "integrations": "Farsight DNSDB",
            "playbookID": "DNSDBTest"
        },
        {
            "integrations": "carbonblack-v2",
            "playbookID": "Carbon Black Response Test",
            "fromversion": "5.0.0"
        },
        {
            "integrations": "Cisco Umbrella Investigate",
            "playbookID": "Cisco Umbrella Test"
        },
        {
            "integrations": "icebrg",
            "playbookID": "Icebrg Test",
            "timeout": 500
        },
        {
            "integrations": "Symantec MSS",
            "playbookID": "SymantecMSSTest"
        },
        {
            "integrations": "Remedy AR",
            "playbookID": "Remedy AR Test"
        },
        {
            "integrations": "AWS - IAM",
            "playbookID": "d5cb69b1-c81c-4f27-8a40-3106c0cb2620"
        },
        {
            "integrations": "McAfee Active Response",
            "playbookID": "McAfee-MAR_Test",
            "timeout": 700
        },
        {
            "integrations": "McAfee Threat Intelligence Exchange",
            "playbookID": "McAfee-TIE Test",
            "timeout": 700
        },
        {
            "integrations": "ArcSight Logger",
            "playbookID": "ArcSight Logger test"
        },
        {
            "integrations": "ArcSight ESM v2",
            "playbookID": "ArcSight ESM v2 Test"
        },
        {
            "integrations": "ArcSight ESM v2",
            "playbookID": "test Arcsight - Get events related to the Case"
        },
        {
            "integrations": "XFE",
            "playbookID": "XFE Test",
            "timeout": 140,
            "nightly": true
        },
        {
            "integrations": "XFE_v2",
            "playbookID": "Test_XFE_v2",
            "timeout": 500,
            "nightly": true
        },
        {
            "integrations": "McAfee Threat Intelligence Exchange",
            "playbookID": "search_endpoints_by_hash_-_tie_-_test",
            "timeout": 500
        },
        {
            "integrations": "iDefense",
            "playbookID": "iDefenseTest",
            "timeout": 300
        },
        {
            "integrations": "AbuseIPDB",
            "playbookID": "AbuseIPDB Test",
            "nightly": true
        },
        {
            "integrations": "AbuseIPDB",
            "playbookID": "AbuseIPDB PopulateIndicators Test",
            "nightly": true
        },
        {
            "integrations": "LogRhythm",
            "playbookID": "LogRhythm-Test-Playbook",
            "timeout": 200
        },
        {
            "integrations": "FireEye HX",
            "playbookID": "FireEye HX Test"
        },
        {
            "integrations": "Phish.AI",
            "playbookID": "PhishAi-Test"
        },
        {
            "integrations": "Phish.AI",
            "playbookID": "Test-Detonate URL - Phish.AI"
        },
        {
            "integrations": "Centreon",
            "playbookID": "Centreon-Test-Playbook"
        },
        {
            "playbookID": "ReadFile test"
        },
        {
            "integrations": "AlphaSOC Wisdom",
            "playbookID": "AlphaSOC-Wisdom-Test"
        },
        {
            "integrations": "carbonblack-v2",
            "playbookID": "CBFindIP - Test"
        },
        {
            "integrations": "Jask",
            "playbookID": "Jask_Test",
            "fromversion": "4.1.0"
        },
        {
            "integrations": "Infocyte",
            "playbookID": "Infocyte-Test",
            "timeout": 1200,
            "fromversion": "5.5.0"
        },
        {
            "integrations": "Qualys",
            "playbookID": "Qualys-Test"
        },
        {
            "integrations": "Whois",
            "playbookID": "whois_test",
            "fromversion": "4.1.0"
        },
        {
            "integrations": "RSA NetWitness Endpoint",
            "playbookID": "NetWitness Endpoint Test"
        },
        {
            "integrations": "Check Point Sandblast",
            "playbookID": "Sandblast_malicious_test"
        },
        {
            "playbookID": "TestMatchRegex"
        },
        {
            "integrations": "ActiveMQ",
            "playbookID": "ActiveMQ Test"
        },
        {
            "playbookID": "RegexGroups Test"
        },
        {
            "integrations": "Cisco ISE",
            "playbookID": "cisco-ise-test-playbook"
        },
        {
            "integrations": "RSA NetWitness v11.1",
            "playbookID": "RSA NetWitness Test"
        },
        {
            "playbookID": "ExifReadTest"
        },
        {
            "integrations": "Cuckoo Sandbox",
            "playbookID": "CuckooTest",
            "timeout": 700
        },
        {
            "integrations": "VxStream",
            "playbookID": "Test-Detonate URL - Crowdstrike",
            "timeout": 1200
        },
        {
            "playbookID": "Detonate File - Generic Test",
            "timeout": 500
        },
        {
            "integrations": [
                "Lastline v2",
                "WildFire-v2",
                "SNDBOX",
                "VxStream",
                "McAfee Advanced Threat Defense"
            ],
            "playbookID": "Detonate File - Generic Test",
            "timeout": 2400,
            "nightly": true
        },
        {
            "playbookID": "detonate_file_-_generic_test",
            "toversion": "3.6.0"
        },
        {
            "playbookID": "STIXParserTest"
        },
        {
            "playbookID": "VerifyJSON - Test",
            "fromversion": "5.5.0"
        },
        {
            "playbookID": "PowerShellCommon-Test",
            "fromversion": "5.5.0"
        },
        {
            "playbookID": "Detonate URL - Generic Test",
            "timeout": 2000,
            "nightly": true,
            "integrations": [
                "McAfee Advanced Threat Defense",
                "VxStream",
                "Lastline v2"
            ]
        },
        {
            "integrations": [
                "FalconHost",
                "McAfee Threat Intelligence Exchange",
                "carbonblackprotection",
                "carbonblack"
            ],
            "playbookID": "search_endpoints_by_hash_-_generic_-_test",
            "timeout": 500,
            "toversion": "4.4.9"
        },
        {
            "integrations": "Zscaler",
            "playbookID": "Zscaler Test",
            "nightly": true,
            "timeout": 500
        },
        {
            "playbookID": "DemistoUploadFileToIncident Test",
            "integrations": "Demisto REST API"
        },
        {
            "playbookID": "DemistoUploadFile Test",
            "integrations": "Demisto REST API"
        },
        {
            "playbookID": "MaxMind Test",
            "integrations": "MaxMind GeoIP2"
        },
        {
            "playbookID": "Test Sagemaker",
            "integrations": "AWS Sagemaker"
        },
        {
            "playbookID": "C2sec-Test",
            "integrations": "C2sec irisk",
            "fromversion": "5.0.0"
        },
        {
            "playbookID": "Phishing v2 - Test - Incident Starter",
            "fromversion": "6.0.0",
            "timeout": 1200,
            "nightly": true,
            "integrations": [
                "EWS Mail Sender",
                "Have I Been Pwned? V2",
                "Demisto REST API",
                "Rasterize"
            ]
        },
        {
            "playbookID": "Phishing - Core - Test - Incident Starter",
            "fromversion": "6.0.0",
            "timeout": 1700,
            "nightly": true,
            "integrations": [
                "EWS Mail Sender",
                "Have I Been Pwned? V2",
                "Demisto REST API",
                "Rasterize"
            ]
        },
        {
            "integrations": "duo",
            "playbookID": "DUO Test Playbook"
        },
        {
            "playbookID": "SLA Scripts - Test",
            "fromversion": "4.1.0"
        },
        {
            "playbookID": "PcapHTTPExtractor-Test"
        },
        {
            "playbookID": "Ping Test Playbook"
        },
        {
            "playbookID": "Active Directory Test",
            "integrations": "Active Directory Query v2",
            "instance_names": "active_directory_ninja"
        },
        {
            "playbookID": "AD v2 - debug-mode - Test",
            "integrations": "Active Directory Query v2",
            "instance_names": "active_directory_ninja",
            "fromversion": "5.0.0"
        },
        {
            "playbookID": "Docker Hardening Test",
            "fromversion": "5.0.0"
        },
        {
            "integrations": "Active Directory Query v2",
            "instance_names": "active_directory_ninja",
            "playbookID": "Active Directory Query V2 configuration with port"
        },
        {
            "integrations": "mysql",
            "playbookID": "MySQL Test"
        },
        {
            "playbookID": "Email Address Enrichment - Generic v2.1 - Test",
            "integrations": "Active Directory Query v2",
            "instance_names": "active_directory_ninja"
        },
        {
            "integrations": "Cofense Intelligence",
            "playbookID": "Test - Cofense Intelligence",
            "timeout": 500
        },
        {
            "playbookID": "GDPRContactAuthorities Test"
        },
        {
            "integrations": "Google Resource Manager",
            "playbookID": "GoogleResourceManager-Test",
            "timeout": 500,
            "nightly": true
        },
        {
            "integrations": "SlashNext Phishing Incident Response",
            "playbookID": "SlashNextPhishingIncidentResponse-Test",
            "timeout": 500,
            "nightly": true
        },
        {
            "integrations": "Google Cloud Storage",
            "playbookID": "GCS - Test",
            "timeout": 500,
            "nightly": true,
            "memory_threshold": 80
        },
        {
            "integrations": "GooglePubSub",
            "playbookID": "GooglePubSub_Test",
            "nightly": true,
            "fromversion": "5.0.0"
        },
        {
            "playbookID": "Calculate Severity - Generic v2 - Test",
            "integrations": [
                "Palo Alto Minemeld",
                "Active Directory Query v2"
            ],
            "instance_names": "active_directory_ninja",
            "fromversion": "4.5.0"
        },
        {
            "integrations": "Freshdesk",
            "playbookID": "Freshdesk-Test",
            "timeout": 500,
            "nightly": true
        },
        {
            "playbookID": "Autoextract - Test",
            "fromversion": "4.1.0"
        },
        {
            "playbookID": "FilterByList - Test",
            "fromversion": "4.5.0"
        },
        {
            "playbookID": "Impossible Traveler - Test",
            "integrations": [
                "Ipstack",
                "ipinfo",
                "Rasterize",
                "Active Directory Query v2",
                "Demisto REST API"
            ],
            "instance_names": "active_directory_ninja",
            "fromversion": "5.0.0",
            "timeout": 700
        },
        {
            "playbookID": "Active Directory - Get User Manager Details - Test",
            "integrations": "Active Directory Query v2",
            "instance_names": "active_directory_80k",
            "fromversion": "4.5.0"
        },
        {
            "integrations": "Kafka V2",
            "playbookID": "Kafka Test"
        },
        {
            "playbookID": "File Enrichment - Generic v2 - Test",
            "instance_names": "virus_total_private_api_general",
            "integrations": [
                "VirusTotal - Private API",
                "Cylance Protect v2"
            ]
        },
        {
            "integrations": [
                "epo",
                "McAfee Active Response"
            ],
            "playbookID": "Endpoint data collection test",
            "timeout": 500
        },
        {
            "integrations": [
                "epo",
                "McAfee Active Response"
            ],
            "playbookID": "MAR - Endpoint data collection test",
            "timeout": 500
        },
        {
            "integrations": "DUO Admin",
            "playbookID": "DuoAdmin API test playbook"
        },
        {
            "integrations": [
                "TAXII Server",
                "TAXIIFeed"
            ],
            "playbookID": "TAXII_Feed_Test",
            "fromversion": "5.5.0",
            "timeout": 300
        },
        {
            "integrations": "TAXII 2 Feed",
            "playbookID": "TAXII 2 Feed Test",
            "fromversion": "5.5.0"
        },
        {
            "integrations": "Traps",
            "playbookID": "Traps test",
            "timeout": 600
        },
        {
            "playbookID": "TestShowScheduledEntries"
        },
        {
            "playbookID": "Calculate Severity - Standard - Test",
            "integrations": "Palo Alto Minemeld",
            "fromversion": "4.5.0"
        },
        {
            "integrations": "Symantec Advanced Threat Protection",
            "playbookID": "Symantec ATP Test"
        },
        {
            "playbookID": "HTTPListRedirects - Test SSL"
        },
        {
            "playbookID": "HTTPListRedirects Basic Test"
        },
        {
            "playbookID": "CheckDockerImageAvailableTest"
        },
        {
            "playbookID": "ExtractDomainFromEmailTest"
        },
        {
            "playbookID": "Extract Indicators From File - Generic v2 - Test",
            "integrations": "Image OCR",
            "timeout": 300,
            "fromversion": "4.1.0",
            "toversion": "4.4.9"
        },
        {
            "playbookID": "Extract Indicators From File - Generic v2 - Test",
            "integrations": "Image OCR",
            "timeout": 350,
            "fromversion": "4.5.0"
        },
        {
            "playbookID": "Endpoint Enrichment - Generic v2.1 - Test",
            "integrations": [
                "FalconHost",
                "Cylance Protect v2",
                "carbonblack-v2",
                "epo",
                "Active Directory Query v2"
            ],
            "instance_names": "active_directory_ninja"
        },
        {
            "playbookID": "EmailReputationTest",
            "integrations": "Have I Been Pwned? V2"
        },
        {
            "integrations": "Symantec Deepsight Intelligence",
            "playbookID": "Symantec Deepsight Test"
        },
        {
            "playbookID": "ExtractDomainFromEmailTest"
        },
        {
            "playbookID": "Wait Until Datetime - Test",
            "fromversion": "4.5.0"
        },
        {
            "playbookID": "PAN OS EDL Management - Test",
            "integrations": "palo_alto_networks_pan_os_edl_management"
        },
        {
            "playbookID": "PAN-OS DAG Configuration Test",
            "integrations": "Panorama",
            "instance_names": "palo_alto_panorama_9.0",
            "timeout": 300
        },
        {
            "playbookID": "PAN-OS Create Or Edit Rule Test",
            "integrations": "Panorama",
            "instance_names": "palo_alto_panorama_9.0",
            "timeout": 1000
        },
        {
            "playbookID": "PAN-OS EDL Setup v3 Test",
            "integrations": [
                "Panorama",
                "palo_alto_networks_pan_os_edl_management"
            ],
            "instance_names": "palo_alto_firewall_9.0",
            "timeout": 300
        },
        {
            "integrations": "Snowflake",
            "playbookID": "Snowflake-Test"
        },
        {
            "playbookID": "Account Enrichment - Generic v2.1 - Test",
            "integrations": "Active Directory Query v2",
            "instance_names": "active_directory_ninja"
        },
        {
            "integrations": "Cisco Umbrella Investigate",
            "playbookID": "Domain Enrichment - Generic v2 - Test"
        },
        {
            "integrations": "Google BigQuery",
            "playbookID": "Google BigQuery Test"
        },
        {
            "integrations": "Zoom",
            "playbookID": "Zoom_Test"
        },
        {
            "playbookID": "IP Enrichment - Generic v2 - Test",
            "integrations": "Threat Crowd",
            "fromversion": "4.1.0"
        },
        {
            "integrations": "Cherwell",
            "playbookID": "Cherwell Example Scripts - test"
        },
        {
            "integrations": "Cherwell",
            "playbookID": "Cherwell - test"
        },
        {
            "integrations": "CarbonBlackProtectionV2",
            "playbookID": "Carbon Black Enterprise Protection V2 Test"
        },
        {
            "integrations": "Active Directory Query v2",
            "instance_names": "active_directory_ninja",
            "playbookID": "Test ADGetUser Fails with no instances 'Active Directory Query' (old version)"
        },
        {
            "integrations": "ANYRUN",
            "playbookID": "ANYRUN-Test"
        },
        {
            "integrations": "ANYRUN",
            "playbookID": "Detonate File - ANYRUN - Test"
        },
        {
            "integrations": "ANYRUN",
            "playbookID": "Detonate URL - ANYRUN - Test"
        },
        {
            "integrations": "Netcraft",
            "playbookID": "Netcraft test"
        },
        {
            "integrations": "EclecticIQ Platform",
            "playbookID": "EclecticIQ Test"
        },
        {
            "playbookID": "FormattingPerformance - Test",
            "fromversion": "5.0.0"
        },
        {
            "integrations": "AWS - EC2",
            "playbookID": "2142f8de-29d5-4288-8426-0db39abe988b",
            "memory_threshold": 75
        },
        {
            "integrations": "AWS - EC2",
            "playbookID": "d66e5f86-e045-403f-819e-5058aa603c32"
        },
        {
            "integrations": "ANYRUN",
            "playbookID": "Detonate File From URL - ANYRUN - Test"
        },
        {
            "integrations": "AWS - CloudTrail",
            "playbookID": "3da2e31b-f114-4d7f-8702-117f3b498de9"
        },
        {
            "integrations": "carbonblackprotection",
            "playbookID": "67b0f25f-b061-4468-8613-43ab13147173"
        },
        {
            "integrations": "DomainTools",
            "playbookID": "DomainTools-Test"
        },
        {
            "integrations": "Exabeam",
            "playbookID": "Exabeam - Test"
        },
        {
            "integrations": "DomainTools Iris",
            "playbookID": "DomainTools Iris - Test",
            "fromversion": "4.1.0"
        },
        {
            "integrations": "Cisco Spark",
            "playbookID": "Cisco Spark Test New"
        },
        {
            "integrations": "Remedy On-Demand",
            "playbookID": "Remedy-On-Demand-Test"
        },
        {
            "playbookID": "ssdeepreputationtest"
        },
        {
            "playbookID": "TestIsEmailAddressInternal"
        },
        {
            "integrations": "Google Cloud Compute",
            "playbookID": "GoogleCloudCompute-Test"
        },
        {
            "integrations": "AWS - S3",
            "playbookID": "97393cfc-2fc4-4dfe-8b6e-af64067fc436"
        },
        {
            "integrations": "Image OCR",
            "playbookID": "TestImageOCR"
        },
        {
            "integrations": "fireeye",
            "playbookID": "Detonate File - FireEye AX - Test"
        },
        {
            "integrations": [
                "Rasterize",
                "Image OCR"
            ],
            "playbookID": "Rasterize Test",
            "fromversion": "5.0.0"
        },
        {
            "integrations": [
                "Rasterize",
                "Image OCR"
            ],
            "playbookID": "Rasterize 4.5 Test",
            "toversion": "4.5.9"
        },
        {
            "integrations": "Rasterize",
            "playbookID": "RasterizeImageTest",
            "fromversion": "5.0.0"
        },
        {
            "integrations": "Ipstack",
            "playbookID": "Ipstack_Test"
        },
        {
            "integrations": "Perch",
            "playbookID": "Perch-Test"
        },
        {
            "integrations": "Forescout",
            "playbookID": "Forescout-Test"
        },
        {
            "integrations": "GitHub",
            "playbookID": "Git_Integration-Test"
        },
        {
            "integrations": "LogRhythmRest",
            "playbookID": "LogRhythm REST test"
        },
        {
            "integrations": "AlienVault USM Anywhere",
            "playbookID": "AlienVaultUSMAnywhereTest"
        },
        {
            "playbookID": "PhishLabsTestPopulateIndicators"
        },
        {
            "playbookID": "Test_HTMLtoMD"
        },
        {
            "integrations": "PhishLabs IOC",
            "playbookID": "PhishLabsIOC TestPlaybook",
            "fromversion": "4.1.0"
        },
        {
            "integrations": "vmray",
            "playbookID": "VMRay-Test"
        },
        {
            "integrations": "PerceptionPoint",
            "playbookID": "PerceptionPoint Test",
            "fromversion": "4.1.0"
        },
        {
            "integrations": "AutoFocus V2",
            "playbookID": "AutoFocus V2 test",
            "fromversion": "5.0.0",
            "timeout": 1000
        },
        {
            "playbookID": "Process Email - Generic for Rasterize"
        },
        {
            "playbookID": "Send Investigation Summary Reports - Test",
            "integrations": "EWS Mail Sender",
            "fromversion": "4.5.0"
        },
        {
            "integrations": "Anomali ThreatStream v2",
            "playbookID": "ThreatStream-Test"
        },
        {
            "integrations": "Flashpoint",
            "playbookID": "Flashpoint_event-Test"
        },
        {
            "integrations": "Flashpoint",
            "playbookID": "Flashpoint_forum-Test"
        },
        {
            "integrations": "Flashpoint",
            "playbookID": "Flashpoint_report-Test"
        },
        {
            "integrations": "Flashpoint",
            "playbookID": "Flashpoint_reputation-Test"
        },
        {
            "integrations": "BluecatAddressManager",
            "playbookID": "Bluecat Address Manager test"
        },
        {
            "integrations": "MailListener - POP3 Beta",
            "playbookID": "MailListener-POP3 - Test"
        },
        {
            "playbookID": "sumList - Test"
        },
        {
            "integrations": "VulnDB",
            "playbookID": "Test-VulnDB"
        },
        {
            "integrations": "Shodan_v2",
            "playbookID": "Test-Shodan_v2",
            "timeout": 1000
        },
        {
            "integrations": "Threat Crowd",
            "playbookID": "ThreatCrowd - Test"
        },
        {
            "integrations": "GoogleDocs",
            "playbookID": "GoogleDocs-test"
        },
        {
            "playbookID": "Request Debugging - Test",
            "fromversion": "5.0.0"
        },
        {
            "playbookID": "Test Convert file hash to corresponding hashes",
            "fromversion": "4.5.0",
            "integrations": "VirusTotal",
            "instance_names": "virus_total_general"
        },
        {
            "playbookID": "PANW - Hunting and threat detection by indicator type Test",
            "fromversion": "5.0.0",
            "timeout": 1200,
            "integrations": [
                "Panorama",
                "Palo Alto Networks Cortex",
                "AutoFocus V2",
                "VirusTotal"
            ],
            "instance_names": [
                "palo_alto_panorama",
                "virus_total_general"
            ]
        },
        {
            "playbookID": "PAN-OS Query Logs For Indicators Test",
            "fromversion": "4.5.0",
            "timeout": 1500,
            "integrations": "Panorama",
            "instance_names": "palo_alto_panorama"
        },
        {
            "integrations": "Hybrid Analysis",
            "playbookID": "HybridAnalysis-Test",
            "timeout": 500,
            "fromversion": "4.1.0"
        },
        {
            "integrations": "Elasticsearch v2",
            "instance_names": "es_v7",
            "playbookID": "Elasticsearch_v2_test"
        },
        {
            "integrations": "ElasticsearchFeed",
            "instance_names": "es_demisto_feed",
            "playbookID": "Elasticsearch_Fetch_Demisto_Indicators_Test",
            "fromversion": "5.5.0"
        },
        {
            "integrations": "ElasticsearchFeed",
            "instance_names": "es_generic_feed",
            "playbookID": "Elasticsearch_Fetch_Custom_Indicators_Test",
            "fromversion": "5.5.0"
        },
        {
            "integrations": "Elasticsearch v2",
            "instance_names": "es_v6",
            "playbookID": "Elasticsearch_v2_test-v6"
        },
        {
            "integrations": "IronDefense",
            "playbookID": "IronDefenseTest"
        },
        {
            "integrations": "PolySwarm",
            "playbookID": "PolySwarm-Test"
        },
        {
            "integrations": "Kennav2",
            "playbookID": "Kenna Test"
        },
        {
            "integrations": "SecurityAdvisor",
            "playbookID": "SecurityAdvisor-Test",
            "fromversion": "4.5.0"
        },
        {
            "integrations": "Google Key Management Service",
            "playbookID": "Google-KMS-test",
            "pid_threshold": 6,
            "memory_threshold": 60
        },
        {
            "integrations": "SecBI",
            "playbookID": "SecBI - Test"
        },
        {
            "playbookID": "ExtractFQDNFromUrlAndEmail-Test"
        },
        {
            "integrations": "EWS v2",
            "playbookID": "Get EWS Folder Test",
            "fromversion": "4.5.0",
            "instance_names": "ewv2_regular",
            "timeout": 1200
        },
        {
            "integrations": "EWSO365",
            "playbookID": "EWS_O365_test",
            "fromversion": "5.0.0"
        },
        {
            "integrations": "QRadar",
            "playbookID": "QRadar Indicator Hunting Test",
            "timeout": 600,
            "fromversion": "5.0.0"
        },
        {
            "playbookID": "SetAndHandleEmpty test",
            "fromversion": "4.5.0"
        },
        {
            "integrations": "Tanium v2",
            "playbookID": "Tanium v2 - Test"
        },
        {
            "integrations": "Office 365 Feed",
            "playbookID": "Office365_Feed_Test",
            "fromversion": "5.5.0"
        },
        {
            "integrations": "GoogleCloudTranslate",
            "playbookID": "GoogleCloudTranslate-Test",
            "pid_threshold": 8
        },
        {
            "integrations": "Infoblox",
            "playbookID": "Infoblox Test"
        },
        {
            "integrations": "BPA",
            "playbookID": "Test-BPA",
            "fromversion": "4.5.0"
        },
        {
            "playbookID": "GetValuesOfMultipleFIelds Test",
            "fromversion": "4.5.0"
        },
        {
            "playbookID": "IsInternalHostName Test",
            "fromversion": "4.5.0"
        },
        {
            "playbookID": "DigitalGuardian-Test",
            "integrations": "Digital Guardian",
            "fromversion": "5.0.0"
        },
        {
            "integrations": "SplunkPy",
            "playbookID": "Splunk Indicator Hunting Test",
            "fromversion": "5.0.0",
            "memory_threshold": 500,
            "instance_names": "use_default_handler"
        },
        {
            "integrations": "BPA",
            "playbookID": "Test-BPA_Integration",
            "fromversion": "4.5.0"
        },
        {
            "integrations": "Sixgill",
            "playbookID": "Sixgill-Test",
            "fromversion": "5.0.0"
        },
        {
            "integrations": "AutoFocus Feed",
            "playbookID": "playbook-FeedAutofocus_test",
            "fromversion": "5.5.0"
        },
        {
            "integrations": "AutoFocus Daily Feed",
            "playbookID": "playbook-FeedAutofocus_daily_test",
            "fromversion": "5.5.0"
        },
        {
            "integrations": "PaloAltoNetworks_PrismaCloudCompute",
            "playbookID": "PaloAltoNetworks_PrismaCloudCompute-Test"
        },
        {
            "integrations": "Recorded Future Feed",
            "playbookID": "RecordedFutureFeed - Test",
            "timeout": 1000,
            "fromversion": "5.5.0",
            "memory_threshold": 86
        },
        {
            "integrations": "Expanse",
            "playbookID": "test-Expanse-Playbook",
            "fromversion": "5.0.0"
        },
        {
            "integrations": "Expanse",
            "playbookID": "test-Expanse",
            "fromversion": "5.0.0"
        },
        {
            "integrations": "DShield Feed",
            "playbookID": "playbook-DshieldFeed_test",
            "fromversion": "5.5.0"
        },
        {
            "integrations": "AlienVault Reputation Feed",
            "playbookID": "AlienVaultReputationFeed_Test",
            "fromversion": "5.5.0",
            "memory_threshold": 175
        },
        {
            "integrations": "BruteForceBlocker Feed",
            "playbookID": "playbook-BruteForceBlocker_test",
            "fromversion": "5.5.0"
        },
        {
            "integrations": "illuminate",
            "playbookID": "illuminate Integration Test"
        },
        {
            "integrations": "Carbon Black Enterprise EDR",
            "playbookID": "Carbon Black Enterprise EDR Test",
            "fromversion": "5.0.0"
        },
        {
            "integrations": "illuminate",
            "playbookID": "illuminate Integration Demonstration - Test"
        },
        {
            "integrations": "MongoDB Key Value Store",
            "playbookID": "MongoDB KeyValueStore - Test",
            "pid_threshold": 12,
            "fromversion": "5.0.0"
        },
        {
            "integrations": "MongoDB Log",
            "playbookID": "MongoDBLog - Test",
            "pid_threshold": 12,
            "fromversion": "5.0.0"
        },
        {
            "integrations": "Google Chronicle Backstory",
            "playbookID": "Google Chronicle Backstory Asset - Test",
            "fromversion": "5.0.0"
        },
        {
            "integrations": "Google Chronicle Backstory",
            "playbookID": "Google Chronicle Backstory IOC Details - Test",
            "fromversion": "5.0.0"
        },
        {
            "integrations": "Google Chronicle Backstory",
            "playbookID": "Google Chronicle Backstory List Alerts - Test",
            "fromversion": "5.0.0"
        },
        {
            "integrations": "Google Chronicle Backstory",
            "playbookID": "Google Chronicle Backstory List IOCs - Test",
            "fromversion": "5.0.0"
        },
        {
            "integrations": "Google Chronicle Backstory",
            "playbookID": "Google Chronicle Backstory Reputation - Test",
            "fromversion": "5.0.0"
        },
        {
            "integrations": "Google Chronicle Backstory",
            "playbookID": "Google Chronicle Backstory List Events - Test",
            "fromversion": "5.0.0"
        },
        {
            "integrations": "Feodo Tracker Hashes Feed",
            "playbookID": "playbook-feodoteackerhash_test",
            "fromversion": "5.5.0",
            "memory_threshold": 130,
            "timeout": 600
        },
        {
            "integrations": "Feodo Tracker IP Blocklist Feed",
            "instance_names": "feodo_tracker_ip_currently__active",
            "playbookID": "playbook-feodotrackeripblock_test",
            "fromversion": "5.5.0"
        },
        {
            "integrations": "Feodo Tracker IP Blocklist Feed",
            "instance_names": "feodo_tracker_ip_30_days",
            "playbookID": "playbook-feodotrackeripblock_test",
            "fromversion": "5.5.0"
        },
        {
            "integrations": "Code42",
            "playbookID": "Code42-Test",
            "timeout": 600
        },
        {
            "playbookID": "Code42 File Search Test",
            "integrations": "Code42"
        },
        {
            "playbookID": "FetchIndicatorsFromFile-test",
            "fromversion": "5.5.0"
        },
        {
            "integrations": "RiskSense",
            "playbookID": "RiskSense Get Apps - Test"
        },
        {
            "integrations": "RiskSense",
            "playbookID": "RiskSense Get Host Detail - Test"
        },
        {
            "integrations": "RiskSense",
            "playbookID": "RiskSense Get Host Finding Detail - Test"
        },
        {
            "integrations": "RiskSense",
            "playbookID": "RiskSense Get Hosts - Test"
        },
        {
            "integrations": "RiskSense",
            "playbookID": "RiskSense Get Host Findings - Test"
        },
        {
            "integrations": "RiskSense",
            "playbookID": "RiskSense Get Unique Cves - Test"
        },
        {
            "integrations": "RiskSense",
            "playbookID": "RiskSense Get Unique Open Findings - Test"
        },
        {
            "integrations": "RiskSense",
            "playbookID": "RiskSense Get Apps Detail - Test"
        },
        {
            "integrations": "RiskSense",
            "playbookID": "RiskSense Apply Tag - Test"
        },
        {
            "integrations": "Indeni",
            "playbookID": "Indeni_test",
            "fromversion": "5.0.0"
        },
        {
            "integrations": "CounterCraft Deception Director",
            "playbookID": "CounterCraft - Test",
            "fromversion": "5.0.0"
        },
        {
            "integrations": "SafeBreach v2",
            "playbookID": "playbook-SafeBreach-Test",
            "fromversion": "5.5.0"
        },
        {
            "playbookID": "DbotPredictOufOfTheBoxTest",
            "fromversion": "4.5.0",
            "timeout": 1000
        },
        {
            "integrations": "AlienVault OTX TAXII Feed",
            "playbookID": "playbook-feedalienvaultotx_test",
            "fromversion": "5.5.0"
        },
        {
            "playbookID": "ExtractDomainAndFQDNFromUrlAndEmail-Test",
            "fromversion": "5.5.0"
        },
        {
            "integrations": "Cortex Data Lake",
            "playbookID": "Cortex Data Lake Test",
            "instance_names": "cdl_prod",
            "fromversion": "4.5.0"
        },
        {
            "integrations": "Cortex Data Lake",
            "playbookID": "Cortex Data Lake Test",
            "instance_names": "cdl_dev",
            "fromversion": "4.5.0"
        },
        {
            "integrations": "MongoDB",
            "playbookID": "MongoDB - Test"
        },
        {
            "playbookID": "DBotCreatePhishingClassifierV2FromFile-Test",
            "timeout": 60000,
            "fromversion": "4.5.0"
        },
        {
            "integrations": "Logz.io",
            "playbookID": "Logzio - Test",
            "fromversion": "5.0.0"
        },
        {
            "integrations": "IBM Resilient Systems",
            "playbookID": "IBM Resilient Systems Test"
        },
        {
            "integrations": [
                "Prisma Access",
                "Prisma Access Egress IP feed"
            ],
            "playbookID": "Prisma_Access_Egress_IP_Feed-Test",
            "timeout": 60000,
            "fromversion": "5.5.0",
            "nightly": true
        },
        {
            "integrations": "Prisma Access",
            "playbookID": "Prisma_Access-Test",
            "timeout": 60000,
            "fromversion": "5.5.0",
            "nightly": true
        },
        {
            "playbookID": "EvaluateMLModllAtProduction-Test",
            "fromversion": "4.5.0"
        },
        {
            "integrations": "Zabbix",
            "playbookID": "Zabbix - Test"
        },
        {
            "integrations": "GCP Whitelist Feed",
            "playbookID": "GCPWhitelist_Feed_Test",
            "fromversion": "5.5.0"
        },
        {
            "integrations": "Endace",
            "playbookID": "Endace-Test",
            "fromversion": "5.0.0"
        },
        {
            "integrations": "Deep Instinct",
            "playbookID": "Deep_Instinct-Test",
            "fromversion": "5.0.0"
        },
        {
            "integrations": "Azure AD Connect Health Feed",
            "playbookID": "FeedAzureADConnectHealth_Test",
            "fromversion": "5.5.0"
        },
        {
            "integrations": "Zoom Feed",
            "playbookID": "FeedZoom_Test",
            "fromversion": "5.5.0"
        },
        {
            "playbookID": "PCAP Search test",
            "fromversion": "5.0.0"
        },
        {
            "playbookID": "PCAP File Carving Test",
            "instance_names": "virus_total_general",
            "integrations": [
                "VirusTotal",
                "WildFire-v2"
            ],
            "fromversion": "5.0.0"
        },
        {
            "integrations": "VirusTotal",
            "instance_names": "virus_total_general",
            "playbookID": "PCAP Parsing And Indicator Enrichment Test",
            "fromversion": "5.0.0"
        },
        {
            "integrations": "Workday",
            "playbookID": "Workday - Test",
            "fromversion": "5.0.0",
            "timeout": 600
        },
        {
            "integrations": "Unit42 Feed",
            "playbookID": "Unit42 Feed - Test",
            "fromversion": "5.5.0"
        },
        {
            "playbookID": "hashIncidentFields-test",
            "fromversion": "4.5.0",
            "timeout": 60000
        },
        {
            "integrations": "TruSTAR v2",
            "playbookID": "TruSTAR v2-Test",
            "timeout": 500
        },
        {
            "integrations": "Ivanti Heat",
            "playbookID": "Ivanti Heat - Test"
        },
        {
            "integrations": "Blueliv ThreatCompass",
            "playbookID": "Blueliv_ThreatCompass_test",
            "fromversion": "5.0.0"
        },
        {
<<<<<<< HEAD
            "integrations": "TrendMicro Cloud App Security",
            "playbookID": "playbook_TrendmicroCAS_Test",
            "fromversion": "5.0.0"
        },
        {
            "playbookID": "IfThenElse-Test"
=======
            "playbookID": "IfThenElse-Test",
            "fromversion": "5.0.0"
>>>>>>> fc2193a6
        }
    ],
    "skipped_tests": {
        "PAN-OS DAG Configuration Test": "Issue 60693",
        "Phishing Classifier V2 ML Test": "Issue 26066",
        "CuckooTest": "Issue 25601",
        "RedLockTest": "Issue 24600",
        "Digital Defense FrontlineVM - Scan Asset Not Recently Scanned Test": "Issue 25477",
        "SentinelOne V2 - test": "Issue 24933",
        "Maltiverse Test": "Issue 24335",
        "TestDedupIncidentsPlaybook": "Issue 24344",
        "CreateIndicatorFromSTIXTest": "Issue 24345",
        "SNDBOX_Test": "Issue 24349",
        "Endpoint data collection test": "Uses a deprecated playbook called Endpoint data collection",
        "Prisma_Access_Egress_IP_Feed-Test": "unskip after we will get Prisma Access instance",
        "Prisma_Access-Test": "unskip after we will get Prisma Access instance",
        "Test-Shodan_v2": "Issue 23370",
        "Symantec Deepsight Test": "Issue 22971",
        "Cybereason Test": "Issue 22683",
        "TestProofpointFeed": "Issue 22229",
        "Git_Integration-Test": "Issue 20029",
        "Symantec Data Loss Prevention - Test": "Issue 20134",
        "NetWitness Endpoint Test": "Issue 19878",
        "TestUptycs": "Issue 19750",
        "InfoArmorVigilanteATITest": "Test issue 17358",
        "ArcSight Logger test": "Issue 19117",
        "TestDedupIncidentsByName": "skipped on purpose - this is part of the TestDedupIncidentsPlaybook - no need to execute separately as a test",
        "3da2e31b-f114-4d7f-8702-117f3b498de9": "Issue 19837",
        "d66e5f86-e045-403f-819e-5058aa603c32": "pr 3220",
        "RecordedFutureFeed - Test": "Issue 18922",
        "IntSights Mssp Test": "Issue #16351",
        "CheckPhish-Test": "Issue 19188",
        "fd93f620-9a2d-4fb6-85d1-151a6a72e46d": "Issue 19854",
        "DeleteContext-auto-subplaybook-test": "used in DeleteContext-auto-test as sub playbook",
        "Test Playbook TrendMicroDDA": "Issue 16501",
        "Process Email - Generic - Test - Actual Incident": "Should never run as standalone. Issue #25947",
        "Phishing v2 - Test - Actual Incident": "Should never run as standalone. Issue #25947",
        "Phishing - Core - Test - Actual Incident": "Should never run as standalone. Issue #25947",
        "ssdeepreputationtest": "Issue #20953",
        "C2sec-Test": "Issue #21633",
        "PAN-OS Query Logs For Indicators Test": "Issue #23505",
        "Panorama Query Logs - Test": "Issue #23505",
        "palo_alto_panorama_test_pb": "Issue #22835",
        "GCS Bucket Management - Test": "used in GCS - Test as sub playbook",
        "GCS Object Operations - Test": "used in GCS - Test as sub playbook",
        "GCS Bucket Policy (ACL) - Test": "used in GCS - Test as sub playbook",
        "GCS Object Policy (ACL) - Test": "used in GCS - Test as sub playbook",
        "Send Email To Recipients": "used in EWS Mail Sender Test 2 as sub playbook",
        "Cortex XDR - IOC - Test": "issue #25598",
        "Create Phishing Classifier V2 ML Test": "Issue 26341",
        "DuoAdmin API test playbook": "Issue 24937",
        "SMB test": "Issue 26454",
        "Infocyte-Test": "Issue 26445",
        "Account Enrichment - Generic v2 - Test": "Issue 26452",
        "Office365_Feed_Test": "Issue 26455",
        "DBotCreatePhishingClassifierV2FromFile-Test": "Issue 26456",
        "Google Chronicle Backstory Asset - Test": "Issue 26460",
        "Keylight v2 - Test": "Issue 26462",
        "AutoFocus V2 test": "Issue 26464",
        "HybridAnalysis-Test": "Issue 26599",
        "Logzio - Test": "Issue 26729",
        "Tenable.io test": "Issue 26727",
        "Tenable.io Scan Test": "Issue 26727",
        "URL Enrichment - Generic v2 - Test": "Issue 26463",
        "ThreatConnect v2 - Test": "Issue 26782",
        "Pwned v2 test": "Issue 26601",
        "Email Address Enrichment - Generic v2.1 - Test": "Issue 26785",
        "Tanium v2 - Test": "Issue 26822",
        "Google Chronicle Backstory List IOCs - Test": "Issue 26461",
        "EvaluateMLModllAtProduction-Test": "Issue 26849",
        "hashIncidentFields-test": "Issue 26850",
        "MISP V2 Test": "Issue 26905",
        "Mimecast test": "Issue 26906",
        "Mail Sender (New) Test": "Issue 25602"
    },
    "skipped_integrations": {
        
        "_comment1": "~~~ NO INSTANCE ~~~",
        "Symantec Management Center": "Issue 23960",
        "PerceptionPoint": "Issue 25795",
        "Infoblox": "Issue 25651",
        "Traps": "Issue 24122",
        "McAfee Advanced Threat Defense": "Issue 16909",
        "CrowdStrike Falcon X": "Issue 26209",
        "Deep Instinct": "The partner didn't provide an instance",
        "Cofense Triage v2": "No instance - partner integration",
        "ArcSight Logger": "Issue 24303",
        "MxToolBox": "No instance",
        "Skyformation": "No instance, old partner",
        "Prisma Access": "Instance will be provided soon by Lior and Prasen",
        "AlphaSOC Network Behavior Analytics": "No instance",
        "IsItPhishing": "No instance",
        "Verodin": "No instance",
        "EasyVista": "No instance",
        "Pipl": "No instance",
        "Moloch": "No instance",
        "Twilio": "No instance",
        "Zendesk": "No instance",
        "google-vault": "Issue 25798",
        "GuardiCore": "No instance",
        "Nessus": "No instance",
        "Cisco CloudLock": "No instance",
        "SentinelOne": "No instance",
        "Vectra v2": "No instance",
        "Awake Security": "Issue 23376",
        "ExtraHop": "No license, issue 23731",
        "RiskSense": "We should get an instance talk to Francesco",
        "Palo Alto Networks Cortex": "Issue 22300",
        "AWS - IAM": "Issue 21401",
        "FortiGate": "License expired, and not going to get one (issue 14723)",
        "IronDefense": "Test depends on making requests to a non-public API",
        "Attivo Botsink": "no instance, not going to get it",
        "VMware": "no License, and probably not going to get it",
        "AWS Sagemaker": "License expired, and probably not going to get it",
        "Symantec MSS": "No instance, probably not going to get it (issue 15513)",
        "Google Cloud Compute": "Can't test yet",
        "Cymon": "The service was discontinued since April 30th, 2019.",
        "FireEye ETP": "No instance",
        "ProofpointTAP_v2": "No instance",
        "remedy_sr_beta": "No instance",
        "ExtraHop v2": "No instance",
        "Minerva Labs Anti-Evasion Platform": "Issue 18835",
        "PolySwarm": "contribution",
        "Blueliv ThreatContext": "contribution",
        "Silverfort": "contribution",
        "fireeye": "Issue 19839",
        "DomainTools": "Issue 8298",
        "Remedy On-Demand": "Issue 19835",
        "Check Point": "Issue 18643",
        "Preempt": "Issue 20268",
        "iDefense": "Issue 20095",
        "Jask": "Issue 18879",
        "vmray": "Issue 18752",
        "Anomali ThreatStream v2": "Issue 19182",
        "Anomali ThreatStream": "Issue 19182",
        "SCADAfence CNM": "Issue 18376",
        "ArcSight ESM v2": "Issue #18328",
        "AlienVault USM Anywhere": "Issue #18273",
        "Tufin": "Issue 16441",
        "Dell Secureworks": "Instance locally installed on @liorblob PC",
        "Netskope": "instance is down",
        "Farsight DNSDB": "Issue 15512",
        "Service Manager": "Expired license",
        "carbonblackprotection": "License expired",
        "icebrg": "Issue 14312",
        "Freshdesk": "Trial account expired",
        "Threat Grid": "Issue 16197",
        "Kafka V2": "Can not connect to instance from remote",
        "Check Point Sandblast": "Issue 15948",
        "Remedy AR": "getting 'Not Found' in test button",
        "Salesforce": "Issue 15901",
        "Zscaler": "Issue 17784",
        "RedCanary": "License expired",
        "ANYRUN": "No instance",
        "Snowflake": "Looks like account expired, needs looking into",
        "Cisco Spark": "Issue 18940",
        "Phish.AI": "Issue 17291",
        "MaxMind GeoIP2": "Issue 18932.",
        "Exabeam": "Issue 19371",
        "McAfee ESM-v10": "Issue 20225",
        "PaloAltoNetworks_PrismaCloudCompute": "Instance not set up yet",
        "Code42": "Instance not set up yet",
        "SecBI": "Issue 22545",
        "IBM Resilient Systems": "Issue 23722",
        "VxStream": "Issue #23795",
        "Ivanti Heat": "Issue 26259",
        "Bambenek Consulting Feed": "Issue 26184",
        "AWS - Athena - Beta": "Issue 19834",
        "Blueliv ThreatCompass": "Community contribution",
        
        "_comment2": "~~~ UNSTABLE ~~~",
        "ServiceNow": "Instance goes to hibernate every few hours",
        "Tenable.sc": "unstable instance",
        "ThreatConnect v2": "unstable instance",
        
        "_comment3": "~~~ QUOTA ISSUES ~~~",
        "Joe Security": "Issue 25650",
        "XFE_v2": "Issue 22715",
        "AlphaSOC Wisdom": "API key has expired",
        "Lastline": "issue 20323",
        "Google Resource Manager": "Cannot create projects because have reached alloted quota.",
        "Looker": "Warehouse 'DEMO_WH' cannot be resumed because resource monitor 'LIMITER' has exceeded its quota.",
        "Ipstack": "Issue 26266",
        
        "_comment4": "~~~ NO INSTANCE - SUPPORTED BY THE COMMUNITY ~~~",
        "Zabbix": "Supported by external developer",
        "SafeBreach v2": "it is a partner integration, no instance",
        "IllusiveNetworks": "supported by partner",
        "Humio": "supported by the partner",
        "Digital Guardian": "partner integration",
        
        "_comment5": "~~~ OTHER ~~~",
        "XFE": "We have the new integration XFE_v2, so no need to test the old one because they use the same quote",
        "Cisco ASA": "Issue 25741",
        "Endace": "Issue 24304",
        "Pentera": "authentication method will not work with testing",
        "EclecticIQ Platform": "Issue 8821",
        "BitDam": "Issue #17247",
        "Zoom": "Issue 19832",
        "urlscan.io": "Issue 21831",
        "Forescout": "Can only be run from within PANW network. Look in keeper for - Demisto in the LAB",
        "HelloWorldSimple": "This is just an example integration - no need for test",
        "TestHelloWorldPlaybook": "This is just an example integration - no need for test",
        "Cymulate": "Partner didn't provided test playbook",
        "Lastline v2": "Temporary skipping, due to quota issues, in order to merge a PR",
        "Palo Alto Minemeld": "Issue #26878"
    },
    "nightly_integrations": [
        "Lastline v2",
        "TruSTAR",
        "SlackV2",
        "VulnDB"
    ],
    "unmockable_integrations": {
        "Cherwell": "Submits a file - tests that send files shouldn't be mocked",
        "ThreatConnect v2": "Issue 26794",
        "Infocyte": "Proxy issues",
        "SNDBOX": "Submits a file - tests that send files shouldn't be mocked",
        "Joe Security": "Submits a file - tests that send files shouldn't be mocked",
        "Maltiverse": "issue 24335",
        "MITRE ATT&CK": "Using taxii2client package",
        "MongoDB": "Our instance not using SSL",
        "Cortex Data Lake": "Integration requires SSL",
        "Google Key Management Service": "The API requires an SSL secure connection to work.",
        "McAfee ESM-v10": "we have multiple instances with same test playbook, mock recording are per playbook so it keeps failing the playback step",
        "mysql": "Does not use http",
        "SlackV2": "Integration requires SSL",
        "Whois": "Mocks does not support sockets",
        "Panorama": "Exception: Proxy process took to long to go up. https://circleci.com/gh/demisto/content/24826",
        "Image OCR": "Does not perform network traffic",
        "Server Message Block (SMB)": "Does not perform http communication",
        "Active Directory Query v2": "Does not perform http communication",
        "dnstwist": "Does not perform http communication",
        "Generic SQL": "Does not perform http communication",
        "VxStream": "Issue 15544",
        "PagerDuty v2": "Integration requires SSL",
        "TCPIPUtils": "Integration requires SSL",
        "Luminate": "Integration has no proxy checkbox",
        "Shodan": "Integration has no proxy checkbox",
        "Google BigQuery": "Integration has no proxy checkbox",
        "ReversingLabs A1000": "Checking",
        "Check Point": "Checking",
        "okta": "Test Module failing, suspect it requires SSL",
        "Okta v2": "dynamic test, need to revisit and better avoid conflicts",
        "Awake Security": "Checking",
        "ArcSight ESM v2": "Checking",
        "Phish.AI": "Checking",
        "Intezer": "Nightly - Checking",
        "ProtectWise": "Nightly - Checking",
        "google-vault": "Nightly - Checking",
        "McAfee NSM": "Nightly - Checking",
        "Forcepoint": "Nightly - Checking",
        "palo_alto_firewall": "Need to check test module",
        "Signal Sciences WAF": "error with certificate",
        "google": "'unsecure' parameter not working",
        "EWS Mail Sender": "Inconsistent test (playback fails, record succeeds)",
        "ReversingLabs Titanium Cloud": "No Unsecure checkbox. proxy trying to connect when disabled.",
        "Anomali ThreatStream": "'proxy' parameter not working",
        "Palo Alto Networks Cortex": "SDK",
        "Recorded Future": "might be dynamic test",
        "AlphaSOC Wisdom": "Test module issue",
        "RedLock": "SSL Issues",
        "Microsoft Graph": "Test direct access to oproxy",
        "MicrosoftGraphMail": "Test direct access to oproxy",
        "Microsoft Graph User": "Test direct access to oproxy",
        "Microsoft_Graph_Files": "Test direct access to oproxy",
        "Microsoft Graph Groups": "Test direct access to oproxy",
        "Microsoft Defender Advanced Threat Protection": "Test direct access to oproxy",
        "Azure Security Center v2": "Test direct access to oproxy",
        "Microsoft Graph Calendar": "Test direct access to oproxy",
        "Microsoft Graph Device Management": "Test direct access to oproxy",
        "Azure Compute v2": "Test direct access to oproxy",
        "AWS - CloudWatchLogs": "Issue 20958",
        "AWS - AccessAnalyzer": "Issue 24926",
        "AWS - ACM": "Issue 24926",
        "AWS - Athena - Beta": "Issue 24926",
        "AWS - CloudTrail": "Issue 24926",
        "AWS - EC2": "Issue 24926",
        "AWS - GuardDuty": "Issue 24926",
        "AWS - IAM": "Issue 24926",
        "AWS - Lambda": "Issue 24926",
        "AWS - Route53": "Issue 24926",
        "AWS - S3": "Issue 24926",
        "AWS - SQS": "Issue 24926",
        "Amazon DynamoDB": "Issue 24926",
        "AWS Sagemaker": "Issue 24926",
        "Gmail Single User": "googleclient sdk has time based challenge exchange",
        "Gmail": "googleclient sdk has time based challenge exchange",
        "GoogleCloudTranslate": "google translate sdk does not support proxy",
        "Google Chronicle Backstory": "SDK",
        "Google Vision AI": "SDK",
        "Google Cloud Compute": "googleclient sdk has time based challenge exchange",
        "Google Cloud Functions": "googleclient sdk has time based challenge exchange",
        "GoogleDocs": "googleclient sdk has time based challenge exchange",
        "GooglePubSub": "googleclient sdk has time based challenge exchange",
        "Google Resource Manager": "googleclient sdk has time based challenge exchange",
        "Google Cloud Storage": "SDK",
        "Syslog Sender": "syslog",
        "syslog": "syslog",
        "MongoDB Log": "Our instance not using SSL",
        "MongoDB Key Value Store": "Our instance not using SSL",
        "GoogleKubernetesEngine": "SDK"
    },
    "parallel_integrations": [
        "SNDBOX",
        "Whois",
        "Rasterize",
        "CVE Search v2",
        "VulnDB",
        "VirusTotal",
        "CheckPhish",
        "Tanium",
        "LogRhythmRest",
        "ipinfo",
        "Demisto REST API",
        "syslog",
        "ElasticsearchFeed",
        "MITRE ATT&CK",
        "Microsoft Intune Feed",
        "JSON Feed",
        "Plain Text Feed",
        "Fastly Feed",
        "Malware Domain List Active IPs Feed",
        "Blocklist_de Feed",
        "Cloudflare Feed",
        "AzureFeed",
        "SpamhausFeed",
        "Cofense Feed",
        "Bambenek Consulting Feed",
        "AWS Feed",
        "CSVFeed",
        "ProofpointFeed",
        "abuse.ch SSL Blacklist Feed",
        "TAXIIFeed",
        "Office 365 Feed",
        "AutoFocus Feed",
        "Recorded Future Feed",
        "DShield Feed",
        "AlienVault Reputation Feed",
        "BruteForceBlocker Feed",
        "Feodo Tracker Hashes Feed",
        "Feodo Tracker IP Blocklist Feed",
        "Feodo Tracker IP Blocklist Feed",
        "AlienVault OTX TAXII Feed",
        "Prisma Access Egress IP feed",
        "Lastline v2",
        "McAfee DXL",
        "GCP Whitelist Feed",
        "Cortex Data Lake"
    ],
    "docker_thresholds": {
        
        "_comment": "Add here docker images which are specific to an integration and require a non-default threshold (such as rasterize or ews). That way there is no need to define this multiple times. You can specify full image name with version or without.",
        "images": {
            "demisto/chromium": {
                "pid_threshold": 11
            },
            "demisto/py-ews:2.0": {
                "memory_threshold": 150
            },
            "demisto/pytan": {
                "pid_threshold": 11
            },
            "demisto/google-k8s-engine:1.0.0.9467": {
                "pid_threshold": 11
            }
        }
    }
}<|MERGE_RESOLUTION|>--- conflicted
+++ resolved
@@ -2861,17 +2861,13 @@
             "fromversion": "5.0.0"
         },
         {
-<<<<<<< HEAD
             "integrations": "TrendMicro Cloud App Security",
             "playbookID": "playbook_TrendmicroCAS_Test",
             "fromversion": "5.0.0"
         },
         {
-            "playbookID": "IfThenElse-Test"
-=======
             "playbookID": "IfThenElse-Test",
             "fromversion": "5.0.0"
->>>>>>> fc2193a6
         }
     ],
     "skipped_tests": {
