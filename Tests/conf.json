{
    "testTimeout": 160,
    "testInterval": 20,
    "tests": [
        {
            "integrations": "Blocklist_de Feed",
            "playbookID": "Blocklist_de - Test",
            "fromversion": "5.5.0"
        },
        {
            "integrations": "AzureFeed",
            "playbookID": "AzureFeed - Test",
            "fromversion": "5.5.0"
        },
         {
            "playbookID": "CreateIndicatorFromSTIXTest",
             "fromversion": "5.0.0"
         },
         {
            "integrations": "SpamhausFeed",
            "playbookID": "Spamhaus_Feed_Test",
            "fromversion": "5.5.0"
        },
        {
            "integrations": "Cofense Feed",
            "playbookID": "TestCofenseFeed",
            "fromversion": "5.5.0"
        },
        {
            "integrations": "Bambenek Consulting Feed",
            "playbookID": "BambenekConsultingFeed_Test",
            "fromversion": "5.5.0"
        },
        {
            "integrations": "AWS Feed",
            "playbookID": "AWS Feed Test",
            "fromversion": "5.5.0"
        },
        {
            "integrations": "Digital Defense FrontlineVM",
            "playbookID": "Digital Defense FrontlineVM - Scan Asset Not Recently Scanned Test"
        },
        {
            "integrations": "Digital Defense FrontlineVM",
            "playbookID": "Digital Defense FrontlineVM - Test Playbook"
        },
        {
            "integrations": "CSVFeed",
            "playbookID": "CSV_Feed_Test",
            "fromversion": "5.5.0"
        },
        {
            "integrations": "ProofpointFeed",
            "playbookID": "TestProofpointFeed",
            "fromversion": "5.5.0"
        },
        {
            "integrations": "Digital Shadows",
            "playbookID": "Digital Shadows - Test"
        },
        {
            "integrations": "Azure Compute v2",
            "playbookID": "Azure Compute - Test",
            "instance_names": "ms_azure_compute_dev"
        },
        {
            "integrations": "Azure Compute v2",
            "playbookID": "Azure Compute - Test",
            "instance_names": "ms_azure_compute_prod"
        },
        {
            "integrations": "Symantec Data Loss Prevention",
            "playbookID": "Symantec Data Loss Prevention - Test",
            "fromversion": "4.5.0"
        },
        {
            "integrations": "Lockpath KeyLight v2",
            "playbookID": "Keylight v2 - Test"
        },
        {
            "integrations": "Azure Security Center v2",
            "playbookID": "Azure SecurityCenter - Test",
            "instance_names": "ms_azure_sc_prod"
        },
        {
            "integrations": "Azure Security Center v2",
            "playbookID": "Azure SecurityCenter - Test",
            "instance_names": "ms_azure_sc_prod"
        },
        {
            "integrations": "JsonWhoIs",
            "playbookID": "JsonWhoIs-Test"
        },
        {
            "integrations": "MicrosoftGraphMail",
            "playbookID": "MicrosoftGraphMail-Test",
            "instance_names": "ms_graph_mail_dev"
        },
        {
            "integrations": "MicrosoftGraphMail",
            "playbookID": "MicrosoftGraphMail-Test",
            "instance_names": "ms_graph_mail_dev_no_oproxy"
        },
        {
            "integrations": "MicrosoftGraphMail",
            "playbookID": "MicrosoftGraphMail-Test",
            "instance_names": "ms_graph_mail_prod"
        },
        {
            "integrations": "CloudShark",
            "playbookID": "CloudShark - Test Playbook",
            "timeout": 500
        },
        {
            "integrations": "nmap",
            "playbookID": "Nmap - Test",
            "fromversion": "5.0.0"
        },
        {
            "integrations": "AutoFocus V2",
            "playbookID": "Autofocus Query Samples, Sessions and Tags Test Playbook",
            "fromversion": "4.5.0",
            "timeout": 500
        },
        {
            "integrations": "HelloWorld",
            "playbookID": "TestHelloWorld"
        },
        {
            "integrations": "ThreatQ v2",
            "playbookID": "ThreatQ - Test",
            "fromversion": "4.5.0"
        },
        {
            "integrations": "AttackIQFireDrill",
            "playbookID": "AttackIQ - Test"
        },
        {
            "integrations": "PhishLabs IOC EIR",
            "playbookID": "PhishlabsIOC_EIR-Test"
        },
        {
            "integrations": "PhishLabs IOC DRP",
            "playbookID": "PhishlabsIOC_DRP-Test"
        },
        {
            "playbookID": "Create Phishing Classifier V2 ML Test",
            "timeout" : 60000,
            "fromversion": "4.5.0"
        },
        {
            "integrations": "ZeroFox",
            "playbookID": "ZeroFox-Test",
            "fromversion": "4.1.0"
        },
        {
            "integrations": "AlienVault OTX v2",
            "playbookID": "Alienvault_OTX_v2 - Test"
        },
        {
            "integrations": "AWS - SQS",
            "playbookID": "fd93f620-9a2d-4fb6-85d1-151a6a72e46d"
        },
        {
            "integrations": "SlackV2",
            "playbookID": "Slack Test Playbook",
            "timeout" : 2400,
            "fromversion": "5.0.0",
            "pid_threshold": 30
        },
        {
            "integrations": "Cortex XDR - IR",
            "playbookID": "Test XDR Playbook",
            "fromversion": "4.1.0"
        },
        {
            "integrations": "Cloaken",
            "playbookID": "Cloaken-Test"
        },
        {
            "integrations": "Uptycs",
            "playbookID": "TestUptycs"
        },
        {
            "integrations": "ThreatX",
            "playbookID": "ThreatX-test"
        },
        {
            "integrations": "Akamai WAF SIEM",
            "playbookID": "Akamai_WAF_SIEM-Test"
        },
        {
            "integrations": "AlienVault OTX",
            "playbookID": "AlienVaultOTX Test"
        },
        {
            "integrations": "Cofense Triage",
            "playbookID": "Cofense Triage Test"
        },
        {
            "integrations": "Akamai WAF",
            "playbookID": "Akamai_WAF-Test"
        },
        {
            "integrations": "Minerva Labs Anti-Evasion Platform",
            "playbookID": "Minerva Test playbook"
        },
        {
            "integrations": "CheckPhish",
            "playbookID": "CheckPhish-Test"
        },
        {
            "integrations": "Symantec Management Center",
            "playbookID": "SymantecMC_TestPlaybook"
        },
        {
            "integrations": "Tufin",
            "playbookID": "Tufin Test"
        },
        {
            "integrations": "Looker",
            "playbookID": "Test-Looker"
        },
        {
            "integrations": "Vertica",
            "playbookID": "Vertica Test"
        },
        {
            "integrations": "Server Message Block (SMB)",
            "playbookID": "SMB test"
        },
        {
            "playbookID": "ConvertFile-Test",
            "fromversion": "4.5.0"
        },
        {
            "playbookID": "TestAwsEC2GetPublicSGRules-Test"
        },
        {
            "playbookID": "TestParseEmailFile-deprecated-script"
        },
        {
            "integrations": "RSA NetWitness Packets and Logs",
            "playbookID": "rsa_packets_and_logs_test"
        },
        {
            "playbookID": "test_similar_incidents"
        },
        {
            "playbookID": "autofocus_test",
            "integrations": "Autofocus"
        },
        {
            "playbookID": "CheckpointFW-test",
            "integrations": "Check Point"
        },
        {
            "playbookID": "RegPathReputationBasicLists_test"
        },
        {
            "playbookID": "EmailDomainSquattingReputation-Test"
        },
        {
            "playbookID": "RandomStringGenerateTest"
        },
        {
            "playbookID": "DocumentationTest",
            "integrations": "ipinfo"
        },
        {
            "playbookID": "playbook-checkEmailAuthenticity-test"
        },
        {
            "playbookID": "HighlightWords_Test"

        },
        {
            "playbookID": "StringContainsArray_test"
        },
        {
            "integrations": "Fidelis Elevate Network",
            "playbookID": "Fidelis-Test"
        },
        {
            "integrations": "AWS - ACM",
            "playbookID": "ACM-Test"
        },
        {
            "integrations": "Thinkst Canary",
            "playbookID": "CanaryTools Test"
        },
        {
            "integrations": "ThreatMiner",
            "playbookID": "ThreatMiner-Test"
        },
        {
            "playbookID": "StixCreator-Test"
        },
        {
            "playbookID": "CompareIncidentsLabels-test-playbook"
        },
        {
            "integrations": "Have I Been Pwned? V2",
            "playbookID": "Pwned v2 test"
        },
        {
            "integrations": "Alexa Rank Indicator",
            "playbookID": "Alexa Test Playbook"
        },
        {
            "playbookID": "UnEscapeURL-Test"
        },
        {
            "playbookID": "UnEscapeIPs-Test"
        },
        {
            "playbookID": "ExtractDomainFromUrlAndEmail-Test"
        },
        {
            "playbookID": "ConvertKeysToTableFieldFormat_Test"
        },
        {
            "integrations": "CVE Search",
            "playbookID": "cveReputation Test"
        },
        {
            "integrations": "HashiCorp Vault",
            "playbookID": "hashicorp_test"
        },
        {
            "integrations": "AWS - Athena - Beta",
            "playbookID": "Beta-Athena-Test"
        },
        {
            "integrations": "BeyondTrust Password Safe",
            "playbookID": "BeyondTrust-Test"
        },
        {
            "integrations": "Dell Secureworks",
            "playbookID": "secureworks_test"
        },
        {
            "integrations": "ServiceNow",
            "playbookID": "servicenow_test_new"
        },
        {
            "integrations": "ExtraHop",
            "playbookID": "ExtraHop-Test"
        },
        {
            "integrations": "ExtraHop v2",
            "playbookID": "ExtraHop_v2-Test"
        },
        {
            "playbookID": "Test CommonServer"
        },
        {
            "integrations": "CIRCL",
            "playbookID": "CirclIntegrationTest"
        },
        {
            "integrations": "MISP V2",
            "playbookID": "MISP V2 Test"
        },
        {
            "playbookID": "test-LinkIncidentsWithRetry"
        },
        {
            "playbookID": "CopyContextToFieldTest"
        },
        {
            "integrations": "OTRS",
            "playbookID": "OTRS Test",
            "fromversion": "4.1.0"
        },
        {
            "integrations": "Attivo Botsink",
            "playbookID": "AttivoBotsinkTest"
        },
        {
            "playbookID": "CreatePhishingClassifierMLTest",
            "timeout": 2400
        },
        {
            "integrations": "Cymon",
            "playbookID": "playbook-Cymon_Test"
        },
        {
            "integrations": "FortiGate",
            "playbookID": "Fortigate Test"
        },
        {
            "playbookID": "FormattedDateToEpochTest"
        },
        {
            "integrations": "SNDBOX",
            "playbookID": "SNDBOX_Test",
            "timeout": 1000
        },
        {
            "integrations": "SNDBOX",
            "playbookID": "Detonate File - SNDBOX - Test",
            "timeout": 2400,
            "nightly": true
        },
        {
            "integrations": "VxStream",
            "playbookID": "Detonate File - HybridAnalysis - Test",
            "timeout": 2400
        },
        {
            "playbookID": "WordTokenizeTest"
        },
        {
            "integrations": "Awake Security",
            "playbookID": "awake_security_test_pb"
        },
        {
            "integrations": "Tenable.sc",
            "playbookID": "tenable-sc-test",
            "timeout": 240,
            "nightly": true
        },
        {
            "integrations": "MimecastV2",
            "playbookID": "Mimecast test"
        },
        {
            "playbookID": "CreateEmailHtmlBody_test_pb",
            "fromversion": "4.1.0"
        },
        {
            "playbookID": "ReadPDFFile-Test"
        },
        {
            "playbookID": "ReadPDFFileV2-Test",
            "timeout": 1000
        },
        {
            "playbookID": "JSONtoCSV-Test"
        },
        {
            "integrations": "Panorama",
            "instance_names": "palo_alto_firewall",
            "playbookID": "palo_alto_firewall_test_pb",
            "timeout": 1000,
            "nightly": true
        },
        {
            "integrations": "Panorama",
            "instance_names": "palo_alto_panorama",
            "playbookID": "palo_alto_panorama_test_pb",
            "timeout": 1000,
            "nightly": true
        },
        {
            "integrations": "Panorama",
            "instance_names": "palo_alto_panorama",
            "playbookID": "Panorama Query Logs - Test",
            "timeout": 1000,
            "nightly": true
        },
        {
            "integrations": "Panorama",
            "instance_names": "palo_alto_firewall_9.0",
            "playbookID": "palo_alto_firewall_test_pb",
            "timeout": 1000,
            "nightly": true
        },
        {
            "integrations": "Panorama",
            "instance_names": "palo_alto_panorama_9.0",
            "playbookID": "palo_alto_panorama_test_pb",
            "timeout": 1000,
            "nightly": true
        },
        {
            "integrations": "Tenable.io",
            "playbookID": "Tenable.io test"
        },
        {
            "playbookID": "URLDecode-Test"
        },
        {
            "playbookID": "GetTime-Test"
        },
        {
            "playbookID": "GetTime-ObjectVsStringTest"
        },
        {
            "integrations": "Tenable.io",
            "playbookID": "Tenable.io Scan Test",
            "nightly": true,
            "timeout": 900
        },
        {
            "integrations": "Tenable.sc",
            "playbookID": "tenable-sc-scan-test",
            "nightly": true,
            "timeout": 600
        },
        {
            "integrations": "google-vault",
            "playbookID": "Google-Vault-Generic-Test",
            "nightly": true,
            "timeout": 3600,
            "memory_threshold": 65
        },
        {
            "integrations": "google-vault",
            "playbookID": "Google_Vault-Search_And_Display_Results_test",
            "nightly": true,
            "timeout": 3600
        },
        {
            "playbookID": "Luminate-TestPlaybook",
            "integrations": "Luminate"
        },
        {
            "playbookID": "Palo Alto Networks - Malware Remediation Test",
            "integrations": "Palo Alto Minemeld",
            "fromversion": "4.5.0"
        },
        {
            "playbookID": "SumoLogic-Test",
            "integrations": "SumoLogic",
            "fromversion": "4.1.0"
        },
        {
            "playbookID": "ParseEmailFiles-test"
        },
        {
            "playbookID": "PAN-OS - Block IP and URL - External Dynamic List Test",
            "integrations": "palo_alto_networks_pan_os_edl_management",
            "fromversion": "4.0.0"
        },
        {
            "playbookID": "Test_EDL",
            "integrations": "EDL",
            "fromversion": "5.5.0"
        },
        {
            "playbookID": "Test_export_indicators_service",
            "integrations": "ExportIndicators",
            "fromversion": "5.5.0"
        },
        {
            "playbookID": "PAN-OS - Block IP - Custom Block Rule Test",
            "integrations": "Panorama",
            "instance_names": "palo_alto_panorama",
            "fromversion": "4.0.0"
        },
        {
            "playbookID": "PAN-OS - Block IP - Static Address Group Test",
            "integrations": "Panorama",
            "instance_names": "palo_alto_panorama",
            "fromversion": "4.0.0"
        },
        {
            "playbookID": "PAN-OS - Block URL - Custom URL Category Test",
            "integrations": "Panorama",
            "instance_names": "palo_alto_panorama",
            "fromversion": "4.0.0"
        },
        {
            "playbookID": "Endpoint Malware Investigation - Generic - Test",
            "integrations": [
                "Traps",
                "Cylance Protect v2",
                "Demisto REST API"
            ],
            "fromversion": "5.0.0",
            "timeout": 1200
        },
        {
            "playbookID": "ParseExcel-test"
        },
        {
            "playbookID": "Detonate File - No Files test"
        },
        {
            "integrations": [
                "Panorama",
                "Check Point"
            ],
            "instance_names": "palo_alto_firewall",
            "playbookID": "blockip_test_playbook"
        },
        {
            "integrations": "Palo Alto Minemeld",
            "playbookID": "minemeld_test"
        },
        {
            "integrations": "SentinelOne V2",
            "playbookID": "SentinelOne V2 - test"
        },
        {
            "integrations": "InfoArmor VigilanteATI",
            "playbookID": "InfoArmorVigilanteATITest"
        },
        {
            "integrations": "IntSights",
            "instance_names": "intsights_standard_account",
            "playbookID": "IntSights Test",
            "nightly": true,
            "timeout": 500
        },
        {
            "integrations": "IntSights",
            "playbookID": "IntSights Mssp Test",
            "instance_names": "intsights_mssp_account",
            "nightly": true,
            "timeout": 500
        },
        {
            "integrations": "dnstwist",
            "playbookID": "dnstwistTest"
        },
        {
            "integrations": "BitDam",
            "playbookID": "Detonate File - BitDam Test"
        },
        {
            "integrations": "Threat Grid",
            "playbookID": "Test-Detonate URL - ThreatGrid",
            "timeout": 600
        },
        {
            "integrations": "Threat Grid",
            "playbookID": "ThreatGridTest",
            "timeout": 600
        },
        {
            "integrations": [
                "Palo Alto Minemeld",
                "Panorama"
            ],
            "instance_names": "palo_alto_firewall",
            "playbookID": "block_indicators_-_generic_-_test"
        },
        {
            "integrations": "Signal Sciences WAF",
            "playbookID": "SignalSciences-Test"
        },
        {
            "integrations": "RTIR",
            "playbookID": "RTIR Test"
        },
        {
            "integrations": "RedCanary",
            "playbookID": "RedCanaryTest",
            "nightly": true
        },
        {
            "integrations": "Devo",
            "playbookID": "devo_test_playbook",
            "timeout" : 500
        },
        {
            "playbookID": "URL Enrichment - Generic v2 - Test",
            "integrations": [
                "Rasterize",
                "VirusTotal - Private API"
            ],
            "instance_names": "virus_total_private_api_general",
            "timeout": 500,
            "pid_threshold": 6
        },
        {
            "playbookID": "CutTransformerTest"
        },
        {
            "integrations": "SCADAfence CNM",
            "playbookID": "SCADAfence_test"
        },
        {
            "integrations": "ProtectWise",
            "playbookID": "Protectwise-Test"
        },
        {
            "integrations": "WhatsMyBrowser",
            "playbookID": "WhatsMyBrowser-Test"
        },
        {

            "integrations": "BigFix",
            "playbookID": "BigFixTest"
        },
        {
            "integrations": "Lastline v2",
            "playbookID": "Lastline v2 - Test",
            "nightly": true
        },
        {
            "integrations": "epo",
            "playbookID": "Test Playbook McAfee ePO"
        },
        {
            "integrations": "McAfee DXL",
            "playbookID": "McAfee DXL - Test"
        },
        {
            "integrations": "activedir",
            "playbookID": "calculate_severity_-_critical_assets_-_test"
        },
        {
            "playbookID": "TextFromHTML_test_playbook"
        },
        {
            "playbookID": "PortListenCheck-test"
        },
        {
            "integrations": "ThreatExchange",
            "playbookID": "ThreatExchange-test"
        },
        {
            "integrations": "ThreatExchange",
            "playbookID": "extract_indicators_-_generic_-_test",
            "timeout": 240
        },
        {
            "integrations": "Joe Security",
            "playbookID": "JoeSecurityTestPlaybook",
            "timeout": 500,
            "nightly": true
        },
        {
            "integrations": "Joe Security",
            "playbookID": "JoeSecurityTestDetonation",
            "timeout": 2000,
            "nightly": true
        },
        {
            "integrations": "WildFire-v2",
            "playbookID": "Wildfire Test"
        },
        {
            "integrations": "WildFire-v2",
            "playbookID": "Detonate URL - WildFire-v2 - Test"
        },
        {
            "integrations": "GRR",
            "playbookID": "grr_test",
            "nightly": true
        },
        {
            "integrations": "VirusTotal",
            "instance_names": "virus_total_general",
            "playbookID": "virusTotal-test-playbook",
            "timeout": 1400,
            "nightly": true
        },
        {
            "integrations": "VirusTotal",
            "instance_names": "virus_total_preferred_vendors",
            "playbookID": "virusTotaI-test-preferred-vendors",
            "timeout": 1400,
            "nightly": true
        },
        {
            "integrations": "Preempt",
            "playbookID": "Preempt Test"
        },
        {
            "integrations": "Gmail",
            "playbookID": "get_original_email_-_gmail_-_test"
        },
        {
            "integrations": ["Gmail Single User", "Gmail"],
            "playbookID": "Gmail Single User - Test",
            "fromversion": "4.5.0"
        },
        {
            "integrations": "EWS v2",
            "playbookID": "get_original_email_-_ews-_test",
            "instance_names": "ewv2_regular",
            "memory_threshold": 150
        },
        {
            "integrations": ["EWS v2", "EWS Mail Sender"],
            "playbookID": "EWS search-mailbox test",
            "instance_names": "ewv2_regular",
            "timeout": 300
        },
        {
            "integrations": "PagerDuty v2",
            "playbookID": "PagerDuty Test"
        },
        {
            "playbookID": "test_delete_context"
        },
        {
            "playbookID": "DeleteContext-auto-test"
        },
        {
            "playbookID": "GmailTest",
            "integrations": "Gmail"
        },
        {
            "playbookID": "Gmail Convert Html Test",
            "integrations": "Gmail"
        },
        {
            "playbookID": "reputations.json Test",
            "toversion": "5.0.0"
        },
        {
            "playbookID": "Indicators reputation-.json Test",
            "fromversion": "5.5.0"
        },
        {
            "playbookID": "Test IP Indicator Fields",
            "fromversion": "5.0.0"
        },
        {
            "integrations": "Shodan",
            "playbookID": "ShodanTest"
        },
        {
            "playbookID": "dedup_-_generic_-_test"
        },
        {
            "playbookID": "TestDedupIncidentsPlaybook"
        },
        {
            "playbookID": "TestDedupIncidentsByName"
        },
        {
            "integrations": "McAfee Advanced Threat Defense",
            "playbookID": "Test Playbook McAfee ATD",
            "timeout": 700
        },
        {
            "playbookID": "stripChars - Test"
        },
        {
            "integrations": "McAfee Advanced Threat Defense",
            "playbookID": "Test Playbook McAfee ATD Upload File"
        },
        {
            "playbookID": "exporttocsv_script_test"
        },
        {
            "playbookID": "Set - Test"
        },
        {
            "integrations": "Intezer v2",
            "playbookID": "Intezer Testing v2",
            "fromversion": "4.1.0",
            "timeout": 700
        },
        {
            "integrations": "FalconIntel",
            "playbookID": "CrowdStrike Falcon Intel v2"
        },
        {
            "playbookID": "ContextGetters_Test"
        },
        {
            "integrations": [
                "Mail Sender (New)",
                "Gmail"
            ],
            "playbookID": "Mail Sender (New) Test"
        },
        {
            "playbookID": "buildewsquery_test"
        },
        {
            "integrations": "Rapid7 Nexpose",
            "playbookID": "nexpose_test",
            "timeout": 240
        },
        {
            "playbookID": "GetIndicatorDBotScore Test"
        },
        {
            "integrations": "EWS Mail Sender",
            "playbookID": "EWS Mail Sender Test"
        },
        {
            "integrations": [
                "EWS Mail Sender",
                "Rasterize"
            ],
            "playbookID": "EWS Mail Sender Test 2"
        },
        {
            "playbookID": "decodemimeheader_-_test"
        },
        {
            "integrations": "CVE Search",
            "playbookID": "cve_enrichment_-_generic_-_test"
        },
        {
            "playbookID": "test_url_regex"
        },
        {
            "integrations": "Skyformation",
            "playbookID": "TestSkyformation"
        },
        {
            "integrations": "okta",
            "playbookID": "okta_test_playbook",
            "timeout": 240
        },
        {
            "playbookID": "Test filters & transformers scripts"
        },
        {
            "integrations": "Salesforce",
            "playbookID": "SalesforceTestPlaybook"
        },
        {
            "integrations": "McAfee ESM-v10",
            "instance_names": "v10.2.0",
            "playbookID": "McAfeeESMTest",
            "timeout": 500
        },
        {
            "integrations": "McAfee ESM-v10",
            "instance_names": "v10.3.0",
            "playbookID": "McAfeeESMTest",
            "timeout": 500
        },
        {
            "integrations": "McAfee ESM-v10",
            "instance_names": "v11.1.3",
            "playbookID": "McAfeeESMTest",
            "timeout": 500
        },
        {
            "integrations": "GoogleSafeBrowsing",
            "playbookID": "Google Safe Browsing Test",
            "timeout": 240
        },
        {
            "integrations": "EWS v2",
            "playbookID": "EWSv2_empty_attachment_test",
            "instance_names": "ewv2_regular",
            "memory_threshold": 100
        },
        {
            "integrations": "EWS v2",
            "playbookID": "EWS Public Folders Test",
            "instance_names": "ewv2_regular",
            "memory_threshold": 100
        },
        {
            "playbookID": "TestWordFileToIOC",
            "timeout": 300
        },
        {
            "integrations": "Symantec Endpoint Protection V2",
            "playbookID": "SymantecEndpointProtection_Test"
        },
        {
            "integrations": "carbonblackprotection",
            "playbookID": "search_endpoints_by_hash_-_carbon_black_protection_-_test",
            "timeout": 500
        },
        {
            "playbookID": "process_email_-_generic_-_test",
            "integrations": "Rasterize",
            "timeout": 240,
            "pid_threshold": 6
        },
        {
            "integrations": "activedir",
            "playbookID": "account_enrichment_-_generic_test"
        },
        {
            "integrations": "FalconHost",
            "playbookID": "search_endpoints_by_hash_-_crowdstrike_-_test",
            "timeout": 500
        },
        {
            "integrations": "FalconHost",
            "playbookID": "CrowdStrike Endpoint Enrichment - Test"
        },
        {
            "integrations": "FalconHost",
            "playbookID": "crowdstrike_falconhost_test"
        },
        {
            "integrations": "CrowdstrikeFalcon",
            "playbookID": "Test - CrowdStrike Falcon",
            "fromversion": "4.1.0"
        },
        {
            "playbookID": "ExposeIncidentOwner-Test"
        },
        {
            "integrations": "PostgreSQL",
            "playbookID": "PostgreSQL Test"
        },
        {
            "integrations": "google",
            "playbookID": "GsuiteTest"
        },
        {
            "integrations": "OpenPhish",
            "playbookID": "OpenPhish Test Playbook"
        },
        {
            "integrations": "RSA Archer",
            "playbookID": "Archer-Test-Playbook",
            "nightly": true
        },
        {
            "integrations": "jira",
            "playbookID": "Jira-Test"
        },
        {
            "integrations": "jira-v2",
            "playbookID": "Jira-v2-Test"
        },
        {
            "integrations": "ipinfo",
            "playbookID": "IPInfoTest"
        },
        {
            "integrations": "jira",
            "playbookID": "VerifyHumanReadableFormat"
        },
        {
            "playbookID": "ExtractURL Test"
        },
        {
            "playbookID": "strings-test"
        },
        {
            "playbookID": "TestCommonPython"
        },
        {
            "playbookID": "TestFileCreateAndUpload"
        },
        {
            "playbookID": "TestIsValueInArray"
        },
        {
            "playbookID": "TestStringReplace"
        },
        {
            "playbookID": "TestHttpPlaybook"
        },
        {
            "integrations": "SplunkPy",
            "playbookID": "SplunkPy-Test-V2",
            "memory_threshold": 500
        },
        {
            "integrations": "SplunkPy",
            "playbookID": "Splunk-Test",
            "memory_threshold": 500
        },
        {
            "integrations": "SplunkPy",
            "playbookID": "SplunkPySearch_Test",
            "memory_threshold": 200
        },
        {
            "integrations": "McAfee NSM",
            "playbookID": "McAfeeNSMTest",
            "timeout": 400,
            "nightly": true
        },
        {
            "integrations": "PhishTank",
            "playbookID": "PhishTank Testing"
        },
        {
            "integrations": "McAfee Web Gateway",
            "playbookID": "McAfeeWebGatewayTest",
            "timeout": 500
        },
        {
            "integrations": "TCPIPUtils",
            "playbookID": "TCPUtils-Test"
        },
        {
            "playbookID": "ProofpointDecodeURL-Test",
            "timeout": 300
        },
        {
            "playbookID": "listExecutedCommands-Test"
        },
        {
            "integrations": "AWS - Lambda",
            "playbookID": "AWS-Lambda-Test (Read-Only)"
        },
        {
            "integrations": "Service Manager",
            "playbookID": "TestHPServiceManager",
            "timeout": 400
        },
        {
            "playbookID": "LanguageDetect-Test",
            "timeout": 300
        },
        {
            "integrations": "Forcepoint",
            "playbookID": "forcepoint test",
            "timeout": 500,
            "nightly": true
        },
        {
            "playbookID": "GeneratePassword-Test"
        },
        {
            "playbookID": "ZipFile-Test"
        },
        {
            "playbookID": "UnzipFile-Test"
        },
        {
            "playbookID": "ExtractDomainTest"
        },
        {
            "playbookID": "Test-IsMaliciousIndicatorFound",
            "integrations": "VirusTotal",
            "instance_names": "virus_total_general",
            "fromversion": "5.0.0"
        },
        {
            "playbookID": "TestExtractHTMLTables"
        },
        {
            "integrations": "carbonblackliveresponse",
            "playbookID": "CarbonBlackLiveResponseTest",
            "nightly": true
        },
        {
            "playbookID": "TestSafeBreach",
            "integrations": "SafeBreach"
        },
        {
            "integrations": "urlscan.io",
            "playbookID": "urlscan_malicious_Test",
            "timeout": 500
        },
        {
            "integrations": "EWS v2",
            "playbookID": "pyEWS_Test",
            "instance_names": "ewv2_regular",
            "memory_threshold": 150
        },
        {
            "integrations": "EWS v2",
            "playbookID": "pyEWS_Test",
            "instance_names": "ewsv2_separate_process",
            "memory_threshold": 70
        },
        {
            "integrations": "remedy_sr_beta",
            "playbookID": "remedy_sr_test_pb"
        },
        {

            "integrations": "Netskope",
            "playbookID": "Netskope Test"
        },
        {
            "integrations": "Cylance Protect v2",
            "playbookID": "Cylance Protect v2 Test"
        },
        {
            "integrations": "ReversingLabs Titanium Cloud",
            "playbookID": "ReversingLabsTCTest"
        },
        {
            "integrations": "ReversingLabs A1000",
            "playbookID": "ReversingLabsA1000Test"
        },
        {
            "integrations": "Demisto Lock",
            "playbookID": "DemistoLockTest"
        },
        {
            "playbookID": "test-domain-indicator",
            "timeout": 400
        },
        {
            "playbookID": "Cybereason Test",
            "integrations": "Cybereason",
            "timeout": 1200,
            "fromversion": "4.1.0"
        },
        {
            "integrations": "VirusTotal - Private API",
            "instance_names": "virus_total_private_api_general",
            "playbookID": "File Enrichment - Virus Total Private API Test",
            "nightly": true
        },
        {
            "integrations": "VirusTotal - Private API",
            "instance_names": "virus_total_private_api_general",
            "playbookID": "virusTotalPrivateAPI-test-playbook",
            "timeout": 1400,
            "nightly": true
        },
        {
            "integrations": "VirusTotal - Private API",
            "instance_names": "virus_total_private_api_preferred_vendors",
            "playbookID": "virusTotalPrivateAPI-test-preferred-vendors",
            "timeout": 1400,
            "nightly": true
        },
        {
            "integrations": "Cisco Meraki",
            "playbookID": "Cisco-Meraki-Test"
        },
        {
            "integrations": "Windows Defender Advanced Threat Protection",
            "playbookID": "Test - Windows Defender Advanced Threat Protection",
            "instance_names": "windows_defender_atp_dev"
        },
        {
            "integrations": "Windows Defender Advanced Threat Protection",
            "playbookID": "Test - Windows Defender Advanced Threat Protection",
            "instance_names": "windows_defender_atp_prod"
        },
        {
            "integrations": "Tanium",
            "playbookID": "Tanium Test Playbook",
            "nightly": true,
            "timeout": 1200
        },
        {
            "integrations": "Recorded Future",
            "playbookID": "Recorded Future Test",
            "nightly": true
        },
        {
            "integrations": "Microsoft Graph",
            "playbookID": "Microsoft Graph Test",
            "instance_names": "ms_graph_security_dev"
        },
        {
            "integrations": "Microsoft Graph",
            "playbookID": "Microsoft Graph Test",
            "instance_names": "ms_graph_security_prod"
        },
        {
            "integrations": "Microsoft Graph User",
            "playbookID": "Microsoft Graph - Test",
            "instance_names": "ms_graph_user_dev"
        },
        {
            "integrations": "Microsoft Graph User",
            "playbookID": "Microsoft Graph - Test",
            "instance_names": "ms_graph_user_prod"
        },
        {
            "integrations": "Microsoft Graph Groups",
            "playbookID": "Microsoft Graph Groups - Test",
            "instance_names": "ms_graph_groups_dev"
        },
        {
            "integrations": "Microsoft Graph Groups",
            "playbookID": "Microsoft Graph Groups - Test",
            "instance_names": "ms_graph_groups_prod"
        },
                {
            "integrations": "Microsoft Graph Calendar",
            "playbookID": "Microsoft Graph Calendar - Test",
            "instance_names": "ms_graph_calendar_dev"
        },
        {
            "integrations": "Microsoft Graph Calendar",
            "playbookID": "Microsoft Graph Calendar - Test",
            "instance_names": "ms_graph_calendar_prod"
        },
        {
            "integrations": "RedLock",
            "playbookID": "RedLockTest",
            "nightly": true
        },
        {
            "integrations": "Symantec Messaging Gateway",
            "playbookID": "Symantec Messaging Gateway Test"
        },
        {
            "integrations": "ThreatConnect",
            "playbookID": "test-ThreatConnect"
        },
        {
            "integrations": "VxStream",
            "playbookID": "VxStream Test",
            "nightly": true
        },
        {
            "integrations": "Cylance Protect",
            "playbookID": "get_file_sample_by_hash_-_cylance_protect_-_test",
            "timeout": 240
        },
        {
            "integrations": "Cylance Protect",
            "playbookID": "endpoint_enrichment_-_generic_test"
        },
        {
            "integrations": "QRadar",
            "playbookID": "test_Qradar"
        },
        {
            "integrations": "VMware",
            "playbookID": "VMWare Test"
        },
        {
            "integrations": "Anomali ThreatStream",
            "playbookID": "Anomali_ThreatStream_Test"
        },
        {
            "integrations": "Farsight DNSDB",
            "playbookID": "DNSDBTest"
        },
        {
            "integrations": "carbonblack-v2",
            "playbookID": "CarbonBlackResponseTest"
        },
        {
            "integrations": "Cisco Umbrella Investigate",
            "playbookID": "Cisco Umbrella Test"
        },
        {
            "integrations": "icebrg",
            "playbookID": "Icebrg Test",
            "timeout": 500
        },
        {
            "integrations": "Symantec MSS",
            "playbookID": "SymantecMSSTest"
        },
        {
            "integrations": "Remedy AR",
            "playbookID": "Remedy AR Test"
        },
        {
            "integrations": "AWS - IAM",
            "playbookID": "d5cb69b1-c81c-4f27-8a40-3106c0cb2620"
        },
        {
            "integrations": "McAfee Active Response",
            "playbookID": "McAfee-MAR_Test",
            "timeout": 700
        },
        {
            "integrations": "McAfee Threat Intelligence Exchange",
            "playbookID": "McAfee-TIE Test",
            "timeout": 700
        },
        {
            "integrations": "ArcSight Logger",
            "playbookID": "ArcSight Logger test"
        },
        {
            "integrations": "ArcSight ESM v2",
            "playbookID": "ArcSight ESM v2 Test"
        },
        {
            "integrations": "ArcSight ESM v2",
            "playbookID": "test Arcsight - Get events related to the Case"
        },
        {
            "integrations": "XFE",
            "playbookID": "XFE Test",
            "timeout": 140,
            "nightly": true
        },
        {
            "integrations": "McAfee Threat Intelligence Exchange",
            "playbookID": "search_endpoints_by_hash_-_tie_-_test",
            "timeout": 500
        },
        {
            "integrations": "iDefense",
            "playbookID": "iDefenseTest",
            "timeout": 300
        },
        {
            "integrations": "AbuseIPDB",
            "playbookID": "AbuseIPDB Test",
            "nightly": true
        },
        {
            "integrations": "AbuseIPDB",
            "playbookID": "AbuseIPDB PopulateIndicators Test",
            "nightly": true
        },
        {
            "integrations": "jira",
            "playbookID": "JiraCreateIssue-example-test"
        },
        {
            "integrations": "LogRhythm",
            "playbookID": "LogRhythm-Test-Playbook",
            "timeout": 200
        },
        {
            "integrations": "FireEye HX",
            "playbookID": "FireEye HX Test"
        },
        {
            "integrations": "Phish.AI",
            "playbookID": "PhishAi-Test"
        },
        {
            "integrations": "Phish.AI",
            "playbookID": "Test-Detonate URL - Phish.AI"
        },
        {
            "integrations": "Centreon",
            "playbookID": "Centreon-Test-Playbook"
        },
        {
            "playbookID": "ReadFile test"
        },
        {
            "integrations": "TruSTAR",
            "playbookID": "TruSTAR Test"
        },
        {
            "integrations": "AlphaSOC Wisdom",
            "playbookID": "AlphaSOC-Wisdom-Test"
        },
        {
            "integrations": "carbonblack-v2",
            "playbookID": "CBFindIP - Test"
        },
        {
            "integrations": "Jask",
            "playbookID": "Jask_Test",
            "fromversion": "4.1.0"
        },
        {
            "integrations": "Qualys",
            "playbookID": "Qualys-Test"
        },
        {
            "integrations": "Whois",
            "playbookID": "whois_test",
            "fromversion": "4.1.0"
        },
        {
            "integrations": "RSA NetWitness Endpoint",
            "playbookID": "NetWitness Endpoint Test"
        },
        {
            "integrations": "Check Point Sandblast",
            "playbookID": "Sandblast_malicious_test"
        },
        {
            "playbookID": "TestMatchRegex"
        },
        {
            "integrations": "ActiveMQ",
            "playbookID": "ActiveMQ Test"
        },
        {
            "playbookID": "RegexGroups Test"
        },
        {
            "integrations": "Cisco ISE",
            "playbookID": "cisco-ise-test-playbook"
        },
        {
            "integrations": "RSA NetWitness v11.1",
            "playbookID": "RSA NetWitness Test"
        },
        {
            "playbookID": "ExifReadTest"
        },
        {
            "integrations": "Cuckoo Sandbox",
            "playbookID": "CuckooTest",
            "timeout": 700
        },
        {
            "integrations": "VxStream",
            "playbookID": "Test-Detonate URL - Crowdstrike",
            "timeout": 1200
        },
        {
            "playbookID": "Detonate File - Generic Test",
            "timeout": 500
        },
        {
            "integrations": [
                "Lastline v2",
                "WildFire-v2",
                "SNDBOX",
                "VxStream",
                "McAfee Advanced Threat Defense"
            ],
            "playbookID": "Detonate File - Generic Test",
            "timeout": 2400,
            "nightly": true
        },
        {
            "playbookID": "detonate_file_-_generic_test",
            "toversion": "3.6.0"
        },
        {
            "playbookID": "STIXParserTest"
        },
        {
            "playbookID": "Detonate URL - Generic Test",
            "timeout": 2000,
            "nightly": true,
            "integrations": [
                "McAfee Advanced Threat Defense",
                "VxStream",
                "Lastline v2"
            ]
        },
        {
            "playbookID": "ReadPDFFile-Test"
        },
        {
            "integrations": [
                "FalconHost",
                "McAfee Threat Intelligence Exchange",
                "carbonblackprotection",
                "carbonblack"
            ],
            "playbookID": "search_endpoints_by_hash_-_generic_-_test",
            "timeout": 500
        },
        {
            "integrations": "Zscaler",
            "playbookID": "Zscaler Test",
            "nightly": true,
            "timeout": 500
        },
        {
            "playbookID": "DemistoUploadFileToIncident Test",
            "integrations": "Demisto REST API"
        },
        {
            "playbookID": "DemistoUploadFile Test",
            "integrations": "Demisto REST API"
        },
        {
            "playbookID": "MaxMind Test",
            "integrations": "MaxMind GeoIP2"

        },
        {
            "playbookID": "Test_Sagemaker",
            "integrations": "AWS Sagemaker"

        },
        {
            "playbookID": "C2sec-Test",
            "integrations": "C2sec irisk",
            "fromversion": "5.0.0"
        },
        {
            "playbookID": "Phishing v2 Test - Attachment",
            "timeout": 1200,
            "nightly": true,
            "integrations": [
                "EWS Mail Sender",
                "Have I Been Pwned? V2",
                "Demisto REST API",
                "Palo Alto Minemeld",
                "Rasterize"
            ]
        },
        {
            "playbookID": "Phishing v2 Test - Inline",
            "timeout": 1200,
            "nightly": true,
            "integrations": [
                "EWS Mail Sender",
                "Have I Been Pwned? V2",
                "Demisto REST API",
                "Palo Alto Minemeld",
                "Rasterize"
            ]
        },
        {
            "integrations": "duo",
            "playbookID": "DUO Test Playbook"
        },
        {
            "playbookID": "SLA Scripts - Test",
            "fromversion": "4.1.0"
        },
        {
            "playbookID": "PcapHTTPExtractor-Test"
        },
        {
            "playbookID": "Ping Test Playbook"
        },
        {
            "playbookID": "Active Directory Test",
            "integrations": "Active Directory Query v2",
            "instance_names": "active_directory_ninja"
        },
        {
            "playbookID": "AD v2 - debug-mode - Test",
            "integrations": "Active Directory Query v2",
            "instance_names": "active_directory_ninja",
            "fromversion": "5.0.0"
        },
        {
            "playbookID": "Docker Hardening Test",
            "_comment": "Not testing on 5.5 yet. Waiting for #20951",
            "fromversion": "5.0.0",
            "toversion": "5.4.9"
        },
        {
            "integrations": "Active Directory Query v2",
            "instance_names": "active_directory_ninja",
            "playbookID": "Active Directory Query V2 configuration with port"
        },
        {
            "integrations": "mysql",
            "playbookID": "MySQL Test"
        },
        {
            "playbookID": "Email Address Enrichment - Generic v2 - Test"
        },
        {
            "playbookID": "Email Address Enrichment - Generic v2.1 - Test",
            "integrations": "Active Directory Query v2",
            "instance_names": "active_directory_ninja"
        },
        {
            "integrations": "Cofense Intelligence",
            "playbookID": "Test - Cofense Intelligence",
            "timeout": 500
        },
        {
            "playbookID": "GDPRContactAuthorities Test"
        },
        {
            "integrations": "Google Resource Manager",
            "playbookID": "GoogleResourceManager-Test",
            "timeout": 500,
            "nightly": true
        },
        {
            "integrations": "SlashNext Phishing Incident Response",
            "playbookID": "SlashNextPhishingIncidentResponse-Test",
            "timeout": 500,
            "nightly": true
        },
        {
            "integrations": "Google Cloud Storage",
            "playbookID": "GCS - Test",
            "timeout": 500,
            "nightly": true
        },
        {
            "playbookID": "Calculate Severity - Generic v2 - Test",
            "integrations": [
                "Palo Alto Minemeld",
                "Active Directory Query v2"
            ],
            "instance_names": "active_directory_ninja",
            "fromversion": "4.5.0"
        },
        {
            "integrations": "Freshdesk",
            "playbookID": "Freshdesk-Test",
            "timeout": 500,
            "nightly": true
        },
        {
            "playbookID": "Autoextract - Test",
            "fromversion": "4.1.0"
        },
        {
            "playbookID": "FilterByList - Test",
            "fromversion": "4.5.0"
        },
            {
            "playbookID": "Impossible Traveler - Test",
            "integrations": [
                "Ipstack",
                "ipinfo",
                "Rasterize",
                "Active Directory Query v2",
                "Demisto REST API"
            ],
            "instance_names": "active_directory_ninja",
            "fromversion": "5.0.0",
            "timeout": 700
        },
        {
            "playbookID": "Active Directory - Get User Manager Details - Test",
            "integrations": "Active Directory Query v2",
            "instance_names": "active_directory_80k",
            "fromversion": "4.5.0"
        },
        {
            "integrations": "Kafka V2",
            "playbookID": "Kafka Test"
        },
        {
            "playbookID": "File Enrichment - Generic v2 - Test",
            "instance_names": "virus_total_private_api_general",
            "integrations": [
                "VirusTotal - Private API",
                "Cylance Protect v2"
            ]
        },
        {
            "integrations": "McAfee Active Response",
            "playbookID": "Endpoint data collection test",
            "timeout": 500
        },
        {
            "playbookID": "Phishing - Core - Test",
            "integrations": [
                "EWS Mail Sender",
                "Demisto REST API",
                "Palo Alto Minemeld",
                "Rasterize"
            ],
            "fromversion": "4.5.0",
            "timeout": 1700
        },
        {
            "integrations": "McAfee Active Response",
            "playbookID": "MAR - Endpoint data collection test",
            "timeout": 500
        },
        {

            "integrations": "DUO Admin",
            "playbookID": "DuoAdmin API test playbook"
        },
        {
            "integrations": "TAXIIFeed",
            "playbookID": "TAXII_Feed_Test",
            "fromversion": "5.5.0",
            "timeout": 600
        },
        {
            "integrations": "Traps",
            "playbookID": "Traps test",
            "timeout": 600
        },
        {
            "playbookID": "TestShowScheduledEntries"
        },
        {
            "playbookID": "Calculate Severity - Standard - Test",
            "integrations": "Palo Alto Minemeld",
            "fromversion": "4.5.0"
        },
        {
            "integrations": "Symantec Advanced Threat Protection",
            "playbookID": "Symantec ATP Test"

        },
        {
            "playbookID": "HTTPListRedirects - Test SSL"
        },
        {
            "playbookID": "HTTPListRedirects Basic Test"
        },
        {
            "playbookID": "CheckDockerImageAvailableTest"
        },
        {
            "playbookID": "ExtractDomainFromEmailTest"
        },
        {
            "playbookID": "Account Enrichment - Generic v2 - Test",
            "integrations": "activedir"
        },
        {
            "playbookID": "Extract Indicators From File - Generic v2 - Test",
            "integrations": "Image OCR",
            "timeout": 300,
            "fromversion": "4.1.0",
            "toversion": "4.4.9"
        },
        {
            "playbookID": "Extract Indicators From File - Generic v2 - Test",
            "integrations": "Image OCR",
            "timeout": 350,
            "fromversion": "4.5.0"
        },
        {
            "playbookID": "Endpoint Enrichment - Generic v2.1 - Test",
            "integrations": [
                "FalconHost",
                "Cylance Protect v2",
                "carbonblack-v2",
                "epo",
                "Active Directory Query v2"
            ],
            "instance_names": "active_directory_ninja"
        },
        {
            "playbookID": "EmailReputationTest",
            "integrations": "Have I Been Pwned? V2"
        },
        {
            "integrations": "Symantec Deepsight Intelligence",
            "playbookID": "Symantec Deepsight Test"
        },
        {
            "playbookID": "ExtractDomainFromEmailTest"
        },
        {
            "playbookID": "Wait Until Datetime - Test",
            "fromversion": "4.5.0"
        },
        {
            "playbookID": "PAN OS EDL Management - Test",
            "integrations": "palo_alto_networks_pan_os_edl_management"
        },
        {
            "playbookID": "PAN-OS DAG Configuration Test",
            "integrations": "Panorama",
            "instance_names": "palo_alto_panorama",
            "timeout": 1000
        },
        {
            "playbookID": "PAN-OS Create Or Edit Rule Test",
            "integrations": "Panorama",
            "instance_names": "palo_alto_panorama",
            "timeout": 1000
        },
        {
            "playbookID": "PAN-OS EDL Setup Test",
            "integrations": ["Panorama", "palo_alto_networks_pan_os_edl_management"],
            "instance_names": "palo_alto_panorama",
            "timeout": 1000
        },
        {
            "integrations": "Snowflake",
            "playbookID": "Snowflake-Test"
        },
        {
            "playbookID": "Account Enrichment - Generic v2.1 - Test",
            "integrations": "Active Directory Query v2",
            "instance_names": "active_directory_ninja"
        },
        {
            "integrations": "Cisco Umbrella Investigate",
            "playbookID": "Domain Enrichment - Generic v2 - Test"
        },
        {
            "integrations": "Google BigQuery",
            "playbookID": "Google BigQuery Test"
        },
        {
            "integrations": "Zoom",
            "playbookID": "Zoom_Test"
        },
        {
            "integrations": "Palo Alto Networks Cortex",
            "playbookID": "Palo Alto Networks Cortex Test",
            "fromversion": "4.1.0"
        },
        {
            "playbookID": "IP Enrichment - Generic v2 - Test",
            "integrations": "Threat Crowd",
            "fromversion": "4.1.0"
        },
        {
            "integrations": "Cherwell",
            "playbookID": "Cherwell Example Scripts - test"
        },
        {
            "integrations": "Cherwell",
            "playbookID": "Cherwell - test"
        },
        {
            "integrations": "CarbonBlackProtectionV2",
            "playbookID": "Carbon Black Enterprise Protection V2 Test"
        },
        {
            "integrations": "Active Directory Query v2",
            "instance_names": "active_directory_ninja",
            "playbookID": "Test ADGetUser Fails with no instances 'Active Directory Query' (old version)"
        },
        {
            "integrations": "ANYRUN",
            "playbookID": "ANYRUN-Test"
        },
        {
            "integrations": "ANYRUN",
            "playbookID": "Detonate File - ANYRUN - Test"
        },
        {
            "integrations": "ANYRUN",
            "playbookID": "Detonate URL - ANYRUN - Test"
        },
        {
            "integrations": "Netcraft",
            "playbookID": "Netcraft test"
        },
        {
            "integrations": "EclecticIQ Platform",
            "playbookID": "EclecticIQ Test"
        },
        {
            "playbookID": "FormattingPerformance - Test",
            "fromversion": "5.0.0"
        },
        {
            "integrations": "AWS - EC2",
            "playbookID": "2142f8de-29d5-4288-8426-0db39abe988b",
            "memory_threshold": 65
        },
        {
            "integrations": "AWS - EC2",
            "playbookID": "d66e5f86-e045-403f-819e-5058aa603c32"
        },
        {
            "integrations": "ANYRUN",
            "playbookID": "Detonate File From URL - ANYRUN - Test"
        },
        {
            "integrations": "AWS - CloudWatchLogs",
            "playbookID": "2cddaacb-4e4c-407e-8ef5-d924867b810c"
        },
        {
            "integrations": "AWS - CloudTrail",
            "playbookID": "3da2e31b-f114-4d7f-8702-117f3b498de9"
        },
        {
            "integrations": "carbonblackprotection",
            "playbookID": "67b0f25f-b061-4468-8613-43ab13147173"
        },
        {
            "integrations": "DomainTools",
            "playbookID": "DomainTools-Test"
        },
        {
            "integrations": "Exabeam",
            "playbookID": "Exabeam - Test"
        },
        {
            "integrations": "DomainTools Iris",
            "playbookID": "DomainTools Iris - Test",
            "fromversion": "4.1.0"
        },
        {
            "integrations": "Cisco Spark",
            "playbookID": "efc817d2-6660-4d4f-890d-90513ca1e180"
        },
        {
            "playbookID": "get_file_sample_from_path_-_d2_-_test"
        },
        {
            "integrations": "Remedy On-Demand",
            "playbookID": "Remedy-On-Demand-Test"
        },
        {
            "playbookID": "ssdeepreputationtest"
        },
        {
            "playbookID": "TestIsEmailAddressInternal"
        },
        {
            "integrations": "Google Cloud Compute",
            "playbookID": "GoogleCloudCompute-Test"
        },
        {
            "integrations": "AWS - S3",
            "playbookID": "97393cfc-2fc4-4dfe-8b6e-af64067fc436"
        },
        {
            "integrations": "Image OCR",
            "playbookID": "TestImageOCR"
        },
        {
            "integrations": "fireeye",
            "playbookID": "Detonate File - FireEye AX - Test"
        },
        {
            "integrations": ["Rasterize","Image OCR"],
            "playbookID": "Rasterize Test"
        },
        {
            "integrations": "Rasterize",
            "playbookID": "RasterizeImageTest"
        },
        {
            "integrations": "Ipstack",
            "playbookID": "Ipstack_Test"
        },
        {

            "integrations": "Perch",
            "playbookID": "Perch-Test"
        },
        {
            "integrations": "Forescout",
            "playbookID": "Forescout-Test"
        },
        {
            "integrations": "GitHub",
            "playbookID": "Git_Integration-Test"
        },
        {
            "integrations": "LogRhythmRest",
            "playbookID": "LogRhythm REST test"
        },
        {
            "integrations": "AlienVault USM Anywhere",
            "playbookID": "AlienVaultUSMAnywhereTest"
        },
        {
            "playbookID": "PhishLabsTestPopulateIndicators"
        },
        {
            "integrations": "PhishLabs IOC",
            "playbookID": "PhishLabsIOC TestPlaybook",
            "fromversion": "4.1.0"
        },
        {
            "integrations": "vmray",
            "playbookID": "VMRay-Test"
        },
        {
            "integrations": "PerceptionPoint",
            "playbookID": "PerceptionPoint Test",
            "fromversion": "4.1.0"
        },
        {
            "integrations": "AutoFocus V2",
            "playbookID": "AutoFocus V2 test",
            "fromversion": "5.0.0"
        },
        {
            "playbookID": "Process Email - Generic for Rasterize"
        },
        {
            "playbookID": "Send Investigation Summary Reports - Test",
            "integrations": "EWS Mail Sender",
            "fromversion": "4.1.0",
            "memory_threshold": 60
        },
        {
            "integrations": "Anomali ThreatStream v2",
            "playbookID": "ThreatStream-Test"
        },
        {
            "integrations": "Flashpoint",
            "playbookID": "Flashpoint_event-Test"
        },
        {
            "integrations": "Flashpoint",
            "playbookID": "Flashpoint_forum-Test"
        },
        {
            "integrations": "Flashpoint",
            "playbookID": "Flashpoint_report-Test"
        },
        {
            "integrations": "Flashpoint",
            "playbookID": "Flashpoint_reputation-Test"
        },
        {
            "integrations": "BluecatAddressManager",
            "playbookID": "Bluecat Address Manager test"
        },
        {
            "integrations": "MailListener - POP3 Beta",
            "playbookID": "MailListener-POP3 - Test"
        },
        {
            "playbookID": "sumList - Test"
        },
        {
            "integrations": "VulnDB",
            "playbookID": "Test-VulnDB"
        },
        {
            "integrations": "Shodan_v2",
            "playbookID": "Test-Shodan_v2",
            "timeout": 1000
        },
        {
            "integrations": "Threat Crowd",
            "playbookID": "ThreatCrowd - Test"
        },
        {
            "integrations": "GoogleDocs",
            "playbookID": "GoogleDocs-test"
        },
        {
            "playbookID": "Request Debugging - Test",
            "fromversion": "5.0.0"
        },
        {
            "playbookID": "Test Convert file hash to corresponding hashes",
            "fromversion": "4.5.0",
            "integrations": "VirusTotal",
            "instance_names": "virus_total_general"
        },
        {
            "playbookID": "PANW - Hunting and threat detection by indicator type Test",
            "fromversion": "5.0.0",
            "timeout": 1200,
            "integrations": ["Panorama","Palo Alto Networks Cortex","AutoFocus V2","VirusTotal"],
            "instance_names": ["palo_alto_panorama","virus_total_general"]
        },
        {
            "playbookID": "PAN-OS Query Logs For Indicators Test",
            "fromversion": "4.5.0",
            "timeout": 600,
            "integrations": "Panorama",
            "instance_names": "palo_alto_panorama"
        },
        {
            "integrations": "Hybrid Analysis",
            "playbookID": "HybridAnalysis-Test",
            "timeout": 500,
            "fromversion": "4.1.0"
        },
        {
            "integrations": "Elasticsearch v2",
            "instance_names": "es_v7",
            "playbookID": "Elasticsearch_v2_test"
        },
        {
            "integrations": "Elasticsearch v2",
            "instance_names": "es_v7",
            "playbookID": "Elasticsearch_Fetch_Indicators_Test",
            "fromversion": "5.5.0"
        },
        {
            "integrations": "Elasticsearch v2",
            "instance_names": "es_v6",
            "playbookID": "Elasticsearch_v2_test-v6"
        },
        {
            "integrations": "IronDefense",
            "playbookID": "IronDefenseTest"
        },
        {
            "integrations": "PolySwarm",
            "playbookID": "PolySwarm-Test"
        },
        {
            "integrations": "Kennav2",
            "playbookID": "Kenna Test"
        },
        {
            "integrations": "SecurityAdvisor",
            "playbookID": "SecurityAdvisor-Test",
            "fromversion": "4.5.0"
        },
        {
            "integrations": "Google Key Management Service",
            "playbookID": "Google-KMS-test",
            "pid_threshold": 6,
            "memory_threshold": 60
        },
        {
            "integrations": "SecBI",
            "playbookID": "SecBI - Test"
        },
        {
            "playbookID": "ExtractFQDNFromUrlAndEmail-Test"
        },
        {
          "integrations": "EWS v2",
          "playbookID": "Get EWS Folder Test",
          "fromversion": "4.5.0",
          "instance_names": "ewv2_regular",
          "memory_threshold": 65
        },
        {
          "integrations": "QRadar",
          "playbookID": "QRadar Indicator Hunting Test",
          "timeout": 1200,
          "fromversion": "5.0.0"
        },
        {
            "playbookID": "SetAndHandleEmpty test",
            "fromversion": "4.5.0"
        },
        {
            "integrations": "Tanium v2",
            "playbookID": "Tanium v2 - Test"
        },
        {
          "integrations": "Office 365 Feed",
          "playbookID": "Office365_Feed_Test",
          "fromversion": "5.5.0"
        },
        {
            "integrations": "GoogleCloudTranslate",
            "playbookID": "GoogleCloudTranslate-Test",
            "pid_threshold": 8
        },
        {
            "integrations": "Infoblox",
            "playbookID": "Infoblox Test"
        },
        {
            "integrations": "BPA",
            "playbookID": "Test-BPA",
            "fromversion": "4.5.0"
        },
        {
            "playbookID": "GetValuesOfMultipleFIelds Test",
            "fromversion": "4.5.0"
        },
        {
            "playbookID": "IsInternalHostName Test",
            "fromversion": "4.5.0"
        },
        {
            "integrations": "SplunkPy",
            "playbookID": "Splunk Indicator Hunting Test",
            "fromversion": "5.0.0",
            "memory_threshold": 500
        },
        {
            "integrations": "BPA",
            "playbookID": "Test-BPA_Integration",
            "fromversion": "4.5.0"
        },
        {
            "integrations": "Sixgill",
            "playbookID": "Sixgill-Test",
            "fromversion": "5.0.0"
        },
        {
            "integrations": "Sixgill",
            "playbookID": "Sixgill - Darkfeed - Indicators-Test",
            "fromversion": "5.0.0"
        },
        {
            "integrations": "AutoFocus Feed",
            "playbookID": "playbook-FeedAutofocus_test",
            "fromversion": "5.5.0"
        },
        {
            "integrations": "PaloAltoNetworks_PrismaCloudCompute",
            "playbookID": "PaloAltoNetworks_PrismaCloudCompute-Test"
        },
        {
            "playbookID": "Indicator Feed - Test",
            "fromversion": "5.5.0"
        },
        {
            "integrations": "Recorded Future Feed",
            "playbookID": "RecordedFutureFeed - Test",
            "timeout": 1000,
            "fromversion": "5.5.0"
        },
        {
            "integrations": "DShield Feed",
            "playbookID": "playbook-DshieldFeed_test",
            "fromversion": "5.5.0"
        },
        {
            "integrations": "AlienVault Reputation Feed",
            "playbookID": "AlienVaultReputationFeed_Test",
            "fromversion": "5.5.0",
            "timeout": 9000
        },
        {
            "integrations": "BruteForceBlocker Feed",
            "playbookID": "playbook-BruteForceBlocker_test",
            "fromversion": "5.5.0"
        },
        {
<<<<<<< HEAD
            "integrations": "Google Chronicle Backstory",
            "playbookID": "Google Chronicle Backstory Asset - Test",
            "fromversion": "5.0.0"
        },
        {
            "integrations": "Google Chronicle Backstory",
            "playbookID": "Google Chronicle Backstory IOC Details - Test",
            "fromversion": "5.0.0"
        },
        {
            "integrations": "Google Chronicle Backstory",
            "playbookID": "Google Chronicle Backstory List Alerts - Test",
            "fromversion": "5.0.0"
        },
        {
            "integrations": "Google Chronicle Backstory",
            "playbookID": "Google Chronicle Backstory List IOCs - Test",
            "fromversion": "5.0.0"
        },
        {
            "integrations": "Google Chronicle Backstory",
            "playbookID": "Google Chronicle Backstory Reputation - Test",
            "fromversion": "5.0.0"
=======
            "integrations": "illuminate",
            "playbookID": "illuminate Integration Test"
        },
        {
            "integrations": "illuminate",
            "playbookID": "illuminate Integration Demonstration - Test"
>>>>>>> c0fdea18
        },
        {
            "integrations": "Feodo Tracker Hashes Feed",
            "playbookID": "playbook-feodoteackerhash_test",
            "fromversion": "5.5.0"
        },
        {
            "integrations": "Feodo Tracker IP Blocklist Feed",
            "instance_names": "feodo_tracker_ip_currently__active",
            "playbookID": "playbook-feodotrackeripblock_test",
            "fromversion": "5.5.0"
        },
        {
            "integrations": "Feodo Tracker IP Blocklist Feed",
            "instance_names": "feodo_tracker_ip_30_days",
            "playbookID": "playbook-feodotrackeripblock_test",
            "fromversion": "5.5.0"
        }
    ],
    "skipped_tests": {
        "Test-Detonate URL - Crowdstrike": "Issue 19439",
        "Git_Integration-Test": "Issue 20029",
        "Symantec Data Loss Prevention - Test": "Issue 20134",
        "Extract Indicators From File - Generic v2": "Issue 20143",
        "PAN-OS Create Or Edit Rule Test":"Issue 20037",
        "NetWitness Endpoint Test": "Issue 19878",
        "TestParseEmailHeaders": "Issue 18815",
        "TestUptycs": "Issue 19750",
        "InfoArmorVigilanteATITest": "Test issue 17358",
        "Lastline - testplaybook": "Checking the integration via Generic detonation playbooks, don't want to load the daily quota",
        "ArcSight Logger test": "Issue 19117",
        "TruSTAR Test": "Issue 19777",
        "TestDedupIncidentsByName": "skipped on purpose - this is part of the TestDedupIncidentsPlaybook - no need to execute separately as a test",
        "3da2e31b-f114-4d7f-8702-117f3b498de9": "Issue 19837",
        "d66e5f86-e045-403f-819e-5058aa603c32": "pr 3220",
        "Carbon Black Enterprise Protection V2 Test": "Issue 19838",
        "get_file_sample_from_path_-_d2_-_test": "Issue 19844",
        "Cofense Triage Test": "Creds only works on demo4",
        "Test - Windows Defender Advanced Threat Protection": "Issue - #18552",
        "nexpose_test": "Issue 18694",
        "Recorded Future Test": "Issue 18922",
        "IntSights Mssp Test": "Issue #16351",
        "CheckPhish-Test": "Issue 19188",
        "fd93f620-9a2d-4fb6-85d1-151a6a72e46d": "Issue 19854",
        "PAN-OS DAG Configuration Test": "Issue #19205",
        "DeleteContext-auto-subplaybook-test": "used in DeleteContext-auto-test as sub playbook",
        "Test Playbook TrendMicroDDA": "Issue 16501",
        "ssdeepreputationtest": "Issue #20953",
        "ssdeepreputationtest": "Issue #20953",
        "C2sec-Test": "Issue #21633"
    },
    "skipped_integrations": {
        "_comment": "~~~ NO INSTANCE ~~~",
        "AWS - IAM": "Issue 21401",
        "FortiGate": "License expired, and not going to get one (issue 14723)",
        "IronDefense": "Test depends on making requests to a non-public API",
        "Attivo Botsink": "no instance, not going to get it",
        "VMware": "no License, and probably not going to get it",
        "AWS Sagemaker": "License expired, and probably not going to get it",
        "Symantec MSS": "No instance, probably not going to get it (issue 15513)",
        "Google Cloud Compute": "Can't test yet",
        "Cymon": "The service was discontinued since April 30th, 2019.",
        "FireEye ETP": "No instance",
        "ProofpointTAP_v2": "No instance",
        "remedy_sr_beta": "No instance",
        "ExtraHop v2": "No instance",
        "Fidelis Elevate Network": "Issue 20735",
        "Minerva Labs Anti-Evasion Platform": "Issue 18835",
        "PolySwarm": "contribution",
        "fireeye": "Issue 19839",
        "DomainTools": "Issue 8298",
        "Remedy On-Demand": "Issue 19835",
        "ProtectWise": "Issue 20486",
        "ThreatMiner": "Issue 20469",
        "DomainTools Iris": "Issue 20433",
        "Check Point": "Issue 18643",
        "Preempt": "Issue 20268",
        "iDefense": "Issue 20095",
        "Joe Security": "Issue 17996",
        "CrowdstrikeFalcon": "Issue 19833",
        "ZeroFox": "Issue 19161",
        "Jask": "Issue 18879",
        "vmray": "Issue 18752",
        "Anomali ThreatStream v2": "Issue 18561",
        "Anomali ThreatStream": "Issue 19182",
        "SCADAfence CNM": "Issue 18376",
        "ArcSight ESM v2": "Issue #18328",
        "AlienVault USM Anywhere": "Issue #18273",
        "Tufin": "Issue 16441",
        "Dell Secureworks": "Instance locally installed on @liorblob PC",
        "MimecastV2": "Issue 14593",
        "Netskope": "instance is down",
        "Farsight DNSDB": "Issue 15512",
        "Service Manager": "Expired license",
        "carbonblackprotection": "License expired",
        "icebrg": "Issue 14312",
        "Freshdesk": "Trial account expired",
        "Threat Grid": "Issue 16197",
        "Kafka V2": "Can not connect to instance from remote",
        "Check Point Sandblast": "Issue 15948",
        "Remedy AR": "getting 'Not Found' in test button",
        "Salesforce": "Issue 15901",
        "Zscaler": "Issue 17784",
        "RedCanary": "License expired",
        "ANYRUN": "No instance",
        "Snowflake": "Looks like account expired, needs looking into",
        "Cisco Spark": "Issue 18940",
        "Phish.AI": "Issue 17291",
        "MaxMind GeoIP2": "Issue 18932.",
        "Exabeam": "Issue 19371",
        "McAfee ESM-v10": "Issue 20225",
        "PaloAltoNetworks_PrismaCloudCompute": "Instance not set up yet",
        "LogRhythm": "Issue 21672",

        "_comment": "~~~ UNSTABLE ~~~",
        "ServiceNow": "Instance goes to hibernate every few hours",
        "Tanium": "issue 15497",
        "Tenable.sc": "unstable instance",


        "_comment": "~~~ OTHER ~~~",
        "EclecticIQ Platform": "Issue 8821",
        "BitDam": "Issue #17247",
        "Zoom": "Issue 19832",
        "urlscan.io": "Issue 21831",
        "Forescout": "Can only be run from within PANW network. Look in keeper for - Demisto in the LAB",
        "HelloWorldSimple": "This is just an example integration - no need for test",
        "Lockpath KeyLight": "Deprecated. No tests.",
        "SafeBreach": "pending rewrite",

        "_comment": "~~~ QUOTA ISSUES ~~~",
        "AlphaSOC Wisdom": "API key has expired",
        "AWS - Athena - Beta": "Issue 19834",
        "Lastline": "issue 20323",
        "Google Resource Manager": "Cannot create projects because have reached alloted quota.",
        "Looker": "Warehouse 'DEMO_WH' cannot be resumed because resource monitor 'LIMITER' has exceeded its quota."
    },
    "nightly_integrations": [
        "Lastline v2",
        "TruSTAR",
        "SlackV2"
    ],
    "unmockable_integrations": {
        "Google Key Management Service": "The API requires an SSL secure connection to work.",
        "McAfee ESM-v10": "we have multiple instances with same test playbook, mock recording are per playbook so it keeps failing the playback step",
        "mysql": "Does not use http",
        "SlackV2": "Integration requires SSL",
        "Whois": "Mocks does not support sockets",
        "Panorama": "Exception: Proxy process took to long to go up. https://circleci.com/gh/demisto/content/24826",
        "Image OCR": "Does not perform network traffic",
        "Server Message Block (SMB)": "Does not perform http communication",
        "Active Directory Query v2": "Does not perform http communication",
        "dnstwist": "Does not peform http communication",
        "VxStream": "Issue 15544",
        "PagerDuty v2": "Integration requires SSL",
        "TCPIPUtils": "Integration requires SSL",
        "Luminate": "Integration has no proxy checkbox",
        "Shodan": "Integration has no proxy checkbox",
        "Google BigQuery": "Integration has no proxy checkbox",
        "ReversingLabs A1000": "Checking",
        "Check Point": "Checking",
        "okta": "Test Module failing, suspect it requires SSL",
        "Awake Security": "Checking",
        "ArcSight ESM v2": "Checking",
        "Phish.AI": "Checking",
        "Intezer": "Nightly - Checking",
        "ProtectWise": "Nightly - Checking",
        "google-vault": "Nightly - Checking",
        "RSA Archer": "Nightly - Checking",
        "McAfee NSM": "Nightly - Checking",
        "Forcepoint": "Nightly - Checking",
        "palo_alto_firewall": "Need to check test module",
        "Signal Sciences WAF": "error with certificate",
        "google": "'unsecure' parameter not working",
        "EWS Mail Sender": "Inconsistent test (playback fails, record succeeds)",
        "ReversingLabs Titanium Cloud": "No Unsecure checkbox. proxy trying to connect when disabled.",
        "Anomali ThreatStream": "'proxy' parameter not working",
        "Palo Alto Networks Cortex": "SDK",
        "Recorded Future": "might be dynamic test",
        "AlphaSOC Wisdom": "Test module issue",
        "RedLock": "SSL Issues",
        "Microsoft Graph": "Test direct access to oproxy",
        "MicrosoftGraphMail": "Test direct access to oproxy",
        "Microsoft Graph User": "Test direct access to oproxy",
        "Windows Defender Advanced Threat Protection": "Test direct access to oproxy",
        "Microsoft Graph Groups": "Test direct access to oproxy",
        "SafeBreach": "SSL Issues",
        "Feed Office365": "SSl Issues. issue: 21181",
        "AWS - CloudWatchLogs": "Issue 20958",
        "Gmail Single User" : "googleclient sdk has time based challenge exchange",
        "Gmail": "googleclient sdk has time based challenge exchange",
        "GoogleCloudTranslate": "google translate sdk does not support proxy",
        "Kennav2": "HTTPSConnectionPool(host='api.kennasecurity.com', port=443), issue:21233",
        "Google Chronicle Backstory": "SDK"
    }
}<|MERGE_RESOLUTION|>--- conflicted
+++ resolved
@@ -2270,7 +2270,14 @@
             "fromversion": "5.5.0"
         },
         {
-<<<<<<< HEAD
+            "integrations": "illuminate",
+            "playbookID": "illuminate Integration Test"
+        },
+        {
+            "integrations": "illuminate",
+            "playbookID": "illuminate Integration Demonstration - Test"
+        },
+        {
             "integrations": "Google Chronicle Backstory",
             "playbookID": "Google Chronicle Backstory Asset - Test",
             "fromversion": "5.0.0"
@@ -2294,14 +2301,6 @@
             "integrations": "Google Chronicle Backstory",
             "playbookID": "Google Chronicle Backstory Reputation - Test",
             "fromversion": "5.0.0"
-=======
-            "integrations": "illuminate",
-            "playbookID": "illuminate Integration Test"
-        },
-        {
-            "integrations": "illuminate",
-            "playbookID": "illuminate Integration Demonstration - Test"
->>>>>>> c0fdea18
         },
         {
             "integrations": "Feodo Tracker Hashes Feed",
