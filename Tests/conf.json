--- conflicted
+++ resolved
@@ -2,6 +2,10 @@
     "testTimeout": 160,
     "testInterval": 20,
     "tests": [
+        {
+            "integrations": "Tanium Threat Response",
+            "playbookID": "Tanium Threat Response Test"
+        },
         {
             "integrations": "Blocklist_de Feed",
             "playbookID": "Blocklist_de - Test",
@@ -2187,16 +2191,7 @@
             "playbookID": "Tanium v2 - Test"
         },
         {
-<<<<<<< HEAD
-            "integrations": "Tanium Threat Response",
-            "playbookID": "Tanium Threat Response Test"
-        },
-        {
-          "integrations": "FeedOffice365",
-          "integrations": "Office365 Feed",
-=======
           "integrations": "Office 365 Feed",
->>>>>>> f4565488
           "playbookID": "Office365_Feed_Test",
           "fromversion": "5.5.0"
         },
