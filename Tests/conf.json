{
    "testTimeout": 160,
    "testInterval": 20,
    "tests": [
        {
            "integrations": "Fastly Feed",
            "playbookID": "Fastly Feed Test",
            "fromversion": "5.5.0"
        },
        {
            "integrations": "Malware Domain List Active IPs Feed",
            "playbookID": "Malware Domain List Active IPs Feed Test",
            "fromversion": "5.5.0"
        },
        {
            "integrations": "Claroty",
            "playbookID": "Claroty - Test",
            "fromversion": "5.0.0"
        },
        {
            "integrations": "Blocklist_de Feed",
            "playbookID": "Blocklist_de - Test",
            "fromversion": "5.5.0"
        },
        {
            "integrations": "Cloudflare Feed",
            "playbookID": "cloudflare - Test",
            "fromversion": "5.5.0"
        },
        {
            "integrations": "AzureFeed",
            "playbookID": "AzureFeed - Test",
            "fromversion": "5.5.0"
        },
         {
            "playbookID": "CreateIndicatorFromSTIXTest",
             "fromversion": "5.0.0"
         },
         {
            "integrations": "SpamhausFeed",
            "playbookID": "Spamhaus_Feed_Test",
            "fromversion": "5.5.0"
        },
        {
            "integrations": "Cofense Feed",
            "playbookID": "TestCofenseFeed",
            "fromversion": "5.5.0"
        },
        {
            "integrations": "Bambenek Consulting Feed",
            "playbookID": "BambenekConsultingFeed_Test",
            "fromversion": "5.5.0"
        },
        {
            "integrations": "AWS Feed",
            "playbookID": "AWS Feed Test",
            "fromversion": "5.5.0"
        },
        {
            "integrations": "Digital Defense FrontlineVM",
            "playbookID": "Digital Defense FrontlineVM - Scan Asset Not Recently Scanned Test"
        },
        {
            "integrations": "Digital Defense FrontlineVM",
            "playbookID": "Digital Defense FrontlineVM - Test Playbook"
        },
        {
            "integrations": "CSVFeed",
            "playbookID": "CSV_Feed_Test",
            "fromversion": "5.5.0"
        },
        {
            "integrations": "ProofpointFeed",
            "playbookID": "TestProofpointFeed",
            "fromversion": "5.5.0"
        },
        {
            "integrations": "Digital Shadows",
            "playbookID": "Digital Shadows - Test"
        },
        {
            "integrations": "Azure Compute v2",
            "playbookID": "Azure Compute - Test",
            "instance_names": "ms_azure_compute_dev"
        },
        {
            "integrations": "Azure Compute v2",
            "playbookID": "Azure Compute - Test",
            "instance_names": "ms_azure_compute_prod"
        },
        {
            "integrations": "Symantec Data Loss Prevention",
            "playbookID": "Symantec Data Loss Prevention - Test",
            "fromversion": "4.5.0"
        },
        {
            "integrations": "Lockpath KeyLight v2",
            "playbookID": "Keylight v2 - Test"
        },
        {
            "integrations": "Azure Security Center v2",
            "playbookID": "Azure SecurityCenter - Test",
            "instance_names": "ms_azure_sc_prod"
        },
        {
            "integrations": "Azure Security Center v2",
            "playbookID": "Azure SecurityCenter - Test",
            "instance_names": "ms_azure_sc_prod"
        },
        {
            "integrations": "JsonWhoIs",
            "playbookID": "JsonWhoIs-Test"
        },
        {
            "integrations": "MicrosoftGraphMail",
            "playbookID": "MicrosoftGraphMail-Test",
            "instance_names": "ms_graph_mail_dev"
        },
        {
            "integrations": "MicrosoftGraphMail",
            "playbookID": "MicrosoftGraphMail-Test",
            "instance_names": "ms_graph_mail_dev_no_oproxy"
        },
        {
            "integrations": "MicrosoftGraphMail",
            "playbookID": "MicrosoftGraphMail-Test",
            "instance_names": "ms_graph_mail_prod"
        },
        {
            "integrations": "CloudShark",
            "playbookID": "CloudShark - Test Playbook",
            "timeout": 500
        },
        {
            "integrations": "nmap",
            "playbookID": "Nmap - Test",
            "fromversion": "5.0.0"
        },
        {
            "integrations": "AutoFocus V2",
            "playbookID": "Autofocus Query Samples, Sessions and Tags Test Playbook",
            "fromversion": "4.5.0",
            "timeout": 500
        },
        {
            "integrations": "HelloWorld",
            "playbookID": "TestHelloWorld"
        },
        {
            "integrations": "ThreatQ v2",
            "playbookID": "ThreatQ - Test",
            "fromversion": "4.5.0"
        },
        {
            "integrations": "AttackIQFireDrill",
            "playbookID": "AttackIQ - Test"
        },
        {
            "integrations": "PhishLabs IOC EIR",
            "playbookID": "PhishlabsIOC_EIR-Test"
        },
        {
            "integrations": "PhishLabs IOC DRP",
            "playbookID": "PhishlabsIOC_DRP-Test"
        },
        {
            "playbookID": "Create Phishing Classifier V2 ML Test",
            "timeout" : 60000,
            "fromversion": "4.5.0"
        },
        {
            "integrations": "ZeroFox",
            "playbookID": "ZeroFox-Test",
            "fromversion": "4.1.0"
        },
        {
            "integrations": "AlienVault OTX v2",
            "playbookID": "Alienvault_OTX_v2 - Test"
        },
        {
            "integrations": "AWS - SQS",
            "playbookID": "fd93f620-9a2d-4fb6-85d1-151a6a72e46d"
        },
        {
            "integrations": "SlackV2",
            "playbookID": "Slack Test Playbook",
            "timeout" : 2400,
            "fromversion": "5.0.0",
            "pid_threshold": 30
        },
        {
            "integrations": "Cortex XDR - IR",
            "playbookID": "Test XDR Playbook",
            "fromversion": "4.1.0"
        },
        {
            "integrations": "Cloaken",
            "playbookID": "Cloaken-Test"
        },
        {
            "integrations": "Uptycs",
            "playbookID": "TestUptycs"
        },
        {
            "integrations": "ThreatX",
            "playbookID": "ThreatX-test"
        },
        {
            "integrations": "Akamai WAF SIEM",
            "playbookID": "Akamai_WAF_SIEM-Test"
        },
        {
            "integrations": "AlienVault OTX",
            "playbookID": "AlienVaultOTX Test"
        },
        {
            "integrations": "Cofense Triage",
            "playbookID": "Cofense Triage Test"
        },
        {
            "integrations": "Akamai WAF",
            "playbookID": "Akamai_WAF-Test"
        },
        {
            "integrations": "Minerva Labs Anti-Evasion Platform",
            "playbookID": "Minerva Test playbook"
        },
        {
            "integrations": "abuse.ch SSL Blacklist Feed",
            "playbookID": "SSL Blacklist test",
            "fromversion": "5.5.0"
        },
        {
            "integrations": "CheckPhish",
            "playbookID": "CheckPhish-Test"
        },
        {
            "integrations": "Symantec Management Center",
            "playbookID": "SymantecMC_TestPlaybook"
        },
        {
            "integrations": "Tufin",
            "playbookID": "Tufin Test"
        },
        {
            "integrations": "Looker",
            "playbookID": "Test-Looker"
        },
        {
            "integrations": "Vertica",
            "playbookID": "Vertica Test"
        },
        {
            "integrations": "Server Message Block (SMB)",
            "playbookID": "SMB test"
        },
        {
            "playbookID": "ConvertFile-Test",
            "fromversion": "4.5.0"
        },
        {
            "playbookID": "TestAwsEC2GetPublicSGRules-Test"
        },
        {
            "playbookID": "TestParseEmailFile-deprecated-script"
        },
        {
            "integrations": "RSA NetWitness Packets and Logs",
            "playbookID": "rsa_packets_and_logs_test"
        },
        {
            "playbookID": "test_similar_incidents"
        },
        {
            "playbookID": "autofocus_test",
            "integrations": "Autofocus"
        },
        {
            "playbookID": "CheckpointFW-test",
            "integrations": "Check Point"
        },
        {
            "playbookID": "RegPathReputationBasicLists_test"
        },
        {
            "playbookID": "EmailDomainSquattingReputation-Test"
        },
        {
            "playbookID": "RandomStringGenerateTest"
        },
        {
            "playbookID": "DocumentationTest",
            "integrations": "ipinfo"
        },
        {
            "playbookID": "playbook-checkEmailAuthenticity-test"
        },
        {
            "playbookID": "HighlightWords_Test"
        },
        {
            "integrations": "Pentera",
            "playbookID": "Pcysys-Test"
        },
        {
            "integrations": "Pentera",
            "playbookID": "Pentera Run Scan - Test"
        },
        {
            "playbookID": "StringContainsArray_test"
        },
        {
            "integrations": "Pentera",
            "playbookID": "Pcysys-Test"
        },
        {
            "integrations": "Pentera",
            "playbookID": "Pentera Run Scan - Test"
        },
        {
            "integrations": "Fidelis Elevate Network",
            "playbookID": "Fidelis-Test"
        },
        {
            "integrations": "AWS - ACM",
            "playbookID": "ACM-Test"
        },
        {
            "integrations": "Thinkst Canary",
            "playbookID": "CanaryTools Test"
        },
        {
            "integrations": "ThreatMiner",
            "playbookID": "ThreatMiner-Test"
        },
        {
            "playbookID": "StixCreator-Test"
        },
        {
            "playbookID": "CompareIncidentsLabels-test-playbook"
        },
        {
            "integrations": "Have I Been Pwned? V2",
            "playbookID": "Pwned v2 test"
        },
        {
            "integrations": "Alexa Rank Indicator",
            "playbookID": "Alexa Test Playbook"
        },
        {
            "playbookID": "UnEscapeURL-Test"
        },
        {
            "playbookID": "UnEscapeIPs-Test"
        },
        {
            "playbookID": "ExtractDomainFromUrlAndEmail-Test"
        },
        {
            "playbookID": "ConvertKeysToTableFieldFormat_Test"
        },
        {
            "integrations": "CVE Search",
            "playbookID": "cveReputation Test"
        },
        {
            "integrations": "HashiCorp Vault",
            "playbookID": "hashicorp_test"
        },
        {
            "integrations": "AWS - Athena - Beta",
            "playbookID": "Beta-Athena-Test"
        },
        {
            "integrations": "BeyondTrust Password Safe",
            "playbookID": "BeyondTrust-Test"
        },
        {
            "integrations": "Dell Secureworks",
            "playbookID": "secureworks_test"
        },
        {
            "integrations": "ServiceNow",
            "playbookID": "servicenow_test_new"
        },
        {
            "integrations": "ExtraHop",
            "playbookID": "ExtraHop-Test"
        },
        {
            "integrations": "ExtraHop v2",
            "playbookID": "ExtraHop_v2-Test"
        },
        {
            "playbookID": "Test CommonServer"
        },
        {
            "integrations": "CIRCL",
            "playbookID": "CirclIntegrationTest"
        },
        {
            "integrations": "MISP V2",
            "playbookID": "MISP V2 Test"
        },
        {
            "playbookID": "test-LinkIncidentsWithRetry"
        },
        {
            "playbookID": "CopyContextToFieldTest"
        },
        {
            "integrations": "OTRS",
            "playbookID": "OTRS Test",
            "fromversion": "4.1.0"
        },
        {
            "integrations": "Attivo Botsink",
            "playbookID": "AttivoBotsinkTest"
        },
        {
            "playbookID": "CreatePhishingClassifierMLTest",
            "timeout": 2400
        },
        {
            "integrations": "Cymon",
            "playbookID": "playbook-Cymon_Test"
        },
        {
            "integrations": "FortiGate",
            "playbookID": "Fortigate Test"
        },
        {
            "playbookID": "FormattedDateToEpochTest"
        },
        {
            "integrations": "SNDBOX",
            "playbookID": "SNDBOX_Test",
            "timeout": 1000
        },
        {
            "integrations": "SNDBOX",
            "playbookID": "Detonate File - SNDBOX - Test",
            "timeout": 2400,
            "nightly": true
        },
        {
            "integrations": "VxStream",
            "playbookID": "Detonate File - HybridAnalysis - Test",
            "timeout": 2400
        },
        {
            "playbookID": "WordTokenizeTest"
        },
        {
            "integrations": "Awake Security",
            "playbookID": "awake_security_test_pb"
        },
        {
            "integrations": "Tenable.sc",
            "playbookID": "tenable-sc-test",
            "timeout": 240,
            "nightly": true
        },
        {
            "integrations": "MimecastV2",
            "playbookID": "Mimecast test"
        },
        {
            "playbookID": "CreateEmailHtmlBody_test_pb",
            "fromversion": "4.1.0"
        },
        {
            "playbookID": "ReadPDFFile-Test"
        },
        {
            "playbookID": "ReadPDFFileV2-Test",
            "timeout": 1000
        },
        {
            "playbookID": "JSONtoCSV-Test"
        },
        {
            "integrations": "Panorama",
            "instance_names": "palo_alto_firewall",
            "playbookID": "palo_alto_firewall_test_pb",
            "timeout": 1000,
            "nightly": true
        },
        {
            "integrations": "Panorama",
            "instance_names": "palo_alto_panorama",
            "playbookID": "palo_alto_panorama_test_pb",
            "timeout": 1000,
            "nightly": true
        },
        {
            "integrations": "Panorama",
            "instance_names": "palo_alto_panorama",
            "playbookID": "Panorama Query Logs - Test",
            "timeout": 1000,
            "nightly": true
        },
        {
            "integrations": "Panorama",
            "instance_names": "palo_alto_firewall_9.0",
            "playbookID": "palo_alto_firewall_test_pb",
            "timeout": 1000,
            "nightly": true
        },
        {
            "integrations": "Panorama",
            "instance_names": "palo_alto_panorama_9.0",
            "playbookID": "palo_alto_panorama_test_pb",
            "timeout": 1000,
            "nightly": true
        },
        {
            "integrations": "Tenable.io",
            "playbookID": "Tenable.io test"
        },
        {
            "playbookID": "URLDecode-Test"
        },
        {
            "playbookID": "GetTime-Test"
        },
        {
            "playbookID": "GetTime-ObjectVsStringTest"
        },
        {
            "integrations": "Tenable.io",
            "playbookID": "Tenable.io Scan Test",
            "nightly": true,
            "timeout": 900
        },
        {
            "integrations": "Tenable.sc",
            "playbookID": "tenable-sc-scan-test",
            "nightly": true,
            "timeout": 600
        },
        {
            "integrations": "google-vault",
            "playbookID": "Google-Vault-Generic-Test",
            "nightly": true,
            "timeout": 3600,
            "memory_threshold": 65
        },
        {
            "integrations": "google-vault",
            "playbookID": "Google_Vault-Search_And_Display_Results_test",
            "nightly": true,
            "timeout": 3600
        },
        {
            "playbookID": "Luminate-TestPlaybook",
            "integrations": "Luminate"
        },
        {
            "playbookID": "Palo Alto Networks - Malware Remediation Test",
            "integrations": "Palo Alto Minemeld",
            "fromversion": "4.5.0"
        },
        {
            "playbookID": "SumoLogic-Test",
            "integrations": "SumoLogic",
            "fromversion": "4.1.0"
        },
        {
            "playbookID": "ParseEmailFiles-test"
        },
        {
            "playbookID": "PAN-OS - Block IP and URL - External Dynamic List Test",
            "integrations": "palo_alto_networks_pan_os_edl_management",
            "fromversion": "4.0.0"
        },
        {
            "playbookID": "Test_EDL",
            "integrations": "EDL",
            "fromversion": "5.5.0"
        },
        {
            "playbookID": "Test_export_indicators_service",
            "integrations": "ExportIndicators",
            "fromversion": "5.5.0"
        },
        {
            "playbookID": "PAN-OS - Block IP - Custom Block Rule Test",
            "integrations": "Panorama",
            "instance_names": "palo_alto_panorama",
            "fromversion": "4.0.0"
        },
        {
            "playbookID": "PAN-OS - Block IP - Static Address Group Test",
            "integrations": "Panorama",
            "instance_names": "palo_alto_panorama",
            "fromversion": "4.0.0"
        },
        {
            "playbookID": "PAN-OS - Block URL - Custom URL Category Test",
            "integrations": "Panorama",
            "instance_names": "palo_alto_panorama",
            "fromversion": "4.0.0"
        },
        {
            "playbookID": "Endpoint Malware Investigation - Generic - Test",
            "integrations": [
                "Traps",
                "Cylance Protect v2",
                "Demisto REST API"
            ],
            "fromversion": "5.0.0",
            "timeout": 1200
        },
        {
            "playbookID": "ParseExcel-test"
        },
        {
            "playbookID": "Detonate File - No Files test"
        },
        {
            "integrations": [
                "Panorama",
                "Check Point"
            ],
            "instance_names": "palo_alto_firewall",
            "playbookID": "blockip_test_playbook"
        },
        {
            "integrations": "Palo Alto Minemeld",
            "playbookID": "minemeld_test"
        },
        {
            "integrations": "SentinelOne V2",
            "playbookID": "SentinelOne V2 - test"
        },
        {
            "integrations": "InfoArmor VigilanteATI",
            "playbookID": "InfoArmorVigilanteATITest"
        },
        {
            "integrations": "IntSights",
            "instance_names": "intsights_standard_account",
            "playbookID": "IntSights Test",
            "nightly": true,
            "timeout": 500
        },
        {
            "integrations": "IntSights",
            "playbookID": "IntSights Mssp Test",
            "instance_names": "intsights_mssp_account",
            "nightly": true,
            "timeout": 500
        },
        {
            "integrations": "dnstwist",
            "playbookID": "dnstwistTest"
        },
        {
            "integrations": "BitDam",
            "playbookID": "Detonate File - BitDam Test"
        },
        {
            "integrations": "Threat Grid",
            "playbookID": "Test-Detonate URL - ThreatGrid",
            "timeout": 600
        },
        {
            "integrations": "Threat Grid",
            "playbookID": "ThreatGridTest",
            "timeout": 600
        },
        {
            "integrations": [
                "Palo Alto Minemeld",
                "Panorama"
            ],
            "instance_names": "palo_alto_firewall",
            "playbookID": "block_indicators_-_generic_-_test"
        },
        {
            "integrations": "Signal Sciences WAF",
            "playbookID": "SignalSciences-Test"
        },
        {
            "integrations": "RTIR",
            "playbookID": "RTIR Test"
        },
        {
            "integrations": "RedCanary",
            "playbookID": "RedCanaryTest",
            "nightly": true
        },
        {
            "integrations": "Devo",
            "playbookID": "devo_test_playbook",
            "timeout" : 500
        },
        {
            "playbookID": "URL Enrichment - Generic v2 - Test",
            "integrations": [
                "Rasterize",
                "VirusTotal - Private API"
            ],
            "instance_names": "virus_total_private_api_general",
            "timeout": 500            
        },
        {
            "playbookID": "CutTransformerTest"
        },
        {
            "integrations": "SCADAfence CNM",
            "playbookID": "SCADAfence_test"
        },
        {
            "integrations": "ProtectWise",
            "playbookID": "Protectwise-Test"
        },
        {
            "integrations": "WhatsMyBrowser",
            "playbookID": "WhatsMyBrowser-Test"
        },
        {

            "integrations": "BigFix",
            "playbookID": "BigFixTest"
        },
        {
            "integrations": "Lastline v2",
            "playbookID": "Lastline v2 - Test",
            "nightly": true
        },
        {
            "integrations": "epo",
            "playbookID": "Test Playbook McAfee ePO"
        },
        {
            "integrations": "McAfee DXL",
            "playbookID": "McAfee DXL - Test"
        },
        {
            "integrations": "activedir",
            "playbookID": "calculate_severity_-_critical_assets_-_test"
        },
        {
            "playbookID": "TextFromHTML_test_playbook"
        },
        {
            "playbookID": "PortListenCheck-test"
        },
        {
            "integrations": "ThreatExchange",
            "playbookID": "ThreatExchange-test"
        },
        {
            "integrations": "ThreatExchange",
            "playbookID": "extract_indicators_-_generic_-_test",
            "timeout": 240
        },
        {
            "integrations": "Joe Security",
            "playbookID": "JoeSecurityTestPlaybook",
            "timeout": 500,
            "nightly": true
        },
        {
            "integrations": "Joe Security",
            "playbookID": "JoeSecurityTestDetonation",
            "timeout": 2000,
            "nightly": true
        },
        {
            "integrations": "WildFire-v2",
            "playbookID": "Wildfire Test"
        },
        {
            "integrations": "WildFire-v2",
            "playbookID": "Detonate URL - WildFire-v2 - Test"
        },
        {
            "integrations": "GRR",
            "playbookID": "grr_test",
            "nightly": true
        },
        {
            "integrations": "VirusTotal",
            "instance_names": "virus_total_general",
            "playbookID": "virusTotal-test-playbook",
            "timeout": 1400,
            "nightly": true
        },
        {
            "integrations": "VirusTotal",
            "instance_names": "virus_total_preferred_vendors",
            "playbookID": "virusTotaI-test-preferred-vendors",
            "timeout": 1400,
            "nightly": true
        },
        {
            "integrations": "Preempt",
            "playbookID": "Preempt Test"
        },
        {
            "integrations": "Gmail",
            "playbookID": "get_original_email_-_gmail_-_test"
        },
        {
            "integrations": ["Gmail Single User", "Gmail"],
            "playbookID": "Gmail Single User - Test",
            "fromversion": "4.5.0"
        },
        {
            "integrations": "EWS v2",
            "playbookID": "get_original_email_-_ews-_test",
            "instance_names": "ewv2_regular"
        },
        {
            "integrations": ["EWS v2", "EWS Mail Sender"],
            "playbookID": "EWS search-mailbox test",
            "instance_names": "ewv2_regular",
            "timeout": 300
        },
        {
            "integrations": "PagerDuty v2",
            "playbookID": "PagerDuty Test"
        },
        {
            "playbookID": "test_delete_context"
        },
        {
            "playbookID": "DeleteContext-auto-test"
        },
        {
            "playbookID": "GmailTest",
            "integrations": "Gmail"
        },
        {
            "playbookID": "Gmail Convert Html Test",
            "integrations": "Gmail"
        },
        {
            "playbookID": "reputations.json Test",
            "toversion": "5.0.0"
        },
        {
            "playbookID": "Indicators reputation-.json Test",
            "fromversion": "5.5.0"
        },
        {
            "playbookID": "Test IP Indicator Fields",
            "fromversion": "5.0.0"
        },
        {
            "integrations": "Shodan",
            "playbookID": "ShodanTest"
        },
        {
            "playbookID": "dedup_-_generic_-_test"
        },
        {
            "playbookID": "TestDedupIncidentsPlaybook"
        },
        {
            "playbookID": "TestDedupIncidentsByName"
        },
        {
            "integrations": "McAfee Advanced Threat Defense",
            "playbookID": "Test Playbook McAfee ATD",
            "timeout": 700
        },
        {
            "playbookID": "stripChars - Test"
        },
        {
            "integrations": "McAfee Advanced Threat Defense",
            "playbookID": "Test Playbook McAfee ATD Upload File"
        },
        {
            "playbookID": "exporttocsv_script_test"
        },
        {
            "playbookID": "Set - Test"
        },
        {
            "integrations": "Intezer v2",
            "playbookID": "Intezer Testing v2",
            "fromversion": "4.1.0",
            "timeout": 700
        },
        {
            "integrations": "FalconIntel",
            "playbookID": "CrowdStrike Falcon Intel v2"
        },
        {
            "playbookID": "ContextGetters_Test"
        },
        {
            "integrations": [
                "Mail Sender (New)",
                "Gmail"
            ],
            "playbookID": "Mail Sender (New) Test"
        },
        {
            "playbookID": "buildewsquery_test"
        },
        {
            "integrations": "Rapid7 Nexpose",
            "playbookID": "nexpose_test",
            "timeout": 240
        },
        {
            "playbookID": "GetIndicatorDBotScore Test"
        },
        {
            "integrations": "EWS Mail Sender",
            "playbookID": "EWS Mail Sender Test"
        },
        {
            "integrations": [
                "EWS Mail Sender",
                "Rasterize"
            ],
            "playbookID": "EWS Mail Sender Test 2"
        },
        {
            "playbookID": "decodemimeheader_-_test"
        },
        {
            "integrations": "CVE Search",
            "playbookID": "cve_enrichment_-_generic_-_test"
        },
        {
            "playbookID": "test_url_regex"
        },
        {
            "integrations": "Skyformation",
            "playbookID": "TestSkyformation"
        },
        {
            "integrations": "okta",
            "playbookID": "okta_test_playbook",
            "timeout": 240
        },
        {
            "playbookID": "Test filters & transformers scripts"
        },
        {
            "integrations": "Salesforce",
            "playbookID": "SalesforceTestPlaybook"
        },
        {
            "integrations": "McAfee ESM-v10",
            "instance_names": "v10.2.0",
            "playbookID": "McAfeeESMTest",
            "timeout": 500
        },
        {
            "integrations": "McAfee ESM-v10",
            "instance_names": "v10.3.0",
            "playbookID": "McAfeeESMTest",
            "timeout": 500
        },
        {
            "integrations": "McAfee ESM-v10",
            "instance_names": "v11.1.3",
            "playbookID": "McAfeeESMTest",
            "timeout": 500
        },
        {
            "integrations": "GoogleSafeBrowsing",
            "playbookID": "Google Safe Browsing Test",
            "timeout": 240
        },
        {
            "integrations": "EWS v2",
            "playbookID": "EWSv2_empty_attachment_test",
<<<<<<< HEAD
            "instance_names": "ewv2_regular"
=======
            "instance_names": "ewv2_regular",
            "memory_threshold": 120
>>>>>>> 6511836b
        },
        {
            "integrations": "EWS v2",
            "playbookID": "EWS Public Folders Test",
<<<<<<< HEAD
            "instance_names": "ewv2_regular"
=======
            "instance_names": "ewv2_regular",
            "memory_threshold": 120
>>>>>>> 6511836b
        },
        {
            "playbookID": "TestWordFileToIOC",
            "timeout": 300
        },
        {
            "integrations": "Symantec Endpoint Protection V2",
            "playbookID": "SymantecEndpointProtection_Test"
        },
        {
            "integrations": "carbonblackprotection",
            "playbookID": "search_endpoints_by_hash_-_carbon_black_protection_-_test",
            "timeout": 500
        },
        {
            "playbookID": "process_email_-_generic_-_test",
            "integrations": "Rasterize",
            "timeout": 240            
        },
        {
            "integrations": "activedir",
            "playbookID": "account_enrichment_-_generic_test"
        },
        {
            "integrations": "FalconHost",
            "playbookID": "search_endpoints_by_hash_-_crowdstrike_-_test",
            "timeout": 500
        },
        {
            "integrations": "FalconHost",
            "playbookID": "CrowdStrike Endpoint Enrichment - Test"
        },
        {
            "integrations": "FalconHost",
            "playbookID": "crowdstrike_falconhost_test"
        },
        {
            "integrations": "CrowdstrikeFalcon",
            "playbookID": "Test - CrowdStrike Falcon",
            "fromversion": "4.1.0"
        },
        {
            "playbookID": "ExposeIncidentOwner-Test"
        },
        {
            "integrations": "PostgreSQL",
            "playbookID": "PostgreSQL Test"
        },
        {
            "integrations": "google",
            "playbookID": "GsuiteTest"
        },
        {
            "integrations": "OpenPhish",
            "playbookID": "OpenPhish Test Playbook"
        },
        {
            "integrations": "RSA Archer",
            "playbookID": "Archer-Test-Playbook",
            "nightly": true
        },
        {
            "integrations": "jira",
            "playbookID": "Jira-Test"
        },
        {
            "integrations": "jira-v2",
            "playbookID": "Jira-v2-Test",
            "timeout": 500
        },
        {
            "integrations": "ipinfo",
            "playbookID": "IPInfoTest"
        },
        {
            "integrations": "jira",
            "playbookID": "VerifyHumanReadableFormat"
        },
        {
            "playbookID": "ExtractURL Test"
        },
        {
            "playbookID": "strings-test"
        },
        {
            "playbookID": "TestCommonPython"
        },
        {
            "playbookID": "TestFileCreateAndUpload"
        },
        {
            "playbookID": "TestIsValueInArray"
        },
        {
            "playbookID": "TestStringReplace"
        },
        {
            "playbookID": "TestHttpPlaybook"
        },
        {
            "integrations": "SplunkPy",
            "playbookID": "SplunkPy-Test-V2",
            "memory_threshold": 500
        },
        {
            "integrations": "SplunkPy",
            "playbookID": "Splunk-Test",
            "memory_threshold": 500
        },
        {
            "integrations": "SplunkPy",
            "playbookID": "SplunkPySearch_Test",
            "memory_threshold": 200
        },
        {
            "integrations": "McAfee NSM",
            "playbookID": "McAfeeNSMTest",
            "timeout": 400,
            "nightly": true
        },
        {
            "integrations": "PhishTank",
            "playbookID": "PhishTank Testing"
        },
        {
            "integrations": "McAfee Web Gateway",
            "playbookID": "McAfeeWebGatewayTest",
            "timeout": 500
        },
        {
            "integrations": "TCPIPUtils",
            "playbookID": "TCPUtils-Test"
        },
        {
            "playbookID": "ProofpointDecodeURL-Test",
            "timeout": 300
        },
        {
            "playbookID": "listExecutedCommands-Test"
        },
        {
            "integrations": "AWS - Lambda",
            "playbookID": "AWS-Lambda-Test (Read-Only)"
        },
        {
            "integrations": "Service Manager",
            "playbookID": "TestHPServiceManager",
            "timeout": 400
        },
        {
            "playbookID": "LanguageDetect-Test",
            "timeout": 300
        },
        {
            "integrations": "Forcepoint",
            "playbookID": "forcepoint test",
            "timeout": 500,
            "nightly": true
        },
        {
            "playbookID": "GeneratePassword-Test"
        },
        {
            "playbookID": "ZipFile-Test"
        },
        {
            "playbookID": "UnzipFile-Test"
        },
        {
            "playbookID": "ExtractDomainTest"
        },
        {
            "playbookID": "Test-IsMaliciousIndicatorFound",
            "integrations": "VirusTotal",
            "instance_names": "virus_total_general",
            "fromversion": "5.0.0"
        },
        {
            "playbookID": "TestExtractHTMLTables"
        },
        {
            "integrations": "carbonblackliveresponse",
            "playbookID": "CarbonBlackLiveResponseTest",
            "nightly": true
        },
        {
            "playbookID": "TestSafeBreach",
            "integrations": "SafeBreach"
        },
        {
            "integrations": "urlscan.io",
            "playbookID": "urlscan_malicious_Test",
            "timeout": 500
        },
        {
            "integrations": "EWS v2",
            "playbookID": "pyEWS_Test",
            "instance_names": "ewv2_regular"
        },
        {
            "integrations": "EWS v2",
            "playbookID": "pyEWS_Test",
            "instance_names": "ewsv2_separate_process"
        },
        {
            "integrations": "remedy_sr_beta",
            "playbookID": "remedy_sr_test_pb"
        },
        {

            "integrations": "Netskope",
            "playbookID": "Netskope Test"
        },
        {
            "integrations": "Cylance Protect v2",
            "playbookID": "Cylance Protect v2 Test"
        },
        {
            "integrations": "ReversingLabs Titanium Cloud",
            "playbookID": "ReversingLabsTCTest"
        },
        {
            "integrations": "ReversingLabs A1000",
            "playbookID": "ReversingLabsA1000Test"
        },
        {
            "integrations": "Demisto Lock",
            "playbookID": "DemistoLockTest"
        },
        {
            "playbookID": "test-domain-indicator",
            "timeout": 400
        },
        {
            "playbookID": "Cybereason Test",
            "integrations": "Cybereason",
            "timeout": 1200,
            "fromversion": "4.1.0"
        },
        {
            "integrations": "VirusTotal - Private API",
            "instance_names": "virus_total_private_api_general",
            "playbookID": "File Enrichment - Virus Total Private API Test",
            "nightly": true
        },
        {
            "integrations": "VirusTotal - Private API",
            "instance_names": "virus_total_private_api_general",
            "playbookID": "virusTotalPrivateAPI-test-playbook",
            "timeout": 1400,
            "nightly": true
        },
        {
            "integrations": "VirusTotal - Private API",
            "instance_names": "virus_total_private_api_preferred_vendors",
            "playbookID": "virusTotalPrivateAPI-test-preferred-vendors",
            "timeout": 1400,
            "nightly": true
        },
        {
            "integrations": "Cisco Meraki",
            "playbookID": "Cisco-Meraki-Test"
        },
        {
            "integrations": "Windows Defender Advanced Threat Protection",
            "playbookID": "Test - Windows Defender Advanced Threat Protection",
            "instance_names": "windows_defender_atp_dev"
        },
        {
            "integrations": "Windows Defender Advanced Threat Protection",
            "playbookID": "Test - Windows Defender Advanced Threat Protection",
            "instance_names": "windows_defender_atp_prod"
        },
        {
            "integrations": "Tanium",
            "playbookID": "Tanium Test Playbook",
            "nightly": true,
            "timeout": 1200,
            "pid_threshold": 10
        },
        {
            "integrations": "Recorded Future",
            "playbookID": "Recorded Future Test",
            "nightly": true
        },
        {
            "integrations": "Microsoft Graph",
            "playbookID": "Microsoft Graph Test",
            "instance_names": "ms_graph_security_dev"
        },
        {
            "integrations": "Microsoft Graph",
            "playbookID": "Microsoft Graph Test",
            "instance_names": "ms_graph_security_prod"
        },
        {
            "integrations": "Microsoft Graph User",
            "playbookID": "Microsoft Graph - Test",
            "instance_names": "ms_graph_user_dev"
        },
        {
            "integrations": "Microsoft Graph User",
            "playbookID": "Microsoft Graph - Test",
            "instance_names": "ms_graph_user_prod"
        },
        {
            "integrations": "Microsoft Graph Groups",
            "playbookID": "Microsoft Graph Groups - Test",
            "instance_names": "ms_graph_groups_dev"
        },
        {
            "integrations": "Microsoft Graph Groups",
            "playbookID": "Microsoft Graph Groups - Test",
            "instance_names": "ms_graph_groups_prod"
        },
                {
            "integrations": "Microsoft Graph Calendar",
            "playbookID": "Microsoft Graph Calendar - Test",
            "instance_names": "ms_graph_calendar_dev"
        },
        {
            "integrations": "Microsoft Graph Calendar",
            "playbookID": "Microsoft Graph Calendar - Test",
            "instance_names": "ms_graph_calendar_prod"
        },
        {
            "integrations": "RedLock",
            "playbookID": "RedLockTest",
            "nightly": true
        },
        {
            "integrations": "Symantec Messaging Gateway",
            "playbookID": "Symantec Messaging Gateway Test"
        },
        {
            "integrations": "ThreatConnect",
            "playbookID": "test-ThreatConnect"
        },
        {
            "integrations": "VxStream",
            "playbookID": "VxStream Test",
            "nightly": true
        },
        {
            "integrations": "Cylance Protect",
            "playbookID": "get_file_sample_by_hash_-_cylance_protect_-_test",
            "timeout": 240
        },
        {
            "integrations": "Cylance Protect",
            "playbookID": "endpoint_enrichment_-_generic_test"
        },
        {
            "integrations": "QRadar",
            "playbookID": "test_Qradar"
        },
        {
            "integrations": "VMware",
            "playbookID": "VMWare Test"
        },
        {
            "integrations": "Anomali ThreatStream",
            "playbookID": "Anomali_ThreatStream_Test"
        },
        {
            "integrations": "Farsight DNSDB",
            "playbookID": "DNSDBTest"
        },
        {
            "integrations": "carbonblack-v2",
            "playbookID": "CarbonBlackResponseTest"
        },
        {
            "integrations": "Cisco Umbrella Investigate",
            "playbookID": "Cisco Umbrella Test"
        },
        {
            "integrations": "icebrg",
            "playbookID": "Icebrg Test",
            "timeout": 500
        },
        {
            "integrations": "Symantec MSS",
            "playbookID": "SymantecMSSTest"
        },
        {
            "integrations": "Remedy AR",
            "playbookID": "Remedy AR Test"
        },
        {
            "integrations": "AWS - IAM",
            "playbookID": "d5cb69b1-c81c-4f27-8a40-3106c0cb2620"
        },
        {
            "integrations": "McAfee Active Response",
            "playbookID": "McAfee-MAR_Test",
            "timeout": 700
        },
        {
            "integrations": "McAfee Threat Intelligence Exchange",
            "playbookID": "McAfee-TIE Test",
            "timeout": 700
        },
        {
            "integrations": "ArcSight Logger",
            "playbookID": "ArcSight Logger test"
        },
        {
            "integrations": "ArcSight ESM v2",
            "playbookID": "ArcSight ESM v2 Test"
        },
        {
            "integrations": "ArcSight ESM v2",
            "playbookID": "test Arcsight - Get events related to the Case"
        },
        {
            "integrations": "XFE",
            "playbookID": "XFE Test",
            "timeout": 140,
            "nightly": true
        },
        {
            "integrations": "XFE_v2",
            "playbookID": "Test_XFE_v2",
            "timeout": 500,
            "nightly": true
        },
        {
            "integrations": "McAfee Threat Intelligence Exchange",
            "playbookID": "search_endpoints_by_hash_-_tie_-_test",
            "timeout": 500
        },
        {
            "integrations": "iDefense",
            "playbookID": "iDefenseTest",
            "timeout": 300
        },
        {
            "integrations": "AbuseIPDB",
            "playbookID": "AbuseIPDB Test",
            "nightly": true
        },
        {
            "integrations": "AbuseIPDB",
            "playbookID": "AbuseIPDB PopulateIndicators Test",
            "nightly": true
        },
        {
            "integrations": "jira",
            "playbookID": "JiraCreateIssue-example-test"
        },
        {
            "integrations": "LogRhythm",
            "playbookID": "LogRhythm-Test-Playbook",
            "timeout": 200
        },
        {
            "integrations": "FireEye HX",
            "playbookID": "FireEye HX Test"
        },
        {
            "integrations": "Phish.AI",
            "playbookID": "PhishAi-Test"
        },
        {
            "integrations": "Phish.AI",
            "playbookID": "Test-Detonate URL - Phish.AI"
        },
        {
            "integrations": "Centreon",
            "playbookID": "Centreon-Test-Playbook"
        },
        {
            "playbookID": "ReadFile test"
        },
        {
            "integrations": "TruSTAR",
            "playbookID": "TruSTAR Test"
        },
        {
            "integrations": "AlphaSOC Wisdom",
            "playbookID": "AlphaSOC-Wisdom-Test"
        },
        {
            "integrations": "carbonblack-v2",
            "playbookID": "CBFindIP - Test"
        },
        {
            "integrations": "Jask",
            "playbookID": "Jask_Test",
            "fromversion": "4.1.0"
        },
        {
            "integrations": "Qualys",
            "playbookID": "Qualys-Test"
        },
        {
            "integrations": "Whois",
            "playbookID": "whois_test",
            "fromversion": "4.1.0"
        },
        {
            "integrations": "RSA NetWitness Endpoint",
            "playbookID": "NetWitness Endpoint Test"
        },
        {
            "integrations": "Check Point Sandblast",
            "playbookID": "Sandblast_malicious_test"
        },
        {
            "playbookID": "TestMatchRegex"
        },
        {
            "integrations": "ActiveMQ",
            "playbookID": "ActiveMQ Test"
        },
        {
            "playbookID": "RegexGroups Test"
        },
        {
            "integrations": "Cisco ISE",
            "playbookID": "cisco-ise-test-playbook"
        },
        {
            "integrations": "RSA NetWitness v11.1",
            "playbookID": "RSA NetWitness Test"
        },
        {
            "playbookID": "ExifReadTest"
        },
        {
            "integrations": "Cuckoo Sandbox",
            "playbookID": "CuckooTest",
            "timeout": 700
        },
        {
            "integrations": "VxStream",
            "playbookID": "Test-Detonate URL - Crowdstrike",
            "timeout": 1200
        },
        {
            "playbookID": "Detonate File - Generic Test",
            "timeout": 500
        },
        {
            "integrations": [
                "Lastline v2",
                "WildFire-v2",
                "SNDBOX",
                "VxStream",
                "McAfee Advanced Threat Defense"
            ],
            "playbookID": "Detonate File - Generic Test",
            "timeout": 2400,
            "nightly": true
        },
        {
            "playbookID": "detonate_file_-_generic_test",
            "toversion": "3.6.0"
        },
        {
            "playbookID": "STIXParserTest"
        },
        {
            "playbookID": "Detonate URL - Generic Test",
            "timeout": 2000,
            "nightly": true,
            "integrations": [
                "McAfee Advanced Threat Defense",
                "VxStream",
                "Lastline v2"
            ]
        },
        {
            "playbookID": "ReadPDFFile-Test"
        },
        {
            "integrations": [
                "FalconHost",
                "McAfee Threat Intelligence Exchange",
                "carbonblackprotection",
                "carbonblack"
            ],
            "playbookID": "search_endpoints_by_hash_-_generic_-_test",
            "timeout": 500
        },
        {
            "integrations": "Zscaler",
            "playbookID": "Zscaler Test",
            "nightly": true,
            "timeout": 500
        },
        {
            "playbookID": "DemistoUploadFileToIncident Test",
            "integrations": "Demisto REST API"
        },
        {
            "playbookID": "DemistoUploadFile Test",
            "integrations": "Demisto REST API"
        },
        {
            "playbookID": "MaxMind Test",
            "integrations": "MaxMind GeoIP2"

        },
        {
            "playbookID": "Test_Sagemaker",
            "integrations": "AWS Sagemaker"

        },
        {
            "playbookID": "C2sec-Test",
            "integrations": "C2sec irisk",
            "fromversion": "5.0.0"
        },
        {
            "playbookID": "Phishing v2 Test - Attachment",
            "timeout": 1200,
            "nightly": true,
            "integrations": [
                "EWS Mail Sender",
                "Have I Been Pwned? V2",
                "Demisto REST API",
                "Palo Alto Minemeld",
                "Rasterize"
            ]
        },
        {
            "playbookID": "Phishing v2 Test - Inline",
            "timeout": 1200,
            "nightly": true,
            "integrations": [
                "EWS Mail Sender",
                "Have I Been Pwned? V2",
                "Demisto REST API",
                "Palo Alto Minemeld",
                "Rasterize"
            ]
        },
        {
            "integrations": "duo",
            "playbookID": "DUO Test Playbook"
        },
        {
            "playbookID": "SLA Scripts - Test",
            "fromversion": "4.1.0"
        },
        {
            "playbookID": "PcapHTTPExtractor-Test"
        },
        {
            "playbookID": "Ping Test Playbook"
        },
        {
            "playbookID": "Active Directory Test",
            "integrations": "Active Directory Query v2",
            "instance_names": "active_directory_ninja"
        },
        {
            "playbookID": "AD v2 - debug-mode - Test",
            "integrations": "Active Directory Query v2",
            "instance_names": "active_directory_ninja",
            "fromversion": "5.0.0"
        },
        {
            "playbookID": "Docker Hardening Test",
            "_comment": "Not testing on 5.5 yet. Waiting for #20951",
            "fromversion": "5.0.0",
            "toversion": "5.4.9"
        },
        {
            "integrations": "Active Directory Query v2",
            "instance_names": "active_directory_ninja",
            "playbookID": "Active Directory Query V2 configuration with port"
        },
        {
            "integrations": "mysql",
            "playbookID": "MySQL Test"
        },
        {
            "playbookID": "Email Address Enrichment - Generic v2 - Test"
        },
        {
            "playbookID": "Email Address Enrichment - Generic v2.1 - Test",
            "integrations": "Active Directory Query v2",
            "instance_names": "active_directory_ninja"
        },
        {
            "integrations": "Cofense Intelligence",
            "playbookID": "Test - Cofense Intelligence",
            "timeout": 500
        },
        {
            "playbookID": "GDPRContactAuthorities Test"
        },
        {
            "integrations": "Google Resource Manager",
            "playbookID": "GoogleResourceManager-Test",
            "timeout": 500,
            "nightly": true
        },
        {
            "integrations": "SlashNext Phishing Incident Response",
            "playbookID": "SlashNextPhishingIncidentResponse-Test",
            "timeout": 500,
            "nightly": true
        },
        {
            "integrations": "Google Cloud Storage",
            "playbookID": "GCS - Test",
            "timeout": 500,
            "nightly": true
        },
        {
            "playbookID": "Calculate Severity - Generic v2 - Test",
            "integrations": [
                "Palo Alto Minemeld",
                "Active Directory Query v2"
            ],
            "instance_names": "active_directory_ninja",
            "fromversion": "4.5.0"
        },
        {
            "integrations": "Freshdesk",
            "playbookID": "Freshdesk-Test",
            "timeout": 500,
            "nightly": true
        },
        {
            "playbookID": "Autoextract - Test",
            "fromversion": "4.1.0"
        },
        {
            "playbookID": "FilterByList - Test",
            "fromversion": "4.5.0"
        },
            {
            "playbookID": "Impossible Traveler - Test",
            "integrations": [
                "Ipstack",
                "ipinfo",
                "Rasterize",
                "Active Directory Query v2",
                "Demisto REST API"
            ],
            "instance_names": "active_directory_ninja",
            "fromversion": "5.0.0",
            "timeout": 700
        },
        {
            "playbookID": "Active Directory - Get User Manager Details - Test",
            "integrations": "Active Directory Query v2",
            "instance_names": "active_directory_80k",
            "fromversion": "4.5.0"
        },
        {
            "integrations": "Kafka V2",
            "playbookID": "Kafka Test"
        },
        {
            "playbookID": "File Enrichment - Generic v2 - Test",
            "instance_names": "virus_total_private_api_general",
            "integrations": [
                "VirusTotal - Private API",
                "Cylance Protect v2"
            ]
        },
        {
            "integrations": "McAfee Active Response",
            "playbookID": "Endpoint data collection test",
            "timeout": 500
        },
        {
            "playbookID": "Phishing - Core - Test",
            "integrations": [
                "EWS Mail Sender",
                "Demisto REST API",
                "Palo Alto Minemeld",
                "Rasterize"
            ],
            "fromversion": "4.5.0",
            "timeout": 1700
        },
        {
            "integrations": "McAfee Active Response",
            "playbookID": "MAR - Endpoint data collection test",
            "timeout": 500
        },
        {

            "integrations": "DUO Admin",
            "playbookID": "DuoAdmin API test playbook"
        },
        {
            "integrations": "TAXIIFeed",
            "playbookID": "TAXII_Feed_Test",
            "fromversion": "5.5.0",
            "timeout": 600
        },
        {
            "integrations": "Traps",
            "playbookID": "Traps test",
            "timeout": 600
        },
        {
            "playbookID": "TestShowScheduledEntries"
        },
        {
            "playbookID": "Calculate Severity - Standard - Test",
            "integrations": "Palo Alto Minemeld",
            "fromversion": "4.5.0"
        },
        {
            "integrations": "Symantec Advanced Threat Protection",
            "playbookID": "Symantec ATP Test"

        },
        {
            "playbookID": "HTTPListRedirects - Test SSL"
        },
        {
            "playbookID": "HTTPListRedirects Basic Test"
        },
        {
            "playbookID": "CheckDockerImageAvailableTest"
        },
        {
            "playbookID": "ExtractDomainFromEmailTest"
        },
        {
            "playbookID": "Account Enrichment - Generic v2 - Test",
            "integrations": "activedir"
        },
        {
            "playbookID": "Extract Indicators From File - Generic v2 - Test",
            "integrations": "Image OCR",
            "timeout": 300,
            "fromversion": "4.1.0",
            "toversion": "4.4.9"
        },
        {
            "playbookID": "Extract Indicators From File - Generic v2 - Test",
            "integrations": "Image OCR",
            "timeout": 350,
            "fromversion": "4.5.0"
        },
        {
            "playbookID": "Endpoint Enrichment - Generic v2.1 - Test",
            "integrations": [
                "FalconHost",
                "Cylance Protect v2",
                "carbonblack-v2",
                "epo",
                "Active Directory Query v2"
            ],
            "instance_names": "active_directory_ninja"
        },
        {
            "playbookID": "EmailReputationTest",
            "integrations": "Have I Been Pwned? V2"
        },
        {
            "integrations": "Symantec Deepsight Intelligence",
            "playbookID": "Symantec Deepsight Test"
        },
        {
            "playbookID": "ExtractDomainFromEmailTest"
        },
        {
            "playbookID": "Wait Until Datetime - Test",
            "fromversion": "4.5.0"
        },
        {
            "playbookID": "PAN OS EDL Management - Test",
            "integrations": "palo_alto_networks_pan_os_edl_management"
        },
        {
            "playbookID": "PAN-OS DAG Configuration Test",
            "integrations": "Panorama",
            "instance_names": "palo_alto_panorama",
            "timeout": 1000
        },
        {
            "playbookID": "PAN-OS Create Or Edit Rule Test",
            "integrations": "Panorama",
            "instance_names": "palo_alto_panorama",
            "timeout": 1000
        },
        {
            "playbookID": "PAN-OS EDL Setup Test",
            "integrations": ["Panorama", "palo_alto_networks_pan_os_edl_management"],
            "instance_names": "palo_alto_panorama",
            "timeout": 1000
        },
        {
            "integrations": "Snowflake",
            "playbookID": "Snowflake-Test"
        },
        {
            "playbookID": "Account Enrichment - Generic v2.1 - Test",
            "integrations": "Active Directory Query v2",
            "instance_names": "active_directory_ninja"
        },
        {
            "integrations": "Cisco Umbrella Investigate",
            "playbookID": "Domain Enrichment - Generic v2 - Test"
        },
        {
            "integrations": "Google BigQuery",
            "playbookID": "Google BigQuery Test"
        },
        {
            "integrations": "Zoom",
            "playbookID": "Zoom_Test"
        },
        {
            "integrations": "Palo Alto Networks Cortex",
            "playbookID": "Palo Alto Networks Cortex Test",
            "fromversion": "4.1.0"
        },
        {
            "playbookID": "IP Enrichment - Generic v2 - Test",
            "integrations": "Threat Crowd",
            "fromversion": "4.1.0"
        },
        {
            "integrations": "Cherwell",
            "playbookID": "Cherwell Example Scripts - test"
        },
        {
            "integrations": "Cherwell",
            "playbookID": "Cherwell - test"
        },
        {
            "integrations": "CarbonBlackProtectionV2",
            "playbookID": "Carbon Black Enterprise Protection V2 Test"
        },
        {
            "integrations": "Active Directory Query v2",
            "instance_names": "active_directory_ninja",
            "playbookID": "Test ADGetUser Fails with no instances 'Active Directory Query' (old version)"
        },
        {
            "integrations": "ANYRUN",
            "playbookID": "ANYRUN-Test"
        },
        {
            "integrations": "ANYRUN",
            "playbookID": "Detonate File - ANYRUN - Test"
        },
        {
            "integrations": "ANYRUN",
            "playbookID": "Detonate URL - ANYRUN - Test"
        },
        {
            "integrations": "Netcraft",
            "playbookID": "Netcraft test"
        },
        {
            "integrations": "EclecticIQ Platform",
            "playbookID": "EclecticIQ Test"
        },
        {
            "playbookID": "FormattingPerformance - Test",
            "fromversion": "5.0.0"
        },
        {
            "integrations": "AWS - EC2",
            "playbookID": "2142f8de-29d5-4288-8426-0db39abe988b",
            "memory_threshold": 65
        },
        {
            "integrations": "AWS - EC2",
            "playbookID": "d66e5f86-e045-403f-819e-5058aa603c32"
        },
        {
            "integrations": "ANYRUN",
            "playbookID": "Detonate File From URL - ANYRUN - Test"
        },
        {
            "integrations": "AWS - CloudWatchLogs",
            "playbookID": "2cddaacb-4e4c-407e-8ef5-d924867b810c"
        },
        {
            "integrations": "AWS - CloudTrail",
            "playbookID": "3da2e31b-f114-4d7f-8702-117f3b498de9"
        },
        {
            "integrations": "carbonblackprotection",
            "playbookID": "67b0f25f-b061-4468-8613-43ab13147173"
        },
        {
            "integrations": "DomainTools",
            "playbookID": "DomainTools-Test"
        },
        {
            "integrations": "Exabeam",
            "playbookID": "Exabeam - Test"
        },
        {
            "integrations": "DomainTools Iris",
            "playbookID": "DomainTools Iris - Test",
            "fromversion": "4.1.0"
        },
        {
            "integrations": "Cisco Spark",
            "playbookID": "efc817d2-6660-4d4f-890d-90513ca1e180"
        },
        {
            "playbookID": "get_file_sample_from_path_-_d2_-_test"
        },
        {
            "integrations": "Remedy On-Demand",
            "playbookID": "Remedy-On-Demand-Test"
        },
        {
            "playbookID": "ssdeepreputationtest"
        },
        {
            "playbookID": "TestIsEmailAddressInternal"
        },
        {
            "integrations": "Google Cloud Compute",
            "playbookID": "GoogleCloudCompute-Test"
        },
        {
            "integrations": "AWS - S3",
            "playbookID": "97393cfc-2fc4-4dfe-8b6e-af64067fc436"
        },
        {
            "integrations": "Image OCR",
            "playbookID": "TestImageOCR"
        },
        {
            "integrations": "fireeye",
            "playbookID": "Detonate File - FireEye AX - Test"
        },
        {
            "integrations": ["Rasterize","Image OCR"],
            "playbookID": "Rasterize Test"
        },
        {
            "integrations": "Rasterize",
            "playbookID": "RasterizeImageTest"            
        },
        {
            "integrations": "Ipstack",
            "playbookID": "Ipstack_Test"
        },
        {

            "integrations": "Perch",
            "playbookID": "Perch-Test"
        },
        {
            "integrations": "Forescout",
            "playbookID": "Forescout-Test"
        },
        {
            "integrations": "GitHub",
            "playbookID": "Git_Integration-Test"
        },
        {
            "integrations": "LogRhythmRest",
            "playbookID": "LogRhythm REST test"
        },
        {
            "integrations": "AlienVault USM Anywhere",
            "playbookID": "AlienVaultUSMAnywhereTest"
        },
        {
            "playbookID": "PhishLabsTestPopulateIndicators"
        },
        {
            "integrations": "PhishLabs IOC",
            "playbookID": "PhishLabsIOC TestPlaybook",
            "fromversion": "4.1.0"
        },
        {
            "integrations": "vmray",
            "playbookID": "VMRay-Test"
        },
        {
            "integrations": "PerceptionPoint",
            "playbookID": "PerceptionPoint Test",
            "fromversion": "4.1.0"
        },
        {
            "integrations": "AutoFocus V2",
            "playbookID": "AutoFocus V2 test",
            "fromversion": "5.0.0"
        },
        {
            "playbookID": "Process Email - Generic for Rasterize"
        },
        {
            "playbookID": "Send Investigation Summary Reports - Test",
            "integrations": "EWS Mail Sender",
            "fromversion": "4.1.0"
        },
        {
            "integrations": "Anomali ThreatStream v2",
            "playbookID": "ThreatStream-Test"
        },
        {
            "integrations": "Flashpoint",
            "playbookID": "Flashpoint_event-Test"
        },
        {
            "integrations": "Flashpoint",
            "playbookID": "Flashpoint_forum-Test"
        },
        {
            "integrations": "Flashpoint",
            "playbookID": "Flashpoint_report-Test"
        },
        {
            "integrations": "Flashpoint",
            "playbookID": "Flashpoint_reputation-Test"
        },
        {
            "integrations": "BluecatAddressManager",
            "playbookID": "Bluecat Address Manager test"
        },
        {
            "integrations": "MailListener - POP3 Beta",
            "playbookID": "MailListener-POP3 - Test"
        },
        {
            "playbookID": "sumList - Test"
        },
        {
            "integrations": "VulnDB",
            "playbookID": "Test-VulnDB"
        },
        {
            "integrations": "Shodan_v2",
            "playbookID": "Test-Shodan_v2",
            "timeout": 1000
        },
        {
            "integrations": "Threat Crowd",
            "playbookID": "ThreatCrowd - Test"
        },
        {
            "integrations": "GoogleDocs",
            "playbookID": "GoogleDocs-test"
        },
        {
            "playbookID": "Request Debugging - Test",
            "fromversion": "5.0.0"
        },
        {
            "playbookID": "Test Convert file hash to corresponding hashes",
            "fromversion": "4.5.0",
            "integrations": "VirusTotal",
            "instance_names": "virus_total_general"
        },
        {
            "playbookID": "PANW - Hunting and threat detection by indicator type Test",
            "fromversion": "5.0.0",
            "timeout": 1200,
            "integrations": ["Panorama","Palo Alto Networks Cortex","AutoFocus V2","VirusTotal"],
            "instance_names": ["palo_alto_panorama","virus_total_general"]
        },
        {
            "playbookID": "PAN-OS Query Logs For Indicators Test",
            "fromversion": "4.5.0",
            "timeout": 600,
            "integrations": "Panorama",
            "instance_names": "palo_alto_panorama"
        },
        {
            "integrations": "Hybrid Analysis",
            "playbookID": "HybridAnalysis-Test",
            "timeout": 500,
            "fromversion": "4.1.0"
        },
        {
            "integrations": "Elasticsearch v2",
            "instance_names": "es_v7",
            "playbookID": "Elasticsearch_v2_test"
        },
        {
            "integrations": "Elasticsearch v2",
            "instance_names": "es_v7",
            "playbookID": "Elasticsearch_Fetch_Indicators_Test",
            "fromversion": "5.5.0"
        },
        {
            "integrations": "Elasticsearch v2",
            "instance_names": "es_v6",
            "playbookID": "Elasticsearch_v2_test-v6"
        },
        {
            "integrations": "IronDefense",
            "playbookID": "IronDefenseTest"
        },
        {
            "integrations": "PolySwarm",
            "playbookID": "PolySwarm-Test"
        },
        {
            "integrations": "Kennav2",
            "playbookID": "Kenna Test"
        },
        {
            "integrations": "SecurityAdvisor",
            "playbookID": "SecurityAdvisor-Test",
            "fromversion": "4.5.0"
        },
        {
            "integrations": "Google Key Management Service",
            "playbookID": "Google-KMS-test",
            "pid_threshold": 6,
            "memory_threshold": 60
        },
        {
            "integrations": "SecBI",
            "playbookID": "SecBI - Test"
        },
        {
            "playbookID": "ExtractFQDNFromUrlAndEmail-Test"
        },
        {
          "integrations": "EWS v2",
          "playbookID": "Get EWS Folder Test",
          "fromversion": "4.5.0",
          "instance_names": "ewv2_regular"
        },
        {
          "integrations": "QRadar",
          "playbookID": "QRadar Indicator Hunting Test",
          "timeout": 1200,
          "fromversion": "5.0.0"
        },
        {
            "playbookID": "SetAndHandleEmpty test",
            "fromversion": "4.5.0"
        },
        {
            "integrations": "Tanium v2",
            "playbookID": "Tanium v2 - Test"
        },
        {
          "integrations": "Office 365 Feed",
          "playbookID": "Office365_Feed_Test",
          "fromversion": "5.5.0"
        },
        {
            "integrations": "GoogleCloudTranslate",
            "playbookID": "GoogleCloudTranslate-Test",
            "pid_threshold": 8
        },
        {
            "integrations": "Infoblox",
            "playbookID": "Infoblox Test"
        },
        {
            "integrations": "BPA",
            "playbookID": "Test-BPA",
            "fromversion": "4.5.0"
        },
        {
            "playbookID": "GetValuesOfMultipleFIelds Test",
            "fromversion": "4.5.0"
        },
        {
            "playbookID": "IsInternalHostName Test",
            "fromversion": "4.5.0"
        },
        {
            "integrations": "SplunkPy",
            "playbookID": "Splunk Indicator Hunting Test",
            "fromversion": "5.0.0",
            "memory_threshold": 500
        },
        {
            "integrations": "BPA",
            "playbookID": "Test-BPA_Integration",
            "fromversion": "4.5.0"
        },
        {
            "integrations": "Sixgill",
            "playbookID": "Sixgill-Test",
            "fromversion": "5.0.0"
        },
        {
            "integrations": "Sixgill",
            "playbookID": "Sixgill - Darkfeed - Indicators-Test",
            "fromversion": "5.0.0"
        },
        {
            "integrations": "AutoFocus Feed",
            "playbookID": "playbook-FeedAutofocus_test",
            "fromversion": "5.5.0"
        },
        {
            "integrations": "PaloAltoNetworks_PrismaCloudCompute",
            "playbookID": "PaloAltoNetworks_PrismaCloudCompute-Test"
        },
        {
            "playbookID": "Indicator Feed - Test",
            "fromversion": "5.5.0"
        },
        {
            "integrations": "Recorded Future Feed",
            "playbookID": "RecordedFutureFeed - Test",
            "timeout": 1000,
            "fromversion": "5.5.0"
        },
        {
            "integrations": "Expanse",
            "playbookID": "test-Expanse-Playbook",
            "fromversion": "5.0.0"
        },
        {
            "integrations": "Expanse",
            "playbookID": "test-Expanse",
            "fromversion": "5.0.0"
        },
        {
            "integrations": "DShield Feed",
            "playbookID": "playbook-DshieldFeed_test",
            "fromversion": "5.5.0"
        },
        {
            "integrations": "AlienVault Reputation Feed",
            "playbookID": "AlienVaultReputationFeed_Test",
            "fromversion": "5.5.0",
            "timeout": 9000
        },
        {
            "integrations": "BruteForceBlocker Feed",
            "playbookID": "playbook-BruteForceBlocker_test",
            "fromversion": "5.5.0"
        },
        {
            "integrations": "illuminate",
            "playbookID": "illuminate Integration Test"
        },
        {
            "integrations": "illuminate",
            "playbookID": "illuminate Integration Demonstration - Test"
        },
        {
            "integrations": "Google Chronicle Backstory",
            "playbookID": "Google Chronicle Backstory Asset - Test",
            "fromversion": "5.0.0"
        },
        {
            "integrations": "Google Chronicle Backstory",
            "playbookID": "Google Chronicle Backstory IOC Details - Test",
            "fromversion": "5.0.0"
        },
        {
            "integrations": "Google Chronicle Backstory",
            "playbookID": "Google Chronicle Backstory List Alerts - Test",
            "fromversion": "5.0.0"
        },
        {
            "integrations": "Google Chronicle Backstory",
            "playbookID": "Google Chronicle Backstory List IOCs - Test",
            "fromversion": "5.0.0"
        },
        {
            "integrations": "Google Chronicle Backstory",
            "playbookID": "Google Chronicle Backstory Reputation - Test",
            "fromversion": "5.0.0"
        },
        {
            "integrations": "Feodo Tracker Hashes Feed",
            "playbookID": "playbook-feodoteackerhash_test",
            "fromversion": "5.5.0",
            "memory_threshold": "130"
        },
        {
            "integrations": "Feodo Tracker IP Blocklist Feed",
            "instance_names": "feodo_tracker_ip_currently__active",
            "playbookID": "playbook-feodotrackeripblock_test",
            "fromversion": "5.5.0"
        },
        {
            "integrations": "Feodo Tracker IP Blocklist Feed",
            "instance_names": "feodo_tracker_ip_30_days",
            "playbookID": "playbook-feodotrackeripblock_test",
            "fromversion": "5.5.0"
        },
        {
            "playbookID": "FetchIndicatorsFromFile-test",
            "fromversion": "5.5.0"
        },
        {
            "integrations": "Indeni",
            "playbookID": "Indeni_test",
            "fromversion": "5.0.0"
        },
        {
            "integrations": "CounterCraft Deception Director",
            "playbookID": "CounterCraft - Test",
            "fromversion": "5.0.0"
        },
        {
            "playbookID": "DbotPredictOufOfTheBoxTest",
            "fromversion": "4.5.0"
        }
    ],
    "skipped_tests": {
        "RasterizeTest": "Issue 20702",
        "Send Investigation Summary Reports": "Issue 22299",
        "Palo Alto Networks Cortex Test": "Issue 22298",
        "test-Expanse": "Expanse should provide domain that they have in their system",
        "Test-VulnDB": "Issue 22232",
        "TestProofpointFeed": "Issue 22229",
        "Digital Defense FrontlineVM - Scan Asset Not Recently Scanned Test": "Issue 22227",
        "Akamai_WAF_SIEM-Test": "Issue 22225",
        "EmailReputationTest": "Issue 22187",
        "test_Qradar": "Issue 22186",
        "IntSights Test": "Issue 22185",
        "Tenable.io test": "Issue 22184",
        "ThreatQ - Test": "Issue 22175",
        "whois_test": "Issue 22174",
        "PostgreSQL Test": "Issue 22172",
        "Test-Detonate URL - Crowdstrike": "Issue 19439",
        "Git_Integration-Test": "Issue 20029",
        "Symantec Data Loss Prevention - Test": "Issue 20134",
        "Extract Indicators From File - Generic v2": "Issue 20143",
        "PAN-OS Create Or Edit Rule Test":"Issue 20037",
        "NetWitness Endpoint Test": "Issue 19878",
        "TestParseEmailHeaders": "Issue 18815",
        "TestUptycs": "Issue 19750",
        "InfoArmorVigilanteATITest": "Test issue 17358",
        "Lastline - testplaybook": "Checking the integration via Generic detonation playbooks, don't want to load the daily quota",
        "ArcSight Logger test": "Issue 19117",
        "TruSTAR Test": "Issue 19777",
        "TestDedupIncidentsByName": "skipped on purpose - this is part of the TestDedupIncidentsPlaybook - no need to execute separately as a test",
        "3da2e31b-f114-4d7f-8702-117f3b498de9": "Issue 19837",
        "d66e5f86-e045-403f-819e-5058aa603c32": "pr 3220",
        "Carbon Black Enterprise Protection V2 Test": "Issue 19838",
        "get_file_sample_from_path_-_d2_-_test": "Issue 19844",
        "Cofense Triage Test": "Creds only works on demo4",
        "Test - Windows Defender Advanced Threat Protection": "Issue - #18552",
        "nexpose_test": "Issue 18694",
        "Recorded Future Test": "Issue 18922",
        "IntSights Mssp Test": "Issue #16351",
        "CheckPhish-Test": "Issue 19188",
        "fd93f620-9a2d-4fb6-85d1-151a6a72e46d": "Issue 19854",
        "PAN-OS DAG Configuration Test": "Issue #19205",
        "DeleteContext-auto-subplaybook-test": "used in DeleteContext-auto-test as sub playbook",
        "Test Playbook TrendMicroDDA": "Issue 16501",
        "ssdeepreputationtest": "Issue #20953",
        "C2sec-Test": "Issue #21633"
    },
    "skipped_integrations": {
        "_comment": "~~~ NO INSTANCE ~~~",
        "Claroty": "Issue 22255",
        "AWS - IAM": "Issue 21401",
        "FortiGate": "License expired, and not going to get one (issue 14723)",
        "IronDefense": "Test depends on making requests to a non-public API",
        "Attivo Botsink": "no instance, not going to get it",
        "VMware": "no License, and probably not going to get it",
        "AWS Sagemaker": "License expired, and probably not going to get it",
        "Symantec MSS": "No instance, probably not going to get it (issue 15513)",
        "Google Cloud Compute": "Can't test yet",
        "Cymon": "The service was discontinued since April 30th, 2019.",
        "FireEye ETP": "No instance",
        "ProofpointTAP_v2": "No instance",
        "remedy_sr_beta": "No instance",
        "ExtraHop v2": "No instance",
        "Fidelis Elevate Network": "Issue 20735",
        "Minerva Labs Anti-Evasion Platform": "Issue 18835",
        "PolySwarm": "contribution",
        "fireeye": "Issue 19839",
        "DomainTools": "Issue 8298",
        "Remedy On-Demand": "Issue 19835",
        "ProtectWise": "Issue 20486",
        "ThreatMiner": "Issue 20469",
        "DomainTools Iris": "Issue 20433",
        "Check Point": "Issue 18643",
        "Preempt": "Issue 20268",
        "iDefense": "Issue 20095",
        "Joe Security": "Issue 17996",
        "CrowdstrikeFalcon": "Issue 19833",
        "ZeroFox": "Issue 19161",
        "Jask": "Issue 18879",
        "vmray": "Issue 18752",
        "Anomali ThreatStream v2": "Issue 18561",
        "Anomali ThreatStream": "Issue 19182",
        "SCADAfence CNM": "Issue 18376",
        "ArcSight ESM v2": "Issue #18328",
        "AlienVault USM Anywhere": "Issue #18273",
        "Tufin": "Issue 16441",
        "Dell Secureworks": "Instance locally installed on @liorblob PC",
        "MimecastV2": "Issue 14593",
        "Netskope": "instance is down",
        "Farsight DNSDB": "Issue 15512",
        "Service Manager": "Expired license",
        "carbonblackprotection": "License expired",
        "icebrg": "Issue 14312",
        "Freshdesk": "Trial account expired",
        "Threat Grid": "Issue 16197",
        "Kafka V2": "Can not connect to instance from remote",
        "Check Point Sandblast": "Issue 15948",
        "Remedy AR": "getting 'Not Found' in test button",
        "Salesforce": "Issue 15901",
        "Zscaler": "Issue 17784",
        "RedCanary": "License expired",
        "ANYRUN": "No instance",
        "Snowflake": "Looks like account expired, needs looking into",
        "Cisco Spark": "Issue 18940",
        "Phish.AI": "Issue 17291",
        "MaxMind GeoIP2": "Issue 18932.",
        "Exabeam": "Issue 19371",
        "McAfee ESM-v10": "Issue 20225",
        "PaloAltoNetworks_PrismaCloudCompute": "Instance not set up yet",
        "LogRhythm": "Issue 21672",

        "_comment": "~~~ UNSTABLE ~~~",
        "ServiceNow": "Instance goes to hibernate every few hours",
        "Tenable.sc": "unstable instance",


        "_comment": "~~~ OTHER ~~~",
        "Pentera": "authentication method will not work with testing",
        "EclecticIQ Platform": "Issue 8821",
        "BitDam": "Issue #17247",
        "Zoom": "Issue 19832",
        "urlscan.io": "Issue 21831",
        "Forescout": "Can only be run from within PANW network. Look in keeper for - Demisto in the LAB",
        "HelloWorldSimple": "This is just an example integration - no need for test",
        "Lockpath KeyLight": "Deprecated. No tests.",
        "SafeBreach": "pending rewrite",

        "_comment": "~~~ QUOTA ISSUES ~~~",
        "AlphaSOC Wisdom": "API key has expired",
        "AWS - Athena - Beta": "Issue 19834",
        "Lastline": "issue 20323",
        "Google Resource Manager": "Cannot create projects because have reached alloted quota.",
        "Looker": "Warehouse 'DEMO_WH' cannot be resumed because resource monitor 'LIMITER' has exceeded its quota."
    },
    "nightly_integrations": [
        "Lastline v2",
        "TruSTAR",
        "SlackV2"
    ],
    "unmockable_integrations": {
        "Google Key Management Service": "The API requires an SSL secure connection to work.",
        "McAfee ESM-v10": "we have multiple instances with same test playbook, mock recording are per playbook so it keeps failing the playback step",
        "mysql": "Does not use http",
        "SlackV2": "Integration requires SSL",
        "Whois": "Mocks does not support sockets",
        "Panorama": "Exception: Proxy process took to long to go up. https://circleci.com/gh/demisto/content/24826",
        "Image OCR": "Does not perform network traffic",
        "Server Message Block (SMB)": "Does not perform http communication",
        "Active Directory Query v2": "Does not perform http communication",
        "dnstwist": "Does not peform http communication",
        "VxStream": "Issue 15544",
        "PagerDuty v2": "Integration requires SSL",
        "TCPIPUtils": "Integration requires SSL",
        "Luminate": "Integration has no proxy checkbox",
        "Shodan": "Integration has no proxy checkbox",
        "Google BigQuery": "Integration has no proxy checkbox",
        "ReversingLabs A1000": "Checking",
        "Check Point": "Checking",
        "okta": "Test Module failing, suspect it requires SSL",
        "Awake Security": "Checking",
        "ArcSight ESM v2": "Checking",
        "Phish.AI": "Checking",
        "Intezer": "Nightly - Checking",
        "ProtectWise": "Nightly - Checking",
        "google-vault": "Nightly - Checking",
        "RSA Archer": "Nightly - Checking",
        "McAfee NSM": "Nightly - Checking",
        "Forcepoint": "Nightly - Checking",
        "palo_alto_firewall": "Need to check test module",
        "Signal Sciences WAF": "error with certificate",
        "google": "'unsecure' parameter not working",
        "EWS Mail Sender": "Inconsistent test (playback fails, record succeeds)",
        "ReversingLabs Titanium Cloud": "No Unsecure checkbox. proxy trying to connect when disabled.",
        "Anomali ThreatStream": "'proxy' parameter not working",
        "Palo Alto Networks Cortex": "SDK",
        "Recorded Future": "might be dynamic test",
        "AlphaSOC Wisdom": "Test module issue",
        "RedLock": "SSL Issues",
        "Microsoft Graph": "Test direct access to oproxy",
        "MicrosoftGraphMail": "Test direct access to oproxy",
        "Microsoft Graph User": "Test direct access to oproxy",
        "Windows Defender Advanced Threat Protection": "Test direct access to oproxy",
        "Microsoft Graph Groups": "Test direct access to oproxy",
        "SafeBreach": "SSL Issues",
        "Feed Office365": "SSl Issues. issue: 21181",
        "AWS - CloudWatchLogs": "Issue 20958",
        "Gmail Single User" : "googleclient sdk has time based challenge exchange",
        "Gmail": "googleclient sdk has time based challenge exchange",
        "GoogleCloudTranslate": "google translate sdk does not support proxy",
        "Kennav2": "HTTPSConnectionPool(host='api.kennasecurity.com', port=443), issue:21233",
        "Google Chronicle Backstory": "SDK"
    },
    "docker_thresholds": {
        "_comment": "Add here docker images which are specific to an integration and require a non-default threshold (such as rasterize or ews). That way there is no need to define this multiple times. You can specify full image name with version or without.",
        "images": {
            "demisto/chromium": {
                "pid_threshold": 11,
                "memory_threshold": 20
            },
            "demisto/py-ews:2.0": {
                "memory_threshold": 150
            }
        }
    }
}<|MERGE_RESOLUTION|>--- conflicted
+++ resolved
@@ -975,22 +975,12 @@
         {
             "integrations": "EWS v2",
             "playbookID": "EWSv2_empty_attachment_test",
-<<<<<<< HEAD
             "instance_names": "ewv2_regular"
-=======
-            "instance_names": "ewv2_regular",
-            "memory_threshold": 120
->>>>>>> 6511836b
         },
         {
             "integrations": "EWS v2",
             "playbookID": "EWS Public Folders Test",
-<<<<<<< HEAD
             "instance_names": "ewv2_regular"
-=======
-            "instance_names": "ewv2_regular",
-            "memory_threshold": 120
->>>>>>> 6511836b
         },
         {
             "playbookID": "TestWordFileToIOC",
