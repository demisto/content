--- conflicted
+++ resolved
@@ -4889,13 +4889,12 @@
             "playbookID": "KafkaV3 Test"
         },
         {
-<<<<<<< HEAD
-            "playbookID": "Dedup - Generic v3",
-            "fromversion": "5.5.0"
-=======
             "integrations": "McAfee ePO v2",
             "playbookID": "McAfee ePO v2 Test"
->>>>>>> 5c1d57d4
+        },
+        {
+            "playbookID": "Dedup - Generic v3",
+            "fromversion": "5.5.0"
         }
     ],
     "skipped_tests": {
