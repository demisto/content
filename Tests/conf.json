--- conflicted
+++ resolved
@@ -596,13 +596,8 @@
             "integrations": [
                 "VirusTotal"
             ],
-<<<<<<< HEAD
-            "playbookID": "ip_enrichment_generic_test",
-            "instance_names": "virus_total_general"
-=======
             "instance_names": "virus_total_general",
             "playbookID": "ip_enrichment_generic_test"
->>>>>>> f2f2f93d
         },
         {
             "playbookID": "ExposeIncidentOwner-Test"
@@ -1238,13 +1233,12 @@
             "playbookID": "Zoom_Test"
         },
         {
-<<<<<<< HEAD
+            "integrations": "Palo Alto Networks Cortex",
+            "playbookID": "Palo Alto Networks Cortex Test"
+        },
+        {
             "playbookID": "IP Enrichment - Generic v2 - Test",
             "integrations": "Threat Crowd"
-=======
-            "integrations": "Palo Alto Networks Cortex",
-            "playbookID": "Palo Alto Networks Cortex Test"
->>>>>>> f2f2f93d
         }
     ],
     "skipped_tests": {
