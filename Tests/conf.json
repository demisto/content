--- conflicted
+++ resolved
@@ -1263,12 +1263,9 @@
         "TruSTAR"
     ],
     "unmockable_integrations": {
-<<<<<<< HEAD
-        "CrowdstrikeFalcon": "Mock recording fails, and fails while trying to record a new recording",
-=======
         "Devo": "Pending Check",
         "Jask": "Integration requires SSL",
->>>>>>> 15e0eb4d
+        "CrowdstrikeFalcon": "Mock recording fails, and fails while trying to record a new recording",
         "TCPIPUtils": "Integration requires SSL",
         "Palo Alto Minemeld": "Pending check: issue 16072",
         "PagerDuty v2": "Integration requires SSL",
