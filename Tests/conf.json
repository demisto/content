{
    "testTimeout": 160,
    "testInterval": 20,
    "tests": [
        {
            "integrations": "LogRhythmRest V2",
            "playbookID": "LogRhythmRestV2-test"
        },
        {
            "playbookID": "Base64Decode - Test"
        },
        {
            "playbookID": "SupportMultithreading - Test",
            "is_mockable": false
        },
        {
            "fromversion": "5.0.0",
            "integrations": [
                "WildFire-v2"
            ],
            "playbookID": "Detonate File - WildFire - Test"
        },
        {
            "integrations": [
                "Microsoft Management Activity API (O365 Azure Events)"
            ],
            "playbookID": "MicrosoftManagementActivity - Test"
        },
        {
            "integrations": "Microsoft Teams Management",
            "playbookID": "Microsoft Teams Management - Test",
            "is_mockable": false,
            "timeout": 700
        },
        {
            "playbookID": "SetIfEmpty - non-ascii chars - Test"
        },
        {
            "integrations": "Tripwire",
            "playbookID": "TestplaybookTripwire",
            "fromversion": "5.0.0"
        },
        {
            "integrations": "CensysV2",
            "playbookID": "CensysV2-Test",
            "fromversion": "6.1.0"
        },
        {
            "playbookID": "Generic Polling Test",
            "timeout": 250
        },
        {
            "integrations": "Cisco Umbrella Enforcement",
            "playbookID": "Cisco Umbrella Enforcement-Test",
            "fromversion": "5.0.0"
        },
        {
            "integrations": "GSuiteAdmin",
            "playbookID": "GSuiteAdmin-Test",
            "fromversion": "5.0.0"
        },
        {
            "integrations": "GSuiteAuditor",
            "playbookID": "GSuiteAuditor-Test",
            "fromversion": "5.5.0"
        },
        {
            "integrations": "AzureWAF",
            "instance_names": "azure_waf_prod",
            "playbookID": "Azure WAF - Test",
            "fromversion": "5.0.0"
        },
        {
            "integrations": [
                "Azure Active Directory Identity Protection",
                "Demisto REST API"
            ],
            "playbookID": "AzureADTest",
            "fromversion": "6.0.0",
            "timeout": 3000,
            "is_mockable": false
        },
        {
            "integrations": "GoogleCalendar",
            "playbookID": "GoogleCalendar-Test",
            "fromversion": "5.0.0"
        },
        {
            "integrations": "GoogleDrive",
            "playbookID": "GoogleDrive-Test",
            "fromversion": "5.0.0"
        },
        {
            "integrations": "FireEye Central Management",
            "playbookID": "FireEye Central Management - Test",
            "fromversion": "5.5.0",
            "timeout": 500
        },
        {
            "integrations": "FireEyeNX",
            "playbookID": "FireEyeNX-Test"
        },
        {
            "integrations": "EmailRepIO",
            "playbookID": "TestEmailRepIOPlaybook",
            "fromversion": "5.0.0"
        },
        {
            "integrations": "XsoarPowershellTesting",
            "playbookID": "XsoarPowershellTesting-Test"
        },
        {
            "integrations": "Palo Alto Networks Threat Vault",
            "playbookID": "PANW Threat Vault - Signature Search - Test",
            "fromversion": "5.0.0"
        },
        {
            "integrations": "Microsoft Endpoint Configuration Manager",
            "playbookID": "Microsoft ECM - Test",
            "fromversion": "5.5.0",
            "timeout": 400
        },
        {
            "integrations": "CrowdStrike Falcon Intel v2",
            "playbookID": "CrowdStrike Falcon Intel v2 - Test",
            "fromversion": "5.0.0"
        },
        {
            "integrations": "SecurityAndCompliance",
            "playbookID": "O365-SecurityAndCompliance-Test",
            "fromversion": "5.5.0",
            "memory_threshold": 300,
            "timeout": 1500
        },
        {
            "integrations": "SecurityAndCompliance",
            "playbookID": "O365-SecurityAndCompliance-ContextResults-Test",
            "fromversion": "5.5.0",
            "memory_threshold": 300,
            "timeout": 1500
        },
        {
            "integrations": "EwsExtension",
            "playbookID": "O365 - EWS - Extension - Test",
            "fromversion": "6.0.0",
            "timeout": 500
        },
        {
            "integrations": "Majestic Million",
            "playbookID": "Majestic Million Test Playbook",
            "fromversion": "5.5.0",
            "memory_threshold": 300,
            "timeout": 500
        },
        {
            "integrations": "Anomali Enterprise",
            "playbookID": "Anomali Match Forensic Search - Test",
            "fromversion": "5.0.0"
        },
        {
            "integrations": [
                "Mail Listener v2",
                "Mail Sender (New)"
            ],
            "playbookID": "Mail-Listener Test Playbook",
            "fromversion": "5.0.0",
            "instance_names": [
                "Mail_Sender_(New)_STARTTLS"
            ]
        },
        {
            "integrations": "GraphQL",
            "fromversion": "5.0.0",
            "instance_names": "fetch_schema",
            "playbookID": "GraphQL - Test"
        },
        {
            "integrations": "GraphQL",
            "fromversion": "5.0.0",
            "instance_names": "no_fetch_schema",
            "playbookID": "GraphQL - Test"
        },
        {
            "integrations": "Azure Network Security Groups",
            "fromversion": "5.0.0",
            "instance_names": "azure_nsg_prod",
            "playbookID": "Azure NSG - Test"
        },
        {
            "integrations": "OpenCTI Feed",
            "playbookID": "OpenCTI Feed Test",
            "fromversion": "5.5.0"
        },
        {
            "integrations": "AWS - Security Hub",
            "playbookID": "AWS-securityhub Test",
            "timeout": 800
        },
        {
            "integrations": "Microsoft Advanced Threat Analytics",
            "playbookID": "Microsoft Advanced Threat Analytics - Test",
            "fromversion": "5.0.0",
            "is_mockable": false
        },
        {
            "integrations": "Zimperium",
            "playbookID": "Zimperium_Test",
            "fromversion": "5.0.0"
        },
        {
            "integrations": "ServiceDeskPlus",
            "playbookID": "Service Desk Plus Test",
            "instance_names": "sdp_instance_1",
            "fromversion": "5.0.0",
            "toversion": "5.9.9",
            "is_mockable": false
        },
        {
            "integrations": "ServiceDeskPlus",
            "playbookID": "Service Desk Plus - Generic Polling Test",
            "instance_names": "sdp_instance_1",
            "fromversion": "5.0.0",
            "toversion": "5.9.9"
        },
        {
            "integrations": "ServiceDeskPlus",
            "playbookID": "Service Desk Plus Test",
            "instance_names": "sdp_instance_2",
            "fromversion": "6.0.0",
            "is_mockable": false
        },
        {
            "integrations": "ServiceDeskPlus",
            "playbookID": "Service Desk Plus - Generic Polling Test",
            "instance_names": "sdp_instance_2",
            "fromversion": "6.0.0"
        },
        {
            "integrations": "ThreatConnect Feed",
            "playbookID": "FeedThreatConnect-Test",
            "fromversion": "5.5.0"
        },
        {
            "integrations": "URLhaus",
            "playbookID": "Test_URLhaus",
            "timeout": 1000
        },
        {
            "integrations": "Microsoft Intune Feed",
            "playbookID": "FeedMicrosoftIntune_Test",
            "fromversion": "5.5.0"
        },
        {
            "integrations": "Tanium Threat Response",
            "playbookID": "Tanium Threat Response Test"
        },
        {
            "integrations": [
                "Syslog Sender",
                "syslog"
            ],
            "playbookID": "Test Syslog",
            "fromversion": "5.5.0",
            "timeout": 600
        },
        {
            "integrations": "APIVoid",
            "playbookID": "APIVoid Test"
        },
        {
            "integrations": "CloudConvert",
            "playbookID": "CloudConvert-test",
            "fromversion": "5.0.0",
            "timeout": 3000
        },
        {
            "integrations": "Cisco Firepower",
            "playbookID": "Cisco Firepower - Test",
            "timeout": 1000,
            "fromversion": "5.0.0"
        },
        {
            "integrations": "IllusiveNetworks",
            "playbookID": "IllusiveNetworks-Test",
            "fromversion": "5.0.0",
            "timeout": 500
        },
        {
            "integrations": "JSON Feed",
            "playbookID": "JSON_Feed_Test",
            "fromversion": "5.5.0",
            "instance_names": "JSON Feed no_auto_detect"
        },
        {
            "integrations": "JSON Feed",
            "playbookID": "JSON_Feed_Test",
            "fromversion": "5.5.0",
            "instance_names": "JSON Feed_auto_detect"
        },
        {
            "integrations": "JSON Feed",
            "playbookID": "JSON_Feed_Test",
            "fromversion": "5.5.0",
            "instance_names": "JSON Feed_post"
        },
        {
            "integrations": "Google Cloud Functions",
            "playbookID": "test playbook - Google Cloud Functions",
            "fromversion": "5.0.0"
        },
        {
            "integrations": "Plain Text Feed",
            "playbookID": "PlainText Feed - Test",
            "fromversion": "5.5.0",
            "instance_names": "Plain Text Feed no_auto_detect"
        },
        {
            "integrations": "Plain Text Feed",
            "playbookID": "PlainText Feed - Test",
            "fromversion": "5.5.0",
            "instance_names": "Plain Text Feed_auto_detect"
        },
        {
            "integrations": "Silverfort",
            "playbookID": "Silverfort-test",
            "fromversion": "5.0.0"
        },
        {
            "integrations": "GoogleKubernetesEngine",
            "playbookID": "GoogleKubernetesEngine_Test",
            "timeout": 600,
            "fromversion": "5.5.0"
        },
        {
            "integrations": "Fastly Feed",
            "playbookID": "Fastly Feed Test",
            "fromversion": "5.5.0"
        },
        {
            "integrations": "Malware Domain List Active IPs Feed",
            "playbookID": "Malware Domain List Active IPs Feed Test",
            "fromversion": "5.5.0"
        },
        {
            "integrations": "Claroty",
            "playbookID": "Claroty - Test",
            "fromversion": "5.0.0"
        },
        {
            "integrations": "Trend Micro Apex",
            "playbookID": "Trend Micro Apex - Test",
            "is_mockable": false
        },
        {
            "integrations": "Blocklist_de Feed",
            "playbookID": "Blocklist_de - Test",
            "fromversion": "5.5.0"
        },
        {
            "integrations": "Cloudflare Feed",
            "playbookID": "cloudflare - Test",
            "fromversion": "5.5.0"
        },
        {
            "integrations": "AzureFeed",
            "playbookID": "AzureFeed - Test",
            "fromversion": "5.5.0"
        },
        {
            "playbookID": "CreateIndicatorFromSTIXTest",
            "fromversion": "5.0.0"
        },
        {
            "integrations": "SpamhausFeed",
            "playbookID": "Spamhaus_Feed_Test",
            "fromversion": "5.5.0"
        },
        {
            "integrations": "Cofense Feed",
            "playbookID": "TestCofenseFeed",
            "fromversion": "5.5.0"
        },
        {
            "integrations": "Bambenek Consulting Feed",
            "playbookID": "BambenekConsultingFeed_Test",
            "fromversion": "5.5.0"
        },
        {
            "integrations": "Pipl",
            "playbookID": "Pipl Test"
        },
        {
            "integrations": "AWS Feed",
            "playbookID": "AWS Feed Test",
            "fromversion": "5.5.0"
        },
        {
            "integrations": "QuestKace",
            "playbookID": "QuestKace test",
            "fromversion": "5.0.0"
        },
        {
            "integrations": "Digital Defense FrontlineVM",
            "playbookID": "Digital Defense FrontlineVM - Scan Asset Not Recently Scanned Test"
        },
        {
            "integrations": "Digital Defense FrontlineVM",
            "playbookID": "Digital Defense FrontlineVM - Test Playbook"
        },
        {
            "integrations": "CSVFeed",
            "playbookID": "CSV_Feed_Test",
            "fromversion": "5.5.0",
            "instance_names": "CSVFeed_no_auto_detect"
        },
        {
            "integrations": "CSVFeed",
            "playbookID": "CSV_Feed_Test",
            "fromversion": "5.5.0",
            "instance_names": "CSVFeed_auto_detect"
        },
        {
            "integrations": "ProofpointFeed",
            "playbookID": "TestProofpointFeed",
            "fromversion": "5.5.0"
        },
        {
            "integrations": "Digital Shadows",
            "playbookID": "Digital Shadows - Test"
        },
        {
            "integrations": "Azure Compute v2",
            "playbookID": "Azure Compute - Test",
            "instance_names": "ms_azure_compute_dev"
        },
        {
            "integrations": "Azure Compute v2",
            "playbookID": "Azure Compute - Test",
            "instance_names": "ms_azure_compute_prod",
            "is_mockable": false
        },
        {
            "integrations": "Azure Compute v2",
            "playbookID": "Azure Compute - Login Test",
            "instance_names": "ms_azure_compute_prod",
            "is_mockable": false
        },
        {
            "integrations": "Azure Compute v2",
            "playbookID": "Azure Compute - Login Test",
            "instance_names": "ms_azure_compute_self_deployed"
        },
        {
            "integrations": "Symantec Data Loss Prevention",
            "playbookID": "Symantec Data Loss Prevention - Test",
            "fromversion": "4.5.0"
        },
        {
            "integrations": "Lockpath KeyLight v2",
            "playbookID": "Keylight v2 - Test"
        },
        {
            "integrations": "Azure Security Center v2",
            "playbookID": "Azure SecurityCenter - Test",
            "instance_names": "ms_azure_sc_prod",
            "is_mockable": false
        },
        {
            "integrations": "Azure Security Center v2",
            "playbookID": "Azure SecurityCenter - Test",
            "instance_names": "ms_azure_sc_dev"
        },
        {
            "integrations": "Azure Security Center v2",
            "playbookID": "Azure SecurityCenter - Test",
            "instance_names": "ms_azure_sc_self_deployed"
        },
        {
            "integrations": "JsonWhoIs",
            "playbookID": "JsonWhoIs-Test"
        },
        {
            "integrations": "Maltiverse",
            "playbookID": "Maltiverse Test"
        },
        {
            "integrations": "Box v2",
            "playbookID": "BoxV2_TestPlaybook"
        },
        {
            "integrations": "MicrosoftGraphMail",
            "playbookID": "MicrosoftGraphMail-Test_dev",
            "instance_names": "ms_graph_mail_dev"
        },
        {
            "integrations": "MicrosoftGraphMail",
            "playbookID": "MicrosoftGraphMail-Test_dev_no_oproxy",
            "instance_names": "ms_graph_mail_dev_no_oproxy"
        },
        {
            "integrations": "MicrosoftGraphMail",
            "playbookID": "MicrosoftGraphMail-Test_prod",
            "instance_names": "ms_graph_mail_prod",
            "is_mockable": false
        },
        {
            "integrations": "CloudShark",
            "playbookID": "CloudShark - Test Playbook"
        },
        {
            "integrations": "Google Vision AI",
            "playbookID": "Google Vision API - Test"
        },
        {
            "integrations": "nmap",
            "playbookID": "Nmap - Test",
            "fromversion": "5.0.0"
        },
        {
            "integrations": "AutoFocus V2",
            "playbookID": "Autofocus Query Samples, Sessions and Tags Test Playbook",
            "fromversion": "4.5.0",
            "timeout": 1000
        },
        {
            "integrations": "HelloWorld",
            "playbookID": "HelloWorld-Test",
            "fromversion": "5.0.0"
        },
        {
            "integrations": "HelloWorld",
            "playbookID": "Sanity Test - Playbook with integration",
            "fromversion": "5.0.0"
        },
        {
            "integrations": "HelloWorld",
            "playbookID": "Sanity Test - Playbook with mocked integration",
            "fromversion": "5.0.0"
        },
        {
            "playbookID": "Sanity Test - Playbook with no integration",
            "fromversion": "5.0.0"
        },
        {
            "integrations": "Gmail",
            "playbookID": "Sanity Test - Playbook with Unmockable Integration",
            "fromversion": "5.0.0"
        },
        {
            "integrations": "HelloWorld",
            "playbookID": "HelloWorld_Scan-Test",
            "fromversion": "5.0.0",
            "timeout": 400
        },
        {
            "integrations": "HelloWorldPremium",
            "playbookID": "HelloWorldPremium_Scan-Test",
            "fromversion": "5.0.0",
            "timeout": 400
        },
        {
            "integrations": "HelloWorldPremium",
            "playbookID": "HelloWorldPremium-Test",
            "fromversion": "5.0.0"
        },
        {
            "integrations": "ThreatQ v2",
            "playbookID": "ThreatQ - Test",
            "fromversion": "4.5.0"
        },
        {
            "integrations": "AttackIQFireDrill",
            "playbookID": "AttackIQ - Test"
        },
        {
            "integrations": "PhishLabs IOC EIR",
            "playbookID": "PhishlabsIOC_EIR-Test"
        },
        {
            "integrations": "Amazon DynamoDB",
            "playbookID": "AWS_DynamoDB-Test"
        },
        {
            "integrations": "PhishLabs IOC DRP",
            "playbookID": "PhishlabsIOC_DRP-Test"
        },
        {
            "playbookID": "Create Phishing Classifier V2 ML Test",
            "timeout": 60000,
            "fromversion": "6.1.0",
            "instance_names": "ml_dummy_prod",
            "integrations": "AzureWAF"
        },
        {
            "integrations": "ZeroFox",
            "playbookID": "ZeroFox-Test",
            "fromversion": "4.1.0"
        },
        {
            "integrations": "AlienVault OTX v2",
            "playbookID": "Alienvault_OTX_v2 - Test"
        },
        {
            "integrations": "AWS - CloudWatchLogs",
            "playbookID": "AWS - CloudWatchLogs Test Playbook",
            "fromversion": "5.0.0"
        },
        {
            "integrations": "SlackV2",
            "playbookID": "Slack Test Playbook",
            "timeout": 400,
            "pid_threshold": 5,
            "fromversion": "5.0.0"
        },
        {
            "integrations": "SlackV3",
            "playbookID": "SlackV3 TestPB",
            "timeout": 400,
            "pid_threshold": 8,
            "fromversion": "5.5.0"
        },
        {
            "integrations": "Cortex XDR - IR",
            "playbookID": "Test XDR Playbook",
            "fromversion": "4.1.0",
            "timeout": 1500
        },
        {
            "integrations": "Cortex XDR - IOC",
            "playbookID": "Cortex XDR - IOC - Test",
            "fromversion": "5.5.0",
            "timeout": 1200
        },
        {
            "integrations": "Cloaken",
            "playbookID": "Cloaken-Test",
            "is_mockable": false
        },
        {
            "integrations": "ThreatX",
            "playbookID": "ThreatX-test",
            "timeout": 600
        },
        {
            "integrations": "Akamai WAF SIEM",
            "playbookID": "Akamai_WAF_SIEM-Test"
        },
        {
            "integrations": "Cofense Triage v2",
            "playbookID": "Cofense Triage v2 Test"
        },
        {
            "integrations": "Akamai WAF",
            "playbookID": "Akamai_WAF-Test"
        },
        {
            "integrations": "abuse.ch SSL Blacklist Feed",
            "playbookID": "SSL Blacklist test",
            "fromversion": "5.5.0"
        },
        {
            "integrations": "CheckPhish",
            "playbookID": "CheckPhish-Test"
        },
        {
            "integrations": "Symantec Management Center",
            "playbookID": "SymantecMC_TestPlaybook"
        },
        {
            "integrations": "Looker",
            "playbookID": "Test-Looker"
        },
        {
            "integrations": "Vertica",
            "playbookID": "Vertica Test"
        },
        {
            "integrations": "Server Message Block (SMB) v2",
            "playbookID": "SMB_v2-Test"
        },
        {
            "playbookID": "ConvertFile-Test",
            "fromversion": "4.5.0"
        },
        {
            "playbookID": "TestAwsEC2GetPublicSGRules-Test"
        },
        {
            "integrations": "RSA NetWitness Packets and Logs",
            "playbookID": "rsa_packets_and_logs_test"
        },
        {
            "playbookID": "CheckpointFW-test",
            "integrations": "Check Point"
        },
        {
            "playbookID": "RegPathReputationBasicLists_test"
        },
        {
            "playbookID": "EmailDomainSquattingReputation-Test"
        },
        {
            "playbookID": "RandomStringGenerateTest"
        },
        {
            "playbookID": "playbook-checkEmailAuthenticity-test"
        },
        {
            "playbookID": "HighlightWords_Test"
        },
        {
            "playbookID": "StringContainsArray_test"
        },
        {
            "integrations": "Fidelis Elevate Network",
            "playbookID": "Fidelis-Test"
        },
        {
            "integrations": "AWS - ACM",
            "playbookID": "ACM-Test"
        },
        {
            "integrations": "Thinkst Canary",
            "playbookID": "CanaryTools Test"
        },
        {
            "integrations": "ThreatMiner",
            "playbookID": "ThreatMiner-Test"
        },
        {
            "playbookID": "StixCreator-Test"
        },
        {
            "playbookID": "CompareIncidentsLabels-test-playbook"
        },
        {
            "integrations": "Have I Been Pwned? V2",
            "playbookID": "Pwned v2 test"
        },
        {
            "integrations": "Alexa Rank Indicator",
            "playbookID": "Alexa Test Playbook"
        },
        {
            "playbookID": "UnEscapeURL-Test"
        },
        {
            "playbookID": "UnEscapeIPs-Test"
        },
        {
            "playbookID": "ExtractDomainFromUrlAndEmail-Test"
        },
        {
            "playbookID": "ConvertKeysToTableFieldFormat_Test"
        },
        {
            "integrations": "CVE Search v2",
            "playbookID": "CVE Search v2 - Test"
        },
        {
            "integrations": "CVE Search v2",
            "playbookID": "cveReputation Test"
        },
        {
            "integrations": "HashiCorp Vault",
            "playbookID": "hashicorp_test",
            "fromversion": "5.0.0"
        },
        {
            "integrations": "AWS - Athena - Beta",
            "playbookID": "Beta-Athena-Test"
        },
        {
            "integrations": "BeyondTrust Password Safe",
            "playbookID": "BeyondTrust-Test"
        },
        {
            "integrations": "Dell Secureworks",
            "playbookID": "secureworks_test"
        },
        {
            "integrations": "ServiceNow v2",
            "playbookID": "servicenow_test_v2",
            "instance_names": "snow_basic_auth",
            "is_mockable": false
        },
        {
            "integrations": "ServiceNow v2",
            "playbookID": "ServiceNow_OAuth_Test",
            "instance_names": "snow_oauth"
        },
        {
            "playbookID": "Create ServiceNow Ticket and Mirror Test",
            "integrations": "ServiceNow v2",
            "instance_names": "snow_basic_auth",
            "fromversion": "6.0.0",
            "timeout": 500
        },
        {
            "playbookID": "Create ServiceNow Ticket and State Polling Test",
            "integrations": "ServiceNow v2",
            "instance_names": "snow_basic_auth",
            "fromversion": "6.0.0",
            "timeout": 500
        },
        {
            "integrations": "ServiceNow CMDB",
            "playbookID": "ServiceNow_CMDB_Test",
            "instance_names": "snow_cmdb_basic_auth"
        },
        {
            "integrations": "ServiceNow CMDB",
            "playbookID": "ServiceNow_CMDB_OAuth_Test",
            "instance_names": "snow_cmdb_oauth"
        },
        {
            "integrations": "ExtraHop v2",
            "playbookID": "ExtraHop_v2-Test"
        },
        {
            "playbookID": "Test CommonServer"
        },
        {
            "playbookID": "Test-debug-mode",
            "fromversion": "5.0.0"
        },
        {
            "integrations": "CIRCL",
            "playbookID": "CirclIntegrationTest"
        },
        {
            "integrations": "MISP V3",
            "playbookID": "MISP V3 Test",
            "timeout": 300,
            "fromversion": "5.5.0"
        },
        {
            "playbookID": "test-LinkIncidentsWithRetry"
        },
        {
            "playbookID": "CopyContextToFieldTest"
        },
        {
            "integrations": "OTRS",
            "playbookID": "OTRS Test",
            "fromversion": "4.1.0"
        },
        {
            "integrations": "Attivo Botsink",
            "playbookID": "AttivoBotsinkTest"
        },
        {
            "integrations": "FortiGate",
            "playbookID": "Fortigate Test"
        },
        {
            "playbookID": "FormattedDateToEpochTest"
        },
        {
            "integrations": "SNDBOX",
            "playbookID": "SNDBOX_Test",
            "timeout": 1000
        },
        {
            "integrations": "SNDBOX",
            "playbookID": "Detonate File - SNDBOX - Test",
            "timeout": 1000,
            "nightly": true
        },
        {
            "integrations": "VxStream",
            "playbookID": "Detonate File - HybridAnalysis - Test",
            "timeout": 2400
        },
        {
            "integrations": "Awake Security",
            "playbookID": "awake_security_test_pb"
        },
        {
            "integrations": "Tenable.sc",
            "playbookID": "tenable-sc-test",
            "timeout": 240,
            "nightly": true
        },
        {
            "integrations": "MimecastV2",
            "playbookID": "Mimecast test"
        },
        {
            "playbookID": "CreateEmailHtmlBody_test_pb",
            "fromversion": "4.1.0"
        },
        {
            "playbookID": "ReadPDFFileV2-Test",
            "timeout": 1000
        },
        {
            "playbookID": "JSONtoCSV-Test"
        },
        {
            "integrations": "Generic SQL",
            "playbookID": "generic-sql",
            "instance_names": "mysql instance",
            "fromversion": "5.0.0"
        },
        {
            "integrations": "Generic SQL",
            "playbookID": "generic-sql",
            "instance_names": "postgreSQL instance",
            "fromversion": "5.0.0"
        },
        {
            "integrations": "Generic SQL",
            "playbookID": "generic-sql",
            "instance_names": "Microsoft SQL instance",
            "fromversion": "5.0.0"
        },
        {
            "integrations": "Generic SQL",
            "playbookID": "generic-sql",
            "instance_names": "Microsoft SQL Server - MS ODBC Driver",
            "fromversion": "5.0.0"
        },
        {
            "integrations": "Generic SQL",
            "playbookID": "generic-sql-oracle",
            "instance_names": "Oracle instance",
            "fromversion": "5.0.0"
        },
        {
            "integrations": "Generic SQL",
            "playbookID": "generic-sql-mssql-encrypted-connection",
            "instance_names": "Microsoft SQL instance using encrypted connection",
            "fromversion": "5.0.0"
        },
        {
            "integrations": "Panorama",
            "instance_names": "palo_alto_firewall_9.0",
            "playbookID": "Panorama Query Logs - Test",
            "fromversion": "6.1.0",
            "timeout": 1500,
            "nightly": true
        },
        {
            "integrations": "Panorama",
            "instance_names": "palo_alto_firewall",
            "playbookID": "palo_alto_firewall_test_pb",
            "fromversion": "6.1.0",
            "timeout": 1000
        },
        {
            "integrations": "Panorama",
            "instance_names": "palo_alto_firewall_9.0",
            "playbookID": "palo_alto_firewall_test_pb",
            "fromversion": "6.1.0",
            "timeout": 1000
        },
        {
            "integrations": "Panorama",
            "instance_names": "palo_alto_panorama",
            "playbookID": "palo_alto_panorama_test_pb",
            "fromversion": "6.1.0",
            "timeout": 2400
        },
        {
            "integrations": "Panorama",
            "instance_names": "palo_alto_panorama_9.0",
            "playbookID": "palo_alto_panorama_test_pb",
            "fromversion": "6.1.0",
            "timeout": 2400
        },
        {
            "integrations": "Panorama",
            "instance_names": "palo_alto_firewall_9.0",
            "playbookID": "PAN-OS URL Filtering enrichment - Test",
            "fromversion": "6.1.0"
        },
        {
            "integrations": "Panorama",
            "instance_names": "panorama_instance_best_practice",
            "playbookID": "Panorama Best Practise - Test",
            "fromversion": "6.1.0"
        },
        {
            "integrations": "Tenable.io",
            "playbookID": "Tenable.io test"
        },
        {
            "playbookID": "URLDecode-Test"
        },
        {
            "playbookID": "GetTime-Test"
        },
        {
            "playbookID": "GetTime-ObjectVsStringTest"
        },
        {
            "integrations": "Tenable.io",
            "playbookID": "Tenable.io Scan Test",
            "nightly": true,
            "timeout": 3600
        },
        {
            "integrations": "Tenable.sc",
            "playbookID": "tenable-sc-scan-test",
            "nightly": true,
            "timeout": 600
        },
        {
            "integrations": "google-vault",
            "playbookID": "Google-Vault-Generic-Test",
            "nightly": true,
            "timeout": 3600,
            "memory_threshold": 180
        },
        {
            "integrations": "google-vault",
            "playbookID": "Google_Vault-Search_And_Display_Results_test",
            "nightly": true,
            "memory_threshold": 180,
            "timeout": 3600
        },
        {
            "playbookID": "Luminate-TestPlaybook",
            "integrations": "Luminate"
        },
        {
            "integrations": "MxToolBox",
            "playbookID": "MxToolbox-test"
        },
        {
            "integrations": "Nessus",
            "playbookID": "Nessus - Test"
        },
        {
            "playbookID": "Palo Alto Networks - Malware Remediation Test",
            "fromversion": "4.5.0"
        },
        {
            "playbookID": "SumoLogic-Test",
            "integrations": "SumoLogic",
            "fromversion": "4.1.0"
        },
        {
            "playbookID": "ParseEmailFiles-test"
        },
        {
            "playbookID": "PAN-OS - Block IP and URL - External Dynamic List v2 Test",
            "integrations": [
                "Panorama",
                "palo_alto_networks_pan_os_edl_management"
            ],
            "instance_names": "palo_alto_firewall_9.0",
            "fromversion": "6.1.0"
        },
        {
            "playbookID": "Test_EDL",
            "integrations": "EDL",
            "instance_names": "edl_update",
            "fromversion": "5.5.0",
            "pid_threshold": 8
        },
        {
            "playbookID": "Test_export_indicators_service",
            "instance_names": "eis_on_demand",
            "integrations": "ExportIndicators",
            "fromversion": "5.5.0"
        },
        {
            "playbookID": "PAN-OS - Block IP - Custom Block Rule Test",
            "integrations": "Panorama",
            "instance_names": "panorama_instance_security_team",
            "fromversion": "6.1.0"
        },
        {
            "playbookID": "PAN-OS - Block IP - Static Address Group Test",
            "integrations": "Panorama",
            "instance_names": "panorama_instance_security_team",
            "fromversion": "6.1.0"
        },
        {
            "playbookID": "Block IP - Generic V3_Test",
            "fromversion": "6.0.0"
        },
        {
            "playbookID": "PAN-OS - Block URL - Custom URL Category Test",
            "integrations": "Panorama",
            "instance_names": "panorama_instance_security_team",
            "fromversion": "6.1.0"
        },
        {
            "playbookID": "Endpoint Malware Investigation - Generic - Test",
            "integrations": [
                "Cylance Protect v2",
                "Demisto REST API"
            ],
            "fromversion": "5.0.0",
            "timeout": 1200
        },
        {
            "playbookID": "ParseExcel-test"
        },
        {
            "playbookID": "ParseHTMLIndicators-Test"
        },
        {
            "playbookID": "Detonate File - No Files test"
        },
        {
            "integrations": "SentinelOne V2",
            "instance_names": "SentinelOne_v2.0",
            "playbookID": "SentinelOne V2.0 - Test"
        },
        {
            "integrations": "SentinelOne V2",
            "instance_names": "SentinelOne_v2.1",
            "playbookID": "SentinelOne V2.1 - Test"
        },
        {
            "integrations": "InfoArmor VigilanteATI",
            "playbookID": "InfoArmorVigilanteATITest"
        },
        {
            "integrations": "IntSights",
            "instance_names": "intsights_standard_account",
            "playbookID": "IntSights Test",
            "nightly": true
        },
        {
            "integrations": "IntSights",
            "playbookID": "IntSights Mssp Test",
            "instance_names": "intsights_mssp_account",
            "nightly": true
        },
        {
            "integrations": "dnstwist",
            "playbookID": "dnstwistTest"
        },
        {
            "integrations": "BitDam",
            "playbookID": "Detonate File - BitDam Test"
        },
        {
            "integrations": "Threat Grid",
            "playbookID": "Test-Detonate URL - ThreatGrid",
            "timeout": 600
        },
        {
            "integrations": "Threat Grid",
            "playbookID": "ThreatGridTest",
            "timeout": 600
        },
        {
            "integrations": "Signal Sciences WAF",
            "playbookID": "SignalSciences-Test"
        },
        {
            "integrations": "RTIR",
            "playbookID": "RTIR Test"
        },
        {
            "integrations": "RedCanary",
            "playbookID": "RedCanaryTest",
            "nightly": true
        },
        {
            "playbookID": "URL Enrichment - Generic v2 - Test",
            "integrations": [
                "Rasterize",
                "VirusTotal - Private API"
            ],
            "instance_names": "virus_total_private_api_general",
            "timeout": 500,
            "pid_threshold": 12
        },
        {
            "playbookID": "CutTransformerTest"
        },
        {
            "playbookID": "TestEditServerConfig"
        },
        {
            "playbookID": "ContentPackInstaller_Test",
            "integrations": "Demisto REST API",
            "fromversion": "6.0.0"
        },
        {
            "playbookID": "Default - Test",
            "integrations": [
                "ThreatQ v2",
                "Demisto REST API"
            ],
            "fromversion": "5.0.0"
        },
        {
            "integrations": "SCADAfence CNM",
            "playbookID": "SCADAfence_test"
        },
        {
            "integrations": "ProtectWise",
            "playbookID": "Protectwise-Test"
        },
        {
            "integrations": "WhatsMyBrowser",
            "playbookID": "WhatsMyBrowser-Test"
        },
        {
            "integrations": "BigFix",
            "playbookID": "BigFixTest"
        },
        {
            "integrations": "Lastline v2",
            "playbookID": "Lastline v2 - Test",
            "nightly": true
        },
        {
            "integrations": "McAfee DXL",
            "playbookID": "McAfee DXL - Test"
        },
        {
            "playbookID": "TextFromHTML_test_playbook"
        },
        {
            "playbookID": "PortListenCheck-test"
        },
        {
            "integrations": "ThreatExchange",
            "playbookID": "ThreatExchange-test"
        },
        {
            "integrations": "Joe Security",
            "playbookID": "JoeSecurityTestPlaybook",
            "timeout": 500,
            "nightly": true
        },
        {
            "integrations": "Joe Security",
            "playbookID": "JoeSecurityTestDetonation",
            "timeout": 2000,
            "nightly": true
        },
        {
            "integrations": "WildFire-v2",
            "playbookID": "Wildfire Test",
            "is_mockable": false,
            "fromversion": "5.0.0",
            "toversion": "6.1.9"
        },
        {
            "integrations": "WildFire-v2",
            "playbookID": "Wildfire Test With Polling",
            "is_mockable": false,
            "fromversion": "6.2.0",
            "timeout": 1100
        },
        {
            "integrations": "WildFire-v2",
            "playbookID": "Detonate URL - WildFire-v2 - Test"
        },
        {
            "integrations": "WildFire-v2",
            "playbookID": "Detonate URL - WildFire v2.1 - Test"
        },
        {
            "integrations": "GRR",
            "playbookID": "GRR Test",
            "nightly": true
        },
        {
            "integrations": "VirusTotal",
            "instance_names": "virus_total_general",
            "playbookID": "virusTotal-test-playbook",
            "timeout": 1400,
            "nightly": true
        },
        {
            "integrations": "VirusTotal",
            "instance_names": "virus_total_preferred_vendors",
            "playbookID": "virusTotaI-test-preferred-vendors",
            "timeout": 1400,
            "nightly": true
        },
        {
            "integrations": "Preempt",
            "playbookID": "Preempt Test"
        },
        {
            "integrations": "Gmail",
            "playbookID": "get_original_email_-_gmail_-_test"
        },
        {
            "integrations": [
                "Gmail Single User",
                "Gmail"
            ],
            "playbookID": "Gmail Single User - Test",
            "fromversion": "4.5.0"
        },
        {
            "integrations": "EWS v2",
            "playbookID": "get_original_email_-_ews-_test",
            "instance_names": "ewv2_regular"
        },
        {
            "integrations": [
                "EWS v2",
                "EWS Mail Sender"
            ],
            "playbookID": "EWS search-mailbox test",
            "instance_names": [
                "ewv2_regular",
                "ews_mail_sender_labdemisto"
            ],
            "timeout": 300
        },
        {
            "integrations": "PagerDuty v2",
            "playbookID": "PagerDuty Test"
        },
        {
            "playbookID": "test_delete_context"
        },
        {
            "playbookID": "DeleteContext-auto-test"
        },
        {
            "playbookID": "GmailTest",
            "integrations": "Gmail"
        },
        {
            "playbookID": "Gmail Convert Html Test",
            "integrations": "Gmail"
        },
        {
            "playbookID": "reputations.json Test",
            "toversion": "5.0.0"
        },
        {
            "playbookID": "Indicators reputation-.json Test",
            "fromversion": "5.5.0"
        },
        {
            "playbookID": "Test IP Indicator Fields",
            "fromversion": "5.0.0"
        },
        {
            "playbookID": "TestDedupIncidentsPlaybook"
        },
        {
            "playbookID": "TestDedupIncidentsByName"
        },
        {
            "integrations": "McAfee Advanced Threat Defense",
            "playbookID": "Test Playbook McAfee ATD",
            "timeout": 700
        },
        {
            "integrations": "McAfee Advanced Threat Defense",
            "playbookID": "Detonate Remote File From URL -McAfee-ATD - Test",
            "timeout": 700
        },
        {
            "playbookID": "stripChars - Test"
        },
        {
            "integrations": "McAfee Advanced Threat Defense",
            "playbookID": "Test Playbook McAfee ATD Upload File"
        },
        {
            "playbookID": "exporttocsv_script_test"
        },
        {
            "playbookID": "Set - Test"
        },
        {
            "integrations": "Intezer v2",
            "playbookID": "Intezer Testing v2",
            "fromversion": "4.1.0",
            "timeout": 600
        },
        {
            "integrations": [
                "Mail Sender (New)",
                "Gmail"
            ],
            "playbookID": "Mail Sender (New) Test",
            "instance_names": [
                "Mail_Sender_(New)_STARTTLS"
            ]
        },
        {
            "playbookID": "buildewsquery_test"
        },
        {
            "integrations": "Rapid7 Nexpose",
            "playbookID": "nexpose_test",
            "timeout": 240
        },
        {
            "playbookID": "GetIndicatorDBotScore Test"
        },
        {
            "integrations": "EWS Mail Sender",
            "playbookID": "EWS Mail Sender Test",
            "instance_names": [
                "ews_mail_sender_labdemisto"
            ]
        },
        {
            "integrations": [
                "EWS Mail Sender",
                "Rasterize"
            ],
            "instance_names": [
                "ews_mail_sender_labdemisto"
            ],
            "playbookID": "EWS Mail Sender Test 2"
        },
        {
            "playbookID": "decodemimeheader_-_test"
        },
        {
            "playbookID": "test_url_regex"
        },
        {
            "integrations": "Skyformation",
            "playbookID": "TestSkyformation"
        },
        {
            "integrations": "okta",
            "playbookID": "okta_test_playbook",
            "timeout": 240
        },
        {
            "integrations": "Okta v2",
            "playbookID": "OktaV2-Test",
            "nightly": true,
            "timeout": 300
        },
        {
            "integrations": "Okta IAM",
            "playbookID": "Okta IAM - Test Playbook",
            "fromversion": "6.0.0"
        },
        {
            "playbookID": "Test filters & transformers scripts"
        },
        {
            "integrations": "Salesforce",
            "playbookID": "SalesforceTestPlaybook"
        },
        {
            "integrations": "McAfee ESM v2",
            "instance_names": "v10.2.0",
            "playbookID": "McAfee ESM v2 - Test v10.2.0",
            "fromversion": "5.0.0",
            "is_mockable": false
        },
        {
            "integrations": "McAfee ESM v2",
            "instance_names": "v11.1.3",
            "playbookID": "McAfee ESM v2 - Test v11.1.3",
            "fromversion": "5.0.0",
            "is_mockable": false
        },
        {
            "integrations": "McAfee ESM v2",
            "instance_names": "v11.3",
            "playbookID": "McAfee ESM v2 (v11.3) - Test",
            "fromversion": "5.0.0",
            "timeout": 300,
            "is_mockable": false
        },
        {
            "integrations": "McAfee ESM v2",
            "instance_names": "v10.2.0",
            "playbookID": "McAfee ESM Watchlists - Test v10.2.0",
            "fromversion": "5.0.0"
        },
        {
            "integrations": "McAfee ESM v2",
            "instance_names": "v11.1.3",
            "playbookID": "McAfee ESM Watchlists - Test v11.1.3",
            "fromversion": "5.0.0"
        },
        {
            "integrations": "McAfee ESM v2",
            "instance_names": "v11.3",
            "playbookID": "McAfee ESM Watchlists - Test v11.3",
            "fromversion": "5.0.0"
        },
        {
            "integrations": "GoogleSafeBrowsing",
            "playbookID": "Google Safe Browsing Test",
            "timeout": 240,
            "fromversion": "5.0.0"
        },
        {
            "integrations": "Google Safe Browsing v2",
            "playbookID": "Google Safe Browsing V2 Test",
            "fromversion": "5.5.0"
        },
        {
            "integrations": "EWS v2",
            "playbookID": "EWSv2_empty_attachment_test",
            "instance_names": "ewv2_regular"
        },
        {
            "integrations": "EWS v2",
            "playbookID": "EWS Public Folders Test",
            "instance_names": "ewv2_regular",
            "is_mockable": false
        },
        {
            "integrations": "Symantec Endpoint Protection V2",
            "playbookID": "SymantecEndpointProtection_Test"
        },
        {
            "integrations": "carbonblackprotection",
            "playbookID": "search_endpoints_by_hash_-_carbon_black_protection_-_test",
            "timeout": 500
        },
        {
            "playbookID": "Process Email - Generic - Test - Incident Starter",
            "fromversion": "6.0.0",
            "integrations": "Rasterize",
            "timeout": 240
        },
        {
            "integrations": "CrowdstrikeFalcon",
            "playbookID": "Test - CrowdStrike Falcon",
            "fromversion": "4.1.0",
            "timeout": 500
        },
        {
            "playbookID": "ExposeIncidentOwner-Test"
        },
        {
            "integrations": "google",
            "playbookID": "GsuiteTest"
        },
        {
            "integrations": "OpenPhish",
            "playbookID": "OpenPhish Test Playbook"
        },
        {
            "integrations": "jira-v2",
            "playbookID": "Jira-v2-Test",
            "timeout": 500,
            "is_mockable": false
        },
        {
            "integrations": "ipinfo",
            "playbookID": "IPInfoTest"
        },
        {
            "integrations": "ipinfo_v2",
            "playbookID": "IPInfo_v2Test",
            "fromversion": "5.5.0"
        },
        {
            "integrations": "GoogleMaps",
            "playbookID": "GoogleMapsTest",
            "fromversion": "6.0.0"
        },
        {
            "playbookID": "VerifyHumanReadableFormat"
        },
        {
            "playbookID": "strings-test"
        },
        {
            "playbookID": "TestCommonPython",
            "timeout": 500
        },
        {
            "playbookID": "TestFileCreateAndUpload"
        },
        {
            "playbookID": "TestIsValueInArray"
        },
        {
            "playbookID": "TestStringReplace"
        },
        {
            "playbookID": "TestHttpPlaybook"
        },
        {
            "integrations": "SplunkPy",
            "playbookID": "SplunkPy parse-raw - Test",
            "memory_threshold": 100,
            "instance_names": "use_default_handler"
        },
        {
            "integrations": "SplunkPy",
            "playbookID": "SplunkPy-Test-V2_default_handler",
            "memory_threshold": 500,
            "instance_names": "use_default_handler"
        },
        {
            "integrations": "SplunkPy",
            "playbookID": "Splunk-Test_default_handler",
            "memory_threshold": 200,
            "instance_names": "use_default_handler"
        },
        {
            "integrations": "AnsibleTower",
            "playbookID": "AnsibleTower_Test_playbook",
            "fromversion": "5.0.0"
        },
        {
            "integrations": "SplunkPy",
            "playbookID": "SplunkPySearch_Test_default_handler",
            "memory_threshold": 200,
            "instance_names": "use_default_handler"
        },
        {
            "integrations": "SplunkPy",
            "playbookID": "SplunkPy_KV_commands_default_handler",
            "memory_threshold": 200,
            "instance_names": "use_default_handler",
            "is_mockable": false
        },
        {
            "integrations": "SplunkPy",
            "playbookID": "SplunkPy-Test-V2_requests_handler",
            "memory_threshold": 500,
            "instance_names": "use_python_requests_handler"
        },
        {
            "integrations": "SplunkPy",
            "playbookID": "Splunk-Test_requests_handler",
            "memory_threshold": 500,
            "instance_names": "use_python_requests_handler",
            "is_mockable": false
        },
        {
            "integrations": "SplunkPy",
            "playbookID": "SplunkPySearch_Test_requests_handler",
            "memory_threshold": 200,
            "instance_names": "use_python_requests_handler",
            "is_mockable": false
        },
        {
            "integrations": "SplunkPy",
            "playbookID": "SplunkPy_KV_commands_requests_handler",
            "memory_threshold": 200,
            "instance_names": "use_python_requests_handler"
        },
        {
            "integrations": "McAfee NSM",
            "playbookID": "McAfeeNSMTest",
            "timeout": 400,
            "nightly": true
        },
        {
            "integrations": "PhishTank V2",
            "playbookID": "PhishTank Testing"
        },
        {
            "integrations": "McAfee Web Gateway",
            "playbookID": "McAfeeWebGatewayTest",
            "timeout": 500
        },
        {
            "integrations": "TCPIPUtils",
            "playbookID": "TCPUtils-Test"
        },
        {
            "playbookID": "listExecutedCommands-Test"
        },
        {
            "integrations": "AWS - Lambda",
            "playbookID": "AWS-Lambda-Test (Read-Only)"
        },
        {
            "integrations": "Service Manager",
            "playbookID": "TestHPServiceManager",
            "timeout": 400
        },
        {
            "integrations": "ServiceNow IAM",
            "playbookID": "ServiceNow IAM - Test Playbook",
            "instance_name": "snow_basic_auth",
            "fromversion": "6.0.0"
        },
        {
            "playbookID": "LanguageDetect-Test",
            "timeout": 300
        },
        {
            "integrations": "Forcepoint",
            "playbookID": "forcepoint test",
            "timeout": 500,
            "nightly": true
        },
        {
            "playbookID": "GeneratePassword-Test"
        },
        {
            "playbookID": "ZipFile-Test"
        },
        {
            "playbookID": "UnzipFile-Test"
        },
        {
            "playbookID": "Test-IsMaliciousIndicatorFound",
            "fromversion": "5.0.0"
        },
        {
            "playbookID": "TestExtractHTMLTables"
        },
        {
            "integrations": "carbonblackliveresponse",
            "playbookID": "Carbon Black Live Response Test",
            "nightly": true,
            "fromversion": "5.0.0",
            "is_mockable": false
        },
        {
            "integrations": "urlscan.io",
            "playbookID": "urlscan_malicious_Test",
            "timeout": 500
        },
        {
            "integrations": "EWS v2",
            "playbookID": "pyEWS_Test",
            "instance_names": "ewv2_regular",
            "is_mockable": false
        },
        {
            "integrations": "EWS v2",
            "playbookID": "pyEWS_Test",
            "instance_names": "ewsv2_separate_process",
            "is_mockable": false
        },
        {
            "integrations": "remedy_sr_beta",
            "playbookID": "remedy_sr_test_pb"
        },
        {
            "integrations": "Netskope",
            "playbookID": "Netskope Test"
        },
        {
            "integrations": "Cylance Protect v2",
            "playbookID": "Cylance Protect v2 Test"
        },
        {
            "integrations": "ReversingLabs Titanium Cloud",
            "playbookID": "ReversingLabsTCTest"
        },
        {
            "integrations": "ReversingLabs A1000",
            "playbookID": "ReversingLabsA1000Test"
        },
        {
            "integrations": "Demisto Lock",
            "playbookID": "DemistoLockTest"
        },
        {
            "playbookID": "test-domain-indicator",
            "timeout": 400
        },
        {
            "playbookID": "Cybereason Test",
            "integrations": "Cybereason",
            "timeout": 1200,
            "fromversion": "4.1.0"
        },
        {
            "integrations": "VirusTotal - Private API",
            "instance_names": "virus_total_private_api_general",
            "playbookID": "File Enrichment - Virus Total Private API Test",
            "nightly": true
        },
        {
            "integrations": "VirusTotal - Private API",
            "instance_names": "virus_total_private_api_general",
            "playbookID": "virusTotalPrivateAPI-test-playbook",
            "timeout": 1400,
            "nightly": true,
            "pid_threshold": 12
        },
        {
            "integrations": [
                "VirusTotal - Private API",
                "VirusTotal"
            ],
            "playbookID": "vt-detonate test",
            "instance_names": [
                "virus_total_private_api_general",
                "virus_total_general"
            ],
            "timeout": 1400,
            "fromversion": "5.5.0",
            "nightly": true,
            "is_mockable": false
        },
        {
            "integrations": "Cisco ASA",
            "playbookID": "Cisco ASA - Test Playbook"
        },
        {
            "integrations": "VirusTotal - Private API",
            "instance_names": "virus_total_private_api_preferred_vendors",
            "playbookID": "virusTotalPrivateAPI-test-preferred-vendors",
            "timeout": 1400,
            "nightly": true
        },
        {
            "integrations": "Cisco Meraki",
            "playbookID": "Cisco-Meraki-Test"
        },
        {
            "integrations": "Microsoft Defender Advanced Threat Protection",
            "playbookID": "Microsoft Defender Advanced Threat Protection - Test prod",
            "instance_names": "microsoft_defender_atp_prod",
            "is_mockable": false
        },
        {
            "integrations": "Microsoft Defender Advanced Threat Protection",
            "playbookID": "Microsoft Defender Advanced Threat Protection - Test dev",
            "instance_names": "microsoft_defender_atp_dev"
        },
        {
            "integrations": "Microsoft Defender Advanced Threat Protection",
            "playbookID": "Microsoft Defender Advanced Threat Protection - Test self deployed",
            "instance_names": "microsoft_defender_atp_dev_self_deployed"
        },
        {
            "integrations": "Microsoft Defender Advanced Threat Protection",
            "playbookID": "Microsoft Defender - ATP - Indicators Test",
            "instance_names": "microsoft_defender_atp_dev",
            "is_mockable": false
        },
        {
            "integrations": "Microsoft Defender Advanced Threat Protection",
            "playbookID": "Microsoft Defender - ATP - Indicators SC Test",
            "instance_names": "microsoft_defender_atp_dev_self_deployed"
        },
        {
            "integrations": "Microsoft Defender Advanced Threat Protection",
            "playbookID": "Microsoft Defender - ATP - Indicators SC Test",
            "instance_names": "microsoft_defender_atp_dev"
        },
        {
            "integrations": "Microsoft Defender Advanced Threat Protection",
            "playbookID": "Microsoft Defender - ATP - Indicators SC Test",
            "instance_names": "microsoft_defender_atp_prod"
        },
        {
            "integrations": "Microsoft 365 Defender",
            "playbookID": "Microsoft_365_Defender-Test",
            "instance_names": "ms_365_defender_device_code"
        },
        {
            "integrations": "Microsoft 365 Defender",
            "playbookID": "Microsoft_365_Defender-Test",
            "instance_names": "ms_365_defender_client_cred"
        },
        {
            "integrations": "Tanium",
            "playbookID": "Tanium Test Playbook",
            "timeout": 1200,
            "pid_threshold": 10
        },
        {
            "integrations": "Recorded Future",
            "playbookID": "Recorded Future Test",
            "nightly": true
        },
        {
            "integrations": "Microsoft Graph",
            "playbookID": "Microsoft Graph Security Test dev",
            "instance_names": "ms_graph_security_dev"
        },
        {
            "integrations": "Microsoft Graph",
            "playbookID": "Microsoft Graph Security Test prod",
            "instance_names": "ms_graph_security_prod",
            "is_mockable": false
        },
        {
            "integrations": "Microsoft Graph User",
            "playbookID": "Microsoft Graph User - Test",
            "instance_names": "ms_graph_user_dev"
        },
        {
            "integrations": "Microsoft Graph User",
            "playbookID": "Microsoft Graph User - Test",
            "instance_names": "ms_graph_user_prod",
            "is_mockable": false
        },
        {
            "integrations": "Microsoft Graph Groups",
            "playbookID": "Microsoft Graph Groups - Test dev",
            "instance_names": "ms_graph_groups_dev"
        },
        {
            "integrations": "Microsoft Graph Groups",
            "playbookID": "Microsoft Graph Groups - Test prod",
            "instance_names": "ms_graph_groups_prod",
            "is_mockable": false
        },
        {
            "integrations": "Microsoft_Graph_Files",
            "playbookID": "test_MsGraphFiles dev",
            "instance_names": "ms_graph_files_dev",
            "fromversion": "5.0.0"
        },
        {
            "integrations": "Microsoft_Graph_Files",
            "playbookID": "test_MsGraphFiles prod",
            "instance_names": "ms_graph_files_prod",
            "fromversion": "5.0.0",
            "is_mockable": false
        },
        {
            "integrations": "Microsoft Graph Calendar",
            "playbookID": "Microsoft Graph Calendar - Test dev",
            "instance_names": "ms_graph_calendar_dev"
        },
        {
            "integrations": "Microsoft Graph Calendar",
            "playbookID": "Microsoft Graph Calendar - Test prod",
            "instance_names": "ms_graph_calendar_prod",
            "is_mockable": false
        },
        {
            "integrations": "Microsoft Graph Device Management",
            "playbookID": "MSGraph_DeviceManagement_Test_dev",
            "instance_names": "ms_graph_device_management_oproxy_dev",
            "fromversion": "5.0.0"
        },
        {
            "integrations": "Microsoft Graph Device Management",
            "playbookID": "MSGraph_DeviceManagement_Test_prod",
            "instance_names": "ms_graph_device_management_oproxy_prod",
            "fromversion": "5.0.0",
            "is_mockable": false
        },
        {
            "integrations": "Microsoft Graph Device Management",
            "playbookID": "MSGraph_DeviceManagement_Test_self_deployed_prod",
            "instance_names": "ms_graph_device_management_self_deployed_prod",
            "fromversion": "5.0.0"
        },
        {
            "integrations": "RedLock",
            "playbookID": "RedLockTest",
            "nightly": true
        },
        {
            "integrations": "Symantec Messaging Gateway",
            "playbookID": "Symantec Messaging Gateway Test"
        },
        {
            "integrations": "ThreatConnect v2",
            "playbookID": "ThreatConnect v2 - Test",
            "fromversion": "5.0.0"
        },
        {
            "integrations": "VxStream",
            "playbookID": "VxStream Test",
            "nightly": true,
            "is_mockable": false
        },
        {
            "integrations": "QRadar_v2",
            "playbookID": "test_Qradar_v2",
            "fromversion": "6.0.0",
            "is_mockable": false
        },
        {
            "integrations": "VMware",
            "playbookID": "VMWare Test"
        },
        {
            "integrations": "carbonblack-v2",
            "playbookID": "Carbon Black Response Test",
            "fromversion": "5.0.0"
        },
        {
            "integrations": "VMware Carbon Black EDR v2",
            "playbookID": "Carbon Black Edr - Test",
            "is_mockable": false,
            "fromversion": "5.5.0"
        },
        {
            "integrations": "Cisco Umbrella Investigate",
            "playbookID": "Cisco Umbrella Test"
        },
        {
            "integrations": "icebrg",
            "playbookID": "Icebrg Test",
            "timeout": 500
        },
        {
            "integrations": "Symantec MSS",
            "playbookID": "SymantecMSSTest"
        },
        {
            "integrations": "Remedy AR",
            "playbookID": "Remedy AR Test"
        },
        {
            "integrations": "AWS - IAM",
            "playbookID": "AWS - IAM Test Playbook"
        },
        {
            "integrations": "McAfee Active Response",
            "playbookID": "McAfee-MAR_Test",
            "timeout": 700
        },
        {
            "integrations": "McAfee Threat Intelligence Exchange",
            "playbookID": "McAfee-TIE Test",
            "timeout": 700
        },
        {
            "integrations": "ArcSight Logger",
            "playbookID": "ArcSight Logger test"
        },
        {
            "integrations": "ArcSight ESM v2",
            "playbookID": "ArcSight ESM v2 Test"
        },
        {
            "integrations": "ArcSight ESM v2",
            "playbookID": "test Arcsight - Get events related to the Case"
        },
        {
            "integrations": "XFE_v2",
            "playbookID": "Test_XFE_v2",
            "timeout": 500,
            "nightly": true
        },
        {
            "integrations": "McAfee Threat Intelligence Exchange",
            "playbookID": "search_endpoints_by_hash_-_tie_-_test",
            "timeout": 500
        },
        {
            "integrations": "iDefense_v2",
            "playbookID": "iDefense_v2_Test",
            "fromversion": "5.5.0"
        },
        {
            "integrations": "AWS - SQS",
            "playbookID": "AWS - SQS Test Playbook",
            "fromversion": "5.0.0"
        },
        {
            "integrations": "AbuseIPDB",
            "playbookID": "AbuseIPDB Test"
        },
        {
            "integrations": "AbuseIPDB",
            "playbookID": "AbuseIPDB PopulateIndicators Test"
        },
        {
            "integrations": "LogRhythm",
            "playbookID": "LogRhythm-Test-Playbook",
            "timeout": 200
        },
        {
            "integrations": "FireEye HX",
            "playbookID": "FireEye HX Test",
            "timeout": 800
        },
        {
            "integrations": "FireEyeFeed",
            "playbookID": "playbook-FeedFireEye_test",
            "memory_threshold": 110
        },
        {
            "integrations": "Phish.AI",
            "playbookID": "PhishAi-Test"
        },
        {
            "integrations": "Phish.AI",
            "playbookID": "Test-Detonate URL - Phish.AI"
        },
        {
            "integrations": "Centreon",
            "playbookID": "Centreon-Test-Playbook"
        },
        {
            "playbookID": "ReadFile test"
        },
        {
            "integrations": "AlphaSOC Wisdom",
            "playbookID": "AlphaSOC-Wisdom-Test"
        },
        {
            "integrations": "carbonblack-v2",
            "playbookID": "CBFindIP - Test"
        },
        {
            "integrations": "Jask",
            "playbookID": "Jask_Test",
            "fromversion": "4.1.0"
        },
        {
            "integrations": "Whois",
            "playbookID": "whois_test",
            "fromversion": "4.1.0"
        },
        {
            "integrations": "RSA NetWitness Endpoint",
            "playbookID": "NetWitness Endpoint Test"
        },
        {
            "integrations": "Check Point Sandblast",
            "playbookID": "Sandblast_malicious_test"
        },
        {
            "playbookID": "TestMatchRegexV2"
        },
        {
            "integrations": "ActiveMQ",
            "playbookID": "ActiveMQ Test"
        },
        {
            "playbookID": "RegexGroups Test"
        },
        {
            "integrations": "Cisco ISE",
            "playbookID": "cisco-ise-test-playbook"
        },
        {
            "integrations": "RSA NetWitness v11.1",
            "playbookID": "RSA NetWitness Test"
        },
        {
            "playbookID": "ExifReadTest"
        },
        {
            "integrations": "Cuckoo Sandbox",
            "playbookID": "CuckooTest",
            "timeout": 700
        },
        {
            "integrations": "VxStream",
            "playbookID": "Test-Detonate URL - Crowdstrike",
            "timeout": 1200
        },
        {
            "playbookID": "Detonate File - Generic Test",
            "timeout": 500
        },
        {
            "integrations": [
                "Lastline v2",
                "WildFire-v2",
                "SNDBOX",
                "McAfee Advanced Threat Defense"
            ],
            "playbookID": "Detonate File - Generic Test",
            "timeout": 2400,
            "nightly": true
        },
        {
            "playbookID": "STIXParserTest"
        },
        {
            "playbookID": "VerifyJSON - Test",
            "fromversion": "5.5.0"
        },
        {
            "playbookID": "PowerShellCommon-Test",
            "fromversion": "5.5.0"
        },
        {
            "playbookID": "GetIndicatorDBotScoreFromCache-Test",
            "fromversion": "6.0.0"
        },
        {
            "playbookID": "Detonate URL - Generic Test",
            "timeout": 2000,
            "nightly": true,
            "integrations": [
                "McAfee Advanced Threat Defense",
                "VxStream",
                "Lastline v2"
            ]
        },
        {
            "integrations": [
                "carbonblack-v2",
                "carbonblackliveresponse",
                "Cylance Protect v2"
            ],
            "playbookID": "Retrieve File from Endpoint - Generic V2 Test",
            "fromversion": "5.0.0",
            "is_mockable": false
        },
        {
            "integrations": "Zscaler",
            "playbookID": "Zscaler Test",
            "nightly": true,
            "timeout": 500
        },
        {
            "playbookID": "DemistoUploadFileV2 Test",
            "integrations": "Demisto REST API"
        },
        {
            "playbookID": "MaxMind Test",
            "integrations": "MaxMind GeoIP2"
        },
        {
            "playbookID": "Test Sagemaker",
            "integrations": "AWS Sagemaker"
        },
        {
            "playbookID": "C2sec-Test",
            "integrations": "C2sec irisk",
            "fromversion": "5.0.0"
        },
        {
            "playbookID": "AlexaV2 Test Playbook",
            "integrations": "Alexa Rank Indicator v2",
            "fromversion": "5.5.0"
        },
        {
            "playbookID": "Phishing v2 - Test - Incident Starter",
            "fromversion": "6.0.0",
            "timeout": 1200,
            "nightly": false,
            "integrations": [
                "EWS Mail Sender",
                "Demisto REST API",
                "Rasterize"
            ],
            "instance_names": [
                "ews_mail_sender_labdemisto"
            ],
            "memory_threshold": 150,
            "pid_threshold": 80
        },
        {
            "playbookID": "Phishing - Core - Test - Incident Starter",
            "fromversion": "6.0.0",
            "timeout": 1700,
            "nightly": false,
            "integrations": [
                "EWS Mail Sender",
                "Demisto REST API",
                "Rasterize"
            ],
            "instance_names": [
                "ews_mail_sender_labdemisto"
            ],
            "memory_threshold": 160,
            "pid_threshold": 80
        },
        {
            "integrations": "duo",
            "playbookID": "DUO Test Playbook"
        },
        {
            "playbookID": "SLA Scripts - Test",
            "fromversion": "4.1.0"
        },
        {
            "playbookID": "test_manageOOOUsers",
            "fromversion": "5.5.0"
        },
        {
            "playbookID": "PcapHTTPExtractor-Test"
        },
        {
            "playbookID": "Ping Test Playbook"
        },
        {
            "playbookID": "ParseWordDoc-Test"
        },
        {
            "playbookID": "PDFUnlocker-Test",
            "fromversion": "6.0.0"
        },
        {
            "playbookID": "Active Directory Test",
            "integrations": "Active Directory Query v2",
            "instance_names": "active_directory_ninja"
        },
        {
            "playbookID": "AD v2 - debug-mode - Test",
            "integrations": "Active Directory Query v2",
            "instance_names": "active_directory_ninja",
            "fromversion": "5.0.0"
        },
        {
            "playbookID": "Docker Hardening Test",
            "fromversion": "5.0.0",
            "runnable_on_docker_only": true
        },
        {
            "integrations": "Active Directory Query v2",
            "instance_names": "active_directory_ninja",
            "playbookID": "Active Directory Query V2 configuration with port"
        },
        {
            "integrations": "Active Directory Query v2",
            "instance_names": "active_directory_ninja",
            "playbookID": "Active Directory - ad-get-user limit check"
        },
        {
            "integrations": "Active Directory Query v2",
            "instance_names": "active_directory_ninja",
            "playbookID": "active directory search user with parentheses test"
        },
        {
            "integrations": "mysql",
            "playbookID": "MySQL Test"
        },
        {
            "playbookID": "Email Address Enrichment - Generic v2.1 - Test",
            "integrations": "Active Directory Query v2",
            "instance_names": "active_directory_ninja"
        },
        {
            "integrations": "Cofense Intelligence",
            "playbookID": "Test - Cofense Intelligence",
            "timeout": 500
        },
        {
            "playbookID": "GDPRContactAuthorities Test"
        },
        {
            "integrations": "Google Resource Manager",
            "playbookID": "GoogleResourceManager-Test",
            "timeout": 500,
            "nightly": true
        },
        {
            "integrations": "SlashNext Phishing Incident Response",
            "playbookID": "SlashNextPhishingIncidentResponse-Test",
            "timeout": 500,
            "nightly": true
        },
        {
            "integrations": "Google Cloud Storage",
            "playbookID": "GCS - Test",
            "timeout": 500,
            "nightly": true,
            "memory_threshold": 80
        },
        {
            "integrations": "GooglePubSub",
            "playbookID": "GooglePubSub_Test",
            "nightly": true,
            "timeout": 500,
            "fromversion": "5.0.0"
        },
        {
            "playbookID": "Calculate Severity - Generic v2 - Test",
            "integrations": [
                "Palo Alto Minemeld",
                "Active Directory Query v2"
            ],
            "instance_names": "active_directory_ninja",
            "fromversion": "4.5.0"
        },
        {
            "integrations": "Freshdesk",
            "playbookID": "Freshdesk-Test",
            "timeout": 500,
            "nightly": true
        },
        {
            "playbookID": "Autoextract - Test",
            "fromversion": "4.1.0"
        },
        {
            "playbookID": "FilterByList - Test",
            "fromversion": "4.5.0"
        },
        {
            "playbookID": "Impossible Traveler - Test",
            "integrations": [
                "Ipstack",
                "ipinfo",
                "Rasterize",
                "Active Directory Query v2",
                "Demisto REST API"
            ],
            "instance_names": "active_directory_ninja",
            "fromversion": "5.0.0",
            "timeout": 700
        },
        {
            "playbookID": "Active Directory - Get User Manager Details - Test",
            "integrations": "Active Directory Query v2",
            "instance_names": "active_directory_80k",
            "fromversion": "4.5.0"
        },
        {
            "integrations": "Kafka V2",
            "playbookID": "Kafka Test"
        },
        {
            "playbookID": "File Enrichment - Generic v2 - Test",
            "instance_names": "virus_total_private_api_general",
            "integrations": [
                "VirusTotal - Private API",
                "Cylance Protect v2"
            ],
            "is_mockable": false
        },
        {
            "integrations": [
                "epo",
                "McAfee Active Response"
            ],
            "playbookID": "Endpoint data collection test",
            "timeout": 500
        },
        {
            "integrations": [
                "epo",
                "McAfee Active Response"
            ],
            "playbookID": "MAR - Endpoint data collection test",
            "timeout": 500
        },
        {
            "integrations": "DUO Admin",
            "playbookID": "DuoAdmin API test playbook",
            "fromversion": "5.0.0"
        },
        {
            "integrations": [
                "TAXII Server",
                "TAXIIFeed"
            ],
            "playbookID": "TAXII_Feed_Test",
            "fromversion": "5.5.0",
            "timeout": 300,
            "instance_names": [
                "non_https_cert",
                "instance_execute"
            ]
        },
        {
            "integrations": [
                "TAXII Server",
                "TAXIIFeed"
            ],
            "playbookID": "TAXII_Feed_Test",
            "fromversion": "5.5.0",
            "timeout": 300,
            "instance_names": [
                "https_cert",
                "local_https"
            ]
        },
        {
            "integrations": "TAXII 2 Feed",
            "playbookID": "TAXII 2 Feed Test",
            "fromversion": "5.5.0"
        },
        {
            "integrations": "iDefense Feed",
            "playbookID": "Feed iDefense Test",
            "memory_threshold": 200,
            "fromversion": "5.5.0"
        },
        {
            "playbookID": "TestShowScheduledEntries"
        },
        {
            "playbookID": "Calculate Severity - Standard - Test",
            "integrations": "Palo Alto Minemeld",
            "fromversion": "4.5.0"
        },
        {
            "integrations": "Symantec Advanced Threat Protection",
            "playbookID": "Symantec ATP Test"
        },
        {
            "playbookID": "HTTPListRedirects - Test SSL"
        },
        {
            "playbookID": "HTTPListRedirects Basic Test"
        },
        {
            "playbookID": "CheckDockerImageAvailableTest"
        },
        {
            "playbookID": "Extract Indicators From File - Generic v2 - Test",
            "integrations": [
                "Image OCR",
                "Rasterize"
            ],
            "timeout": 350,
            "memory_threshold": 200,
            "fromversion": "4.5.0"
        },
        {
            "playbookID": "Endpoint Enrichment - Generic v2.1 - Test",
            "integrations": [
                "Cylance Protect v2",
                "carbonblack-v2",
                "epo",
                "Active Directory Query v2"
            ],
            "instance_names": "active_directory_ninja"
        },
        {
            "playbookID": "EmailReputationTest",
            "integrations": "Have I Been Pwned? V2"
        },
        {
            "integrations": "Symantec Deepsight Intelligence",
            "playbookID": "Symantec Deepsight Test"
        },
        {
            "playbookID": "ExtractDomainFromEmailTest"
        },
        {
            "playbookID": "Wait Until Datetime - Test",
            "fromversion": "4.5.0"
        },
        {
            "playbookID": "PAN-OS DAG Configuration Test",
            "integrations": "Panorama",
            "instance_names": "palo_alto_panorama_9.0",
            "timeout": 1500
        },
        {
            "playbookID": "PAN-OS EDL Setup v3 Test",
            "integrations": [
                "Panorama",
                "palo_alto_networks_pan_os_edl_management"
            ],
            "instance_names": "palo_alto_firewall_9.0",
            "timeout": 300
        },
        {
            "integrations": "Snowflake",
            "playbookID": "Snowflake-Test"
        },
        {
            "playbookID": "Account Enrichment - Generic v2.1 - Test",
            "integrations": "Active Directory Query v2",
            "instance_names": "active_directory_ninja"
        },
        {
            "integrations": "Cisco Umbrella Investigate",
            "playbookID": "Domain Enrichment - Generic v2 - Test"
        },
        {
            "integrations": "Google BigQuery",
            "playbookID": "Google BigQuery Test"
        },
        {
            "integrations": "Zoom",
            "playbookID": "Zoom_Test"
        },
        {
            "playbookID": "IP Enrichment - Generic v2 - Test",
            "integrations": "Threat Crowd",
            "fromversion": "4.1.0"
        },
        {
            "integrations": "Cherwell",
            "playbookID": "Cherwell Example Scripts - test"
        },
        {
            "integrations": "Cherwell",
            "playbookID": "Cherwell - test"
        },
        {
            "integrations": "CarbonBlackProtectionV2",
            "playbookID": "Carbon Black Enterprise Protection V2 Test"
        },
        {
            "integrations": "Active Directory Query v2",
            "instance_names": "active_directory_ninja",
            "playbookID": "Test ADGetUser Fails with no instances 'Active Directory Query' (old version)"
        },
        {
            "integrations": "MITRE ATT&CK v2",
            "playbookID": "FeedMitreAttackv2_test",
            "memory_threshold": 150
        },
        {
            "integrations": "MITRE ATT&CK v2",
            "playbookID": "ExtractAttackPattern-Test",
            "memory_threshold": 150,
            "fromversion": "6.2.0"
        },
        {
            "integrations": "ANYRUN",
            "playbookID": "ANYRUN-Test"
        },
        {
            "integrations": "ANYRUN",
            "playbookID": "Detonate File - ANYRUN - Test"
        },
        {
            "integrations": "ANYRUN",
            "playbookID": "Detonate URL - ANYRUN - Test"
        },
        {
            "integrations": "Netcraft",
            "playbookID": "Netcraft test"
        },
        {
            "integrations": "EclecticIQ Platform",
            "playbookID": "EclecticIQ Test"
        },
        {
            "playbookID": "FormattingPerformance - Test",
            "fromversion": "5.0.0"
        },
        {
            "integrations": "AWS - EC2",
            "instance_names": "AWS - EC2",
            "playbookID": "AWS - EC2 Test Playbook",
            "fromversion": "5.0.0",
            "memory_threshold": 90
        },
        {
            "integrations": "AWS - EC2",
            "playbookID": "d66e5f86-e045-403f-819e-5058aa603c32"
        },
        {
            "integrations": "ANYRUN",
            "playbookID": "Detonate File From URL - ANYRUN - Test"
        },
        {
            "integrations": "AWS - CloudTrail",
            "playbookID": "3da2e31b-f114-4d7f-8702-117f3b498de9"
        },
        {
            "integrations": "carbonblackprotection",
            "playbookID": "67b0f25f-b061-4468-8613-43ab13147173"
        },
        {
            "integrations": "DomainTools",
            "playbookID": "DomainTools-Test"
        },
        {
            "integrations": "Exabeam",
            "playbookID": "Exabeam - Test"
        },
        {
            "integrations": "Cisco Spark",
            "playbookID": "Cisco Spark Test New"
        },
        {
            "integrations": "Remedy On-Demand",
            "playbookID": "Remedy-On-Demand-Test"
        },
        {
            "playbookID": "ssdeepreputationtest"
        },
        {
            "playbookID": "TestIsEmailAddressInternal"
        },
        {
            "integrations": "Google Cloud Compute",
            "playbookID": "GoogleCloudCompute-Test"
        },
        {
            "integrations": "AWS - S3",
            "playbookID": "97393cfc-2fc4-4dfe-8b6e-af64067fc436",
            "memory_threshold": 80
        },
        {
            "integrations": "Image OCR",
            "playbookID": "TestImageOCR"
        },
        {
            "integrations": "fireeye",
            "playbookID": "Detonate File - FireEye AX - Test"
        },
        {
            "integrations": [
                "Rasterize",
                "Image OCR"
            ],
            "playbookID": "Rasterize Test",
            "fromversion": "5.0.0"
        },
        {
            "integrations": "Rasterize",
            "playbookID": "RasterizeImageTest",
            "fromversion": "5.0.0"
        },
        {
            "integrations": "Ipstack",
            "playbookID": "Ipstack_Test"
        },
        {
            "integrations": "Perch",
            "playbookID": "Perch-Test"
        },
        {
            "integrations": "Forescout",
            "playbookID": "Forescout-Test"
        },
        {
            "integrations": "GitHub",
            "playbookID": "Git_Integration-Test"
        },
        {
            "integrations": "GitHub IAM",
            "playbookID": "Github IAM - Test Playbook",
            "fromversion": "6.1.0"
        },
        {
            "integrations": "LogRhythmRest",
            "playbookID": "LogRhythm REST test"
        },
        {
            "integrations": "AlienVault USM Anywhere",
            "playbookID": "AlienVaultUSMAnywhereTest"
        },
        {
            "playbookID": "PhishLabsTestPopulateIndicators"
        },
        {
            "playbookID": "Test_HTMLtoMD"
        },
        {
            "integrations": "PhishLabs IOC",
            "playbookID": "PhishLabsIOC TestPlaybook",
            "fromversion": "4.1.0"
        },
        {
            "integrations": "PerceptionPoint",
            "playbookID": "PerceptionPoint Test",
            "fromversion": "4.1.0"
        },
        {
            "integrations": "vmray",
            "playbookID": "VMRay-Test-File",
            "fromversion": "5.5.0"
        },
        {
            "integrations": "vmray",
            "playbookID": "File Enrichment - VMRay - Test",
            "fromversion": "5.0.0"
        },
        {
            "integrations": "AutoFocus V2",
            "playbookID": "AutoFocus V2 test",
            "fromversion": "5.0.0",
            "timeout": 1000
        },
        {
            "playbookID": "Process Email - Generic for Rasterize"
        },
        {
            "playbookID": "Send Investigation Summary Reports - Test",
            "integrations": "EWS Mail Sender",
            "instance_names": [
                "ews_mail_sender_labdemisto"
            ],
            "fromversion": "4.5.0",
            "memory_threshold": 100
        },
        {
            "integrations": "Flashpoint",
            "playbookID": "Flashpoint_event-Test"
        },
        {
            "integrations": "Flashpoint",
            "playbookID": "Flashpoint_forum-Test"
        },
        {
            "integrations": "Flashpoint",
            "playbookID": "Flashpoint_report-Test"
        },
        {
            "integrations": "Flashpoint",
            "playbookID": "Flashpoint_reputation-Test"
        },
        {
            "integrations": "BluecatAddressManager",
            "playbookID": "Bluecat Address Manager test"
        },
        {
            "integrations": "MailListener - POP3 Beta",
            "playbookID": "MailListener-POP3 - Test"
        },
        {
            "playbookID": "sumList - Test"
        },
        {
            "integrations": "VulnDB",
            "playbookID": "Test-VulnDB"
        },
        {
            "integrations": "Shodan_v2",
            "playbookID": "Test-Shodan_v2",
            "timeout": 1000
        },
        {
            "integrations": "Threat Crowd",
            "playbookID": "ThreatCrowd - Test"
        },
        {
            "integrations": "GoogleDocs",
            "playbookID": "GoogleDocs-test"
        },
        {
            "playbookID": "Request Debugging - Test",
            "fromversion": "5.0.0"
        },
        {
            "integrations": "Kaspersky Security Center",
            "playbookID": "Kaspersky Security Center - Test",
            "fromversion": "5.5.0"
        },
        {
            "playbookID": "Test Convert file hash to corresponding hashes",
            "fromversion": "4.5.0",
            "integrations": "VirusTotal",
            "instance_names": "virus_total_general"
        },
        {
            "playbookID": "PAN-OS Query Logs For Indicators Test",
            "fromversion": "5.5.0",
            "timeout": 1500,
            "integrations": "Panorama",
            "instance_names": "palo_alto_panorama"
        },
        {
            "integrations": "Hybrid Analysis",
            "playbookID": "HybridAnalysis-Test",
            "timeout": 500,
            "fromversion": "4.1.0",
            "is_mockable": false
        },
        {
            "integrations": "Elasticsearch v2",
            "instance_names": "es_v7",
            "playbookID": "Elasticsearch_v2_test"
        },
        {
            "integrations": "ElasticsearchFeed",
            "instance_names": "es_demisto_feed",
            "playbookID": "Elasticsearch_Fetch_Demisto_Indicators_Test",
            "fromversion": "5.5.0"
        },
        {
            "integrations": "ElasticsearchFeed",
            "instance_names": "es_generic_feed",
            "playbookID": "Elasticsearch_Fetch_Custom_Indicators_Test",
            "fromversion": "5.5.0"
        },
        {
            "integrations": "Elasticsearch v2",
            "instance_names": "es_v6",
            "playbookID": "Elasticsearch_v2_test-v6"
        },
        {
            "integrations": "PolySwarm",
            "playbookID": "PolySwarm-Test"
        },
        {
            "integrations": "Kennav2",
            "playbookID": "Kenna Test"
        },
        {
            "integrations": "SecurityAdvisor",
            "playbookID": "SecurityAdvisor-Test",
            "fromversion": "4.5.0"
        },
        {
            "integrations": "Google Key Management Service",
            "playbookID": "Google-KMS-test",
            "pid_threshold": 6,
            "memory_threshold": 60
        },
        {
            "integrations": "SecBI",
            "playbookID": "SecBI - Test"
        },
        {
            "playbookID": "ExtractFQDNFromUrlAndEmail-Test"
        },
        {
            "integrations": "EWS v2",
            "playbookID": "Get EWS Folder Test",
            "fromversion": "4.5.0",
            "instance_names": "ewv2_regular",
            "timeout": 1200
        },
        {
            "integrations": "EWSO365",
            "playbookID": "EWS_O365_test",
            "fromversion": "5.0.0"
        },
        {
            "integrations": "EWSO365",
            "playbookID": "EWS_O365_send_mail_test",
            "fromversion": "5.0.0"
        },
        {
            "integrations": "QRadar_v2",
            "playbookID": "QRadar Indicator Hunting Test",
            "timeout": 600,
            "fromversion": "6.0.0"
        },
        {
            "integrations": "QRadar v3",
            "playbookID": "QRadar - Get Offense Logs Test",
            "timeout": 600,
            "fromversion": "6.0.0"
        },
        {
            "playbookID": "SetAndHandleEmpty test",
            "fromversion": "4.5.0"
        },
        {
            "integrations": "Tanium v2",
            "playbookID": "Tanium v2 - Test"
        },
        {
            "integrations": "Office 365 Feed",
            "playbookID": "Office365_Feed_Test",
            "fromversion": "5.5.0"
        },
        {
            "integrations": "GoogleCloudTranslate",
            "playbookID": "GoogleCloudTranslate-Test",
            "pid_threshold": 9
        },
        {
            "integrations": "Infoblox",
            "playbookID": "Infoblox Test"
        },
        {
            "integrations": "BPA",
            "playbookID": "Test-BPA",
            "fromversion": "4.5.0"
        },
        {
            "playbookID": "GetValuesOfMultipleFIelds Test",
            "fromversion": "4.5.0"
        },
        {
            "playbookID": "IsInternalHostName Test",
            "fromversion": "4.5.0"
        },
        {
            "playbookID": "DigitalGuardian-Test",
            "integrations": "Digital Guardian",
            "fromversion": "5.0.0"
        },
        {
            "integrations": "SplunkPy",
            "playbookID": "Splunk Indicator Hunting Test",
            "fromversion": "5.0.0",
            "memory_threshold": 500,
            "instance_names": "use_default_handler"
        },
        {
            "integrations": "BPA",
            "playbookID": "Test-BPA_Integration",
            "fromversion": "4.5.0"
        },
        {
            "integrations": "AutoFocus Feed",
            "playbookID": "playbook-FeedAutofocus_test",
            "fromversion": "5.5.0"
        },
        {
            "integrations": "AutoFocus Daily Feed",
            "playbookID": "playbook-FeedAutofocus_daily_test",
            "fromversion": "5.5.0"
        },
        {
            "integrations": "PaloAltoNetworks_PrismaCloudCompute",
            "playbookID": "PaloAltoNetworks_PrismaCloudCompute-Test",
            "instance_names": "prisma_cloud_compute_21_04"
        },
        {
            "integrations": "SaasSecurity",
            "playbookID": "SaasSecurity-Test"
        },
        {
            "integrations": "Recorded Future Feed",
            "playbookID": "RecordedFutureFeed - Test",
            "instance_names": "recorded_future_feed",
            "timeout": 1000,
            "fromversion": "5.5.0",
            "memory_threshold": 86
        },
        {
            "integrations": "Recorded Future Feed",
            "playbookID": "RecordedFutureFeed - Test",
            "instance_names": "recorded_future_feed_with_risk_rules",
            "timeout": 1000,
            "fromversion": "5.5.0",
            "memory_threshold": 86
        },
        {
            "integrations": "Expanse",
            "playbookID": "test-Expanse-Playbook",
            "fromversion": "5.0.0"
        },
        {
            "integrations": "Expanse",
            "playbookID": "test-Expanse",
            "fromversion": "5.0.0"
        },
        {
            "integrations": "DShield Feed",
            "playbookID": "playbook-DshieldFeed_test",
            "fromversion": "5.5.0",
            "is_mockable": false
        },
        {
            "integrations": "AlienVault Reputation Feed",
            "playbookID": "AlienVaultReputationFeed_Test",
            "fromversion": "5.5.0",
            "memory_threshold": 190
        },
        {
            "integrations": "BruteForceBlocker Feed",
            "playbookID": "playbook-BruteForceBlocker_test",
            "fromversion": "5.5.0",
            "memory_threshold": 190
        },
        {
            "integrations": "F5Silverline",
            "playbookID": "F5Silverline_TestPlaybook",
            "fromversion": "6.0.0",
            "memory_threshold": 190
        },
        {
            "integrations": "Carbon Black Enterprise EDR",
            "playbookID": "Carbon Black Enterprise EDR Test",
            "fromversion": "5.0.0"
        },
        {
            "integrations": "MongoDB Key Value Store",
            "playbookID": "MongoDB KeyValueStore - Test",
            "pid_threshold": 12,
            "fromversion": "5.0.0"
        },
        {
            "integrations": "MongoDB Log",
            "playbookID": "MongoDBLog - Test",
            "pid_threshold": 12,
            "fromversion": "5.0.0"
        },
        {
            "integrations": "Google Chronicle Backstory",
            "playbookID": "Google Chronicle Backstory Asset - Test",
            "fromversion": "5.0.0"
        },
        {
            "integrations": "Google Chronicle Backstory",
            "playbookID": "Google Chronicle Backstory IOC Details - Test",
            "fromversion": "5.0.0"
        },
        {
            "integrations": "Google Chronicle Backstory",
            "playbookID": "Google Chronicle Backstory List Alerts - Test",
            "fromversion": "5.0.0"
        },
        {
            "integrations": "Google Chronicle Backstory",
            "playbookID": "Google Chronicle Backstory List IOCs - Test",
            "fromversion": "5.0.0"
        },
        {
            "integrations": "Google Chronicle Backstory",
            "playbookID": "Google Chronicle Backstory Reputation - Test",
            "fromversion": "5.0.0"
        },
        {
            "integrations": "Google Chronicle Backstory",
            "playbookID": "Google Chronicle Backstory List Events - Test",
            "fromversion": "5.0.0"
        },
        {
            "integrations": "Feodo Tracker IP Blocklist Feed",
            "instance_names": "feodo_tracker_ip_currently__active",
            "playbookID": "playbook-feodotrackeripblock_test_currently__active",
            "fromversion": "5.5.0"
        },
        {
            "integrations": "Feodo Tracker IP Blocklist Feed",
            "instance_names": "feodo_tracker_ip_30_days",
            "playbookID": "playbook-feodotrackeripblock_test_30_days",
            "fromversion": "5.5.0"
        },
        {
            "integrations": "Code42",
            "playbookID": "Code42-Test",
            "fromversion": "5.0.0",
            "timeout": 600
        },
        {
            "playbookID": "Code42 File Search Test",
            "integrations": "Code42",
            "fromversion": "5.0.0"
        },
        {
            "playbookID": "FetchIndicatorsFromFile-test",
            "fromversion": "5.5.0"
        },
        {
            "integrations": "RiskSense",
            "playbookID": "RiskSense Get Apps - Test"
        },
        {
            "integrations": "RiskSense",
            "playbookID": "RiskSense Get Host Detail - Test"
        },
        {
            "integrations": "RiskSense",
            "playbookID": "RiskSense Get Host Finding Detail - Test"
        },
        {
            "integrations": "RiskSense",
            "playbookID": "RiskSense Get Hosts - Test"
        },
        {
            "integrations": "RiskSense",
            "playbookID": "RiskSense Get Host Findings - Test"
        },
        {
            "integrations": "RiskSense",
            "playbookID": "RiskSense Get Unique Cves - Test"
        },
        {
            "integrations": "RiskSense",
            "playbookID": "RiskSense Get Unique Open Findings - Test"
        },
        {
            "integrations": "RiskSense",
            "playbookID": "RiskSense Get Apps Detail - Test"
        },
        {
            "integrations": "RiskSense",
            "playbookID": "RiskSense Apply Tag - Test"
        },
        {
            "integrations": "Indeni",
            "playbookID": "Indeni_test",
            "fromversion": "5.0.0"
        },
        {
            "integrations": "SafeBreach v2",
            "playbookID": "playbook-SafeBreach-Test",
            "fromversion": "5.5.0"
        },
        {
            "integrations": "AlienVault OTX TAXII Feed",
            "playbookID": "playbook-feedalienvaultotx_test",
            "fromversion": "5.5.0"
        },
        {
            "playbookID": "ExtractDomainAndFQDNFromUrlAndEmail-Test",
            "fromversion": "5.5.0"
        },
        {
            "integrations": "Cortex Data Lake",
            "playbookID": "Cortex Data Lake Test",
            "instance_names": "cdl_prod",
            "fromversion": "4.5.0"
        },
        {
            "integrations": "Cortex Data Lake",
            "playbookID": "Cortex Data Lake Test",
            "instance_names": "cdl_dev",
            "fromversion": "4.5.0"
        },
        {
            "integrations": "MongoDB",
            "playbookID": "MongoDB - Test"
        },
        {
            "integrations": "DNSDB_v2",
            "playbookID": "DNSDB-Test",
            "fromversion": "5.0.0"
        },
        {
            "playbookID": "DBotCreatePhishingClassifierV2FromFile-Test",
            "timeout": 60000,
            "fromversion": "6.1.0",
            "instance_names": "ml_dummy_prod",
            "integrations": "AzureWAF"
        },
        {
            "integrations": "IBM Resilient Systems",
            "playbookID": "IBM Resilient Systems Test"
        },
        {
            "integrations": [
                "Prisma Access",
                "Prisma Access Egress IP feed"
            ],
            "playbookID": "Prisma_Access_Egress_IP_Feed-Test",
            "timeout": 60000,
            "fromversion": "5.5.0",
            "nightly": true
        },
        {
            "integrations": "Prisma Access",
            "playbookID": "Prisma_Access-Test",
            "timeout": 60000,
            "fromversion": "5.5.0",
            "nightly": true
        },
        {
            "playbookID": "EvaluateMLModllAtProduction-Test",
            "fromversion": "5.5.0"
        },
        {
            "integrations": "Google IP Ranges Feed",
            "playbookID": "Fetch Indicators Test",
            "fromversion": "6.0.0"
        },
        {
            "integrations": "Azure AD Connect Health Feed",
            "playbookID": "FeedAzureADConnectHealth_Test",
            "fromversion": "5.5.0"
        },
        {
            "integrations": "Zoom Feed",
            "playbookID": "FeedZoom_Test",
            "fromversion": "5.5.0"
        },
        {
            "playbookID": "PCAP Analysis Test",
            "integrations": [
                "ipinfo",
                "WildFire-v2"
            ],
            "fromversion": "5.0.0",
            "timeout": 1200
        },
        {
            "integrations": "Workday",
            "playbookID": "Workday - Test",
            "fromversion": "5.0.0",
            "timeout": 600
        },
        {
            "integrations": "Unit42 Feed",
            "playbookID": "Unit42 Feed - Test",
            "fromversion": "5.5.0",
            "timeout": 600
        },
        {
            "integrations": "CrowdStrikeMalquery",
            "playbookID": "CrowdStrikeMalquery-Test",
            "fromversion": "5.0.0",
            "timeout": 2500
        },
        {
            "integrations": "Sixgill_Darkfeed",
            "playbookID": "Sixgill-Darkfeed_Test",
            "fromversion": "5.5.0"
        },
        {
            "playbookID": "hashIncidentFields-test",
            "fromversion": "4.5.0",
            "timeout": 60000
        },
        {
            "integrations": "RSA Archer v2",
            "playbookID": "Archer v2 - Test",
            "fromversion": "5.0.0",
            "timeout": 600
        },
        {
            "integrations": "WootCloud",
            "playbookID": "TestWootCloudPlaybook",
            "fromversion": "5.0.0"
        },
        {
            "integrations": "Ivanti Heat",
            "playbookID": "Ivanti Heat - Test"
        },
        {
            "integrations": "MicrosoftCloudAppSecurity",
            "playbookID": "MicrosoftCloudAppSecurity-Test"
        },
        {
            "integrations": "Blueliv ThreatCompass",
            "playbookID": "Blueliv_ThreatCompass_test",
            "fromversion": "5.0.0"
        },
        {
            "playbookID": "IncreaseIncidentSeverity-Test",
            "fromversion": "5.0.0"
        },
        {
            "integrations": "TrendMicro Cloud App Security",
            "playbookID": "playbook_TrendmicroCAS_Test",
            "fromversion": "5.0.0",
            "timeout": 300
        },
        {
            "playbookID": "IfThenElse-Test",
            "fromversion": "5.0.0"
        },
        {
            "integrations": "Imperva WAF",
            "playbookID": "Imperva WAF - Test"
        },
        {
            "integrations": "CheckPointFirewall_v2",
            "playbookID": "checkpoint-testplaybook",
            "timeout": 500,
            "nightly": true
        },
        {
            "playbookID": "FailedInstances - Test",
            "integrations": "Whois",
            "fromversion": "4.5.0"
        },
        {
            "integrations": "F5 ASM",
            "playbookID": "playbook-F5_ASM-Test",
            "timeout": 600,
            "fromversion": "5.0.0",
            "nightly": true
        },
        {
            "playbookID": "Hatching Triage - Detonate File",
            "integrations": "Hatching Triage",
            "fromversion": "5.5.0"
        },
        {
            "integrations": "Rundeck",
            "playbookID": "Rundeck_test",
            "fromversion": "5.5.0",
            "is_mockable": false
        },
        {
            "playbookID": "Field polling test",
            "timeout": 600,
            "fromversion": "5.0.0"
        },
        {
            "integrations": "Generic Webhook",
            "playbookID": "Generic Webhook - Test",
            "fromversion": "5.5.0"
        },
        {
            "integrations": "Palo Alto Networks Enterprise DLP",
            "playbookID": "Palo_Alto_Networks_Enterprise_DLP - Test",
            "fromversion": "5.0.0"
        },
        {
            "integrations": "Cryptocurrency",
            "playbookID": "Cryptocurrency-Test",
            "is_mockable": false
        },
        {
            "integrations": "Public DNS Feed",
            "playbookID": "Public_DNS_Feed_Test",
            "fromversion": "5.5.0"
        },
        {
            "integrations": "BitcoinAbuse",
            "playbookID": "BitcoinAbuse-test",
            "fromversion": "5.5.0"
        },
        {
            "integrations": "ExpanseV2",
            "playbookID": "ExpanseV2 Test",
            "fromversion": "6.0.0"
        },
        {
            "integrations": "FeedExpanse",
            "playbookID": "Feed Expanse Test",
            "fromversion": "6.0.0"
        },
        {
            "integrations": "MicrosoftGraphIdentityandAccess",
            "playbookID": "Identity & Access test playbook"
        },
        {
            "integrations": "MicrosoftPolicyAndComplianceAuditLog",
            "playbookID": "Audit Log - Test"
        },
        {
            "integrations": "Nutanix Hypervisor",
            "playbookID": "Nutanix-test"
        },
        {
            "integrations": "Azure Storage",
            "playbookID": "Azure Storage - Test"
        },
        {
            "integrations": "MicrosoftGraphApplications",
            "playbookID": "MSGraph Applications Test"
        },
        {
            "integrations": "EWS Extension Online Powershell v2",
            "playbookID": "EWS Extension: Powershell Online V2 Test",
            "fromversion": "6.0.0",
            "toversion": "6.0.9",
            "timeout": 250
        },
        {
            "integrations": "VirusTotal (API v3)",
            "playbookID": "VirusTotal (API v3) Detonate Test",
            "instance_names": [
                "virus_total_v3",
                "virus_total_v3_premium"
            ],
            "is_mockable": false
        },
        {
            "integrations": "VirusTotal (API v3)",
            "playbookID": "VirusTotalV3-test",
            "instance_names": [
                "virus_total_v3"
            ],
            "fromversion": "5.5.0"
        },
        {
            "integrations": "HostIo",
            "playbookID": "HostIo_Test"
        },
        {
            "playbookID": "CreateCertificate-Test",
            "fromversion": "5.5.0"
        },
        {
            "integrations": "LogPoint SIEM Integration",
            "playbookID": "LogPoint SIEM Integration - Test Playbook 1"
        },
        {
            "integrations": "LogPoint SIEM Integration",
            "playbookID": "LogPoint SIEM Integration - Test Playbook 2"
        },
        {
            "integrations": "Cisco Stealthwatch",
            "fromversion": "5.5.0",
            "playbookID": "Cisco Stealthwatch Test"
        },
        {
            "integrations": "cymulate_v2",
            "playbookID": "Cymulate V2 Test",
            "fromversion": "6.0.0"
        },
        {
            "integrations": "OpenCTI",
            "playbookID": "OpenCTI Test",
            "fromversion": "5.0.0"
        },
        {
            "integrations": "Microsoft Graph API",
            "playbookID": "Microsoft Graph API - Test",
            "fromversion": "5.0.0"
        },
        {
            "integrations": "QRadar v3",
            "playbookID": "QRadar_v3-test",
            "fromversion": "6.0.0"
        },
        {
            "playbookID": "DbotPredictOufOfTheBoxTest",
            "fromversion": "4.5.0",
            "timeout": 1000
        },
        {
            "playbookID": "DbotPredictOufOfTheBoxTestV2",
            "fromversion": "5.5.0",
            "timeout": 1000
        },
        {
            "integrations": "HPEArubaClearPass",
            "playbookID": "HPEArubaClearPass_TestPlaybook",
            "fromversion": "6.0.0"
        },
        {
            "integrations": "CrowdstrikeFalcon",
            "playbookID": "Get endpoint details - Generic - test",
            "fromversion": "5.5.0"
        },
        {
            "integrations": "CrowdstrikeFalcon",
            "playbookID": "Isolate and unisolate endpoint - test",
            "fromversion": "5.5.0"
        },
        {
            "integrations": "VirusTotal - Premium (API v3)",
            "playbookID": "VirusTotal Premium v3 TestPlaybook",
            "fromversion": "5.5.0"
        },
        {
            "integrations": "Armis",
            "playbookID": "Armis-Test",
            "fromversion": "5.5.0"
        },
        {
            "playbookID": "Tidy - Test",
            "integrations": [
                "AWS - EC2",
                "Demisto REST API",
                "Tidy"
            ],
            "instance_names": [
                "aws_alloacte_host"
            ],
            "fromversion": "6.0.0",
            "nightly": true
        },
        {
            "integrations": "Trend Micro Deep Security",
            "playbookID": "Trend Micro Deep Security - Test"
        },
        {
            "integrations": "Carbon Black Endpoint Standard",
            "playbookID": "carbonBlackEndpointStandardTestPlaybook",
            "fromversion": "5.5.0",
            "is_mockable": false
        },
        {
            "integrations": "Proofpoint TAP v2",
            "playbookID": "ProofpointTAP-Test"
        },
        {
            "integrations": "QualysV2",
            "playbookID": "QualysVulnerabilityManagement-Test",
            "fromversion": "5.5.0",
            "timeout": 3000
        },
        {
            "integrations": "ThreatExchange v2",
            "playbookID": "ThreatExchangeV2-test",
            "fromversion": "5.5.0"
        },
        {
            "integrations": "NetscoutAED",
            "playbookID": "NetscoutAED-Test",
            "fromversion": "5.5.0"
        },
        {
            "integrations": "VMware Workspace ONE UEM (AirWatch MDM)",
            "playbookID": "VMware Workspace ONE UEM (AirWatch MDM)-Test",
            "fromversion": "6.0.0"
        },
        {
            "integrations": "CarbonBlackLiveResponseCloud",
            "playbookID": "CarbonBlackLiveResponseCloud-Test",
            "fromversion": "5.5.0",
            "is_mockable": false
        },
        {
            "playbookID": "EDL Performance Test",
            "instance_names": "edl_auto",
            "integrations": [
                "EDL",
                "Create-Mock-Feed-Relationships"
            ],
            "fromversion": "6.0.0",
            "timeout": 3500,
            "memory_threshold": 900,
            "pid_threshold": 12,
            "context_print_dt": "EDLHey"
        },
        {
            "playbookID": "Export Indicators Performance Test",
            "instance_names": "eis_auto",
            "integrations": [
                "ExportIndicators",
                "Create-Mock-Feed-Relationships"
            ],
            "fromversion": "6.0.0",
            "timeout": 3500,
            "memory_threshold": 900,
            "pid_threshold": 12,
            "context_print_dt": "EISHey"
        },
        {
            "integrations": "jamf v2",
            "playbookID": "Jamf_v2_test",
            "fromversion": "5.5.0"
        },
        {
            "integrations": "GuardiCore v2",
            "playbookID": "GuardiCoreV2-Test",
            "fromversion": "6.0.0"
        },
        {
            "playbookID": "DBot Build Phishing Classifier Test - Multiple Algorithms",
            "timeout": 60000,
            "fromversion": "6.1.0",
            "instance_names": "ml_dummy_prod",
            "integrations": "AzureWAF"
        },
        {
            "integrations": [
                "AutoFocus Daily Feed",
                "Demisto REST API"
            ],
            "playbookID": "Fetch Indicators Test",
            "fromversion": "6.0.0",
            "is_mockable": false,
            "timeout": 2400
        },
        {
            "integrations": "SOCRadarIncidents",
            "playbookID": "SOCRadarIncidents-Test"
        },
        {
            "integrations": "SOCRadarThreatFusion",
            "playbookID": "SOCRadarThreatFusion-Test"
        },
        {
            "integrations": "FeedSOCRadarThreatFeed",
            "playbookID": "FeedSOCRadarThreatFeed-Test"
        },
        {
            "integrations": "TheHive Project",
            "playbookID": "Playbook_TheHiveProject_Test",
            "fromversion": "6.0.0"
        },
        {
            "integrations": [
                "ServiceNow v2",
                "Demisto REST API"
            ],
            "playbookID": "Fetch Incidents Test",
            "instance_names": "snow_basic_auth",
            "fromversion": "6.0.0",
            "is_mockable": false,
            "timeout": 2400
<<<<<<< HEAD
        }
    ],
    "skipped_tests": {
        "Zscaler Test": "We won't get license (Issues 40157,17784)",
        "Github IAM - Test Playbook": "Issue 32383",
=======
        },
        {
            "integrations": [
                "MalwareBazaar Feed",
                "Demisto REST API"
            ],
            "playbookID": "Fetch Indicators Test",
            "fromversion": "6.0.0",
            "is_mockable": false,
            "instance_names": "malwarebazzar_auto",
            "timeout": 2400
        },
        {
            "playbookID": "SolarWinds-Test",
            "fromversion": "5.5.0",
            "integrations": [
                "SolarWinds"
            ]
        },
        {
            "playbookID": "BastilleNetworks-Test",
            "fromversion": "5.0.0",
            "integrations": [
                "Bastille Networks"
            ]
        },
        {
            "playbookID": "bc993d1a-98f5-4554-8075-68a38004c119",
            "fromversion": "5.0.0",
            "integrations": [
                "Gamma"
            ]
        },
        {
            "playbookID": "Service Desk Plus (On-Premise) Test",
            "fromversion": "5.0.0",
            "integrations": [
                "ServiceDeskPlus (On-Premise)"
            ]
        },
        {
            "playbookID": "IronDefense Test",
            "fromversion": "5.0.0",
            "integrations": [
                "IronDefense"
            ]
        },
        {
            "playbookID": "AgariPhishingDefense-Test",
            "fromversion": "5.0.0",
            "integrations": [
                "Agari Phishing Defense"
            ]
        },
        {
            "playbookID": "SecurityIntelligenceServicesFeed - Test",
            "fromversion": "5.5.0",
            "integrations": [
                "SecurityIntelligenceServicesFeed"
            ]
        },
        {
            "playbookID": "FeedTalosTestPlaybook",
            "fromversion": "5.5.0",
            "integrations": [
                "Talos Feed"
            ]
        },
        {
            "playbookID": "Netscout Arbor Sightline - Test Playbook",
            "fromversion": "5.5.0",
            "integrations": [
                "NetscoutArborSightline"
            ]
        },
        {
            "playbookID": "test_MsGraphFiles",
            "fromversion": "5.0.0",
            "integrations": [
                "Microsoft_Graph_Files"
            ]
        },
        {
            "playbookID": "AlphaVantage Test Playbook",
            "fromversion": "6.0.0",
            "integrations": [
                "AlphaVantage"
            ]
        },
        {
            "playbookID": "Azure SQL - Test",
            "fromversion": "5.0.0",
            "integrations": [
                "Azure SQL Management"
            ]
        },
        {
            "playbookID": "Sophos Central Test",
            "fromversion": "5.0.0",
            "integrations": [
                "Sophos Central"
            ]
        },
        {
            "playbookID": "Microsoft Graph Groups - Test",
            "fromversion": "5.0.0",
            "integrations": [
                "Microsoft Graph Groups"
            ]
        },
        {
            "playbookID": "Humio-Test",
            "fromversion": "5.0.0",
            "integrations": [
                "Humio"
            ]
        },
        {
            "playbookID": "Blueliv_ThreatContext_test",
            "fromversion": "5.0.0",
            "integrations": [
                "Blueliv ThreatContext"
            ]
        },
        {
            "playbookID": "Darktrace Test Playbook",
            "fromversion": "6.0.0",
            "integrations": [
                "Darktrace"
            ]
        },
        {
            "playbookID": "Recorded Future Test Playbook",
            "fromversion": "5.0.0",
            "integrations": [
                "Recorded Future v2"
            ]
        },
        {
            "playbookID": "get_file_sample_by_hash_-_cylance_protect_-_test",
            "fromversion": "5.0.0",
            "integrations": [
                "Cylance Protect v2"
            ]
        },
        {
            "playbookID": "EDL Indicator Performance Test",
            "fromversion": "6.0.0"
        },
        {
            "playbookID": "EDL Performance Test - Concurrency",
            "fromversion": "6.0.0"
        },
        {
            "playbookID": "Venafi - Test",
            "fromversion": "5.0.0",
            "integrations": [
                "Venafi"
            ]
        },
        {
            "playbookID": "3da36d51-3cdf-4120-882a-cee03b038b89",
            "fromversion": "5.0.0",
            "integrations": [
                "FortiManager"
            ]
        },
        {
            "playbookID": "X509Certificate Test Playbook",
            "fromversion": "6.0.0"
        },
        {
            "playbookID": "Pcysys-Test",
            "fromversion": "5.0.0",
            "integrations": [
                "Pentera"
            ]
        },
        {
            "playbookID": "Pentera Run Scan and Create Incidents - Test",
            "fromversion": "5.0.0",
            "integrations": [
                "Pentera"
            ]
        },
        {
            "playbookID": "Google Chronicle Backstory List Detections - Test",
            "fromversion": "5.0.0",
            "integrations": [
                "Google Chronicle Backstory"
            ]
        },
        {
            "playbookID": "Google Chronicle Backstory List Rules - Test",
            "fromversion": "5.0.0",
            "integrations": [
                "Google Chronicle Backstory"
            ]
        },
        {
            "playbookID": "McAfee ESM v2 - Test",
            "fromversion": "5.0.0",
            "integrations": [
                "McAfee ESM v2"
            ]
        },
        {
            "playbookID": "McAfee ESM Watchlists - Test",
            "fromversion": "5.0.0",
            "integrations": [
                "McAfee ESM v2"
            ]
        },
        {
            "playbookID": "Acalvio Sample Playbook",
            "fromversion": "5.0.0",
            "integrations": [
                "Acalvio ShadowPlex"
            ]
        },
        {
            "playbookID": "playbook-SophosXGFirewall-test",
            "fromversion": "5.0.0",
            "integrations": [
                "sophos_firewall"
            ]
        },
        {
            "playbookID": "CircleCI-Test",
            "fromversion": "5.5.0",
            "integrations": [
                "CircleCI"
            ]
        },
        {
            "playbookID": "XMCyberIntegration-Test",
            "fromversion": "6.0.0",
            "integrations": [
                "XMCyber"
            ]
        },
        {
            "playbookID": "a60ae34e-7a00-4a06-81ca-2ca6ea1d58ba",
            "fromversion": "6.0.0",
            "integrations": [
                "AnsibleAlibabaCloud"
            ]
        },
        {
            "playbookID": "Carbon Black Enterprise EDR Process Search Test",
            "fromversion": "5.0.0",
            "integrations": [
                "Carbon Black Enterprise EDR"
            ]
        },
        {
            "playbookID": "Logzio - Test",
            "fromversion": "5.0.0",
            "integrations": [
                "Logz.io"
            ]
        },
        {
            "playbookID": "PAN-OS Create Or Edit Rule Test",
            "fromversion": "6.1.0",
            "integrations": [
                "Panorama"
            ]
        },
        {
            "playbookID": "GoogleCloudSCC-Test",
            "fromversion": "5.0.0",
            "integrations": [
                "GoogleCloudSCC"
            ]
        },
        {
            "playbookID": "SailPointIdentityNow-Test",
            "fromversion": "6.0.0",
            "integrations": [
                "SailPointIdentityNow"
            ]
        },
        {
            "playbookID": "playbook-Cyberint_Test",
            "fromversion": "5.0.0",
            "integrations": [
                "cyberint"
            ]
        },
        {
            "playbookID": "Druva-Test",
            "fromversion": "5.0.0",
            "integrations": [
                "Druva Ransomware Response"
            ]
        },
        {
            "playbookID": "LogPoint SIEM Integration - Test Playbook 3",
            "fromversion": "6.0.0",
            "integrations": [
                "LogPoint SIEM Integration"
            ]
        },
        {
            "playbookID": "TestGraPlayBook",
            "fromversion": "5.0.0",
            "integrations": [
                "Gurucul-GRA"
            ]
        },
        {
            "playbookID": "TestGreatHornPlaybook",
            "fromversion": "6.0.0",
            "integrations": [
                "GreatHorn"
            ]
        },
        {
            "playbookID": "Microsoft Defender Advanced Threat Protection - Test",
            "fromversion": "5.0.0",
            "integrations": [
                "Microsoft Defender Advanced Threat Protection"
            ]
        },
        {
            "playbookID": "Polygon-Test",
            "fromversion": "5.0.0",
            "integrations": [
                "Group-IB TDS Polygon"
            ]
        },
        {
            "playbookID": "TrustwaveSEG-Test",
            "fromversion": "5.0.0",
            "integrations": [
                "trustwave secure email gateway"
            ]
        },
        {
            "playbookID": "MicrosoftGraphMail-Test",
            "fromversion": "5.0.0",
            "integrations": [
                "MicrosoftGraphMail"
            ]
        },
        {
            "playbookID": "PassiveTotal_v2-Test",
            "fromversion": "5.0.0",
            "integrations": [
                "PassiveTotal v2",
                "PassiveTotal"
            ]
        },
        {
            "playbookID": "02ea5cef-3169-4b17-8f4d-604b44e6348a",
            "fromversion": "5.0.0",
            "integrations": [
                "Cognni"
            ]
        },
        {
            "playbookID": "playbook-InsightIDR-test",
            "fromversion": "5.0.0",
            "integrations": [
                "Rapid7 InsightIDR"
            ]
        },
        {
            "playbookID": "Cofense Intelligence v2 test",
            "fromversion": "5.5.0",
            "integrations": [
                "CofenseIntelligenceV2"
            ]
        },
        {
            "playbookID": "opsgenie-test-playbook",
            "fromversion": "6.0.0",
            "integrations": [
                "Opsgeniev2"
            ]
        },
        {
            "playbookID": "FraudWatch-Test",
            "fromversion": "5.0.0",
            "integrations": [
                "FraudWatch"
            ]
        },
        {
            "playbookID": "SepioPrimeAPI-Test",
            "fromversion": "5.0.0",
            "integrations": [
                "Sepio"
            ]
        },
        {
            "playbookID": "SX - PC - Test Playbook",
            "fromversion": "5.5.0",
            "integrations": [
                "PingCastle"
            ]
        },
        {
            "playbookID": "JARM-Test",
            "fromversion": "5.0.0",
            "integrations": [
                "JARM"
            ]
        },
        {
            "playbookID": "Playbook-HYASInsight-Test",
            "fromversion": "6.0.0",
            "integrations": [
                "HYAS Insight"
            ]
        },
        {
            "playbookID": "ConcentricAI Demo Playbook",
            "fromversion": "6.0.0",
            "integrations": [
                "ConcentricAI"
            ]
        },
        {
            "playbookID": "Cyberpion-Test",
            "fromversion": "6.0.0",
            "integrations": [
                "Cyberpion"
            ]
        },
        {
            "playbookID": "CrowdStrike OpenAPI - Test",
            "fromversion": "6.0.0",
            "integrations": [
                "CrowdStrike OpenAPI"
            ]
        },
        {
            "playbookID": "Smokescreen IllusionBLACK-Test",
            "fromversion": "5.0.0",
            "integrations": [
                "Smokescreen IllusionBLACK"
            ]
        },
        {
            "playbookID": "TestCymptomPlaybook",
            "fromversion": "5.0.0",
            "integrations": [
                "Cymptom"
            ]
        },
        {
            "playbookID": "GitLab-test-playbook",
            "fromversion": "6.0.0",
            "integrations": [
                "GitLab",
                "LGTM",
                "MinIO",
                "Docker Engine API"
            ]
        },
        {
            "playbookID": "LGTM-test-playbook",
            "fromversion": "6.0.0",
            "integrations": [
                "GitLab",
                "LGTM",
                "MinIO",
                "Docker Engine API"
            ]
        },
        {
            "playbookID": "playbook-MinIO-Test",
            "fromversion": "6.0.0",
            "integrations": [
                "GitLab",
                "LGTM",
                "MinIO",
                "Docker Engine API"
            ]
        },
        {
            "playbookID": "MSGraph_DeviceManagement_Test",
            "fromversion": "5.0.0",
            "integrations": [
                "Microsoft Graph Device Management"
            ]
        },
        {
            "playbookID": "G Suite Security Alert Center-Test",
            "fromversion": "5.0.0",
            "integrations": [
                "G Suite Security Alert Center"
            ]
        },
        {
            "playbookID": "VerifyOOBV2Predictions-Test",
            "fromversion": "5.5.0"
        },
        {
            "playbookID": "PAN OS EDL Management - Test",
            "fromversion": "5.0.0",
            "integrations": [
                "palo_alto_networks_pan_os_edl_management"
            ]
        },
        {
            "playbookID": "Group-IB Threat Intelligence & Attribution-Test",
            "fromversion": "6.0.0",
            "integrations": [
                "Group-IB Threat Intelligence & Attribution Feed",
                "Group-IB Threat Intelligence & Attribution"
            ]
        },
        {
            "playbookID": "CounterCraft - Test",
            "fromversion": "5.0.0",
            "integrations": [
                "CounterCraft Deception Director"
            ]
        },
        {
            "playbookID": "Microsoft Graph Security Test",
            "fromversion": "5.0.0",
            "integrations": [
                "Microsoft Graph"
            ]
        },
        {
            "playbookID": "Azure Kubernetes Services - Test",
            "fromversion": "5.0.0",
            "integrations": [
                "Azure Kubernetes Services"
            ]
        },
        {
            "playbookID": "Cortex XDR - IOC - Test without fetch",
            "fromversion": "5.5.0",
            "integrations": [
                "Cortex XDR - IR",
                "Cortex XDR - IOC"
            ]
        },
        {
            "playbookID": "PaloAltoNetworks_IoT-Test",
            "fromversion": "5.0.0",
            "integrations": [
                "Palo Alto Networks IoT"
            ]
        },
        {
            "playbookID": "GreyNoise-Test",
            "fromversion": "5.5.0",
            "integrations": [
                "GreyNoise Community",
                "GreyNoise"
            ]
        },
        {
            "playbookID": "xMatters-Test",
            "fromversion": "5.5.0",
            "integrations": [
                "xMatters"
            ]
        },
        {
            "playbookID": "TestCentrifyPlaybook",
            "fromversion": "6.0.0",
            "integrations": [
                "Centrify Vault"
            ]
        },
        {
            "playbookID": "Infinipoint-Test",
            "fromversion": "5.0.0",
            "integrations": [
                "Infinipoint"
            ]
        },
        {
            "playbookID": "CyrenThreatInDepth-Test",
            "fromversion": "6.0.0",
            "integrations": [
                "CyrenThreatInDepth"
            ]
        },
        {
            "playbookID": "CVSS Calculator Test",
            "fromversion": "5.0.0"
        },
        {
            "playbookID": "7d8ac1af-2d1e-4ed9-875c-d3257d2c6830",
            "fromversion": "6.0.0",
            "integrations": [
                "AnsibleHCloud"
            ]
        },
        {
            "playbookID": "Archer-Test-Playbook",
            "fromversion": "5.0.0",
            "integrations": [
                "RSA Archer",
                "RSA Archer v2"
            ]
        },
        {
            "playbookID": "SMB test",
            "fromversion": "5.0.0",
            "integrations": [
                "Server Message Block (SMB) v2",
                "Server Message Block (SMB)"
            ]
        },
        {
            "playbookID": "Cymulate V1 Test",
            "fromversion": "6.0.0",
            "integrations": [
                "cymulate_v2",
                "Cymulate"
            ]
        },
        {
            "playbookID": "TestUptycs",
            "fromversion": "5.0.0",
            "integrations": [
                "Uptycs"
            ]
        },
        {
            "playbookID": "Microsoft Graph Calendar - Test",
            "fromversion": "5.0.0",
            "integrations": [
                "Microsoft Graph Calendar"
            ]
        },
        {
            "playbookID": "VMRay-Test-URL",
            "fromversion": "5.5.0",
            "integrations": [
                "vmray"
            ]
        },
        {
            "playbookID": "Thycotic-Test",
            "fromversion": "6.0.0",
            "integrations": [
                "Thycotic"
            ]
        },
        {
            "playbookID": "Test Playbook TrendMicroDDA",
            "fromversion": "5.0.0",
            "integrations": [
                "Trend Micro Deep Discovery Analyzer Beta"
            ]
        },
        {
            "playbookID": "CrowdStrike_Falcon_X_-Test-Detonate_URL",
            "fromversion": "5.0.0",
            "integrations": [
                "CrowdStrike Falcon X"
            ]
        },
        {
            "playbookID": "CrowdStrike_Falcon_X_-Test-Detonate_File",
            "fromversion": "5.0.0",
            "integrations": [
                "CrowdStrike Falcon X"
            ]
        },
        {
            "playbookID": "Phishing Investigation - Generic v2 - Campaign Test",
            "fromversion": "6.0.0",
            "timeout": 7000,
            "integrations": [
                "EWS Mail Sender",
                "Demisto REST API",
                "Rasterize",
                "Demisto Lock"
            ],
            "instance_names": [
                "no_sync_long_timeout",
                "ews_mail_sender_labdemisto"
            ]
        },
        {
            "playbookID": "PCAP Search test",
            "fromversion": "5.0.0"
        },
        {
            "playbookID": "PCAP Parsing And Indicator Enrichment Test",
            "fromversion": "5.0.0"
        },
        {
            "playbookID": "PCAP File Carving Test",
            "fromversion": "5.0.0"
        },
        {
            "playbookID": "Trello Test",
            "fromversion": "6.0.0",
            "integrations": [
                "Trello"
            ]
        },
        {
            "playbookID": "Google Drive Permissions Test",
            "fromversion": "5.0.0",
            "integrations": [
                "GoogleDrive"
            ]
        },
        {
            "playbookID": "RiskIQDigitalFootprint-Test",
            "fromversion": "5.5.0",
            "integrations": [
                "RiskIQDigitalFootprint"
            ]
        },
        {
            "playbookID": "playbook-feodoteackerhash_test",
            "fromversion": "5.5.0",
            "integrations": [
                "Feodo Tracker IP Blocklist Feed",
                "Feodo Tracker Hashes Feed"
            ]
        },
        {
            "playbookID": "playbook-feodotrackeripblock_test",
            "fromversion": "5.5.0",
            "integrations": [
                "Feodo Tracker IP Blocklist Feed",
                "Feodo Tracker Hashes Feed"
            ]
        },
        {
            "playbookID": "CyberTotal_TestPlaybook",
            "fromversion": "5.0.0",
            "integrations": [
                "CyberTotal"
            ]
        },
        {
            "playbookID": "Deep_Instinct-Test",
            "fromversion": "5.0.0",
            "integrations": [
                "Deep Instinct"
            ]
        },
        {
            "playbookID": "Zabbix - Test",
            "fromversion": "5.0.0",
            "integrations": [
                "Zabbix"
            ]
        },
        {
            "playbookID": "GCS Object Policy (ACL) - Test",
            "fromversion": "5.0.0",
            "integrations": [
                "Google Cloud Storage"
            ]
        },
        {
            "playbookID": "GetStringsDistance - Test",
            "fromversion": "5.0.0",
            "scripts": [
                "GetStringsDistance"
            ]
        },
        {
            "playbookID": "GCS Bucket Management - Test",
            "fromversion": "5.0.0",
            "integrations": [
                "Google Cloud Storage"
            ]
        },
        {
            "playbookID": "GCS Bucket Policy (ACL) - Test",
            "fromversion": "5.0.0",
            "integrations": [
                "Google Cloud Storage"
            ]
        },
        {
            "playbookID": "GCS Object Operations - Test",
            "fromversion": "5.0.0",
            "integrations": [
                "Google Cloud Storage"
            ]
        },
        {
            "playbookID": "OpenLDAP - Test",
            "fromversion": "5.0.0",
            "integrations": [
                "OpenLDAP"
            ]
        },
        {
            "playbookID": "Splunk-Test",
            "fromversion": "5.0.0",
            "integrations": [
                "SplunkPy"
            ]
        },
        {
            "playbookID": "SplunkPySearch_Test",
            "fromversion": "5.0.0",
            "integrations": [
                "SplunkPy"
            ]
        },
        {
            "playbookID": "SplunkPy KV commands",
            "fromversion": "5.0.0",
            "integrations": [
                "SplunkPy"
            ]
        },
        {
            "playbookID": "SplunkPy-Test-V2",
            "fromversion": "5.0.0",
            "integrations": [
                "SplunkPy"
            ]
        },
        {
            "playbookID": "FireEye-Detection-on-Demand-Test",
            "fromversion": "6.0.0",
            "integrations": [
                "FireEye Detection on Demand"
            ]
        },
        {
            "playbookID": "TestIPQualityScorePlaybook",
            "fromversion": "5.0.0",
            "integrations": [
                "IPQualityScore"
            ]
        },
        {
            "playbookID": "Send Email To Recipients",
            "fromversion": "5.0.0",
            "integrations": [
                "EWS Mail Sender"
            ],
            "instance_names": [
                "ews_mail_sender_labdemisto"
            ]
        },
        {
            "playbookID": "Endace-Test",
            "fromversion": "5.0.0",
            "integrations": [
                "Endace"
            ]
        },
        {
            "playbookID": "StringToArray_test",
            "fromversion": "6.0.0"
        },
        {
            "playbookID": "URLSSLVerification_test",
            "fromversion": "5.0.0"
        },
        {
            "playbookID": "playbook-SearchIncidentsV2InsideGenericPollng-Test",
            "fromversion": "5.0.0"
        },
        {
            "playbookID": "IsRFC1918-Test",
            "fromversion": "5.0.0"
        },
        {
            "playbookID": "Base64 File in List Test",
            "fromversion": "5.0.0"
        },
        {
            "playbookID": "DbotAverageScore-Test",
            "fromversion": "5.0.0"
        },
        {
            "playbookID": "ExtractEmailV2-Test",
            "fromversion": "5.5.0"
        },
        {
            "playbookID": "IsUrlPartOfDomain Test",
            "fromversion": "5.0.0"
        },
        {
            "playbookID": "URLEncode-Test",
            "fromversion": "5.0.0"
        },
        {
            "playbookID": "IsIPInRanges - Test",
            "fromversion": "5.0.0"
        },
        {
            "playbookID": "Delete Context Subplaybook Test",
            "fromversion": "5.0.0"
        },
        {
            "playbookID": "TruSTAR v2-Test",
            "fromversion": "5.0.0",
            "integrations": [
                "TruSTAR v2",
                "TruSTAR"
            ]
        },
        {
            "playbookID": "Relationships scripts - Test",
            "fromversion": "6.2.0"
        },
        {
            "playbookID": "Test-CreateDBotScore-With-Reliability",
            "fromversion": "6.0.0"
        },
        {
            "playbookID": "ValidateContent - Test",
            "fromversion": "5.5.0"
        },
        {
            "playbookID": "DeleteContext-auto-subplaybook-test",
            "fromversion": "5.0.0"
        },
        {
            "playbookID": "Analyst1 Integration Demonstration - Test",
            "fromversion": "5.0.0",
            "integrations": [
                "Analyst1",
                "illuminate"
            ]
        },
        {
            "playbookID": "Analyst1 Integration Test",
            "fromversion": "5.0.0",
            "integrations": [
                "Analyst1",
                "illuminate"
            ]
        },
        {
            "playbookID": "Cofense Triage v3-Test",
            "fromversion": "6.0.0",
            "integrations": [
                "Cofense Triage v2",
                "Cofense Triage v3",
                "Cofense Triage"
            ]
        },
        {
            "playbookID": "SailPointIdentityIQ-Test",
            "fromversion": "6.0.0",
            "integrations": [
                "SailPointIdentityIQ"
            ]
        },
        {
            "playbookID": "Test - ExtFilter",
            "fromversion": "5.0.0"
        },
        {
            "playbookID": "Test - ExtFilter Main",
            "fromversion": "5.0.0"
        },
        {
            "playbookID": "Microsoft Teams - Test",
            "fromversion": "5.0.0",
            "integrations": [
                "Microsoft Teams Management",
                "Microsoft Teams"
            ]
        },
        {
            "playbookID": "TestTOPdeskPlaybook",
            "fromversion": "5.0.0",
            "integrations": [
                "TOPdesk"
            ]
        },
        {
            "integrations": "Cortex XDR - XQL Query Engine",
            "playbookID": "Cortex XDR - XQL Query - Test",
            "fromversion": "6.2.0"
        },
        {
            "playbookID": "ListUsedDockerImages - Test",
            "fromversion": "6.1.0"
        },
        {
            "integrations": "CustomIndicatorDemo",
            "playbookID": "playbook-CustomIndicatorDemo-test"
        },
        {
            "integrations": "Azure Sentinel",
            "fromversion": "5.5.0",
            "is_mockable": false,
            "playbookID": "TestAzureSentinelPlaybookV2"
        },
        {
            "integrations": "AnsibleAlibabaCloud",
            "playbookID": "Test-AlibabaCloud"
        },
        {
            "integrations": "AnsibleAzure",
            "playbookID": "Test-AnsibleAzure"
        },
        {
            "integrations": "AnsibleCiscoIOS",
            "playbookID": "Test-AnsibleCiscoIOS"
        },
        {
            "integrations": "AnsibleCiscoNXOS",
            "playbookID": "Test-AnsibleCiscoNXOS"
        },
        {
            "integrations": "AnsibleHCloud",
            "playbookID": "Test-AnsibleHCloud"
        },
        {
            "integrations": "AnsibleKubernetes",
            "playbookID": "Test-AnsibleKubernetes"
        },
        {
            "integrations": "AnsibleLinux",
            "playbookID": "Test-AnsibleLinux"
        },
        {
            "integrations": "AnsibleMicrosoftWindows",
            "playbookID": "Test-AnsibleWindows"
        },
        {
            "integrations": "AnsibleVMware",
            "playbookID": "Test-AnsibleVMware"
        },
        {
            "integrations": "Anomali ThreatStream",
            "playbookID": "Anomali_ThreatStream_Test"
        },
        {
            "integrations": "Anomali ThreatStream v2",
            "playbookID": "ThreatStream-Test"
        },
        {
            "integrations": "Anomali ThreatStream v3",
            "fromversion": "6.0.0",
            "playbookID": "ThreatStream-Test"
        },
        {
            "integrations": [
                "AutoFocusTagsFeed",
                "Demisto REST API"
            ],
            "playbookID": "AutoFocusTagsFeed-test",
            "timeout": 300
        },
        {
            "integrations": [
                "Unit42IntelObjectsFeed",
                "Demisto REST API"
            ],
            "playbookID": "Unit42 Intel Objects Feed - Test",
            "timeout": 300
        },
        {
            "playbookID": "Tanium Threat Response V2 Test",
            "integrations": [
                "Tanium Threat Response v2",
                "Demisto REST API"
            ],
            "fromversion": "6.0.0",
            "timeout": 3000
        },
        {
            "playbookID": "Tanium Threat Response - Create Connection v2 - Test",
            "integrations": "Tanium Threat Response v2",
            "fromversion": "6.0.0"
        },
        {
            "playbookID": "Tanium Threat Response - Request File Download v2 - Test",
            "integrations": "Tanium Threat Response v2",
            "fromversion": "6.0.0"
        },
        {
            "playbookID": "IndicatorMaliciousRatioCalculation_test",
            "fromversion": "5.0.0"
        },
        {
            "playbookID": "MISPfeed Test",
            "fromversion": "5.5.0",
            "integrations": [
                "MISP Feed"
            ]
        },
        {
            "integrations": [
                "MISP Feed",
                "Demisto REST API"
            ],
            "playbookID": "Fetch Indicators Test",
            "fromversion": "6.0.0",
            "is_mockable": false,
            "instance_names": "MISP_feed_instance",
            "timeout": 2400
        },
        {
            "integrations": [
                "CrowdStrike Indicator Feed",
                "Demisto REST API"
            ],
            "playbookID": "Fetch Indicators Test",
            "fromversion": "6.0.0",
            "is_mockable": false,
            "instance_names": "CrowdStrike_feed_instance",
            "timeout": 2400
        },
        {
            "playbookID": "Get Original Email - Microsoft Graph Mail - test",
            "fromversion": "6.1.0",
            "integrations": [
                "MicrosoftGraphMail"
            ],
            "instance_names": "ms_graph_mail_dev_no_oproxy"
        },
        {
            "playbookID": "Get Original Email - Gmail v2 - test",
            "fromversion": "6.1.0",
            "integrations": [
                "Gmail"
            ]
        },
        {
            "playbookID": "Get Original Email - EWS v2 - test",
            "fromversion": "6.1.0",
            "integrations": [
                "EWS v2"
            ],
            "instance_names": "ewv2_regular"
        },
        {
            "integrations": [
                "Demisto REST API"
            ],
            "playbookID": "GetTasksWithSections SetIRProcedures end to end test",
            "fromversion": "6.0.0"
        },
        {
            "scripts": [
                "SplunkShowAsset",
                "SplunkShowDrilldown",
                "SplunkShowIdentity"
            ],
            "playbookID": "SplunkShowEnrichment"
        },
        {
            "integrations": "MalwareBazaar",
            "playbookID": "MalwareBazaar_Test",
            "fromversion": "6.0.0"
        },
        {
            "integrations": "OpsGenieV3",
            "playbookID": "OpsGenieV3TestPlaybook",
            "fromversion": "6.2.0"
        },
        {
            "playbookID": "test_AssignToNextShiftOOO",
            "fromversion": "5.5.0"
        },
        {
            "playbookID": "JsonToTable - Test Playbook",
            "fromversion": "5.5.0"
        },
        {
            "integrations": "KafkaV3",
            "playbookID": "KafkaV3 Test"
        }
    ],
    "skipped_tests": {
        "MISP V2 Test": "The integration is deprecated as we released MISP V3",
        "Github IAM - Test Playbook": "Issue 32383",
        "O365-SecurityAndCompliance-ContextResults-Test": "Issue 38900",
>>>>>>> df052f82
        "Calculate Severity - Standard - Test": "Issue 32715",
        "Calculate Severity - Generic v2 - Test": "Issue 32716",
        "Workday - Test": "No credentials Issue 29595",
        "Tidy - Test": "Will run it manually.",
        "Protectwise-Test": "Issue 28168",
        "TestDedupIncidentsPlaybook": "Issue 24344",
        "CreateIndicatorFromSTIXTest": "Issue 24345",
        "Endpoint data collection test": "Uses a deprecated playbook called Endpoint data collection",
        "Prisma_Access_Egress_IP_Feed-Test": "unskip after we will get Prisma Access instance - Issue 27112",
        "Prisma_Access-Test": "unskip after we will get Prisma Access instance - Issue 27112",
        "Symantec Deepsight Test": "Issue 22971",
        "TestProofpointFeed": "Issue 22229",
        "Symantec Data Loss Prevention - Test": "Issue 20134",
        "NetWitness Endpoint Test": "Issue 19878",
        "InfoArmorVigilanteATITest": "Test issue 17358",
        "ArcSight Logger test": "Issue 19117",
        "3da2e31b-f114-4d7f-8702-117f3b498de9": "Issue 19837",
        "d66e5f86-e045-403f-819e-5058aa603c32": "pr 3220",
        "IntSights Mssp Test": "Issue #16351",
        "fd93f620-9a2d-4fb6-85d1-151a6a72e46d": "Issue 19854",
        "Test Playbook TrendMicroDDA": "Issue 16501",
        "ssdeepreputationtest": "Issue #20953",
        "C2sec-Test": "Issue #21633",
        "ThreatConnect v2 - Test": "Issue 26782",
        "Email Address Enrichment - Generic v2.1 - Test": "Issue 26785",
        "Tanium v2 - Test": "Issue 26822",
        "Fidelis Elevate Network": "Issue 26453",
        "Cortex XDR - IOC - Test": "Issue 37957",
<<<<<<< HEAD
        "Cherwell Example Scripts - test": "Issue 26780",
        "Cherwell - test": "Issue 26780",
=======
>>>>>>> df052f82
        "PAN-OS Query Logs For Indicators Test": "Issue 28753",
        "TCPUtils-Test": "Issue 29677",
        "Polygon-Test": "Issue 29060",
        "AttackIQ - Test": "Issue 29774",
        "Azure Compute - Test": "Issue 28056",
        "forcepoint test": "Issue 28043",
        "Test-VulnDB": "Issue 30875",
        "Malware Domain List Active IPs Feed Test": "Issue 30878",
        "CuckooTest": "Issue 25601",
        "PhishlabsIOC_DRP-Test": "Issue 29589",
        "Carbon Black Live Response Test": "Issue 28237",
<<<<<<< HEAD
        "Carbon Black Enterprise Protection V2 Test": "Issue 32322",
        "Google_Vault-Search_And_Display_Results_test": "Issue 24348",
=======
>>>>>>> df052f82
        "FeedThreatConnect-Test": "Issue 32317",
        "Palo_Alto_Networks_Enterprise_DLP - Test": "Issue 32568",
        "JoeSecurityTestDetonation": "Issue 25650",
        "JoeSecurityTestPlaybook": "Issue 25649",
        "Cortex Data Lake Test": "Issue 24346",
<<<<<<< HEAD
        "Phishing - Cre - Test - Incident Starter": "Issue 26784",
=======
        "Phishing - Core - Test - Incident Starter": "Issue 26784",
>>>>>>> df052f82
        "Test Playbook McAfee ATD": "Issue 33409",
        "Detonate Remote File From URL -McAfee-ATD - Test": "Issue 33407",
        "Test Playbook McAfee ATD Upload File": "Issue 33408",
        "Trend Micro Apex - Test": "Issue 27280",
        "Microsoft Defender - ATP - Indicators Test": "Issue 29279",
        "Test-BPA": "Issue 28406",
        "Test-BPA_Integration": "Issue 28236",
        "TestTOPdeskPlaybook": "Issue 35412",
        "PAN-OS EDL Setup v3 Test": "Issue 35386",
<<<<<<< HEAD
        "Google-Vault-Generic-Test": "Issue 24347",
=======
>>>>>>> df052f82
        "GmailTest": "Issue 27057",
        "get_file_sample_by_hash_-_cylance_protect_-_test": "Issue 28823",
        "Carbon Black Enterprise EDR Test": "Issue 29775",
        "VirusTotal (API v3) Detonate Test": "Issue 36004",
        "FailedInstances - Test": "Issue 33218",
        "PAN-OS DAG Configuration Test": "Issue 19205",
<<<<<<< HEAD
        "PAN-OS - Block IP - Static Address Group Test": "Issue 37021",
        "PAN-OS - Block IP - Custom Block Rule Test": "Issue 37023",
        "Centreon-Test-Playbook": "Issue 37022",
        "PAN-OS - Block URL - Custom URL Category Test": "Issue 37024",
        "get_original_email_-_ews-_test": "Issue 27571",
        "PANW Threat Vault - Signature Search - Test": "Issue 30930",
        "Trend Micro Deep Security - Test": "outsourced",
        "Microsoft Teams - Test": "Issue 38263",
        "QualysVulnerabilityManagement-Test": "Issue 38640",
        "test playbook - QRadarCorrelations": "Issue 38639",
=======
        "Service Desk Plus - Generic Polling Test": "Issue 30798",
        "get_original_email_-_ews-_test": "Issue 27571",
        "Trend Micro Deep Security - Test": "outsourced",
        "Microsoft Teams - Test": "Issue 38263",
        "QualysVulnerabilityManagement-Test": "Issue 38640",
>>>>>>> df052f82
        "EWS Extension: Powershell Online V2 Test": "Issue 39008",
        "O365 - EWS - Extension - Test": "Issue 39008",
        "Majestic Million Test Playbook": "Issue 30931",
        "iDefense_v2_Test": "Issue 40126",
        "EWS Mail Sender Test": "Issue 27944",
        "McAfee ESM v2 - Test v10.3.0": "Issue 35616",
<<<<<<< HEAD
        "AzureADTest": "Issue 40131",
        "Feed iDefense Test": "Issue 34035",
        "FireEyeNX-Test": "Issue 33216",
        "McAfee ESM v2 - Test v10.2.0": "Issue 35670",
        "McAfee ESM Watchlists - Test v10.3.0": "Issue 37130",
        "McAfee ESM Watchlists - Test v10.2.0": "Issue 39389",
        "Microsoft Teams Management - Test": "Issue 33410",
        "RedLockTest": "Issue 24600",
        "MicrosoftGraphMail-Test_prod": "Issue 40125"
    },
    "skipped_integrations": {

=======
        "Feed iDefense Test": "Issue 34035",
        "McAfee ESM v2 - Test v10.2.0": "Issue 35670",
        "McAfee ESM Watchlists - Test v10.3.0": "Issue 37130",
        "McAfee ESM Watchlists - Test v10.2.0": "Issue 39389",
        "McAfee ESM v2 - Test v11.1.3": "Issue 43825",
        "Microsoft Teams Management - Test": "Issue 33410",
        "MicrosoftGraphMail-Test_prod": "Issue 40125",
        "Detonate URL - WildFire v2.1 - Test": "Issue 40834",
        "Domain Enrichment - Generic v2 - Test": "Issue 40862",
        "palo_alto_panorama_test_pb": "Issue 34371",
        "TestIPQualityScorePlaybook": "Issue 40915",
        "VerifyOOBV2Predictions-Test": "Issue 37947",
        "HybridAnalysis-Test": "Issue 26599",
        "Infoblox Test": "Issue 25651",
        "AutoFocusTagsFeed-test": "shares API quota with the other test",
        "Carbon Black Edr - Test": "Jira ticket XDR-43185",
        "Phishing v2 - Test - Actual Incident": "Issue 41322",
        "Kaspersky Security Center - Test": "Issue 36487",
        "carbonBlackEndpointStandardTestPlaybook": "Issue 36936",
        "test_Qradar_v2": "the integration is deprecated as we released Qradar V3",
        "XsoarPowershellTesting-Test": "Issue 32689",
        "Unit42 Intel Objects Feed - Test": "Issue 44100",
        "RedCanaryTest": "Issue 43818",
        "MailListener-POP3 - Test": "Issue 44199",
        "MicrosoftManagementActivity - Test": "Issue 43922",
        "VMWare Test": "Issue 43823",
        "Google-Vault-Generic-Test": "Issue 24347",
        "Google_Vault-Search_And_Display_Results_test": "Issue 24348",
        "Tenable.io Scan Test": "Issue 26728",
        "Zscaler Test": "Issue 40157, API subscription currently Expired",
        "Cisco Firepower - Test": "Issue 32412",
        "cisco-ise-test-playbook": "Issue 44351",
        "GuardiCoreV2-Test": "Issue 43822",
        "ExtractAttackPattern-Test": "Issue 44095",
        "test_MsGraphFiles prod": "Issue 44214",
        "EWS_O365_test": "Issue 25605",
        "Cherwell - test": "Issue 26780",
        "Cherwell Example Scripts - test": "Issue 27107",
        "Cofense Intelligence v2 test": "Issue 44499",
        "Endpoint Malware Investigation - Generic - Test": "Issue 44779",
        "Mimecast test": "Issue 26906"
    },
    "skipped_integrations": {
>>>>>>> df052f82
        "_comment1": "~~~ NO INSTANCE ~~~",
        "Ipstack": "Usage limit reached (Issue 38063)",
        "AnsibleAlibabaCloud": "No instance - issue 40447",
        "AnsibleAzure": "No instance - issue 40447",
        "AnsibleCiscoIOS": "No instance - issue 40447",
        "AnsibleCiscoNXOS": "No instance - issue 40447",
        "AnsibleHCloud": "No instance - issue 40447",
        "AnsibleKubernetes": "No instance - issue 40447",
        "AnsibleACME": "No instance - issue 40447",
        "AnsibleDNS": "No instance - issue 40447",
        "AnsibleLinux": "No instance - issue 40447",
        "AnsibleOpenSSL": "No instance - issue 40447",
        "AnsibleMicrosoftWindows": "No instance - issue 40447",
        "AnsibleVMware": "No instance - issue 40447",
        "SolarWinds": "No instance - developed by Crest",
        "SOCRadarIncidents": "No instance - developed by partner",
        "SOCRadarThreatFusion": "No instance - developed by partner",
        "trustwave secure email gateway": "No instance - developed by Qmasters",
        "VMware Workspace ONE UEM (AirWatch MDM)": "No instance - developed by crest",
        "ServiceDeskPlus (On-Premise)": "No instance",
        "Forcepoint": "instance issues. Issue 28043",
        "ZeroFox": "Issue 29284",
        "Symantec Management Center": "Issue 23960",
        "Fidelis Elevate Network": "Issue 26453",
        "CrowdStrike Falcon X": "Issue 26209",
        "ArcSight Logger": "Issue 19117",
        "Sophos Central": "No instance",
        "MxToolBox": "No instance",
        "Prisma Access": "Instance will be provided soon by Lior and Prasen - Issue 27112",
        "AlphaSOC Network Behavior Analytics": "No instance",
        "IsItPhishing": "No instance",
        "Verodin": "No instance",
        "EasyVista": "No instance",
        "Pipl": "No instance",
        "Moloch": "No instance",
        "Twilio": "No instance",
        "Zendesk": "No instance",
        "GuardiCore": "No instance",
        "Nessus": "No instance",
        "Cisco CloudLock": "No instance",
        "Vectra v2": "No instance",
        "GoogleCloudSCC": "No instance, outsourced",
        "FortiGate": "License expired, and not going to get one (issue 14723)",
        "Attivo Botsink": "no instance, not going to get it",
        "AWS Sagemaker": "License expired, and probably not going to get it",
        "Symantec MSS": "No instance, probably not going to get it (issue 15513)",
        "Google Cloud Compute": "Can't test yet",
        "FireEye ETP": "No instance",
        "Proofpoint TAP v2": "No instance",
        "remedy_sr_beta": "No instance",
        "fireeye": "Issue 19839",
        "Remedy On-Demand": "Issue 19835",
        "Check Point": "Issue 18643",
        "CheckPointFirewall_v2": "Issue 18643",
        "Preempt": "Issue 20268",
        "Jask": "Issue 18879",
        "vmray": "Issue 18752",
        "SCADAfence CNM": "Issue 18376",
        "ArcSight ESM v2": "Issue #18328",
        "AlienVault USM Anywhere": "Issue #18273",
        "Dell Secureworks": "No instance",
        "Netskope": "instance is down",
        "Service Manager": "Expired license",
        "carbonblackprotection": "License expired",
        "icebrg": "Issue 14312",
        "Freshdesk": "Trial account expired",
        "Threat Grid": "Issue 16197",
        "Kafka V2": "Can not connect to instance from remote",
        "KafkaV3": "Can not connect to instance from remote",
        "Check Point Sandblast": "Issue 15948",
        "Remedy AR": "getting 'Not Found' in test button",
        "Salesforce": "Issue 15901",
        "ANYRUN": "No instance",
        "Snowflake": "Looks like account expired, needs looking into",
        "Cisco Spark": "Issue 18940",
        "Phish.AI": "Issue 17291",
        "MaxMind GeoIP2": "Issue 18932.",
        "Exabeam": "Issue 19371",
        "Ivanti Heat": "Issue 26259",
        "AWS - Athena - Beta": "Issue 19834",
        "SNDBOX": "Issue 28826",
        "Workday": "License expired Issue: 29595",
        "FireEyeFeed": "License expired Issue: 31838",
        "Akamai WAF": "Issue 32318",
        "FraudWatch": "Issue 34299",
        "Cisco Stealthwatch": "No instance - developed by Qmasters",
        "Armis": "No instance - developed by SOAR Experts",

        "_comment2": "~~~ UNSTABLE ~~~",
        "Tenable.sc": "unstable instance",
        "ThreatConnect v2": "unstable instance",

        "_comment3": "~~~ QUOTA ISSUES ~~~",
        "Lastline": "issue 20323",
        "Google Resource Manager": "Cannot create projects because have reached allowed quota.",
        "Looker": "Warehouse 'DEMO_WH' cannot be resumed because resource monitor 'LIMITER' has exceeded its quota.",

        "_comment4": "~~~ OTHER ~~~",
        "Anomali ThreatStream v2": "Will be deprecated soon.",
        "Anomali ThreatStream": "Will be deprecated soon.",
        "AlienVault OTX TAXII Feed": "Issue 29197",
        "EclecticIQ Platform": "Issue 8821",
        "Forescout": "Can only be run from within PANW network. Look in keeper for - Demisto in the LAB",
        "FortiManager": "Can only be run within PANW network",
        "HelloWorldSimple": "This is just an example integration - no need for test",
        "TestHelloWorldPlaybook": "This is just an example integration - no need for test",
        "Lastline v2": "Temporary skipping, due to quota issues, in order to merge a PR",
        "AttackIQFireDrill": "License issues #29774",
        "SentinelOne V2": "License expired issue #24933"
    },
    "nightly_integrations": [
        "Laline v2",
        "TruSTAR",
        "VulnDB"
    ],
    "unmockable_integrations": {
        "NetscoutArborSightline": "Uses timestamp",
        "Cylance Protect v2": "uses time-based JWT token",
        "EwsExtension": "Powershell does not support proxy",
        "EWS Extension Online Powershell v2": "Powershell does not support proxy/ssl",
        "Office 365 Feed": "Client sends a unique uuid as first request of every run",
        "AzureWAF": "Has a command that sends parameters in the path",
        "HashiCorp Vault": "Has a command that sends parameters in the path",
        "urlscan.io": "Uses data that comes in the headers",
        "CloudConvert": "has a command that uploads a file (!cloudconvert-upload)",
        "Symantec Messaging Gateway": "Test playbook uses a random string",
        "AlienVault OTX TAXII Feed": "Client from 'cabby' package generates uuid4 in the request",
        "Generic Webhook": "Does not send HTTP traffic",
        "Microsoft Endpoint Configuration Manager": "Uses Microsoft winRM",
        "SecurityIntelligenceServicesFeed": "Need proxy configuration in server",
        "BPA": "Playbook using GenericPolling which is inconsistent",
        "XsoarPowershellTesting": "Integration which not use network.",
        "Mail Listener v2": "Integration has no proxy checkbox",
        "Cortex XDR - IOC": "'Cortex XDR - IOC - Test' is using also the fetch indicators which is not working in proxy mode",
        "SecurityAndCompliance": "Integration doesn't support proxy",
        "Cherwell": "Submits a file - tests that send files shouldn't be mocked. this problem was fixed but the test is not running anymore because the integration is skipped",
        "Maltiverse": "issue 24335",
        "ActiveMQ": "stomp sdk not supporting proxy.",
        "MITRE ATT&CK": "Using taxii2client package",
        "MongoDB": "Our instance not using SSL",
        "Cortex Data Lake": "Integration requires SSL",
        "Google Key Management Service": "The API requires an SSL secure connection to work.",
        "McAfee ESM-v10": "we have multiple instances with same test playbook, mock recording are per playbook so it keeps failing the playback step",
        "mysql": "Does not use http",
        "SlackV2": "Integration requires SSL",
        "SlackV3": "Integration requires SSL",
        "Whois": "Mocks does not support sockets",
        "Panorama": "Exception: Proxy process took to long to go up. https://circleci.com/gh/demisto/content/24826",
        "Image OCR": "Does not perform network traffic",
        "Server Message Block (SMB) v2": "Does not perform http communication",
        "Active Directory Query v2": "Does not perform http communication",
        "dnstwist": "Does not perform http communication",
        "Generic SQL": "Does not perform http communication",
        "PagerDuty v2": "Integration requires SSL",
        "TCPIPUtils": "Integration requires SSL",
        "Luminate": "Integration has no proxy checkbox",
        "Shodan": "Integration has no proxy checkbox",
        "Google BigQuery": "Integration has no proxy checkbox",
        "ReversingLabs A1000": "Checking",
        "Check Point": "Checking",
        "okta": "Test Module failing, suspect it requires SSL",
        "Okta v2": "dynamic test, need to revisit and better avoid conflicts",
        "Awake Security": "Checking",
        "ArcSight ESM v2": "Checking",
        "Phish.AI": "Checking",
        "VMware": "PyVim (SmartConnect class) does not support proxy",
        "Intezer": "Nightly - Checking",
        "ProtectWise": "Nightly - Checking",
        "google-vault": "Nightly - Checking",
        "McAfee NSM": "Nightly - Checking",
        "Forcepoint": "Nightly - Checking",
        "palo_alto_firewall": "Need to check test module",
        "Signal Sciences WAF": "error with certificate",
        "google": "'unsecure' parameter not working",
        "EWS Mail Sender": "Inconsistent test (playback fails, record succeeds)",
        "ReversingLabs Titanium Cloud": "No Unsecure checkbox. proxy trying to connect when disabled.",
        "Recorded Future": "might be dynamic test",
        "AlphaSOC Wisdom": "Test module issue",
        "RedLock": "SSL Issues",
        "Microsoft Graph User": "Test direct access to oproxy",
        "Azure Security Center v2": "Test direct access to oproxy",
        "Azure Compute v2": "Test direct access to oproxy",
        "AWS - CloudWatchLogs": "Issue 20958",
        "AWS - Athena - Beta": "Issue 24926",
        "AWS - CloudTrail": "Issue 24926",
        "AWS - Lambda": "Issue 24926",
        "AWS - IAM": "Issue 24926",
        "AWS Sagemaker": "Issue 24926",
        "Gmail Single User": "googleclient sdk has time based challenge exchange",
        "Gmail": "googleclient sdk has time based challenge exchange",
        "GSuiteAdmin": "googleclient sdk has time based challenge exchange",
        "GSuiteAuditor": "googleclient sdk has time based challenge exchange",
        "GoogleCloudTranslate": "google translate sdk does not support proxy",
        "Google Chronicle Backstory": "SDK",
        "Google Vision AI": "SDK",
        "Google Cloud Compute": "googleclient sdk has time based challenge exchange",
        "Google Cloud Functions": "googleclient sdk has time based challenge exchange",
        "GoogleDocs": "googleclient sdk has time based challenge exchange",
        "GooglePubSub": "googleclient sdk has time based challenge exchange",
        "Google Resource Manager": "googleclient sdk has time based challenge exchange",
        "Google Cloud Storage": "SDK",
        "GoogleCalendar": "googleclient sdk has time based challenge exchange",
        "G Suite Security Alert Center": "googleclient sdk has time based challenge exchange",
        "GoogleDrive": "googleclient sdk has time based challenge exchange",
        "Syslog Sender": "syslog",
        "syslog": "syslog",
        "MongoDB Log": "Our instance not using SSL",
        "MongoDB Key Value Store": "Our instance not using SSL",
        "Zoom": "Uses dynamic token",
        "GoogleKubernetesEngine": "SDK",
        "TAXIIFeed": "Cannot use proxy",
        "EWSO365": "oproxy dependent",
        "MISP V2": "Cleanup process isn't performed as expected.",
        "MISP V3": "Cleanup process isn't performed as expected.",
        "Azure Network Security Groups": "Has a command that sends parameters in the path",
        "GitHub": "Cannot use proxy",
        "LogRhythm": "Cannot use proxy",
        "Create-Mock-Feed-Relationships": "recording is redundant for this integration",
        "RSA Archer v2": "cannot connect to proxy",
        "Anomali ThreatStream v3": "recording is not working",
        "LogRhythmRest V2": "Submits a file - tests that send files shouldn't be mocked."
    },
    "parallel_integrations": [
        "AWS - EC2",
        "Amazon DynamoDB",
        "AWS - ACM",
        "AWS - Security Hub",
        "Cryptocurrency",
        "SNDBOX",
        "Whois",
        "Rasterize",
        "CVE Search v2",
        "VulnDB",
        "CheckPhish",
        "Tanium",
        "LogRhythmRest",
        "ipinfo",
        "ipinfo_v2",
        "Demisto REST API",
        "syslog",
        "ElasticsearchFeed",
        "MITRE ATT&CK",
        "Microsoft Intune Feed",
        "JSON Feed",
        "Plain Text Feed",
        "Fastly Feed",
        "Malware Domain List Active IPs Feed",
        "Blocklist_de Feed",
        "Cloudflare Feed",
        "AzureFeed",
        "SpamhausFeed",
        "Cofense Feed",
        "Bambenek Consulting Feed",
        "AWS Feed",
        "CSVFeed",
        "ProofpointFeed",
        "abuse.ch SSL Blacklist Feed",
        "TAXIIFeed",
        "Office 365 Feed",
        "AutoFocus Feed",
        "Recorded Future Feed",
        "DShield Feed",
        "AlienVault Reputation Feed",
        "BruteForceBlocker Feed",
        "Feodo Tracker IP Blocklist Feed",
        "AlienVault OTX TAXII Feed",
        "Prisma Access Egress IP feed",
        "Lastline v2",
        "McAfee DXL",
        "Cortex Data Lake",
        "Mail Listener v2",
        "EDL",
        "Create-Mock-Feed-Relationships"
    ],
    "private_tests": [
        "HelloWorldPremium_Scan-Test",
        "HelloWorldPremium-Test"
    ],
    "docker_thresholds": {

        "_comment": "Add here docker images which are specific to an integration and require a non-default threshold (such as rasterize or ews). That way there is no need to define this multiple times. You can specify full image name with version or without.",
        "images": {
            "demisto/chromium": {
                "pid_threshold": 11
            },
            "demisto/py-ews:2.0": {
                "memory_threshold": 150
            },
            "demisto/pymisp:1.0.0.52": {
                "memory_threshold": 150
            },
            "demisto/pytan": {
                "pid_threshold": 11
            },
            "demisto/google-k8s-engine:1.0.0.9467": {
                "pid_threshold": 11
            },
            "demisto/threatconnect-tcex": {
                "pid_threshold": 11
            },
            "demisto/taxii2": {
                "pid_threshold": 11
            },
            "demisto/pwsh-infocyte": {
                "pid_threshold": 24,
                "memory_threshold": 140
            },
            "demisto/pwsh-exchange": {
                "pid_threshold": 24,
                "memory_threshold": 140
            },
            "demisto/powershell": {
                "pid_threshold": 24,
                "memory_threshold": 140
            },
            "demisto/powershell-ubuntu": {
                "pid_threshold": 45,
                "memory_threshold": 250
            },
            "demisto/boto3": {
                "memory_threshold": 90
            },
            "demisto/flask-nginx": {
                "pid_threshold": 11
            }
        }
    }
}<|MERGE_RESOLUTION|>--- conflicted
+++ resolved
@@ -3635,13 +3635,6 @@
             "fromversion": "6.0.0",
             "is_mockable": false,
             "timeout": 2400
-<<<<<<< HEAD
-        }
-    ],
-    "skipped_tests": {
-        "Zscaler Test": "We won't get license (Issues 40157,17784)",
-        "Github IAM - Test Playbook": "Issue 32383",
-=======
         },
         {
             "integrations": [
@@ -4823,7 +4816,6 @@
         "MISP V2 Test": "The integration is deprecated as we released MISP V3",
         "Github IAM - Test Playbook": "Issue 32383",
         "O365-SecurityAndCompliance-ContextResults-Test": "Issue 38900",
->>>>>>> df052f82
         "Calculate Severity - Standard - Test": "Issue 32715",
         "Calculate Severity - Generic v2 - Test": "Issue 32716",
         "Workday - Test": "No credentials Issue 29595",
@@ -4852,11 +4844,6 @@
         "Tanium v2 - Test": "Issue 26822",
         "Fidelis Elevate Network": "Issue 26453",
         "Cortex XDR - IOC - Test": "Issue 37957",
-<<<<<<< HEAD
-        "Cherwell Example Scripts - test": "Issue 26780",
-        "Cherwell - test": "Issue 26780",
-=======
->>>>>>> df052f82
         "PAN-OS Query Logs For Indicators Test": "Issue 28753",
         "TCPUtils-Test": "Issue 29677",
         "Polygon-Test": "Issue 29060",
@@ -4868,21 +4855,12 @@
         "CuckooTest": "Issue 25601",
         "PhishlabsIOC_DRP-Test": "Issue 29589",
         "Carbon Black Live Response Test": "Issue 28237",
-<<<<<<< HEAD
-        "Carbon Black Enterprise Protection V2 Test": "Issue 32322",
-        "Google_Vault-Search_And_Display_Results_test": "Issue 24348",
-=======
->>>>>>> df052f82
         "FeedThreatConnect-Test": "Issue 32317",
         "Palo_Alto_Networks_Enterprise_DLP - Test": "Issue 32568",
         "JoeSecurityTestDetonation": "Issue 25650",
         "JoeSecurityTestPlaybook": "Issue 25649",
         "Cortex Data Lake Test": "Issue 24346",
-<<<<<<< HEAD
-        "Phishing - Cre - Test - Incident Starter": "Issue 26784",
-=======
         "Phishing - Core - Test - Incident Starter": "Issue 26784",
->>>>>>> df052f82
         "Test Playbook McAfee ATD": "Issue 33409",
         "Detonate Remote File From URL -McAfee-ATD - Test": "Issue 33407",
         "Test Playbook McAfee ATD Upload File": "Issue 33408",
@@ -4892,54 +4870,23 @@
         "Test-BPA_Integration": "Issue 28236",
         "TestTOPdeskPlaybook": "Issue 35412",
         "PAN-OS EDL Setup v3 Test": "Issue 35386",
-<<<<<<< HEAD
-        "Google-Vault-Generic-Test": "Issue 24347",
-=======
->>>>>>> df052f82
         "GmailTest": "Issue 27057",
         "get_file_sample_by_hash_-_cylance_protect_-_test": "Issue 28823",
         "Carbon Black Enterprise EDR Test": "Issue 29775",
         "VirusTotal (API v3) Detonate Test": "Issue 36004",
         "FailedInstances - Test": "Issue 33218",
         "PAN-OS DAG Configuration Test": "Issue 19205",
-<<<<<<< HEAD
-        "PAN-OS - Block IP - Static Address Group Test": "Issue 37021",
-        "PAN-OS - Block IP - Custom Block Rule Test": "Issue 37023",
-        "Centreon-Test-Playbook": "Issue 37022",
-        "PAN-OS - Block URL - Custom URL Category Test": "Issue 37024",
-        "get_original_email_-_ews-_test": "Issue 27571",
-        "PANW Threat Vault - Signature Search - Test": "Issue 30930",
-        "Trend Micro Deep Security - Test": "outsourced",
-        "Microsoft Teams - Test": "Issue 38263",
-        "QualysVulnerabilityManagement-Test": "Issue 38640",
-        "test playbook - QRadarCorrelations": "Issue 38639",
-=======
         "Service Desk Plus - Generic Polling Test": "Issue 30798",
         "get_original_email_-_ews-_test": "Issue 27571",
         "Trend Micro Deep Security - Test": "outsourced",
         "Microsoft Teams - Test": "Issue 38263",
         "QualysVulnerabilityManagement-Test": "Issue 38640",
->>>>>>> df052f82
         "EWS Extension: Powershell Online V2 Test": "Issue 39008",
         "O365 - EWS - Extension - Test": "Issue 39008",
         "Majestic Million Test Playbook": "Issue 30931",
         "iDefense_v2_Test": "Issue 40126",
         "EWS Mail Sender Test": "Issue 27944",
         "McAfee ESM v2 - Test v10.3.0": "Issue 35616",
-<<<<<<< HEAD
-        "AzureADTest": "Issue 40131",
-        "Feed iDefense Test": "Issue 34035",
-        "FireEyeNX-Test": "Issue 33216",
-        "McAfee ESM v2 - Test v10.2.0": "Issue 35670",
-        "McAfee ESM Watchlists - Test v10.3.0": "Issue 37130",
-        "McAfee ESM Watchlists - Test v10.2.0": "Issue 39389",
-        "Microsoft Teams Management - Test": "Issue 33410",
-        "RedLockTest": "Issue 24600",
-        "MicrosoftGraphMail-Test_prod": "Issue 40125"
-    },
-    "skipped_integrations": {
-
-=======
         "Feed iDefense Test": "Issue 34035",
         "McAfee ESM v2 - Test v10.2.0": "Issue 35670",
         "McAfee ESM Watchlists - Test v10.3.0": "Issue 37130",
@@ -4983,7 +4930,6 @@
         "Mimecast test": "Issue 26906"
     },
     "skipped_integrations": {
->>>>>>> df052f82
         "_comment1": "~~~ NO INSTANCE ~~~",
         "Ipstack": "Usage limit reached (Issue 38063)",
         "AnsibleAlibabaCloud": "No instance - issue 40447",
