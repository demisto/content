--- conflicted
+++ resolved
@@ -4761,14 +4761,13 @@
             "fromversion": "5.5.0"
         },
         {
-<<<<<<< HEAD
-            "playbookID": "AzureRiskyUsers",
+            "playbookID": "JsonToTable - Test Playbook",
+            "fromversion": "5.5.0"
+        },
+        {
+          "playbookID": "AzureRiskyUsers",
             "fromversion": "6.0.0",
             "integrations": "AzureRiskyUsers"
-=======
-            "playbookID": "JsonToTable - Test Playbook",
-            "fromversion": "5.5.0"
->>>>>>> 526a0c15
         }
     ],
     "skipped_tests": {
