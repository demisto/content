--- conflicted
+++ resolved
@@ -5914,10 +5914,13 @@
             ]
         },
         {
-<<<<<<< HEAD
             "playbookID": "DomainEnrichment-Test",
             "integrations": ["VirusTotal (API v3)","AlienVault OTX v2"],
-=======
+            "instance_names": [
+                "virus_total_v3"
+            ]
+        }.
+        {
             "playbookID": "URLEnrichment-Test",
             "integrations": [
                 "VirusTotal (API v3)",
@@ -5933,7 +5936,6 @@
                 "VirusTotal (API v3)",
                 "AlienVault OTX v2"
             ],
->>>>>>> e57c2a98
             "instance_names": [
                 "virus_total_v3"
             ]
