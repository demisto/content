--- conflicted
+++ resolved
@@ -2752,13 +2752,12 @@
             "fromversion": "4.5.0"
         },
         {
-<<<<<<< HEAD
+            "playbookID": "Extract Indicators From File - test"
+        },
+        {
             "integrations": "GCP Whitelist Feed",
             "playbookID": "GCPWhitelist_Feed_Test",
             "fromversion": "5.5.0"
-=======
-            "playbookID": "Extract Indicators From File - test"
->>>>>>> 43b93820
         }
     ],
     "skipped_tests": {
