{
    "testTimeout": 160,
    "testInterval": 20,
    "tests": [
        {
<<<<<<< HEAD
            "integrations": "Joe Security",
            "playbookID": "JoeSecurityTestPlaybook",
            "timeout": 500
        },
        {
            "integrations": "Palo Alto Minemeld",
            "playbookID": "minemeld_test"
=======
            "integrations": "Jask",
            "playbookID": "Jask_Test"
        },
        {
            "playbookID": "dedup_-_generic_-_test"
        },
        {
            "integrations": "McAfee Advanced Threat Defense",
            "playbookID": "Test Playbook McAfee ATD"
        },
        {
            "playbookID": "exporttocsv_script_test"
        },
        {
            "integrations": "Intezer",
            "playbookID": "Intezer Testing",
            "nightly": true,
            "timeout": 500
        },
        {
            "integrations": "FalconIntel",
            "playbookID": "CrowdStrike Falcon Intel v2"
        },
        {
            "integrations": [{
                "name": "Mail Sender (New)"
            },{
                "name": "google",
                "byoi": false
            }],
            "playbookID": "Mail Sender (New) Test"
>>>>>>> da0d1e2b
        },
        {
            "playbookID": "buildewsquery_test"
        },
        {
            "integrations": "Rapid7 Nexpose",
            "playbookID": "nexpose_test"
        },
        {
            "integrations": "EWS Mail Sender",
            "playbookID": "EWS Mail Sender Test"
        },
        {
            "playbookID": "decodemimeheader_-_test"
        },
        {
            "integrations": "CVE Search",
            "playbookID": "cve_enrichment_-_generic_-_test"
        },
        {
            "playbookID": "test_url_regex"
        },
        {
            "integrations": "Skyformation",
            "playbookID": "TestSkyformation"
        },
        {
            "integrations": "okta",
            "playbookID": "okta_test_playbook",
            "timeout": 240
        },
        {
            "integrations": "RSA NetWitness Packets and Logs",
            "playbookID": "rsa_packets_and_logs_test"
        },
        {
            "playbookID": "Test filters & transformers scripts"
        },
        {
            "integrations": "Salesforce",
            "playbookID": "SalesforceTestPlaybook"
        },
        {
            "integrations": "McAfee ESM-v10",
            "playbookID": "McAfeeESMTest",
            "timeout": 500
        },
        {
            "integrations": "GoogleSafeBrowsing",
            "playbookID": "Google Safe Browsing Test",
            "timeout": 240
        },
        {
            "playbookID": "File Enrichment - Generic Test"
        },
        {
            "integrations": "EWS v2",
            "playbookID": "EWSv2_empty_attachment_test"
        },
        {
            "playbookID": "TestWordFileToIOC",
            "timeout": 300
        },
        {
            "integrations": "Symantec Endpoint Protection",
            "playbookID": "sep_-_test_endpoint_search"
        },
        {
            "integrations": [
                "urlscan.io"
            ],
            "playbookID": "url_enrichment_-_generic_test",
            "timeout": 500
        },
        {
            "integrations": {
                "name": "carbonblackprotection",
                "byoi": false
            },
            "playbookID": "search_endpoints_by_hash_-_carbon_black_protection_-_test",
            "timeout": 500
        },
        {
            "playbookID": "process_email_-_generic_-_test",
            "timeout": 240
        },
        {
            "integrations": {
                "name": "carbonblack",
                "byoi": false
            },
            "playbookID": "search_endpoints_by_hash_-_carbon_black_response_-_test",
            "timeout": 500
        },
        {
            "integrations": {
                "name": "carbonblack",
                "byoi": false
            },
            "playbookID": "get_file_sample_by_hash_-_carbon_black_enterprise_Response_-_test"
        },
        {
            "integrations": {
                "name": "activedir",
                "byoi": false
            },
            "playbookID": "account_enrichment_-_generic_test"
        },
        {
            "integrations": {
                "name": "carbonblack",
                "byoi": false
            },
            "playbookID": "block_endpoint_-_carbon_black_response_-_test"
        },
        {
            "integrations": "FalconHost",
            "playbookID": "search_endpoints_by_hash_-_crowdstrike_-_test",
            "timeout": 500
        },
        {
            "integrations": "FalconHost",
            "playbookID": "crowdstrike_endpoint_enrichment_-_test"
        },
        {
            "integrations": [
                "VirusTotal",
                "urlscan.io"
            ],
            "playbookID": "ip_enrichment_generic_test"
        },
        {
            "playbookID": "ExposeIncidentOwner-Test"
        },
        {
            "integrations": "OpenPhish",
            "playbookID": "email_test"
        },
        {
            "integrations": [],
            "playbookID": "Test CommonServer"
        },
        {
            "integrations": "VirusTotal",
            "playbookID": "domain_enrichment_generic_test"
        },
        {
            "integrations": "PostgreSQL",
            "playbookID": "PostgreSQL Test"
        },
        {
            "integrations": {
                "name": "google",
                "byoi": false
            },
            "playbookID": "GsuiteTest"
        },
        {
            "integrations": "OpenPhish",
            "playbookID": "OpenPhish Test Playbook"
        },
        {
            "integrations": "RSA Archer",
            "playbookID": "Archer-Test-Playbook",
            "nightly": true
        },
        {
            "integrations": "jira",
            "playbookID": "Jira-Test"
        },
        {
            "integrations": "ThreatConnect",
            "playbookID": "test-ThreatConnect"
        },
        {
            "integrations": "ipinfo",
            "playbookID": "IPInfoTest"
        },
        {
            "integrations": "jira",
            "playbookID": "VerifyHumanReadableFormat"
        },
        {
            "playbookID": "ExtractURL Test"
        },
        {
            "playbookID": "strings-test"
        },
        {
            "playbookID": "TestCommonPython"
        },
        {
            "playbookID": "TestFileCreateAndUpload"
        },
        {
            "playbookID": "TestIsValueInArray"
        },
        {
            "playbookID": "TestStringReplace"
        },
        {
            "playbookID": "TestHttpPlaybook"
        },
        {
            "integrations": "SplunkPy",
            "playbookID": "Splunk-Test"
        },
        {
            "integrations" : "McAfee NSM",
            "playbookID" : "McAfeeNSMTest",
            "timeout" : 400,
            "nightly": true
        },
        {
            "integrations": "PhishTank",
            "playbookID": "PhishTank Testing"
        },
        {
            "integrations": "McAfee Web Gateway",
            "playbookID": "McAfeeWebGatewayTest",
            "timeout" : 500
        },
        {
            "integrations": "TCPIPUtils",
            "playbookID": "TCPUtils-Test"
        },
        {
            "playbookID": "ProofpointDecodeURL-Test",
            "timeout": 300,
            "interval": 20
        },
        {
            "playbookID": "listExecutedCommands-Test"
        },
        {
            "integrations": "Service Manager",
            "playbookID": "TestHPServiceManager",
            "timeout": 400
        },
        {
            "playbookID": "LanguageDetect-Test",
            "timeout": 300
        },
        {
            "integrations": "Forcepoint",
            "playbookID": "forcepoint test",
            "timeout": 500,
            "nightly": true
        },
        {
            "playbookID": "GeneratePassword-Test"
        },
        {
            "playbookID": "ZipFile-Test"
        },
        {
            "playbookID": "ExtractDomainTest"
        },
        {
            "playbookID": "Detonate File - Generic Test",
            "timeout": 500
        },
        {
            "playbookID": "Test-IsMaliciousIndicatorFound"
        },
        {
            "playbookID": "TestExtractHTMLTables"
        },
        {
            "integrations": [
                {
                    "name": "carbonblackliveresponse",
                    "byoi": true
                },
                {
                    "name": "carbonblack-v2",
                    "byoi": true
                }
            ],
            "playbookID": "CarbonBlackLiveResponseTest"
        },
        {
            "playbookID": "TestSafeBreach",
            "integrations": "SafeBreach"
        },
        {
            "integrations": "Symantec Messaging Gateway",
            "playbookID": "Symantec Messaging Gateway Test"
        },
        {
            "integrations": "VxStream",
            "playbookID": "VxStream Test"
        },
        {
            "integrations": "Preempt",
            "playbookID": "Preempt Test"
        },
        {
            "integrations": "urlscan.io",
            "playbookID": "urlscan_malicious_Test"
        },
        {
            "integrations": "EWS v2",
            "playbookID": "pyEWS_Test"
        },
        {

            "integrations": "Netskope",
            "playbookID": "Netskope Test"
        },
        {
            "integrations": "Cylance Protect v2",
            "playbookID": "Cylance Protect v2 Test"
        },
        {
            "integrations": "ReversingLabs Titanium Cloud",
            "playbookID": "ReversingLabsTCTest"
        },
        {
            "integrations": "ReversingLabs A1000",
            "playbookID": "ReversingLabsA1000Test"
        },
        {
            "integrations": "Demisto Lock",
            "playbookID": "DemistoLockTest"
        },
        {
            "playbookID": "test-domain-indicator"
        },
        {
            "integrations": "RedLock",
            "playbookID": "RedLockTest",
            "nightly": true
        },
        {
            "integrations": "VirusTotal - Private API",
            "playbookID": "virusTotalPrivateAPI-test-playbook",
            "nightly": true
        },
        {
            "integrations": "Cybereason",
            "playbookID": "Cybereason Test"
        },
        {
            "integrations": "ThreatExchange",
            "playbookID": "extract_indicators_-_generic_-_test",
            "timeout": 240
        },
        {
            "integrations": "Tanium",
            "playbookID": "Tanium Demo Playbook",
            "nightly": true,
            "timeout": 1200
        },
        {
            "integrations": "ThreatExchange",
            "playbookID": "ThreatExchange-test"
        },
        {
            "integrations": "Recorded Future",
            "playbookID": "Recorded Future Test",
            "nightly": true
        },
        {
            "integrations": "RTIR",
            "playbookID": "RTIR Test"
        }
    ],
    "skipped": [
        {
            "integrations":"Cylance Protect",
            "playbookID": "get_file_sample_by_hash_-_cylance_protect_-_test",
            "timeout": 240
        },
        {
            "integrations": "Cylance Protect",
            "playbookID": "endpoint_enrichment_-_generic_test"
        },
        {
            "integrations": "QRadar",
            "playbookID": "test_Qradar"
        },
        {
            "integrations": "VMware",
            "playbookID": "VMWare Test"
        },
        {
            "integrations": "Anomali ThreatStream",
            "playbookID": "Anomali_ThreatStream_Test"
        },
        {

            "integrations": "Farsight DNSDB",
            "playbookID": "DNSDBTest"
        },
        {
            "integrations": {
                "name": "carbonblack-v2",
                "byoi": true
            },
            "playbookID": "CarbonBlackResponseTest"
        },
        {
            "integrations": "TruSTAR",
            "playbookID": "TruSTAR Test"
        },
        {
            "integrations": "Cisco Umbrella Investigate",
            "playbookID": "Cisco-Umbrella-Test"
        },
        {
            "integrations": "icebrg",
            "playbookID": "Icebrg Test",
            "timeout" : 500
        },
        {
            "integrations": "Symantec MSS",
            "playbookID": "SymantecMSSTest"
        },
        {
            "playbookID": "TestParseCSV"
        },
        {
            "integrations": [
                "VirusTotal",
                "urlscan.io",
                {
                    "name": "activedir",
                    "byoi": false
                }],
            "playbookID": "entity_enrichment_generic_test",
            "timeout": 240
        },
        {
            "integrations": [
                "VirusTotal",
                "urlscan.io"
            ],
            "playbookID": "url_enrichment_-_generic_test",
            "timeout": 400
        },
        {
            "integrations": "Remedy AR",
            "playbookID": "Remedy AR Test"
        },
        {
            "integrations": "McAfee Active Response",
            "playbookID": "McAfee-MAR_Test"
        },
        {
            "integrations": "McAfee Threat Intelligence Exchange",
            "playbookID": "McAfee-TIE Test"
        },
        {
            "integrations": "ArcSight Logger",
            "playbookID": "ArcSight Logger test"
        },
        {
            "integrations": "XFE",
            "playbookID": "XFE Test",
            "timeout": 140,
            "nightly": true
        },
        {
            "playbookID": "File Enrichment - Generic Test"
        },
        {
            "integrations": [
                "FalconHost",
                "McAfee Threat Intelligence Exchange",
                {
                    "name": "carbonblackprotection",
                    "byoi": false
                },
                {
                    "name": "carbonblack",
                    "byoi": false
                }
            ],
            "playbookID": "search_endpoints_by_hash_-_generic_-_test",
            "timeout": 500
        },
        {
            "integrations": "McAfee Threat Intelligence Exchange",
            "playbookID": "search_endpoints_by_hash_-_tie_-_test",
            "timeout": 500
        },
        {
            "integrations": "iDefense",
            "playbookID": "iDefenseTest",
            "timeout": 300
        },
        {
            "integrations": "LogRhythm",
            "playbookID": "LogRhythm-Test-Playbook",
            "timeout": 200
        },
        {
            "integrations": "FireEye HX",
            "playbookID": "FireEye HX Test"
        },
        {
            "integrations": "Phish.AI",
            "playbookID": "PhishAi-Test"
        },
        {
            "integrations": "Centreon",
            "playbookID": "Centreon-Test-Playbook"
        },
        {
            "integrations": "TruSTAR",
            "playbookID": "TruSTAR Test"
        },
        {
            "integrations": "AlphaSOC Wisdom",
            "playbookID": "AlphaSOC-Wisdom-Test"
        },
        {
            "integrations": "Qualys",
            "playbookID": "Qualys-Test",
            "nightly": true
        },
        {
            "integrations": "VirusTotal",
            "playbookID": "virusTotal-test-playbook"
        }
    ]
}<|MERGE_RESOLUTION|>--- conflicted
+++ resolved
@@ -3,15 +3,6 @@
     "testInterval": 20,
     "tests": [
         {
-<<<<<<< HEAD
-            "integrations": "Joe Security",
-            "playbookID": "JoeSecurityTestPlaybook",
-            "timeout": 500
-        },
-        {
-            "integrations": "Palo Alto Minemeld",
-            "playbookID": "minemeld_test"
-=======
             "integrations": "Jask",
             "playbookID": "Jask_Test"
         },
@@ -43,7 +34,6 @@
                 "byoi": false
             }],
             "playbookID": "Mail Sender (New) Test"
->>>>>>> da0d1e2b
         },
         {
             "playbookID": "buildewsquery_test"
@@ -447,10 +437,6 @@
             "playbookID": "CarbonBlackResponseTest"
         },
         {
-            "integrations": "TruSTAR",
-            "playbookID": "TruSTAR Test"
-        },
-        {
             "integrations": "Cisco Umbrella Investigate",
             "playbookID": "Cisco-Umbrella-Test"
         },
@@ -462,6 +448,11 @@
         {
             "integrations": "Symantec MSS",
             "playbookID": "SymantecMSSTest"
+        },
+        {
+            "integrations": "Joe Security",
+            "playbookID": "JoeSecurityTestPlaybook",
+            "timeout": 500
         },
         {
             "playbookID": "TestParseCSV"
