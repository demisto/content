--- conflicted
+++ resolved
@@ -131,11 +131,10 @@
             "playbookID": "McAfee-TIE Test"
         },
         {
-<<<<<<< HEAD
+            "playbookID": "ProofpointDecodeURL-Test"
+        },
+        {
             "playbookID": "listExecutedCommands-Test"
-=======
-            "playbookID": "ProofpointDecodeURL-Test"
->>>>>>> 6a6f21af
         }
     ],
     "skipped": [
