{
    "testTimeout": 160,
    "testInterval": 20,
    "tests": [
        {
            "playbookID": "Test CommonServer"
        },
        {
            "integrations": "OTRS",
            "playbookID": "OTRS Test"
        },
        {
            "playbookID": "CreatePhishingClassifierMLTest"
        },
        {
            "integrations": "Cymon",
            "playbookID": "playbook-Cymon_Test"
        },
        {
            "integrations": "FortiGate",
            "playbookID": "Fortigate Test"
        },
        {
            "integrations": [
                "Lastline",
                "WildFire",
                "SNDBOX"
            ],
            "playbookID" : "Detonate File - Generic Test",
            "timeout" : 2400,
            "nightly" : true
        },
        {
            "integrations": "SNDBOX",
            "playbookID": "SNDBOX_Test"
        },
        {
            "integrations": "SNDBOX",
            "playbookID": "Detonate File - SNDBOX - Test",
            "timeout": 2400,
            "nightly": true
        },
        {
            "playbookID": "WordTokenizeTest"
        },
        {
            "integrations": "Awake Security",
            "playbookID": "awake_security_test_pb"
        },
        {
          "integrations": "Tenable.sc",
          "playbookID": "tenable-sc-test",
          "timeout": 240,
          "nightly": true
        },
        {
            "integrations": "MimecastV2",
            "playbookID": "Mimecast test"
        },
        {
            "playbookID": "CreateEmailHtmlBody_test_pb"
        },
        {
          "playbookID": "ReadPDFFile-Test"
        },
        {
          "playbookID": "JSONtoCSV-Test"
        },
        {
          "integrations": "Tenable.io",
          "playbookID": "Tenable.io test"
        },
        {
          "playbookID": "URLDecode-Test"
        },
        {
          "integrations": "Cuckoo Sandbox",
          "playbookID": "CuckooTest",
          "timeout": 600
        },
        {
          "playbookID": "GetTime-Test"
        },
        {
          "integrations": "Tenable.io",
          "playbookID": "Tenable.io Scan Test",
          "nightly": true,
          "timeout": 500
        },
        {
            "integrations": "Tenable.sc",
            "playbookID": "tenable-sc-scan-test",
            "nightly": true,
            "timeout": 600
        },
        {
            "integrations": "google-vault",
            "playbookID": "Google-Vault-Generic-Test",
            "timeout": 500
        },
        {
            "playbookID": "Luminate-TestPlaybook",
            "integrations": "Luminate"
        },
        {
            "playbookID": "ParseEmailFiles-test"
        },
        {
            "playbookID": "ParseExcel-test"
        },
        {
            "playbookID": "Detonate File - No Files test"
        },
        {
            "integrations": [
                "Panorama",
                "Check Point"
            ],
            "playbookID": "blockip_test_playbook"
        },
        {
            "integrations": "Palo Alto Minemeld",
            "playbookID": "minemeld_test"
        },
        {
            "integrations": "InfoArmor VigilanteATI",
            "playbookID": "InfoArmorVigilanteATITest"
        },
        {
            "integrations": "IntSights",
            "playbookID": "IntSights Test"
        },
        {
            "integrations": "dnstwist",
            "playbookID": "dnstwistTest"
        },
        {
            "integrations": "BitDam",
            "playbookID": "Detonate File - BitDam Test"
        },
        {
            "integrations": "Threat Grid",
            "playbookID": "ThreatGridTest",
            "timeout": 600
        },
        {
            "integrations": [
                "Palo Alto Minemeld",
                "Panorama"
            ],
            "playbookID": "block_indicators_-_generic_-_test"
        },
        {
          "integrations": "Signal Sciences WAF",
          "playbookID": "SignalSciences Test"
        },
        {
            "integrations": "RTIR",
            "playbookID": "RTIR Test"
        },
        {
            "integrations": "RedCanary",
            "playbookID": "RedCanaryTest",
            "nightly" : true
        },
        {
          "integrations": "Devo",
          "playbookID": "devo_test_playbook"
        },
        {
          "integrations": "urlscan.io",
            "playbookID": "url_enrichment_-_generic_test",
            "timeout": 500
        },
        {
            "integrations": "SCADAfence CNM",
            "playbookID": "SCADAfence_test"
        },
        {

            "integrations": "BigFix",
            "playbookID": "BigFixTest"
        },
        {
            "integrations": "Lastline",
            "playbookID": "Lastline - testplaybook",
            "nightly": true
        },
        {
            "integrations": "epo",
            "playbookID": "Test Playbook McAfee ePO"
        },
        {
            "integrations": "activedir",
            "playbookID": "calculate_severity_-_critical_assets_-_test"
        },
        {
            "playbookID": "TextFromHTML_test_playbook"
        },
        {
            "playbookID": "PortListenCheck-test"
        },
        {
            "integrations": "ThreatExchange",
            "playbookID": "ThreatExchange-test"
        },
        {
            "integrations": "ThreatExchange",
            "playbookID": "extract_indicators_-_generic_-_test",
            "timeout": 240
        },
        {
            "integrations": "Joe Security",
            "playbookID": "JoeSecurityTestPlaybook",
            "timeout": 500,
            "nightly": true
        },
        {
            "integrations": "WildFire",
            "playbookID": "Wildfire Test"
        },
        {
            "integrations": "GRR",
            "playbookID": "grr_test",
            "nightly": true
        },
        {
            "integrations": "RSA NetWitness Packets and Logs",
            "playbookID": "rsa_packets_and_logs_test"
        },
        {
            "integrations": "VirusTotal",
            "playbookID": "virusTotal-test-playbook",
            "nightly": true,
            "timeout": 1400
        },
        {
            "integrations": "Preempt",
            "playbookID": "Preempt Test"
        },
        {   "integrations": "Gmail",
            "playbookID": "get_original_email_-_gmail_-_test"
        },
        {
            "integrations": "EWS v2",
            "playbookID": "get_original_email_-_ews-_test"
        },
        {
            "integrations": "PagerDuty v2",
            "playbookID": "PagerDuty Test"
        },
        {
            "playbookID": "test_delete_context"
        },
        {
            "playbookID": "GmailTest",
            "integrations": "Gmail"
        },
        {
            "playbookID": "TestParseCSV"
        },
        {
            "integrations": "Shodan",
            "playbookID": "ShodanTest"
        },
        {
            "playbookID": "Extract Indicators From File - test"
        },
        {
            "playbookID": "dedup_-_generic_-_test"
        },
        {
            "integrations": "McAfee Advanced Threat Defense",
            "playbookID": "Test Playbook McAfee ATD",
            "timeout": 500
        },
        {
            "playbookID": "exporttocsv_script_test"
        },
        {
            "integrations": "Intezer",
            "playbookID": "Intezer Testing",
            "nightly": true,
            "timeout": 500
        },
        {
            "integrations": "FalconIntel",
            "playbookID": "CrowdStrike Falcon Intel v2"
        },
        {
            "integrations": [
                "Mail Sender (New)",
                "google"
            ],
            "playbookID": "Mail Sender (New) Test"
        },
        {
            "playbookID": "buildewsquery_test"
        },
        {
            "integrations": "Rapid7 Nexpose",
            "playbookID": "nexpose_test",
            "timeout": 240
        },
        {
            "integrations": "EWS Mail Sender",
            "playbookID": "EWS Mail Sender Test"
        },
        {
            "playbookID": "decodemimeheader_-_test"
        },
        {
            "integrations": "CVE Search",
            "playbookID": "cve_enrichment_-_generic_-_test"
        },
        {
            "playbookID": "test_url_regex"
        },
        {
            "integrations": "Skyformation",
            "playbookID": "TestSkyformation"
        },
        {
            "integrations": "okta",
            "playbookID": "okta_test_playbook",
            "timeout": 240
        },
        {
            "playbookID": "Test filters & transformers scripts"
        },
        {
            "integrations": "Salesforce",
            "playbookID": "SalesforceTestPlaybook"
        },
        {
            "integrations": "McAfee ESM-v10",
            "playbookID": "McAfeeESMTest",
            "timeout": 500
        },
        {
            "integrations": "GoogleSafeBrowsing",
            "playbookID": "Google Safe Browsing Test",
            "timeout": 240
        },
        {
            "integrations": "EWS v2",
            "playbookID": "EWSv2_empty_attachment_test"
        },
        {
            "playbookID": "TestWordFileToIOC",
            "timeout": 300
        },
        {
            "integrations": "Symantec Endpoint Protection",
            "playbookID": "sep_-_test_endpoint_search"
        },
        {
            "integrations": "carbonblackprotection",
            "playbookID": "search_endpoints_by_hash_-_carbon_black_protection_-_test",
            "timeout": 500
        },
        {
            "playbookID": "process_email_-_generic_-_test",
            "timeout": 240
        },
        {
            "integrations": "activedir",
            "playbookID": "account_enrichment_-_generic_test"
        },
        {
            "integrations": "FalconHost",
            "playbookID": "search_endpoints_by_hash_-_crowdstrike_-_test",
            "timeout": 500
        },
        {
            "integrations": "FalconHost",
            "playbookID": "CrowdStrike Endpoint Enrichment - Test"
        },
        {
          "integrations": "FalconHost",
          "playbookID": "crowdstrike_falconhost_test"
        },
        {
            "integrations": [
                "VirusTotal"
            ],
            "playbookID": "ip_enrichment_generic_test"
        },
        {
            "playbookID": "ExposeIncidentOwner-Test"
        },
        {
            "integrations": "OpenPhish",
            "playbookID": "email_test"
        },
        {
            "integrations": "VirusTotal",
            "playbookID": "domain_enrichment_generic_test"
        },
        {
            "integrations": "PostgreSQL",
            "playbookID": "PostgreSQL Test"
        },
        {
            "integrations": "google",
            "playbookID": "GsuiteTest"
        },
        {
            "integrations": "OpenPhish",
            "playbookID": "OpenPhish Test Playbook"
        },
        {
            "integrations": "RSA Archer",
            "playbookID": "Archer-Test-Playbook",
            "nightly": true
        },
        {
            "integrations": "jira",
            "playbookID": "Jira-Test"
        },
        {
            "integrations": "ipinfo",
            "playbookID": "IPInfoTest"
        },
        {
            "integrations": "jira",
            "playbookID": "VerifyHumanReadableFormat"
        },
        {
            "playbookID": "ExtractURL Test"
        },
        {
            "playbookID": "strings-test"
        },
        {
            "playbookID": "TestCommonPython"
        },
        {
            "playbookID": "TestFileCreateAndUpload"
        },
        {
            "playbookID": "TestIsValueInArray"
        },
        {
            "playbookID": "TestStringReplace"
        },
        {
            "playbookID": "TestHttpPlaybook"
        },
        {
            "integrations": "SplunkPy",
            "playbookID": "Splunk-Test"
        },
        {
            "integrations" : "McAfee NSM",
            "playbookID" : "McAfeeNSMTest",
            "timeout" : 400,
            "nightly": true
        },
        {
            "integrations": "PhishTank",
            "playbookID": "PhishTank Testing"
        },
        {
            "integrations": "McAfee Web Gateway",
            "playbookID": "McAfeeWebGatewayTest",
            "timeout" : 500
        },
        {
            "integrations": "TCPIPUtils",
            "playbookID": "TCPUtils-Test"
        },
        {
            "playbookID": "ProofpointDecodeURL-Test",
            "timeout": 300
        },
        {
            "playbookID": "listExecutedCommands-Test"
        },
        {
            "integrations": "Service Manager",
            "playbookID": "TestHPServiceManager",
            "timeout": 400
        },
        {
            "playbookID": "LanguageDetect-Test",
            "timeout": 300
        },
        {
            "integrations": "Forcepoint",
            "playbookID": "forcepoint test",
            "timeout": 500,
            "nightly": true
        },
        {
            "playbookID": "GeneratePassword-Test"
        },
        {
            "playbookID": "ZipFile-Test"
        },
        {
            "playbookID": "ExtractDomainTest"
        },
        {
            "playbookID": "Detonate File - Generic Test",
            "timeout": 500
        },
        {
            "playbookID": "Test-IsMaliciousIndicatorFound"
        },
        {
            "playbookID": "TestExtractHTMLTables"
        },
        {
            "integrations": "carbonblackliveresponse",
            "playbookID": "CarbonBlackLiveResponseTest",
            "nightly": true
        },
        {
            "playbookID": "TestSafeBreach",
            "integrations": "SafeBreach"
        },
        {
            "integrations": "urlscan.io",
            "playbookID": "urlscan_malicious_Test"
        },
        {
            "integrations": "EWS v2",
            "playbookID": "pyEWS_Test"
        },
        {

            "integrations": "Netskope",
            "playbookID": "Netskope Test"
        },
        {
            "integrations": "Cylance Protect v2",
            "playbookID": "Cylance Protect v2 Test"
        },
        {
            "integrations": "ReversingLabs Titanium Cloud",
            "playbookID": "ReversingLabsTCTest"
        },
        {
            "integrations": "ReversingLabs A1000",
            "playbookID": "ReversingLabsA1000Test"
        },
        {
            "integrations": "Demisto Lock",
            "playbookID": "DemistoLockTest"
        },
        {
            "playbookID": "test-domain-indicator",
            "timeout": 400
        },
        {
            "integrations": "VirusTotal - Private API",
            "playbookID": "virusTotalPrivateAPI-test-playbook",
            "nightly": true
        },
        {
            "integrations": "Cybereason",
            "playbookID": "Cybereason Test"
        },
        {
            "integrations": "Cisco Meraki",
            "playbookID": "Cisco-Meraki-Test"
        },
        {
            "integrations": "Tanium",
            "playbookID": "Tanium Test Playbook",
            "nightly": true,
            "timeout": 1200
        },
        {
            "integrations": "Recorded Future",
            "playbookID": "Recorded Future Test",
            "nightly": true
        },
        {
            "integrations": "Microsoft Graph",
            "playbookID": "Microsoft Graph Test"
        },
        {
            "integrations": "RedLock",
            "playbookID": "RedLockTest",
            "nightly": true
        },
        {
            "integrations": "Symantec Messaging Gateway",
            "playbookID": "Symantec Messaging Gateway Test"
        },
        {
            "integrations": "ThreatConnect",
            "playbookID": "test-ThreatConnect"
        },
        {
            "integrations": "VxStream",
            "playbookID": "VxStream Test",
            "nightly": true
        },
        {
            "integrations":"Cylance Protect",
            "playbookID": "get_file_sample_by_hash_-_cylance_protect_-_test",
            "timeout": 240
        },
        {
            "integrations": "Cylance Protect",
            "playbookID": "endpoint_enrichment_-_generic_test"
        },
        {
            "integrations": "QRadar",
            "playbookID": "test_Qradar"
        },
        {
            "integrations": "VMware",
            "playbookID": "VMWare Test"
        },
        {
            "integrations": "Anomali ThreatStream",
            "playbookID": "Anomali_ThreatStream_Test"
        },
        {
            "integrations": "Farsight DNSDB",
            "playbookID": "DNSDBTest"
        },
        {
            "integrations": "carbonblack-v2",
            "playbookID": "CarbonBlackResponseTest"
        },
        {
            "integrations": "Cisco Umbrella Investigate",
            "playbookID": "Cisco Umbrella Test"
        },
        {
            "integrations": "icebrg",
            "playbookID": "Icebrg Test",
            "timeout" : 500
        },
        {
            "integrations": "Symantec MSS",
            "playbookID": "SymantecMSSTest"
        },
        {
            "integrations": "Remedy AR",
            "playbookID": "Remedy AR Test"
        },
        {
            "integrations": "McAfee Active Response",
            "playbookID": "McAfee-MAR_Test"
        },
        {
            "integrations": "McAfee Threat Intelligence Exchange",
            "playbookID": "McAfee-TIE Test"
        },
        {
            "integrations": "ArcSight Logger",
            "playbookID": "ArcSight Logger test"
        },
        {
            "integrations": "XFE",
            "playbookID": "XFE Test",
            "timeout": 140,
            "nightly": true
        },
        {
            "integrations": [
                "VirusTotal"
            ],
            "playbookID": "File Enrichment - Generic Test"
        },
        {
            "integrations": "McAfee Threat Intelligence Exchange",
            "playbookID": "search_endpoints_by_hash_-_tie_-_test",
            "timeout": 500
        },
        {
            "integrations": "iDefense",
            "playbookID": "iDefenseTest",
            "timeout": 300
        },
        {
            "integrations" : "jira",
            "playbookID" : "JiraCreateIssue-example-test"
        },
        {
            "integrations": "LogRhythm",
            "playbookID": "LogRhythm-Test-Playbook",
            "timeout": 200
        },
        {
            "integrations": "FireEye HX",
            "playbookID": "FireEye HX Test"
        },
        {
            "integrations": "Phish.AI",
            "playbookID": "PhishAi-Test"
        },
        {
            "integrations": "Phish.AI",
            "playbookID": "Test-Detonate URL - Phish.AI"
        },
        {
            "integrations": "Centreon",
            "playbookID": "Centreon-Test-Playbook"
        },
        {
            "integrations": "TruSTAR",
            "playbookID": "TruSTAR Test"
        },
        {
            "integrations": "AlphaSOC Wisdom",
            "playbookID": "AlphaSOC-Wisdom-Test"
        },
        {
            "integrations": "Jask",
            "playbookID": "Jask_Test"
        },
        {
            "integrations": "Qualys",
            "playbookID": "Qualys-Test",
            "nightly": true
        },
        {
            "integrations": "whois",
            "playbookID": "whois_test"
        },
        {
            "integrations": "RSA NetWitness Endpoint",
            "playbookID": "NetWitness Endpoint Test"
        },
        {
            "playbookID": "TestMatchRegex"
        },
        {
            "integrations": "ActiveMQ",
            "playbookID": "ActiveMQ Test"
        },
        {
            "playbookID": "RegexGroups Test"
        },
        {
            "integrations": "Cisco pxGrid ISE",
            "playbookID": "cisco-ise-test-playbook"
        },
        {
            "integrations": "RSA NetWitness v11.1",
            "playbookID": "RSA NetWitness Test"
        },
        {
            "integrations": "Rasterize",
            "playbookID": "RasterizeImageTest"
        },
        {
            "playbookID": "ExifReadTest"
        },
        {
           "playbookID": "Detonate File - Generic Test",
           "timeout": 2000,
           "nightly": true,
           "integrations": [
             "VxStream",
             "McAfee Advanced Threat Defense",
             "WildFire",
             "Lastline"
           ]
        },
        {
           "playbookID": "Detonate URL - Generic Test",
           "timeout": 2000,
           "nightly": true,
           "integrations": [
             "McAfee Advanced Threat Defense",
             "VxStream",
             "Lastline"
           ]
        },
        {
            "playbookID": "ReadPDFFile-Test"
        },
        {
            "integrations": [
                "VirusTotal",
                "urlscan.io",
                "activedir"
            ],
            "playbookID": "entity_enrichment_generic_test",
            "timeout": 240
        },
        {
            "integrations": [
                "FalconHost",
                "McAfee Threat Intelligence Exchange",
                "carbonblackprotection",
                "carbonblack"
            ],
            "playbookID": "search_endpoints_by_hash_-_generic_-_test",
            "timeout": 500
        },
        {
            "integrations": "Zscaler",
            "playbookID": "Zscaler Test",
            "nightly": true
        },
        {
            "playbookID": "DemistoUploadFileToIncident Test",
            "integrations": "Demisto REST API"

        },
        {
            "playbookID": "Test_Sagemaker",
            "integrations": "AWS Sagemaker"

        },
        {
            "playbookID": "Phishing test - attachment",
            "timeout": 500,
            "nightly": true,
            "integrations": [
                "EWS Mail Sender",
                "Pwned",
                "VirusTotal - Private API",
                "Demisto REST API"
            ]
        },
        {
            "playbookID": "Phishing test - Inline",
            "timeout": 500,
            "nightly": true,
            "integrations": [
                "EWS Mail Sender",
                "Pwned",
                "VirusTotal - Private API",
                "Demisto REST API"
            ]
        }
    ],
    "skipped_tests": {
        "whois_test": "Server currently has Whois by default, need to deprecate",
        "blockip_test_playbook": "No Check Point FW license",
        "entity_enrichment_generic_test": "Need to check the reason for skipping",
        "search_endpoints_by_hash_-_generic_-_test": "Need to check the reason for skipping",
        "ArcSight Logger test": "Possibly outdated API calls",
        "Jask_Test": "Need to check the reason for skipping",
        "Qualys-Test": "Need to check the reason for skipping",
        "sep_-_test_endpoint_search": "Failed test, need to fix",
        "tenable-sc-scan-test": "Scan takes too long",
        "Microsoft Graph Test": "DB is missing alerts to test on - in work of DevOps",
        "ParseEmailFiles": "Will be handled by yaakovi later this week"
    },
    "skipped_integrations": {
        "FortiGate": "License expired, in the process of getting new one",
        "Whois": "Server currently has Whois by default, need to deprecate",
        "Skyformation": "Server installed by skyformation is down, waiting on reply",
        "icebrg": "Requires BD",
        "Anomali ThreatStream": "Instance is down",
        "Cylance Protect": "Under development",
        "VMware": "DevOps investigation",
        "Farsight DNSDB": "No instance",
        "Symantec MSS": "No instance",
        "Remedy AR": "DevOps investigation",
        "McAfee Active Response": "DevOps investigation",
        "McAfee Threat Intelligence Exchange": "DevOps investigation",
        "XFE": "Need to check the reason for skipping",
        "iDefense": "DevOps investigation",
        "LogRhythm": "DevOps investigation",
        "Dell Secureworks": "Instance locally installed on @liorblob PC",
        "Service Manager": "Expired license",
        "Signal Sciences WAF": "API problems, not returning the correct data",
        "Server Message Block (SMB)": "No instance",
        "ServiceNow": "Instance goes to hibernate every few hours",
<<<<<<< HEAD
        "Symantec Deepsight Intelligence": "No instance"
=======
        "MimecastV2": "Several issues with instance"
>>>>>>> b5754c4f
    },
    "nigthly_integrations": [
        "Lastline"
    ]
}<|MERGE_RESOLUTION|>--- conflicted
+++ resolved
@@ -869,11 +869,8 @@
         "Signal Sciences WAF": "API problems, not returning the correct data",
         "Server Message Block (SMB)": "No instance",
         "ServiceNow": "Instance goes to hibernate every few hours",
-<<<<<<< HEAD
+        "MimecastV2": "Several issues with instance",
         "Symantec Deepsight Intelligence": "No instance"
-=======
-        "MimecastV2": "Several issues with instance"
->>>>>>> b5754c4f
     },
     "nigthly_integrations": [
         "Lastline"
