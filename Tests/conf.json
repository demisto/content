--- conflicted
+++ resolved
@@ -2,19 +2,11 @@
     "testTimeout": 160,
     "testInterval": 20,
     "tests": [
-<<<<<<< HEAD
-    	{
-		"integrations": "BMCHelixRemedyforce",
-		"playbookID": "BMCHelixRemedyforce-Test",
-		"fromversion": "5.0.0"
-		},
-=======
          {
             "integrations": "SecurityIntelligenceServicesFeed",
             "playbookID": "SecurityIntelligenceServicesFeed - Test",
             "fromversion": "5.5.0"
         },
->>>>>>> 042d643f
         {
             "integrations": [
                 "Mail Listener v2",
@@ -3065,7 +3057,7 @@
         "pyEWS_Test": "Issue 28339"
     },
     "skipped_integrations": {
-        
+
         "_comment1": "~~~ NO INSTANCE ~~~",
         "Symantec Management Center": "Issue 23960",
         "PerceptionPoint": "Issue 25795",
@@ -3160,12 +3152,12 @@
         "Bambenek Consulting Feed": "Issue 26184",
         "AWS - Athena - Beta": "Issue 19834",
         "Blueliv ThreatCompass": "Community contribution",
-        
+
         "_comment2": "~~~ UNSTABLE ~~~",
         "ServiceNow": "Instance goes to hibernate every few hours",
         "Tenable.sc": "unstable instance",
         "ThreatConnect v2": "unstable instance",
-        
+
         "_comment3": "~~~ QUOTA ISSUES ~~~",
         "Joe Security": "Issue 25650",
         "XFE_v2": "Issue 22715",
@@ -3174,7 +3166,7 @@
         "Google Resource Manager": "Cannot create projects because have reached alloted quota.",
         "Looker": "Warehouse 'DEMO_WH' cannot be resumed because resource monitor 'LIMITER' has exceeded its quota.",
         "Ipstack": "Issue 26266",
-        
+
         "_comment4": "~~~ NO INSTANCE - SUPPORTED BY THE COMMUNITY ~~~",
         "Zabbix": "Supported by external developer",
         "SafeBreach v2": "it is a partner integration, no instance",
@@ -3182,7 +3174,7 @@
         "Recorded Future v2": "supported by partner",
         "Humio": "supported by the partner",
         "Digital Guardian": "partner integration",
-        
+
         "_comment5": "~~~ OTHER ~~~",
         "XFE": "We have the new integration XFE_v2, so no need to test the old one because they use the same quote",
         "Endace": "Issue 24304",
@@ -3349,7 +3341,7 @@
         "Mail Listener v2"
     ],
     "docker_thresholds": {
-        
+
         "_comment": "Add here docker images which are specific to an integration and require a non-default threshold (such as rasterize or ews). That way there is no need to define this multiple times. You can specify full image name with version or without.",
         "images": {
             "demisto/chromium": {
