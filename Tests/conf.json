{
    "testTimeout": 160,
    "testInterval": 20,
    "tests": [
        {
            "integrations": "URLhaus",
            "playbookID": "Test_URLhaus",
            "timeout": 1000
        },
        {
            "integrations": "Microsoft Intune Feed",
            "playbookID": "FeedMicrosoftIntune_Test",
            "fromversion": "5.5.0"
        },
        {
            "integrations": "Smokescreen IllusionBLACK",
            "playbookID": "Smokescreen IllusionBLACK-Test",
            "fromversion": "5.0.0"
        },
        {
            "integrations": "Malwarebytes",
            "playbookID": "Malwarebytes-Test",
            "fromversion": "5.0.0"
        },
        {
            "integrations": "Tanium Threat Response",
            "playbookID": "Tanium Threat Response Test"
        },
        {
            "integrations": [
                "Syslog Sender",
                "syslog"
            ],
            "playbookID": "Test Syslog",
            "fromversion": "5.5.0",
            "timeout": 1000
        },
        {
            "integrations": "Cisco Firepower",
            "playbookID": "Cisco Firepower - Test",
            "timeout": 1000,
            "fromversion": "5.0.0"
        },
        {
            "integrations": "JSON Feed",
            "playbookID": "JSON_Feed_Test",
            "fromversion": "5.5.0"
        },
        {
            "integrations": "Google Cloud Functions",
            "playbookID": "test playbook - Google Cloud Functions",
            "fromversion": "5.0.0"
        },
        {
            "integrations": "Plain Text Feed",
            "playbookID": "PlainText Feed - Test",
            "fromversion": "5.5.0"
        },
        {
            "integrations": "Silverfort",
            "playbookID": "Silverfort-test",
            "fromversion": "5.0.0"
        },
        {
            "integrations": "Fastly Feed",
            "playbookID": "Fastly Feed Test",
            "fromversion": "5.5.0"
        },
        {
            "integrations": "Malware Domain List Active IPs Feed",
            "playbookID": "Malware Domain List Active IPs Feed Test",
            "fromversion": "5.5.0"
        },
        {
            "integrations": "Claroty",
            "playbookID": "Claroty - Test",
            "fromversion": "5.0.0"
        },
        {
            "integrations": "Trend Micro Apex",
            "playbookID": "Trend Micro Apex - Test"
        },
        {
            "integrations": "Blocklist_de Feed",
            "playbookID": "Blocklist_de - Test",
            "fromversion": "5.5.0"
        },
        {
            "integrations": "Cloudflare Feed",
            "playbookID": "cloudflare - Test",
            "fromversion": "5.5.0"
        },
        {
            "integrations": "AzureFeed",
            "playbookID": "AzureFeed - Test",
            "fromversion": "5.5.0"
        },
        {
            "playbookID": "CreateIndicatorFromSTIXTest",
            "fromversion": "5.0.0"
        },
        {
            "integrations": "SpamhausFeed",
            "playbookID": "Spamhaus_Feed_Test",
            "fromversion": "5.5.0"
        },
        {
            "integrations": "Cofense Feed",
            "playbookID": "TestCofenseFeed",
            "fromversion": "5.5.0"
        },
        {
            "integrations": "Bambenek Consulting Feed",
            "playbookID": "BambenekConsultingFeed_Test",
            "fromversion": "5.5.0"
        },
        {
            "integrations": "Pipl",
            "playbookID": "Pipl Test"
        },
        {
            "integrations": "AWS Feed",
            "playbookID": "AWS Feed Test",
            "fromversion": "5.5.0"
        },
        {
            "integrations": "Digital Defense FrontlineVM",
            "playbookID": "Digital Defense FrontlineVM - Scan Asset Not Recently Scanned Test"
        },
        {
            "integrations": "Digital Defense FrontlineVM",
            "playbookID": "Digital Defense FrontlineVM - Test Playbook"
        },
        {
            "integrations": "CSVFeed",
            "playbookID": "CSV_Feed_Test",
            "fromversion": "5.5.0"
        },
        {
            "integrations": "ProofpointFeed",
            "playbookID": "TestProofpointFeed",
            "fromversion": "5.5.0"
        },
        {
            "integrations": "Digital Shadows",
            "playbookID": "Digital Shadows - Test"
        },
        {
            "integrations": "Azure Compute v2",
            "playbookID": "Azure Compute - Test",
            "instance_names": "ms_azure_compute_dev"
        },
        {
            "integrations": "Azure Compute v2",
            "playbookID": "Azure Compute - Test",
            "instance_names": "ms_azure_compute_prod"
        },
        {
            "integrations": "Symantec Data Loss Prevention",
            "playbookID": "Symantec Data Loss Prevention - Test",
            "fromversion": "4.5.0"
        },
        {
            "integrations": "Lockpath KeyLight v2",
            "playbookID": "Keylight v2 - Test"
        },
        {
            "integrations": "Azure Security Center v2",
            "playbookID": "Azure SecurityCenter - Test",
            "instance_names": "ms_azure_sc_prod"
        },
        {
            "integrations": "Azure Security Center v2",
            "playbookID": "Azure SecurityCenter - Test",
            "instance_names": "ms_azure_sc_prod"
        },
        {
            "integrations": "JsonWhoIs",
            "playbookID": "JsonWhoIs-Test"
        },
        {
            "integrations": "Maltiverse",
            "playbookID": "Maltiverse Test"
        },
        {
            "integrations": "MicrosoftGraphMail",
            "playbookID": "MicrosoftGraphMail-Test",
            "instance_names": "ms_graph_mail_dev"
        },
        {
            "integrations": "MicrosoftGraphMail",
            "playbookID": "MicrosoftGraphMail-Test",
            "instance_names": "ms_graph_mail_dev_no_oproxy"
        },
        {
            "integrations": "MicrosoftGraphMail",
            "playbookID": "MicrosoftGraphMail-Test",
            "instance_names": "ms_graph_mail_prod"
        },
        {
            "integrations": "CloudShark",
            "playbookID": "CloudShark - Test Playbook",
            "timeout": 500
        },
        {
            "integrations": "Google Vision AI",
            "playbookID": "Google Vision API - Test"
        },
        {
            "integrations": "nmap",
            "playbookID": "Nmap - Test",
            "fromversion": "5.0.0"
        },
        {
            "integrations": "AutoFocus V2",
            "playbookID": "Autofocus Query Samples, Sessions and Tags Test Playbook",
            "fromversion": "4.5.0",
            "timeout": 1000
        },
        {
            "integrations": "HelloWorld",
            "playbookID": "HelloWorld-Test",
            "fromversion": "5.0.0"
        },
        {
            "integrations": "HelloWorld",
            "playbookID": "HelloWorld_Scan-Test",
            "fromversion": "5.0.0",
            "timeout": 2000
        },
        {
            "integrations": "ThreatQ v2",
            "playbookID": "ThreatQ - Test",
            "fromversion": "4.5.0"
        },
        {
            "integrations": "AttackIQFireDrill",
            "playbookID": "AttackIQ - Test"
        },
        {
            "integrations": "PhishLabs IOC EIR",
            "playbookID": "PhishlabsIOC_EIR-Test"
        },
        {
            "integrations": "Amazon DynamoDB",
            "playbookID": "AWS_DynamoDB-Test"
        },
        {
            "integrations": "PhishLabs IOC DRP",
            "playbookID": "PhishlabsIOC_DRP-Test"
        },
        {
            "playbookID": "Create Phishing Classifier V2 ML Test",
            "timeout": 60000,
            "fromversion": "4.5.0"
        },
        {
            "integrations": "ZeroFox",
            "playbookID": "ZeroFox-Test",
            "fromversion": "4.1.0"
        },
        {
            "integrations": "AlienVault OTX v2",
            "playbookID": "Alienvault_OTX_v2 - Test"
        },
        {
            "integrations": "AWS - SQS",
            "playbookID": "AWS - SQS Test Playbook"
        },
        {
            "integrations": "AWS - CloudWatchLogs",
            "playbookID": "AWS - CloudWatchLogs Test Playbook"
        },
        {
            "integrations": "AWS - Route53",
            "playbookID": "AWS - Route53 Test Playbook"
        },
        {
            "integrations": "SlackV2",
            "playbookID": "Slack Test Playbook",
            "timeout": 2400,
            "pid_threshold": 5,
            "fromversion": "5.0.0"
        },
        {
            "integrations": "Cortex XDR - IR",
            "playbookID": "Test XDR Playbook",
            "fromversion": "4.1.0"
        },
        {
            "integrations": "Cloaken",
            "playbookID": "Cloaken-Test"
        },
        {
            "integrations": "Uptycs",
            "playbookID": "TestUptycs"
        },
        {
            "integrations": "ThreatX",
            "playbookID": "ThreatX-test"
        },
        {
            "integrations": "Akamai WAF SIEM",
            "playbookID": "Akamai_WAF_SIEM-Test"
        },
        {
            "integrations": "AlienVault OTX",
            "playbookID": "AlienVaultOTX Test"
        },
        {
            "integrations": "Cofense Triage",
            "playbookID": "Cofense Triage Test"
        },
        {
            "integrations": "Akamai WAF",
            "playbookID": "Akamai_WAF-Test"
        },
        {
            "integrations": "Minerva Labs Anti-Evasion Platform",
            "playbookID": "Minerva Test playbook"
        },
        {
            "integrations": "abuse.ch SSL Blacklist Feed",
            "playbookID": "SSL Blacklist test",
            "fromversion": "5.5.0"
        },
        {
            "integrations": "CheckPhish",
            "playbookID": "CheckPhish-Test"
        },
        {
            "integrations": "Symantec Management Center",
            "playbookID": "SymantecMC_TestPlaybook"
        },
        {
            "integrations": "Tufin",
            "playbookID": "Tufin Test"
        },
        {
            "integrations": "Looker",
            "playbookID": "Test-Looker"
        },
        {
            "integrations": "Vertica",
            "playbookID": "Vertica Test"
        },
        {
            "integrations": "Server Message Block (SMB)",
            "playbookID": "SMB test"
        },
        {
            "playbookID": "ConvertFile-Test",
            "fromversion": "4.5.0"
        },
        {
            "playbookID": "TestAwsEC2GetPublicSGRules-Test"
        },
        {
            "integrations": "RSA NetWitness Packets and Logs",
            "playbookID": "rsa_packets_and_logs_test"
        },
        {
            "playbookID": "test_similar_incidents"
        },
        {
            "playbookID": "CheckpointFW-test",
            "integrations": "Check Point"
        },
        {
            "playbookID": "RegPathReputationBasicLists_test"
        },
        {
            "playbookID": "EmailDomainSquattingReputation-Test"
        },
        {
            "playbookID": "RandomStringGenerateTest"
        },
        {
            "playbookID": "DocumentationTest",
            "integrations": "ipinfo"
        },
        {
            "playbookID": "playbook-checkEmailAuthenticity-test"
        },
        {
            "playbookID": "HighlightWords_Test"
        },
        {
            "integrations": "Pentera",
            "playbookID": "Pcysys-Test"
        },
        {
            "integrations": "Pentera",
            "playbookID": "Pentera Run Scan - Test"
        },
        {
            "playbookID": "StringContainsArray_test"
        },
        {
            "integrations": "Pentera",
            "playbookID": "Pcysys-Test"
        },
        {
            "integrations": "Pentera",
            "playbookID": "Pentera Run Scan - Test"
        },
        {
            "integrations": "Fidelis Elevate Network",
            "playbookID": "Fidelis-Test"
        },
        {
            "integrations": "AWS - ACM",
            "playbookID": "ACM-Test"
        },
        {
            "integrations": "Thinkst Canary",
            "playbookID": "CanaryTools Test"
        },
        {
            "integrations": "ThreatMiner",
            "playbookID": "ThreatMiner-Test"
        },
        {
            "playbookID": "StixCreator-Test"
        },
        {
            "playbookID": "CompareIncidentsLabels-test-playbook"
        },
        {
            "integrations": "Have I Been Pwned? V2",
            "playbookID": "Pwned v2 test"
        },
        {
            "integrations": "Alexa Rank Indicator",
            "playbookID": "Alexa Test Playbook"
        },
        {
            "playbookID": "UnEscapeURL-Test"
        },
        {
            "playbookID": "UnEscapeIPs-Test"
        },
        {
            "playbookID": "ExtractDomainFromUrlAndEmail-Test"
        },
        {
            "playbookID": "ConvertKeysToTableFieldFormat_Test"
        },
        {
            "integrations": "CVE Search v2",
            "playbookID": "CVE Search v2 - Test"
        },
        {
            "integrations": "CVE Search v2",
            "playbookID": "cveReputation Test"
        },
        {
            "integrations": "HashiCorp Vault",
            "playbookID": "hashicorp_test"
        },
        {
            "integrations": "AWS - Athena - Beta",
            "playbookID": "Beta-Athena-Test"
        },
        {
            "integrations": "BeyondTrust Password Safe",
            "playbookID": "BeyondTrust-Test"
        },
        {
            "integrations": "Dell Secureworks",
            "playbookID": "secureworks_test"
        },
        {
            "integrations": "ServiceNow",
            "playbookID": "servicenow_test_new"
        },
        {
            "integrations": "ExtraHop",
            "playbookID": "ExtraHop-Test"
        },
        {
            "integrations": "ExtraHop v2",
            "playbookID": "ExtraHop_v2-Test"
        },
        {
            "playbookID": "Test CommonServer"
        },
        {
            "integrations": "CIRCL",
            "playbookID": "CirclIntegrationTest"
        },
        {
            "integrations": "MISP V2",
            "playbookID": "MISP V2 Test"
        },
        {
            "playbookID": "test-LinkIncidentsWithRetry"
        },
        {
            "playbookID": "CopyContextToFieldTest"
        },
        {
            "integrations": "OTRS",
            "playbookID": "OTRS Test",
            "fromversion": "4.1.0"
        },
        {
            "integrations": "Attivo Botsink",
            "playbookID": "AttivoBotsinkTest"
        },
        {
            "playbookID": "CreatePhishingClassifierMLTest",
            "timeout": 2400
        },
        {
            "integrations": "Cymon",
            "playbookID": "playbook-Cymon_Test"
        },
        {
            "integrations": "FortiGate",
            "playbookID": "Fortigate Test"
        },
        {
            "playbookID": "FormattedDateToEpochTest"
        },
        {
            "integrations": "SNDBOX",
            "playbookID": "SNDBOX_Test",
            "timeout": 1000
        },
        {
            "integrations": "SNDBOX",
            "playbookID": "Detonate File - SNDBOX - Test",
            "timeout": 2400,
            "nightly": true
        },
        {
            "integrations": "VxStream",
            "playbookID": "Detonate File - HybridAnalysis - Test",
            "timeout": 2400
        },
        {
            "playbookID": "WordTokenizeTest"
        },
        {
            "integrations": "Awake Security",
            "playbookID": "awake_security_test_pb"
        },
        {
            "integrations": "Tenable.sc",
            "playbookID": "tenable-sc-test",
            "timeout": 240,
            "nightly": true
        },
        {
            "integrations": "MimecastV2",
            "playbookID": "Mimecast test"
        },
        {
            "playbookID": "CreateEmailHtmlBody_test_pb",
            "fromversion": "4.1.0"
        },
        {
            "playbookID": "ReadPDFFile-Test"
        },
        {
            "playbookID": "ReadPDFFileV2-Test",
            "timeout": 1000
        },
        {
            "playbookID": "JSONtoCSV-Test"
        },
        {
            "integrations": "Generic SQL",
            "playbookID": "generic-sql",
            "instance_names": "mysql instance",
            "fromversion": "5.0.0"
        },
        {
            "integrations": "Generic SQL",
            "playbookID": "generic-sql",
            "instance_names": "postgreSQL instance",
            "fromversion": "5.0.0"
        },
        {
            "integrations": "Generic SQL",
            "playbookID": "generic-sql",
            "instance_names": "Microsoft SQL instance",
            "fromversion": "5.0.0"
        },
        {
            "integrations": "Panorama",
            "instance_names": "palo_alto_firewall",
            "playbookID": "palo_alto_firewall_test_pb",
            "timeout": 1000,
            "nightly": true
        },
        {
            "integrations": "Panorama",
            "instance_names": "palo_alto_panorama",
            "playbookID": "palo_alto_panorama_test_pb",
            "timeout": 1000,
            "nightly": true
        },
        {
            "integrations": "Panorama",
            "instance_names": "palo_alto_panorama",
            "playbookID": "Panorama Query Logs - Test",
            "timeout": 1500,
            "nightly": true
        },
        {
            "integrations": "Panorama",
            "instance_names": "palo_alto_firewall_9.0",
            "playbookID": "palo_alto_firewall_test_pb",
            "timeout": 1000,
            "nightly": true
        },
        {
            "integrations": "Panorama",
            "instance_names": "palo_alto_panorama_9.0",
            "playbookID": "palo_alto_panorama_test_pb",
            "timeout": 1000,
            "nightly": true
        },
        {
            "integrations": "Tenable.io",
            "playbookID": "Tenable.io test"
        },
        {
            "playbookID": "URLDecode-Test"
        },
        {
            "playbookID": "GetTime-Test"
        },
        {
            "playbookID": "GetTime-ObjectVsStringTest"
        },
        {
            "integrations": "Tenable.io",
            "playbookID": "Tenable.io Scan Test",
            "nightly": true,
            "timeout": 900
        },
        {
            "integrations": "Tenable.sc",
            "playbookID": "tenable-sc-scan-test",
            "nightly": true,
            "timeout": 600
        },
        {
            "integrations": "google-vault",
            "playbookID": "Google-Vault-Generic-Test",
            "nightly": true,
            "timeout": 3600,
            "memory_threshold": 65
        },
        {
            "integrations": "google-vault",
            "playbookID": "Google_Vault-Search_And_Display_Results_test",
            "nightly": true,
            "memory_threshold": 80,
            "timeout": 3600
        },
        {
            "playbookID": "Luminate-TestPlaybook",
            "integrations": "Luminate"
        },
        {
            "integrations": "MxToolBox",
            "playbookID": "MxToolbox-test"
        },
        {
            "integrations": "Nessus",
            "playbookID": "Nessus - Test"
        },
        {
            "playbookID": "Palo Alto Networks - Malware Remediation Test",
            "integrations": "Palo Alto Minemeld",
            "fromversion": "4.5.0"
        },
        {
            "playbookID": "SumoLogic-Test",
            "integrations": "SumoLogic",
            "fromversion": "4.1.0"
        },
        {
            "playbookID": "ParseEmailFiles-test"
        },
        {
            "playbookID": "PAN-OS - Block IP and URL - External Dynamic List Test",
            "integrations": "palo_alto_networks_pan_os_edl_management",
            "fromversion": "4.0.0"
        },
        {
            "playbookID": "PAN-OS - Block IP and URL - External Dynamic List v2 Test",
            "integrations": ["Panorama", "palo_alto_networks_pan_os_edl_management"],
            "instance_names": "palo_alto_firewall_9.0",
            "fromversion": "4.0.0"
        },
        {
            "playbookID": "Test_EDL",
            "integrations": "EDL",
            "fromversion": "5.5.0"
        },
        {
            "playbookID": "Test_export_indicators_service",
            "integrations": "ExportIndicators",
            "fromversion": "5.5.0"
        },
        {
            "playbookID": "PAN-OS - Block IP - Custom Block Rule Test",
            "integrations": "Panorama",
            "instance_names": "palo_alto_panorama",
            "fromversion": "4.0.0"
        },
        {
            "playbookID": "PAN-OS - Block IP - Static Address Group Test",
            "integrations": "Panorama",
            "instance_names": "palo_alto_panorama",
            "fromversion": "4.0.0"
        },
        {
            "playbookID": "PAN-OS - Block URL - Custom URL Category Test",
            "integrations": "Panorama",
            "instance_names": "palo_alto_panorama",
            "fromversion": "4.0.0"
        },
        {
            "playbookID": "Endpoint Malware Investigation - Generic - Test",
            "integrations": [
                "Traps",
                "Cylance Protect v2",
                "Demisto REST API"
            ],
            "fromversion": "5.0.0",
            "timeout": 1200
        },
        {
            "playbookID": "ParseExcel-test"
        },
        {
            "playbookID": "Detonate File - No Files test"
        },
        {
            "integrations": [
                "Panorama",
                "Check Point"
            ],
            "instance_names": "palo_alto_firewall",
            "playbookID": "blockip_test_playbook"
        },
        {
            "integrations": "Palo Alto Minemeld",
            "playbookID": "minemeld_test"
        },
        {
            "integrations": "SentinelOne V2",
            "playbookID": "SentinelOne V2 - test"
        },
        {
            "integrations": "InfoArmor VigilanteATI",
            "playbookID": "InfoArmorVigilanteATITest"
        },
        {
            "integrations": "IntSights",
            "instance_names": "intsights_standard_account",
            "playbookID": "IntSights Test",
            "nightly": true,
            "timeout": 500
        },
        {
            "integrations": "IntSights",
            "playbookID": "IntSights Mssp Test",
            "instance_names": "intsights_mssp_account",
            "nightly": true,
            "timeout": 500
        },
        {
            "integrations": "dnstwist",
            "playbookID": "dnstwistTest"
        },
        {
            "integrations": "BitDam",
            "playbookID": "Detonate File - BitDam Test"
        },
        {
            "integrations": "Threat Grid",
            "playbookID": "Test-Detonate URL - ThreatGrid",
            "timeout": 600
        },
        {
            "integrations": "Threat Grid",
            "playbookID": "ThreatGridTest",
            "timeout": 600
        },
        {
            "integrations": [
                "Palo Alto Minemeld",
                "Panorama"
            ],
            "instance_names": "palo_alto_firewall",
            "playbookID": "block_indicators_-_generic_-_test"
        },
        {
            "integrations": "Signal Sciences WAF",
            "playbookID": "SignalSciences-Test"
        },
        {
            "integrations": "RTIR",
            "playbookID": "RTIR Test"
        },
        {
            "integrations": "RedCanary",
            "playbookID": "RedCanaryTest",
            "nightly": true
        },
        {
            "integrations": "Devo",
            "playbookID": "devo_test_playbook",
            "timeout": 500
        },
        {
            "playbookID": "URL Enrichment - Generic v2 - Test",
            "integrations": [
                "Rasterize",
                "VirusTotal - Private API"
            ],
            "instance_names": "virus_total_private_api_general",
            "timeout": 500,
            "pid_threshold": 12
        },
        {
            "playbookID": "CutTransformerTest"
        },
        {
            "playbookID": "Default - Test",
            "integrations": [
                "ThreatQ v2",
                "AlienVault OTX v2",
                "Demisto REST API"
            ],
            "fromversion": "5.0.0"
        },
        {
            "integrations": "SCADAfence CNM",
            "playbookID": "SCADAfence_test"
        },
        {
            "integrations": "ProtectWise",
            "playbookID": "Protectwise-Test"
        },
        {
            "integrations": "WhatsMyBrowser",
            "playbookID": "WhatsMyBrowser-Test"
        },
        {
            "integrations": "BigFix",
            "playbookID": "BigFixTest"
        },
        {
            "integrations": "Lastline v2",
            "playbookID": "Lastline v2 - Test",
            "nightly": true
        },
        {
            "integrations": "epo",
            "playbookID": "Test Playbook McAfee ePO"
        },
        {
            "integrations": "McAfee DXL",
            "playbookID": "McAfee DXL - Test"
        },
        {
            "integrations": "activedir",
            "playbookID": "calculate_severity_-_critical_assets_-_test"
        },
        {
            "playbookID": "TextFromHTML_test_playbook"
        },
        {
            "playbookID": "PortListenCheck-test"
        },
        {
            "integrations": "ThreatExchange",
            "playbookID": "ThreatExchange-test"
        },
        {
            "integrations": "ThreatExchange",
            "playbookID": "extract_indicators_-_generic_-_test",
            "timeout": 240
        },
        {
            "integrations": "Joe Security",
            "playbookID": "JoeSecurityTestPlaybook",
            "timeout": 500,
            "nightly": true
        },
        {
            "integrations": "Joe Security",
            "playbookID": "JoeSecurityTestDetonation",
            "timeout": 2000,
            "nightly": true
        },
        {
            "integrations": "WildFire-v2",
            "playbookID": "Wildfire Test"
        },
        {
            "integrations": "WildFire-v2",
            "playbookID": "Detonate URL - WildFire-v2 - Test"
        },
        {
            "integrations": "GRR",
            "playbookID": "grr_test",
            "nightly": true
        },
        {
            "integrations": "VirusTotal",
            "instance_names": "virus_total_general",
            "playbookID": "virusTotal-test-playbook",
            "timeout": 1400,
            "nightly": true
        },
        {
            "integrations": "VirusTotal",
            "instance_names": "virus_total_preferred_vendors",
            "playbookID": "virusTotaI-test-preferred-vendors",
            "timeout": 1400,
            "nightly": true
        },
        {
            "integrations": "Preempt",
            "playbookID": "Preempt Test"
        },
        {
            "integrations": "Gmail",
            "playbookID": "get_original_email_-_gmail_-_test"
        },
        {
            "integrations": [
                "Gmail Single User",
                "Gmail"
            ],
            "playbookID": "Gmail Single User - Test",
            "fromversion": "4.5.0"
        },
        {
            "integrations": "EWS v2",
            "playbookID": "get_original_email_-_ews-_test",
            "instance_names": "ewv2_regular"
        },
        {
            "integrations": [
                "EWS v2",
                "EWS Mail Sender"
            ],
            "playbookID": "EWS search-mailbox test",
            "instance_names": "ewv2_regular",
            "timeout": 300
        },
        {
            "integrations": "PagerDuty v2",
            "playbookID": "PagerDuty Test"
        },
        {
            "playbookID": "test_delete_context"
        },
        {
            "playbookID": "DeleteContext-auto-test"
        },
        {
            "playbookID": "GmailTest",
            "integrations": "Gmail"
        },
        {
            "playbookID": "Gmail Convert Html Test",
            "integrations": "Gmail"
        },
        {
            "playbookID": "reputations.json Test",
            "toversion": "5.0.0"
        },
        {
            "playbookID": "Indicators reputation-.json Test",
            "fromversion": "5.5.0"
        },
        {
            "playbookID": "Test IP Indicator Fields",
            "fromversion": "5.0.0"
        },
        {
            "integrations": "Shodan",
            "playbookID": "ShodanTest"
        },
        {
            "playbookID": "dedup_-_generic_-_test"
        },
        {
            "playbookID": "Dedup - Generic v2 - Test",
            "fromversion": "5.0.0"
        },
        {
            "playbookID": "TestDedupIncidentsPlaybook"
        },
        {
            "playbookID": "TestDedupIncidentsByName"
        },
        {
            "integrations": "McAfee Advanced Threat Defense",
            "playbookID": "Test Playbook McAfee ATD",
            "timeout": 700
        },
        {
            "playbookID": "stripChars - Test"
        },
        {
            "integrations": "McAfee Advanced Threat Defense",
            "playbookID": "Test Playbook McAfee ATD Upload File"
        },
        {
            "playbookID": "exporttocsv_script_test"
        },
        {
            "playbookID": "Set - Test"
        },
        {
            "integrations": "Intezer v2",
            "playbookID": "Intezer Testing v2",
            "fromversion": "4.1.0",
            "timeout": 700
        },
        {
            "integrations": "FalconIntel",
            "playbookID": "CrowdStrike Falcon Intel v2"
        },
        {
            "playbookID": "ContextGetters_Test"
        },
        {
            "integrations": [
                "Mail Sender (New)",
                "Gmail"
            ],
            "playbookID": "Mail Sender (New) Test",
            "instance_names": [
                "Mail_Sender_(New)_STARTTLS"
            ]
        },
        {
            "integrations": [
                "Mail Sender (New)",
                "Gmail"
            ],
            "playbookID": "Mail Sender (New) Test",
            "instance_names": [
                "Mail_Sender_(New)_SSL/TLS"
            ]
        },
        {
            "playbookID": "buildewsquery_test"
        },
        {
            "integrations": "Rapid7 Nexpose",
            "playbookID": "nexpose_test",
            "timeout": 240
        },
        {
            "playbookID": "GetIndicatorDBotScore Test"
        },
        {
            "integrations": "EWS Mail Sender",
            "playbookID": "EWS Mail Sender Test"
        },
        {
            "integrations": [
                "EWS Mail Sender",
                "Rasterize"
            ],
            "playbookID": "EWS Mail Sender Test 2"
        },
        {
            "playbookID": "decodemimeheader_-_test"
        },
        {
            "integrations": "CVE Search v2",
            "playbookID": "cve_enrichment_-_generic_-_test"
        },
        {
            "playbookID": "test_url_regex"
        },
        {
            "integrations": "Skyformation",
            "playbookID": "TestSkyformation"
        },
        {
            "integrations": "okta",
            "playbookID": "okta_test_playbook",
            "timeout": 240
        },
        {
            "integrations": "Okta v2",
            "playbookID": "OktaV2-Test",
            "nightly": true,
            "timeout": 300
        },
        {
            "playbookID": "Test filters & transformers scripts"
        },
        {
            "integrations": "Salesforce",
            "playbookID": "SalesforceTestPlaybook"
        },
        {
            "integrations": "McAfee ESM-v10",
            "instance_names": "v10.2.0",
            "playbookID": "McAfeeESMTest",
            "timeout": 500
        },
        {
            "integrations": "McAfee ESM-v10",
            "instance_names": "v10.3.0",
            "playbookID": "McAfeeESMTest",
            "timeout": 500
        },
        {
            "integrations": "McAfee ESM-v10",
            "instance_names": "v11.1.3",
            "playbookID": "McAfeeESMTest",
            "timeout": 500
        },
        {
            "integrations": "GoogleSafeBrowsing",
            "playbookID": "Google Safe Browsing Test",
            "timeout": 240
        },
        {
            "integrations": "EWS v2",
            "playbookID": "EWSv2_empty_attachment_test",
            "instance_names": "ewv2_regular"
        },
        {
            "integrations": "EWS v2",
            "playbookID": "EWS Public Folders Test",
            "instance_names": "ewv2_regular"
        },
        {
            "playbookID": "TestWordFileToIOC",
            "timeout": 300
        },
        {
            "integrations": "Symantec Endpoint Protection V2",
            "playbookID": "SymantecEndpointProtection_Test"
        },
        {
            "integrations": "carbonblackprotection",
            "playbookID": "search_endpoints_by_hash_-_carbon_black_protection_-_test",
            "timeout": 500
        },
        {
            "playbookID": "process_email_-_generic_-_test",
            "integrations": "Rasterize",
            "timeout": 240
        },
        {
            "integrations": "activedir",
            "playbookID": "account_enrichment_-_generic_test"
        },
        {
            "integrations": "FalconHost",
            "playbookID": "search_endpoints_by_hash_-_crowdstrike_-_test",
            "timeout": 500
        },
        {
            "integrations": "FalconHost",
            "playbookID": "CrowdStrike Endpoint Enrichment - Test"
        },
        {
            "integrations": "FalconHost",
            "playbookID": "crowdstrike_falconhost_test"
        },
        {
            "integrations": "CrowdstrikeFalcon",
            "playbookID": "Test - CrowdStrike Falcon",
            "fromversion": "4.1.0"
        },
        {
            "playbookID": "ExposeIncidentOwner-Test"
        },
        {
            "integrations": "PostgreSQL",
            "playbookID": "PostgreSQL Test"
        },
        {
            "integrations": "google",
            "playbookID": "GsuiteTest"
        },
        {
            "integrations": "OpenPhish",
            "playbookID": "OpenPhish Test Playbook"
        },
        {
            "integrations": "RSA Archer",
            "playbookID": "Archer-Test-Playbook",
            "nightly": true
        },
        {
            "integrations": "jira",
            "playbookID": "Jira-Test"
        },
        {
            "integrations": "jira-v2",
            "playbookID": "Jira-v2-Test",
            "timeout": 500
        },
        {
            "integrations": "ipinfo",
            "playbookID": "IPInfoTest"
        },
        {
            "integrations": "jira",
            "playbookID": "VerifyHumanReadableFormat"
        },
        {
            "playbookID": "ExtractURL Test"
        },
        {
            "playbookID": "strings-test"
        },
        {
            "playbookID": "TestCommonPython"
        },
        {
            "playbookID": "TestFileCreateAndUpload"
        },
        {
            "playbookID": "TestIsValueInArray"
        },
        {
            "playbookID": "TestStringReplace"
        },
        {
            "playbookID": "TestHttpPlaybook"
        },
        {
            "integrations": "SplunkPy",
            "playbookID": "SplunkPy-Test-V2",
            "memory_threshold": 500
        },
        {
            "integrations": "SplunkPy",
            "playbookID": "Splunk-Test",
            "memory_threshold": 500
        },
        {
            "integrations": "SplunkPy",
            "playbookID": "SplunkPySearch_Test",
            "memory_threshold": 200
        },
        {
            "integrations": "McAfee NSM",
            "playbookID": "McAfeeNSMTest",
            "timeout": 400,
            "nightly": true
        },
        {
            "integrations": "PhishTank",
            "playbookID": "PhishTank Testing"
        },
        {
            "integrations": "McAfee Web Gateway",
            "playbookID": "McAfeeWebGatewayTest",
            "timeout": 500
        },
        {
            "integrations": "TCPIPUtils",
            "playbookID": "TCPUtils-Test"
        },
        {
            "playbookID": "ProofpointDecodeURL-Test",
            "timeout": 300
        },
        {
            "playbookID": "listExecutedCommands-Test"
        },
        {
            "integrations": "AWS - Lambda",
            "playbookID": "AWS-Lambda-Test (Read-Only)"
        },
        {
            "integrations": "Service Manager",
            "playbookID": "TestHPServiceManager",
            "timeout": 400
        },
        {
            "playbookID": "LanguageDetect-Test",
            "timeout": 300
        },
        {
            "integrations": "Forcepoint",
            "playbookID": "forcepoint test",
            "timeout": 500,
            "nightly": true
        },
        {
            "playbookID": "GeneratePassword-Test"
        },
        {
            "playbookID": "ZipFile-Test"
        },
        {
            "playbookID": "UnzipFile-Test"
        },
        {
            "playbookID": "ExtractDomainTest"
        },
        {
            "playbookID": "Test-IsMaliciousIndicatorFound",
            "integrations": "VirusTotal",
            "instance_names": "virus_total_general",
            "fromversion": "5.0.0"
        },
        {
            "playbookID": "TestExtractHTMLTables"
        },
        {
            "integrations": "carbonblackliveresponse",
            "playbookID": "CarbonBlackLiveResponseTest",
            "nightly": true
        },
        {
            "playbookID": "TestSafeBreach",
            "integrations": "SafeBreach"
        },
        {
            "integrations": "urlscan.io",
            "playbookID": "urlscan_malicious_Test",
            "timeout": 500
        },
        {
            "integrations": "EWS v2",
            "playbookID": "pyEWS_Test",
            "instance_names": "ewv2_regular"
        },
        {
            "integrations": "EWS v2",
            "playbookID": "pyEWS_Test",
            "instance_names": "ewsv2_separate_process"
        },
        {
            "integrations": "remedy_sr_beta",
            "playbookID": "remedy_sr_test_pb"
        },
        {
            "integrations": "Netskope",
            "playbookID": "Netskope Test"
        },
        {
            "integrations": "Cylance Protect v2",
            "playbookID": "Cylance Protect v2 Test"
        },
        {
            "integrations": "ReversingLabs Titanium Cloud",
            "playbookID": "ReversingLabsTCTest"
        },
        {
            "integrations": "ReversingLabs A1000",
            "playbookID": "ReversingLabsA1000Test"
        },
        {
            "integrations": "Demisto Lock",
            "playbookID": "DemistoLockTest"
        },
        {
            "playbookID": "test-domain-indicator",
            "timeout": 400
        },
        {
            "playbookID": "Cybereason Test",
            "integrations": "Cybereason",
            "timeout": 1200,
            "fromversion": "4.1.0"
        },
        {
            "integrations": "VirusTotal - Private API",
            "instance_names": "virus_total_private_api_general",
            "playbookID": "File Enrichment - Virus Total Private API Test",
            "nightly": true
        },
        {
            "integrations": "VirusTotal - Private API",
            "instance_names": "virus_total_private_api_general",
            "playbookID": "virusTotalPrivateAPI-test-playbook",
            "timeout": 1400,
            "nightly": true,
            "pid_threshold": 12
        },
        {
            "integrations": [
                "VirusTotal - Private API",
                "VirusTotal"
            ],
            "playbookID": "vt-detonate test",
            "instance_names": [
                "virus_total_private_api_general",
                "virus_total_general"
            ],
            "timeout": 1400,
            "nightly": true
        },
        {
            "integrations": "Cisco ASA",
            "playbookID": "Cisco ASA - Test Playbook"
        },
        {
            "integrations": "VirusTotal - Private API",
            "instance_names": "virus_total_private_api_preferred_vendors",
            "playbookID": "virusTotalPrivateAPI-test-preferred-vendors",
            "timeout": 1400,
            "nightly": true
        },
        {
            "integrations": "Cisco Meraki",
            "playbookID": "Cisco-Meraki-Test"
        },
        {
            "integrations": "Microsoft Defender Advanced Threat Protection",
            "playbookID": "Microsoft Defender Advanced Threat Protection - Test",
            "instance_names": "microsoft_defender_atp_prod"
        },
        {
            "integrations": "Microsoft Defender Advanced Threat Protection",
            "playbookID": "Microsoft Defender Advanced Threat Protection - Test",
            "instance_names": "microsoft_defender_atp_dev"
        },
        {
            "integrations": "Tanium",
            "playbookID": "Tanium Test Playbook",
            "nightly": true,
            "timeout": 1200,
            "pid_threshold": 10
        },
        {
            "integrations": "Recorded Future",
            "playbookID": "Recorded Future Test",
            "nightly": true
        },
        {
            "integrations": "Microsoft Graph",
            "playbookID": "Microsoft Graph Test",
            "instance_names": "ms_graph_security_dev"
        },
        {
            "integrations": "Microsoft Graph",
            "playbookID": "Microsoft Graph Test",
            "instance_names": "ms_graph_security_prod"
        },
        {
            "integrations": "Microsoft Graph User",
            "playbookID": "Microsoft Graph - Test",
            "instance_names": "ms_graph_user_dev"
        },
        {
            "integrations": "Microsoft Graph User",
            "playbookID": "Microsoft Graph - Test",
            "instance_names": "ms_graph_user_prod"
        },
        {
            "integrations": "Microsoft Graph Groups",
            "playbookID": "Microsoft Graph Groups - Test",
            "instance_names": "ms_graph_groups_dev"
        },
        {
            "integrations": "Microsoft Graph Groups",
            "playbookID": "Microsoft Graph Groups - Test",
            "instance_names": "ms_graph_groups_prod"
        },
        {
            "integrations": "Microsoft_Graph_Files",
            "playbookID": "test_MsGraphFiles",
            "instance_names": "ms_graph_files_dev",
            "fromversion": "5.0.0"
        },
        {
            "integrations": "Microsoft_Graph_Files",
            "playbookID": "test_MsGraphFiles",
            "instance_names": "ms_graph_files_prod",
            "fromversion": "5.0.0"
        },
        {
            "integrations": "Microsoft Graph Calendar",
            "playbookID": "Microsoft Graph Calendar - Test",
            "instance_names": "ms_graph_calendar_dev"
        },
        {
            "integrations": "Microsoft Graph Calendar",
            "playbookID": "Microsoft Graph Calendar - Test",
            "instance_names": "ms_graph_calendar_prod"
        },
        {
            "integrations": "Microsoft Graph Device Management",
            "playbookID": "MSGraph_DeviceManagement_Test",
            "instance_names": "ms_graph_device_management_oproxy_dev",
            "fromversion": "4.1.0"
        },
        {
            "integrations": "Microsoft Graph Device Management",
            "playbookID": "MSGraph_DeviceManagement_Test",
            "instance_names": "ms_graph_device_management_oproxy_prod",
            "fromversion": "4.1.0"
        },
        {
            "integrations": "Microsoft Graph Device Management",
            "playbookID": "MSGraph_DeviceManagement_Test",
            "instance_names": "ms_graph_device_management_self_deployed_prod",
            "fromversion": "4.1.0"
        },
        {
            "integrations": "RedLock",
            "playbookID": "RedLockTest",
            "nightly": true
        },
        {
            "integrations": "Symantec Messaging Gateway",
            "playbookID": "Symantec Messaging Gateway Test"
        },
        {
            "integrations": "ThreatConnect",
            "playbookID": "test-ThreatConnect"
        },
        {
            "integrations": "VxStream",
            "playbookID": "VxStream Test",
            "nightly": true
        },
        {
            "integrations": "Cylance Protect",
            "playbookID": "get_file_sample_by_hash_-_cylance_protect_-_test",
            "timeout": 240
        },
        {
            "integrations": "Cylance Protect",
            "playbookID": "endpoint_enrichment_-_generic_test"
        },
        {
            "integrations": "QRadar",
            "playbookID": "test_Qradar"
        },
        {
            "integrations": "VMware",
            "playbookID": "VMWare Test"
        },
        {
            "integrations": "Anomali ThreatStream",
            "playbookID": "Anomali_ThreatStream_Test"
        },
        {
            "integrations": "Farsight DNSDB",
            "playbookID": "DNSDBTest"
        },
        {
            "integrations": "carbonblack-v2",
            "playbookID": "CarbonBlackResponseTest"
        },
        {
            "integrations": "Cisco Umbrella Investigate",
            "playbookID": "Cisco Umbrella Test"
        },
        {
            "integrations": "icebrg",
            "playbookID": "Icebrg Test",
            "timeout": 500
        },
        {
            "integrations": "Symantec MSS",
            "playbookID": "SymantecMSSTest"
        },
        {
            "integrations": "Remedy AR",
            "playbookID": "Remedy AR Test"
        },
        {
            "integrations": "AWS - IAM",
            "playbookID": "d5cb69b1-c81c-4f27-8a40-3106c0cb2620"
        },
        {
            "integrations": "McAfee Active Response",
            "playbookID": "McAfee-MAR_Test",
            "timeout": 700
        },
        {
            "integrations": "McAfee Threat Intelligence Exchange",
            "playbookID": "McAfee-TIE Test",
            "timeout": 700
        },
        {
            "integrations": "ArcSight Logger",
            "playbookID": "ArcSight Logger test"
        },
        {
            "integrations": "ArcSight ESM v2",
            "playbookID": "ArcSight ESM v2 Test"
        },
        {
            "integrations": "ArcSight ESM v2",
            "playbookID": "test Arcsight - Get events related to the Case"
        },
        {
            "integrations": "XFE",
            "playbookID": "XFE Test",
            "timeout": 140,
            "nightly": true
        },
        {
            "integrations": "XFE_v2",
            "playbookID": "Test_XFE_v2",
            "timeout": 500,
            "nightly": true
        },
        {
            "integrations": "McAfee Threat Intelligence Exchange",
            "playbookID": "search_endpoints_by_hash_-_tie_-_test",
            "timeout": 500
        },
        {
            "integrations": "iDefense",
            "playbookID": "iDefenseTest",
            "timeout": 300
        },
        {
            "integrations": "AbuseIPDB",
            "playbookID": "AbuseIPDB Test",
            "nightly": true
        },
        {
            "integrations": "AbuseIPDB",
            "playbookID": "AbuseIPDB PopulateIndicators Test",
            "nightly": true
        },
        {
            "integrations": "jira",
            "playbookID": "JiraCreateIssue-example-test"
        },
        {
            "integrations": "LogRhythm",
            "playbookID": "LogRhythm-Test-Playbook",
            "timeout": 200
        },
        {
            "integrations": "FireEye HX",
            "playbookID": "FireEye HX Test"
        },
        {
            "integrations": "Phish.AI",
            "playbookID": "PhishAi-Test"
        },
        {
            "integrations": "Phish.AI",
            "playbookID": "Test-Detonate URL - Phish.AI"
        },
        {
            "integrations": "Centreon",
            "playbookID": "Centreon-Test-Playbook"
        },
        {
            "playbookID": "ReadFile test"
        },
        {
            "integrations": "TruSTAR",
            "playbookID": "TruSTAR Test"
        },
        {
            "integrations": "AlphaSOC Wisdom",
            "playbookID": "AlphaSOC-Wisdom-Test"
        },
        {
            "integrations": "carbonblack-v2",
            "playbookID": "CBFindIP - Test"
        },
        {
            "integrations": "Jask",
            "playbookID": "Jask_Test",
            "fromversion": "4.1.0"
        },
        {
            "integrations": "Qualys",
            "playbookID": "Qualys-Test"
        },
        {
            "integrations": "Whois",
            "playbookID": "whois_test",
            "fromversion": "4.1.0"
        },
        {
            "integrations": "RSA NetWitness Endpoint",
            "playbookID": "NetWitness Endpoint Test"
        },
        {
            "integrations": "Check Point Sandblast",
            "playbookID": "Sandblast_malicious_test"
        },
        {
            "playbookID": "TestMatchRegex"
        },
        {
            "integrations": "ActiveMQ",
            "playbookID": "ActiveMQ Test"
        },
        {
            "playbookID": "RegexGroups Test"
        },
        {
            "integrations": "Cisco ISE",
            "playbookID": "cisco-ise-test-playbook"
        },
        {
            "integrations": "RSA NetWitness v11.1",
            "playbookID": "RSA NetWitness Test"
        },
        {
            "playbookID": "ExifReadTest"
        },
        {
            "integrations": "Cuckoo Sandbox",
            "playbookID": "CuckooTest",
            "timeout": 700
        },
        {
            "integrations": "VxStream",
            "playbookID": "Test-Detonate URL - Crowdstrike",
            "timeout": 1200
        },
        {
            "playbookID": "Detonate File - Generic Test",
            "timeout": 500
        },
        {
            "integrations": [
                "Lastline v2",
                "WildFire-v2",
                "SNDBOX",
                "VxStream",
                "McAfee Advanced Threat Defense"
            ],
            "playbookID": "Detonate File - Generic Test",
            "timeout": 2400,
            "nightly": true
        },
        {
            "playbookID": "detonate_file_-_generic_test",
            "toversion": "3.6.0"
        },
        {
            "playbookID": "STIXParserTest"
        },
        {
            "playbookID": "VerifyJSON - Test",
            "fromversion": "5.5.0"
        },
        {
            "playbookID": "PowerShellCommon-Test",
            "fromversion": "5.5.0"
        },
        {
            "playbookID": "Detonate URL - Generic Test",
            "timeout": 2000,
            "nightly": true,
            "integrations": [
                "McAfee Advanced Threat Defense",
                "VxStream",
                "Lastline v2"
            ]
        },
        {
            "playbookID": "ReadPDFFile-Test"
        },
        {
            "integrations": [
                "FalconHost",
                "McAfee Threat Intelligence Exchange",
                "carbonblackprotection",
                "carbonblack"
            ],
            "playbookID": "search_endpoints_by_hash_-_generic_-_test",
            "timeout": 500,
            "toversion": "4.4.9"
        },
        {
            "integrations": "Zscaler",
            "playbookID": "Zscaler Test",
            "nightly": true,
            "timeout": 500
        },
        {
            "playbookID": "DemistoUploadFileToIncident Test",
            "integrations": "Demisto REST API"
        },
        {
            "playbookID": "DemistoUploadFile Test",
            "integrations": "Demisto REST API"
        },
        {
            "playbookID": "MaxMind Test",
            "integrations": "MaxMind GeoIP2"
        },
        {
            "playbookID": "Test Sagemaker",
            "integrations": "AWS Sagemaker"
        },
        {
            "playbookID": "C2sec-Test",
            "integrations": "C2sec irisk",
            "fromversion": "5.0.0"
        },
        {
            "playbookID": "Phishing v2 Test - Attachment",
            "timeout": 1200,
            "nightly": true,
            "integrations": [
                "EWS Mail Sender",
                "Have I Been Pwned? V2",
                "Demisto REST API",
                "Palo Alto Minemeld",
                "Rasterize"
            ]
        },
        {
            "playbookID": "Phishing v2 Test - Inline",
            "timeout": 1200,
            "nightly": true,
            "integrations": [
                "EWS Mail Sender",
                "Have I Been Pwned? V2",
                "Demisto REST API",
                "Palo Alto Minemeld",
                "Rasterize"
            ]
        },
        {
            "integrations": "duo",
            "playbookID": "DUO Test Playbook"
        },
        {
            "playbookID": "SLA Scripts - Test",
            "fromversion": "4.1.0"
        },
        {
            "playbookID": "PcapHTTPExtractor-Test"
        },
        {
            "playbookID": "Ping Test Playbook"
        },
        {
            "playbookID": "Active Directory Test",
            "integrations": "Active Directory Query v2",
            "instance_names": "active_directory_ninja"
        },
        {
            "playbookID": "AD v2 - debug-mode - Test",
            "integrations": "Active Directory Query v2",
            "instance_names": "active_directory_ninja",
            "fromversion": "5.0.0"
        },
        {
            "playbookID": "Docker Hardening Test",
            "_comment": "Not testing on 5.5 yet. Waiting for #20951",
            "fromversion": "5.0.0",
            "toversion": "5.4.9"
        },
        {
            "integrations": "Active Directory Query v2",
            "instance_names": "active_directory_ninja",
            "playbookID": "Active Directory Query V2 configuration with port"
        },
        {
            "integrations": "mysql",
            "playbookID": "MySQL Test"
        },
        {
            "playbookID": "Email Address Enrichment - Generic v2 - Test"
        },
        {
            "playbookID": "Email Address Enrichment - Generic v2.1 - Test",
            "integrations": "Active Directory Query v2",
            "instance_names": "active_directory_ninja"
        },
        {
            "integrations": "Cofense Intelligence",
            "playbookID": "Test - Cofense Intelligence",
            "timeout": 500
        },
        {
            "playbookID": "GDPRContactAuthorities Test"
        },
        {
            "integrations": "Google Resource Manager",
            "playbookID": "GoogleResourceManager-Test",
            "timeout": 500,
            "nightly": true
        },
        {
            "integrations": "SlashNext Phishing Incident Response",
            "playbookID": "SlashNextPhishingIncidentResponse-Test",
            "timeout": 500,
            "nightly": true
        },
        {
            "integrations": "Google Cloud Storage",
            "playbookID": "GCS - Test",
            "timeout": 500,
            "nightly": true,
            "memory_threshold": 80
        },
        {
            "integrations": "GooglePubSub",
            "playbookID": "GooglePubSub_Test",
            "nightly": true,
            "fromversion": "5.0.0"
        },
        {
            "playbookID": "Calculate Severity - Generic v2 - Test",
            "integrations": [
                "Palo Alto Minemeld",
                "Active Directory Query v2"
            ],
            "instance_names": "active_directory_ninja",
            "fromversion": "4.5.0"
        },
        {
            "integrations": "Freshdesk",
            "playbookID": "Freshdesk-Test",
            "timeout": 500,
            "nightly": true
        },
        {
            "playbookID": "Autoextract - Test",
            "fromversion": "4.1.0"
        },
        {
            "playbookID": "FilterByList - Test",
            "fromversion": "4.5.0"
        },
        {
            "playbookID": "Impossible Traveler - Test",
            "integrations": [
                "Ipstack",
                "ipinfo",
                "Rasterize",
                "Active Directory Query v2",
                "Demisto REST API"
            ],
            "instance_names": "active_directory_ninja",
            "fromversion": "5.0.0",
            "timeout": 700
        },
        {
            "playbookID": "Active Directory - Get User Manager Details - Test",
            "integrations": "Active Directory Query v2",
            "instance_names": "active_directory_80k",
            "fromversion": "4.5.0"
        },
        {
            "integrations": "Kafka V2",
            "playbookID": "Kafka Test"
        },
        {
            "playbookID": "File Enrichment - Generic v2 - Test",
            "instance_names": "virus_total_private_api_general",
            "integrations": [
                "VirusTotal - Private API",
                "Cylance Protect v2"
            ]
        },
        {
            "integrations": "McAfee Active Response",
            "playbookID": "Endpoint data collection test",
            "timeout": 500
        },
        {
            "playbookID": "Phishing - Core - Test",
            "integrations": [
                "EWS Mail Sender",
                "Demisto REST API",
                "Palo Alto Minemeld",
                "Rasterize"
            ],
            "fromversion": "4.5.0",
            "timeout": 1700
        },
        {
            "integrations": "McAfee Active Response",
            "playbookID": "MAR - Endpoint data collection test",
            "timeout": 500
        },
        {
            "integrations": "DUO Admin",
            "playbookID": "DuoAdmin API test playbook"
        },
        {
            "integrations": "TAXIIFeed",
            "playbookID": "TAXII_Feed_Test",
            "fromversion": "5.5.0",
            "timeout": 600
        },
        {
            "integrations": "Traps",
            "playbookID": "Traps test",
            "timeout": 600
        },
        {
            "playbookID": "TestShowScheduledEntries"
        },
        {
            "playbookID": "Calculate Severity - Standard - Test",
            "integrations": "Palo Alto Minemeld",
            "fromversion": "4.5.0"
        },
        {
            "integrations": "Symantec Advanced Threat Protection",
            "playbookID": "Symantec ATP Test"
        },
        {
            "playbookID": "HTTPListRedirects - Test SSL"
        },
        {
            "playbookID": "HTTPListRedirects Basic Test"
        },
        {
            "playbookID": "CheckDockerImageAvailableTest"
        },
        {
            "playbookID": "ExtractDomainFromEmailTest"
        },
        {
            "playbookID": "Account Enrichment - Generic v2 - Test",
            "integrations": "activedir"
        },
        {
            "playbookID": "Extract Indicators From File - Generic v2 - Test",
            "integrations": "Image OCR",
            "timeout": 300,
            "fromversion": "4.1.0",
            "toversion": "4.4.9"
        },
        {
            "playbookID": "Extract Indicators From File - Generic v2 - Test",
            "integrations": "Image OCR",
            "timeout": 350,
            "fromversion": "4.5.0"
        },
        {
            "playbookID": "Endpoint Enrichment - Generic v2.1 - Test",
            "integrations": [
                "FalconHost",
                "Cylance Protect v2",
                "carbonblack-v2",
                "epo",
                "Active Directory Query v2"
            ],
            "instance_names": "active_directory_ninja"
        },
        {
            "playbookID": "EmailReputationTest",
            "integrations": "Have I Been Pwned? V2"
        },
        {
            "integrations": "Symantec Deepsight Intelligence",
            "playbookID": "Symantec Deepsight Test"
        },
        {
            "playbookID": "ExtractDomainFromEmailTest"
        },
        {
            "playbookID": "Wait Until Datetime - Test",
            "fromversion": "4.5.0"
        },
        {
            "playbookID": "PAN OS EDL Management - Test",
            "integrations": "palo_alto_networks_pan_os_edl_management"
        },
        {
            "playbookID": "PAN-OS DAG Configuration Test",
            "integrations": "Panorama",
            "instance_names": "palo_alto_panorama",
            "timeout": 1000
        },
        {
            "playbookID": "PAN-OS Create Or Edit Rule Test",
            "integrations": "Panorama",
            "instance_names": "palo_alto_panorama",
            "timeout": 1000
        },
        {
            "playbookID": "PAN-OS EDL Setup V2 Test",
            "integrations": [
                "Panorama",
                "palo_alto_networks_pan_os_edl_management"
            ],
            "instance_names": "palo_alto_panorama",
            "timeout": 1000
        },
        {
            "playbookID": "PAN-OS EDL Setup v3 Test",
            "integrations": ["Panorama", "palo_alto_networks_pan_os_edl_management"],
            "instance_names": "palo_alto_firewall_9.0",
            "timeout": 1000
        },
        {
            "integrations": "Snowflake",
            "playbookID": "Snowflake-Test"
        },
        {
            "playbookID": "Account Enrichment - Generic v2.1 - Test",
            "integrations": "Active Directory Query v2",
            "instance_names": "active_directory_ninja"
        },
        {
            "integrations": "Cisco Umbrella Investigate",
            "playbookID": "Domain Enrichment - Generic v2 - Test"
        },
        {
            "integrations": "Google BigQuery",
            "playbookID": "Google BigQuery Test"
        },
        {
            "integrations": "Zoom",
            "playbookID": "Zoom_Test"
        },
        {
            "integrations": "Palo Alto Networks Cortex",
            "playbookID": "Palo Alto Networks Cortex Test",
            "fromversion": "4.1.0"
        },
        {
            "playbookID": "IP Enrichment - Generic v2 - Test",
            "integrations": "Threat Crowd",
            "fromversion": "4.1.0"
        },
        {
            "integrations": "Cherwell",
            "playbookID": "Cherwell Example Scripts - test"
        },
        {
            "integrations": "Cherwell",
            "playbookID": "Cherwell - test"
        },
        {
            "integrations": "CarbonBlackProtectionV2",
            "playbookID": "Carbon Black Enterprise Protection V2 Test"
        },
        {
            "integrations": "Active Directory Query v2",
            "instance_names": "active_directory_ninja",
            "playbookID": "Test ADGetUser Fails with no instances 'Active Directory Query' (old version)"
        },
        {
            "integrations": "ANYRUN",
            "playbookID": "ANYRUN-Test"
        },
        {
            "integrations": "ANYRUN",
            "playbookID": "Detonate File - ANYRUN - Test"
        },
        {
            "integrations": "ANYRUN",
            "playbookID": "Detonate URL - ANYRUN - Test"
        },
        {
            "integrations": "Netcraft",
            "playbookID": "Netcraft test"
        },
        {
            "integrations": "EclecticIQ Platform",
            "playbookID": "EclecticIQ Test"
        },
        {
            "playbookID": "FormattingPerformance - Test",
            "fromversion": "5.0.0"
        },
        {
            "integrations": "AWS - EC2",
            "playbookID": "2142f8de-29d5-4288-8426-0db39abe988b",
            "memory_threshold": 75
        },
        {
            "integrations": "AWS - EC2",
            "playbookID": "d66e5f86-e045-403f-819e-5058aa603c32"
        },
        {
            "integrations": "ANYRUN",
            "playbookID": "Detonate File From URL - ANYRUN - Test"
        },
        {
            "integrations": "AWS - CloudWatchLogs",
            "playbookID": "2cddaacb-4e4c-407e-8ef5-d924867b810c"
        },
        {
            "integrations": "AWS - CloudTrail",
            "playbookID": "3da2e31b-f114-4d7f-8702-117f3b498de9"
        },
        {
            "integrations": "carbonblackprotection",
            "playbookID": "67b0f25f-b061-4468-8613-43ab13147173"
        },
        {
            "integrations": "DomainTools",
            "playbookID": "DomainTools-Test"
        },
        {
            "integrations": "Exabeam",
            "playbookID": "Exabeam - Test"
        },
        {
            "integrations": "DomainTools Iris",
            "playbookID": "DomainTools Iris - Test",
            "fromversion": "4.1.0"
        },
        {
            "integrations": "Cisco Spark",
            "playbookID": "efc817d2-6660-4d4f-890d-90513ca1e180"
        },
        {
            "playbookID": "get_file_sample_from_path_-_d2_-_test"
        },
        {
            "integrations": "Remedy On-Demand",
            "playbookID": "Remedy-On-Demand-Test"
        },
        {
            "playbookID": "ssdeepreputationtest"
        },
        {
            "playbookID": "TestIsEmailAddressInternal"
        },
        {
            "integrations": "Google Cloud Compute",
            "playbookID": "GoogleCloudCompute-Test"
        },
        {
            "integrations": "AWS - S3",
            "playbookID": "97393cfc-2fc4-4dfe-8b6e-af64067fc436"
        },
        {
            "integrations": "Image OCR",
            "playbookID": "TestImageOCR"
        },
        {
            "integrations": "fireeye",
            "playbookID": "Detonate File - FireEye AX - Test"
        },
        {
            "integrations": [
                "Rasterize",
                "Image OCR"
            ],
            "playbookID": "Rasterize Test",
            "fromversion": "5.0.0"
        },
        {
            "integrations": [
                "Rasterize",
                "Image OCR"
            ],
            "playbookID": "Rasterize 4.5 Test",
            "toversion": "4.5.9"
        },
        {
            "integrations": "Rasterize",
            "playbookID": "RasterizeImageTest"
        },
        {
            "integrations": "Ipstack",
            "playbookID": "Ipstack_Test"
        },
        {
            "integrations": "Perch",
            "playbookID": "Perch-Test"
        },
        {
            "integrations": "Forescout",
            "playbookID": "Forescout-Test"
        },
        {
            "integrations": "GitHub",
            "playbookID": "Git_Integration-Test"
        },
        {
            "integrations": "LogRhythmRest",
            "playbookID": "LogRhythm REST test"
        },
        {
            "integrations": "AlienVault USM Anywhere",
            "playbookID": "AlienVaultUSMAnywhereTest"
        },
        {
            "playbookID": "PhishLabsTestPopulateIndicators"
        },
        {
            "playbookID": "Test_HTMLtoMD"
        },
        {
            "integrations": "PhishLabs IOC",
            "playbookID": "PhishLabsIOC TestPlaybook",
            "fromversion": "4.1.0"
        },
        {
            "integrations": "vmray",
            "playbookID": "VMRay-Test"
        },
        {
            "integrations": "PerceptionPoint",
            "playbookID": "PerceptionPoint Test",
            "fromversion": "4.1.0"
        },
        {
            "integrations": "AutoFocus V2",
            "playbookID": "AutoFocus V2 test",
            "fromversion": "5.0.0",
            "timeout": 1000
        },
        {
            "playbookID": "Process Email - Generic for Rasterize"
        },
        {
            "playbookID": "Send Investigation Summary Reports - Test",
            "integrations": "EWS Mail Sender",
            "fromversion": "4.1.0"
        },
        {
            "integrations": "Anomali ThreatStream v2",
            "playbookID": "ThreatStream-Test"
        },
        {
            "integrations": "Flashpoint",
            "playbookID": "Flashpoint_event-Test"
        },
        {
            "integrations": "Flashpoint",
            "playbookID": "Flashpoint_forum-Test"
        },
        {
            "integrations": "Flashpoint",
            "playbookID": "Flashpoint_report-Test"
        },
        {
            "integrations": "Flashpoint",
            "playbookID": "Flashpoint_reputation-Test"
        },
        {
            "integrations": "BluecatAddressManager",
            "playbookID": "Bluecat Address Manager test"
        },
        {
            "integrations": "MailListener - POP3 Beta",
            "playbookID": "MailListener-POP3 - Test"
        },
        {
            "playbookID": "sumList - Test"
        },
        {
            "integrations": "VulnDB",
            "playbookID": "Test-VulnDB"
        },
        {
            "integrations": "Shodan_v2",
            "playbookID": "Test-Shodan_v2",
            "timeout": 1000
        },
        {
            "integrations": "Threat Crowd",
            "playbookID": "ThreatCrowd - Test"
        },
        {
            "integrations": "GoogleDocs",
            "playbookID": "GoogleDocs-test"
        },
        {
            "playbookID": "Request Debugging - Test",
            "fromversion": "5.0.0"
        },
        {
            "playbookID": "Test Convert file hash to corresponding hashes",
            "fromversion": "4.5.0",
            "integrations": "VirusTotal",
            "instance_names": "virus_total_general"
        },
        {
            "playbookID": "PANW - Hunting and threat detection by indicator type Test",
            "fromversion": "5.0.0",
            "timeout": 1200,
            "integrations": [
                "Panorama",
                "Palo Alto Networks Cortex",
                "AutoFocus V2",
                "VirusTotal"
            ],
            "instance_names": [
                "palo_alto_panorama",
                "virus_total_general"
            ]
        },
        {
            "playbookID": "PAN-OS Query Logs For Indicators Test",
            "fromversion": "4.5.0",
            "timeout": 1500,
            "integrations": "Panorama",
            "instance_names": "palo_alto_panorama"
        },
        {
            "integrations": "Hybrid Analysis",
            "playbookID": "HybridAnalysis-Test",
            "timeout": 500,
            "fromversion": "4.1.0"
        },
        {
            "integrations": "Elasticsearch v2",
            "instance_names": "es_v7",
            "playbookID": "Elasticsearch_v2_test"
        },
        {
            "integrations": "ElasticsearchFeed",
            "instance_names": "es_demisto_feed",
            "playbookID": "Elasticsearch_Fetch_Demisto_Indicators_Test",
            "fromversion": "5.5.0"
        },
        {
            "integrations": "ElasticsearchFeed",
            "instance_names": "es_generic_feed",
            "playbookID": "Elasticsearch_Fetch_Custom_Indicators_Test",
            "fromversion": "5.5.0"
        },
        {
            "integrations": "Elasticsearch v2",
            "instance_names": "es_v6",
            "playbookID": "Elasticsearch_v2_test-v6"
        },
        {
            "integrations": "IronDefense",
            "playbookID": "IronDefenseTest"
        },
        {
            "integrations": "PolySwarm",
            "playbookID": "PolySwarm-Test"
        },
        {
            "integrations": "Kennav2",
            "playbookID": "Kenna Test"
        },
        {
            "integrations": "SecurityAdvisor",
            "playbookID": "SecurityAdvisor-Test",
            "fromversion": "4.5.0"
        },
        {
            "integrations": "Google Key Management Service",
            "playbookID": "Google-KMS-test",
            "pid_threshold": 6,
            "memory_threshold": 60
        },
        {
            "integrations": "SecBI",
            "playbookID": "SecBI - Test"
        },
        {
            "playbookID": "ExtractFQDNFromUrlAndEmail-Test"
        },
        {
            "integrations": "EWS v2",
            "playbookID": "Get EWS Folder Test",
            "fromversion": "4.5.0",
            "instance_names": "ewv2_regular",
            "timeout": 1200
        },
        {
            "integrations": "QRadar",
            "playbookID": "QRadar Indicator Hunting Test",
            "timeout": 1200,
            "fromversion": "5.0.0"
        },
        {
            "playbookID": "SetAndHandleEmpty test",
            "fromversion": "4.5.0"
        },
        {
            "integrations": "Tanium v2",
            "playbookID": "Tanium v2 - Test"
        },
        {
            "integrations": "Office 365 Feed",
            "playbookID": "Office365_Feed_Test",
            "fromversion": "5.5.0"
        },
        {
            "integrations": "GoogleCloudTranslate",
            "playbookID": "GoogleCloudTranslate-Test",
            "pid_threshold": 8
        },
        {
            "integrations": "Infoblox",
            "playbookID": "Infoblox Test"
        },
        {
            "integrations": "BPA",
            "playbookID": "Test-BPA",
            "fromversion": "4.5.0"
        },
        {
            "playbookID": "GetValuesOfMultipleFIelds Test",
            "fromversion": "4.5.0"
        },
        {
            "playbookID": "IsInternalHostName Test",
            "fromversion": "4.5.0"
        },
        {
            "integrations": "SplunkPy",
            "playbookID": "Splunk Indicator Hunting Test",
            "fromversion": "5.0.0",
            "memory_threshold": 500
        },
        {
            "integrations": "BPA",
            "playbookID": "Test-BPA_Integration",
            "fromversion": "4.5.0"
        },
        {
            "integrations": "Sixgill",
            "playbookID": "Sixgill-Test",
            "fromversion": "5.0.0"
        },
        {
            "integrations": "AutoFocus Feed",
            "playbookID": "playbook-FeedAutofocus_test",
            "fromversion": "5.5.0"
        },
        {
            "integrations": "PaloAltoNetworks_PrismaCloudCompute",
            "playbookID": "PaloAltoNetworks_PrismaCloudCompute-Test"
        },
        {
            "playbookID": "Indicator Feed - Test",
            "fromversion": "5.5.0"
        },
        {
            "integrations": "Recorded Future Feed",
            "playbookID": "RecordedFutureFeed - Test",
            "timeout": 1000,
            "fromversion": "5.5.0",
            "memory_threshold": 86
        },
        {
            "integrations": "Expanse",
            "playbookID": "test-Expanse-Playbook",
            "fromversion": "5.0.0"
        },
        {
            "integrations": "Expanse",
            "playbookID": "test-Expanse",
            "fromversion": "5.0.0"
        },
        {
            "integrations": "DShield Feed",
            "playbookID": "playbook-DshieldFeed_test",
            "fromversion": "5.5.0"
        },
        {
            "integrations": "AlienVault Reputation Feed",
            "playbookID": "AlienVaultReputationFeed_Test",
            "fromversion": "5.5.0",
            "timeout": 9000
        },
        {
            "integrations": "BruteForceBlocker Feed",
            "playbookID": "playbook-BruteForceBlocker_test",
            "fromversion": "5.5.0"
        },
        {
            "integrations": "illuminate",
            "playbookID": "illuminate Integration Test"
        },
        {
            "integrations": "illuminate",
            "playbookID": "illuminate Integration Demonstration - Test"
        },
        {
            "integrations": "MongoDB Key Value Store",
            "playbookID": "MongoDB KeyValueStore - Test",
            "pid_threshold": 12,
            "fromversion": "5.0.0"
        },
        {
            "integrations": "MongoDB Log",
            "playbookID": "MongoDBLog - Test",
            "pid_threshold": 12,
            "fromversion": "5.0.0"
        },
        {
            "integrations": "Google Chronicle Backstory",
            "playbookID": "Google Chronicle Backstory Asset - Test",
            "fromversion": "5.0.0"
        },
        {
            "integrations": "Google Chronicle Backstory",
            "playbookID": "Google Chronicle Backstory IOC Details - Test",
            "fromversion": "5.0.0"
        },
        {
            "integrations": "Google Chronicle Backstory",
            "playbookID": "Google Chronicle Backstory List Alerts - Test",
            "fromversion": "5.0.0"
        },
        {
            "integrations": "Google Chronicle Backstory",
            "playbookID": "Google Chronicle Backstory List IOCs - Test",
            "fromversion": "5.0.0"
        },
        {
            "integrations": "Google Chronicle Backstory",
            "playbookID": "Google Chronicle Backstory Reputation - Test",
            "fromversion": "5.0.0"
        },
        {
            "integrations": "Feodo Tracker Hashes Feed",
            "playbookID": "playbook-feodoteackerhash_test",
            "fromversion": "5.5.0",
            "memory_threshold": 130,
            "timeout": 600
        },
        {
            "integrations": "Feodo Tracker IP Blocklist Feed",
            "instance_names": "feodo_tracker_ip_currently__active",
            "playbookID": "playbook-feodotrackeripblock_test",
            "fromversion": "5.5.0"
        },
        {
            "integrations": "Feodo Tracker IP Blocklist Feed",
            "instance_names": "feodo_tracker_ip_30_days",
            "playbookID": "playbook-feodotrackeripblock_test",
            "fromversion": "5.5.0"
        },
        {
            "integrations": "Code42",
            "playbookID": "Code42-Test",
            "timeout": 600
        },
        {
            "playbookID": "Code42 File Search Test",
            "integrations": "Code42"
        },
        {
            "playbookID": "FetchIndicatorsFromFile-test",
            "fromversion": "5.5.0"
        },
        {
            "integrations": "RiskSense",
            "playbookID": "RiskSense Get Apps - Test"
        },
        {
            "integrations": "RiskSense",
            "playbookID": "RiskSense Get Host Detail - Test"
        },
        {
            "integrations": "RiskSense",
            "playbookID": "RiskSense Get Host Finding Detail - Test"
        },
        {
            "integrations": "RiskSense",
            "playbookID": "RiskSense Get Hosts - Test"
        },
        {
            "integrations": "RiskSense",
            "playbookID": "RiskSense Get Host Findings - Test"
        },
        {
            "integrations": "RiskSense",
            "playbookID": "RiskSense Get Unique Cves - Test"
        },
        {
            "integrations": "RiskSense",
            "playbookID": "RiskSense Get Unique Open Findings - Test"
        },
        {
            "integrations": "RiskSense",
            "playbookID": "RiskSense Get Apps Detail - Test"
        },
        {
            "integrations": "Indeni",
            "playbookID": "Indeni_test",
            "fromversion": "5.0.0"
        },
        {
            "integrations": "CounterCraft Deception Director",
            "playbookID": "CounterCraft - Test",
            "fromversion": "5.0.0"
        },
        {
            "integrations": "SafeBreach v2",
            "playbookID": "playbook-SafeBreach-Test",
            "fromversion": "5.5.0"
        },
        {
            "playbookID": "DbotPredictOufOfTheBoxTest",
            "fromversion": "4.5.0",
            "timeout": 1000
        },
        {
            "integrations": "AlienVault OTX TAXII Feed",
            "playbookID": "playbook-feedalienvaultotx_test",
            "fromversion": "5.5.0"
        },
        {
            "playbookID": "ExtractDomainAndFQDNFromUrlAndEmail-Test",
            "fromversion": "5.5.0"
        },
        {
            "integrations": "Cortex Data Lake",
            "playbookID": "Cortex Data Lake Test",
            "instance_names": "cdl_prod",
            "fromversion": "4.5.0"
        },
        {
            "integrations": "Cortex Data Lake",
            "playbookID": "Cortex Data Lake Test",
            "instance_names": "cdl_dev",
            "fromversion": "4.5.0"
        },
        {
            "integrations": "MongoDB",
            "playbookID": "MongoDB - Test"
        },
        {
            "playbookID": "DBotCreatePhishingClassifierV2FromFile-Test",
            "timeout": 60000,
            "fromversion": "4.5.0"
        },
        {
            "integrations": "IBM Resilient Systems",
            "playbookID": "IBM Resilient Systems Test"
        },
        {
            "integrations": ["PrismaAccess", "Prisma Access Egress IP feed"],
            "playbookID": "Prisma_Access_Egress_IP_Feed-Test",
            "timeout": 60000,
            "fromversion": "5.5.0",
            "nightly": true
        },
        {
            "integrations": "PrismaAccess",
            "playbookID": "Prisma_Access-Test",
            "timeout": 60000,
            "fromversion": "5.5.0",
            "nightly": true
        },
        {
            "playbookID": "EvaluateMLModllAtProduction-Test",
            "fromversion": "4.5.0"
        },
        {
            "playbookID": "Extract Indicators From File - test"
        },
        {
            "integrations": "Zabbix",
            "playbookID": "Zabbix"
        },
        {
            "integrations": "GCP Whitelist Feed",
            "playbookID": "GCPWhitelist_Feed_Test",
            "fromversion": "5.5.0"
        }
    ],
    "skipped_tests": {
        "Send Investigation Summary Reports - Test": "Issue 24133",
        "Test_URLhaus": "Issue 23857",
        "Prisma_Access_Egress_IP_Feed-Test": "unskip after we will get PrismaAccess instance",
        "Prisma_Access-Test": "unskip after we will get PrismaAccess instance",
        "Test-Shodan_v2": "Issue 23370",
        "PAN-OS EDL Setup V2 Test": "Issue 23854",
        "PAN-OS - Block IP and URL - External Dynamic List Test": "Issue 23854",
        "PhishLabsIOC TestPlaybook": "integration bug (23926)",
        "Test_URLhaus": "Issue 23857",
        "Symantec Deepsight Test": "Issue 22971",
        "OTRS Test": "Issue 23167",
        "Akamai_WAF_SIEM-Test": "Issue 22225",
        "Cloaken-Test": "Issue 20036",
        "test_MsGraphFiles": "Issue 22853 ",
        "TestCofenseFeed": "Issue 22854",
        "Cybereason Test": "Issue 22683",
        "Bluecat Address Manager test": "Issue 22616",
        "Office365_Feed_Test": "Issue 22517",
        "test-Expanse": "Expanse should provide domain that they have in their system",
        "TestProofpointFeed": "Issue 22229",
        "Digital Defense FrontlineVM - Scan Asset Not Recently Scanned Test": "Issue 22227",
        "PostgreSQL Test": "Issue 22172",
        "Test-Detonate URL - Crowdstrike": "Issue 19439",
        "Git_Integration-Test": "Issue 20029",
        "Symantec Data Loss Prevention - Test": "Issue 20134",
        "Extract Indicators From File - Generic v2": "Issue 20143",
        "PAN-OS Create Or Edit Rule Test": "Issue 20037",
        "NetWitness Endpoint Test": "Issue 19878",
        "TestParseEmailHeaders": "Issue 18815",
        "TestUptycs": "Issue 19750",
        "InfoArmorVigilanteATITest": "Test issue 17358",
        "Lastline - testplaybook": "Checking the integration via Generic detonation playbooks, don't want to load the daily quota",
        "ArcSight Logger test": "Issue 19117",
        "TruSTAR Test": "Issue 19777",
        "TestDedupIncidentsByName": "skipped on purpose - this is part of the TestDedupIncidentsPlaybook - no need to execute separately as a test",
        "3da2e31b-f114-4d7f-8702-117f3b498de9": "Issue 19837",
        "d66e5f86-e045-403f-819e-5058aa603c32": "pr 3220",
        "get_file_sample_from_path_-_d2_-_test": "Issue 19844",
        "Cofense Triage Test": "Creds only works on demo4",
        "Recorded Future Test": "Issue 18922",
        "RecordedFutureFeed - Test": "Issue 18922",
        "IntSights Mssp Test": "Issue #16351",
        "CheckPhish-Test": "Issue 19188",
        "fd93f620-9a2d-4fb6-85d1-151a6a72e46d": "Issue 19854",
        "PAN-OS DAG Configuration Test": "Issue #19205",
        "DeleteContext-auto-subplaybook-test": "used in DeleteContext-auto-test as sub playbook",
        "Test Playbook TrendMicroDDA": "Issue 16501",
        "ssdeepreputationtest": "Issue #20953",
        "C2sec-Test": "Issue #21633",
        "TAXII_Feed_Test": "Issue #22423",
        "PAN-OS Query Logs For Indicators Test": "Issue #23505",
        "Panorama Query Logs - Test": "Issue #23505",
        "palo_alto_panorama_test_pb": "Issue #22835",
<<<<<<< HEAD
        "BeyondTrust-Test": "Issue #24228",
        "VxStream Test": "Issue #23795"
=======
        "VxStream Test": "Issue #23795",

        "_comment": "~~~ DEPRECATED ~~~",
        "Endpoint Enrichment - Generic v2 - Test": "DEPRECATED"
>>>>>>> 898b58f9
    },
    "skipped_integrations": {
        "_comment1": "~~~ NO INSTANCE ~~~",
        "Nessus": "No instance",
        "MxToolBox": "No instance",
        "Traps": "Issue 24122",
        "skyformation": "No instance, old partner",
        "Pipl": "No instance",
        "PrismaAccess": "Instance will be provided soon by Lior and Prasen",
        "URLhaus": "No instance",
        "AlphaSOC Network Behavior Analytics": "No instance",
        "IsItPhishing": "No instance",
        "Verodin": "No instance",
        "EasyVista": "No instance",
        "Pipl": "No instance",
        "Moloch": "No instance",
        "Twilio": "No instance",
        "Zendesk": "No instance",
        "GuardiCore": "No instance",
        "Nessus": "No instance",
        "Cisco CloudLock": "No instance",
        "SentinelOne": "No instance",
        "Vectra v2": "No instance",
        "Infoblox": "Issue 23770",
        "Trend Micro Apex": "Issue 23632",
        "Awake Security": "Issue 23376",
        "ExtraHop": "No license, issue 23731",
        "RiskSense": "We should get an instance talk to Francesco",
        "Palo Alto Networks Cortex": "Issue 22300",
        "AWS - IAM": "Issue 21401",
        "FortiGate": "License expired, and not going to get one (issue 14723)",
        "IronDefense": "Test depends on making requests to a non-public API",
        "Attivo Botsink": "no instance, not going to get it",
        "VMware": "no License, and probably not going to get it",
        "AWS Sagemaker": "License expired, and probably not going to get it",
        "Symantec MSS": "No instance, probably not going to get it (issue 15513)",
        "Google Cloud Compute": "Can't test yet",
        "Cymon": "The service was discontinued since April 30th, 2019.",
        "FireEye ETP": "No instance",
        "ProofpointTAP_v2": "No instance",
        "remedy_sr_beta": "No instance",
        "ExtraHop v2": "No instance",
        "Fidelis Elevate Network": "Issue 20735",
        "Minerva Labs Anti-Evasion Platform": "Issue 18835",
        "PolySwarm": "contribution",
        "Silverfort": "contribution",
        "fireeye": "Issue 19839",
        "DomainTools": "Issue 8298",
        "Remedy On-Demand": "Issue 19835",
        "ProtectWise": "Issue 20486",
        "ThreatMiner": "Issue 20469",
        "DomainTools Iris": "Issue 20433",
        "Check Point": "Issue 18643",
        "Preempt": "Issue 20268",
        "iDefense": "Issue 20095",
        "Joe Security": "Issue 17996",
        "ZeroFox": "Issue 19161",
        "Jask": "Issue 18879",
        "vmray": "Issue 18752",
        "Anomali ThreatStream v2": "Issue 19182",
        "Anomali ThreatStream": "Issue 19182",
        "SCADAfence CNM": "Issue 18376",
        "ArcSight ESM v2": "Issue #18328",
        "AlienVault USM Anywhere": "Issue #18273",
        "Tufin": "Issue 16441",
        "Dell Secureworks": "Instance locally installed on @liorblob PC",
        "MimecastV2": "Issue 14593",
        "Netskope": "instance is down",
        "Farsight DNSDB": "Issue 15512",
        "Service Manager": "Expired license",
        "carbonblackprotection": "License expired",
        "icebrg": "Issue 14312",
        "Freshdesk": "Trial account expired",
        "Threat Grid": "Issue 16197",
        "Kafka V2": "Can not connect to instance from remote",
        "Check Point Sandblast": "Issue 15948",
        "Remedy AR": "getting 'Not Found' in test button",
        "Salesforce": "Issue 15901",
        "Zscaler": "Issue 17784",
        "RedCanary": "License expired",
        "ANYRUN": "No instance",
        "Snowflake": "Looks like account expired, needs looking into",
        "Cisco Spark": "Issue 18940",
        "Phish.AI": "Issue 17291",
        "MaxMind GeoIP2": "Issue 18932.",
        "Exabeam": "Issue 19371",
        "McAfee ESM-v10": "Issue 20225",
        "PaloAltoNetworks_PrismaCloudCompute": "Instance not set up yet",
        "Code42": "Instance not set up yet",
        "LogRhythm": "Issue 21672",
        "SecBI": "Issue 22545",
        "IBM Resilient Systems": "Issue 23722",
        "VxStream": "Issue #23795",
        "_comment2": "~~~ UNSTABLE ~~~",
        "ServiceNow": "Instance goes to hibernate every few hours",
        "Tenable.sc": "unstable instance",
        "VirusTotal - Private API": "Issue 22638",
        "_comment": "~~~ OTHER ~~~",
        "Pentera": "authentication method will not work with testing",
        "EclecticIQ Platform": "Issue 8821",
        "BitDam": "Issue #17247",
        "Zoom": "Issue 19832",
        "urlscan.io": "Issue 21831",
        "Forescout": "Can only be run from within PANW network. Look in keeper for - Demisto in the LAB",
        "HelloWorldSimple": "This is just an example integration - no need for test",
        "TestHelloWorldPlaybook": "This is just an example integration - no need for test",
        "Lockpath KeyLight": "Deprecated. No tests.",
        "SafeBreach": "pending rewrite",
        "SafeBreach v2": "it is a partner integration, no instance",
        "Cymulate": "Partner didn't provided test playbook",
        "_comment4": "~~~ QUOTA ISSUES ~~~",
        "Google Chronicle Backstory": "Issue 22720",
        "XFE_v2": "Issue 22715",
        "XFE": "We have the new integration XFE_v2, so no need to test the old one because they use the same quote",
        "AlphaSOC Wisdom": "API key has expired",
        "AWS - Athena - Beta": "Issue 19834",
        "Lastline": "issue 20323",
        "Google Resource Manager": "Cannot create projects because have reached alloted quota.",
        "Looker": "Warehouse 'DEMO_WH' cannot be resumed because resource monitor 'LIMITER' has exceeded its quota.",
        "Ipstack": "reached out our monthly quota (08/03/2020)",

        "_comment2": "~~~ NO INSTANCE - SUPPORTED BY THE COMMUNITY ~~~",
        "Zabbix": "Supported by external developer"
    },
    "nightly_integrations": [
        "Lastline v2",
        "TruSTAR",
        "SlackV2",
        "VulnDB"
    ],
    "unmockable_integrations": {
        "MongoDB": "Our instance not using SSL",
        "Cortex Data Lake": "Integration requires SSL",
        "Google Key Management Service": "The API requires an SSL secure connection to work.",
        "McAfee ESM-v10": "we have multiple instances with same test playbook, mock recording are per playbook so it keeps failing the playback step",
        "mysql": "Does not use http",
        "SlackV2": "Integration requires SSL",
        "Whois": "Mocks does not support sockets",
        "Panorama": "Exception: Proxy process took to long to go up. https://circleci.com/gh/demisto/content/24826",
        "Image OCR": "Does not perform network traffic",
        "Server Message Block (SMB)": "Does not perform http communication",
        "Active Directory Query v2": "Does not perform http communication",
        "dnstwist": "Does not peform http communication",
        "VxStream": "Issue 15544",
        "PagerDuty v2": "Integration requires SSL",
        "TCPIPUtils": "Integration requires SSL",
        "Luminate": "Integration has no proxy checkbox",
        "Shodan": "Integration has no proxy checkbox",
        "Google BigQuery": "Integration has no proxy checkbox",
        "ReversingLabs A1000": "Checking",
        "Check Point": "Checking",
        "okta": "Test Module failing, suspect it requires SSL",
        "Okta v2": "dynamic test, need to revisit and better avoid conflicts",
        "Awake Security": "Checking",
        "ArcSight ESM v2": "Checking",
        "Phish.AI": "Checking",
        "Intezer": "Nightly - Checking",
        "ProtectWise": "Nightly - Checking",
        "google-vault": "Nightly - Checking",
        "RSA Archer": "Nightly - Checking",
        "McAfee NSM": "Nightly - Checking",
        "Forcepoint": "Nightly - Checking",
        "palo_alto_firewall": "Need to check test module",
        "Signal Sciences WAF": "error with certificate",
        "google": "'unsecure' parameter not working",
        "EWS Mail Sender": "Inconsistent test (playback fails, record succeeds)",
        "ReversingLabs Titanium Cloud": "No Unsecure checkbox. proxy trying to connect when disabled.",
        "Anomali ThreatStream": "'proxy' parameter not working",
        "Palo Alto Networks Cortex": "SDK",
        "Recorded Future": "might be dynamic test",
        "AlphaSOC Wisdom": "Test module issue",
        "RedLock": "SSL Issues",
        "Microsoft Graph": "Test direct access to oproxy",
        "MicrosoftGraphMail": "Test direct access to oproxy",
        "Microsoft Graph User": "Test direct access to oproxy",
        "Microsoft_Graph_Files": "Test direct access to oproxy",
        "Microsoft Graph Groups": "Test direct access to oproxy",
        "Microsoft Defender Advanced Threat Protection": "Test direct access to oproxy",
        "SafeBreach": "SSL Issues",
        "AWS - CloudWatchLogs": "Issue 20958",
        "Gmail Single User": "googleclient sdk has time based challenge exchange",
        "Gmail": "googleclient sdk has time based challenge exchange",
        "GoogleCloudTranslate": "google translate sdk does not support proxy",
        "Kennav2": "HTTPSConnectionPool(host='api.kennasecurity.com', port=443), issue:21233",
        "Google Chronicle Backstory": "SDK",
        "Google Vision AI": "SDK",
        "Syslog Sender": "syslog",
        "syslog": "syslog",
        "MongoDB Log": "Our instance not using SSL",
        "MongoDB Key Value Store": "Our instance not using SSL"
    },
    "docker_thresholds": {
        "_comment": "Add here docker images which are specific to an integration and require a non-default threshold (such as rasterize or ews). That way there is no need to define this multiple times. You can specify full image name with version or without.",
        "images": {
            "demisto/chromium": {
                "pid_threshold": 11
            },
            "demisto/py-ews:2.0": {
                "memory_threshold": 150
            },
            "demisto/pytan": {
                "pid_threshold": 11
            }
        }
    }
}<|MERGE_RESOLUTION|>--- conflicted
+++ resolved
@@ -2822,15 +2822,11 @@
         "PAN-OS Query Logs For Indicators Test": "Issue #23505",
         "Panorama Query Logs - Test": "Issue #23505",
         "palo_alto_panorama_test_pb": "Issue #22835",
-<<<<<<< HEAD
         "BeyondTrust-Test": "Issue #24228",
-        "VxStream Test": "Issue #23795"
-=======
         "VxStream Test": "Issue #23795",
 
         "_comment": "~~~ DEPRECATED ~~~",
         "Endpoint Enrichment - Generic v2 - Test": "DEPRECATED"
->>>>>>> 898b58f9
     },
     "skipped_integrations": {
         "_comment1": "~~~ NO INSTANCE ~~~",
