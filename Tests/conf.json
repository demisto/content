--- conflicted
+++ resolved
@@ -3152,13 +3152,12 @@
             "fromversion": "5.0.0"
         },
         {
-<<<<<<< HEAD
             "integrations": "CyCognito",
             "playbookID": "CyCognito-Test",
-=======
+            "fromversion": "6.2.0"
+        },
             "integrations": "FeedCyCognito",
             "playbookID": "FeedCyCognito-Test",
->>>>>>> f910ee15
             "fromversion": "6.2.0"
         },
         {
