--- conflicted
+++ resolved
@@ -3025,15 +3025,14 @@
             "fromversion": "4.5.0"
         },
         {
-<<<<<<< HEAD
+            "integrations": "Talos Feed",
+            "playbookID": "FeedTalosTestPlaybook",
+            "fromversion": "5.5.0"
+        },
+        {
             "playbookID": "Field polling test",
             "timeout": 600,
             "fromversion": "5.0.0"
-=======
-            "integrations": "Talos Feed",
-            "playbookID": "FeedTalosTestPlaybook",
-            "fromversion": "5.5.0"
->>>>>>> 73026299
         }
     ],
     "skipped_tests": {
