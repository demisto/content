
{
    "testTimeout": 160,
    "testInterval": 20,
    "tests": [
        {
            "integrations": "LogRhythmRest V2",
            "playbookID": "LogRhythmRestV2-test"
        },
        {
            "playbookID": "Base64Decode - Test"
        },
        {
            "playbookID": "SupportMultithreading - Test",
            "is_mockable": false
        },
        {
            "fromversion": "5.0.0",
            "integrations": [
                "WildFire-v2"
            ],
            "playbookID": "Detonate File - WildFire - Test"
        },
        {
            "integrations": [
                "Microsoft Management Activity API (O365 Azure Events)"
            ],
            "playbookID": "MicrosoftManagementActivity - Test"
        },
        {
            "integrations": "Microsoft Teams Management",
            "playbookID": "Microsoft Teams Management - Test",
            "is_mockable": false,
            "timeout": 700
        },
        {
            "playbookID": "SetIfEmpty - non-ascii chars - Test"
        },
        {
            "integrations": "Tripwire",
            "playbookID": "TestplaybookTripwire",
            "fromversion": "5.0.0"
        },
        {
            "integrations": "CensysV2",
            "playbookID": "CensysV2-Test",
            "fromversion": "6.1.0"
        },
        {
            "playbookID": "Generic Polling Test",
            "timeout": 250
        },
        {
            "integrations": "Cisco Umbrella Enforcement",
            "playbookID": "Cisco Umbrella Enforcement-Test",
            "fromversion": "5.0.0"
        },
        {
            "integrations": "GSuiteAdmin",
            "playbookID": "GSuiteAdmin-Test",
            "fromversion": "5.0.0"
        },
        {
            "integrations": "GSuiteAuditor",
            "playbookID": "GSuiteAuditor-Test",
            "fromversion": "5.5.0"
        },
        {
            "integrations": "AzureWAF",
            "instance_names": "azure_waf_prod",
            "playbookID": "Azure WAF - Test",
            "fromversion": "5.0.0"
        },
        {
            "integrations": [
                "Azure Active Directory Identity Protection",
                "Demisto REST API"
            ],
            "playbookID": "AzureADTest",
            "fromversion": "6.0.0",
            "timeout": 3000,
            "is_mockable": false
        },
        {
            "integrations": "GoogleCalendar",
            "playbookID": "GoogleCalendar-Test",
            "fromversion": "5.0.0"
        },
        {
            "integrations": "GoogleDrive",
            "playbookID": "GoogleDrive-Test",
            "fromversion": "5.0.0"
        },
        {
            "integrations": "FireEye Central Management",
            "playbookID": "FireEye Central Management - Test",
            "fromversion": "5.5.0",
            "timeout": 500
        },
        {
            "integrations": "FireEyeNX",
            "playbookID": "FireEyeNX-Test"
        },
        {
            "integrations": "EmailRepIO",
            "playbookID": "TestEmailRepIOPlaybook",
            "fromversion": "5.0.0"
        },
        {
            "integrations": "XsoarPowershellTesting",
            "playbookID": "XsoarPowershellTesting-Test"
        },
        {
            "integrations": "Palo Alto Networks Threat Vault",
            "playbookID": "PANW Threat Vault - Signature Search - Test",
            "fromversion": "5.0.0"
        },
        {
            "integrations": "Microsoft Endpoint Configuration Manager",
            "playbookID": "Microsoft ECM - Test",
            "fromversion": "5.5.0",
            "timeout": 400
        },
        {
            "integrations": "CrowdStrike Falcon Intel v2",
            "playbookID": "CrowdStrike Falcon Intel v2 - Test",
            "fromversion": "5.0.0"
        },
        {
            "integrations": "SecurityAndCompliance",
            "playbookID": "O365-SecurityAndCompliance-Test",
            "fromversion": "5.5.0",
            "memory_threshold": 300,
            "timeout": 1500
        },
        {
            "integrations": "SecurityAndCompliance",
            "playbookID": "O365-SecurityAndCompliance-ContextResults-Test",
            "fromversion": "5.5.0",
            "memory_threshold": 300,
            "timeout": 1500
        },
        {
            "integrations": "Azure Storage Container",
            "playbookID": "playbook-AzureStorageContainer-Test",
            "fromVersion": "6.0.0"
        },
        {
            "integrations": "Azure Storage FileShare",
            "playbookID": "playbook-AzureStorageFileShare-Test",
            "fromVersion": "6.0.0"
        },
        {
            "integrations": "Azure Storage Queue",
            "playbookID": "playbook-AzureStorageQueue-Test",
            "fromVersion": "6.0.0"
        },
        {
            "integrations": "Azure Storage Table",
            "playbookID": "playbook-AzureStorageTable-Test",
            "fromVersion": "6.0.0"
        },
        {
            "integrations": "EwsExtension",
            "playbookID": "O365 - EWS - Extension - Test",
            "fromversion": "6.0.0",
            "timeout": 500
        },
        {
            "integrations": "Majestic Million",
            "playbookID": "Majestic Million Test Playbook",
            "fromversion": "5.5.0",
            "memory_threshold": 300,
            "timeout": 500
        },
        {
            "integrations": "Anomali Enterprise",
            "playbookID": "Anomali Match Forensic Search - Test",
            "fromversion": "5.0.0"
        },
        {
            "integrations": [
                "Mail Listener v2",
                "Mail Sender (New)"
            ],
            "playbookID": "Mail-Listener Test Playbook",
            "fromversion": "5.0.0",
            "instance_names": [
                "Mail_Sender_(New)_STARTTLS"
            ]
        },
        {
            "integrations": "GraphQL",
            "fromversion": "5.0.0",
            "instance_names": "fetch_schema",
            "playbookID": "GraphQL - Test"
        },
        {
            "integrations": "GraphQL",
            "fromversion": "5.0.0",
            "instance_names": "no_fetch_schema",
            "playbookID": "GraphQL - Test"
        },
        {
            "integrations": "Azure Network Security Groups",
            "fromversion": "5.0.0",
            "instance_names": "azure_nsg_prod",
            "playbookID": "Azure NSG - Test"
        },
        {
            "integrations": "OpenCTI Feed",
            "playbookID": "OpenCTI Feed Test",
            "fromversion": "5.5.0"
        },
        {
            "integrations": "AWS - Security Hub",
            "playbookID": "AWS-securityhub Test",
            "timeout": 800
        },
        {
            "integrations": "Microsoft Advanced Threat Analytics",
            "playbookID": "Microsoft Advanced Threat Analytics - Test",
            "fromversion": "5.0.0",
            "is_mockable": false
        },
        {
            "integrations": "Zimperium",
            "playbookID": "Zimperium_Test",
            "fromversion": "5.0.0"
        },
        {
            "integrations": "ServiceDeskPlus",
            "playbookID": "Service Desk Plus Test",
            "instance_names": "sdp_instance_1",
            "fromversion": "5.0.0",
            "toversion": "5.9.9",
            "is_mockable": false
        },
        {
            "integrations": "ServiceDeskPlus",
            "playbookID": "Service Desk Plus - Generic Polling Test",
            "instance_names": "sdp_instance_1",
            "fromversion": "5.0.0",
            "toversion": "5.9.9"
        },
        {
            "integrations": "ServiceDeskPlus",
            "playbookID": "Service Desk Plus Test",
            "instance_names": "sdp_instance_2",
            "fromversion": "6.0.0",
            "is_mockable": false
        },
        {
            "integrations": "ServiceDeskPlus",
            "playbookID": "Service Desk Plus - Generic Polling Test",
            "instance_names": "sdp_instance_2",
            "fromversion": "6.0.0"
        },
        {
            "integrations": "ThreatConnect Feed",
            "playbookID": "FeedThreatConnect-Test",
            "fromversion": "5.5.0"
        },
        {
            "integrations": "URLhaus",
            "playbookID": "Test_URLhaus",
            "timeout": 1000
        },
        {
            "integrations": "Microsoft Intune Feed",
            "playbookID": "FeedMicrosoftIntune_Test",
            "fromversion": "5.5.0"
        },
        {
            "integrations": "Tanium Threat Response",
            "playbookID": "Tanium Threat Response Test"
        },
        {
            "integrations": [
                "Syslog Sender",
                "syslog"
            ],
            "playbookID": "Test Syslog",
            "fromversion": "5.5.0",
            "timeout": 600
        },
        {
            "integrations": "APIVoid",
            "playbookID": "APIVoid Test"
        },
        {
            "integrations": "CloudConvert",
            "playbookID": "CloudConvert-test",
            "fromversion": "5.0.0",
            "timeout": 3000
        },
        {
            "integrations": "Cisco Firepower",
            "playbookID": "Cisco Firepower - Test",
            "timeout": 1000,
            "fromversion": "5.0.0"
        },
        {
            "integrations": "IllusiveNetworks",
            "playbookID": "IllusiveNetworks-Test",
            "fromversion": "5.0.0",
            "timeout": 500
        },
        {
            "integrations": "JSON Feed",
            "playbookID": "JSON_Feed_Test",
            "fromversion": "5.5.0",
            "instance_names": "JSON Feed no_auto_detect"
        },
        {
            "integrations": "JSON Feed",
            "playbookID": "JSON_Feed_Test",
            "fromversion": "5.5.0",
            "instance_names": "JSON Feed_auto_detect"
        },
        {
            "integrations": "JSON Feed",
            "playbookID": "JSON_Feed_Test",
            "fromversion": "5.5.0",
            "instance_names": "JSON Feed_post"
        },
        {
            "integrations": "Google Cloud Functions",
            "playbookID": "test playbook - Google Cloud Functions",
            "fromversion": "5.0.0"
        },
        {
            "integrations": "Plain Text Feed",
            "playbookID": "PlainText Feed - Test",
            "fromversion": "5.5.0",
            "instance_names": "Plain Text Feed no_auto_detect"
        },
        {
            "integrations": "Plain Text Feed",
            "playbookID": "PlainText Feed - Test",
            "fromversion": "5.5.0",
            "instance_names": "Plain Text Feed_auto_detect"
        },
        {
            "integrations": "Silverfort",
            "playbookID": "Silverfort-test",
            "fromversion": "5.0.0"
        },
        {
            "integrations": "GoogleKubernetesEngine",
            "playbookID": "GoogleKubernetesEngine_Test",
            "timeout": 600,
            "fromversion": "5.5.0"
        },
        {
            "integrations": "Fastly Feed",
            "playbookID": "Fastly Feed Test",
            "fromversion": "5.5.0"
        },
        {
            "integrations": "Malware Domain List Active IPs Feed",
            "playbookID": "Malware Domain List Active IPs Feed Test",
            "fromversion": "5.5.0"
        },
        {
            "integrations": "Claroty",
            "playbookID": "Claroty - Test",
            "fromversion": "5.0.0"
        },
        {
            "integrations": "Trend Micro Apex",
            "playbookID": "Trend Micro Apex - Test",
            "is_mockable": false
        },
        {
            "integrations": "Blocklist_de Feed",
            "playbookID": "Blocklist_de - Test",
            "fromversion": "5.5.0"
        },
        {
            "integrations": "Cloudflare Feed",
            "playbookID": "cloudflare - Test",
            "fromversion": "5.5.0"
        },
        {
            "integrations": "AzureFeed",
            "playbookID": "AzureFeed - Test",
            "fromversion": "5.5.0"
        },
        {
            "playbookID": "CreateIndicatorFromSTIXTest",
            "fromversion": "5.0.0"
        },
        {
            "integrations": "SpamhausFeed",
            "playbookID": "Spamhaus_Feed_Test",
            "fromversion": "5.5.0"
        },
        {
            "integrations": "Cofense Feed",
            "playbookID": "TestCofenseFeed",
            "fromversion": "5.5.0"
        },
        {
            "integrations": "Bambenek Consulting Feed",
            "playbookID": "BambenekConsultingFeed_Test",
            "fromversion": "5.5.0"
        },
        {
            "playbookID": "Traps test",
            "integrations": "Traps"
        },
        {
            "integrations": "Pipl",
            "playbookID": "Pipl Test"
        },
        {
            "integrations": "AWS Feed",
            "playbookID": "AWS Feed Test",
            "fromversion": "5.5.0"
        },
        {
            "integrations": "QuestKace",
            "playbookID": "QuestKace test",
            "fromversion": "5.0.0"
        },
        {
            "integrations": "Digital Defense FrontlineVM",
            "playbookID": "Digital Defense FrontlineVM - Scan Asset Not Recently Scanned Test"
        },
        {
            "integrations": "Digital Defense FrontlineVM",
            "playbookID": "Digital Defense FrontlineVM - Test Playbook"
        },
        {
            "integrations": "CSVFeed",
            "playbookID": "CSV_Feed_Test",
            "fromversion": "5.5.0",
            "instance_names": "CSVFeed_no_auto_detect"
        },
        {
            "integrations": "CSVFeed",
            "playbookID": "CSV_Feed_Test",
            "fromversion": "5.5.0",
            "instance_names": "CSVFeed_auto_detect"
        },
        {
            "integrations": "ProofpointFeed",
            "playbookID": "TestProofpointFeed",
            "fromversion": "5.5.0"
        },
        {
            "integrations": "Digital Shadows",
            "playbookID": "Digital Shadows - Test"
        },
        {
            "integrations": "Azure Compute v2",
            "playbookID": "Azure Compute - Test",
            "instance_names": "ms_azure_compute_dev"
        },
        {
            "integrations": "Azure Compute v2",
            "playbookID": "Azure Compute - Test",
            "instance_names": "ms_azure_compute_prod",
            "is_mockable": false
        },
        {
            "integrations": "Azure Compute v2",
            "playbookID": "Azure Compute - Login Test",
            "instance_names": "ms_azure_compute_prod",
            "is_mockable": false
        },
        {
            "integrations": "Azure Compute v2",
            "playbookID": "Azure Compute - Login Test",
            "instance_names": "ms_azure_compute_self_deployed"
        },
        {
            "integrations": "Symantec Data Loss Prevention",
            "playbookID": "Symantec Data Loss Prevention - Test",
            "fromversion": "4.5.0"
        },
        {
            "integrations": "Lockpath KeyLight v2",
            "playbookID": "Keylight v2 - Test"
        },
        {
            "integrations": "Azure Security Center v2",
            "playbookID": "Azure SecurityCenter - Test",
            "instance_names": "ms_azure_sc_prod",
            "is_mockable": false
        },
        {
            "integrations": "Azure Security Center v2",
            "playbookID": "Azure SecurityCenter - Test",
            "instance_names": "ms_azure_sc_dev"
        },
        {
            "integrations": "Azure Security Center v2",
            "playbookID": "Azure SecurityCenter - Test",
            "instance_names": "ms_azure_sc_self_deployed"
        },
        {
            "integrations": "JsonWhoIs",
            "playbookID": "JsonWhoIs-Test"
        },
        {
            "integrations": "Maltiverse",
            "playbookID": "Maltiverse Test"
        },
        {
            "integrations": "Box v2",
            "playbookID": "BoxV2_TestPlaybook"
        },
        {
            "integrations": "MicrosoftGraphMail",
            "playbookID": "MicrosoftGraphMail-Test_dev",
            "instance_names": "ms_graph_mail_dev"
        },
        {
            "integrations": "MicrosoftGraphMail",
            "playbookID": "MicrosoftGraphMail-Test_dev_no_oproxy",
            "instance_names": "ms_graph_mail_dev_no_oproxy"
        },
        {
            "integrations": "MicrosoftGraphMail",
            "playbookID": "MicrosoftGraphMail-Test_prod",
            "instance_names": "ms_graph_mail_prod",
            "is_mockable": false
        },
        {
            "integrations": "CloudShark",
            "playbookID": "CloudShark - Test Playbook"
        },
        {
            "integrations": "Google Vision AI",
            "playbookID": "Google Vision API - Test"
        },
        {
            "integrations": "nmap",
            "playbookID": "Nmap - Test",
            "fromversion": "5.0.0"
        },
        {
            "integrations": "AutoFocus V2",
            "playbookID": "Autofocus Query Samples, Sessions and Tags Test Playbook",
            "fromversion": "4.5.0",
            "timeout": 1000
        },
        {
            "integrations": "HelloWorld",
            "playbookID": "HelloWorld-Test",
            "fromversion": "5.0.0"
        },
        {
            "integrations": "HelloWorld",
            "playbookID": "Sanity Test - Playbook with integration",
            "fromversion": "5.0.0"
        },
        {
            "integrations": "HelloWorld",
            "playbookID": "Sanity Test - Playbook with mocked integration",
            "fromversion": "5.0.0"
        },
        {
            "playbookID": "Sanity Test - Playbook with no integration",
            "fromversion": "5.0.0"
        },
        {
            "integrations": "Gmail",
            "playbookID": "Sanity Test - Playbook with Unmockable Integration",
            "fromversion": "5.0.0"
        },
        {
            "integrations": "HelloWorld",
            "playbookID": "HelloWorld_Scan-Test",
            "fromversion": "5.0.0",
            "timeout": 400
        },
        {
            "integrations": "HelloWorldPremium",
            "playbookID": "HelloWorldPremium_Scan-Test",
            "fromversion": "5.0.0",
            "timeout": 400
        },
        {
            "integrations": "HelloWorldPremium",
            "playbookID": "HelloWorldPremium-Test",
            "fromversion": "5.0.0"
        },
        {
            "integrations": "ThreatQ v2",
            "playbookID": "ThreatQ - Test",
            "fromversion": "4.5.0"
        },
        {
            "integrations": "AttackIQFireDrill",
            "playbookID": "AttackIQ - Test"
        },
        {
            "integrations": "PhishLabs IOC EIR",
            "playbookID": "PhishlabsIOC_EIR-Test"
        },
        {
            "integrations": "Amazon DynamoDB",
            "playbookID": "AWS_DynamoDB-Test"
        },
        {
            "integrations": "PhishLabs IOC DRP",
            "playbookID": "PhishlabsIOC_DRP-Test"
        },
        {
            "playbookID": "Create Phishing Classifier V2 ML Test",
            "timeout": 60000,
            "fromversion": "6.1.0",
            "instance_names": "ml_dummy_prod",
            "integrations": "AzureWAF"
        },
        {
            "integrations": "ZeroFox",
            "playbookID": "ZeroFox-Test",
            "fromversion": "4.1.0"
        },
        {
            "integrations": "AlienVault OTX v2",
            "playbookID": "Alienvault_OTX_v2 - Test"
        },
        {
            "integrations": "AWS - CloudWatchLogs",
            "playbookID": "AWS - CloudWatchLogs Test Playbook",
            "fromversion": "5.0.0"
        },
        {
            "integrations": "SlackV2",
            "playbookID": "Slack Test Playbook",
            "timeout": 400,
            "pid_threshold": 5,
            "fromversion": "5.0.0"
        },
        {
            "integrations": "SlackV3",
            "playbookID": "SlackV3 TestPB",
            "timeout": 400,
            "pid_threshold": 8,
            "fromversion": "5.5.0"
        },
        {
            "integrations": "Cortex XDR - IR",
            "playbookID": "Test XDR Playbook",
            "fromversion": "4.1.0",
            "timeout": 1500
        },
        {
            "integrations": "Cortex XDR - IOC",
            "playbookID": "Cortex XDR - IOC - Test",
            "fromversion": "5.5.0",
            "timeout": 1200
        },
        {
            "integrations": "Cloaken",
            "playbookID": "Cloaken-Test",
            "is_mockable": false
        },
        {
            "integrations": "ThreatX",
            "playbookID": "ThreatX-test",
            "timeout": 600
        },
        {
            "integrations": "Akamai WAF SIEM",
            "playbookID": "Akamai_WAF_SIEM-Test"
        },
        {
            "integrations": "Cofense Triage v2",
            "playbookID": "Cofense Triage v2 Test"
        },
        {
            "integrations": "Akamai WAF",
            "playbookID": "Akamai_WAF-Test"
        },
        {
            "integrations": "abuse.ch SSL Blacklist Feed",
            "playbookID": "SSL Blacklist test",
            "fromversion": "5.5.0"
        },
        {
            "integrations": "CheckPhish",
            "playbookID": "CheckPhish-Test"
        },
        {
            "integrations": "Symantec Management Center",
            "playbookID": "SymantecMC_TestPlaybook"
        },
        {
            "integrations": "Looker",
            "playbookID": "Test-Looker"
        },
        {
            "integrations": "Vertica",
            "playbookID": "Vertica Test"
        },
        {
            "integrations": "Server Message Block (SMB) v2",
            "playbookID": "SMB_v2-Test"
        },
        {
            "playbookID": "ConvertFile-Test",
            "fromversion": "4.5.0"
        },
        {
            "playbookID": "TestAwsEC2GetPublicSGRules-Test"
        },
        {
            "integrations": "RSA NetWitness Packets and Logs",
            "playbookID": "rsa_packets_and_logs_test"
        },
        {
            "playbookID": "CheckpointFW-test",
            "integrations": "Check Point"
        },
        {
            "playbookID": "RegPathReputationBasicLists_test"
        },
        {
            "playbookID": "EmailDomainSquattingReputation-Test"
        },
        {
            "playbookID": "RandomStringGenerateTest"
        },
        {
            "playbookID": "playbook-checkEmailAuthenticity-test"
        },
        {
            "playbookID": "HighlightWords_Test"
        },
        {
            "playbookID": "StringContainsArray_test"
        },
        {
            "integrations": "Fidelis Elevate Network",
            "playbookID": "Fidelis-Test"
        },
        {
            "integrations": "AWS - ACM",
            "playbookID": "ACM-Test"
        },
        {
            "integrations": "Thinkst Canary",
            "playbookID": "CanaryTools Test"
        },
        {
            "integrations": "ThreatMiner",
            "playbookID": "ThreatMiner-Test"
        },
        {
            "playbookID": "StixCreator-Test"
        },
        {
            "playbookID": "CompareIncidentsLabels-test-playbook"
        },
        {
            "integrations": "Have I Been Pwned? V2",
            "playbookID": "Pwned v2 test"
        },
        {
            "integrations": "Alexa Rank Indicator",
            "playbookID": "Alexa Test Playbook"
        },
        {
            "playbookID": "UnEscapeURL-Test"
        },
        {
            "playbookID": "UnEscapeIPs-Test"
        },
        {
            "playbookID": "ExtractDomainFromUrlAndEmail-Test"
        },
        {
            "playbookID": "ConvertKeysToTableFieldFormat_Test"
        },
        {
            "integrations": "CVE Search v2",
            "playbookID": "CVE Search v2 - Test"
        },
        {
            "integrations": "CVE Search v2",
            "playbookID": "cveReputation Test"
        },
        {
            "integrations": "HashiCorp Vault",
            "playbookID": "hashicorp_test",
            "fromversion": "5.0.0"
        },
        {
            "integrations": "AWS - Athena - Beta",
            "playbookID": "Beta-Athena-Test"
        },
        {
            "integrations": "BeyondTrust Password Safe",
            "playbookID": "BeyondTrust-Test"
        },
        {
            "integrations": "Dell Secureworks",
            "playbookID": "secureworks_test"
        },
        {
            "integrations": "ServiceNow v2",
            "playbookID": "servicenow_test_v2",
            "instance_names": "snow_basic_auth",
            "is_mockable": false
        },
        {
            "integrations": "ServiceNow v2",
            "playbookID": "ServiceNow_OAuth_Test",
            "instance_names": "snow_oauth"
        },
        {
            "playbookID": "Create ServiceNow Ticket and Mirror Test",
            "integrations": "ServiceNow v2",
            "instance_names": "snow_basic_auth",
            "fromversion": "6.0.0",
            "timeout": 500
        },
        {
            "playbookID": "Create ServiceNow Ticket and State Polling Test",
            "integrations": "ServiceNow v2",
            "instance_names": "snow_basic_auth",
            "fromversion": "6.0.0",
            "timeout": 500
        },
        {
            "integrations": "ServiceNow CMDB",
            "playbookID": "ServiceNow_CMDB_Test",
            "instance_names": "snow_cmdb_basic_auth"
        },
        {
            "integrations": "ServiceNow CMDB",
            "playbookID": "ServiceNow_CMDB_OAuth_Test",
            "instance_names": "snow_cmdb_oauth"
        },
        {
            "integrations": "ExtraHop v2",
            "playbookID": "ExtraHop_v2-Test"
        },
        {
            "playbookID": "Test CommonServer"
        },
        {
            "playbookID": "Test-debug-mode",
            "fromversion": "5.0.0"
        },
        {
            "integrations": "CIRCL",
            "playbookID": "CirclIntegrationTest"
        },
        {
            "integrations": "MISP V3",
            "playbookID": "MISP V3 Test",
            "timeout": 300,
            "fromversion": "5.5.0"
        },
        {
            "playbookID": "test-LinkIncidentsWithRetry"
        },
        {
            "playbookID": "CopyContextToFieldTest"
        },
        {
            "integrations": "OTRS",
            "playbookID": "OTRS Test",
            "fromversion": "4.1.0"
        },
        {
            "integrations": "Attivo Botsink",
            "playbookID": "AttivoBotsinkTest"
        },
        {
            "integrations": "FortiGate",
            "playbookID": "Fortigate Test"
        },
        {
            "playbookID": "FormattedDateToEpochTest"
        },
        {
            "integrations": "SNDBOX",
            "playbookID": "SNDBOX_Test",
            "timeout": 1000
        },
        {
            "integrations": "SNDBOX",
            "playbookID": "Detonate File - SNDBOX - Test",
            "timeout": 1000,
            "nightly": true
        },
        {
            "integrations": "VxStream",
            "playbookID": "Detonate File - HybridAnalysis - Test",
            "timeout": 2400
        },
        {
            "integrations": "Awake Security",
            "playbookID": "awake_security_test_pb"
        },
        {
            "integrations": "Tenable.sc",
            "playbookID": "tenable-sc-test",
            "timeout": 240,
            "nightly": true
        },
        {
            "integrations": "MimecastV2",
            "playbookID": "Mimecast test"
        },
        {
            "playbookID": "CreateEmailHtmlBody_test_pb",
            "fromversion": "4.1.0"
        },
        {
            "playbookID": "ReadPDFFileV2-Test",
            "timeout": 1000
        },
        {
            "playbookID": "JSONtoCSV-Test"
        },
        {
            "integrations": "Generic SQL",
            "playbookID": "generic-sql",
            "instance_names": "mysql instance",
            "fromversion": "5.0.0"
        },
        {
            "integrations": "Generic SQL",
            "playbookID": "generic-sql",
            "instance_names": "postgreSQL instance",
            "fromversion": "5.0.0"
        },
        {
            "integrations": "Generic SQL",
            "playbookID": "generic-sql",
            "instance_names": "Microsoft SQL instance",
            "fromversion": "5.0.0"
        },
        {
            "integrations": "Generic SQL",
            "playbookID": "generic-sql",
            "instance_names": "Microsoft SQL Server - MS ODBC Driver",
            "fromversion": "5.0.0"
        },
        {
            "integrations": "Generic SQL",
            "playbookID": "generic-sql-oracle",
            "instance_names": "Oracle instance",
            "fromversion": "5.0.0"
        },
        {
            "integrations": "Generic SQL",
            "playbookID": "generic-sql-mssql-encrypted-connection",
            "instance_names": "Microsoft SQL instance using encrypted connection",
            "fromversion": "5.0.0"
        },
        {
            "integrations": "Panorama",
            "instance_names": "palo_alto_firewall_9.0",
            "playbookID": "Panorama Query Logs - Test",
            "fromversion": "6.1.0",
            "timeout": 1500,
            "nightly": true
        },
        {
            "integrations": "Panorama",
            "instance_names": "palo_alto_firewall",
            "playbookID": "palo_alto_firewall_test_pb",
            "fromversion": "6.1.0",
            "timeout": 1000
        },
        {
            "integrations": "Panorama",
            "instance_names": "palo_alto_firewall_9.0",
            "playbookID": "palo_alto_firewall_test_pb",
            "fromversion": "6.1.0",
            "timeout": 1000
        },
        {
            "integrations": "Panorama",
            "instance_names": "palo_alto_panorama",
            "playbookID": "palo_alto_panorama_test_pb",
            "fromversion": "6.1.0",
            "timeout": 2400
        },
        {
            "integrations": "Panorama",
            "instance_names": "palo_alto_panorama_9.0",
            "playbookID": "palo_alto_panorama_test_pb",
            "fromversion": "6.1.0",
            "timeout": 2400
        },
        {
            "integrations": "Panorama",
            "instance_names": "palo_alto_firewall_9.0",
            "playbookID": "PAN-OS URL Filtering enrichment - Test",
            "fromversion": "6.1.0"
        },
        {
            "integrations": "Panorama",
            "instance_names": "panorama_instance_best_practice",
            "playbookID": "Panorama Best Practise - Test",
            "fromversion": "6.1.0"
        },
        {
            "integrations": "Tenable.io",
            "playbookID": "Tenable.io test"
        },
        {
            "playbookID": "URLDecode-Test"
        },
        {
            "playbookID": "GetTime-Test"
        },
        {
            "playbookID": "GetTime-ObjectVsStringTest"
        },
        {
            "integrations": "Tenable.io",
            "playbookID": "Tenable.io Scan Test",
            "nightly": true,
            "timeout": 3600
        },
        {
            "integrations": "Tenable.sc",
            "playbookID": "tenable-sc-scan-test",
            "nightly": true,
            "timeout": 600
        },
        {
            "integrations": "google-vault",
            "playbookID": "Google-Vault-Generic-Test",
            "nightly": true,
            "timeout": 3600,
            "memory_threshold": 180
        },
        {
            "integrations": "google-vault",
            "playbookID": "Google_Vault-Search_And_Display_Results_test",
            "nightly": true,
            "memory_threshold": 180,
            "timeout": 3600
        },
        {
            "playbookID": "Luminate-TestPlaybook",
            "integrations": "Luminate"
        },
        {
            "integrations": "MxToolBox",
            "playbookID": "MxToolbox-test"
        },
        {
            "integrations": "Nessus",
            "playbookID": "Nessus - Test"
        },
        {
            "playbookID": "Palo Alto Networks - Malware Remediation Test",
            "fromversion": "4.5.0"
        },
        {
            "playbookID": "SumoLogic-Test",
            "integrations": "SumoLogic",
            "fromversion": "4.1.0"
        },
        {
            "playbookID": "ParseEmailFiles-test"
        },
        {
            "playbookID": "PAN-OS - Block IP and URL - External Dynamic List v2 Test",
            "integrations": [
                "Panorama",
                "palo_alto_networks_pan_os_edl_management"
            ],
            "instance_names": "palo_alto_firewall_9.0",
            "fromversion": "6.1.0"
        },
        {
            "playbookID": "Test_EDL",
            "integrations": "EDL",
            "instance_names": "edl_update",
            "fromversion": "5.5.0",
            "pid_threshold": 8
        },
        {
            "playbookID": "Test_export_indicators_service",
            "instance_names": "eis_on_demand",
            "integrations": "ExportIndicators",
            "fromversion": "5.5.0"
        },
        {
            "playbookID": "PAN-OS - Block IP - Custom Block Rule Test",
            "integrations": "Panorama",
            "instance_names": "panorama_instance_security_team",
            "fromversion": "6.1.0"
        },
        {
            "playbookID": "PAN-OS - Block IP - Static Address Group Test",
            "integrations": "Panorama",
            "instance_names": "panorama_instance_security_team",
            "fromversion": "6.1.0"
        },
        {
            "playbookID": "Block IP - Generic V3_Test",
            "fromversion": "6.0.0"
        },
        {
            "playbookID": "PAN-OS - Block URL - Custom URL Category Test",
            "integrations": "Panorama",
            "instance_names": "panorama_instance_security_team",
            "fromversion": "6.1.0"
        },
        {
            "playbookID": "Endpoint Malware Investigation - Generic - Test",
            "integrations": [
                "Cylance Protect v2",
                "Demisto REST API"
            ],
            "fromversion": "5.0.0",
            "timeout": 1200
        },
        {
            "playbookID": "ParseExcel-test"
        },
        {
            "playbookID": "ParseHTMLIndicators-Test"
        },
        {
            "playbookID": "Detonate File - No Files test"
        },
        {
            "integrations": "SentinelOne V2",
            "instance_names": "SentinelOne_v2.0",
            "playbookID": "SentinelOne V2.0 - Test"
        },
        {
            "integrations": "SentinelOne V2",
            "instance_names": "SentinelOne_v2.1",
            "playbookID": "SentinelOne V2.1 - Test"
        },
        {
            "integrations": "InfoArmor VigilanteATI",
            "playbookID": "InfoArmorVigilanteATITest"
        },
        {
            "integrations": "IntSights",
            "instance_names": "intsights_standard_account",
            "playbookID": "IntSights Test",
            "nightly": true
        },
        {
            "integrations": "IntSights",
            "playbookID": "IntSights Mssp Test",
            "instance_names": "intsights_mssp_account",
            "nightly": true
        },
        {
            "integrations": "dnstwist",
            "playbookID": "dnstwistTest"
        },
        {
            "integrations": "BitDam",
            "playbookID": "Detonate File - BitDam Test"
        },
        {
            "integrations": "Threat Grid",
            "playbookID": "Test-Detonate URL - ThreatGrid",
            "timeout": 600
        },
        {
            "integrations": "Threat Grid",
            "playbookID": "ThreatGridTest",
            "timeout": 600
        },
        {
            "integrations": "Signal Sciences WAF",
            "playbookID": "SignalSciences-Test"
        },
        {
            "integrations": "RTIR",
            "playbookID": "RTIR Test"
        },
        {
            "integrations": "RedCanary",
            "playbookID": "RedCanaryTest",
            "nightly": true
        },
        {
            "playbookID": "URL Enrichment - Generic v2 - Test",
            "integrations": [
                "Rasterize",
                "VirusTotal - Private API"
            ],
            "instance_names": "virus_total_private_api_general",
            "timeout": 500,
            "pid_threshold": 12
        },
        {
            "playbookID": "CutTransformerTest"
        },
        {
            "playbookID": "TestEditServerConfig"
        },
        {
            "playbookID": "ContentPackInstaller_Test",
            "integrations": "Demisto REST API",
            "fromversion": "6.0.0"
        },
        {
            "playbookID": "Default - Test",
            "integrations": [
                "ThreatQ v2",
                "Demisto REST API"
            ],
            "fromversion": "5.0.0"
        },
        {
            "integrations": "SCADAfence CNM",
            "playbookID": "SCADAfence_test"
        },
        {
            "integrations": "ProtectWise",
            "playbookID": "Protectwise-Test"
        },
        {
            "integrations": "WhatsMyBrowser",
            "playbookID": "WhatsMyBrowser-Test"
        },
        {
            "integrations": "BigFix",
            "playbookID": "BigFixTest"
        },
        {
            "integrations": "Lastline v2",
            "playbookID": "Lastline v2 - Test",
            "nightly": true
        },
        {
            "integrations": "McAfee DXL",
            "playbookID": "McAfee DXL - Test"
        },
        {
            "playbookID": "TextFromHTML_test_playbook"
        },
        {
            "playbookID": "PortListenCheck-test"
        },
        {
            "integrations": "ThreatExchange",
            "playbookID": "ThreatExchange-test"
        },
        {
            "integrations": "Joe Security",
            "playbookID": "JoeSecurityTestPlaybook",
            "timeout": 500,
            "nightly": true
        },
        {
            "integrations": "Joe Security",
            "playbookID": "JoeSecurityTestDetonation",
            "timeout": 2000,
            "nightly": true
        },
        {
            "integrations": "WildFire-v2",
            "playbookID": "Wildfire Test",
            "is_mockable": false,
            "fromversion": "5.0.0",
            "toversion": "6.1.9"
        },
        {
            "integrations": "WildFire-v2",
            "playbookID": "Wildfire Test With Polling",
            "is_mockable": false,
            "fromversion": "6.2.0",
            "timeout": 1100
        },
        {
            "integrations": "WildFire-v2",
            "playbookID": "Detonate URL - WildFire-v2 - Test"
        },
        {
            "integrations": "WildFire-v2",
            "playbookID": "Detonate URL - WildFire v2.1 - Test"
        },
        {
            "integrations": "GRR",
            "playbookID": "GRR Test",
            "nightly": true
        },
        {
            "integrations": "VirusTotal",
            "instance_names": "virus_total_general",
            "playbookID": "virusTotal-test-playbook",
            "timeout": 1400,
            "nightly": true
        },
        {
            "integrations": "VirusTotal",
            "instance_names": "virus_total_preferred_vendors",
            "playbookID": "virusTotaI-test-preferred-vendors",
            "timeout": 1400,
            "nightly": true
        },
        {
            "integrations": "Preempt",
            "playbookID": "Preempt Test"
        },
        {
            "integrations": "Gmail",
            "playbookID": "get_original_email_-_gmail_-_test"
        },
        {
            "integrations": [
                "Gmail Single User",
                "Gmail"
            ],
            "playbookID": "Gmail Single User - Test",
            "fromversion": "4.5.0"
        },
        {
            "integrations": "EWS v2",
            "playbookID": "get_original_email_-_ews-_test",
            "instance_names": "ewv2_regular"
        },
        {
            "integrations": [
                "EWS v2",
                "EWS Mail Sender"
            ],
            "playbookID": "EWS search-mailbox test",
            "instance_names": [
                "ewv2_regular",
                "ews_mail_sender_labdemisto"
            ],
            "timeout": 300
        },
        {
            "integrations": "PagerDuty v2",
            "playbookID": "PagerDuty Test"
        },
        {
            "playbookID": "test_delete_context"
        },
        {
            "playbookID": "DeleteContext-auto-test"
        },
        {
            "playbookID": "GmailTest",
            "integrations": "Gmail"
        },
        {
            "playbookID": "Gmail Convert Html Test",
            "integrations": "Gmail"
        },
        {
            "playbookID": "reputations.json Test",
            "toversion": "5.0.0"
        },
        {
            "playbookID": "Indicators reputation-.json Test",
            "fromversion": "5.5.0"
        },
        {
            "playbookID": "Test IP Indicator Fields",
            "fromversion": "5.0.0"
        },
        {
            "playbookID": "TestDedupIncidentsPlaybook"
        },
        {
            "playbookID": "TestDedupIncidentsByName"
        },
        {
            "integrations": "McAfee Advanced Threat Defense",
            "playbookID": "Test Playbook McAfee ATD",
            "timeout": 700
        },
        {
            "integrations": "McAfee Advanced Threat Defense",
            "playbookID": "Detonate Remote File From URL -McAfee-ATD - Test",
            "timeout": 700
        },
        {
            "playbookID": "stripChars - Test"
        },
        {
            "integrations": "McAfee Advanced Threat Defense",
            "playbookID": "Test Playbook McAfee ATD Upload File"
        },
        {
            "playbookID": "exporttocsv_script_test"
        },
        {
            "playbookID": "Set - Test"
        },
        {
            "integrations": "Intezer v2",
            "playbookID": "Intezer Testing v2",
            "fromversion": "4.1.0",
            "timeout": 600
        },
        {
            "integrations": [
                "Mail Sender (New)",
                "Gmail"
            ],
            "playbookID": "Mail Sender (New) Test",
            "instance_names": [
                "Mail_Sender_(New)_STARTTLS"
            ]
        },
        {
            "playbookID": "buildewsquery_test"
        },
        {
            "integrations": "Rapid7 Nexpose",
            "playbookID": "nexpose_test",
            "timeout": 240
        },
        {
            "playbookID": "GetIndicatorDBotScore Test"
        },
        {
            "integrations": "EWS Mail Sender",
            "playbookID": "EWS Mail Sender Test",
            "instance_names": [
                "ews_mail_sender_labdemisto"
            ]
        },
        {
            "integrations": [
                "EWS Mail Sender",
                "Rasterize"
            ],
            "instance_names": [
                "ews_mail_sender_labdemisto"
            ],
            "playbookID": "EWS Mail Sender Test 2"
        },
        {
            "integrations": [
                "EWS Mail Sender",
                "SMIME Messaging"
            ],
            "instance_names": [
                "ews_mail_sender_labdemisto",
                "SMIME Messaging"
            ],
            "playbookID": "EWS Mail Sender Test 3"
        },
        {
            "playbookID": "decodemimeheader_-_test"
        },
        {
            "playbookID": "test_url_regex"
        },
        {
            "integrations": "Skyformation",
            "playbookID": "TestSkyformation"
        },
        {
            "integrations": "okta",
            "playbookID": "okta_test_playbook",
            "timeout": 240
        },
        {
            "integrations": "Okta v2",
            "playbookID": "OktaV2-Test",
            "nightly": true,
            "timeout": 300
        },
        {
            "integrations": "Okta IAM",
            "playbookID": "Okta IAM - Test Playbook",
            "fromversion": "6.0.0"
        },
        {
            "playbookID": "Test filters & transformers scripts"
        },
        {
            "integrations": "Salesforce",
            "playbookID": "SalesforceTestPlaybook"
        },
        {
            "integrations": "McAfee ESM v2",
            "instance_names": "v10.2.0",
            "playbookID": "McAfee ESM v2 - Test v10.2.0",
            "fromversion": "5.0.0",
            "is_mockable": false
        },
        {
            "integrations": "McAfee ESM v2",
            "instance_names": "v11.1.3",
            "playbookID": "McAfee ESM v2 - Test v11.1.3",
            "fromversion": "5.0.0",
            "is_mockable": false
        },
        {
            "integrations": "McAfee ESM v2",
            "instance_names": "v11.3",
            "playbookID": "McAfee ESM v2 (v11.3) - Test",
            "fromversion": "5.0.0",
            "timeout": 300,
            "is_mockable": false
        },
        {
            "integrations": "McAfee ESM v2",
            "instance_names": "v10.2.0",
            "playbookID": "McAfee ESM Watchlists - Test v10.2.0",
            "fromversion": "5.0.0"
        },
        {
            "integrations": "McAfee ESM v2",
            "instance_names": "v11.1.3",
            "playbookID": "McAfee ESM Watchlists - Test v11.1.3",
            "fromversion": "5.0.0"
        },
        {
            "integrations": "McAfee ESM v2",
            "instance_names": "v11.3",
            "playbookID": "McAfee ESM Watchlists - Test v11.3",
            "fromversion": "5.0.0"
        },
        {
            "integrations": "GoogleSafeBrowsing",
            "playbookID": "Google Safe Browsing Test",
            "timeout": 240,
            "fromversion": "5.0.0"
        },
        {
            "integrations": "Google Safe Browsing v2",
            "playbookID": "Google Safe Browsing V2 Test",
            "fromversion": "5.5.0"
        },
        {
            "integrations": "EWS v2",
            "playbookID": "EWSv2_empty_attachment_test",
            "instance_names": "ewv2_regular"
        },
        {
            "integrations": "EWS v2",
            "playbookID": "EWS Public Folders Test",
            "instance_names": "ewv2_regular",
            "is_mockable": false
        },
        {
            "integrations": "Symantec Endpoint Protection V2",
            "playbookID": "SymantecEndpointProtection_Test"
        },
        {
            "integrations": "carbonblackprotection",
            "playbookID": "search_endpoints_by_hash_-_carbon_black_protection_-_test",
            "timeout": 500
        },
        {
            "playbookID": "Process Email - Generic - Test - Incident Starter",
            "fromversion": "6.0.0",
            "integrations": "Rasterize",
            "timeout": 240
        },
        {
            "playbookID": "Process Email - Generic - Test - Actual Incident"
        },
        {
            "integrations": "CrowdstrikeFalcon",
            "playbookID": "Test - CrowdStrike Falcon",
            "fromversion": "4.1.0",
            "timeout": 500
        },
        {
            "playbookID": "ExposeIncidentOwner-Test"
        },
        {
            "integrations": "google",
            "playbookID": "GsuiteTest"
        },
        {
            "integrations": "OpenPhish",
            "playbookID": "OpenPhish Test Playbook"
        },
        {
            "integrations": "jira-v2",
            "playbookID": "Jira-v2-Test",
            "timeout": 500,
            "is_mockable": false
        },
        {
            "integrations": "ipinfo",
            "playbookID": "IPInfoTest"
        },
        {
            "integrations": "ipinfo_v2",
            "playbookID": "IPInfo_v2Test",
            "fromversion": "5.5.0"
        },
        {
            "integrations": "GoogleMaps",
            "playbookID": "GoogleMapsTest",
            "fromversion": "6.0.0"
        },
        {
            "playbookID": "VerifyHumanReadableFormat"
        },
        {
            "playbookID": "strings-test"
        },
        {
            "playbookID": "TestCommonPython",
            "timeout": 500
        },
        {
            "playbookID": "TestFileCreateAndUpload"
        },
        {
            "playbookID": "TestIsValueInArray"
        },
        {
            "playbookID": "TestStringReplace"
        },
        {
            "playbookID": "TestHttpPlaybook"
        },
        {
            "integrations": "SplunkPy",
            "playbookID": "SplunkPy parse-raw - Test",
            "memory_threshold": 100,
            "instance_names": "use_default_handler",
            "is_mockable": false
        },
        {
            "integrations": "SplunkPy",
            "playbookID": "SplunkPy-Test-V2_default_handler",
            "memory_threshold": 500,
            "instance_names": "use_default_handler",
            "is_mockable": false
        },
        {
            "integrations": "SplunkPy",
            "playbookID": "Splunk-Test_default_handler",
            "memory_threshold": 200,
            "instance_names": "use_default_handler",
            "is_mockable": false
        },
        {
            "integrations": "AnsibleTower",
            "playbookID": "AnsibleTower_Test_playbook",
            "fromversion": "5.0.0"
        },
        {
            "integrations": "SplunkPy",
            "playbookID": "SplunkPySearch_Test_default_handler",
            "memory_threshold": 200,
            "instance_names": "use_default_handler",
            "is_mockable": false
        },
        {
            "integrations": "SplunkPy",
            "playbookID": "SplunkPy_KV_commands_default_handler",
            "memory_threshold": 200,
            "instance_names": "use_default_handler",
            "is_mockable": false
        },
        {
            "integrations": "SplunkPy",
            "playbookID": "SplunkPy-Test-V2_requests_handler",
            "memory_threshold": 500,
            "instance_names": "use_python_requests_handler"
        },
        {
            "integrations": "SplunkPy",
            "playbookID": "Splunk-Test_requests_handler",
            "memory_threshold": 500,
            "instance_names": "use_python_requests_handler",
            "is_mockable": false
        },
        {
            "integrations": "SplunkPy",
            "playbookID": "SplunkPySearch_Test_requests_handler",
            "memory_threshold": 200,
            "instance_names": "use_python_requests_handler",
            "is_mockable": false
        },
        {
            "integrations": "SplunkPy",
            "playbookID": "SplunkPy_KV_commands_requests_handler",
            "memory_threshold": 200,
            "instance_names": "use_python_requests_handler"
        },
        {
            "integrations": "McAfee NSM",
            "playbookID": "McAfeeNSMTest",
            "timeout": 400,
            "nightly": true
        },
        {
            "integrations": "PhishTank V2",
            "playbookID": "PhishTank Testing"
        },
        {
            "integrations": "McAfee Web Gateway",
            "playbookID": "McAfeeWebGatewayTest",
            "timeout": 500
        },
        {
            "integrations": "TCPIPUtils",
            "playbookID": "TCPUtils-Test"
        },
        {
            "playbookID": "listExecutedCommands-Test"
        },
        {
            "integrations": "AWS - Lambda",
            "playbookID": "AWS-Lambda-Test (Read-Only)"
        },
        {
            "integrations": "Service Manager",
            "playbookID": "TestHPServiceManager",
            "timeout": 400
        },
        {
            "integrations": "ServiceNow IAM",
            "playbookID": "ServiceNow IAM - Test Playbook",
            "instance_name": "snow_basic_auth",
            "fromversion": "6.0.0"
        },
        {
            "playbookID": "LanguageDetect-Test",
            "timeout": 300
        },
        {
            "integrations": "Forcepoint",
            "playbookID": "forcepoint test",
            "timeout": 500,
            "nightly": true
        },
        {
            "playbookID": "GeneratePassword-Test"
        },
        {
            "playbookID": "ZipFile-Test"
        },
        {
            "playbookID": "UnzipFile-Test"
        },
        {
            "playbookID": "Test-IsMaliciousIndicatorFound",
            "fromversion": "5.0.0"
        },
        {
            "playbookID": "TestExtractHTMLTables"
        },
        {
            "integrations": "carbonblackliveresponse",
            "playbookID": "Carbon Black Live Response Test",
            "nightly": true,
            "fromversion": "5.0.0",
            "is_mockable": false
        },
        {
            "integrations": "urlscan.io",
            "playbookID": "urlscan_malicious_Test",
            "timeout": 500
        },
        {
            "integrations": "EWS v2",
            "playbookID": "pyEWS_Test",
            "instance_names": "ewv2_regular",
            "is_mockable": false
        },
        {
            "integrations": "EWS v2",
            "playbookID": "pyEWS_Test",
            "instance_names": "ewsv2_separate_process",
            "is_mockable": false
        },
        {
            "integrations": "remedy_sr_beta",
            "playbookID": "remedy_sr_test_pb"
        },
        {
            "integrations": "Netskope",
            "playbookID": "Netskope Test"
        },
        {
            "integrations": "Cylance Protect v2",
            "playbookID": "Cylance Protect v2 Test"
        },
        {
            "integrations": "ReversingLabs Titanium Cloud",
            "playbookID": "ReversingLabsTCTest"
        },
        {
            "integrations": "ReversingLabs A1000",
            "playbookID": "ReversingLabsA1000Test"
        },
        {
            "integrations": "Demisto Lock",
            "playbookID": "DemistoLockTest"
        },
        {
            "playbookID": "test-domain-indicator",
            "timeout": 400
        },
        {
            "playbookID": "Cybereason Test",
            "integrations": "Cybereason",
            "timeout": 1200,
            "fromversion": "4.1.0"
        },
        {
            "integrations": "VirusTotal - Private API",
            "instance_names": "virus_total_private_api_general",
            "playbookID": "File Enrichment - Virus Total Private API Test",
            "nightly": true
        },
        {
            "integrations": "VirusTotal - Private API",
            "instance_names": "virus_total_private_api_general",
            "playbookID": "virusTotalPrivateAPI-test-playbook",
            "timeout": 1400,
            "nightly": true,
            "pid_threshold": 12
        },
        {
            "integrations": [
                "VirusTotal - Private API",
                "VirusTotal"
            ],
            "playbookID": "vt-detonate test",
            "instance_names": [
                "virus_total_private_api_general",
                "virus_total_general"
            ],
            "timeout": 1400,
            "fromversion": "5.5.0",
            "nightly": true,
            "is_mockable": false
        },
        {
            "integrations": "Cisco ASA",
            "playbookID": "Cisco ASA - Test Playbook"
        },
        {
            "integrations": "VirusTotal - Private API",
            "instance_names": "virus_total_private_api_preferred_vendors",
            "playbookID": "virusTotalPrivateAPI-test-preferred-vendors",
            "timeout": 1400,
            "nightly": true
        },
        {
            "integrations": "Cisco Meraki",
            "playbookID": "Cisco-Meraki-Test"
        },
        {
            "integrations": "Microsoft Defender Advanced Threat Protection",
            "playbookID": "Microsoft Defender Advanced Threat Protection - Test prod",
            "instance_names": "microsoft_defender_atp_prod",
            "is_mockable": false
        },
        {
            "integrations": "Microsoft Defender Advanced Threat Protection",
            "playbookID": "Microsoft Defender Advanced Threat Protection - Test dev",
            "instance_names": "microsoft_defender_atp_dev"
        },
        {
            "integrations": "Microsoft Defender Advanced Threat Protection",
            "playbookID": "Microsoft Defender Advanced Threat Protection - Test self deployed",
            "instance_names": "microsoft_defender_atp_dev_self_deployed"
        },
        {
            "integrations": "Microsoft Defender Advanced Threat Protection",
            "playbookID": "Microsoft Defender - ATP - Indicators Test",
            "instance_names": "microsoft_defender_atp_dev",
            "is_mockable": false
        },
        {
            "integrations": "Microsoft Defender Advanced Threat Protection",
            "playbookID": "Microsoft Defender - ATP - Indicators SC Test",
            "instance_names": "microsoft_defender_atp_dev_self_deployed"
        },
        {
            "integrations": "Microsoft Defender Advanced Threat Protection",
            "playbookID": "Microsoft Defender - ATP - Indicators SC Test",
            "instance_names": "microsoft_defender_atp_dev"
        },
        {
            "integrations": "Microsoft Defender Advanced Threat Protection",
            "playbookID": "Microsoft Defender - ATP - Indicators SC Test",
            "instance_names": "microsoft_defender_atp_prod"
        },
        {
            "integrations": "Microsoft 365 Defender",
            "playbookID": "Microsoft_365_Defender-Test",
            "instance_names": "ms_365_defender_device_code"
        },
        {
            "integrations": "Microsoft 365 Defender",
            "playbookID": "Microsoft_365_Defender-Test",
            "instance_names": "ms_365_defender_client_cred"
        },
        {
            "integrations": "Tanium",
            "playbookID": "Tanium Test Playbook",
            "timeout": 1200,
            "pid_threshold": 10
        },
        {
            "integrations": "Recorded Future",
            "playbookID": "Recorded Future Test",
            "nightly": true
        },
        {
            "integrations": "Microsoft Graph",
            "playbookID": "Microsoft Graph Security Test dev",
            "instance_names": "ms_graph_security_dev"
        },
        {
            "integrations": "Microsoft Graph",
            "playbookID": "Microsoft Graph Security Test prod",
            "instance_names": "ms_graph_security_prod",
            "is_mockable": false
        },
        {
            "integrations": "Microsoft Graph User",
            "playbookID": "Microsoft Graph User - Test",
            "instance_names": "ms_graph_user_dev"
        },
        {
            "integrations": "Microsoft Graph User",
            "playbookID": "Microsoft Graph User - Test",
            "instance_names": "ms_graph_user_prod",
            "is_mockable": false
        },
        {
            "integrations": "Microsoft Graph Groups",
            "playbookID": "Microsoft Graph Groups - Test dev",
            "instance_names": "ms_graph_groups_dev"
        },
        {
            "integrations": "Microsoft Graph Groups",
            "playbookID": "Microsoft Graph Groups - Test prod",
            "instance_names": "ms_graph_groups_prod",
            "is_mockable": false
        },
        {
            "integrations": "Microsoft_Graph_Files",
            "playbookID": "test_MsGraphFiles dev",
            "instance_names": "ms_graph_files_dev",
            "fromversion": "5.0.0"
        },
        {
            "integrations": "Microsoft_Graph_Files",
            "playbookID": "test_MsGraphFiles prod",
            "instance_names": "ms_graph_files_prod",
            "fromversion": "5.0.0",
            "is_mockable": false
        },
        {
            "integrations": "Microsoft Graph Calendar",
            "playbookID": "Microsoft Graph Calendar - Test dev",
            "instance_names": "ms_graph_calendar_dev"
        },
        {
            "integrations": "Microsoft Graph Calendar",
            "playbookID": "Microsoft Graph Calendar - Test prod",
            "instance_names": "ms_graph_calendar_prod",
            "is_mockable": false
        },
        {
            "integrations": "Microsoft Graph Device Management",
            "playbookID": "MSGraph_DeviceManagement_Test_dev",
            "instance_names": "ms_graph_device_management_oproxy_dev",
            "fromversion": "5.0.0"
        },
        {
            "integrations": "Microsoft Graph Device Management",
            "playbookID": "MSGraph_DeviceManagement_Test_prod",
            "instance_names": "ms_graph_device_management_oproxy_prod",
            "fromversion": "5.0.0",
            "is_mockable": false
        },
        {
            "integrations": "Microsoft Graph Device Management",
            "playbookID": "MSGraph_DeviceManagement_Test_self_deployed_prod",
            "instance_names": "ms_graph_device_management_self_deployed_prod",
            "fromversion": "5.0.0"
        },
        {
            "integrations": "RedLock",
            "playbookID": "RedLockTest",
            "nightly": true
        },
        {
            "integrations": "Symantec Messaging Gateway",
            "playbookID": "Symantec Messaging Gateway Test"
        },
        {
            "integrations": "ThreatConnect v2",
            "playbookID": "ThreatConnect v2 - Test",
            "fromversion": "5.0.0"
        },
        {
            "integrations": "VxStream",
            "playbookID": "VxStream Test",
            "nightly": true,
            "is_mockable": false
        },
        {
            "integrations": "QRadar_v2",
            "playbookID": "test_Qradar_v2",
            "fromversion": "6.0.0",
            "is_mockable": false
        },
        {
            "integrations": "VMware",
            "playbookID": "VMWare Test"
        },
        {
            "integrations": "carbonblack-v2",
            "playbookID": "Carbon Black Response Test",
            "fromversion": "5.0.0"
        },
        {
            "integrations": "VMware Carbon Black EDR v2",
            "playbookID": "Carbon Black Edr - Test",
            "is_mockable": false,
            "fromversion": "5.5.0"
        },
        {
            "integrations": "Cisco Umbrella Investigate",
            "playbookID": "Cisco Umbrella Test"
        },
        {
            "integrations": "icebrg",
            "playbookID": "Icebrg Test",
            "timeout": 500
        },
        {
            "integrations": "Symantec MSS",
            "playbookID": "SymantecMSSTest"
        },
        {
            "integrations": "Remedy AR",
            "playbookID": "Remedy AR Test"
        },
        {
            "integrations": "AWS - IAM",
            "playbookID": "AWS - IAM Test Playbook"
        },
        {
            "integrations": "McAfee Active Response",
            "playbookID": "McAfee-MAR_Test",
            "timeout": 700
        },
        {
            "integrations": "McAfee Threat Intelligence Exchange",
            "playbookID": "McAfee-TIE Test",
            "timeout": 700
        },
        {
            "integrations": "ArcSight Logger",
            "playbookID": "ArcSight Logger test"
        },
        {
            "integrations": "ArcSight ESM v2",
            "playbookID": "ArcSight ESM v2 Test"
        },
        {
            "integrations": "ArcSight ESM v2",
            "playbookID": "test Arcsight - Get events related to the Case"
        },
        {
            "integrations": "XFE_v2",
            "playbookID": "Test_XFE_v2",
            "timeout": 500,
            "nightly": true
        },
        {
            "integrations": "McAfee Threat Intelligence Exchange",
            "playbookID": "search_endpoints_by_hash_-_tie_-_test",
            "timeout": 500
        },
        {
            "integrations": "iDefense_v2",
            "playbookID": "iDefense_v2_Test",
            "fromversion": "5.5.0"
        },
        {
            "integrations": "AWS - SQS",
            "playbookID": "AWS - SQS Test Playbook",
            "fromversion": "5.0.0"
        },
        {
            "integrations": "AbuseIPDB",
            "playbookID": "AbuseIPDB Test"
        },
        {
            "integrations": "AbuseIPDB",
            "playbookID": "AbuseIPDB PopulateIndicators Test"
        },
        {
            "integrations": "LogRhythm",
            "playbookID": "LogRhythm-Test-Playbook",
            "timeout": 200
        },
        {
            "integrations": "FireEye HX",
            "playbookID": "FireEye HX Test",
            "timeout": 800
        },
        {
            "integrations": "FireEyeFeed",
            "playbookID": "playbook-FeedFireEye_test",
            "memory_threshold": 110
        },
        {
            "integrations": "Phish.AI",
            "playbookID": "PhishAi-Test"
        },
        {
            "integrations": "Phish.AI",
            "playbookID": "Test-Detonate URL - Phish.AI"
        },
        {
            "integrations": "Centreon",
            "playbookID": "Centreon-Test-Playbook"
        },
        {
            "playbookID": "ReadFile test"
        },
        {
            "integrations": "AlphaSOC Wisdom",
            "playbookID": "AlphaSOC-Wisdom-Test"
        },
        {
            "integrations": "carbonblack-v2",
            "playbookID": "CBFindIP - Test"
        },
        {
            "integrations": "Jask",
            "playbookID": "Jask_Test",
            "fromversion": "4.1.0"
        },
        {
            "integrations": "Whois",
            "playbookID": "whois_test",
            "fromversion": "4.1.0"
        },
        {
            "integrations": "RSA NetWitness Endpoint",
            "playbookID": "NetWitness Endpoint Test"
        },
        {
            "integrations": "Check Point Sandblast",
            "playbookID": "Sandblast_malicious_test"
        },
        {
            "playbookID": "TestMatchRegexV2"
        },
        {
            "integrations": "ActiveMQ",
            "playbookID": "ActiveMQ Test"
        },
        {
            "playbookID": "RegexGroups Test"
        },
        {
            "integrations": "Cisco ISE",
            "playbookID": "cisco-ise-test-playbook"
        },
        {
            "integrations": "RSA NetWitness v11.1",
            "playbookID": "RSA NetWitness Test"
        },
        {
            "playbookID": "ExifReadTest"
        },
        {
            "integrations": "Cuckoo Sandbox",
            "playbookID": "CuckooTest",
            "timeout": 700
        },
        {
            "integrations": "VxStream",
            "playbookID": "Test-Detonate URL - Crowdstrike",
            "timeout": 1200
        },
        {
            "playbookID": "Detonate File - Generic Test",
            "timeout": 500
        },
        {
            "integrations": [
                "Lastline v2",
                "WildFire-v2",
                "SNDBOX",
                "McAfee Advanced Threat Defense"
            ],
            "playbookID": "Detonate File - Generic Test",
            "timeout": 2400,
            "nightly": true
        },
        {
            "playbookID": "STIXParserTest"
        },
        {
            "playbookID": "VerifyJSON - Test",
            "fromversion": "5.5.0"
        },
        {
            "playbookID": "PowerShellCommon-Test",
            "fromversion": "5.5.0"
        },
        {
            "playbookID": "GetIndicatorDBotScoreFromCache-Test",
            "fromversion": "6.0.0"
        },
        {
            "playbookID": "Detonate URL - Generic Test",
            "timeout": 2000,
            "nightly": true,
            "integrations": [
                "McAfee Advanced Threat Defense",
                "VxStream",
                "Lastline v2"
            ]
        },
        {
            "integrations": [
                "carbonblack-v2",
                "carbonblackliveresponse",
                "Cylance Protect v2"
            ],
            "playbookID": "Retrieve File from Endpoint - Generic V2 Test",
            "fromversion": "5.0.0",
            "is_mockable": false
        },
        {
            "integrations": "Zscaler",
            "playbookID": "Zscaler Test",
            "nightly": true,
            "timeout": 500
        },
        {
            "playbookID": "DemistoUploadFileV2 Test",
            "integrations": "Demisto REST API"
        },
        {
            "playbookID": "MaxMind Test",
            "integrations": "MaxMind GeoIP2"
        },
        {
            "playbookID": "Test Sagemaker",
            "integrations": "AWS Sagemaker"
        },
        {
            "playbookID": "C2sec-Test",
            "integrations": "C2sec irisk",
            "fromversion": "5.0.0"
        },
        {
            "playbookID": "AlexaV2 Test Playbook",
            "integrations": "Alexa Rank Indicator v2",
            "fromversion": "5.5.0"
        },
        {
            "playbookID": "Phishing v2 - Test - Incident Starter",
            "fromversion": "6.0.0",
            "timeout": 1200,
            "nightly": false,
            "integrations": [
                "EWS Mail Sender",
                "Demisto REST API",
                "Rasterize"
            ],
            "instance_names": [
                "ews_mail_sender_labdemisto"
            ],
            "memory_threshold": 150,
            "pid_threshold": 80
        },
        {
            "playbookID": "Phishing - Core - Test - Incident Starter",
            "fromversion": "6.0.0",
            "timeout": 1700,
            "nightly": false,
            "integrations": [
                "EWS Mail Sender",
                "Demisto REST API",
                "Rasterize"
            ],
            "instance_names": [
                "ews_mail_sender_labdemisto"
            ],
            "memory_threshold": 160,
            "pid_threshold": 80
        },
        {
            "playbookID": "Phishing - Core - Test - Actual Incident",
            "fromversion": "6.0.0"
        },
        {
            "integrations": "duo",
            "playbookID": "DUO Test Playbook"
        },
        {
            "playbookID": "SLA Scripts - Test",
            "fromversion": "4.1.0"
        },
        {
            "playbookID": "test_manageOOOUsers",
            "fromversion": "5.5.0"
        },
        {
            "playbookID": "PcapHTTPExtractor-Test"
        },
        {
            "playbookID": "Ping Test Playbook"
        },
        {
            "playbookID": "ParseWordDoc-Test"
        },
        {
            "playbookID": "PDFUnlocker-Test",
            "fromversion": "6.0.0"
        },
        {
            "playbookID": "Active Directory Test",
            "integrations": "Active Directory Query v2",
            "instance_names": "active_directory_ninja"
        },
        {
            "playbookID": "AD v2 - debug-mode - Test",
            "integrations": "Active Directory Query v2",
            "instance_names": "active_directory_ninja",
            "fromversion": "5.0.0"
        },
        {
            "playbookID": "Docker Hardening Test",
            "fromversion": "5.0.0",
            "runnable_on_docker_only": true
        },
        {
            "integrations": "Active Directory Query v2",
            "instance_names": "active_directory_ninja",
            "playbookID": "Active Directory Query V2 configuration with port"
        },
        {
            "integrations": "Active Directory Query v2",
            "instance_names": "active_directory_ninja",
            "playbookID": "Active Directory - ad-get-user limit check"
        },
        {
            "integrations": "Active Directory Query v2",
            "instance_names": "active_directory_ninja",
            "playbookID": "active directory search user with parentheses test"
        },
        {
            "integrations": "mysql",
            "playbookID": "MySQL Test"
        },
        {
            "playbookID": "Email Address Enrichment - Generic v2.1 - Test",
            "integrations": "Active Directory Query v2",
            "instance_names": "active_directory_ninja"
        },
        {
            "integrations": "Cofense Intelligence",
            "playbookID": "Test - Cofense Intelligence",
            "timeout": 500
        },
        {
            "playbookID": "GDPRContactAuthorities Test"
        },
        {
            "integrations": "Google Resource Manager",
            "playbookID": "GoogleResourceManager-Test",
            "timeout": 500,
            "nightly": true
        },
        {
            "integrations": "SlashNext Phishing Incident Response",
            "playbookID": "SlashNextPhishingIncidentResponse-Test",
            "timeout": 500,
            "nightly": true
        },
        {
            "integrations": "Google Cloud Storage",
            "playbookID": "GCS - Test",
            "timeout": 500,
            "nightly": true,
            "memory_threshold": 80
        },
        {
            "integrations": "GooglePubSub",
            "playbookID": "GooglePubSub_Test",
            "nightly": true,
            "timeout": 500,
            "fromversion": "5.0.0"
        },
        {
            "playbookID": "Calculate Severity - Generic v2 - Test",
            "integrations": [
                "Palo Alto Minemeld",
                "Active Directory Query v2"
            ],
            "instance_names": "active_directory_ninja",
            "fromversion": "4.5.0"
        },
        {
            "integrations": "Freshdesk",
            "playbookID": "Freshdesk-Test",
            "timeout": 500,
            "nightly": true
        },
        {
            "playbookID": "Autoextract - Test",
            "fromversion": "4.1.0"
        },
        {
            "playbookID": "FilterByList - Test",
            "fromversion": "4.5.0"
        },
        {
            "playbookID": "Impossible Traveler - Test",
            "integrations": [
                "Ipstack",
                "ipinfo",
                "Rasterize",
                "Active Directory Query v2",
                "Demisto REST API"
            ],
            "instance_names": "active_directory_ninja",
            "fromversion": "5.0.0",
            "timeout": 700
        },
        {
            "playbookID": "Active Directory - Get User Manager Details - Test",
            "integrations": "Active Directory Query v2",
            "instance_names": "active_directory_80k",
            "fromversion": "4.5.0"
        },
        {
            "integrations": "Kafka V2",
            "playbookID": "Kafka Test"
        },
        {
            "playbookID": "File Enrichment - Generic v2 - Test",
            "instance_names": "virus_total_private_api_general",
            "integrations": [
                "VirusTotal - Private API",
                "Cylance Protect v2"
            ],
            "is_mockable": false
        },
        {
            "integrations": [
                "epo",
                "McAfee Active Response"
            ],
            "playbookID": "Endpoint data collection test",
            "timeout": 500
        },
        {
            "integrations": [
                "epo",
                "McAfee Active Response"
            ],
            "playbookID": "MAR - Endpoint data collection test",
            "timeout": 500
        },
        {
            "integrations": "DUO Admin",
            "playbookID": "DuoAdmin API test playbook",
            "fromversion": "5.0.0"
        },
        {
            "integrations": [
                "TAXII Server",
                "TAXIIFeed"
            ],
            "playbookID": "TAXII_Feed_Test",
            "fromversion": "5.5.0",
            "timeout": 300,
            "instance_names": [
                "non_https_cert",
                "instance_execute"
            ]
        },
        {
            "integrations": [
                "TAXII Server",
                "TAXIIFeed"
            ],
            "playbookID": "TAXII_Feed_Test",
            "fromversion": "5.5.0",
            "timeout": 300,
            "instance_names": [
                "https_cert",
                "local_https"
            ]
        },
        {
            "integrations": "TAXII 2 Feed",
            "playbookID": "TAXII 2 Feed Test",
            "fromversion": "5.5.0"
        },
        {
            "integrations": "iDefense Feed",
            "playbookID": "Feed iDefense Test",
            "memory_threshold": 200,
            "fromversion": "5.5.0"
        },
        {
            "playbookID": "TestShowScheduledEntries"
        },
        {
            "playbookID": "Calculate Severity - Standard - Test",
            "integrations": "Palo Alto Minemeld",
            "fromversion": "4.5.0"
        },
        {
            "integrations": "Symantec Advanced Threat Protection",
            "playbookID": "Symantec ATP Test"
        },
        {
            "playbookID": "HTTPListRedirects - Test SSL"
        },
        {
            "playbookID": "HTTPListRedirects Basic Test"
        },
        {
            "playbookID": "CheckDockerImageAvailableTest"
        },
        {
            "playbookID": "Extract Indicators From File - Generic v2 - Test",
            "integrations": [
                "Image OCR",
                "Rasterize"
            ],
            "timeout": 350,
            "memory_threshold": 200,
            "fromversion": "4.5.0"
        },
        {
            "playbookID": "Endpoint Enrichment - Generic v2.1 - Test",
            "integrations": [
                "Cylance Protect v2",
                "carbonblack-v2",
                "epo",
                "Active Directory Query v2"
            ],
            "instance_names": "active_directory_ninja"
        },
        {
            "playbookID": "EmailReputationTest",
            "integrations": "Have I Been Pwned? V2"
        },
        {
            "integrations": "Symantec Deepsight Intelligence",
            "playbookID": "Symantec Deepsight Test"
        },
        {
            "playbookID": "ExtractDomainFromEmailTest"
        },
        {
            "playbookID": "Wait Until Datetime - Test",
            "fromversion": "4.5.0"
        },
        {
            "playbookID": "PAN-OS DAG Configuration Test",
            "integrations": "Panorama",
            "instance_names": "palo_alto_panorama_9.0",
            "timeout": 1500
        },
        {
            "playbookID": "PAN-OS EDL Setup v3 Test",
            "integrations": [
                "Panorama",
                "palo_alto_networks_pan_os_edl_management"
            ],
            "instance_names": "palo_alto_firewall_9.0",
            "timeout": 300
        },
        {
            "integrations": "Snowflake",
            "playbookID": "Snowflake-Test"
        },
        {
            "playbookID": "Account Enrichment - Generic v2.1 - Test",
            "integrations": "Active Directory Query v2",
            "instance_names": "active_directory_ninja"
        },
        {
            "integrations": "Cisco Umbrella Investigate",
            "playbookID": "Domain Enrichment - Generic v2 - Test"
        },
        {
            "integrations": "Google BigQuery",
            "playbookID": "Google BigQuery Test"
        },
        {
            "integrations": "Zoom",
            "playbookID": "Zoom_Test"
        },
        {
            "playbookID": "IP Enrichment - Generic v2 - Test",
            "integrations": "Threat Crowd",
            "fromversion": "4.1.0"
        },
        {
            "integrations": "Cherwell",
            "playbookID": "Cherwell Example Scripts - test"
        },
        {
            "integrations": "Cherwell",
            "playbookID": "Cherwell - test"
        },
        {
            "integrations": "CarbonBlackProtectionV2",
            "playbookID": "Carbon Black Enterprise Protection V2 Test"
        },
        {
            "integrations": "Active Directory Query v2",
            "instance_names": "active_directory_ninja",
            "playbookID": "Test ADGetUser Fails with no instances 'Active Directory Query' (old version)"
        },
        {
            "integrations": "MITRE ATT&CK v2",
            "playbookID": "FeedMitreAttackv2_test",
            "memory_threshold": 150
        },
        {
            "integrations": "MITRE ATT&CK v2",
            "playbookID": "ExtractAttackPattern-Test",
            "memory_threshold": 150,
            "fromversion": "6.2.0"
        },
        {
            "integrations": "ANYRUN",
            "playbookID": "ANYRUN-Test"
        },
        {
            "integrations": "ANYRUN",
            "playbookID": "Detonate File - ANYRUN - Test"
        },
        {
            "integrations": "ANYRUN",
            "playbookID": "Detonate URL - ANYRUN - Test"
        },
        {
            "integrations": "Netcraft",
            "playbookID": "Netcraft test"
        },
        {
            "integrations": "EclecticIQ Platform",
            "playbookID": "EclecticIQ Test"
        },
        {
            "playbookID": "FormattingPerformance - Test",
            "fromversion": "5.0.0"
        },
        {
            "integrations": "AWS - EC2",
            "instance_names": "AWS - EC2",
            "playbookID": "AWS - EC2 Test Playbook",
            "fromversion": "5.0.0",
            "memory_threshold": 90
        },
        {
            "integrations": "AWS - EC2",
            "playbookID": "d66e5f86-e045-403f-819e-5058aa603c32"
        },
        {
            "integrations": "ANYRUN",
            "playbookID": "Detonate File From URL - ANYRUN - Test"
        },
        {
            "integrations": "AWS - CloudTrail",
            "playbookID": "3da2e31b-f114-4d7f-8702-117f3b498de9"
        },
        {
            "integrations": "carbonblackprotection",
            "playbookID": "67b0f25f-b061-4468-8613-43ab13147173"
        },
        {
            "integrations": "DomainTools",
            "playbookID": "DomainTools-Test"
        },
        {
            "integrations": "Exabeam",
            "playbookID": "Exabeam - Test"
        },
        {
            "integrations": "Cisco Spark",
            "playbookID": "Cisco Spark Test New"
        },
        {
            "integrations": "Remedy On-Demand",
            "playbookID": "Remedy-On-Demand-Test"
        },
        {
            "playbookID": "ssdeepreputationtest"
        },
        {
            "playbookID": "TestIsEmailAddressInternal"
        },
        {
            "integrations": "Google Cloud Compute",
            "playbookID": "GoogleCloudCompute-Test"
        },
        {
            "integrations": "AWS - S3",
            "playbookID": "97393cfc-2fc4-4dfe-8b6e-af64067fc436",
            "memory_threshold": 80
        },
        {
            "integrations": "Image OCR",
            "playbookID": "TestImageOCR"
        },
        {
            "integrations": "fireeye",
            "playbookID": "Detonate File - FireEye AX - Test"
        },
        {
            "integrations": [
                "Rasterize",
                "Image OCR"
            ],
            "playbookID": "Rasterize Test",
            "fromversion": "5.0.0"
        },
        {
            "integrations": "Rasterize",
            "playbookID": "RasterizeImageTest",
            "fromversion": "5.0.0"
        },
        {
            "integrations": "Ipstack",
            "playbookID": "Ipstack_Test"
        },
        {
            "integrations": "Perch",
            "playbookID": "Perch-Test"
        },
        {
            "integrations": "Forescout",
            "playbookID": "Forescout-Test"
        },
        {
            "integrations": "GitHub",
            "playbookID": "Git_Integration-Test"
        },
        {
            "integrations": "GitHub IAM",
            "playbookID": "Github IAM - Test Playbook",
            "fromversion": "6.1.0"
        },
        {
            "integrations": "LogRhythmRest",
            "playbookID": "LogRhythm REST test"
        },
        {
            "integrations": "AlienVault USM Anywhere",
            "playbookID": "AlienVaultUSMAnywhereTest"
        },
        {
            "playbookID": "PhishLabsTestPopulateIndicators"
        },
        {
            "playbookID": "Test_HTMLtoMD"
        },
        {
            "integrations": "PhishLabs IOC",
            "playbookID": "PhishLabsIOC TestPlaybook",
            "fromversion": "4.1.0"
        },
        {
            "integrations": "PerceptionPoint",
            "playbookID": "PerceptionPoint Test",
            "fromversion": "4.1.0"
        },
        {
            "integrations": "vmray",
            "playbookID": "VMRay-Test-File",
            "fromversion": "5.5.0"
        },
        {
            "integrations": "vmray",
            "playbookID": "File Enrichment - VMRay - Test",
            "fromversion": "5.0.0"
        },
        {
            "integrations": "AutoFocus V2",
            "playbookID": "AutoFocus V2 test",
            "fromversion": "5.0.0",
            "timeout": 1000
        },
        {
            "playbookID": "Process Email - Generic for Rasterize"
        },
        {
            "playbookID": "Send Investigation Summary Reports - Test",
            "integrations": "EWS Mail Sender",
            "instance_names": [
                "ews_mail_sender_labdemisto"
            ],
            "fromversion": "4.5.0",
            "memory_threshold": 100
        },
        {
            "integrations": "Flashpoint",
            "playbookID": "Flashpoint_event-Test"
        },
        {
            "integrations": "Flashpoint",
            "playbookID": "Flashpoint_forum-Test"
        },
        {
            "integrations": "Flashpoint",
            "playbookID": "Flashpoint_report-Test"
        },
        {
            "integrations": "Flashpoint",
            "playbookID": "Flashpoint_reputation-Test"
        },
        {
            "integrations": "BluecatAddressManager",
            "playbookID": "Bluecat Address Manager test"
        },
        {
            "integrations": "MailListener - POP3 Beta",
            "playbookID": "MailListener-POP3 - Test"
        },
        {
            "playbookID": "sumList - Test"
        },
        {
            "integrations": "VulnDB",
            "playbookID": "Test-VulnDB"
        },
        {
            "integrations": "Shodan_v2",
            "playbookID": "Test-Shodan_v2",
            "timeout": 1000
        },
        {
            "integrations": "Threat Crowd",
            "playbookID": "ThreatCrowd - Test"
        },
        {
            "integrations": "GoogleDocs",
            "playbookID": "GoogleDocs-test"
        },
        {
            "playbookID": "Request Debugging - Test",
            "fromversion": "5.0.0"
        },
        {
            "integrations": "Kaspersky Security Center",
            "playbookID": "Kaspersky Security Center - Test",
            "fromversion": "5.5.0"
        },
        {
            "playbookID": "Test Convert file hash to corresponding hashes",
            "fromversion": "4.5.0",
            "integrations": "VirusTotal",
            "instance_names": "virus_total_general"
        },
        {
            "playbookID": "PAN-OS Query Logs For Indicators Test",
            "fromversion": "5.5.0",
            "timeout": 1500,
            "integrations": "Panorama",
            "instance_names": "palo_alto_panorama"
        },
        {
            "integrations": "Hybrid Analysis",
            "playbookID": "HybridAnalysis-Test",
            "timeout": 500,
            "fromversion": "4.1.0",
            "is_mockable": false
        },
        {
            "integrations": "Elasticsearch v2",
            "instance_names": "es_v7",
            "playbookID": "Elasticsearch_v2_test"
        },
        {
            "integrations": "ElasticsearchFeed",
            "instance_names": "es_demisto_feed",
            "playbookID": "Elasticsearch_Fetch_Demisto_Indicators_Test",
            "fromversion": "5.5.0"
        },
        {
            "integrations": "ElasticsearchFeed",
            "instance_names": "es_generic_feed",
            "playbookID": "Elasticsearch_Fetch_Custom_Indicators_Test",
            "fromversion": "5.5.0"
        },
        {
            "integrations": "Elasticsearch v2",
            "instance_names": "es_v6",
            "playbookID": "Elasticsearch_v2_test-v6"
        },
        {
            "integrations": "PolySwarm",
            "playbookID": "PolySwarm-Test"
        },
        {
            "integrations": "Kennav2",
            "playbookID": "Kenna Test"
        },
        {
            "integrations": "SecurityAdvisor",
            "playbookID": "SecurityAdvisor-Test",
            "fromversion": "4.5.0"
        },
        {
            "integrations": "Google Key Management Service",
            "playbookID": "Google-KMS-test",
            "pid_threshold": 6,
            "memory_threshold": 60
        },
        {
            "integrations": "SecBI",
            "playbookID": "SecBI - Test"
        },
        {
            "playbookID": "ExtractFQDNFromUrlAndEmail-Test"
        },
        {
            "integrations": "EWS v2",
            "playbookID": "Get EWS Folder Test",
            "fromversion": "4.5.0",
            "instance_names": "ewv2_regular",
            "timeout": 1200
        },
        {
            "integrations": "EWSO365",
            "playbookID": "EWS_O365_test",
            "fromversion": "5.0.0"
        },
        {
            "integrations": "EWSO365",
            "playbookID": "EWS_O365_send_mail_test",
            "fromversion": "5.0.0"
        },
        {
            "integrations": "QRadar_v2",
            "playbookID": "QRadar Indicator Hunting Test",
            "timeout": 600,
            "fromversion": "6.0.0"
        },
        {
            "integrations": "QRadar v3",
            "playbookID": "QRadar - Get Offense Logs Test",
            "timeout": 600,
            "fromversion": "6.0.0"
        },
        {
            "playbookID": "SetAndHandleEmpty test",
            "fromversion": "4.5.0"
        },
        {
            "integrations": "Tanium v2",
            "playbookID": "Tanium v2 - Test"
        },
        {
            "integrations": "Office 365 Feed",
            "playbookID": "Office365_Feed_Test",
            "fromversion": "5.5.0"
        },
        {
            "integrations": "GoogleCloudTranslate",
            "playbookID": "GoogleCloudTranslate-Test",
            "pid_threshold": 9
        },
        {
            "integrations": "Infoblox",
            "playbookID": "Infoblox Test"
        },
        {
            "integrations": "BPA",
            "playbookID": "Test-BPA",
            "fromversion": "4.5.0"
        },
        {
            "playbookID": "GetValuesOfMultipleFIelds Test",
            "fromversion": "4.5.0"
        },
        {
            "playbookID": "IsInternalHostName Test",
            "fromversion": "4.5.0"
        },
        {
            "playbookID": "DigitalGuardian-Test",
            "integrations": "Digital Guardian",
            "fromversion": "5.0.0"
        },
        {
            "integrations": "SplunkPy",
            "playbookID": "Splunk Indicator Hunting Test",
            "fromversion": "5.0.0",
            "memory_threshold": 500,
            "instance_names": "use_default_handler",
            "is_mockable": false
        },
        {
            "integrations": "BPA",
            "playbookID": "Test-BPA_Integration",
            "fromversion": "4.5.0"
        },
        {
            "integrations": "AutoFocus Feed",
            "playbookID": "playbook-FeedAutofocus_test",
            "fromversion": "5.5.0"
        },
        {
            "integrations": "AutoFocus Daily Feed",
            "playbookID": "playbook-FeedAutofocus_daily_test",
            "fromversion": "5.5.0"
        },
        {
            "integrations": "PaloAltoNetworks_PrismaCloudCompute",
            "playbookID": "PaloAltoNetworks_PrismaCloudCompute-Test",
            "instance_names": "prisma_cloud_compute_21_04"
        },
        {
            "integrations": "SaasSecurity",
            "playbookID": "SaasSecurity-Test"
        },
        {
            "integrations": "Recorded Future Feed",
            "playbookID": "RecordedFutureFeed - Test",
            "instance_names": "recorded_future_feed",
            "timeout": 1000,
            "fromversion": "5.5.0",
            "memory_threshold": 86
        },
        {
            "integrations": "Recorded Future Feed",
            "playbookID": "RecordedFutureFeed - Test",
            "instance_names": "recorded_future_feed_with_risk_rules",
            "timeout": 1000,
            "fromversion": "5.5.0",
            "memory_threshold": 86
        },
        {
            "integrations": "Expanse",
            "playbookID": "test-Expanse-Playbook",
            "fromversion": "5.0.0"
        },
        {
            "integrations": "Expanse",
            "playbookID": "test-Expanse",
            "fromversion": "5.0.0"
        },
        {
            "integrations": "DShield Feed",
            "playbookID": "playbook-DshieldFeed_test",
            "fromversion": "5.5.0",
            "is_mockable": false
        },
        {
            "integrations": "AlienVault Reputation Feed",
            "playbookID": "AlienVaultReputationFeed_Test",
            "fromversion": "5.5.0",
            "memory_threshold": 190
        },
        {
            "integrations": "BruteForceBlocker Feed",
            "playbookID": "playbook-BruteForceBlocker_test",
            "fromversion": "5.5.0",
            "memory_threshold": 190
        },
        {
            "integrations": "F5Silverline",
            "playbookID": "F5Silverline_TestPlaybook",
            "fromversion": "6.0.0",
            "memory_threshold": 190
        },
        {
            "integrations": "Carbon Black Enterprise EDR",
            "playbookID": "Carbon Black Enterprise EDR Test",
            "fromversion": "5.0.0"
        },
        {
            "integrations": "MongoDB Key Value Store",
            "playbookID": "MongoDB KeyValueStore - Test",
            "pid_threshold": 12,
            "fromversion": "5.0.0"
        },
        {
            "integrations": "MongoDB Log",
            "playbookID": "MongoDBLog - Test",
            "pid_threshold": 12,
            "fromversion": "5.0.0"
        },
        {
            "integrations": "Google Chronicle Backstory",
            "playbookID": "Google Chronicle Backstory Asset - Test",
            "fromversion": "5.0.0"
        },
        {
            "integrations": "Google Chronicle Backstory",
            "playbookID": "Google Chronicle Backstory IOC Details - Test",
            "fromversion": "5.0.0"
        },
        {
            "integrations": "Google Chronicle Backstory",
            "playbookID": "Google Chronicle Backstory List Alerts - Test",
            "fromversion": "5.0.0"
        },
        {
            "integrations": "Google Chronicle Backstory",
            "playbookID": "Google Chronicle Backstory List IOCs - Test",
            "fromversion": "5.0.0"
        },
        {
            "integrations": "Google Chronicle Backstory",
            "playbookID": "Google Chronicle Backstory Reputation - Test",
            "fromversion": "5.0.0"
        },
        {
            "integrations": "Google Chronicle Backstory",
            "playbookID": "Google Chronicle Backstory List Events - Test",
            "fromversion": "5.0.0"
        },
        {
            "integrations": "Feodo Tracker IP Blocklist Feed",
            "instance_names": "feodo_tracker_ip_currently__active",
            "playbookID": "playbook-feodotrackeripblock_test_currently__active",
            "fromversion": "5.5.0"
        },
        {
            "integrations": "Feodo Tracker IP Blocklist Feed",
            "instance_names": "feodo_tracker_ip_30_days",
            "playbookID": "playbook-feodotrackeripblock_test_30_days",
            "fromversion": "5.5.0"
        },
        {
            "integrations": "Code42",
            "playbookID": "Code42-Test",
            "fromversion": "5.0.0",
            "timeout": 600
        },
        {
            "playbookID": "Code42 File Search Test",
            "integrations": "Code42",
            "fromversion": "5.0.0"
        },
        {
            "playbookID": "FetchIndicatorsFromFile-test",
            "fromversion": "5.5.0"
        },
        {
            "integrations": "RiskSense",
            "playbookID": "RiskSense Get Apps - Test"
        },
        {
            "integrations": "RiskSense",
            "playbookID": "RiskSense Get Host Detail - Test"
        },
        {
            "integrations": "RiskSense",
            "playbookID": "RiskSense Get Host Finding Detail - Test"
        },
        {
            "integrations": "RiskSense",
            "playbookID": "RiskSense Get Hosts - Test"
        },
        {
            "integrations": "RiskSense",
            "playbookID": "RiskSense Get Host Findings - Test"
        },
        {
            "integrations": "RiskSense",
            "playbookID": "RiskSense Get Unique Cves - Test"
        },
        {
            "integrations": "RiskSense",
            "playbookID": "RiskSense Get Unique Open Findings - Test"
        },
        {
            "integrations": "RiskSense",
            "playbookID": "RiskSense Get Apps Detail - Test"
        },
        {
            "integrations": "RiskSense",
            "playbookID": "RiskSense Apply Tag - Test"
        },
        {
            "integrations": "Indeni",
            "playbookID": "Indeni_test",
            "fromversion": "5.0.0"
        },
        {
            "integrations": "SafeBreach v2",
            "playbookID": "playbook-SafeBreach-Test",
            "fromversion": "5.5.0"
        },
        {
            "integrations": "AlienVault OTX TAXII Feed",
            "playbookID": "playbook-feedalienvaultotx_test",
            "fromversion": "5.5.0"
        },
        {
            "playbookID": "ExtractDomainAndFQDNFromUrlAndEmail-Test",
            "fromversion": "5.5.0"
        },
        {
            "integrations": "Cortex Data Lake",
            "playbookID": "Cortex Data Lake Test",
            "instance_names": "cdl_prod",
            "fromversion": "4.5.0"
        },
        {
            "integrations": "Cortex Data Lake",
            "playbookID": "Cortex Data Lake Test",
            "instance_names": "cdl_dev",
            "fromversion": "4.5.0"
        },
        {
            "integrations": "MongoDB",
            "playbookID": "MongoDB - Test"
        },
        {
            "integrations": "DNSDB_v2",
            "playbookID": "DNSDB-Test",
            "fromversion": "5.0.0"
        },
        {
            "playbookID": "DBotCreatePhishingClassifierV2FromFile-Test",
            "timeout": 60000,
            "fromversion": "6.1.0",
            "instance_names": "ml_dummy_prod",
            "integrations": "AzureWAF"
        },
        {
            "integrations": "IBM Resilient Systems",
            "playbookID": "IBM Resilient Systems Test"
        },
        {
            "integrations": [
                "Prisma Access",
                "Prisma Access Egress IP feed"
            ],
            "playbookID": "Prisma_Access_Egress_IP_Feed-Test",
            "timeout": 60000,
            "fromversion": "5.5.0",
            "nightly": true
        },
        {
            "integrations": "Prisma Access",
            "playbookID": "Prisma_Access-Test",
            "timeout": 60000,
            "fromversion": "5.5.0",
            "nightly": true
        },
        {
            "playbookID": "EvaluateMLModllAtProduction-Test",
            "fromversion": "5.5.0"
        },
        {
            "integrations": "Google IP Ranges Feed",
            "playbookID": "Fetch Indicators Test",
            "fromversion": "6.0.0"
        },
        {
            "integrations": "Azure AD Connect Health Feed",
            "playbookID": "FeedAzureADConnectHealth_Test",
            "fromversion": "5.5.0"
        },
        {
            "integrations": "Zoom Feed",
            "playbookID": "FeedZoom_Test",
            "fromversion": "5.5.0"
        },
        {
            "playbookID": "PCAP Analysis Test",
            "integrations": [
                "ipinfo",
                "WildFire-v2"
            ],
            "fromversion": "5.0.0",
            "timeout": 1200
        },
        {
            "integrations": "Workday",
            "playbookID": "Workday - Test",
            "fromversion": "5.0.0",
            "timeout": 600
        },
        {
            "integrations": "Unit42 Feed",
            "playbookID": "Unit42 Feed - Test",
            "fromversion": "5.5.0",
            "timeout": 600
        },
        {
            "integrations": "CrowdStrikeMalquery",
            "playbookID": "CrowdStrikeMalquery-Test",
            "fromversion": "5.0.0",
            "timeout": 2500
        },
        {
            "integrations": "Sixgill_Darkfeed",
            "playbookID": "Sixgill-Darkfeed_Test",
            "fromversion": "5.5.0"
        },
        {
            "playbookID": "hashIncidentFields-test",
            "fromversion": "4.5.0",
            "timeout": 60000
        },
        {
            "integrations": "RSA Archer v2",
            "playbookID": "Archer v2 - Test",
            "fromversion": "5.0.0",
            "timeout": 600
        },
        {
            "integrations": "WootCloud",
            "playbookID": "TestWootCloudPlaybook",
            "fromversion": "5.0.0"
        },
        {
            "integrations": "Ivanti Heat",
            "playbookID": "Ivanti Heat - Test"
        },
        {
            "integrations": "MicrosoftCloudAppSecurity",
            "playbookID": "MicrosoftCloudAppSecurity-Test"
        },
        {
            "integrations": "Blueliv ThreatCompass",
            "playbookID": "Blueliv_ThreatCompass_test",
            "fromversion": "5.0.0"
        },
        {
            "playbookID": "IncreaseIncidentSeverity-Test",
            "fromversion": "5.0.0"
        },
        {
            "integrations": "TrendMicro Cloud App Security",
            "playbookID": "playbook_TrendmicroCAS_Test",
            "fromversion": "5.0.0",
            "timeout": 300
        },
        {
            "playbookID": "IfThenElse-Test",
            "fromversion": "5.0.0"
        },
        {
            "integrations": "Imperva WAF",
            "playbookID": "Imperva WAF - Test"
        },
        {
            "integrations": "CheckPointFirewall_v2",
            "playbookID": "checkpoint-testplaybook",
            "timeout": 500,
            "nightly": true
        },
        {
            "playbookID": "FailedInstances - Test",
            "integrations": "Whois",
            "fromversion": "4.5.0"
        },
        {
            "integrations": "F5 ASM",
            "playbookID": "playbook-F5_ASM-Test",
            "timeout": 600,
            "fromversion": "5.0.0",
            "nightly": true
        },
        {
            "playbookID": "Hatching Triage - Detonate File",
            "integrations": "Hatching Triage",
            "fromversion": "5.5.0"
        },
        {
            "integrations": "Rundeck",
            "playbookID": "Rundeck_test",
            "fromversion": "5.5.0",
            "is_mockable": false
        },
        {
            "playbookID": "Field polling test",
            "timeout": 600,
            "fromversion": "5.0.0"
        },
        {
            "integrations": "Generic Webhook",
            "playbookID": "Generic Webhook - Test",
            "fromversion": "5.5.0"
        },
        {
            "integrations": "Palo Alto Networks Enterprise DLP",
            "playbookID": "Palo_Alto_Networks_Enterprise_DLP - Test",
            "fromversion": "5.0.0"
        },
        {
            "integrations": "Cryptocurrency",
            "playbookID": "Cryptocurrency-Test",
            "is_mockable": false
        },
        {
            "integrations": "Public DNS Feed",
            "playbookID": "Public_DNS_Feed_Test",
            "fromversion": "5.5.0"
        },
        {
            "integrations": "BitcoinAbuse",
            "playbookID": "BitcoinAbuse-test",
            "fromversion": "5.5.0"
        },
        {
            "integrations": "ExpanseV2",
            "playbookID": "ExpanseV2 Test",
            "fromversion": "6.0.0"
        },
        {
            "integrations": "FeedExpanse",
            "playbookID": "Feed Expanse Test",
            "fromversion": "6.0.0"
        },
        {
            "integrations": "MicrosoftGraphIdentityandAccess",
            "playbookID": "Identity & Access test playbook"
        },
        {
            "integrations": "MicrosoftPolicyAndComplianceAuditLog",
            "playbookID": "Audit Log - Test"
        },
        {
            "integrations": "Nutanix Hypervisor",
            "playbookID": "Nutanix-test"
        },
        {
            "integrations": "Azure Storage",
            "playbookID": "Azure Storage - Test"
        },
        {
            "integrations": "MicrosoftGraphApplications",
            "playbookID": "MSGraph Applications Test"
        },
        {
            "integrations": "EWS Extension Online Powershell v2",
            "playbookID": "EWS Extension: Powershell Online V2 Test",
            "fromversion": "6.0.0",
            "toversion": "6.0.9",
            "timeout": 250
        },
        {
            "integrations": "VirusTotal (API v3)",
            "playbookID": "VirusTotal (API v3) Detonate Test",
            "instance_names": [
                "virus_total_v3",
                "virus_total_v3_premium"
            ],
            "is_mockable": false
        },
        {
            "integrations": "VirusTotal (API v3)",
            "playbookID": "VirusTotalV3-test",
            "instance_names": [
                "virus_total_v3"
            ],
            "fromversion": "5.5.0"
        },
        {
            "integrations": "HostIo",
            "playbookID": "HostIo_Test"
        },
        {
            "playbookID": "CreateCertificate-Test",
            "fromversion": "5.5.0"
        },
        {
            "integrations": "LogPoint SIEM Integration",
            "playbookID": "LogPoint SIEM Integration - Test Playbook 1"
        },
        {
            "integrations": "LogPoint SIEM Integration",
            "playbookID": "LogPoint SIEM Integration - Test Playbook 2"
        },
        {
            "integrations": "Cisco Stealthwatch",
            "fromversion": "5.5.0",
            "playbookID": "Cisco Stealthwatch Test"
        },
        {
            "integrations": "cymulate_v2",
            "playbookID": "Cymulate V2 Test",
            "fromversion": "6.0.0"
        },
        {
            "integrations": "OpenCTI",
            "playbookID": "OpenCTI Test",
            "fromversion": "5.0.0"
        },
        {
            "integrations": "Microsoft Graph API",
            "playbookID": "Microsoft Graph API - Test",
            "fromversion": "5.0.0"
        },
        {
            "integrations": "QRadar v3",
            "playbookID": "QRadar_v3-test",
            "fromversion": "6.0.0"
        },
        {
            "playbookID": "DbotPredictOufOfTheBoxTest",
            "fromversion": "4.5.0",
            "timeout": 1000
        },
        {
            "playbookID": "DbotPredictOufOfTheBoxTestV2",
            "fromversion": "5.5.0",
            "timeout": 1000
        },
        {
            "integrations": "HPEArubaClearPass",
            "playbookID": "HPEArubaClearPass_TestPlaybook",
            "fromversion": "6.0.0"
        },
        {
            "integrations": "CrowdstrikeFalcon",
            "playbookID": "Get endpoint details - Generic - test",
            "fromversion": "5.5.0"
        },
        {
            "integrations": "CrowdstrikeFalcon",
            "playbookID": "Isolate and unisolate endpoint - test",
            "fromversion": "5.5.0"
        },
        {
            "integrations": "VirusTotal - Premium (API v3)",
            "playbookID": "VirusTotal Premium v3 TestPlaybook",
            "fromversion": "5.5.0"
        },
        {
            "integrations": "Armis",
            "playbookID": "Armis-Test",
            "fromversion": "5.5.0"
        },
        {
            "playbookID": "Tidy - Test",
            "integrations": [
                "AWS - EC2",
                "Demisto REST API",
                "Tidy"
            ],
            "instance_names": [
                "aws_alloacte_host"
            ],
            "fromversion": "6.0.0",
            "nightly": true
        },
        {
            "integrations": "Trend Micro Deep Security",
            "playbookID": "Trend Micro Deep Security - Test"
        },
        {
            "integrations": "Carbon Black Endpoint Standard",
            "playbookID": "carbonBlackEndpointStandardTestPlaybook",
            "fromversion": "5.5.0",
            "is_mockable": false
        },
        {
            "integrations": "Proofpoint TAP v2",
            "playbookID": "ProofpointTAP-Test"
        },
        {
            "integrations": "QualysV2",
            "playbookID": "QualysVulnerabilityManagement-Test",
            "fromversion": "5.5.0",
            "timeout": 3000
        },
        {
            "integrations": "ThreatExchange v2",
            "playbookID": "ThreatExchangeV2-test",
            "fromversion": "5.5.0"
        },
        {
            "integrations": "NetscoutAED",
            "playbookID": "NetscoutAED-Test",
            "fromversion": "5.5.0"
        },
        {
            "integrations": "VMware Workspace ONE UEM (AirWatch MDM)",
            "playbookID": "VMware Workspace ONE UEM (AirWatch MDM)-Test",
            "fromversion": "6.0.0"
        },
        {
            "integrations": "CarbonBlackLiveResponseCloud",
            "playbookID": "CarbonBlackLiveResponseCloud-Test",
            "fromversion": "5.5.0",
            "is_mockable": false
        },
        {
            "playbookID": "EDL Performance Test",
            "instance_names": "edl_auto",
            "integrations": [
                "EDL",
                "Create-Mock-Feed-Relationships"
            ],
            "fromversion": "6.0.0",
            "timeout": 3500,
            "memory_threshold": 900,
            "pid_threshold": 12,
            "context_print_dt": "EDLHey"
        },
        {
            "playbookID": "Export Indicators Performance Test",
            "instance_names": "eis_auto",
            "integrations": [
                "ExportIndicators",
                "Create-Mock-Feed-Relationships"
            ],
            "fromversion": "6.0.0",
            "timeout": 3500,
            "memory_threshold": 900,
            "pid_threshold": 12,
            "context_print_dt": "EISHey"
        },
        {
            "integrations": "jamf v2",
            "playbookID": "Jamf_v2_test",
            "fromversion": "5.5.0"
        },
        {
            "integrations": "GuardiCore v2",
            "playbookID": "GuardiCoreV2-Test",
            "fromversion": "6.0.0"
        },
        {
            "playbookID": "DBot Build Phishing Classifier Test - Multiple Algorithms",
            "timeout": 60000,
            "fromversion": "6.1.0",
            "instance_names": "ml_dummy_prod",
            "integrations": "AzureWAF"
        },
        {
            "integrations": [
                "AutoFocus Daily Feed",
                "Demisto REST API"
            ],
            "playbookID": "Fetch Indicators Test",
            "fromversion": "6.0.0",
            "is_mockable": false,
            "timeout": 2400
        },
        {
            "integrations": "SOCRadarIncidents",
            "playbookID": "SOCRadarIncidents-Test"
        },
        {
            "integrations": "SOCRadarThreatFusion",
            "playbookID": "SOCRadarThreatFusion-Test"
        },
        {
            "integrations": "FeedSOCRadarThreatFeed",
            "playbookID": "FeedSOCRadarThreatFeed-Test"
        },
        {
            "integrations": "TheHive Project",
            "playbookID": "Playbook_TheHiveProject_Test",
            "fromversion": "6.0.0"
        },
        {
            "integrations": [
                "ServiceNow v2",
                "Demisto REST API"
            ],
            "playbookID": "Fetch Incidents Test",
            "instance_names": "snow_basic_auth",
            "fromversion": "6.0.0",
            "is_mockable": false,
            "timeout": 2400
        },
        {
            "integrations": [
                "MalwareBazaar Feed",
                "Demisto REST API"
            ],
            "playbookID": "Fetch Indicators Test",
            "fromversion": "6.0.0",
            "is_mockable": false,
            "instance_names": "malwarebazzar_auto",
            "timeout": 2400
        },
        {
            "playbookID": "SolarWinds-Test",
            "fromversion": "5.5.0",
            "integrations": [
                "SolarWinds"
            ]
        },
        {
            "playbookID": "BastilleNetworks-Test",
            "fromversion": "5.0.0",
            "integrations": [
                "Bastille Networks"
            ]
        },
        {
            "playbookID": "bc993d1a-98f5-4554-8075-68a38004c119",
            "fromversion": "5.0.0",
            "integrations": [
                "Gamma"
            ]
        },
        {
            "playbookID": "Service Desk Plus (On-Premise) Test",
            "fromversion": "5.0.0",
            "integrations": [
                "ServiceDeskPlus (On-Premise)"
            ]
        },
        {
            "playbookID": "IronDefense Test",
            "fromversion": "5.0.0",
            "integrations": [
                "IronDefense"
            ]
        },
        {
            "playbookID": "AgariPhishingDefense-Test",
            "fromversion": "5.0.0",
            "integrations": [
                "Agari Phishing Defense"
            ]
        },
        {
            "playbookID": "SecurityIntelligenceServicesFeed - Test",
            "fromversion": "5.5.0",
            "integrations": [
                "SecurityIntelligenceServicesFeed"
            ]
        },
        {
            "playbookID": "FeedTalosTestPlaybook",
            "fromversion": "5.5.0",
            "integrations": [
                "Talos Feed"
            ]
        },
        {
            "playbookID": "Netscout Arbor Sightline - Test Playbook",
            "fromversion": "5.5.0",
            "integrations": [
                "NetscoutArborSightline"
            ]
        },
        {
            "playbookID": "test_MsGraphFiles",
            "fromversion": "5.0.0",
            "integrations": [
                "Microsoft_Graph_Files"
            ]
        },
        {
            "playbookID": "AlphaVantage Test Playbook",
            "fromversion": "6.0.0",
            "integrations": [
                "AlphaVantage"
            ]
        },
        {
            "playbookID": "Azure SQL - Test",
            "fromversion": "5.0.0",
            "integrations": [
                "Azure SQL Management"
            ]
        },
        {
            "playbookID": "Sophos Central Test",
            "fromversion": "5.0.0",
            "integrations": [
                "Sophos Central"
            ]
        },
        {
            "playbookID": "Microsoft Graph Groups - Test",
            "fromversion": "5.0.0",
            "integrations": [
                "Microsoft Graph Groups"
            ]
        },
        {
            "playbookID": "Humio-Test",
            "fromversion": "5.0.0",
            "integrations": [
                "Humio"
            ]
        },
        {
            "playbookID": "Blueliv_ThreatContext_test",
            "fromversion": "5.0.0",
            "integrations": [
                "Blueliv ThreatContext"
            ]
        },
        {
            "playbookID": "Darktrace Test Playbook",
            "fromversion": "6.0.0",
            "integrations": [
                "Darktrace"
            ]
        },
        {
            "playbookID": "Recorded Future Test Playbook",
            "fromversion": "5.0.0",
            "integrations": [
                "Recorded Future v2"
            ]
        },
        {
            "playbookID": "get_file_sample_by_hash_-_cylance_protect_-_test",
            "fromversion": "5.0.0",
            "integrations": [
                "Cylance Protect v2"
            ]
        },
        {
            "playbookID": "EDL Indicator Performance Test",
            "fromversion": "6.0.0"
        },
        {
            "playbookID": "EDL Performance Test - Concurrency",
            "fromversion": "6.0.0"
        },
        {
            "playbookID": "Venafi - Test",
            "fromversion": "5.0.0",
            "integrations": [
                "Venafi"
            ]
        },
        {
            "playbookID": "3da36d51-3cdf-4120-882a-cee03b038b89",
            "fromversion": "5.0.0",
            "integrations": [
                "FortiManager"
            ]
        },
        {
            "playbookID": "X509Certificate Test Playbook",
            "fromversion": "6.0.0"
        },
        {
            "playbookID": "Pcysys-Test",
            "fromversion": "5.0.0",
            "integrations": [
                "Pentera"
            ]
        },
        {
            "playbookID": "Pentera Run Scan and Create Incidents - Test",
            "fromversion": "5.0.0",
            "integrations": [
                "Pentera"
            ]
        },
        {
            "playbookID": "Google Chronicle Backstory List Detections - Test",
            "fromversion": "5.0.0",
            "integrations": [
                "Google Chronicle Backstory"
            ]
        },
        {
            "playbookID": "Google Chronicle Backstory List Rules - Test",
            "fromversion": "5.0.0",
            "integrations": [
                "Google Chronicle Backstory"
            ]
        },
        {
            "playbookID": "McAfee ESM v2 - Test",
            "fromversion": "5.0.0",
            "integrations": [
                "McAfee ESM v2"
            ]
        },
        {
            "playbookID": "McAfee ESM Watchlists - Test",
            "fromversion": "5.0.0",
            "integrations": [
                "McAfee ESM v2"
            ]
        },
        {
            "playbookID": "Acalvio Sample Playbook",
            "fromversion": "5.0.0",
            "integrations": [
                "Acalvio ShadowPlex"
            ]
        },
        {
            "playbookID": "playbook-SophosXGFirewall-test",
            "fromversion": "5.0.0",
            "integrations": [
                "sophos_firewall"
            ]
        },
        {
            "playbookID": "CircleCI-Test",
            "fromversion": "5.5.0",
            "integrations": [
                "CircleCI"
            ]
        },
        {
            "playbookID": "XMCyberIntegration-Test",
            "fromversion": "6.0.0",
            "integrations": [
                "XMCyber"
            ]
        },
        {
            "playbookID": "a60ae34e-7a00-4a06-81ca-2ca6ea1d58ba",
            "fromversion": "6.0.0",
            "integrations": [
                "AnsibleAlibabaCloud"
            ]
        },
        {
            "playbookID": "Carbon Black Enterprise EDR Process Search Test",
            "fromversion": "5.0.0",
            "integrations": [
                "Carbon Black Enterprise EDR"
            ]
        },
        {
            "playbookID": "Logzio - Test",
            "fromversion": "5.0.0",
            "integrations": [
                "Logz.io"
            ]
        },
        {
            "playbookID": "PAN-OS Create Or Edit Rule Test",
            "fromversion": "6.1.0",
            "integrations": [
                "Panorama"
            ]
        },
        {
            "playbookID": "GoogleCloudSCC-Test",
            "fromversion": "5.0.0",
            "integrations": [
                "GoogleCloudSCC"
            ]
        },
        {
            "playbookID": "SailPointIdentityNow-Test",
            "fromversion": "6.0.0",
            "integrations": [
                "SailPointIdentityNow"
            ]
        },
        {
            "playbookID": "playbook-Cyberint_Test",
            "fromversion": "5.0.0",
            "integrations": [
                "cyberint"
            ]
        },
        {
            "playbookID": "Druva-Test",
            "fromversion": "5.0.0",
            "integrations": [
                "Druva Ransomware Response"
            ]
        },
        {
            "playbookID": "LogPoint SIEM Integration - Test Playbook 3",
            "fromversion": "6.0.0",
            "integrations": [
                "LogPoint SIEM Integration"
            ]
        },
        {
            "playbookID": "TestGraPlayBook",
            "fromversion": "5.0.0",
            "integrations": [
                "Gurucul-GRA"
            ]
        },
        {
            "playbookID": "TestGreatHornPlaybook",
            "fromversion": "6.0.0",
            "integrations": [
                "GreatHorn"
            ]
        },
        {
            "playbookID": "Microsoft Defender Advanced Threat Protection - Test",
            "fromversion": "5.0.0",
            "integrations": [
                "Microsoft Defender Advanced Threat Protection"
            ]
        },
        {
            "playbookID": "Polygon-Test",
            "fromversion": "5.0.0",
            "integrations": [
                "Group-IB TDS Polygon"
            ]
        },
        {
            "playbookID": "TrustwaveSEG-Test",
            "fromversion": "5.0.0",
            "integrations": [
                "trustwave secure email gateway"
            ]
        },
        {
            "playbookID": "MicrosoftGraphMail-Test",
            "fromversion": "5.0.0",
            "integrations": [
                "MicrosoftGraphMail"
            ]
        },
        {
            "playbookID": "PassiveTotal_v2-Test",
            "fromversion": "5.0.0",
            "integrations": [
                "PassiveTotal v2",
                "PassiveTotal"
            ]
        },
        {
            "playbookID": "02ea5cef-3169-4b17-8f4d-604b44e6348a",
            "fromversion": "5.0.0",
            "integrations": [
                "Cognni"
            ]
        },
        {
            "playbookID": "playbook-InsightIDR-test",
            "fromversion": "5.0.0",
            "integrations": [
                "Rapid7 InsightIDR"
            ]
        },
        {
            "playbookID": "Cofense Intelligence v2 test",
            "fromversion": "5.5.0",
            "integrations": [
                "CofenseIntelligenceV2"
            ]
        },
        {
            "playbookID": "opsgenie-test-playbook",
            "fromversion": "6.0.0",
            "integrations": [
                "Opsgeniev2"
            ]
        },
        {
            "playbookID": "FraudWatch-Test",
            "fromversion": "5.0.0",
            "integrations": [
                "FraudWatch"
            ]
        },
        {
            "playbookID": "SepioPrimeAPI-Test",
            "fromversion": "5.0.0",
            "integrations": [
                "Sepio"
            ]
        },
        {
            "playbookID": "SX - PC - Test Playbook",
            "fromversion": "5.5.0",
            "integrations": [
                "PingCastle"
            ]
        },
        {
            "playbookID": "JARM-Test",
            "fromversion": "5.0.0",
            "integrations": [
                "JARM"
            ]
        },
        {
            "playbookID": "Playbook-HYASInsight-Test",
            "fromversion": "6.0.0",
            "integrations": [
                "HYAS Insight"
            ]
        },
        {
            "playbookID": "ConcentricAI Demo Playbook",
            "fromversion": "6.0.0",
            "integrations": [
                "ConcentricAI"
            ]
        },
        {
            "playbookID": "Cyberpion-Test",
            "fromversion": "6.0.0",
            "integrations": [
                "Cyberpion"
            ]
        },
        {
            "playbookID": "CrowdStrike OpenAPI - Test",
            "fromversion": "6.0.0",
            "integrations": [
                "CrowdStrike OpenAPI"
            ]
        },
        {
            "playbookID": "Smokescreen IllusionBLACK-Test",
            "fromversion": "5.0.0",
            "integrations": [
                "Smokescreen IllusionBLACK"
            ]
        },
        {
            "playbookID": "TestCymptomPlaybook",
            "fromversion": "5.0.0",
            "integrations": [
                "Cymptom"
            ]
        },
        {
            "playbookID": "GitLab-test-playbook",
            "fromversion": "6.0.0",
            "integrations": [
                "GitLab",
                "LGTM",
                "MinIO",
                "Docker Engine API"
            ]
        },
        {
            "playbookID": "LGTM-test-playbook",
            "fromversion": "6.0.0",
            "integrations": [
                "GitLab",
                "LGTM",
                "MinIO",
                "Docker Engine API"
            ]
        },
        {
            "playbookID": "playbook-MinIO-Test",
            "fromversion": "6.0.0",
            "integrations": [
                "GitLab",
                "LGTM",
                "MinIO",
                "Docker Engine API"
            ]
        },
        {
            "playbookID": "MSGraph_DeviceManagement_Test",
            "fromversion": "5.0.0",
            "integrations": [
                "Microsoft Graph Device Management"
            ]
        },
        {
            "playbookID": "G Suite Security Alert Center-Test",
            "fromversion": "5.0.0",
            "integrations": [
                "G Suite Security Alert Center"
            ]
        },
        {
            "playbookID": "VerifyOOBV2Predictions-Test",
            "fromversion": "5.5.0"
        },
        {
            "playbookID": "PAN OS EDL Management - Test",
            "fromversion": "5.0.0",
            "integrations": [
                "palo_alto_networks_pan_os_edl_management"
            ]
        },
        {
            "playbookID": "Group-IB Threat Intelligence & Attribution-Test",
            "fromversion": "6.0.0",
            "integrations": [
                "Group-IB Threat Intelligence & Attribution Feed",
                "Group-IB Threat Intelligence & Attribution"
            ]
        },
        {
            "playbookID": "CounterCraft - Test",
            "fromversion": "5.0.0",
            "integrations": [
                "CounterCraft Deception Director"
            ]
        },
        {
            "playbookID": "Microsoft Graph Security Test",
            "fromversion": "5.0.0",
            "integrations": [
                "Microsoft Graph"
            ]
        },
        {
            "playbookID": "Azure Kubernetes Services - Test",
            "fromversion": "5.0.0",
            "integrations": [
                "Azure Kubernetes Services"
            ]
        },
        {
            "playbookID": "Cortex XDR - IOC - Test without fetch",
            "fromversion": "5.5.0",
            "integrations": [
                "Cortex XDR - IR",
                "Cortex XDR - IOC"
            ]
        },
        {
            "playbookID": "PaloAltoNetworks_IoT-Test",
            "fromversion": "5.0.0",
            "integrations": [
                "Palo Alto Networks IoT"
            ]
        },
        {
            "playbookID": "GreyNoise-Test",
            "fromversion": "5.5.0",
            "integrations": [
                "GreyNoise Community",
                "GreyNoise"
            ]
        },
        {
            "playbookID": "xMatters-Test",
            "fromversion": "5.5.0",
            "integrations": [
                "xMatters"
            ]
        },
        {
            "playbookID": "TestCentrifyPlaybook",
            "fromversion": "6.0.0",
            "integrations": [
                "Centrify Vault"
            ]
        },
        {
            "playbookID": "Infinipoint-Test",
            "fromversion": "5.0.0",
            "integrations": [
                "Infinipoint"
            ]
        },
        {
            "playbookID": "CyrenThreatInDepth-Test",
            "fromversion": "6.0.0",
            "integrations": [
                "CyrenThreatInDepth"
            ]
        },
        {
            "playbookID": "CVSS Calculator Test",
            "fromversion": "5.0.0"
        },
        {
            "playbookID": "7d8ac1af-2d1e-4ed9-875c-d3257d2c6830",
            "fromversion": "6.0.0",
            "integrations": [
                "AnsibleHCloud"
            ]
        },
        {
            "playbookID": "Archer-Test-Playbook",
            "fromversion": "5.0.0",
            "integrations": [
                "RSA Archer",
                "RSA Archer v2"
            ]
        },
        {
            "playbookID": "SMB test",
            "fromversion": "5.0.0",
            "integrations": [
                "Server Message Block (SMB) v2",
                "Server Message Block (SMB)"
            ]
        },
        {
            "playbookID": "Cymulate V1 Test",
            "fromversion": "6.0.0",
            "integrations": [
                "cymulate_v2",
                "Cymulate"
            ]
        },
        {
            "playbookID": "TestUptycs",
            "fromversion": "5.0.0",
            "integrations": [
                "Uptycs"
            ]
        },
        {
            "playbookID": "Microsoft Graph Calendar - Test",
            "fromversion": "5.0.0",
            "integrations": [
                "Microsoft Graph Calendar"
            ]
        },
        {
            "playbookID": "VMRay-Test-URL",
            "fromversion": "5.5.0",
            "integrations": [
                "vmray"
            ]
        },
        {
            "playbookID": "Thycotic-Test",
            "fromversion": "6.0.0",
            "integrations": [
                "Thycotic"
            ]
        },
        {
            "playbookID": "Test Playbook TrendMicroDDA",
            "fromversion": "5.0.0",
            "integrations": [
                "Trend Micro Deep Discovery Analyzer Beta"
            ]
        },
        {
            "playbookID": "Atlassian Confluence Cloud-Test",
            "fromversion": "6.2.0",
            "integrations": [
                "Atlassian Confluence Cloud"
            ]
        },
        {
            "playbookID": "CrowdStrike_Falcon_X_-Test-Detonate_URL",
            "fromversion": "5.0.0",
            "integrations": [
                "CrowdStrike Falcon X"
            ]
        },
        {
            "playbookID": "CrowdStrike_Falcon_X_-Test-Detonate_File",
            "fromversion": "5.0.0",
            "integrations": [
                "CrowdStrike Falcon X"
            ]
        },
        {
            "playbookID": "Phishing - Core - Test - Actual Incident",
            "fromversion": "6.0.0",
            "timeout": 4600,
            "integrations": [
                "EWS Mail Sender",
                "Demisto REST API",
                "Rasterize"
            ],
            "memory_threshold": 200
        },
        {
            "playbookID": "Phishing v2 - Test - Actual Incident",
            "fromversion": "6.0.0"
        },
        {
            "playbookID": "Phishing Investigation - Generic v2 - Campaign Test",
            "fromversion": "6.0.0",
            "timeout": 7000,
            "integrations": [
                "EWS Mail Sender",
                "Demisto REST API",
                "Rasterize",
                "Demisto Lock"
            ],
            "instance_names": [
                "no_sync_long_timeout",
                "ews_mail_sender_labdemisto"
            ],
            "memory_threshold": 160,
            "pid_threshold": 80
        },
        {
            "playbookID": "PCAP Search test",
            "fromversion": "5.0.0"
        },
        {
            "playbookID": "PCAP Parsing And Indicator Enrichment Test",
            "fromversion": "5.0.0"
        },
        {
            "playbookID": "PCAP File Carving Test",
            "fromversion": "5.0.0"
        },
        {
            "playbookID": "Trello Test",
            "fromversion": "6.0.0",
            "integrations": [
                "Trello"
            ]
        },
        {
            "playbookID": "Google Drive Permissions Test",
            "fromversion": "5.0.0",
            "integrations": [
                "GoogleDrive"
            ]
        },
        {
            "playbookID": "RiskIQDigitalFootprint-Test",
            "fromversion": "5.5.0",
            "integrations": [
                "RiskIQDigitalFootprint"
            ]
        },
        {
            "playbookID": "playbook-feodoteackerhash_test",
            "fromversion": "5.5.0",
            "integrations": [
                "Feodo Tracker IP Blocklist Feed",
                "Feodo Tracker Hashes Feed"
            ]
        },
        {
            "playbookID": "playbook-feodotrackeripblock_test",
            "fromversion": "5.5.0",
            "integrations": [
                "Feodo Tracker IP Blocklist Feed",
                "Feodo Tracker Hashes Feed"
            ]
        },
        {
            "playbookID": "CyberTotal_TestPlaybook",
            "fromversion": "5.0.0",
            "integrations": [
                "CyberTotal"
            ]
        },
        {
            "playbookID": "Deep_Instinct-Test",
            "fromversion": "5.0.0",
            "integrations": [
                "Deep Instinct"
            ]
        },
        {
            "playbookID": "Zabbix - Test",
            "fromversion": "5.0.0",
            "integrations": [
                "Zabbix"
            ]
        },
        {
            "playbookID": "GCS Object Policy (ACL) - Test",
            "fromversion": "5.0.0",
            "integrations": [
                "Google Cloud Storage"
            ]
        },
        {
            "playbookID": "GetStringsDistance - Test",
            "fromversion": "5.0.0",
            "scripts": [
                "GetStringsDistance"
            ]
        },
        {
            "playbookID": "GCS Bucket Management - Test",
            "fromversion": "5.0.0",
            "integrations": [
                "Google Cloud Storage"
            ]
        },
        {
            "playbookID": "GCS Bucket Policy (ACL) - Test",
            "fromversion": "5.0.0",
            "integrations": [
                "Google Cloud Storage"
            ]
        },
        {
            "playbookID": "GCS Object Operations - Test",
            "fromversion": "5.0.0",
            "integrations": [
                "Google Cloud Storage"
            ]
        },
        {
            "playbookID": "OpenLDAP - Test",
            "fromversion": "5.0.0",
            "integrations": [
                "OpenLDAP"
            ]
        },
        {
            "playbookID": "Splunk-Test",
            "fromversion": "5.0.0",
            "integrations": [
                "SplunkPy"
            ]
        },
        {
            "playbookID": "SplunkPySearch_Test",
            "fromversion": "5.0.0",
            "integrations": [
                "SplunkPy"
            ]
        },
        {
            "playbookID": "SplunkPy KV commands",
            "fromversion": "5.0.0",
            "integrations": [
                "SplunkPy"
            ]
        },
        {
            "playbookID": "SplunkPy-Test-V2",
            "fromversion": "5.0.0",
            "integrations": [
                "SplunkPy"
            ]
        },
        {
            "playbookID": "FireEye-Detection-on-Demand-Test",
            "fromversion": "6.0.0",
            "integrations": [
                "FireEye Detection on Demand"
            ]
        },
        {
            "playbookID": "TestIPQualityScorePlaybook",
            "fromversion": "5.0.0",
            "integrations": [
                "IPQualityScore"
            ]
        },
        {
            "playbookID": "Send Email To Recipients",
            "fromversion": "5.0.0",
            "integrations": [
                "EWS Mail Sender"
            ],
            "instance_names": [
                "ews_mail_sender_labdemisto"
            ]
        },
        {
            "playbookID": "Endace-Test",
            "fromversion": "5.0.0",
            "integrations": [
                "Endace"
            ]
        },
        {
            "playbookID": "StringToArray_test",
            "fromversion": "6.0.0"
        },
        {
            "playbookID": "URLSSLVerification_test",
            "fromversion": "5.0.0"
        },
        {
            "playbookID": "playbook-SearchIncidentsV2InsideGenericPollng-Test",
            "fromversion": "5.0.0"
        },
        {
            "playbookID": "IsRFC1918-Test",
            "fromversion": "5.0.0"
        },
        {
            "playbookID": "Base64 File in List Test",
            "fromversion": "5.0.0"
        },
        {
            "playbookID": "DbotAverageScore-Test",
            "fromversion": "5.0.0"
        },
        {
            "playbookID": "ExtractEmailV2-Test",
            "fromversion": "5.5.0"
        },
        {
            "playbookID": "IsUrlPartOfDomain Test",
            "fromversion": "5.0.0"
        },
        {
            "playbookID": "URLEncode-Test",
            "fromversion": "5.0.0"
        },
        {
            "playbookID": "IsIPInRanges - Test",
            "fromversion": "5.0.0"
        },
        {
            "playbookID": "Delete Context Subplaybook Test",
            "fromversion": "5.0.0"
        },
        {
            "playbookID": "TruSTAR v2-Test",
            "fromversion": "5.0.0",
            "integrations": [
                "TruSTAR v2",
                "TruSTAR"
            ]
        },
        {
            "playbookID": "Relationships scripts - Test",
            "fromversion": "6.2.0"
        },
        {
            "playbookID": "Test-CreateDBotScore-With-Reliability",
            "fromversion": "6.0.0"
        },
        {
            "playbookID": "ValidateContent - Test",
            "fromversion": "5.5.0"
        },
        {
            "playbookID": "DeleteContext-auto-subplaybook-test",
            "fromversion": "5.0.0"
        },
        {
            "playbookID": "Process Email - Generic - Test - Actual Incident",
            "fromversion": "6.0.0",
            "integrations": [
                "XsoarPowershellTesting",
                "Create-Mock-Feed-Relationships"
            ],
            "memory_threshold": 160
        },
        {
            "playbookID": "Analyst1 Integration Demonstration - Test",
            "fromversion": "5.0.0",
            "integrations": [
                "Analyst1",
                "illuminate"
            ]
        },
        {
            "playbookID": "Analyst1 Integration Test",
            "fromversion": "5.0.0",
            "integrations": [
                "Analyst1",
                "illuminate"
            ]
        },
        {
            "playbookID": "Cofense Triage v3-Test",
            "fromversion": "6.0.0",
            "integrations": [
                "Cofense Triage v2",
                "Cofense Triage v3",
                "Cofense Triage"
            ]
        },
        {
            "playbookID": "SailPointIdentityIQ-Test",
            "fromversion": "6.0.0",
            "integrations": [
                "SailPointIdentityIQ"
            ]
        },
        {
            "playbookID": "Test - ExtFilter",
            "fromversion": "5.0.0"
        },
        {
            "playbookID": "Test - ExtFilter Main",
            "fromversion": "5.0.0"
        },
        {
            "playbookID": "Microsoft Teams - Test",
            "fromversion": "5.0.0",
            "integrations": [
                "Microsoft Teams Management",
                "Microsoft Teams"
            ]
        },
        {
            "playbookID": "TestTOPdeskPlaybook",
            "fromversion": "5.0.0",
            "integrations": [
                "TOPdesk"
            ]
        },
        {
            "integrations": "Cortex XDR - XQL Query Engine",
            "playbookID": "Cortex XDR - XQL Query - Test",
            "fromversion": "6.2.0"
        },
        {
            "playbookID": "ListUsedDockerImages - Test",
            "fromversion": "6.1.0"
        },
        {
            "integrations": "CustomIndicatorDemo",
            "playbookID": "playbook-CustomIndicatorDemo-test"
        },
        {
            "integrations": "Azure Sentinel",
            "fromversion": "5.5.0",
            "is_mockable": false,
            "playbookID": "TestAzureSentinelPlaybookV2"
        },
        {
            "integrations": "AnsibleAlibabaCloud",
            "playbookID": "Test-AlibabaCloud"
        },
        {
            "integrations": "AnsibleAzure",
            "playbookID": "Test-AnsibleAzure"
        },
        {
            "integrations": "AnsibleCiscoIOS",
            "playbookID": "Test-AnsibleCiscoIOS"
        },
        {
            "integrations": "AnsibleCiscoNXOS",
            "playbookID": "Test-AnsibleCiscoNXOS"
        },
        {
            "integrations": "AnsibleHCloud",
            "playbookID": "Test-AnsibleHCloud"
        },
        {
            "integrations": "AnsibleKubernetes",
            "playbookID": "Test-AnsibleKubernetes"
        },
        {
            "integrations": "AnsibleLinux",
            "playbookID": "Test-AnsibleLinux"
        },
        {
            "integrations": "AnsibleMicrosoftWindows",
            "playbookID": "Test-AnsibleWindows"
        },
        {
            "integrations": "AnsibleVMware",
            "playbookID": "Test-AnsibleVMware"
        },
        {
            "integrations": "Anomali ThreatStream",
            "playbookID": "Anomali_ThreatStream_Test"
        },
        {
            "integrations": "Anomali ThreatStream v2",
            "playbookID": "ThreatStream-Test"
        },
        {
            "integrations": "Anomali ThreatStream v3",
            "fromversion": "6.0.0",
            "playbookID": "ThreatStream-Test"
        },
        {
            "integrations": [
                "AutoFocusTagsFeed",
                "Demisto REST API"
            ],
            "playbookID": "AutoFocusTagsFeed-test",
            "timeout": 300
        },
        {
            "integrations": [
                "Unit42IntelObjectsFeed",
                "Demisto REST API"
            ],
            "playbookID": "Unit42 Intel Objects Feed - Test",
            "timeout": 300
        },
        {
            "playbookID": "Tanium Threat Response V2 Test",
            "integrations": [
                "Tanium Threat Response v2",
                "Demisto REST API"
            ],
            "fromversion": "6.0.0",
            "timeout": 3000
        },
        {
            "playbookID": "Tanium Threat Response - Create Connection v2 - Test",
            "integrations": "Tanium Threat Response v2",
            "fromversion": "6.0.0"
        },
        {
            "playbookID": "Tanium Threat Response - Request File Download v2 - Test",
            "integrations": "Tanium Threat Response v2",
            "fromversion": "6.0.0"
        },
        {
            "playbookID": "IndicatorMaliciousRatioCalculation_test",
            "fromversion": "5.0.0"
        },
        {
            "playbookID": "MISPfeed Test",
            "fromversion": "5.5.0",
            "integrations": [
                "MISP Feed"
            ]
        },
        {
            "integrations": [
                "MISP Feed",
                "Demisto REST API"
            ],
            "playbookID": "Fetch Indicators Test",
            "fromversion": "6.0.0",
            "is_mockable": false,
            "instance_names": "MISP_feed_instance",
            "timeout": 2400
        },
        {
            "integrations": [
                "CrowdStrike Indicator Feed",
                "Demisto REST API"
            ],
            "playbookID": "Fetch Indicators Test",
            "fromversion": "6.0.0",
            "is_mockable": false,
            "instance_names": "CrowdStrike_feed_instance",
            "timeout": 2400
        },
        {
            "playbookID": "Get Original Email - Microsoft Graph Mail - test",
            "fromversion": "6.1.0",
            "integrations": [
                "MicrosoftGraphMail"
            ],
            "instance_names": "ms_graph_mail_dev_no_oproxy"
        },
        {
            "playbookID": "Get Original Email - Gmail v2 - test",
            "fromversion": "6.1.0",
            "integrations": [
                "Gmail"
            ]
        },
        {
            "playbookID": "Get Original Email - EWS v2 - test",
            "fromversion": "6.1.0",
            "integrations": [
                "EWS v2"
            ],
            "instance_names": "ewv2_regular"
        },
        {
            "integrations": [
                "Demisto REST API"
            ],
            "playbookID": "GetTasksWithSections SetIRProcedures end to end test",
            "fromversion": "6.0.0"
        },
        {
            "integrations": "AzureDataExplorer",
            "playbookID": "playbook-AzureDataExplorer-Test",
            "fromversion": "6.0.0"
        },
        {
            "integrations": [
                "Demisto REST API"
            ],
            "playbookID": "TestDemistoRestAPI",
            "fromversion": "5.5.0"
        },
        {
            "scripts": [
                "SplunkShowAsset",
                "SplunkShowDrilldown",
                "SplunkShowIdentity"
            ],
            "playbookID": "SplunkShowEnrichment"
        },
        {
            "integrations": "MalwareBazaar",
            "playbookID": "MalwareBazaar_Test",
            "fromversion": "6.0.0"
        },
        {
            "integrations": "OpsGenieV3",
            "playbookID": "OpsGenieV3TestPlaybook",
            "fromversion": "6.2.0"
        },
        {
            "playbookID": "test_AssignToNextShiftOOO",
            "fromversion": "5.5.0"
        },
        {
            "playbookID": "JsonToTable - Test Playbook",
            "fromversion": "5.5.0"
        },
        {
            "integrations": [
                "RemoteAccess v2"
            ],
            "playbookID": "RemoteAccessTest",
            "fromversion": "6.0.0"
        },
        {
            "playbookID": "AzureRiskyUsers",
            "fromversion": "6.0.0",
            "integrations": "AzureRiskyUsers"
        },
        {
            "integrations": "KafkaV3",
            "playbookID": "KafkaV3 Test"
        },
        {
<<<<<<< HEAD
            "playbookID": "Bitglass_App-Test"
=======
            "integrations": "McAfee ePO v2",
            "playbookID": "McAfee ePO v2 Test"
        },
        {
            "playbookID": "Dedup - Generic v3",
            "fromversion": "5.5.0"
>>>>>>> 258213e5
        }
    ],
    "skipped_tests": {
        "MISP V2 Test": "The integration is deprecated as we released MISP V3",
        "Github IAM - Test Playbook": "Issue 32383",
        "O365-SecurityAndCompliance-ContextResults-Test": "Issue 38900",
        "Calculate Severity - Standard - Test": "Issue 32715",
        "Calculate Severity - Generic v2 - Test": "Issue 32716",
        "Workday - Test": "No credentials Issue 29595",
        "Tidy - Test": "Will run it manually.",
        "Protectwise-Test": "Issue 28168",
        "TestDedupIncidentsPlaybook": "Issue 24344",
        "CreateIndicatorFromSTIXTest": "Issue 24345",
        "Endpoint data collection test": "Uses a deprecated playbook called Endpoint data collection",
        "Prisma_Access_Egress_IP_Feed-Test": "unskip after we will get Prisma Access instance - Issue 27112",
        "Prisma_Access-Test": "unskip after we will get Prisma Access instance - Issue 27112",
        "Symantec Deepsight Test": "Issue 22971",
        "TestProofpointFeed": "Issue 22229",
        "Symantec Data Loss Prevention - Test": "Issue 20134",
        "NetWitness Endpoint Test": "Issue 19878",
        "InfoArmorVigilanteATITest": "Test issue 17358",
        "ArcSight Logger test": "Issue 19117",
        "3da2e31b-f114-4d7f-8702-117f3b498de9": "Issue 19837",
        "d66e5f86-e045-403f-819e-5058aa603c32": "pr 3220",
        "IntSights Mssp Test": "Issue #16351",
        "fd93f620-9a2d-4fb6-85d1-151a6a72e46d": "Issue 19854",
        "Test Playbook TrendMicroDDA": "Issue 16501",
        "ssdeepreputationtest": "Issue #20953",
        "C2sec-Test": "Issue #21633",
        "ThreatConnect v2 - Test": "Issue 26782",
        "Email Address Enrichment - Generic v2.1 - Test": "Issue 26785",
        "Tanium v2 - Test": "Issue 26822",
        "Fidelis Elevate Network": "Issue 26453",
        "Cortex XDR - IOC - Test": "Issue 37957",
        "PAN-OS Query Logs For Indicators Test": "Issue 28753",
        "TCPUtils-Test": "Issue 29677",
        "Polygon-Test": "Issue 29060",
        "AttackIQ - Test": "Issue 29774",
        "Azure Compute - Test": "Issue 28056",
        "forcepoint test": "Issue 28043",
        "Test-VulnDB": "Issue 30875",
        "Malware Domain List Active IPs Feed Test": "Issue 30878",
        "CuckooTest": "Issue 25601",
        "PhishlabsIOC_DRP-Test": "Issue 29589",
        "Carbon Black Live Response Test": "Issue 28237",
        "FeedThreatConnect-Test": "Issue 32317",
        "Palo_Alto_Networks_Enterprise_DLP - Test": "Issue 32568",
        "JoeSecurityTestDetonation": "Issue 25650",
        "JoeSecurityTestPlaybook": "Issue 25649",
        "Cortex Data Lake Test": "Issue 24346",
        "Phishing - Core - Test - Incident Starter": "Issue 26784",
        "Phishing - Core - Test - Actual Incident": "Issue 45227",
        "Test Playbook McAfee ATD": "Issue 33409",
        "Detonate Remote File From URL -McAfee-ATD - Test": "Issue 33407",
        "Test Playbook McAfee ATD Upload File": "Issue 33408",
        "Trend Micro Apex - Test": "Issue 27280",
        "Microsoft Defender - ATP - Indicators Test": "Issue 29279",
        "Test-BPA": "Issue 28406",
        "Test-BPA_Integration": "Issue 28236",
        "TestTOPdeskPlaybook": "Issue 35412",
        "PAN-OS EDL Setup v3 Test": "Issue 35386",
        "GmailTest": "Issue 27057",
        "get_file_sample_by_hash_-_cylance_protect_-_test": "Issue 28823",
        "Carbon Black Enterprise EDR Test": "Issue 29775",
        "VirusTotal (API v3) Detonate Test": "Issue 36004",
        "FailedInstances - Test": "Issue 33218",
        "PAN-OS DAG Configuration Test": "Issue 19205",
        "get_original_email_-_ews-_test": "Issue 27571",
        "Trend Micro Deep Security - Test": "outsourced",
        "Microsoft Teams - Test": "Issue 38263",
        "QualysVulnerabilityManagement-Test": "Issue 38640",
        "EWS Extension: Powershell Online V2 Test": "Issue 39008",
        "O365 - EWS - Extension - Test": "Issue 39008",
        "Majestic Million Test Playbook": "Issue 30931",
        "iDefense_v2_Test": "Issue 40126",
        "EWS Mail Sender Test": "Issue 27944",
        "McAfee ESM v2 - Test v10.3.0": "Issue 35616",
        "Feed iDefense Test": "Issue 34035",
        "McAfee ESM v2 - Test v10.2.0": "Issue 35670",
        "McAfee ESM Watchlists - Test v10.3.0": "Issue 37130",
        "McAfee ESM Watchlists - Test v10.2.0": "Issue 39389",
        "McAfee ESM v2 - Test v11.1.3": "Issue 43825",
        "Microsoft Teams Management - Test": "Issue 33410",
        "MicrosoftGraphMail-Test_prod": "Issue 40125",
        "Detonate URL - WildFire v2.1 - Test": "Issue 40834",
        "Domain Enrichment - Generic v2 - Test": "Issue 40862",
        "palo_alto_panorama_test_pb": "Issue 34371",
        "TestIPQualityScorePlaybook": "Issue 40915",
        "VerifyOOBV2Predictions-Test": "Issue 37947",
        "HybridAnalysis-Test": "Issue 26599",
        "Infoblox Test": "Issue 25651",
        "AutoFocusTagsFeed-test": "shares API quota with the other test",
        "Carbon Black Edr - Test": "Jira ticket XDR-43185",
        "Phishing v2 - Test - Actual Incident": "Issue 41322",
        "Kaspersky Security Center - Test": "Issue 36487",
        "carbonBlackEndpointStandardTestPlaybook": "Issue 36936",
        "RemoteAccessTest": "Issue 44245",
        "test_Qradar_v2": "the integration is deprecated as we released Qradar V3",
        "XsoarPowershellTesting-Test": "Issue 32689",
        "Unit42 Intel Objects Feed - Test": "Issue 44100",
        "RedCanaryTest": "Issue 43818",
        "MailListener-POP3 - Test": "Issue 44199",
        "MicrosoftManagementActivity - Test": "Issue 43922",
        "VMWare Test": "Issue 43823",
        "Google-Vault-Generic-Test": "Issue 24347",
        "Google_Vault-Search_And_Display_Results_test": "Issue 24348",
        "Tenable.io Scan Test": "Issue 26728",
        "Zscaler Test": "Issue 40157, API subscription currently Expired",
        "Cisco Firepower - Test": "Issue 32412",
        "cisco-ise-test-playbook": "Issue 44351",
        "GuardiCoreV2-Test": "Issue 43822",
        "ExtractAttackPattern-Test": "Issue 44095",
        "test_MsGraphFiles prod": "Issue 44214",
        "EWS_O365_test": "Issue 25605",
        "Cherwell - test": "Issue 26780",
        "Cherwell Example Scripts - test": "Issue 27107",
        "Cofense Intelligence v2 test": "Issue 44499",
        "Endpoint Malware Investigation - Generic - Test": "Issue 44779",
        "Mimecast test": "Issue 26906",
        "RedLockTest": "Issue 24600",
        "AutoFocus V2 test": "Issue 26464",
        "SplunkPy_KV_commands_default_handler": "Issue 41419",
        "LogRhythm REST test": "Issue 40654",
        "Process Email - Generic - Test - Actual Incident": "Issue 45227"
    },
    "skipped_integrations": {
        
        "_comment1": "~~~ NO INSTANCE ~~~",
        "Ipstack": "Usage limit reached (Issue 38063)",
        "AnsibleAlibabaCloud": "No instance - issue 40447",
        "AnsibleAzure": "No instance - issue 40447",
        "AnsibleCiscoIOS": "No instance - issue 40447",
        "AnsibleCiscoNXOS": "No instance - issue 40447",
        "AnsibleHCloud": "No instance - issue 40447",
        "AnsibleKubernetes": "No instance - issue 40447",
        "AnsibleACME": "No instance - issue 40447",
        "AnsibleDNS": "No instance - issue 40447",
        "AnsibleLinux": "No instance - issue 40447",
        "AnsibleOpenSSL": "No instance - issue 40447",
        "AnsibleMicrosoftWindows": "No instance - issue 40447",
        "AnsibleVMware": "No instance - issue 40447",
        "SolarWinds": "No instance - developed by Crest",
        "SOCRadarIncidents": "No instance - developed by partner",
        "SOCRadarThreatFusion": "No instance - developed by partner",
        "trustwave secure email gateway": "No instance - developed by Qmasters",
        "VMware Workspace ONE UEM (AirWatch MDM)": "No instance - developed by crest",
        "ServiceDeskPlus (On-Premise)": "No instance",
        "Forcepoint": "instance issues. Issue 28043",
        "ZeroFox": "Issue 29284",
        "Symantec Management Center": "Issue 23960",
        "Fidelis Elevate Network": "Issue 26453",
        "CrowdStrike Falcon X": "Issue 26209",
        "ArcSight Logger": "Issue 19117",
        "Sophos Central": "No instance",
        "MxToolBox": "No instance",
        "Prisma Access": "Instance will be provided soon by Lior and Prasen - Issue 27112",
        "AlphaSOC Network Behavior Analytics": "No instance",
        "IsItPhishing": "No instance",
        "Verodin": "No instance",
        "EasyVista": "No instance",
        "Pipl": "No instance",
        "Moloch": "No instance",
        "Twilio": "No instance",
        "Zendesk": "No instance",
        "GuardiCore": "No instance",
        "Nessus": "No instance",
        "Cisco CloudLock": "No instance",
        "Vectra v2": "No instance",
        "GoogleCloudSCC": "No instance, outsourced",
        "FortiGate": "License expired, and not going to get one (issue 14723)",
        "Attivo Botsink": "no instance, not going to get it",
        "AWS Sagemaker": "License expired, and probably not going to get it",
        "Symantec MSS": "No instance, probably not going to get it (issue 15513)",
        "Google Cloud Compute": "Can't test yet",
        "FireEye ETP": "No instance",
        "Proofpoint TAP v2": "No instance",
        "remedy_sr_beta": "No instance",
        "fireeye": "Issue 19839",
        "Remedy On-Demand": "Issue 19835",
        "Check Point": "Issue 18643",
        "CheckPointFirewall_v2": "Issue 18643",
        "Preempt": "Issue 20268",
        "Jask": "Issue 18879",
        "vmray": "Issue 18752",
        "SCADAfence CNM": "Issue 18376",
        "ArcSight ESM v2": "Issue #18328",
        "AlienVault USM Anywhere": "Issue #18273",
        "Dell Secureworks": "No instance",
        "Netskope": "instance is down",
        "Service Manager": "Expired license",
        "carbonblackprotection": "License expired",
        "icebrg": "Issue 14312",
        "Freshdesk": "Trial account expired",
        "Threat Grid": "Issue 16197",
        "Kafka V2": "Can not connect to instance from remote",
        "KafkaV3": "Can not connect to instance from remote",
        "Check Point Sandblast": "Issue 15948",
        "Remedy AR": "getting 'Not Found' in test button",
        "Salesforce": "Issue 15901",
        "ANYRUN": "No instance",
        "Snowflake": "Looks like account expired, needs looking into",
        "Cisco Spark": "Issue 18940",
        "Phish.AI": "Issue 17291",
        "MaxMind GeoIP2": "Issue 18932.",
        "Exabeam": "Issue 19371",
        "Ivanti Heat": "Issue 26259",
        "AWS - Athena - Beta": "Issue 19834",
        "SNDBOX": "Issue 28826",
        "Workday": "License expired Issue: 29595",
        "FireEyeFeed": "License expired Issue: 31838",
        "Akamai WAF": "Issue 32318",
        "FraudWatch": "Issue 34299",
        "Cisco Stealthwatch": "No instance - developed by Qmasters",
        "AzureRiskyUsers": "No instance - developed by Qmasters",
        "Armis": "No instance - developed by SOAR Experts",
        
        "_comment2": "~~~ UNSTABLE ~~~",
        "Tenable.sc": "unstable instance",
        "ThreatConnect v2": "unstable instance",
        
        "_comment3": "~~~ QUOTA ISSUES ~~~",
        "Lastline": "issue 20323",
        "Google Resource Manager": "Cannot create projects because have reached allowed quota.",
        "Looker": "Warehouse 'DEMO_WH' cannot be resumed because resource monitor 'LIMITER' has exceeded its quota.",
        
        "_comment4": "~~~ OTHER ~~~",
        "Anomali ThreatStream v2": "Will be deprecated soon.",
        "Anomali ThreatStream": "Will be deprecated soon.",
        "AlienVault OTX TAXII Feed": "Issue 29197",
        "EclecticIQ Platform": "Issue 8821",
        "Forescout": "Can only be run from within PANW network. Look in keeper for - Demisto in the LAB",
        "FortiManager": "Can only be run within PANW network",
        "HelloWorldSimple": "This is just an example integration - no need for test",
        "TestHelloWorldPlaybook": "This is just an example integration - no need for test",
        "Lastline v2": "Temporary skipping, due to quota issues, in order to merge a PR",
        "AttackIQFireDrill": "License issues #29774",
        "SentinelOne V2": "License expired issue #24933"
    },
    "nightly_integrations": [
        "Laline v2",
        "TruSTAR",
        "VulnDB"
    ],
    "unmockable_integrations": {
        "NetscoutArborSightline": "Uses timestamp",
        "Cylance Protect v2": "uses time-based JWT token",
        "EwsExtension": "Powershell does not support proxy",
        "EWS Extension Online Powershell v2": "Powershell does not support proxy/ssl",
        "Office 365 Feed": "Client sends a unique uuid as first request of every run",
        "AzureWAF": "Has a command that sends parameters in the path",
        "HashiCorp Vault": "Has a command that sends parameters in the path",
        "urlscan.io": "Uses data that comes in the headers",
        "CloudConvert": "has a command that uploads a file (!cloudconvert-upload)",
        "Symantec Messaging Gateway": "Test playbook uses a random string",
        "AlienVault OTX TAXII Feed": "Client from 'cabby' package generates uuid4 in the request",
        "Generic Webhook": "Does not send HTTP traffic",
        "Microsoft Endpoint Configuration Manager": "Uses Microsoft winRM",
        "SecurityIntelligenceServicesFeed": "Need proxy configuration in server",
        "BPA": "Playbook using GenericPolling which is inconsistent",
        "XsoarPowershellTesting": "Integration which not use network.",
        "Mail Listener v2": "Integration has no proxy checkbox",
        "Cortex XDR - IOC": "'Cortex XDR - IOC - Test' is using also the fetch indicators which is not working in proxy mode",
        "SecurityAndCompliance": "Integration doesn't support proxy",
        "Cherwell": "Submits a file - tests that send files shouldn't be mocked. this problem was fixed but the test is not running anymore because the integration is skipped",
        "Maltiverse": "issue 24335",
        "ActiveMQ": "stomp sdk not supporting proxy.",
        "MITRE ATT&CK": "Using taxii2client package",
        "MongoDB": "Our instance not using SSL",
        "Cortex Data Lake": "Integration requires SSL",
        "Google Key Management Service": "The API requires an SSL secure connection to work.",
        "McAfee ESM-v10": "we have multiple instances with same test playbook, mock recording are per playbook so it keeps failing the playback step",
        "mysql": "Does not use http",
        "SlackV2": "Integration requires SSL",
        "SlackV3": "Integration requires SSL",
        "Whois": "Mocks does not support sockets",
        "Panorama": "Exception: Proxy process took to long to go up. https://circleci.com/gh/demisto/content/24826",
        "Image OCR": "Does not perform network traffic",
        "Server Message Block (SMB) v2": "Does not perform http communication",
        "Active Directory Query v2": "Does not perform http communication",
        "dnstwist": "Does not perform http communication",
        "Generic SQL": "Does not perform http communication",
        "PagerDuty v2": "Integration requires SSL",
        "TCPIPUtils": "Integration requires SSL",
        "Luminate": "Integration has no proxy checkbox",
        "Shodan": "Integration has no proxy checkbox",
        "Google BigQuery": "Integration has no proxy checkbox",
        "ReversingLabs A1000": "Checking",
        "Check Point": "Checking",
        "okta": "Test Module failing, suspect it requires SSL",
        "Okta v2": "dynamic test, need to revisit and better avoid conflicts",
        "Awake Security": "Checking",
        "ArcSight ESM v2": "Checking",
        "Phish.AI": "Checking",
        "VMware": "PyVim (SmartConnect class) does not support proxy",
        "Intezer": "Nightly - Checking",
        "ProtectWise": "Nightly - Checking",
        "google-vault": "Nightly - Checking",
        "McAfee NSM": "Nightly - Checking",
        "Forcepoint": "Nightly - Checking",
        "palo_alto_firewall": "Need to check test module",
        "Signal Sciences WAF": "error with certificate",
        "google": "'unsecure' parameter not working",
        "EWS Mail Sender": "Inconsistent test (playback fails, record succeeds)",
        "ReversingLabs Titanium Cloud": "No Unsecure checkbox. proxy trying to connect when disabled.",
        "Recorded Future": "might be dynamic test",
        "AlphaSOC Wisdom": "Test module issue",
        "RedLock": "SSL Issues",
        "Microsoft Graph User": "Test direct access to oproxy",
        "Azure Security Center v2": "Test direct access to oproxy",
        "Azure Compute v2": "Test direct access to oproxy",
        "AWS - CloudWatchLogs": "Issue 20958",
        "AWS - Athena - Beta": "Issue 24926",
        "AWS - CloudTrail": "Issue 24926",
        "AWS - Lambda": "Issue 24926",
        "AWS - IAM": "Issue 24926",
        "AWS Sagemaker": "Issue 24926",
        "Gmail Single User": "googleclient sdk has time based challenge exchange",
        "Gmail": "googleclient sdk has time based challenge exchange",
        "GSuiteAdmin": "googleclient sdk has time based challenge exchange",
        "GSuiteAuditor": "googleclient sdk has time based challenge exchange",
        "GoogleCloudTranslate": "google translate sdk does not support proxy",
        "Google Chronicle Backstory": "SDK",
        "Google Vision AI": "SDK",
        "Google Cloud Compute": "googleclient sdk has time based challenge exchange",
        "Google Cloud Functions": "googleclient sdk has time based challenge exchange",
        "GoogleDocs": "googleclient sdk has time based challenge exchange",
        "GooglePubSub": "googleclient sdk has time based challenge exchange",
        "Google Resource Manager": "googleclient sdk has time based challenge exchange",
        "Google Cloud Storage": "SDK",
        "GoogleCalendar": "googleclient sdk has time based challenge exchange",
        "G Suite Security Alert Center": "googleclient sdk has time based challenge exchange",
        "GoogleDrive": "googleclient sdk has time based challenge exchange",
        "Syslog Sender": "syslog",
        "syslog": "syslog",
        "MongoDB Log": "Our instance not using SSL",
        "MongoDB Key Value Store": "Our instance not using SSL",
        "Zoom": "Uses dynamic token",
        "GoogleKubernetesEngine": "SDK",
        "TAXIIFeed": "Cannot use proxy",
        "EWSO365": "oproxy dependent",
        "MISP V2": "Cleanup process isn't performed as expected.",
        "MISP V3": "Cleanup process isn't performed as expected.",
        "Azure Network Security Groups": "Has a command that sends parameters in the path",
        "GitHub": "Cannot use proxy",
        "LogRhythm": "Cannot use proxy",
        "Create-Mock-Feed-Relationships": "recording is redundant for this integration",
        "RSA Archer v2": "cannot connect to proxy",
        "Anomali ThreatStream v3": "recording is not working",
        "LogRhythmRest V2": "Submits a file - tests that send files shouldn't be mocked."
    },
    "parallel_integrations": [
        "AWS - EC2",
        "Amazon DynamoDB",
        "AWS - ACM",
        "AWS - Security Hub",
        "Cryptocurrency",
        "SNDBOX",
        "Whois",
        "Rasterize",
        "CVE Search v2",
        "VulnDB",
        "CheckPhish",
        "Tanium",
        "LogRhythmRest",
        "ipinfo",
        "ipinfo_v2",
        "Demisto REST API",
        "syslog",
        "ElasticsearchFeed",
        "MITRE ATT&CK",
        "Microsoft Intune Feed",
        "JSON Feed",
        "Plain Text Feed",
        "Fastly Feed",
        "Malware Domain List Active IPs Feed",
        "Blocklist_de Feed",
        "Cloudflare Feed",
        "AzureFeed",
        "SpamhausFeed",
        "Cofense Feed",
        "Bambenek Consulting Feed",
        "AWS Feed",
        "CSVFeed",
        "ProofpointFeed",
        "abuse.ch SSL Blacklist Feed",
        "TAXIIFeed",
        "Office 365 Feed",
        "AutoFocus Feed",
        "Recorded Future Feed",
        "DShield Feed",
        "AlienVault Reputation Feed",
        "BruteForceBlocker Feed",
        "Feodo Tracker IP Blocklist Feed",
        "AlienVault OTX TAXII Feed",
        "Prisma Access Egress IP feed",
        "Lastline v2",
        "McAfee DXL",
        "Cortex Data Lake",
        "Mail Listener v2",
        "EDL",
        "Create-Mock-Feed-Relationships"
    ],
    "private_tests": [
        "HelloWorldPremium_Scan-Test",
        "HelloWorldPremium-Test"
    ],
    "docker_thresholds": {
        
        "_comment": "Add here docker images which are specific to an integration and require a non-default threshold (such as rasterize or ews). That way there is no need to define this multiple times. You can specify full image name with version or without.",
        "images": {
            "demisto/chromium": {
                "pid_threshold": 11
            },
            "demisto/py-ews:2.0": {
                "memory_threshold": 150
            },
            "demisto/pymisp:1.0.0.52": {
                "memory_threshold": 150
            },
            "demisto/pytan": {
                "pid_threshold": 11
            },
            "demisto/google-k8s-engine:1.0.0.9467": {
                "pid_threshold": 11
            },
            "demisto/threatconnect-tcex": {
                "pid_threshold": 11
            },
            "demisto/taxii2": {
                "pid_threshold": 11
            },
            "demisto/pwsh-infocyte": {
                "pid_threshold": 24,
                "memory_threshold": 140
            },
            "demisto/pwsh-exchange": {
                "pid_threshold": 24,
                "memory_threshold": 140
            },
            "demisto/powershell": {
                "pid_threshold": 24,
                "memory_threshold": 140
            },
            "demisto/powershell-ubuntu": {
                "pid_threshold": 45,
                "memory_threshold": 250
            },
            "demisto/boto3": {
                "memory_threshold": 90
            },
            "demisto/flask-nginx": {
                "pid_threshold": 11
            }
        }
    }
}<|MERGE_RESOLUTION|>--- conflicted
+++ resolved
@@ -4917,16 +4917,15 @@
             "playbookID": "KafkaV3 Test"
         },
         {
-<<<<<<< HEAD
             "playbookID": "Bitglass_App-Test"
-=======
+        },
+        {
             "integrations": "McAfee ePO v2",
             "playbookID": "McAfee ePO v2 Test"
         },
         {
             "playbookID": "Dedup - Generic v3",
             "fromversion": "5.5.0"
->>>>>>> 258213e5
         }
     ],
     "skipped_tests": {
