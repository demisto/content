--- conflicted
+++ resolved
@@ -21,22 +21,6 @@
     "testInterval": 20,
     "tests": [
         {
-<<<<<<< HEAD
-            "integrations": [
-                "ServiceNow v2",
-                "Cortex XDR - IR",
-                "jira-v2",
-                "Core REST API"
-            ],
-            "instance_names": [
-                "snow_basic_auth",
-                "Cortex XDR - IR",
-                "jira_v2",
-                "Core REST API"
-            ],
-            "playbookID": "Test Playbook - Cortex XDR - True Positive Incident Handling",
-            "fromversion": "6.11.0"
-=======
             "playbookID": "Test Playbook - NGFW Scan",
             "integrations": "VirusTotal (API v3)",
             "instance_names": "virus_total_v3",
@@ -47,7 +31,6 @@
             "integrations": "VirusTotal (API v3)",
             "instance_names": "virus_total_v3",
             "timeout": 1600
->>>>>>> 4aa7bd0d
         },
         {
             "playbookID": "T1036 - Masquerading - Test",
