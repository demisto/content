--- conflicted
+++ resolved
@@ -2026,12 +2026,8 @@
         "ProtectWise": "Issue 20486",
         "ThreatMiner": "Issue 20469",
         "DomainTools Iris": "Issue 20433",
-<<<<<<< HEAD
         "Cybereason": "Issue 20430",
         "SentinelOne V2": "Issue 19361",
-=======
-        "ThreatQ v2": "Issue 19468",
->>>>>>> b0b8bb8f
         "Check Point": "Issue 18643",
         "RSA Archer": "Issue 20335",
         "Preempt": "Issue 20268",
