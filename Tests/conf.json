--- conflicted
+++ resolved
@@ -1826,11 +1826,7 @@
 
 
       "_comment": "~~~ INSTANCE ISSUES ~~~",
-<<<<<<< HEAD
-=======
         "Lastline": "Temporally moved to skipped inorder to not fail nightly",
-        "vmray": "VMRay license expired (Issue 18752)",
->>>>>>> b5bfee0d
         "Anomali ThreatStream v2": "Credentials are invalid (issue 18561)",
         "Anomali ThreatStream": "Credentials are invalid (issue 18561)",
         "RSA Archer": "Instance does not seem to be working, Arian is checking",
