--- conflicted
+++ resolved
@@ -2765,24 +2765,22 @@
             "fromversion": "4.5.0"
         },
         {
-<<<<<<< HEAD
+            "playbookID": "Extract Indicators From File - test"
+        },
+        {
+            "integrations": "Zabbix",
+            "playbookID": "Zabbix"
+        },
+        {
+            "integrations": "GCP Whitelist Feed",
+            "playbookID": "GCPWhitelist_Feed_Test",
+            "fromversion": "5.5.0"
+        },
+        {
             "integrations": "Endace",
             "playbookID": "Endace-Test",
             "fromversion": "5.0.0"
-        } 
-=======
-            "playbookID": "Extract Indicators From File - test"
-        },
-        {
-            "integrations": "Zabbix",
-            "playbookID": "Zabbix"
-        },
-        {
-            "integrations": "GCP Whitelist Feed",
-            "playbookID": "GCPWhitelist_Feed_Test",
-            "fromversion": "5.5.0"
         }
->>>>>>> 62e36c00
     ],
     "skipped_tests": {
         "Test_URLhaus": "Issue 23857",
