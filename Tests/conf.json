--- conflicted
+++ resolved
@@ -1491,6 +1491,7 @@
             "integrations": "WildFire-v2",
             "playbookID": "Detonate URL - WildFire-v2 - Test",
             "timeout": 200
+
         },
         {
             "integrations": "WildFire-v2",
@@ -1814,11 +1815,6 @@
             "playbookID": "Jira-v2-Test",
             "timeout": 500,
             "is_mockable": false
-        },
-        {
-            "playbookID": "PAN-OS - Add Anti-Spyware Security Profile To Rule - Test",
-            "integrations": "Panorama",
-            "instance_names": "palo_alto_panorama_9.1"
         },
         {
             "integrations": "ipinfo",
@@ -3511,6 +3507,7 @@
             "fromversion": "6.5.0",
             "timeout": 3000
         },
+
         {
             "integrations": "Prisma Access",
             "playbookID": "Prisma_Access-Test",
@@ -5383,6 +5380,11 @@
             "fromversion": "6.5.0"
         },
         {
+            "playbookID": "PAN-OS - Add Anti-Spyware Security Profile To Rule - Test",
+            "integrations": "Panorama",
+            "instance_names": "palo_alto_panorama_9.1"
+        },
+        {
             "integrations": "Secneurx Analysis",
             "playbookID": "Detonate File - SecneurX Analysis - Test",
             "fromversion": "6.2.0"
@@ -5476,8 +5478,8 @@
             "playbookID": "playbook-create_delete_record_Test"
         },
         {
-            "integrations": "Cylance Protect v2",
-            "playbookID": "Retrieve File from Endpoint - Generic V3 Test"
+          "integrations":  "Cylance Protect v2",
+          "playbookID": "Retrieve File from Endpoint - Generic V3 Test"
         },
         {
             "integrations": [
@@ -5496,13 +5498,9 @@
             "playbookID": "Kaspersky Security Center - Test"
         },
         {
-<<<<<<< HEAD
-            "playbookID": "PAN-OS Create Or Edit Rule Test"
-=======
             "integrations": "Forcepoint Security Management Center",
             "playbookID": "ForcepointSecurityManagementCenter_test",
             "is_mockable": false
->>>>>>> 4ba56edf
         }
     ],
     "skipped_tests": {
@@ -6100,7 +6098,7 @@
     "test_marketplacev2": [
         "Sanity Test - Playbook with Unmockable Whois Integration"
     ],
-    "reputation_tests": [
+    "reputation_tests":[
         "FormattingPerformance - Test",
         "reputations.json Test",
         "Indicators reputation-.json Test",
