--- conflicted
+++ resolved
@@ -5542,13 +5542,9 @@
         "ThreatGrid_v2_Test": "No instance, developed by Qmasters",
         "Test-Detonate URL - ThreatGrid": "No instance, developed by Qmasters",
         "awake_security_test_pb": "No instance, CRTX-77572",
-<<<<<<< HEAD
-        "Create Phishing Classifier V2 ML Test": "Updated docker image lacks data for the ml model. Once data issue is solved for ml module can un skip.",
+        "Create Phishing Classifier V2 ML Test": "Updated docker image lacks data for the ml model. Once data issue is solved for ml module can un skip. ",
+        "SumoLogic-Test": "401 unauthorized, CIAC-6334",
         "Audit Log - Test": "Basic Auth is no longer supported, only OAuth 2.0 is (which requires an update to the playbook). - XSUP-23266"
-=======
-        "Create Phishing Classifier V2 ML Test": "Updated docker image lacks data for the ml model. Once data issue is solved for ml module can un skip. ",
-        "SumoLogic-Test": "401 unauthorized, CIAC-6334"
->>>>>>> e591ae5c
     },
     "skipped_integrations": {
         "CiscoWSAv2": "No instance - No license",
