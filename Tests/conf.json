--- conflicted
+++ resolved
@@ -2713,19 +2713,16 @@
         }
     ],
     "skipped_tests": {
-<<<<<<< HEAD
         "Send Investigation Summary Reports - Test": "Issue 24133",
         "Test_URLhaus": "Issue 23857",
-=======
->>>>>>> e9664647
         "Prisma_Access_Egress_IP_Feed-Test": "unskip after we will get PrismaAccess instance",
         "Prisma_Access-Test": "unskip after we will get PrismaAccess instance",
         "Test-Shodan_v2": "Issue 23370",
+        "Symantec Deepsight Test": "Issue 22971",
         "PAN-OS EDL Setup V2 Test": "Issue 23854",
         "PAN-OS - Block IP and URL - External Dynamic List Test": "Issue 23854",
         "PhishLabsIOC TestPlaybook": "integration bug (23926)",
         "Test_URLhaus": "Issue 23857",
-        "Symantec Deepsight Test": "Issue 22971",
         "OTRS Test": "Issue 23167",
         "Akamai_WAF_SIEM-Test": "Issue 22225",
         "Cloaken-Test": "Issue 20036",
