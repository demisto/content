--- conflicted
+++ resolved
@@ -5308,11 +5308,7 @@
             ],
             "playbookID": "GoogleSheets-Test",
             "fromversion": "6.1.0",
-<<<<<<< HEAD
-            "memory_threshold": 450
-=======
             "memory_threshold": 500
->>>>>>> 759b77d1
         },
         {
             "integrations": "CloudflareWAF",
