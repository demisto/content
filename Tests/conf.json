--- conflicted
+++ resolved
@@ -1,4 +1,3 @@
-
 {
     "testTimeout": 160,
     "testInterval": 20,
@@ -4523,10 +4522,6 @@
             ]
         },
         {
-<<<<<<< HEAD
-            "integrations": "CustomIndicatorDemo",
-            "playbookID": "playbook-CustomIndicatorDemo-test"
-=======
             "integrations": "Cortex XDR - XQL Query Engine",
             "playbookID": "Cortex XDR - XQL Query - Test",
             "fromversion": "6.2.0"
@@ -4534,7 +4529,6 @@
         {
             "playbookID": "ListUsedDockerImages - Test",
             "fromversion": "6.1.0"
->>>>>>> b3f69cbc
         }
     ],
     "skipped_tests": {
