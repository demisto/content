{
    "testTimeout": 160,
    "testInterval": 20,
    "tests": [
        {
            "fromversion": "5.0.0",
            "integrations": [
                "WildFire-v2"
            ],
            "playbookID": "Detonate File - WildFire - Test",
            "is_mockable": false
        },
        {
            "integrations": "Microsoft Teams Management",
            "playbookID": "Microsoft Teams Management - Test",
            "is_mockable": false,
            "timeout": 700
        },
        {
            "playbookID": "SetIfEmpty - non-ascii chars - Test"
        },
        {
            "integrations": "Tripwire",
            "playbookID": "TestplaybookTripwire",
            "fromversion": "5.0.0"
        },
        {
            "playbookID": "Generic Polling Test",
            "timeout": 250
        },
        {
            "integrations": "Cisco Umbrella Enforcement",
            "playbookID": "Cisco Umbrella Enforcement-Test",
            "fromversion": "5.0.0"
        },
        {
            "integrations": "GSuiteAdmin",
            "playbookID": "GSuiteAdmin-Test",
            "fromversion": "5.0.0"
        },
        {
            "integrations": "AzureWAF",
            "instance_names": "azure_waf_prod",
            "playbookID": "Azure WAF - Test",
            "fromversion": "5.0.0"
        },
        {
            "integrations": "GoogleCalendar",
            "playbookID": "GoogleCalendar-Test",
            "fromversion": "5.0.0"
        },
        {
            "integrations": "GoogleDrive",
            "playbookID": "GoogleDrive-Test",
            "fromversion": "5.0.0"
        },
        {
            "integrations": "FireEyeNX",
            "playbookID": "FireEyeNX-Test"
        },
        {
            "integrations": "EmailRepIO",
            "playbookID": "TestEmailRepIOPlaybook",
            "fromversion": "5.0.0"
        },
        {
            "integrations": "XsoarPowershellTesting",
            "playbookID": "XsoarPowershellTesting-Test"
        },
        {
            "integrations": "Palo Alto Networks Threat Vault",
            "playbookID": "PANW Threat Vault - Signature Search - Test",
            "fromversion": "5.0.0"
        },
        {
            "integrations": "Microsoft Endpoint Configuration Manager",
            "playbookID": "Microsoft ECM - Test",
            "fromversion": "5.5.0",
            "timeout": 400
        },
        {
            "integrations": "CrowdStrike Falcon Intel v2",
            "playbookID": "CrowdStrike Falcon Intel v2 - Test",
            "fromversion": "5.0.0"
        },
        {
            "integrations": "SecurityAndCompliance",
            "playbookID": "O365-SecurityAndCompliance-Test",
            "fromversion": "5.5.0",
            "timeout": 700
        },
        {
            "integrations": "SecurityAndCompliance",
            "playbookID": "O365-SecurityAndCompliance-ContextResults-Test",
            "fromversion": "5.5.0",
            "timeout": 1000
        },
        {
            "integrations": "SecurityIntelligenceServicesFeed",
            "playbookID": "SecurityIntelligenceServicesFeed - Test",
            "fromversion": "5.5.0"
        },
        {
            "integrations": "EwsExtension",
            "playbookID": "O365 - EWS - Extension - Test",
            "fromversion": "6.0.0",
            "toversion": "6.0.9",
            "timeout": 500
        },
        {
            "integrations": "Majestic Million",
            "playbookID": "Majestic Million Test Playbook",
            "fromversion": "5.5.0",
            "memory_threshold": 300,
            "timeout": 500
        },
        {
            "integrations": "Anomali Enterprise",
            "playbookID": "Anomali Match Forensic Search - Test",
            "fromversion": "5.0.0"
        },
        {
            "integrations": [
                "Mail Listener v2",
                "Mail Sender (New)"
            ],
            "playbookID": "Mail-Listener Test Playbook",
            "fromversion": "5.0.0",
            "instance_names": [
                "Mail_Sender_(New)_STARTTLS"
            ]
        },
        {
            "integrations": "Azure Network Security Groups",
            "fromversion": "5.0.0",
            "instance_names": "azure_nsg_prod",
            "playbookID": "Azure NSG - Test"
        },
        {
            "integrations": "OpenCTI Feed",
            "playbookID": "OpenCTI Feed Test",
            "fromversion": "5.5.0"
        },
        {
            "integrations": "AWS - Security Hub",
            "playbookID": "AWS-securityhub Test",
            "timeout": 800
        },
        {
            "integrations": "Microsoft Advanced Threat Analytics",
            "playbookID": "Microsoft Advanced Threat Analytics - Test",
            "fromversion": "5.0.0"
        },
        {
            "integrations": "Zimperium",
            "playbookID": "Zimperium_Test",
            "fromversion": "5.0.0"
        },
        {
            "integrations": "ServiceDeskPlus",
            "playbookID": "Service Desk Plus Test",
            "instance_names": "sdp_instance_1",
            "fromversion": "5.0.0",
            "toversion": "5.9.9",
            "is_mockable": false
        },
        {
            "integrations": "ServiceDeskPlus",
            "playbookID": "Service Desk Plus - Generic Polling Test",
            "instance_names": "sdp_instance_1",
            "fromversion": "5.0.0",
            "toversion": "5.9.9"
        },
        {
            "integrations": "ServiceDeskPlus",
            "playbookID": "Service Desk Plus Test",
            "instance_names": "sdp_instance_2",
            "fromversion": "6.0.0",
            "is_mockable": false
        },
        {
            "integrations": "ServiceDeskPlus",
            "playbookID": "Service Desk Plus - Generic Polling Test",
            "instance_names": "sdp_instance_2",
            "fromversion": "6.0.0"
        },
        {
            "integrations": "ThreatConnect Feed",
            "playbookID": "FeedThreatConnect-Test",
            "fromversion": "5.5.0"
        },
        {
            "integrations": "MITRE ATT&CK",
            "playbookID": "Mitre Attack List 10 Indicators Feed Test",
            "fromversion": "5.5.0"
        },
        {
            "integrations": "URLhaus",
            "playbookID": "Test_URLhaus",
            "timeout": 1000
        },
        {
            "integrations": "Microsoft Intune Feed",
            "playbookID": "FeedMicrosoftIntune_Test",
            "fromversion": "5.5.0"
        },
        {
            "integrations": "Tanium Threat Response",
            "playbookID": "Tanium Threat Response Test"
        },
        {
            "integrations": [
                "Syslog Sender",
                "syslog"
            ],
            "playbookID": "Test Syslog",
            "fromversion": "5.5.0",
            "timeout": 600
        },
        {
            "integrations": "APIVoid",
            "playbookID": "APIVoid Test"
        },
        {
            "integrations": "CloudConvert",
            "playbookID": "CloudConvert-test",
            "fromversion": "5.0.0",
            "timeout": 3000
        },
        {
            "integrations": "Cisco Firepower",
            "playbookID": "Cisco Firepower - Test",
            "timeout": 1000,
            "fromversion": "5.0.0"
        },
        {
            "integrations": "IllusiveNetworks",
            "playbookID": "IllusiveNetworks-Test",
            "fromversion": "5.0.0",
            "timeout": 500
        },
        {
            "integrations": "JSON Feed",
            "playbookID": "JSON_Feed_Test",
            "fromversion": "5.5.0",
            "instance_names": "JSON Feed no_auto_detect"
        },
        {
            "integrations": "JSON Feed",
            "playbookID": "JSON_Feed_Test",
            "fromversion": "5.5.0",
            "instance_names": "JSON Feed_auto_detect"
        },
        {
            "integrations": "JSON Feed",
            "playbookID": "JSON_Feed_Test",
            "fromversion": "5.5.0",
            "instance_names": "JSON Feed_post"
        },
        {
            "integrations": "Google Cloud Functions",
            "playbookID": "test playbook - Google Cloud Functions",
            "fromversion": "5.0.0"
        },
        {
            "integrations": "Plain Text Feed",
            "playbookID": "PlainText Feed - Test",
            "fromversion": "5.5.0",
            "instance_names": "Plain Text Feed no_auto_detect"
        },
        {
            "integrations": "Plain Text Feed",
            "playbookID": "PlainText Feed - Test",
            "fromversion": "5.5.0",
            "instance_names": "Plain Text Feed_auto_detect"
        },
        {
            "integrations": "Silverfort",
            "playbookID": "Silverfort-test",
            "fromversion": "5.0.0"
        },
        {
            "integrations": "GoogleKubernetesEngine",
            "playbookID": "GoogleKubernetesEngine_Test",
            "timeout": 600,
            "fromversion": "5.5.0"
        },
        {
            "integrations": "Fastly Feed",
            "playbookID": "Fastly Feed Test",
            "fromversion": "5.5.0"
        },
        {
            "integrations": "Malware Domain List Active IPs Feed",
            "playbookID": "Malware Domain List Active IPs Feed Test",
            "fromversion": "5.5.0"
        },
        {
            "integrations": "Claroty",
            "playbookID": "Claroty - Test",
            "fromversion": "5.0.0"
        },
        {
            "integrations": "Trend Micro Apex",
            "playbookID": "Trend Micro Apex - Test",
            "is_mockable": false
        },
        {
            "integrations": "Blocklist_de Feed",
            "playbookID": "Blocklist_de - Test",
            "fromversion": "5.5.0"
        },
        {
            "integrations": "Cloudflare Feed",
            "playbookID": "cloudflare - Test",
            "fromversion": "5.5.0"
        },
        {
            "integrations": "AzureFeed",
            "playbookID": "AzureFeed - Test",
            "fromversion": "5.5.0"
        },
        {
            "playbookID": "CreateIndicatorFromSTIXTest",
            "fromversion": "5.0.0"
        },
        {
            "integrations": "SpamhausFeed",
            "playbookID": "Spamhaus_Feed_Test",
            "fromversion": "5.5.0"
        },
        {
            "integrations": "Cofense Feed",
            "playbookID": "TestCofenseFeed",
            "fromversion": "5.5.0"
        },
        {
            "integrations": "Bambenek Consulting Feed",
            "playbookID": "BambenekConsultingFeed_Test",
            "fromversion": "5.5.0"
        },
        {
            "integrations": "Pipl",
            "playbookID": "Pipl Test"
        },
        {
            "integrations": "AWS Feed",
            "playbookID": "AWS Feed Test",
            "fromversion": "5.5.0"
        },
        {
            "integrations": "QuestKace",
            "playbookID": "QuestKace test",
            "fromversion": "5.0.0"
        },
        {
            "integrations": "Digital Defense FrontlineVM",
            "playbookID": "Digital Defense FrontlineVM - Scan Asset Not Recently Scanned Test"
        },
        {
            "integrations": "Digital Defense FrontlineVM",
            "playbookID": "Digital Defense FrontlineVM - Test Playbook"
        },
        {
            "integrations": "CSVFeed",
            "playbookID": "CSV_Feed_Test",
            "fromversion": "5.5.0",
            "instance_names": "CSVFeed_no_auto_detect"
        },
        {
            "integrations": "CSVFeed",
            "playbookID": "CSV_Feed_Test",
            "fromversion": "5.5.0",
            "instance_names": "CSVFeed_auto_detect"
        },
        {
            "integrations": "ProofpointFeed",
            "playbookID": "TestProofpointFeed",
            "fromversion": "5.5.0"
        },
        {
            "integrations": "Digital Shadows",
            "playbookID": "Digital Shadows - Test"
        },
        {
            "integrations": "Azure Compute v2",
            "playbookID": "Azure Compute - Test",
            "instance_names": "ms_azure_compute_dev"
        },
        {
            "integrations": "Azure Compute v2",
            "playbookID": "Azure Compute - Test",
            "instance_names": "ms_azure_compute_prod"
        },
        {
            "integrations": "Symantec Data Loss Prevention",
            "playbookID": "Symantec Data Loss Prevention - Test",
            "fromversion": "4.5.0"
        },
        {
            "integrations": "Lockpath KeyLight v2",
            "playbookID": "Keylight v2 - Test"
        },
        {
            "integrations": "Azure Security Center v2",
            "playbookID": "Azure SecurityCenter - Test",
            "instance_names": "ms_azure_sc_prod"
        },
        {
            "integrations": "Azure Security Center v2",
            "playbookID": "Azure SecurityCenter - Test",
            "instance_names": "ms_azure_sc_dev"
        },
        {
            "integrations": "Azure Security Center v2",
            "playbookID": "Azure SecurityCenter - Test",
            "instance_names": "ms_azure_sc_self_deployed"
        },
        {
            "integrations": "JsonWhoIs",
            "playbookID": "JsonWhoIs-Test"
        },
        {
            "integrations": "Maltiverse",
            "playbookID": "Maltiverse Test"
        },
        {
            "integrations": "Box v2",
            "playbookID": "BoxV2_TestPlaybook"
        },
        {
            "integrations": "MicrosoftGraphMail",
            "playbookID": "MicrosoftGraphMail-Test_dev",
            "instance_names": "ms_graph_mail_dev"
        },
        {
            "integrations": "MicrosoftGraphMail",
            "playbookID": "MicrosoftGraphMail-Test_dev_no_oproxy",
            "instance_names": "ms_graph_mail_dev_no_oproxy"
        },
        {
            "integrations": "MicrosoftGraphMail",
            "playbookID": "MicrosoftGraphMail-Test_prod",
            "instance_names": "ms_graph_mail_prod"
        },
        {
            "integrations": "CloudShark",
            "playbookID": "CloudShark - Test Playbook"
        },
        {
            "integrations": "Google Vision AI",
            "playbookID": "Google Vision API - Test"
        },
        {
            "integrations": "nmap",
            "playbookID": "Nmap - Test",
            "fromversion": "5.0.0"
        },
        {
            "integrations": "AutoFocus V2",
            "playbookID": "Autofocus Query Samples, Sessions and Tags Test Playbook",
            "fromversion": "4.5.0",
            "timeout": 1000
        },
        {
            "integrations": "HelloWorld",
            "playbookID": "HelloWorld-Test",
            "fromversion": "5.0.0"
        },
        {
            "integrations": "HelloWorld",
            "playbookID": "Sanity Test - Playbook with integration",
            "fromversion": "5.0.0"
        },
        {
            "integrations": "HelloWorld",
            "playbookID": "Sanity Test - Playbook with mocked integration",
            "fromversion": "5.0.0"
        },
        {
            "playbookID": "Sanity Test - Playbook with no integration",
            "fromversion": "5.0.0"
        },
        {
            "integrations": "Gmail",
            "playbookID": "Sanity Test - Playbook with Unmockable Integration",
            "fromversion": "5.0.0"
        },
        {
            "integrations": "HelloWorld",
            "playbookID": "HelloWorld_Scan-Test",
            "fromversion": "5.0.0",
            "timeout": 400
        },
        {
            "integrations": "HelloWorldPremium",
            "playbookID": "HelloWorldPremium_Scan-Test",
            "fromversion": "5.0.0",
            "timeout": 400
        },
        {
            "integrations": "ThreatQ v2",
            "playbookID": "ThreatQ - Test",
            "fromversion": "4.5.0"
        },
        {
            "integrations": "AttackIQFireDrill",
            "playbookID": "AttackIQ - Test"
        },
        {
            "integrations": "PhishLabs IOC EIR",
            "playbookID": "PhishlabsIOC_EIR-Test"
        },
        {
            "integrations": "Amazon DynamoDB",
            "playbookID": "AWS_DynamoDB-Test"
        },
        {
            "integrations": "PhishLabs IOC DRP",
            "playbookID": "PhishlabsIOC_DRP-Test"
        },
        {
            "playbookID": "Create Phishing Classifier V2 ML Test",
            "timeout": 60000,
            "fromversion": "4.5.0"
        },
        {
            "integrations": "ZeroFox",
            "playbookID": "ZeroFox-Test",
            "fromversion": "4.1.0"
        },
        {
            "integrations": "AlienVault OTX v2",
            "playbookID": "Alienvault_OTX_v2 - Test"
        },
        {
            "integrations": "AWS - CloudWatchLogs",
            "playbookID": "AWS - CloudWatchLogs Test Playbook",
            "fromversion": "5.0.0"
        },
        {
            "integrations": "SlackV2",
            "playbookID": "Slack Test Playbook",
            "timeout": 400,
            "pid_threshold": 5,
            "fromversion": "5.0.0"
        },
        {
            "integrations": "Cortex XDR - IR",
            "playbookID": "Test XDR Playbook",
            "fromversion": "4.1.0",
            "timeout": 800
        },
        {
            "integrations": "Cortex XDR - IOC",
            "playbookID": "Cortex XDR - IOC - Test",
            "fromversion": "5.5.0",
            "timeout": 1200
        },
        {
            "integrations": "Cloaken",
            "playbookID": "Cloaken-Test",
            "is_mockable": false
        },
        {
            "integrations": "ThreatX",
            "playbookID": "ThreatX-test",
            "timeout": 600
        },
        {
            "integrations": "Akamai WAF SIEM",
            "playbookID": "Akamai_WAF_SIEM-Test"
        },
        {
            "integrations": "Cofense Triage v2",
            "playbookID": "Cofense Triage v2 Test"
        },
        {
            "integrations": "Akamai WAF",
            "playbookID": "Akamai_WAF-Test"
        },
        {
            "integrations": "Minerva Labs Anti-Evasion Platform",
            "playbookID": "Minerva Test playbook"
        },
        {
            "integrations": "abuse.ch SSL Blacklist Feed",
            "playbookID": "SSL Blacklist test",
            "fromversion": "5.5.0"
        },
        {
            "integrations": "CheckPhish",
            "playbookID": "CheckPhish-Test"
        },
        {
            "integrations": "Symantec Management Center",
            "playbookID": "SymantecMC_TestPlaybook"
        },
        {
            "integrations": "Looker",
            "playbookID": "Test-Looker"
        },
        {
            "integrations": "Vertica",
            "playbookID": "Vertica Test"
        },
        {
            "integrations": "Server Message Block (SMB) v2",
            "playbookID": "SMB_v2-Test"
        },
        {
            "playbookID": "ConvertFile-Test",
            "fromversion": "4.5.0"
        },
        {
            "playbookID": "TestAwsEC2GetPublicSGRules-Test"
        },
        {
            "integrations": "RSA NetWitness Packets and Logs",
            "playbookID": "rsa_packets_and_logs_test"
        },
        {
            "playbookID": "CheckpointFW-test",
            "integrations": "Check Point"
        },
        {
            "playbookID": "RegPathReputationBasicLists_test"
        },
        {
            "playbookID": "EmailDomainSquattingReputation-Test"
        },
        {
            "playbookID": "RandomStringGenerateTest"
        },
        {
            "playbookID": "playbook-checkEmailAuthenticity-test"
        },
        {
            "playbookID": "HighlightWords_Test"
        },
        {
            "integrations": "Pentera",
            "playbookID": "Pcysys-Test"
        },
        {
            "integrations": "Pentera",
            "playbookID": "Pentera Run Scan and Create Incidents - Test"
        },
        {
            "playbookID": "StringContainsArray_test"
        },
        {
            "integrations": "Fidelis Elevate Network",
            "playbookID": "Fidelis-Test"
        },
        {
            "integrations": "AWS - ACM",
            "playbookID": "ACM-Test"
        },
        {
            "integrations": "Thinkst Canary",
            "playbookID": "CanaryTools Test"
        },
        {
            "integrations": "ThreatMiner",
            "playbookID": "ThreatMiner-Test"
        },
        {
            "playbookID": "StixCreator-Test"
        },
        {
            "playbookID": "CompareIncidentsLabels-test-playbook"
        },
        {
            "integrations": "Have I Been Pwned? V2",
            "playbookID": "Pwned v2 test"
        },
        {
            "integrations": "Alexa Rank Indicator",
            "playbookID": "Alexa Test Playbook"
        },
        {
            "playbookID": "UnEscapeURL-Test"
        },
        {
            "playbookID": "UnEscapeIPs-Test"
        },
        {
            "playbookID": "ExtractDomainFromUrlAndEmail-Test"
        },
        {
            "playbookID": "ConvertKeysToTableFieldFormat_Test"
        },
        {
            "integrations": "CVE Search v2",
            "playbookID": "CVE Search v2 - Test"
        },
        {
            "integrations": "CVE Search v2",
            "playbookID": "cveReputation Test"
        },
        {
            "integrations": "HashiCorp Vault",
            "playbookID": "hashicorp_test",
            "fromversion": "5.0.0"
        },
        {
            "integrations": "AWS - Athena - Beta",
            "playbookID": "Beta-Athena-Test"
        },
        {
            "integrations": "BeyondTrust Password Safe",
            "playbookID": "BeyondTrust-Test"
        },
        {
            "integrations": "Dell Secureworks",
            "playbookID": "secureworks_test"
        },
        {
            "integrations": "ServiceNow v2",
            "playbookID": "servicenow_test_v2",
            "instance_names": "snow_basic_auth",
            "is_mockable": false
        },
        {
            "integrations": "ServiceNow v2",
            "playbookID": "ServiceNow_OAuth_Test",
            "instance_names": "snow_oauth"
        },
        {
            "playbookID": "Create ServiceNow Ticket and Mirror Test",
            "integrations": "ServiceNow v2",
            "instance_names": "snow_basic_auth",
            "fromversion": "6.0.0",
            "timeout": 500
        },
        {
            "playbookID": "Create ServiceNow Ticket and State Polling Test",
            "integrations": "ServiceNow v2",
            "instance_names": "snow_basic_auth",
            "fromversion": "6.0.0",
            "timeout": 500
        },
        {
            "integrations": "ServiceNow CMDB",
            "playbookID": "ServiceNow_CMDB_Test",
            "instance_names": "snow_cmdb_basic_auth"
        },
        {
            "integrations": "ServiceNow CMDB",
            "playbookID": "ServiceNow_CMDB_OAuth_Test",
            "instance_names": "snow_cmdb_oauth"
        },
        {
            "integrations": "ExtraHop v2",
            "playbookID": "ExtraHop_v2-Test"
        },
        {
            "playbookID": "Test CommonServer"
        },
        {
            "playbookID": "Test-debug-mode",
            "fromversion": "5.0.0"
        },
        {
            "integrations": "CIRCL",
            "playbookID": "CirclIntegrationTest"
        },
        {
            "integrations": "MISP V2",
            "playbookID": "MISP V2 Test",
            "timeout": 300
        },
        {
            "playbookID": "test-LinkIncidentsWithRetry"
        },
        {
            "playbookID": "CopyContextToFieldTest"
        },
        {
            "integrations": "OTRS",
            "playbookID": "OTRS Test",
            "fromversion": "4.1.0"
        },
        {
            "integrations": "Attivo Botsink",
            "playbookID": "AttivoBotsinkTest"
        },
        {
            "integrations": "FortiGate",
            "playbookID": "Fortigate Test"
        },
        {
            "playbookID": "FormattedDateToEpochTest"
        },
        {
            "integrations": "SNDBOX",
            "playbookID": "SNDBOX_Test",
            "timeout": 1000
        },
        {
            "integrations": "SNDBOX",
            "playbookID": "Detonate File - SNDBOX - Test",
            "timeout": 1000,
            "nightly": true
        },
        {
            "integrations": "VxStream",
            "playbookID": "Detonate File - HybridAnalysis - Test",
            "timeout": 2400
        },
        {
            "integrations": "QRadar",
            "playbookID": "test playbook - QRadarCorrelations",
            "timeout": 2000,
            "fromversion": "5.0.0",
            "toversion": "5.9.9",
            "is_mockable": false
        },
        {
            "integrations": "QRadar_v2",
            "playbookID": "test playbook - QRadarCorrelations For V2",
            "timeout": 2600,
            "fromversion": "6.0.0",
            "is_mockable": false
        },
        {
            "integrations": "Awake Security",
            "playbookID": "awake_security_test_pb"
        },
        {
            "integrations": "Tenable.sc",
            "playbookID": "tenable-sc-test",
            "timeout": 240,
            "nightly": true
        },
        {
            "integrations": "MimecastV2",
            "playbookID": "Mimecast test"
        },
        {
            "playbookID": "CreateEmailHtmlBody_test_pb",
            "fromversion": "4.1.0"
        },
        {
            "playbookID": "ReadPDFFileV2-Test",
            "timeout": 1000
        },
        {
            "playbookID": "JSONtoCSV-Test"
        },
        {
            "integrations": "Generic SQL",
            "playbookID": "generic-sql",
            "instance_names": "mysql instance",
            "fromversion": "5.0.0"
        },
        {
            "integrations": "Generic SQL",
            "playbookID": "generic-sql",
            "instance_names": "postgreSQL instance",
            "fromversion": "5.0.0"
        },
        {
            "integrations": "Generic SQL",
            "playbookID": "generic-sql",
            "instance_names": "Microsoft SQL instance",
            "fromversion": "5.0.0"
        },
        {
            "integrations": "Generic SQL",
            "playbookID": "generic-sql",
            "instance_names": "Microsoft SQL Server - MS ODBC Driver",
            "fromversion": "5.0.0"
        },
        {
            "integrations": "Generic SQL",
            "playbookID": "generic-sql-oracle",
            "instance_names": "Oracle instance",
            "fromversion": "5.0.0"
        },
        {
            "integrations": "Generic SQL",
            "playbookID": "generic-sql-mssql-encrypted-connection",
            "instance_names": "Microsoft SQL instance using encrypted connection",
            "fromversion": "5.0.0"
        },
        {
            "integrations": "Panorama",
            "instance_names": "palo_alto_firewall_9.0",
            "playbookID": "Panorama Query Logs - Test",
            "fromversion": "5.5.0",
            "timeout": 1500,
            "nightly": true
        },
        {
            "integrations": "Panorama",
            "instance_names": "palo_alto_firewall",
            "playbookID": "palo_alto_firewall_test_pb",
            "fromversion": "5.5.0",
            "timeout": 1000
        },
        {
            "integrations": "Panorama",
            "instance_names": "palo_alto_firewall_9.0",
            "playbookID": "palo_alto_firewall_test_pb",
            "fromversion": "5.5.0",
            "timeout": 1000
        },
        {
            "integrations": "Panorama",
            "instance_names": "palo_alto_panorama",
            "playbookID": "palo_alto_panorama_test_pb",
            "fromversion": "5.5.0",
            "timeout": 1600
        },
        {
            "integrations": "Panorama",
            "instance_names": "palo_alto_panorama_9.0",
            "playbookID": "palo_alto_panorama_test_pb",
            "fromversion": "5.5.0",
            "timeout": 1600
        },
        {
            "integrations": "Panorama",
            "instance_names": "palo_alto_firewall_9.0",
            "playbookID": "PAN-OS URL Filtering enrichment - Test"
        },
        {
            "integrations": "Panorama",
            "instance_names": "panorama_instance_best_practice",
            "playbookID": "Panorama Best Practise - Test"
        },
        {
            "integrations": "Tenable.io",
            "playbookID": "Tenable.io test"
        },
        {
            "playbookID": "URLDecode-Test"
        },
        {
            "playbookID": "GetTime-Test"
        },
        {
            "playbookID": "GetTime-ObjectVsStringTest"
        },
        {
            "integrations": "Tenable.io",
            "playbookID": "Tenable.io Scan Test",
            "nightly": true,
            "timeout": 3600
        },
        {
            "integrations": "Tenable.sc",
            "playbookID": "tenable-sc-scan-test",
            "nightly": true,
            "timeout": 600
        },
        {
            "integrations": "google-vault",
            "playbookID": "Google-Vault-Generic-Test",
            "nightly": true,
            "timeout": 3600,
            "memory_threshold": 180
        },
        {
            "integrations": "google-vault",
            "playbookID": "Google_Vault-Search_And_Display_Results_test",
            "nightly": true,
            "memory_threshold": 180,
            "timeout": 3600
        },
        {
            "playbookID": "Luminate-TestPlaybook",
            "integrations": "Luminate"
        },
        {
            "integrations": "MxToolBox",
            "playbookID": "MxToolbox-test"
        },
        {
            "integrations": "Nessus",
            "playbookID": "Nessus - Test"
        },
        {
            "playbookID": "Palo Alto Networks - Malware Remediation Test",
            "fromversion": "4.5.0"
        },
        {
            "playbookID": "SumoLogic-Test",
            "integrations": "SumoLogic",
            "fromversion": "4.1.0"
        },
        {
            "playbookID": "ParseEmailFiles-test"
        },
        {
            "playbookID": "PAN-OS - Block IP and URL - External Dynamic List v2 Test",
            "integrations": [
                "Panorama",
                "palo_alto_networks_pan_os_edl_management"
            ],
            "instance_names": "palo_alto_firewall_9.0",
            "fromversion": "4.0.0"
        },
        {
            "playbookID": "Test_EDL",
            "integrations": "EDL",
            "fromversion": "5.5.0",
            "pid_threshold": 8
        },
        {
            "playbookID": "Test_export_indicators_service",
            "integrations": "ExportIndicators",
            "fromversion": "5.5.0"
        },
        {
            "playbookID": "PAN-OS - Block IP - Custom Block Rule Test",
            "integrations": "Panorama",
            "instance_names": "palo_alto_panorama",
            "fromversion": "4.0.0"
        },
        {
            "playbookID": "PAN-OS - Block IP - Static Address Group Test",
            "integrations": "Panorama",
            "instance_names": "palo_alto_panorama",
            "fromversion": "4.0.0"
        },
        {
            "playbookID": "PAN-OS - Block URL - Custom URL Category Test",
            "integrations": "Panorama",
            "instance_names": "palo_alto_panorama",
            "fromversion": "4.0.0"
        },
        {
            "playbookID": "Endpoint Malware Investigation - Generic - Test",
            "integrations": [
                "Traps",
                "Cylance Protect v2",
                "Demisto REST API"
            ],
            "fromversion": "5.0.0",
            "timeout": 1200
        },
        {
            "playbookID": "ParseExcel-test"
        },
        {
            "playbookID": "Detonate File - No Files test"
        },
        {
            "integrations": "SentinelOne V2",
            "instance_names": "SentinelOne_v2.0",
            "playbookID": "SentinelOne V2.0 - Test"
        },
        {
            "integrations": "SentinelOne V2",
            "instance_names": "SentinelOne_v2.1",
            "playbookID": "SentinelOne V2.1 - Test"
        },
        {
            "integrations": "InfoArmor VigilanteATI",
            "playbookID": "InfoArmorVigilanteATITest"
        },
        {
            "integrations": "IntSights",
            "instance_names": "intsights_standard_account",
            "playbookID": "IntSights Test",
            "nightly": true
        },
        {
            "integrations": "IntSights",
            "playbookID": "IntSights Mssp Test",
            "instance_names": "intsights_mssp_account",
            "nightly": true
        },
        {
            "integrations": "dnstwist",
            "playbookID": "dnstwistTest"
        },
        {
            "integrations": "BitDam",
            "playbookID": "Detonate File - BitDam Test"
        },
        {
            "integrations": "Threat Grid",
            "playbookID": "Test-Detonate URL - ThreatGrid",
            "timeout": 600
        },
        {
            "integrations": "Threat Grid",
            "playbookID": "ThreatGridTest",
            "timeout": 600
        },
        {
            "integrations": "Signal Sciences WAF",
            "playbookID": "SignalSciences-Test"
        },
        {
            "integrations": "RTIR",
            "playbookID": "RTIR Test"
        },
        {
            "integrations": "RedCanary",
            "playbookID": "RedCanaryTest",
            "nightly": true
        },
        {
            "integrations": "Devo",
            "playbookID": "Devo test",
            "timeout": 500
        },
        {
            "playbookID": "URL Enrichment - Generic v2 - Test",
            "integrations": [
                "Rasterize",
                "VirusTotal - Private API"
            ],
            "instance_names": "virus_total_private_api_general",
            "timeout": 500,
            "pid_threshold": 12
        },
        {
            "playbookID": "CutTransformerTest"
        },
        {
            "playbookID": "Default - Test",
            "integrations": [
                "ThreatQ v2",
                "Demisto REST API"
            ],
            "fromversion": "5.0.0"
        },
        {
            "integrations": "SCADAfence CNM",
            "playbookID": "SCADAfence_test"
        },
        {
            "integrations": "ProtectWise",
            "playbookID": "Protectwise-Test"
        },
        {
            "integrations": "WhatsMyBrowser",
            "playbookID": "WhatsMyBrowser-Test"
        },
        {
            "integrations": "BigFix",
            "playbookID": "BigFixTest"
        },
        {
            "integrations": "Lastline v2",
            "playbookID": "Lastline v2 - Test",
            "nightly": true
        },
        {
            "integrations": "McAfee DXL",
            "playbookID": "McAfee DXL - Test"
        },
        {
            "playbookID": "TextFromHTML_test_playbook"
        },
        {
            "playbookID": "PortListenCheck-test"
        },
        {
            "integrations": "ThreatExchange",
            "playbookID": "ThreatExchange-test"
        },
        {
            "integrations": "Joe Security",
            "playbookID": "JoeSecurityTestPlaybook",
            "timeout": 500,
            "nightly": true
        },
        {
            "integrations": "Joe Security",
            "playbookID": "JoeSecurityTestDetonation",
            "timeout": 2000,
            "nightly": true
        },
        {
            "integrations": "WildFire-v2",
            "playbookID": "Wildfire Test",
            "is_mockable": false
        },
        {
            "integrations": "WildFire-v2",
            "playbookID": "Detonate URL - WildFire-v2 - Test",
            "is_mockable": false
        },
        {
            "integrations": "WildFire-v2",
            "playbookID": "Detonate URL - WildFire v2.1 - Test"
        },
        {
            "integrations": "GRR",
            "playbookID": "GRR Test",
            "nightly": true
        },
        {
            "integrations": "VirusTotal",
            "instance_names": "virus_total_general",
            "playbookID": "virusTotal-test-playbook",
            "timeout": 1400,
            "nightly": true
        },
        {
            "integrations": "VirusTotal",
            "instance_names": "virus_total_preferred_vendors",
            "playbookID": "virusTotaI-test-preferred-vendors",
            "timeout": 1400,
            "nightly": true
        },
        {
            "integrations": "Preempt",
            "playbookID": "Preempt Test"
        },
        {
            "integrations": "Gmail",
            "playbookID": "get_original_email_-_gmail_-_test"
        },
        {
            "integrations": [
                "Gmail Single User",
                "Gmail"
            ],
            "playbookID": "Gmail Single User - Test",
            "fromversion": "4.5.0"
        },
        {
            "integrations": "EWS v2",
            "playbookID": "get_original_email_-_ews-_test",
            "instance_names": "ewv2_regular"
        },
        {
            "integrations": [
                "EWS v2",
                "EWS Mail Sender"
            ],
            "playbookID": "EWS search-mailbox test",
            "instance_names": "ewv2_regular",
            "timeout": 300
        },
        {
            "integrations": "PagerDuty v2",
            "playbookID": "PagerDuty Test"
        },
        {
            "playbookID": "test_delete_context"
        },
        {
            "playbookID": "DeleteContext-auto-test"
        },
        {
            "playbookID": "GmailTest",
            "integrations": "Gmail"
        },
        {
            "playbookID": "Gmail Convert Html Test",
            "integrations": "Gmail"
        },
        {
            "playbookID": "reputations.json Test",
            "toversion": "5.0.0"
        },
        {
            "playbookID": "Indicators reputation-.json Test",
            "fromversion": "5.5.0"
        },
        {
            "playbookID": "Test IP Indicator Fields",
            "fromversion": "5.0.0"
        },
        {
            "playbookID": "TestDedupIncidentsPlaybook"
        },
        {
            "playbookID": "TestDedupIncidentsByName"
        },
        {
            "integrations": "McAfee Advanced Threat Defense",
            "playbookID": "Test Playbook McAfee ATD",
            "timeout": 700
        },
        {
            "integrations": "McAfee Advanced Threat Defense",
            "playbookID": "Detonate Remote File From URL -McAfee-ATD - Test",
            "timeout": 700
        },
        {
            "playbookID": "stripChars - Test"
        },
        {
            "integrations": "McAfee Advanced Threat Defense",
            "playbookID": "Test Playbook McAfee ATD Upload File"
        },
        {
            "playbookID": "exporttocsv_script_test"
        },
        {
            "playbookID": "Set - Test"
        },
        {
            "integrations": "Intezer v2",
            "playbookID": "Intezer Testing v2",
            "fromversion": "4.1.0",
            "timeout": 600
        },
        {
            "integrations": "FalconIntel",
            "playbookID": "CrowdStrike Falcon Intel v2"
        },
        {
            "integrations": [
                "Mail Sender (New)",
                "Gmail"
            ],
            "playbookID": "Mail Sender (New) Test",
            "instance_names": [
                "Mail_Sender_(New)_STARTTLS"
            ]
        },
        {
            "playbookID": "buildewsquery_test"
        },
        {
            "integrations": "Rapid7 Nexpose",
            "playbookID": "nexpose_test",
            "timeout": 240
        },
        {
            "playbookID": "GetIndicatorDBotScore Test"
        },
        {
            "integrations": "EWS Mail Sender",
            "playbookID": "EWS Mail Sender Test"
        },
        {
            "integrations": [
                "EWS Mail Sender",
                "Rasterize"
            ],
            "playbookID": "EWS Mail Sender Test 2"
        },
        {
            "playbookID": "decodemimeheader_-_test"
        },
        {
            "playbookID": "test_url_regex"
        },
        {
            "integrations": "Skyformation",
            "playbookID": "TestSkyformation"
        },
        {
            "integrations": "okta",
            "playbookID": "okta_test_playbook",
            "timeout": 240
        },
        {
            "integrations": "Okta v2",
            "playbookID": "OktaV2-Test",
            "nightly": true,
            "timeout": 300
        },
        {
            "integrations": "Okta IAM",
            "playbookID": "Okta IAM - Test Playbook",
            "fromversion": "6.0.0"
        },
        {
            "playbookID": "Test filters & transformers scripts"
        },
        {
            "integrations": "Salesforce",
            "playbookID": "SalesforceTestPlaybook"
        },
        {
            "integrations": "McAfee ESM v2",
            "instance_names": "v10.2.0",
            "playbookID": "McAfee ESM v2 - Test v10.2.0",
            "fromversion": "5.0.0",
            "is_mockable": false
        },
        {
            "integrations": "McAfee ESM v2",
            "instance_names": "v10.3.0",
            "playbookID": "McAfee ESM v2 - Test v10.3.0",
            "fromversion": "5.0.0",
            "is_mockable": false
        },
        {
            "integrations": "McAfee ESM v2",
            "instance_names": "v11.3",
            "playbookID": "McAfee ESM v2 (v11.3) - Test",
            "fromversion": "5.0.0",
            "timeout": 300,
            "is_mockable": false
        },
        {
            "integrations": "McAfee ESM v2",
            "instance_names": "v10.2.0",
            "playbookID": "McAfee ESM Watchlists - Test v10.2.0",
            "fromversion": "5.0.0"
        },
        {
            "integrations": "McAfee ESM v2",
            "instance_names": "v10.3.0",
            "playbookID": "McAfee ESM Watchlists - Test v10.3.0",
            "fromversion": "5.0.0"
        },
        {
            "integrations": "McAfee ESM v2",
            "instance_names": "v11.3",
            "playbookID": "McAfee ESM Watchlists - Test v11.3",
            "fromversion": "5.0.0"
        },
        {
            "integrations": "GoogleSafeBrowsing",
            "playbookID": "Google Safe Browsing Test",
            "timeout": 240,
            "fromversion": "5.0.0"
        },
        {
            "integrations": "Google Safe Browsing v2",
            "playbookID": "Google Safe Browsing V2 Test",
            "fromversion": "5.5.0"
        },
        {
            "integrations": "EWS v2",
            "playbookID": "EWSv2_empty_attachment_test",
            "instance_names": "ewv2_regular"
        },
        {
            "integrations": "EWS v2",
            "playbookID": "EWS Public Folders Test",
            "instance_names": "ewv2_regular",
            "is_mockable": false
        },
        {
            "integrations": "Symantec Endpoint Protection V2",
            "playbookID": "SymantecEndpointProtection_Test"
        },
        {
            "integrations": "carbonblackprotection",
            "playbookID": "search_endpoints_by_hash_-_carbon_black_protection_-_test",
            "timeout": 500
        },
        {
            "playbookID": "Process Email - Generic - Test - Incident Starter",
            "fromversion": "6.0.0",
            "integrations": "Rasterize",
            "timeout": 240
        },
        {
            "integrations": "CrowdstrikeFalcon",
            "playbookID": "Test - CrowdStrike Falcon",
            "fromversion": "4.1.0",
            "timeout": 500
        },
        {
            "playbookID": "ExposeIncidentOwner-Test"
        },
        {
            "integrations": "google",
            "playbookID": "GsuiteTest"
        },
        {
            "integrations": "OpenPhish",
            "playbookID": "OpenPhish Test Playbook"
        },
        {
            "integrations": "jira-v2",
            "playbookID": "Jira-v2-Test",
            "timeout": 500,
            "is_mockable": false
        },
        {
            "integrations": "ipinfo",
            "playbookID": "IPInfoTest"
        },
        {
            "integrations": "ipinfo_v2",
            "playbookID": "IPInfo_v2Test",
            "fromversion": "5.5.0"
        },
        {
            "playbookID": "VerifyHumanReadableFormat"
        },
        {
            "playbookID": "strings-test"
        },
        {
            "playbookID": "TestCommonPython",
            "timeout": 500
        },
        {
            "playbookID": "TestFileCreateAndUpload"
        },
        {
            "playbookID": "TestIsValueInArray"
        },
        {
            "playbookID": "TestStringReplace"
        },
        {
            "playbookID": "TestHttpPlaybook"
        },
        {
            "integrations": "SplunkPy",
            "playbookID": "SplunkPy parse-raw - Test",
            "memory_threshold": 100,
            "instance_names": "use_default_handler"
        },
        {
            "integrations": "SplunkPy",
            "playbookID": "SplunkPy-Test-V2",
            "memory_threshold": 500,
            "instance_names": "use_default_handler"
        },
        {
            "integrations": "SplunkPy",
            "playbookID": "Splunk-Test",
            "memory_threshold": 200,
            "instance_names": "use_default_handler"
        },
        {
            "integrations": "AnsibleTower",
            "playbookID": "AnsibleTower_Test_playbook",
            "fromversion": "5.0.0"
        },
        {
            "integrations": "SplunkPy",
            "playbookID": "SplunkPySearch_Test",
            "memory_threshold": 200,
            "instance_names": "use_default_handler"
        },
        {
            "integrations": "SplunkPy",
            "playbookID": "SplunkPy KV commands",
            "memory_threshold": 200,
            "instance_names": "use_default_handler"
        },
        {
            "integrations": "SplunkPy",
            "playbookID": "SplunkPy-Test-V2",
            "memory_threshold": 500,
            "instance_names": "use_python_requests_handler"
        },
        {
            "integrations": "SplunkPy",
            "playbookID": "Splunk-Test",
            "memory_threshold": 500,
            "instance_names": "use_python_requests_handler"
        },
        {
            "integrations": "SplunkPy",
            "playbookID": "SplunkPySearch_Test",
            "memory_threshold": 200,
            "instance_names": "use_python_requests_handler"
        },
        {
            "integrations": "SplunkPy",
            "playbookID": "SplunkPy KV commands",
            "memory_threshold": 200,
            "instance_names": "use_python_requests_handler"
        },
        {
            "integrations": "McAfee NSM",
            "playbookID": "McAfeeNSMTest",
            "timeout": 400,
            "nightly": true
        },
        {
            "integrations": "PhishTank V2",
            "playbookID": "PhishTank Testing"
        },
        {
            "integrations": "McAfee Web Gateway",
            "playbookID": "McAfeeWebGatewayTest",
            "timeout": 500
        },
        {
            "integrations": "TCPIPUtils",
            "playbookID": "TCPUtils-Test"
        },
        {
            "playbookID": "listExecutedCommands-Test"
        },
        {
            "integrations": "AWS - Lambda",
            "playbookID": "AWS-Lambda-Test (Read-Only)"
        },
        {
            "integrations": "Service Manager",
            "playbookID": "TestHPServiceManager",
            "timeout": 400
        },
        {
            "integrations": "ServiceNow IAM",
            "playbookID": "ServiceNow IAM - Test Playbook",
            "instance_name": "snow_basic_auth",
            "fromversion": "6.0.0"
        },
        {
            "playbookID": "LanguageDetect-Test",
            "timeout": 300
        },
        {
            "integrations": "Forcepoint",
            "playbookID": "forcepoint test",
            "timeout": 500,
            "nightly": true
        },
        {
            "playbookID": "GeneratePassword-Test"
        },
        {
            "playbookID": "ZipFile-Test"
        },
        {
            "playbookID": "UnzipFile-Test"
        },
        {
            "playbookID": "Test-IsMaliciousIndicatorFound",
            "fromversion": "5.0.0"
        },
        {
            "playbookID": "TestExtractHTMLTables"
        },
        {
            "integrations": "carbonblackliveresponse",
            "playbookID": "Carbon Black Live Response Test",
            "nightly": true,
            "fromversion": "5.0.0",
            "is_mockable": false
        },
        {
            "integrations": "urlscan.io",
            "playbookID": "urlscan_malicious_Test",
            "timeout": 500
        },
        {
            "integrations": "EWS v2",
            "playbookID": "pyEWS_Test",
            "instance_names": "ewv2_regular",
            "is_mockable": false
        },
        {
            "integrations": "EWS v2",
            "playbookID": "pyEWS_Test",
            "instance_names": "ewsv2_separate_process",
            "is_mockable": false
        },
        {
            "integrations": "remedy_sr_beta",
            "playbookID": "remedy_sr_test_pb"
        },
        {
            "integrations": "Netskope",
            "playbookID": "Netskope Test"
        },
        {
            "integrations": "Cylance Protect v2",
            "playbookID": "Cylance Protect v2 Test"
        },
        {
            "integrations": "ReversingLabs Titanium Cloud",
            "playbookID": "ReversingLabsTCTest"
        },
        {
            "integrations": "ReversingLabs A1000",
            "playbookID": "ReversingLabsA1000Test"
        },
        {
            "integrations": "Demisto Lock",
            "playbookID": "DemistoLockTest"
        },
        {
            "playbookID": "test-domain-indicator",
            "timeout": 400
        },
        {
            "playbookID": "Cybereason Test",
            "integrations": "Cybereason",
            "timeout": 1200,
            "fromversion": "4.1.0"
        },
        {
            "integrations": "VirusTotal - Private API",
            "instance_names": "virus_total_private_api_general",
            "playbookID": "File Enrichment - Virus Total Private API Test",
            "nightly": true
        },
        {
            "integrations": "VirusTotal - Private API",
            "instance_names": "virus_total_private_api_general",
            "playbookID": "virusTotalPrivateAPI-test-playbook",
            "timeout": 1400,
            "nightly": true,
            "pid_threshold": 12
        },
        {
            "integrations": [
                "VirusTotal - Private API",
                "VirusTotal"
            ],
            "playbookID": "vt-detonate test",
            "instance_names": [
                "virus_total_private_api_general",
                "virus_total_general"
            ],
            "timeout": 1400,
            "fromversion": "5.5.0",
            "nightly": true,
            "is_mockable": false
        },
        {
            "integrations": "Cisco ASA",
            "playbookID": "Cisco ASA - Test Playbook"
        },
        {
            "integrations": "VirusTotal - Private API",
            "instance_names": "virus_total_private_api_preferred_vendors",
            "playbookID": "virusTotalPrivateAPI-test-preferred-vendors",
            "timeout": 1400,
            "nightly": true
        },
        {
            "integrations": "Cisco Meraki",
            "playbookID": "Cisco-Meraki-Test"
        },
        {
            "integrations": "Microsoft Defender Advanced Threat Protection",
            "playbookID": "Microsoft Defender Advanced Threat Protection - Test prod",
            "instance_names": "microsoft_defender_atp_prod"
        },
        {
            "integrations": "Microsoft Defender Advanced Threat Protection",
            "playbookID": "Microsoft Defender Advanced Threat Protection - Test dev",
            "instance_names": "microsoft_defender_atp_dev"
        },
        {
            "integrations": "Microsoft Defender Advanced Threat Protection",
            "playbookID": "Microsoft Defender Advanced Threat Protection - Test self deployed",
            "instance_names": "microsoft_defender_atp_dev_self_deployed"
        },
        {
            "integrations": "Microsoft Defender Advanced Threat Protection",
            "playbookID": "Microsoft Defender - ATP - Indicators Test",
            "instance_names": "microsoft_defender_atp_dev",
            "is_mockable": false
        },
        {
            "integrations": "Tanium",
            "playbookID": "Tanium Test Playbook",
            "nightly": true,
            "timeout": 1200,
            "pid_threshold": 10
        },
        {
            "integrations": "Recorded Future",
            "playbookID": "Recorded Future Test",
            "nightly": true
        },
        {
            "integrations": "Microsoft Graph",
            "playbookID": "Microsoft Graph Security Test dev",
            "instance_names": "ms_graph_security_dev"
        },
        {
            "integrations": "Microsoft Graph",
            "playbookID": "Microsoft Graph Security Test prod",
            "instance_names": "ms_graph_security_prod"
        },
        {
            "integrations": "Microsoft Graph User",
            "playbookID": "Microsoft Graph User - Test",
            "instance_names": "ms_graph_user_dev"
        },
        {
            "integrations": "Microsoft Graph User",
            "playbookID": "Microsoft Graph User - Test",
            "instance_names": "ms_graph_user_prod"
        },
        {
            "integrations": "Microsoft Graph Groups",
            "playbookID": "Microsoft Graph Groups - Test dev",
            "instance_names": "ms_graph_groups_dev"
        },
        {
            "integrations": "Microsoft Graph Groups",
            "playbookID": "Microsoft Graph Groups - Test prod",
            "instance_names": "ms_graph_groups_prod"
        },
        {
            "integrations": "Microsoft_Graph_Files",
            "playbookID": "test_MsGraphFiles dev",
            "instance_names": "ms_graph_files_dev",
            "fromversion": "5.0.0"
        },
        {
            "integrations": "Microsoft_Graph_Files",
            "playbookID": "test_MsGraphFiles prod",
            "instance_names": "ms_graph_files_prod",
            "fromversion": "5.0.0"
        },
        {
            "integrations": "Microsoft Graph Calendar",
            "playbookID": "Microsoft Graph Calendar - Test dev",
            "instance_names": "ms_graph_calendar_dev"
        },
        {
            "integrations": "Microsoft Graph Calendar",
            "playbookID": "Microsoft Graph Calendar - Test prod",
            "instance_names": "ms_graph_calendar_prod"
        },
        {
            "integrations": "Microsoft Graph Device Management",
            "playbookID": "MSGraph_DeviceManagement_Test_dev",
            "instance_names": "ms_graph_device_management_oproxy_dev",
            "fromversion": "5.0.0"
        },
        {
            "integrations": "Microsoft Graph Device Management",
            "playbookID": "MSGraph_DeviceManagement_Test_prod",
            "instance_names": "ms_graph_device_management_oproxy_prod",
            "fromversion": "5.0.0"
        },
        {
            "integrations": "Microsoft Graph Device Management",
            "playbookID": "MSGraph_DeviceManagement_Test_self_deployed_prod",
            "instance_names": "ms_graph_device_management_self_deployed_prod",
            "fromversion": "5.0.0"
        },
        {
            "integrations": "RedLock",
            "playbookID": "RedLockTest",
            "nightly": true
        },
        {
            "integrations": "Symantec Messaging Gateway",
            "playbookID": "Symantec Messaging Gateway Test"
        },
        {
            "integrations": "ThreatConnect v2",
            "playbookID": "ThreatConnect v2 - Test",
            "fromversion": "5.0.0"
        },
        {
            "integrations": "VxStream",
            "playbookID": "VxStream Test",
            "nightly": true,
            "is_mockable": false
        },
        {
            "integrations": "QRadar",
            "playbookID": "test_Qradar",
            "fromversion": "5.5.0",
            "is_mockable": false
        },
        {
            "integrations": "QRadar_v2",
            "playbookID": "test_Qradar_v2",
            "fromversion": "6.0.0",
            "is_mockable": false
        },
        {
            "integrations": "VMware",
            "playbookID": "VMWare Test"
        },
        {
            "integrations": "Anomali ThreatStream",
            "playbookID": "Anomali_ThreatStream_Test"
        },
        {
            "integrations": "carbonblack-v2",
            "playbookID": "Carbon Black Response Test",
            "fromversion": "5.0.0"
        },
        {
            "integrations": "Cisco Umbrella Investigate",
            "playbookID": "Cisco Umbrella Test"
        },
        {
            "integrations": "icebrg",
            "playbookID": "Icebrg Test",
            "timeout": 500
        },
        {
            "integrations": "Symantec MSS",
            "playbookID": "SymantecMSSTest"
        },
        {
            "integrations": "Remedy AR",
            "playbookID": "Remedy AR Test"
        },
        {
            "integrations": "AWS - IAM",
            "playbookID": "d5cb69b1-c81c-4f27-8a40-3106c0cb2620"
        },
        {
            "integrations": "McAfee Active Response",
            "playbookID": "McAfee-MAR_Test",
            "timeout": 700
        },
        {
            "integrations": "McAfee Threat Intelligence Exchange",
            "playbookID": "McAfee-TIE Test",
            "timeout": 700
        },
        {
            "integrations": "ArcSight Logger",
            "playbookID": "ArcSight Logger test"
        },
        {
            "integrations": "ArcSight ESM v2",
            "playbookID": "ArcSight ESM v2 Test"
        },
        {
            "integrations": "ArcSight ESM v2",
            "playbookID": "test Arcsight - Get events related to the Case"
        },
        {
            "integrations": "XFE_v2",
            "playbookID": "Test_XFE_v2",
            "timeout": 500,
            "nightly": true
        },
        {
            "integrations": "McAfee Threat Intelligence Exchange",
            "playbookID": "search_endpoints_by_hash_-_tie_-_test",
            "timeout": 500
        },
        {
            "integrations": "iDefense_v2",
            "playbookID": "iDefense_v2_Test",
            "fromversion": "5.5.0"
        },
        {
            "integrations": "AbuseIPDB",
            "playbookID": "AbuseIPDB Test"
        },
        {
            "integrations": "AbuseIPDB",
            "playbookID": "AbuseIPDB PopulateIndicators Test"
        },
        {
            "integrations": "LogRhythm",
            "playbookID": "LogRhythm-Test-Playbook",
            "timeout": 200
        },
        {
            "integrations": "FireEye HX",
            "playbookID": "FireEye HX Test",
            "timeout": 500
        },
        {
            "integrations": "FireEyeFeed",
            "playbookID": "playbook-FeedFireEye_test",
            "memory_threshold": 110
        },
        {
            "integrations": "Phish.AI",
            "playbookID": "PhishAi-Test"
        },
        {
            "integrations": "Phish.AI",
            "playbookID": "Test-Detonate URL - Phish.AI"
        },
        {
            "integrations": "Centreon",
            "playbookID": "Centreon-Test-Playbook"
        },
        {
            "playbookID": "ReadFile test"
        },
        {
            "integrations": "AlphaSOC Wisdom",
            "playbookID": "AlphaSOC-Wisdom-Test"
        },
        {
            "integrations": "carbonblack-v2",
            "playbookID": "CBFindIP - Test"
        },
        {
            "integrations": "Jask",
            "playbookID": "Jask_Test",
            "fromversion": "4.1.0"
        },
        {
            "integrations": "Qualys",
            "playbookID": "Qualys-Test"
        },
        {
            "integrations": "Whois",
            "playbookID": "whois_test",
            "fromversion": "4.1.0"
        },
        {
            "integrations": "RSA NetWitness Endpoint",
            "playbookID": "NetWitness Endpoint Test"
        },
        {
            "integrations": "Check Point Sandblast",
            "playbookID": "Sandblast_malicious_test"
        },
        {
            "playbookID": "TestMatchRegexV2"
        },
        {
            "integrations": "ActiveMQ",
            "playbookID": "ActiveMQ Test"
        },
        {
            "playbookID": "RegexGroups Test"
        },
        {
            "integrations": "Cisco ISE",
            "playbookID": "cisco-ise-test-playbook"
        },
        {
            "integrations": "RSA NetWitness v11.1",
            "playbookID": "RSA NetWitness Test"
        },
        {
            "playbookID": "ExifReadTest"
        },
        {
            "integrations": "Cuckoo Sandbox",
            "playbookID": "CuckooTest",
            "timeout": 700
        },
        {
            "integrations": "VxStream",
            "playbookID": "Test-Detonate URL - Crowdstrike",
            "timeout": 1200
        },
        {
            "playbookID": "Detonate File - Generic Test",
            "timeout": 500
        },
        {
            "integrations": [
                "Lastline v2",
                "WildFire-v2",
                "SNDBOX",
                "McAfee Advanced Threat Defense"
            ],
            "playbookID": "Detonate File - Generic Test",
            "timeout": 2400,
            "nightly": true
        },
        {
            "playbookID": "STIXParserTest"
        },
        {
            "playbookID": "VerifyJSON - Test",
            "fromversion": "5.5.0"
        },
        {
            "playbookID": "PowerShellCommon-Test",
            "fromversion": "5.5.0"
        },
        {
            "playbookID": "Detonate URL - Generic Test",
            "timeout": 2000,
            "nightly": true,
            "integrations": [
                "McAfee Advanced Threat Defense",
                "VxStream",
                "Lastline v2"
            ]
        },
        {
            "integrations": [
                "carbonblack-v2",
                "carbonblackliveresponse",
                "Cylance Protect v2"
            ],
            "playbookID": "Retrieve File from Endpoint - Generic V2 Test",
            "fromversion": "5.0.0",
            "is_mockable": false
        },
        {
            "integrations": "Zscaler",
            "playbookID": "Zscaler Test",
            "nightly": true,
            "timeout": 500
        },
        {
            "playbookID": "DemistoUploadFileToIncident Test",
            "integrations": "Demisto REST API"
        },
        {
            "playbookID": "DemistoUploadFile Test",
            "integrations": "Demisto REST API"
        },
        {
            "playbookID": "MaxMind Test",
            "integrations": "MaxMind GeoIP2"
        },
        {
            "playbookID": "Test Sagemaker",
            "integrations": "AWS Sagemaker"
        },
        {
            "playbookID": "C2sec-Test",
            "integrations": "C2sec irisk",
            "fromversion": "5.0.0"
        },
        {
            "playbookID": "Phishing v2 - Test - Incident Starter",
            "fromversion": "6.0.0",
            "timeout": 1200,
            "nightly": false,
            "integrations": [
                "EWS Mail Sender",
                "Demisto REST API",
                "Rasterize"
            ],
            "memory_threshold": 115,
            "pid_threshold": 80
        },
        {
            "playbookID": "Phishing - Core - Test - Incident Starter",
            "fromversion": "6.0.0",
            "timeout": 1700,
            "nightly": false,
            "integrations": [
                "EWS Mail Sender",
                "Demisto REST API",
                "Rasterize"
            ],
            "memory_threshold": 100,
            "pid_threshold": 80
        },
        {
            "integrations": "duo",
            "playbookID": "DUO Test Playbook"
        },
        {
            "playbookID": "SLA Scripts - Test",
            "fromversion": "4.1.0"
        },
        {
            "playbookID": "PcapHTTPExtractor-Test"
        },
        {
            "playbookID": "Ping Test Playbook"
        },
        {
            "playbookID": "Active Directory Test",
            "integrations": "Active Directory Query v2",
            "instance_names": "active_directory_ninja"
        },
        {
            "playbookID": "AD v2 - debug-mode - Test",
            "integrations": "Active Directory Query v2",
            "instance_names": "active_directory_ninja",
            "fromversion": "5.0.0"
        },
        {
            "playbookID": "Docker Hardening Test",
            "fromversion": "5.0.0",
            "runnable_on_docker_only": true
        },
        {
            "integrations": "Active Directory Query v2",
            "instance_names": "active_directory_ninja",
            "playbookID": "Active Directory Query V2 configuration with port"
        },
        {
            "integrations": "Active Directory Query v2",
            "instance_names": "active_directory_ninja",
            "playbookID": "Active Directory - ad-get-user limit check"
        },
        {
            "integrations": "mysql",
            "playbookID": "MySQL Test"
        },
        {
            "playbookID": "Email Address Enrichment - Generic v2.1 - Test",
            "integrations": "Active Directory Query v2",
            "instance_names": "active_directory_ninja"
        },
        {
            "integrations": "Cofense Intelligence",
            "playbookID": "Test - Cofense Intelligence",
            "timeout": 500
        },
        {
            "playbookID": "GDPRContactAuthorities Test"
        },
        {
            "integrations": "Google Resource Manager",
            "playbookID": "GoogleResourceManager-Test",
            "timeout": 500,
            "nightly": true
        },
        {
            "integrations": "SlashNext Phishing Incident Response",
            "playbookID": "SlashNextPhishingIncidentResponse-Test",
            "timeout": 500,
            "nightly": true
        },
        {
            "integrations": "Google Cloud Storage",
            "playbookID": "GCS - Test",
            "timeout": 500,
            "nightly": true,
            "memory_threshold": 80
        },
        {
            "integrations": "GooglePubSub",
            "playbookID": "GooglePubSub_Test",
            "nightly": true,
            "fromversion": "5.0.0"
        },
        {
            "playbookID": "Calculate Severity - Generic v2 - Test",
            "integrations": [
                "Palo Alto Minemeld",
                "Active Directory Query v2"
            ],
            "instance_names": "active_directory_ninja",
            "fromversion": "4.5.0"
        },
        {
            "integrations": "Freshdesk",
            "playbookID": "Freshdesk-Test",
            "timeout": 500,
            "nightly": true
        },
        {
            "playbookID": "Autoextract - Test",
            "fromversion": "4.1.0"
        },
        {
            "playbookID": "FilterByList - Test",
            "fromversion": "4.5.0"
        },
        {
            "playbookID": "Impossible Traveler - Test",
            "integrations": [
                "Ipstack",
                "ipinfo",
                "Rasterize",
                "Active Directory Query v2",
                "Demisto REST API"
            ],
            "instance_names": "active_directory_ninja",
            "fromversion": "5.0.0",
            "timeout": 700
        },
        {
            "playbookID": "Active Directory - Get User Manager Details - Test",
            "integrations": "Active Directory Query v2",
            "instance_names": "active_directory_80k",
            "fromversion": "4.5.0"
        },
        {
            "integrations": "Kafka V2",
            "playbookID": "Kafka Test"
        },
        {
            "playbookID": "File Enrichment - Generic v2 - Test",
            "instance_names": "virus_total_private_api_general",
            "integrations": [
                "VirusTotal - Private API",
                "Cylance Protect v2"
            ],
            "is_mockable": false
        },
        {
            "integrations": [
                "epo",
                "McAfee Active Response"
            ],
            "playbookID": "Endpoint data collection test",
            "timeout": 500
        },
        {
            "integrations": [
                "epo",
                "McAfee Active Response"
            ],
            "playbookID": "MAR - Endpoint data collection test",
            "timeout": 500
        },
        {
            "integrations": "DUO Admin",
            "playbookID": "DuoAdmin API test playbook",
            "fromversion": "5.0.0"
        },
        {
            "integrations": [
                "TAXII Server",
                "TAXIIFeed"
            ],
            "playbookID": "TAXII_Feed_Test",
            "fromversion": "5.5.0",
            "timeout": 300,
            "instance_names": [
                "non_https_cert",
                "instance_execute"
            ]
        },
        {
            "integrations": "TAXII 2 Feed",
            "playbookID": "TAXII 2 Feed Test",
            "fromversion": "5.5.0"
        },
        {
            "integrations": "iDefense Feed",
            "playbookID": "Feed iDefense Test",
            "memory_threshold": 200,
            "fromversion": "5.5.0"
        },
        {
            "integrations": "Traps",
            "playbookID": "Traps test",
            "timeout": 600
        },
        {
            "playbookID": "TestShowScheduledEntries"
        },
        {
            "playbookID": "Calculate Severity - Standard - Test",
            "integrations": "Palo Alto Minemeld",
            "fromversion": "4.5.0"
        },
        {
            "integrations": "Symantec Advanced Threat Protection",
            "playbookID": "Symantec ATP Test"
        },
        {
            "playbookID": "HTTPListRedirects - Test SSL"
        },
        {
            "playbookID": "HTTPListRedirects Basic Test"
        },
        {
            "playbookID": "CheckDockerImageAvailableTest"
        },
        {
            "playbookID": "Extract Indicators From File - Generic v2 - Test",
            "integrations": "Image OCR",
            "timeout": 350,
            "fromversion": "4.5.0"
        },
        {
            "playbookID": "Endpoint Enrichment - Generic v2.1 - Test",
            "integrations": [
                "Cylance Protect v2",
                "carbonblack-v2",
                "epo",
                "Active Directory Query v2"
            ],
            "instance_names": "active_directory_ninja"
        },
        {
            "playbookID": "EmailReputationTest",
            "integrations": "Have I Been Pwned? V2"
        },
        {
            "integrations": "Symantec Deepsight Intelligence",
            "playbookID": "Symantec Deepsight Test"
        },
        {
            "playbookID": "ExtractDomainFromEmailTest"
        },
        {
            "playbookID": "Wait Until Datetime - Test",
            "fromversion": "4.5.0"
        },
        {
            "playbookID": "PAN-OS DAG Configuration Test",
            "integrations": "Panorama",
            "instance_names": "palo_alto_panorama_9.0",
            "timeout": 1500
        },
        {
            "playbookID": "PAN-OS Create Or Edit Rule Test",
            "integrations": "Panorama",
            "instance_names": "palo_alto_panorama_9.0",
            "timeout": 1000
        },
        {
            "playbookID": "PAN-OS EDL Setup v3 Test",
            "integrations": [
                "Panorama",
                "palo_alto_networks_pan_os_edl_management"
            ],
            "instance_names": "palo_alto_firewall_9.0",
            "timeout": 300
        },
        {
            "integrations": "Snowflake",
            "playbookID": "Snowflake-Test"
        },
        {
            "playbookID": "Account Enrichment - Generic v2.1 - Test",
            "integrations": "Active Directory Query v2",
            "instance_names": "active_directory_ninja"
        },
        {
            "integrations": "Cisco Umbrella Investigate",
            "playbookID": "Domain Enrichment - Generic v2 - Test"
        },
        {
            "integrations": "Google BigQuery",
            "playbookID": "Google BigQuery Test"
        },
        {
            "integrations": "Zoom",
            "playbookID": "Zoom_Test"
        },
        {
            "playbookID": "IP Enrichment - Generic v2 - Test",
            "integrations": "Threat Crowd",
            "fromversion": "4.1.0"
        },
        {
            "integrations": "Cherwell",
            "playbookID": "Cherwell Example Scripts - test"
        },
        {
            "integrations": "Cherwell",
            "playbookID": "Cherwell - test"
        },
        {
            "integrations": "CarbonBlackProtectionV2",
            "playbookID": "Carbon Black Enterprise Protection V2 Test"
        },
        {
            "integrations": "Active Directory Query v2",
            "instance_names": "active_directory_ninja",
            "playbookID": "Test ADGetUser Fails with no instances 'Active Directory Query' (old version)"
        },
        {
            "integrations": "ANYRUN",
            "playbookID": "ANYRUN-Test"
        },
        {
            "integrations": "ANYRUN",
            "playbookID": "Detonate File - ANYRUN - Test"
        },
        {
            "integrations": "ANYRUN",
            "playbookID": "Detonate URL - ANYRUN - Test"
        },
        {
            "integrations": "Netcraft",
            "playbookID": "Netcraft test"
        },
        {
            "integrations": "EclecticIQ Platform",
            "playbookID": "EclecticIQ Test"
        },
        {
            "playbookID": "FormattingPerformance - Test",
            "fromversion": "5.0.0"
        },
        {
            "integrations": "AWS - EC2",
            "instance_names": "AWS - EC2",
            "playbookID": "AWS - EC2 Test Playbook",
            "fromversion": "5.0.0",
            "memory_threshold": 90
        },
        {
            "integrations": "AWS - EC2",
            "playbookID": "d66e5f86-e045-403f-819e-5058aa603c32"
        },
        {
            "integrations": "ANYRUN",
            "playbookID": "Detonate File From URL - ANYRUN - Test"
        },
        {
            "integrations": "AWS - CloudTrail",
            "playbookID": "3da2e31b-f114-4d7f-8702-117f3b498de9"
        },
        {
            "integrations": "carbonblackprotection",
            "playbookID": "67b0f25f-b061-4468-8613-43ab13147173"
        },
        {
            "integrations": "DomainTools",
            "playbookID": "DomainTools-Test"
        },
        {
            "integrations": "Exabeam",
            "playbookID": "Exabeam - Test"
        },
        {
            "integrations": "Cisco Spark",
            "playbookID": "Cisco Spark Test New"
        },
        {
            "integrations": "Remedy On-Demand",
            "playbookID": "Remedy-On-Demand-Test"
        },
        {
            "playbookID": "ssdeepreputationtest"
        },
        {
            "playbookID": "TestIsEmailAddressInternal"
        },
        {
            "integrations": "Google Cloud Compute",
            "playbookID": "GoogleCloudCompute-Test"
        },
        {
            "integrations": "AWS - S3",
            "playbookID": "97393cfc-2fc4-4dfe-8b6e-af64067fc436",
            "memory_threshold": 80
        },
        {
            "integrations": "Image OCR",
            "playbookID": "TestImageOCR"
        },
        {
            "integrations": "fireeye",
            "playbookID": "Detonate File - FireEye AX - Test"
        },
        {
            "integrations": [
                "Rasterize",
                "Image OCR"
            ],
            "playbookID": "Rasterize Test",
            "fromversion": "5.0.0"
        },
        {
            "integrations": "Rasterize",
            "playbookID": "RasterizeImageTest",
            "fromversion": "5.0.0"
        },
        {
            "integrations": "Ipstack",
            "playbookID": "Ipstack_Test"
        },
        {
            "integrations": "Perch",
            "playbookID": "Perch-Test"
        },
        {
            "integrations": "Forescout",
            "playbookID": "Forescout-Test"
        },
        {
            "integrations": "GitHub",
            "playbookID": "Git_Integration-Test"
        },
        {
            "integrations": "GitHub IAM",
            "playbookID": "Github IAM - Test Playbook",
            "fromversion": "6.1.0"
        },
        {
            "integrations": "LogRhythmRest",
            "playbookID": "LogRhythm REST test"
        },
        {
            "integrations": "AlienVault USM Anywhere",
            "playbookID": "AlienVaultUSMAnywhereTest"
        },
        {
            "playbookID": "PhishLabsTestPopulateIndicators"
        },
        {
            "playbookID": "Test_HTMLtoMD"
        },
        {
            "integrations": "PhishLabs IOC",
            "playbookID": "PhishLabsIOC TestPlaybook",
            "fromversion": "4.1.0"
        },
        {
            "integrations": "vmray",
            "playbookID": "VMRay-Test"
        },
        {
            "integrations": "PerceptionPoint",
            "playbookID": "PerceptionPoint Test",
            "fromversion": "4.1.0"
        },
        {
            "integrations": "AutoFocus V2",
            "playbookID": "AutoFocus V2 test",
            "fromversion": "5.0.0",
            "timeout": 1000
        },
        {
            "playbookID": "Process Email - Generic for Rasterize"
        },
        {
            "playbookID": "Send Investigation Summary Reports - Test",
            "integrations": "EWS Mail Sender",
            "fromversion": "4.5.0",
            "memory_threshold": 100
        },
        {
            "integrations": "Anomali ThreatStream v2",
            "playbookID": "ThreatStream-Test"
        },
        {
            "integrations": "Flashpoint",
            "playbookID": "Flashpoint_event-Test"
        },
        {
            "integrations": "Flashpoint",
            "playbookID": "Flashpoint_forum-Test"
        },
        {
            "integrations": "Flashpoint",
            "playbookID": "Flashpoint_report-Test"
        },
        {
            "integrations": "Flashpoint",
            "playbookID": "Flashpoint_reputation-Test"
        },
        {
            "integrations": "BluecatAddressManager",
            "playbookID": "Bluecat Address Manager test"
        },
        {
            "integrations": "MailListener - POP3 Beta",
            "playbookID": "MailListener-POP3 - Test"
        },
        {
            "playbookID": "sumList - Test"
        },
        {
            "integrations": "VulnDB",
            "playbookID": "Test-VulnDB"
        },
        {
            "integrations": "Shodan_v2",
            "playbookID": "Test-Shodan_v2",
            "timeout": 1000
        },
        {
            "integrations": "Threat Crowd",
            "playbookID": "ThreatCrowd - Test"
        },
        {
            "integrations": "GoogleDocs",
            "playbookID": "GoogleDocs-test"
        },
        {
            "playbookID": "Request Debugging - Test",
            "fromversion": "5.0.0"
        },
        {
            "playbookID": "Test Convert file hash to corresponding hashes",
            "fromversion": "4.5.0",
            "integrations": "VirusTotal",
            "instance_names": "virus_total_general"
        },
        {
            "playbookID": "PAN-OS Query Logs For Indicators Test",
            "fromversion": "5.5.0",
            "timeout": 1500,
            "integrations": "Panorama",
            "instance_names": "palo_alto_panorama"
        },
        {
            "integrations": "Hybrid Analysis",
            "playbookID": "HybridAnalysis-Test",
            "timeout": 500,
            "fromversion": "4.1.0",
            "is_mockable": false
        },
        {
            "integrations": "Elasticsearch v2",
            "instance_names": "es_v7",
            "playbookID": "Elasticsearch_v2_test"
        },
        {
            "integrations": "ElasticsearchFeed",
            "instance_names": "es_demisto_feed",
            "playbookID": "Elasticsearch_Fetch_Demisto_Indicators_Test",
            "fromversion": "5.5.0"
        },
        {
            "integrations": "ElasticsearchFeed",
            "instance_names": "es_generic_feed",
            "playbookID": "Elasticsearch_Fetch_Custom_Indicators_Test",
            "fromversion": "5.5.0"
        },
        {
            "integrations": "Elasticsearch v2",
            "instance_names": "es_v6",
            "playbookID": "Elasticsearch_v2_test-v6"
        },
        {
            "integrations": "PolySwarm",
            "playbookID": "PolySwarm-Test"
        },
        {
            "integrations": "Kennav2",
            "playbookID": "Kenna Test"
        },
        {
            "integrations": "SecurityAdvisor",
            "playbookID": "SecurityAdvisor-Test",
            "fromversion": "4.5.0"
        },
        {
            "integrations": "Google Key Management Service",
            "playbookID": "Google-KMS-test",
            "pid_threshold": 6,
            "memory_threshold": 60
        },
        {
            "integrations": "SecBI",
            "playbookID": "SecBI - Test"
        },
        {
            "playbookID": "ExtractFQDNFromUrlAndEmail-Test"
        },
        {
            "integrations": "EWS v2",
            "playbookID": "Get EWS Folder Test",
            "fromversion": "4.5.0",
            "instance_names": "ewv2_regular",
            "timeout": 1200
        },
        {
            "integrations": "EWSO365",
            "playbookID": "EWS_O365_test",
            "fromversion": "5.0.0"
        },
        {
            "integrations": "EWSO365",
            "playbookID": "EWS_O365_send_mail_test",
            "fromversion": "5.0.0"
        },
        {
            "integrations": "QRadar_v2",
            "playbookID": "QRadar Indicator Hunting Test",
            "timeout": 600,
            "fromversion": "6.0.0"
        },
        {
            "playbookID": "SetAndHandleEmpty test",
            "fromversion": "4.5.0"
        },
        {
            "integrations": "Tanium v2",
            "playbookID": "Tanium v2 - Test"
        },
        {
            "integrations": "Office 365 Feed",
            "playbookID": "Office365_Feed_Test",
            "fromversion": "5.5.0"
        },
        {
            "integrations": "GoogleCloudTranslate",
            "playbookID": "GoogleCloudTranslate-Test",
            "pid_threshold": 9
        },
        {
            "integrations": "Infoblox",
            "playbookID": "Infoblox Test"
        },
        {
            "integrations": "BPA",
            "playbookID": "Test-BPA",
            "fromversion": "4.5.0"
        },
        {
            "playbookID": "GetValuesOfMultipleFIelds Test",
            "fromversion": "4.5.0"
        },
        {
            "playbookID": "IsInternalHostName Test",
            "fromversion": "4.5.0"
        },
        {
            "playbookID": "DigitalGuardian-Test",
            "integrations": "Digital Guardian",
            "fromversion": "5.0.0"
        },
        {
            "integrations": "SplunkPy",
            "playbookID": "Splunk Indicator Hunting Test",
            "fromversion": "5.0.0",
            "memory_threshold": 500,
            "instance_names": "use_default_handler"
        },
        {
            "integrations": "BPA",
            "playbookID": "Test-BPA_Integration",
            "fromversion": "4.5.0"
        },
        {
            "integrations": "AutoFocus Feed",
            "playbookID": "playbook-FeedAutofocus_test",
            "fromversion": "5.5.0"
        },
        {
            "integrations": "AutoFocus Daily Feed",
            "playbookID": "playbook-FeedAutofocus_daily_test",
            "fromversion": "5.5.0"
        },
        {
            "integrations": "PaloAltoNetworks_PrismaCloudCompute",
            "playbookID": "PaloAltoNetworks_PrismaCloudCompute-Test"
        },
        {
            "integrations": "Recorded Future Feed",
            "playbookID": "RecordedFutureFeed - Test",
            "timeout": 1000,
            "fromversion": "5.5.0",
            "memory_threshold": 86
        },
        {
            "integrations": "Expanse",
            "playbookID": "test-Expanse-Playbook",
            "fromversion": "5.0.0"
        },
        {
            "integrations": "Expanse",
            "playbookID": "test-Expanse",
            "fromversion": "5.0.0"
        },
        {
            "integrations": "DShield Feed",
            "playbookID": "playbook-DshieldFeed_test",
            "fromversion": "5.5.0",
            "is_mockable": false
        },
        {
            "integrations": "AlienVault Reputation Feed",
            "playbookID": "AlienVaultReputationFeed_Test",
            "fromversion": "5.5.0",
            "memory_threshold": 190
        },
        {
            "integrations": "BruteForceBlocker Feed",
            "playbookID": "playbook-BruteForceBlocker_test",
            "fromversion": "5.5.0",
            "memory_threshold": 190
        },
        {
            "integrations": "Carbon Black Enterprise EDR",
            "playbookID": "Carbon Black Enterprise EDR Test",
            "fromversion": "5.0.0"
        },
        {
            "integrations": "MongoDB Key Value Store",
            "playbookID": "MongoDB KeyValueStore - Test",
            "pid_threshold": 12,
            "fromversion": "5.0.0"
        },
        {
            "integrations": "MongoDB Log",
            "playbookID": "MongoDBLog - Test",
            "pid_threshold": 12,
            "fromversion": "5.0.0"
        },
        {
            "integrations": "Google Chronicle Backstory",
            "playbookID": "Google Chronicle Backstory Asset - Test",
            "fromversion": "5.0.0"
        },
        {
            "integrations": "Google Chronicle Backstory",
            "playbookID": "Google Chronicle Backstory IOC Details - Test",
            "fromversion": "5.0.0"
        },
        {
            "integrations": "Google Chronicle Backstory",
            "playbookID": "Google Chronicle Backstory List Alerts - Test",
            "fromversion": "5.0.0"
        },
        {
            "integrations": "Google Chronicle Backstory",
            "playbookID": "Google Chronicle Backstory List IOCs - Test",
            "fromversion": "5.0.0"
        },
        {
            "integrations": "Google Chronicle Backstory",
            "playbookID": "Google Chronicle Backstory Reputation - Test",
            "fromversion": "5.0.0"
        },
        {
            "integrations": "Google Chronicle Backstory",
            "playbookID": "Google Chronicle Backstory List Events - Test",
            "fromversion": "5.0.0"
        },
        {
            "integrations": "Feodo Tracker IP Blocklist Feed",
            "instance_names": "feodo_tracker_ip_currently__active",
            "playbookID": "playbook-feodotrackeripblock_test_currently__active",
            "fromversion": "5.5.0"
        },
        {
            "integrations": "Feodo Tracker IP Blocklist Feed",
            "instance_names": "feodo_tracker_ip_30_days",
            "playbookID": "playbook-feodotrackeripblock_test_30_days",
            "fromversion": "5.5.0"
        },
        {
            "integrations": "Code42",
            "playbookID": "Code42-Test",
            "fromversion": "5.0.0",
            "timeout": 600
        },
        {
            "playbookID": "Code42 File Search Test",
            "integrations": "Code42",
            "fromversion": "5.0.0"
        },
        {
            "playbookID": "FetchIndicatorsFromFile-test",
            "fromversion": "5.5.0"
        },
        {
            "integrations": "RiskSense",
            "playbookID": "RiskSense Get Apps - Test"
        },
        {
            "integrations": "RiskSense",
            "playbookID": "RiskSense Get Host Detail - Test"
        },
        {
            "integrations": "RiskSense",
            "playbookID": "RiskSense Get Host Finding Detail - Test"
        },
        {
            "integrations": "RiskSense",
            "playbookID": "RiskSense Get Hosts - Test"
        },
        {
            "integrations": "RiskSense",
            "playbookID": "RiskSense Get Host Findings - Test"
        },
        {
            "integrations": "RiskSense",
            "playbookID": "RiskSense Get Unique Cves - Test"
        },
        {
            "integrations": "RiskSense",
            "playbookID": "RiskSense Get Unique Open Findings - Test"
        },
        {
            "integrations": "RiskSense",
            "playbookID": "RiskSense Get Apps Detail - Test"
        },
        {
            "integrations": "RiskSense",
            "playbookID": "RiskSense Apply Tag - Test"
        },
        {
            "integrations": "Indeni",
            "playbookID": "Indeni_test",
            "fromversion": "5.0.0"
        },
        {
            "integrations": "SafeBreach v2",
            "playbookID": "playbook-SafeBreach-Test",
            "fromversion": "5.5.0"
        },
        {
            "integrations": "AlienVault OTX TAXII Feed",
            "playbookID": "playbook-feedalienvaultotx_test",
            "fromversion": "5.5.0"
        },
        {
            "playbookID": "ExtractDomainAndFQDNFromUrlAndEmail-Test",
            "fromversion": "5.5.0"
        },
        {
            "integrations": "Cortex Data Lake",
            "playbookID": "Cortex Data Lake Test",
            "instance_names": "cdl_prod",
            "fromversion": "4.5.0"
        },
        {
            "integrations": "Cortex Data Lake",
            "playbookID": "Cortex Data Lake Test",
            "instance_names": "cdl_dev",
            "fromversion": "4.5.0"
        },
        {
            "integrations": "MongoDB",
            "playbookID": "MongoDB - Test"
        },
        {
            "integrations": "DNSDB_v2",
            "playbookID": "DNSDB-Test",
            "fromversion": "5.0.0"
        },
        {
            "playbookID": "DBotCreatePhishingClassifierV2FromFile-Test",
            "timeout": 60000,
            "fromversion": "4.5.0"
        },
        {
            "integrations": "IBM Resilient Systems",
            "playbookID": "IBM Resilient Systems Test"
        },
        {
            "integrations": [
                "Prisma Access",
                "Prisma Access Egress IP feed"
            ],
            "playbookID": "Prisma_Access_Egress_IP_Feed-Test",
            "timeout": 60000,
            "fromversion": "5.5.0",
            "nightly": true
        },
        {
            "integrations": "Prisma Access",
            "playbookID": "Prisma_Access-Test",
            "timeout": 60000,
            "fromversion": "5.5.0",
            "nightly": true
        },
        {
            "playbookID": "EvaluateMLModllAtProduction-Test",
            "fromversion": "4.5.0"
        },
        {
            "integrations": "GCP Whitelist Feed",
            "playbookID": "GCPWhitelist_Feed_Test",
            "fromversion": "5.5.0"
        },
        {
            "integrations": "Azure AD Connect Health Feed",
            "playbookID": "FeedAzureADConnectHealth_Test",
            "fromversion": "5.5.0"
        },
        {
            "integrations": "Zoom Feed",
            "playbookID": "FeedZoom_Test",
            "fromversion": "5.5.0"
        },
        {
            "playbookID": "PCAP Analysis Test",
            "integrations": [
                "ipinfo",
                "WildFire-v2"
            ],
            "fromversion": "5.0.0",
            "timeout": 1200
        },
        {
            "integrations": "Workday",
            "playbookID": "Workday - Test",
            "fromversion": "5.0.0",
            "timeout": 600
        },
        {
            "integrations": "Unit42 Feed",
            "playbookID": "Unit42 Feed - Test",
            "fromversion": "5.5.0",
            "timeout": 600
        },
        {
            "integrations": "CrowdStrikeMalquery",
            "playbookID": "CrowdStrikeMalquery-Test",
            "fromversion": "5.0.0",
            "timeout": 2500
        },
        {
            "integrations": "Sixgill_Darkfeed",
            "playbookID": "Sixgill-Darkfeed_Test",
            "fromversion": "5.5.0"
        },
        {
            "playbookID": "hashIncidentFields-test",
            "fromversion": "4.5.0",
            "timeout": 60000
        },
        {
            "integrations": "RSA Archer v2",
            "playbookID": "Archer v2 - Test",
            "fromversion": "5.0.0"
        },
        {
            "integrations": "WootCloud",
            "playbookID": "TestWootCloudPlaybook",
            "fromversion": "5.0.0"
        },
        {
            "integrations": "Ivanti Heat",
            "playbookID": "Ivanti Heat - Test"
        },
        {
            "integrations": "MicrosoftCloudAppSecurity",
            "playbookID": "MicrosoftCloudAppSecurity-Test"
        },
        {
            "integrations": "Blueliv ThreatCompass",
            "playbookID": "Blueliv_ThreatCompass_test",
            "fromversion": "5.0.0"
        },
        {
            "playbookID": "IncreaseIncidentSeverity-Test",
            "fromversion": "5.0.0"
        },
        {
            "integrations": "TrendMicro Cloud App Security",
            "playbookID": "playbook_TrendmicroCAS_Test",
            "fromversion": "5.0.0",
            "timeout": 300
        },
        {
            "playbookID": "IfThenElse-Test",
            "fromversion": "5.0.0"
        },
        {
            "integrations": "Imperva WAF",
            "playbookID": "Imperva WAF - Test"
        },
        {
            "integrations": "CheckPointFirewall_v2",
            "playbookID": "checkpoint-testplaybook",
            "timeout": 500,
            "nightly": true
        },
        {
            "playbookID": "FailedInstances - Test",
            "integrations": "Whois",
            "fromversion": "4.5.0"
        },
        {
            "integrations": "F5 ASM",
            "playbookID": "playbook-F5_ASM-Test",
            "timeout": 600,
            "fromversion": "5.0.0",
            "nightly": true
        },
        {
            "playbookID": "Hatching Triage - Detonate File",
            "integrations": "Hatching Triage",
            "fromversion": "5.5.0"
        },
        {
            "integrations": "Rundeck",
            "playbookID": "Rundeck_test",
            "fromversion": "5.5.0",
            "is_mockable": false
        },
        {
            "playbookID": "Field polling test",
            "timeout": 600,
            "fromversion": "5.0.0"
        },
        {
            "integrations": "Generic Webhook",
            "playbookID": "Generic Webhook - Test",
            "fromversion": "5.5.0"
        },
        {
            "integrations": "Palo Alto Networks Enterprise DLP",
            "playbookID": "Palo_Alto_Networks_Enterprise_DLP - Test",
            "fromversion": "5.0.0"
        },
        {
            "integrations": "Cryptocurrency",
            "playbookID": "Cryptocurrency-Test",
            "is_mockable": false
        },
        {
            "integrations": "Public DNS Feed",
            "playbookID": "Public_DNS_Feed_Test",
            "fromversion": "5.5.0"
        },
        {
            "integrations": "BitcoinAbuse",
            "playbookID": "BitcoinAbuse-test",
            "fromversion": "5.5.0"
        },
        {
            "integrations": "ExpanseV2",
            "playbookID": "ExpanseV2 Test",
            "fromversion": "6.0.0"
        },
        {
            "integrations": "FeedExpanse",
            "playbookID": "Feed Expanse Test",
            "fromversion": "6.0.0"
        },
        {
            "integrations": "MicrosoftGraphIdentityandAccess",
            "playbookID": "Identity & Access test playbook"
        },
        {
            "integrations": "MicrosoftPolicyAndComplianceAuditLog",
            "playbookID": "Audit Log - Test"
        },
        {
            "integrations": "Nutanix Hypervisor",
            "playbookID": "Nutanix-test"
        },
        {
            "integrations": "Azure Storage",
            "playbookID": "Azure Storage - Test"
        },
        {
            "integrations": "MicrosoftGraphApplications",
            "playbookID": "MSGraph Applications Test"
        },
        {
            "integrations": "EWS Extension Online Powershell v2",
            "playbookID": "EWS Extension: Powershell Online V2 Test",
            "fromversion": "6.0.0",
            "toversion": "6.0.9",
            "timeout": 250
        },
        {
            "integrations": "VirusTotal (API v3)",
            "playbookID": "VirusTotal (API v3) Detonate Test",
            "instance_names": [
                "virus_total_v3",
                "virus_total_v3_premium"
            ],
            "is_mockable": false
        },
        {
            "integrations": "VirusTotal (API v3)",
            "playbookID": "VirusTotalV3-test",
            "instance_names": [
                "virus_total_v3"
            ]
        },
        {
            "playbookID": "CreateCertificate-Test",
            "fromversion": "5.5.0"
        },
        {
            "integrations": "LogPoint SIEM Integration",
            "playbookID": "LogPoint SIEM Integration - Test Playbook 1"
        },
        {
            "integrations": "LogPoint SIEM Integration",
            "playbookID": "LogPoint SIEM Integration - Test Playbook 2"
        },
        {
            "integrations": "Cisco Stealthwatch",
            "fromversion": "5.5.0",
            "playbookID": "Cisco Stealthwatch Test"
        },
        {
            "integrations": "cymulate_v2",
            "playbookID": "Cymulate V2 Test",
            "fromversion": "6.0.0"
        },
        {
            "integrations": "OpenCTI",
            "playbookID": "OpenCTI Test",
            "fromversion": "5.0.0"
        },
        {
            "integrations": "Microsoft Graph API",
            "playbookID": "Microsoft Graph API - Test",
            "fromversion": "5.0.0"
        },
        {
            "integrations": "QRadar v3",
            "playbookID": "QRadar_v3-test",
            "fromversion": "6.0.0"
        },
        {
            "playbookID": "DbotPredictOufOfTheBoxTest",
            "fromversion": "4.5.0",
            "timeout": 1000
        },
        {
            "playbookID": "DbotPredictOufOfTheBoxTestV2",
            "fromversion": "5.5.0",
            "timeout": 1000
        },
        {
            "integrations": "VirusTotal - Premium (API v3)",
            "playbookID": "VirusTotal Premium v3 TestPlaybook",
            "fromversion": "5.5.0"
        },
        {
            "integrations": "Armis",
            "playbookID": "Armis-Test",
            "fromversion": "5.5.0"
        },
        {
            "playbookID": "Tidy - Test",
            "integrations": [
                "AWS - EC2",
                "Demisto REST API",
                "Tidy"
            ],
            "instance_names": [
                "aws_alloacte_host"
            ],
            "fromversion": "6.0.0",
            "nightly": true
        },
        {
            "integrations": "Carbon Black Endpoint Standard",
            "playbookID": "carbonBlackEndpointStandardTestPlaybook",
            "fromversion": "5.5.0",
            "is_mockable": false
        },
        {
<<<<<<< HEAD
            "playbookID": "EDL Performance Test",
            "integrations": [
                "EDL",
                "Create-Mock-Feed-Relationships"
            ],
            "instance_names": [
                "mock_feed_domain",
                "mock_feed_url",
                "mock_feed_ip"
            ]
=======
            "integrations": "ThreatExchange v2",
            "playbookID": "ThreatExchangeV2-test",
            "fromversion": "5.5.0"
>>>>>>> 47784b7d
        }
    ],
    "skipped_tests": {
        "Github IAM - Test Playbook": "Issue 32383",
        "Calculate Severity - Standard - Test": "Issue 32715",
        "Calculate Severity - Generic v2 - Test": "Issue 32716",
        "Workday - Test": "No credentials Issue 29595",
        "Tidy - Test": "Will run it manually.",
        "Protectwise-Test": "Issue 28168",
        "Phishing Classifier V2 ML Test": "Issue 26066",
        "RedLockTest": "Issue 24600",
        "TestDedupIncidentsPlaybook": "Issue 24344",
        "CreateIndicatorFromSTIXTest": "Issue 24345",
        "Endpoint data collection test": "Uses a deprecated playbook called Endpoint data collection",
        "Prisma_Access_Egress_IP_Feed-Test": "unskip after we will get Prisma Access instance - Issue 27112",
        "Prisma_Access-Test": "unskip after we will get Prisma Access instance - Issue 27112",
        "Test-Shodan_v2": "Issue 23370",
        "Symantec Deepsight Test": "Issue 22971",
        "TestProofpointFeed": "Issue 22229",
        "Git_Integration-Test": "Issue 20029",
        "Symantec Data Loss Prevention - Test": "Issue 20134",
        "NetWitness Endpoint Test": "Issue 19878",
        "InfoArmorVigilanteATITest": "Test issue 17358",
        "ArcSight Logger test": "Issue 19117",
        "3da2e31b-f114-4d7f-8702-117f3b498de9": "Issue 19837",
        "d66e5f86-e045-403f-819e-5058aa603c32": "pr 3220",
        "RecordedFutureFeed - Test": "Issue 18922",
        "IntSights Mssp Test": "Issue #16351",
        "fd93f620-9a2d-4fb6-85d1-151a6a72e46d": "Issue 19854",
        "Test Playbook TrendMicroDDA": "Issue 16501",
        "ssdeepreputationtest": "Issue #20953",
        "C2sec-Test": "Issue #21633",
        "Create Phishing Classifier V2 ML Test": "Issue 26341",
        "DBotCreatePhishingClassifierV2FromFile-Test": "Issue 26456",
        "ThreatConnect v2 - Test": "Issue 26782",
        "Email Address Enrichment - Generic v2.1 - Test": "Issue 26785",
        "Tanium v2 - Test": "Issue 26822",
        "hashIncidentFields-test": "Issue 26850",
        "Fidelis Elevate Network": "Issue 26453",
        "Cortex XDR - IOC - Test": "Issue 25598",
        "Cherwell Example Scripts - test": "Issue 26780",
        "Cherwell - test": "Issue 26780",
        "PAN-OS Query Logs For Indicators Test": "Issue 28753",
        "TCPUtils-Test": "Issue 29677",
        "Polygon-Test": "Issue 29060",
        "AttackIQ - Test": "Issue 29774",
        "Azure Compute - Test": "Issue 28056",
        "forcepoint test": "Issue 28043",
        "CanaryTools Test": "Issue 30796",
        "Test-VulnDB": "Issue 30875",
        "Malware Domain List Active IPs Feed Test": "Issue 30878",
        "CuckooTest": "Issue 25601",
        "PhishlabsIOC_DRP-Test": "Issue 29589",
        "Carbon Black Live Response Test": "Issue 28237",
        "Carbon Black Enterprise Protection V2 Test": "Issue 32322",
        "Google_Vault-Search_And_Display_Results_test": "Issue 24348",
        "FeedThreatConnect-Test": "Issue 32317",
        "HelloWorldPremium_Scan-Test": "Issue 32512",
        "Palo_Alto_Networks_Enterprise_DLP - Test": "Issue 32568",
        "JoeSecurityTestDetonation": "Issue 25650",
        "JoeSecurityTestPlaybook": "Issue 25649",
        "Cortex Data Lake Test": "Issue 24346",
        "Phishing - Core - Test - Incident Starter": "Issue 26784",
        "Test Playbook McAfee ATD": "Issue 33409",
        "Detonate Remote File From URL -McAfee-ATD - Test": "Issue 33407",
        "Test Playbook McAfee ATD Upload File": "Issue 33408",
        "Extract Indicators From File - Generic v2 - Test": "Issue 30071",
        "Kenna Test": "Missing data",
        "Trend Micro Apex - Test": "Issue 27280",
        "Create ServiceNow Ticket and Mirror Test": "Issue 30587",
        "palo_alto_panorama_test_pb": "Issue 34371",
        "Microsoft Defender - ATP - Indicators Test": "Issue 29279",
        "Active Directory - Get User Manager Details - Test": "Issue 25604",
        "GSuiteAdmin-Test": "Issue 34784",
        "Test-BPA": "Issue 28406",
        "Test-BPA_Integration": "Issue 28236",
        "EWS search-mailbox test": "Issue 27943",
        "TestTOPdeskPlaybook": "Issue 35412",
        "PAN OS EDL Management - Test": "Issue 35652",
        "PAN-OS EDL Setup v3 Test": "Issue 35386",
        "Google-Vault-Generic-Test": "Issue 24347",
        "FireEyeNX-Test": "Issue 33216",
        "GmailTest": "Issue 27057",
        "Gmail Single User - Test": "Issue 27361",
        "AWS - EC2 Test Playbook": "Issue 36486",
        "get_file_sample_by_hash_-_cylance_protect_-_test": "Issue 28823",
        "Carbon Black Enterprise EDR Test": "Issue 29775",
        "Rundeck_test": "Issue 31174",
        "VirusTotal (API v3) Detonate Test": "Issue 36004",
        "FailedInstances - Test": "Issue 33218",
        "PAN-OS DAG Configuration Test": "Issue 19205",
        "PAN-OS Create Or Edit Rule Test": "Issue 26465",
        "PAN-OS - Block IP - Static Address Group Test": "Issue 37021",
        "PAN-OS - Block IP - Custom Block Rule Test": "Issue 37023",
        "Centreon-Test-Playbook": "Issue 37022",
        "AWS-securityhub Test": "Issue 29796",
        "McAfeeWebGatewayTest": "Issue 37020",
        "PAN-OS - Block URL - Custom URL Category Test": "Issue 37024",
        "Microsoft Advanced Threat Analytics - Test": "Issue 29593",
        "Service Desk Plus - Generic Polling Test": "Issue 30798",
        "Pwned v2 test": "Issue 26601"
    },
    "skipped_integrations": {
        
        "_comment1": "~~~ NO INSTANCE ~~~",
        "trustwave secure email gateway": "No instance - developed by Qmasters",
        "ServiceDeskPlus (On-Premise)": "No instance",
        "Forcepoint": "instance issues. Issue 28043",
        "ZeroFox": "Issue 29284",
        "Symantec Management Center": "Issue 23960",
        "Traps": "Issue 24122",
        "Fidelis Elevate Network": "Issue 26453",
        "CrowdStrike Falcon X": "Issue 26209",
        "ArcSight Logger": "Issue 19117",
        "Sophos Central": "No instance",
        "MxToolBox": "No instance",
        "Prisma Access": "Instance will be provided soon by Lior and Prasen - Issue 27112",
        "AlphaSOC Network Behavior Analytics": "No instance",
        "IsItPhishing": "No instance",
        "Verodin": "No instance",
        "EasyVista": "No instance",
        "Pipl": "No instance",
        "Moloch": "No instance",
        "Twilio": "No instance",
        "Zendesk": "No instance",
        "GuardiCore": "No instance",
        "Nessus": "No instance",
        "Cisco CloudLock": "No instance",
        "Vectra v2": "No instance",
        "AWS - IAM": "Issue 21401",
        "GoogleCloudSCC": "No instance, outsourced",
        "FortiGate": "License expired, and not going to get one (issue 14723)",
        "Attivo Botsink": "no instance, not going to get it",
        "VMware": "no License, and probably not going to get it",
        "AWS Sagemaker": "License expired, and probably not going to get it",
        "Symantec MSS": "No instance, probably not going to get it (issue 15513)",
        "Google Cloud Compute": "Can't test yet",
        "FireEye ETP": "No instance",
        "ProofpointTAP_v2": "No instance",
        "remedy_sr_beta": "No instance",
        "fireeye": "Issue 19839",
        "Remedy On-Demand": "Issue 19835",
        "Check Point": "Issue 18643",
        "CheckPointFirewall_v2": "Issue 18643",
        "Preempt": "Issue 20268",
        "Jask": "Issue 18879",
        "vmray": "Issue 18752",
        "Anomali ThreatStream v2": "Issue 19182",
        "Anomali ThreatStream": "Issue 19182",
        "SCADAfence CNM": "Issue 18376",
        "ArcSight ESM v2": "Issue #18328",
        "AlienVault USM Anywhere": "Issue #18273",
        "Dell Secureworks": "No instance",
        "Netskope": "instance is down",
        "Service Manager": "Expired license",
        "carbonblackprotection": "License expired",
        "icebrg": "Issue 14312",
        "Freshdesk": "Trial account expired",
        "Threat Grid": "Issue 16197",
        "Kafka V2": "Can not connect to instance from remote",
        "Check Point Sandblast": "Issue 15948",
        "Remedy AR": "getting 'Not Found' in test button",
        "Salesforce": "Issue 15901",
        "Zscaler": "Issue 17784",
        "RedCanary": "License expired",
        "ANYRUN": "No instance",
        "Snowflake": "Looks like account expired, needs looking into",
        "Cisco Spark": "Issue 18940",
        "Phish.AI": "Issue 17291",
        "MaxMind GeoIP2": "Issue 18932.",
        "Exabeam": "Issue 19371",
        "PaloAltoNetworks_PrismaCloudCompute": "Issue 27112",
        "IBM Resilient Systems": "Issue 23722",
        "Ivanti Heat": "Issue 26259",
        "AWS - Athena - Beta": "Issue 19834",
        "SNDBOX": "Issue 28826",
        "Workday": "License expired Issue: 29595",
        "FireEyeFeed": "License expired Issue: 31838",
        "Akamai WAF": "Issue 32318",
        "FraudWatch": "Issue 34299",
        "Cisco Stealthwatch": "No instance - developed by Qmasters",
        "Armis": "No instance - developed by SOAR Experts",
        
        "_comment2": "~~~ UNSTABLE ~~~",
        "Tenable.sc": "unstable instance",
        "ThreatConnect v2": "unstable instance",
        "Infoblox": "Unstable instance, issue 25651",
        
        "_comment3": "~~~ QUOTA ISSUES ~~~",
        "XFE_v2": "Required proper instance, otherwise we get quota errors",
        "Lastline": "issue 20323",
        "Google Resource Manager": "Cannot create projects because have reached allowed quota.",
        "Looker": "Warehouse 'DEMO_WH' cannot be resumed because resource monitor 'LIMITER' has exceeded its quota.",
        "Ipstack": "Issue 26266",
        
        "_comment4": "~~~ OTHER ~~~",
        "Pentera": "authentication method will not work with testing",
        "AlienVault OTX TAXII Feed": "Issue 29197",
        "EclecticIQ Platform": "Issue 8821",
        "Zoom": "Issue 19832",
        "Forescout": "Can only be run from within PANW network. Look in keeper for - Demisto in the LAB",
        "FortiManager": "Can only be run within PANW network",
        "HelloWorldSimple": "This is just an example integration - no need for test",
        "TestHelloWorldPlaybook": "This is just an example integration - no need for test",
        "Lastline v2": "Temporary skipping, due to quota issues, in order to merge a PR",
        "AttackIQFireDrill": "License issues #29774",
        "SentinelOne V2": "License expired issue #24933",
        "G Suite Security Alert Center": "Developed by crest, need to add permissions to our instance"
    },
    "nightly_integrations": [
        "Lastline v2",
        "TruSTAR",
        "VulnDB"
    ],
    "unmockable_integrations": {
        "NetscoutArborSightline": "Uses timestamp",
        "EwsExtension": "Powershell does not support proxy",
        "EWS Extension Online Powershell v2": "Powershell does not support proxy/ssl",
        "Office 365 Feed": "Client sends a unique uuid as first request of every run",
        "AzureWAF": "Has a command that sends parameters in the path",
        "HashiCorp Vault": "Has a command that sends parameters in the path",
        "urlscan.io": "Uses data that comes in the headers",
        "CloudConvert": "has a command that uploads a file (!cloudconvert-upload)",
        "Symantec Messaging Gateway": "Test playbook uses a random string",
        "AlienVault OTX TAXII Feed": "Client from 'cabby' package generates uuid4 in the request",
        "Generic Webhook": "Does not send HTTP traffic",
        "Microsoft Endpoint Configuration Manager": "Uses Microsoft winRM",
        "SecurityIntelligenceServicesFeed": "Need proxy configuration in server",
        "BPA": "Playbook using GenericPolling which is inconsistent",
        "XsoarPowershellTesting": "Integration which not use network.",
        "Mail Listener v2": "Integration has no proxy checkbox",
        "Cortex XDR - IOC": "'Cortex XDR - IOC - Test' is using also the fetch indicators which is not working in proxy mode",
        "SecurityAndCompliance": "Integration doesn't support proxy",
        "Cherwell": "Submits a file - tests that send files shouldn't be mocked. this problem was fixed but the test is not running anymore because the integration is skipped",
        "Maltiverse": "issue 24335",
        "ActiveMQ": "stomp sdk not supporting proxy.",
        "MITRE ATT&CK": "Using taxii2client package",
        "MongoDB": "Our instance not using SSL",
        "Cortex Data Lake": "Integration requires SSL",
        "Google Key Management Service": "The API requires an SSL secure connection to work.",
        "McAfee ESM-v10": "we have multiple instances with same test playbook, mock recording are per playbook so it keeps failing the playback step",
        "SplunkPy": "we have multiple instances with same test playbook, mock recording are per playbook so it keeps failing the playback step",
        "mysql": "Does not use http",
        "SlackV2": "Integration requires SSL",
        "Whois": "Mocks does not support sockets",
        "Panorama": "Exception: Proxy process took to long to go up. https://circleci.com/gh/demisto/content/24826",
        "Image OCR": "Does not perform network traffic",
        "Server Message Block (SMB) v2": "Does not perform http communication",
        "Active Directory Query v2": "Does not perform http communication",
        "dnstwist": "Does not perform http communication",
        "Generic SQL": "Does not perform http communication",
        "PagerDuty v2": "Integration requires SSL",
        "TCPIPUtils": "Integration requires SSL",
        "Luminate": "Integration has no proxy checkbox",
        "Shodan": "Integration has no proxy checkbox",
        "Google BigQuery": "Integration has no proxy checkbox",
        "ReversingLabs A1000": "Checking",
        "Check Point": "Checking",
        "okta": "Test Module failing, suspect it requires SSL",
        "Okta v2": "dynamic test, need to revisit and better avoid conflicts",
        "Awake Security": "Checking",
        "ArcSight ESM v2": "Checking",
        "Phish.AI": "Checking",
        "Intezer": "Nightly - Checking",
        "ProtectWise": "Nightly - Checking",
        "google-vault": "Nightly - Checking",
        "McAfee NSM": "Nightly - Checking",
        "Forcepoint": "Nightly - Checking",
        "palo_alto_firewall": "Need to check test module",
        "Signal Sciences WAF": "error with certificate",
        "google": "'unsecure' parameter not working",
        "EWS Mail Sender": "Inconsistent test (playback fails, record succeeds)",
        "ReversingLabs Titanium Cloud": "No Unsecure checkbox. proxy trying to connect when disabled.",
        "Recorded Future": "might be dynamic test",
        "AlphaSOC Wisdom": "Test module issue",
        "RedLock": "SSL Issues",
        "Microsoft Graph User": "Test direct access to oproxy",
        "Azure Security Center v2": "Test direct access to oproxy",
        "Azure Compute v2": "Test direct access to oproxy",
        "AWS - CloudWatchLogs": "Issue 20958",
        "AWS - Athena - Beta": "Issue 24926",
        "AWS - CloudTrail": "Issue 24926",
        "AWS - Lambda": "Issue 24926",
        "AWS Sagemaker": "Issue 24926",
        "Gmail Single User": "googleclient sdk has time based challenge exchange",
        "Gmail": "googleclient sdk has time based challenge exchange",
        "GSuiteAdmin": "googleclient sdk has time based challenge exchange",
        "GoogleCloudTranslate": "google translate sdk does not support proxy",
        "Google Chronicle Backstory": "SDK",
        "Google Vision AI": "SDK",
        "Google Cloud Compute": "googleclient sdk has time based challenge exchange",
        "Google Cloud Functions": "googleclient sdk has time based challenge exchange",
        "GoogleDocs": "googleclient sdk has time based challenge exchange",
        "GooglePubSub": "googleclient sdk has time based challenge exchange",
        "Google Resource Manager": "googleclient sdk has time based challenge exchange",
        "Google Cloud Storage": "SDK",
        "GoogleCalendar": "googleclient sdk has time based challenge exchange",
        "GoogleDrive": "googleclient sdk has time based challenge exchange",
        "Syslog Sender": "syslog",
        "syslog": "syslog",
        "MongoDB Log": "Our instance not using SSL",
        "MongoDB Key Value Store": "Our instance not using SSL",
        "GoogleKubernetesEngine": "SDK",
        "TAXIIFeed": "Cannot use proxy",
        "EWSO365": "oproxy dependent",
        "MISP V2": "Cleanup process isn't performed as expected.",
        "Azure Network Security Groups": "Has a command that sends parameters in the path"
    },
    "parallel_integrations": [
        "AWS - EC2",
        "Amazon DynamoDB",
        "AWS - ACM",
        "Cryptocurrency",
        "SNDBOX",
        "Whois",
        "Rasterize",
        "CVE Search v2",
        "VulnDB",
        "CheckPhish",
        "Tanium",
        "LogRhythmRest",
        "ipinfo",
        "ipinfo_v2",
        "Demisto REST API",
        "syslog",
        "ElasticsearchFeed",
        "MITRE ATT&CK",
        "Microsoft Intune Feed",
        "JSON Feed",
        "Plain Text Feed",
        "Fastly Feed",
        "Malware Domain List Active IPs Feed",
        "Blocklist_de Feed",
        "Cloudflare Feed",
        "AzureFeed",
        "SpamhausFeed",
        "Cofense Feed",
        "Bambenek Consulting Feed",
        "AWS Feed",
        "CSVFeed",
        "ProofpointFeed",
        "abuse.ch SSL Blacklist Feed",
        "TAXIIFeed",
        "Office 365 Feed",
        "AutoFocus Feed",
        "Recorded Future Feed",
        "DShield Feed",
        "AlienVault Reputation Feed",
        "BruteForceBlocker Feed",
        "Feodo Tracker IP Blocklist Feed",
        "AlienVault OTX TAXII Feed",
        "Prisma Access Egress IP feed",
        "Lastline v2",
        "McAfee DXL",
        "GCP Whitelist Feed",
        "Cortex Data Lake",
        "Mail Listener v2"
    ],
    "performance_tests": [
        "EDL Performance Test"
    ],
    "docker_thresholds": {
        
        "_comment": "Add here docker images which are specific to an integration and require a non-default threshold (such as rasterize or ews). That way there is no need to define this multiple times. You can specify full image name with version or without.",
        "images": {
            "demisto/chromium": {
                "pid_threshold": 11
            },
            "demisto/py-ews:2.0": {
                "memory_threshold": 150
            },
            "demisto/pymisp:1.0.0.52": {
                "memory_threshold": 150
            },
            "demisto/pytan": {
                "pid_threshold": 11
            },
            "demisto/google-k8s-engine:1.0.0.9467": {
                "pid_threshold": 11
            },
            "demisto/threatconnect-tcex": {
                "pid_threshold": 11
            },
            "demisto/taxii2": {
                "pid_threshold": 11
            },
            "demisto/pwsh-infocyte": {
                "pid_threshold": 24,
                "memory_threshold": 140
            },
            "demisto/pwsh-exchange": {
                "pid_threshold": 24,
                "memory_threshold": 140
            },
            "demisto/powershell": {
                "pid_threshold": 24,
                "memory_threshold": 140
            },
            "demisto/powershell-ubuntu": {
                "pid_threshold": 40,
                "memory_threshold": 200
            },
            "demisto/boto3": {
                "memory_threshold": 90
            }
        }
    }
}<|MERGE_RESOLUTION|>--- conflicted
+++ resolved
@@ -3307,7 +3307,11 @@
             "is_mockable": false
         },
         {
-<<<<<<< HEAD
+            "integrations": "ThreatExchange v2",
+            "playbookID": "ThreatExchangeV2-test",
+            "fromversion": "5.5.0"
+        },
+        {
             "playbookID": "EDL Performance Test",
             "integrations": [
                 "EDL",
@@ -3318,11 +3322,6 @@
                 "mock_feed_url",
                 "mock_feed_ip"
             ]
-=======
-            "integrations": "ThreatExchange v2",
-            "playbookID": "ThreatExchangeV2-test",
-            "fromversion": "5.5.0"
->>>>>>> 47784b7d
         }
     ],
     "skipped_tests": {
