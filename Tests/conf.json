{
    "testTimeout": 160,
    "testInterval": 20,
    "tests": [
        {
            "integrations": "LogRhythmRest V2",
            "playbookID": "LogRhythmRestV2-test"
        },
        {
            "playbookID": "Base64Decode - Test"
        },
        {
            "playbookID": "SupportMultithreading - Test",
            "is_mockable": false
        },
        {
            "fromversion": "5.0.0",
            "integrations": [
                "WildFire-v2"
            ],
            "playbookID": "Detonate File - WildFire - Test"
        },
        {
            "integrations": [
                "Microsoft Management Activity API (O365 Azure Events)"
            ],
            "playbookID": "MicrosoftManagementActivity - Test"
        },
        {
            "integrations": "Microsoft Teams Management",
            "playbookID": "Microsoft Teams Management - Test",
            "is_mockable": false,
            "timeout": 700
        },
        {
            "playbookID": "SetIfEmpty - non-ascii chars - Test"
        },
        {
            "integrations": "Tripwire",
            "playbookID": "TestplaybookTripwire",
            "fromversion": "5.0.0"
        },
        {
            "integrations": "CensysV2",
            "playbookID": "CensysV2-Test",
            "fromversion": "6.1.0"
        },
        {
            "playbookID": "Generic Polling Test",
            "timeout": 250
        },
        {
            "integrations": "Cisco Umbrella Enforcement",
            "playbookID": "Cisco Umbrella Enforcement-Test",
            "fromversion": "5.0.0"
        },
        {
            "integrations": "GSuiteAdmin",
            "playbookID": "GSuiteAdmin-Test",
            "fromversion": "5.0.0"
        },
        {
            "integrations": "GSuiteAuditor",
            "playbookID": "GSuiteAuditor-Test",
            "fromversion": "5.5.0"
        },
        {
            "integrations": "AzureWAF",
            "instance_names": "azure_waf_prod",
            "playbookID": "Azure WAF - Test",
            "fromversion": "5.0.0"
        },
        {
            "integrations": [
                "Azure Active Directory Identity Protection",
                "Demisto REST API"
            ],
            "playbookID": "AzureADTest",
            "fromversion": "6.0.0",
            "timeout": 3000,
            "is_mockable": false
        },
        {
            "integrations": "GoogleCalendar",
            "playbookID": "GoogleCalendar-Test",
            "fromversion": "5.0.0"
        },
        {
            "integrations": "GoogleDrive",
            "playbookID": "GoogleDrive-Test",
            "fromversion": "5.0.0"
        },
        {
            "integrations": "FireEye Central Management",
            "playbookID": "FireEye Central Management - Test",
            "fromversion": "5.5.0",
            "timeout": 500
        },
        {
            "integrations": "FireEyeNX",
            "playbookID": "FireEyeNX-Test"
        },
        {
            "integrations": "EmailRepIO",
            "playbookID": "TestEmailRepIOPlaybook",
            "fromversion": "5.0.0"
        },
        {
            "integrations": "XsoarPowershellTesting",
            "playbookID": "XsoarPowershellTesting-Test"
        },
        {
            "integrations": "Palo Alto Networks Threat Vault",
            "playbookID": "PANW Threat Vault - Signature Search - Test",
            "fromversion": "5.0.0"
        },
        {
            "integrations": "Microsoft Endpoint Configuration Manager",
            "playbookID": "Microsoft ECM - Test",
            "fromversion": "5.5.0",
            "timeout": 400
        },
        {
            "integrations": "CrowdStrike Falcon Intel v2",
            "playbookID": "CrowdStrike Falcon Intel v2 - Test",
            "fromversion": "5.0.0"
        },
        {
            "integrations": "SecurityAndCompliance",
            "playbookID": "O365-SecurityAndCompliance-Test",
            "fromversion": "5.5.0",
            "memory_threshold": 300,
            "timeout": 1500
        },
        {
            "integrations": "SecurityAndCompliance",
            "playbookID": "O365-SecurityAndCompliance-ContextResults-Test",
            "fromversion": "5.5.0",
            "memory_threshold": 300,
            "timeout": 1500
        },
        {
            "integrations": "EwsExtension",
            "playbookID": "O365 - EWS - Extension - Test",
            "fromversion": "6.0.0",
            "timeout": 500
        },
        {
            "integrations": "Majestic Million",
            "playbookID": "Majestic Million Test Playbook",
            "fromversion": "5.5.0",
            "memory_threshold": 300,
            "timeout": 500
        },
        {
            "integrations": "Anomali Enterprise",
            "playbookID": "Anomali Match Forensic Search - Test",
            "fromversion": "5.0.0"
        },
        {
            "integrations": [
                "Mail Listener v2",
                "Mail Sender (New)"
            ],
            "playbookID": "Mail-Listener Test Playbook",
            "fromversion": "5.0.0",
            "instance_names": [
                "Mail_Sender_(New)_STARTTLS"
            ]
        },
        {
            "integrations": "GraphQL",
            "fromversion": "5.0.0",
            "instance_names": "fetch_schema",
            "playbookID": "GraphQL - Test"
        },
        {
            "integrations": "GraphQL",
            "fromversion": "5.0.0",
            "instance_names": "no_fetch_schema",
            "playbookID": "GraphQL - Test"
        },
        {
            "integrations": "Azure Network Security Groups",
            "fromversion": "5.0.0",
            "instance_names": "azure_nsg_prod",
            "playbookID": "Azure NSG - Test"
        },
        {
            "integrations": "OpenCTI Feed",
            "playbookID": "OpenCTI Feed Test",
            "fromversion": "5.5.0"
        },
        {
            "integrations": "AWS - Security Hub",
            "playbookID": "AWS-securityhub Test",
            "timeout": 800
        },
        {
            "integrations": "Microsoft Advanced Threat Analytics",
            "playbookID": "Microsoft Advanced Threat Analytics - Test",
            "fromversion": "5.0.0",
            "is_mockable": false
        },
        {
            "integrations": "Zimperium",
            "playbookID": "Zimperium_Test",
            "fromversion": "5.0.0"
        },
        {
            "integrations": "ServiceDeskPlus",
            "playbookID": "Service Desk Plus Test",
            "instance_names": "sdp_instance_1",
            "fromversion": "5.0.0",
            "toversion": "5.9.9",
            "is_mockable": false
        },
        {
            "integrations": "ServiceDeskPlus",
            "playbookID": "Service Desk Plus - Generic Polling Test",
            "instance_names": "sdp_instance_1",
            "fromversion": "5.0.0",
            "toversion": "5.9.9"
        },
        {
            "integrations": "ServiceDeskPlus",
            "playbookID": "Service Desk Plus Test",
            "instance_names": "sdp_instance_2",
            "fromversion": "6.0.0",
            "is_mockable": false
        },
        {
            "integrations": "ServiceDeskPlus",
            "playbookID": "Service Desk Plus - Generic Polling Test",
            "instance_names": "sdp_instance_2",
            "fromversion": "6.0.0"
        },
        {
            "integrations": "ThreatConnect Feed",
            "playbookID": "FeedThreatConnect-Test",
            "fromversion": "5.5.0"
        },
        {
            "integrations": "URLhaus",
            "playbookID": "Test_URLhaus",
            "timeout": 1000
        },
        {
            "integrations": "Microsoft Intune Feed",
            "playbookID": "FeedMicrosoftIntune_Test",
            "fromversion": "5.5.0"
        },
        {
            "integrations": "Tanium Threat Response",
            "playbookID": "Tanium Threat Response Test"
        },
        {
            "integrations": [
                "Syslog Sender",
                "syslog"
            ],
            "playbookID": "Test Syslog",
            "fromversion": "5.5.0",
            "timeout": 600
        },
        {
            "integrations": "APIVoid",
            "playbookID": "APIVoid Test"
        },
        {
            "integrations": "CloudConvert",
            "playbookID": "CloudConvert-test",
            "fromversion": "5.0.0",
            "timeout": 3000
        },
        {
            "integrations": "Cisco Firepower",
            "playbookID": "Cisco Firepower - Test",
            "timeout": 1000,
            "fromversion": "5.0.0"
        },
        {
            "integrations": "IllusiveNetworks",
            "playbookID": "IllusiveNetworks-Test",
            "fromversion": "5.0.0",
            "timeout": 500
        },
        {
            "integrations": "JSON Feed",
            "playbookID": "JSON_Feed_Test",
            "fromversion": "5.5.0",
            "instance_names": "JSON Feed no_auto_detect"
        },
        {
            "integrations": "JSON Feed",
            "playbookID": "JSON_Feed_Test",
            "fromversion": "5.5.0",
            "instance_names": "JSON Feed_auto_detect"
        },
        {
            "integrations": "JSON Feed",
            "playbookID": "JSON_Feed_Test",
            "fromversion": "5.5.0",
            "instance_names": "JSON Feed_post"
        },
        {
            "integrations": "Google Cloud Functions",
            "playbookID": "test playbook - Google Cloud Functions",
            "fromversion": "5.0.0"
        },
        {
            "integrations": "Plain Text Feed",
            "playbookID": "PlainText Feed - Test",
            "fromversion": "5.5.0",
            "instance_names": "Plain Text Feed no_auto_detect"
        },
        {
            "integrations": "Plain Text Feed",
            "playbookID": "PlainText Feed - Test",
            "fromversion": "5.5.0",
            "instance_names": "Plain Text Feed_auto_detect"
        },
        {
            "integrations": "Silverfort",
            "playbookID": "Silverfort-test",
            "fromversion": "5.0.0"
        },
        {
            "integrations": "GoogleKubernetesEngine",
            "playbookID": "GoogleKubernetesEngine_Test",
            "timeout": 600,
            "fromversion": "5.5.0"
        },
        {
            "integrations": "Fastly Feed",
            "playbookID": "Fastly Feed Test",
            "fromversion": "5.5.0"
        },
        {
            "integrations": "Malware Domain List Active IPs Feed",
            "playbookID": "Malware Domain List Active IPs Feed Test",
            "fromversion": "5.5.0"
        },
        {
            "integrations": "Claroty",
            "playbookID": "Claroty - Test",
            "fromversion": "5.0.0"
        },
        {
            "integrations": "Trend Micro Apex",
            "playbookID": "Trend Micro Apex - Test",
            "is_mockable": false
        },
        {
            "integrations": "Blocklist_de Feed",
            "playbookID": "Blocklist_de - Test",
            "fromversion": "5.5.0"
        },
        {
            "integrations": "Cloudflare Feed",
            "playbookID": "cloudflare - Test",
            "fromversion": "5.5.0"
        },
        {
            "integrations": "AzureFeed",
            "playbookID": "AzureFeed - Test",
            "fromversion": "5.5.0"
        },
        {
            "playbookID": "CreateIndicatorFromSTIXTest",
            "fromversion": "5.0.0"
        },
        {
            "integrations": "SpamhausFeed",
            "playbookID": "Spamhaus_Feed_Test",
            "fromversion": "5.5.0"
        },
        {
            "integrations": "Cofense Feed",
            "playbookID": "TestCofenseFeed",
            "fromversion": "5.5.0"
        },
        {
            "integrations": "Bambenek Consulting Feed",
            "playbookID": "BambenekConsultingFeed_Test",
            "fromversion": "5.5.0"
        },
        {
            "playbookID": "Traps test",
            "integrations": "Traps"
        },
        {
            "integrations": "Pipl",
            "playbookID": "Pipl Test"
        },
        {
            "integrations": "AWS Feed",
            "playbookID": "AWS Feed Test",
            "fromversion": "5.5.0"
        },
        {
            "integrations": "QuestKace",
            "playbookID": "QuestKace test",
            "fromversion": "5.0.0"
        },
        {
            "integrations": "Digital Defense FrontlineVM",
            "playbookID": "Digital Defense FrontlineVM - Scan Asset Not Recently Scanned Test"
        },
        {
            "integrations": "Digital Defense FrontlineVM",
            "playbookID": "Digital Defense FrontlineVM - Test Playbook"
        },
        {
            "integrations": "CSVFeed",
            "playbookID": "CSV_Feed_Test",
            "fromversion": "5.5.0",
            "instance_names": "CSVFeed_no_auto_detect"
        },
        {
            "integrations": "CSVFeed",
            "playbookID": "CSV_Feed_Test",
            "fromversion": "5.5.0",
            "instance_names": "CSVFeed_auto_detect"
        },
        {
            "integrations": "ProofpointFeed",
            "playbookID": "TestProofpointFeed",
            "fromversion": "5.5.0"
        },
        {
            "integrations": "Digital Shadows",
            "playbookID": "Digital Shadows - Test"
        },
        {
            "integrations": "Azure Compute v2",
            "playbookID": "Azure Compute - Test",
            "instance_names": "ms_azure_compute_dev"
        },
        {
            "integrations": "Azure Compute v2",
            "playbookID": "Azure Compute - Test",
            "instance_names": "ms_azure_compute_prod",
            "is_mockable": false
        },
        {
            "integrations": "Azure Compute v2",
            "playbookID": "Azure Compute - Login Test",
            "instance_names": "ms_azure_compute_prod",
            "is_mockable": false
        },
        {
            "integrations": "Azure Compute v2",
            "playbookID": "Azure Compute - Login Test",
            "instance_names": "ms_azure_compute_self_deployed"
        },
        {
            "integrations": "Symantec Data Loss Prevention",
            "playbookID": "Symantec Data Loss Prevention - Test",
            "fromversion": "4.5.0"
        },
        {
            "integrations": "Lockpath KeyLight v2",
            "playbookID": "Keylight v2 - Test"
        },
        {
            "integrations": "Azure Security Center v2",
            "playbookID": "Azure SecurityCenter - Test",
            "instance_names": "ms_azure_sc_prod",
            "is_mockable": false
        },
        {
            "integrations": "Azure Security Center v2",
            "playbookID": "Azure SecurityCenter - Test",
            "instance_names": "ms_azure_sc_dev"
        },
        {
            "integrations": "Azure Security Center v2",
            "playbookID": "Azure SecurityCenter - Test",
            "instance_names": "ms_azure_sc_self_deployed"
        },
        {
            "integrations": "JsonWhoIs",
            "playbookID": "JsonWhoIs-Test"
        },
        {
            "integrations": "Maltiverse",
            "playbookID": "Maltiverse Test"
        },
        {
            "integrations": "Box v2",
            "playbookID": "BoxV2_TestPlaybook"
        },
        {
            "integrations": "MicrosoftGraphMail",
            "playbookID": "MicrosoftGraphMail-Test_dev",
            "instance_names": "ms_graph_mail_dev"
        },
        {
            "integrations": "MicrosoftGraphMail",
            "playbookID": "MicrosoftGraphMail-Test_dev_no_oproxy",
            "instance_names": "ms_graph_mail_dev_no_oproxy"
        },
        {
            "integrations": "MicrosoftGraphMail",
            "playbookID": "MicrosoftGraphMail-Test_prod",
            "instance_names": "ms_graph_mail_prod",
            "is_mockable": false
        },
        {
            "integrations": "CloudShark",
            "playbookID": "CloudShark - Test Playbook"
        },
        {
            "integrations": "Google Vision AI",
            "playbookID": "Google Vision API - Test"
        },
        {
            "integrations": "nmap",
            "playbookID": "Nmap - Test",
            "fromversion": "5.0.0"
        },
        {
            "integrations": "AutoFocus V2",
            "playbookID": "Autofocus Query Samples, Sessions and Tags Test Playbook",
            "fromversion": "4.5.0",
            "timeout": 1000
        },
        {
            "integrations": "HelloWorld",
            "playbookID": "HelloWorld-Test",
            "fromversion": "5.0.0"
        },
        {
            "integrations": "HelloWorld",
            "playbookID": "Sanity Test - Playbook with integration",
            "fromversion": "5.0.0"
        },
        {
            "integrations": "HelloWorld",
            "playbookID": "Sanity Test - Playbook with mocked integration",
            "fromversion": "5.0.0"
        },
        {
            "playbookID": "Sanity Test - Playbook with no integration",
            "fromversion": "5.0.0"
        },
        {
            "integrations": "Gmail",
            "playbookID": "Sanity Test - Playbook with Unmockable Integration",
            "fromversion": "5.0.0"
        },
        {
            "integrations": "HelloWorld",
            "playbookID": "HelloWorld_Scan-Test",
            "fromversion": "5.0.0",
            "timeout": 400
        },
        {
            "integrations": "HelloWorldPremium",
            "playbookID": "HelloWorldPremium_Scan-Test",
            "fromversion": "5.0.0",
            "timeout": 400
        },
        {
            "integrations": "HelloWorldPremium",
            "playbookID": "HelloWorldPremium-Test",
            "fromversion": "5.0.0"
        },
        {
            "integrations": "ThreatQ v2",
            "playbookID": "ThreatQ - Test",
            "fromversion": "4.5.0"
        },
        {
            "integrations": "AttackIQFireDrill",
            "playbookID": "AttackIQ - Test"
        },
        {
            "integrations": "PhishLabs IOC EIR",
            "playbookID": "PhishlabsIOC_EIR-Test"
        },
        {
            "integrations": "Amazon DynamoDB",
            "playbookID": "AWS_DynamoDB-Test"
        },
        {
            "integrations": "PhishLabs IOC DRP",
            "playbookID": "PhishlabsIOC_DRP-Test"
        },
        {
            "playbookID": "Create Phishing Classifier V2 ML Test",
            "timeout": 60000,
            "fromversion": "6.1.0",
            "instance_names": "ml_dummy_prod",
            "integrations": "AzureWAF"
        },
        {
            "integrations": "ZeroFox",
            "playbookID": "ZeroFox-Test",
            "fromversion": "4.1.0"
        },
        {
            "integrations": "AlienVault OTX v2",
            "playbookID": "Alienvault_OTX_v2 - Test"
        },
        {
            "integrations": "AWS - CloudWatchLogs",
            "playbookID": "AWS - CloudWatchLogs Test Playbook",
            "fromversion": "5.0.0"
        },
        {
            "integrations": "SlackV2",
            "playbookID": "Slack Test Playbook",
            "timeout": 400,
            "pid_threshold": 5,
            "fromversion": "5.0.0"
        },
        {
            "integrations": "SlackV3",
            "playbookID": "SlackV3 TestPB",
            "timeout": 400,
            "pid_threshold": 8,
            "fromversion": "5.5.0"
        },
        {
            "integrations": "Cortex XDR - IR",
            "playbookID": "Test XDR Playbook",
            "fromversion": "4.1.0",
            "timeout": 1500
        },
        {
            "integrations": "Cortex XDR - IOC",
            "playbookID": "Cortex XDR - IOC - Test",
            "fromversion": "5.5.0",
            "timeout": 1200
        },
        {
            "integrations": "Cloaken",
            "playbookID": "Cloaken-Test",
            "is_mockable": false
        },
        {
            "integrations": "ThreatX",
            "playbookID": "ThreatX-test",
            "timeout": 600
        },
        {
            "integrations": "Akamai WAF SIEM",
            "playbookID": "Akamai_WAF_SIEM-Test"
        },
        {
            "integrations": "Cofense Triage v2",
            "playbookID": "Cofense Triage v2 Test"
        },
        {
            "integrations": "Akamai WAF",
            "playbookID": "Akamai_WAF-Test"
        },
        {
            "integrations": "abuse.ch SSL Blacklist Feed",
            "playbookID": "SSL Blacklist test",
            "fromversion": "5.5.0"
        },
        {
            "integrations": "CheckPhish",
            "playbookID": "CheckPhish-Test"
        },
        {
            "integrations": "Symantec Management Center",
            "playbookID": "SymantecMC_TestPlaybook"
        },
        {
            "integrations": "Looker",
            "playbookID": "Test-Looker"
        },
        {
            "integrations": "Vertica",
            "playbookID": "Vertica Test"
        },
        {
            "integrations": "Server Message Block (SMB) v2",
            "playbookID": "SMB_v2-Test"
        },
        {
            "playbookID": "ConvertFile-Test",
            "fromversion": "4.5.0"
        },
        {
            "playbookID": "TestAwsEC2GetPublicSGRules-Test"
        },
        {
            "integrations": "RSA NetWitness Packets and Logs",
            "playbookID": "rsa_packets_and_logs_test"
        },
        {
            "playbookID": "CheckpointFW-test",
            "integrations": "Check Point"
        },
        {
            "playbookID": "RegPathReputationBasicLists_test"
        },
        {
            "playbookID": "EmailDomainSquattingReputation-Test"
        },
        {
            "playbookID": "RandomStringGenerateTest"
        },
        {
            "playbookID": "playbook-checkEmailAuthenticity-test"
        },
        {
            "playbookID": "HighlightWords_Test"
        },
        {
            "playbookID": "StringContainsArray_test"
        },
        {
            "integrations": "Fidelis Elevate Network",
            "playbookID": "Fidelis-Test"
        },
        {
            "integrations": "AWS - ACM",
            "playbookID": "ACM-Test"
        },
        {
            "integrations": "Thinkst Canary",
            "playbookID": "CanaryTools Test"
        },
        {
            "integrations": "ThreatMiner",
            "playbookID": "ThreatMiner-Test"
        },
        {
            "playbookID": "StixCreator-Test"
        },
        {
            "playbookID": "CompareIncidentsLabels-test-playbook"
        },
        {
            "integrations": "Have I Been Pwned? V2",
            "playbookID": "Pwned v2 test"
        },
        {
            "integrations": "Alexa Rank Indicator",
            "playbookID": "Alexa Test Playbook"
        },
        {
            "playbookID": "UnEscapeURL-Test"
        },
        {
            "playbookID": "UnEscapeIPs-Test"
        },
        {
            "playbookID": "ExtractDomainFromUrlAndEmail-Test"
        },
        {
            "playbookID": "ConvertKeysToTableFieldFormat_Test"
        },
        {
            "integrations": "CVE Search v2",
            "playbookID": "CVE Search v2 - Test"
        },
        {
            "integrations": "CVE Search v2",
            "playbookID": "cveReputation Test"
        },
        {
            "integrations": "HashiCorp Vault",
            "playbookID": "hashicorp_test",
            "fromversion": "5.0.0"
        },
        {
            "integrations": "AWS - Athena - Beta",
            "playbookID": "Beta-Athena-Test"
        },
        {
            "integrations": "BeyondTrust Password Safe",
            "playbookID": "BeyondTrust-Test"
        },
        {
            "integrations": "Dell Secureworks",
            "playbookID": "secureworks_test"
        },
        {
            "integrations": "ServiceNow v2",
            "playbookID": "servicenow_test_v2",
            "instance_names": "snow_basic_auth",
            "is_mockable": false
        },
        {
            "integrations": "ServiceNow v2",
            "playbookID": "ServiceNow_OAuth_Test",
            "instance_names": "snow_oauth"
        },
        {
            "playbookID": "Create ServiceNow Ticket and Mirror Test",
            "integrations": "ServiceNow v2",
            "instance_names": "snow_basic_auth",
            "fromversion": "6.0.0",
            "timeout": 500
        },
        {
            "playbookID": "Create ServiceNow Ticket and State Polling Test",
            "integrations": "ServiceNow v2",
            "instance_names": "snow_basic_auth",
            "fromversion": "6.0.0",
            "timeout": 500
        },
        {
            "integrations": "ServiceNow CMDB",
            "playbookID": "ServiceNow_CMDB_Test",
            "instance_names": "snow_cmdb_basic_auth"
        },
        {
            "integrations": "ServiceNow CMDB",
            "playbookID": "ServiceNow_CMDB_OAuth_Test",
            "instance_names": "snow_cmdb_oauth"
        },
        {
            "integrations": "ExtraHop v2",
            "playbookID": "ExtraHop_v2-Test"
        },
        {
            "playbookID": "Test CommonServer"
        },
        {
            "playbookID": "Test-debug-mode",
            "fromversion": "5.0.0"
        },
        {
            "integrations": "CIRCL",
            "playbookID": "CirclIntegrationTest"
        },
        {
            "integrations": "MISP V3",
            "playbookID": "MISP V3 Test",
            "timeout": 300,
            "fromversion": "5.5.0"
        },
        {
            "playbookID": "test-LinkIncidentsWithRetry"
        },
        {
            "playbookID": "CopyContextToFieldTest"
        },
        {
            "integrations": "OTRS",
            "playbookID": "OTRS Test",
            "fromversion": "4.1.0"
        },
        {
            "integrations": "Attivo Botsink",
            "playbookID": "AttivoBotsinkTest"
        },
        {
            "integrations": "FortiGate",
            "playbookID": "Fortigate Test"
        },
        {
            "playbookID": "FormattedDateToEpochTest"
        },
        {
            "integrations": "SNDBOX",
            "playbookID": "SNDBOX_Test",
            "timeout": 1000
        },
        {
            "integrations": "SNDBOX",
            "playbookID": "Detonate File - SNDBOX - Test",
            "timeout": 1000,
            "nightly": true
        },
        {
            "integrations": "VxStream",
            "playbookID": "Detonate File - HybridAnalysis - Test",
            "timeout": 2400
        },
        {
            "integrations": "Awake Security",
            "playbookID": "awake_security_test_pb"
        },
        {
            "integrations": "Tenable.sc",
            "playbookID": "tenable-sc-test",
            "timeout": 240,
            "nightly": true
        },
        {
            "integrations": "MimecastV2",
            "playbookID": "Mimecast test"
        },
        {
            "playbookID": "CreateEmailHtmlBody_test_pb",
            "fromversion": "4.1.0"
        },
        {
            "playbookID": "ReadPDFFileV2-Test",
            "timeout": 1000
        },
        {
            "playbookID": "JSONtoCSV-Test"
        },
        {
            "integrations": "Generic SQL",
            "playbookID": "generic-sql",
            "instance_names": "mysql instance",
            "fromversion": "5.0.0"
        },
        {
            "integrations": "Generic SQL",
            "playbookID": "generic-sql",
            "instance_names": "postgreSQL instance",
            "fromversion": "5.0.0"
        },
        {
            "integrations": "Generic SQL",
            "playbookID": "generic-sql",
            "instance_names": "Microsoft SQL instance",
            "fromversion": "5.0.0"
        },
        {
            "integrations": "Generic SQL",
            "playbookID": "generic-sql",
            "instance_names": "Microsoft SQL Server - MS ODBC Driver",
            "fromversion": "5.0.0"
        },
        {
            "integrations": "Generic SQL",
            "playbookID": "generic-sql-oracle",
            "instance_names": "Oracle instance",
            "fromversion": "5.0.0"
        },
        {
            "integrations": "Generic SQL",
            "playbookID": "generic-sql-mssql-encrypted-connection",
            "instance_names": "Microsoft SQL instance using encrypted connection",
            "fromversion": "5.0.0"
        },
        {
            "integrations": "Panorama",
            "instance_names": "palo_alto_firewall_9.0",
            "playbookID": "Panorama Query Logs - Test",
            "fromversion": "6.1.0",
            "timeout": 1500,
            "nightly": true
        },
        {
            "integrations": "Panorama",
            "instance_names": "palo_alto_firewall",
            "playbookID": "palo_alto_firewall_test_pb",
            "fromversion": "6.1.0",
            "timeout": 1000
        },
        {
            "integrations": "Panorama",
            "instance_names": "palo_alto_firewall_9.0",
            "playbookID": "palo_alto_firewall_test_pb",
            "fromversion": "6.1.0",
            "timeout": 1000
        },
        {
            "integrations": "Panorama",
            "instance_names": "palo_alto_panorama",
            "playbookID": "palo_alto_panorama_test_pb",
            "fromversion": "6.1.0",
            "timeout": 2400
        },
        {
            "integrations": "Panorama",
            "instance_names": "palo_alto_panorama_9.0",
            "playbookID": "palo_alto_panorama_test_pb",
            "fromversion": "6.1.0",
            "timeout": 2400
        },
        {
            "integrations": "Panorama",
            "instance_names": "palo_alto_firewall_9.0",
            "playbookID": "PAN-OS URL Filtering enrichment - Test",
            "fromversion": "6.1.0"
        },
        {
            "integrations": "Panorama",
            "instance_names": "panorama_instance_best_practice",
            "playbookID": "Panorama Best Practise - Test",
            "fromversion": "6.1.0"
        },
        {
            "integrations": "Tenable.io",
            "playbookID": "Tenable.io test"
        },
        {
            "playbookID": "URLDecode-Test"
        },
        {
            "playbookID": "GetTime-Test"
        },
        {
            "playbookID": "GetTime-ObjectVsStringTest"
        },
        {
            "integrations": "Tenable.io",
            "playbookID": "Tenable.io Scan Test",
            "nightly": true,
            "timeout": 3600
        },
        {
            "integrations": "Tenable.sc",
            "playbookID": "tenable-sc-scan-test",
            "nightly": true,
            "timeout": 600
        },
        {
            "integrations": "google-vault",
            "playbookID": "Google-Vault-Generic-Test",
            "nightly": true,
            "timeout": 3600,
            "memory_threshold": 180
        },
        {
            "integrations": "google-vault",
            "playbookID": "Google_Vault-Search_And_Display_Results_test",
            "nightly": true,
            "memory_threshold": 180,
            "timeout": 3600
        },
        {
            "playbookID": "Luminate-TestPlaybook",
            "integrations": "Luminate"
        },
        {
            "integrations": "MxToolBox",
            "playbookID": "MxToolbox-test"
        },
        {
            "integrations": "Nessus",
            "playbookID": "Nessus - Test"
        },
        {
            "playbookID": "Palo Alto Networks - Malware Remediation Test",
            "fromversion": "4.5.0"
        },
        {
            "playbookID": "SumoLogic-Test",
            "integrations": "SumoLogic",
            "fromversion": "4.1.0"
        },
        {
            "playbookID": "ParseEmailFiles-test"
        },
        {
            "playbookID": "PAN-OS - Block IP and URL - External Dynamic List v2 Test",
            "integrations": [
                "Panorama",
                "palo_alto_networks_pan_os_edl_management"
            ],
            "instance_names": "palo_alto_firewall_9.0",
            "fromversion": "6.1.0"
        },
        {
            "playbookID": "Test_EDL",
            "integrations": "EDL",
            "instance_names": "edl_update",
            "fromversion": "5.5.0",
            "pid_threshold": 8
        },
        {
            "playbookID": "Test_export_indicators_service",
            "instance_names": "eis_on_demand",
            "integrations": "ExportIndicators",
            "fromversion": "5.5.0"
        },
        {
            "playbookID": "PAN-OS - Block IP - Custom Block Rule Test",
            "integrations": "Panorama",
            "instance_names": "panorama_instance_security_team",
            "fromversion": "6.1.0"
        },
        {
            "playbookID": "PAN-OS - Block IP - Static Address Group Test",
            "integrations": "Panorama",
            "instance_names": "panorama_instance_security_team",
            "fromversion": "6.1.0"
        },
        {
            "playbookID": "Block IP - Generic V3_Test",
            "fromversion": "6.0.0"
        },
        {
            "playbookID": "PAN-OS - Block URL - Custom URL Category Test",
            "integrations": "Panorama",
            "instance_names": "panorama_instance_security_team",
            "fromversion": "6.1.0"
        },
        {
            "playbookID": "Endpoint Malware Investigation - Generic - Test",
            "integrations": [
                "Cylance Protect v2",
                "Demisto REST API"
            ],
            "fromversion": "5.0.0",
            "timeout": 1200
        },
        {
            "playbookID": "ParseExcel-test"
        },
        {
            "playbookID": "ParseHTMLIndicators-Test"
        },
        {
            "playbookID": "Detonate File - No Files test"
        },
        {
            "integrations": "SentinelOne V2",
            "instance_names": "SentinelOne_v2.0",
            "playbookID": "SentinelOne V2.0 - Test"
        },
        {
            "integrations": "SentinelOne V2",
            "instance_names": "SentinelOne_v2.1",
            "playbookID": "SentinelOne V2.1 - Test"
        },
        {
            "integrations": "InfoArmor VigilanteATI",
            "playbookID": "InfoArmorVigilanteATITest"
        },
        {
            "integrations": "IntSights",
            "instance_names": "intsights_standard_account",
            "playbookID": "IntSights Test",
            "nightly": true
        },
        {
            "integrations": "IntSights",
            "playbookID": "IntSights Mssp Test",
            "instance_names": "intsights_mssp_account",
            "nightly": true
        },
        {
            "integrations": "dnstwist",
            "playbookID": "dnstwistTest"
        },
        {
            "integrations": "BitDam",
            "playbookID": "Detonate File - BitDam Test"
        },
        {
            "integrations": "Threat Grid",
            "playbookID": "Test-Detonate URL - ThreatGrid",
            "timeout": 600
        },
        {
            "integrations": "Threat Grid",
            "playbookID": "ThreatGridTest",
            "timeout": 600
        },
        {
            "integrations": "Signal Sciences WAF",
            "playbookID": "SignalSciences-Test"
        },
        {
            "integrations": "RTIR",
            "playbookID": "RTIR Test"
        },
        {
            "integrations": "RedCanary",
            "playbookID": "RedCanaryTest",
            "nightly": true
        },
        {
            "playbookID": "URL Enrichment - Generic v2 - Test",
            "integrations": [
                "Rasterize",
                "VirusTotal - Private API"
            ],
            "instance_names": "virus_total_private_api_general",
            "timeout": 500,
            "pid_threshold": 12
        },
        {
            "playbookID": "CutTransformerTest"
        },
        {
            "playbookID": "TestEditServerConfig"
        },
        {
            "playbookID": "ContentPackInstaller_Test",
            "integrations": "Demisto REST API",
            "fromversion": "6.0.0"
        },
        {
            "playbookID": "Default - Test",
            "integrations": [
                "ThreatQ v2",
                "Demisto REST API"
            ],
            "fromversion": "5.0.0"
        },
        {
            "integrations": "SCADAfence CNM",
            "playbookID": "SCADAfence_test"
        },
        {
            "integrations": "ProtectWise",
            "playbookID": "Protectwise-Test"
        },
        {
            "integrations": "WhatsMyBrowser",
            "playbookID": "WhatsMyBrowser-Test"
        },
        {
            "integrations": "BigFix",
            "playbookID": "BigFixTest"
        },
        {
            "integrations": "Lastline v2",
            "playbookID": "Lastline v2 - Test",
            "nightly": true
        },
        {
            "integrations": "McAfee DXL",
            "playbookID": "McAfee DXL - Test"
        },
        {
            "playbookID": "TextFromHTML_test_playbook"
        },
        {
            "playbookID": "PortListenCheck-test"
        },
        {
            "integrations": "ThreatExchange",
            "playbookID": "ThreatExchange-test"
        },
        {
            "integrations": "Joe Security",
            "playbookID": "JoeSecurityTestPlaybook",
            "timeout": 500,
            "nightly": true
        },
        {
            "integrations": "Joe Security",
            "playbookID": "JoeSecurityTestDetonation",
            "timeout": 2000,
            "nightly": true
        },
        {
            "integrations": "WildFire-v2",
            "playbookID": "Wildfire Test",
            "is_mockable": false,
            "fromversion": "5.0.0",
            "toversion": "6.1.9"
        },
        {
            "integrations": "WildFire-v2",
            "playbookID": "Wildfire Test With Polling",
            "is_mockable": false,
            "fromversion": "6.2.0",
            "timeout": 1100
        },
        {
            "integrations": "WildFire-v2",
            "playbookID": "Detonate URL - WildFire-v2 - Test"
        },
        {
            "integrations": "WildFire-v2",
            "playbookID": "Detonate URL - WildFire v2.1 - Test"
        },
        {
            "integrations": "GRR",
            "playbookID": "GRR Test",
            "nightly": true
        },
        {
            "integrations": "VirusTotal",
            "instance_names": "virus_total_general",
            "playbookID": "virusTotal-test-playbook",
            "timeout": 1400,
            "nightly": true
        },
        {
            "integrations": "VirusTotal",
            "instance_names": "virus_total_preferred_vendors",
            "playbookID": "virusTotaI-test-preferred-vendors",
            "timeout": 1400,
            "nightly": true
        },
        {
            "integrations": "Preempt",
            "playbookID": "Preempt Test"
        },
        {
            "integrations": "Gmail",
            "playbookID": "get_original_email_-_gmail_-_test"
        },
        {
            "integrations": [
                "Gmail Single User",
                "Gmail"
            ],
            "playbookID": "Gmail Single User - Test",
            "fromversion": "4.5.0"
        },
        {
            "integrations": "EWS v2",
            "playbookID": "get_original_email_-_ews-_test",
            "instance_names": "ewv2_regular"
        },
        {
            "integrations": [
                "EWS v2",
                "EWS Mail Sender"
            ],
            "playbookID": "EWS search-mailbox test",
            "instance_names": [
                "ewv2_regular",
                "ews_mail_sender_labdemisto"
            ],
            "timeout": 300
        },
        {
            "integrations": "PagerDuty v2",
            "playbookID": "PagerDuty Test"
        },
        {
            "playbookID": "test_delete_context"
        },
        {
            "playbookID": "DeleteContext-auto-test"
        },
        {
            "playbookID": "GmailTest",
            "integrations": "Gmail"
        },
        {
            "playbookID": "Gmail Convert Html Test",
            "integrations": "Gmail"
        },
        {
            "playbookID": "reputations.json Test",
            "toversion": "5.0.0"
        },
        {
            "playbookID": "Indicators reputation-.json Test",
            "fromversion": "5.5.0"
        },
        {
            "playbookID": "Test IP Indicator Fields",
            "fromversion": "5.0.0"
        },
        {
            "playbookID": "TestDedupIncidentsPlaybook"
        },
        {
            "playbookID": "TestDedupIncidentsByName"
        },
        {
            "integrations": "McAfee Advanced Threat Defense",
            "playbookID": "Test Playbook McAfee ATD",
            "timeout": 700
        },
        {
            "integrations": "McAfee Advanced Threat Defense",
            "playbookID": "Detonate Remote File From URL -McAfee-ATD - Test",
            "timeout": 700
        },
        {
            "playbookID": "stripChars - Test"
        },
        {
            "integrations": "McAfee Advanced Threat Defense",
            "playbookID": "Test Playbook McAfee ATD Upload File"
        },
        {
            "playbookID": "exporttocsv_script_test"
        },
        {
            "playbookID": "Set - Test"
        },
        {
            "integrations": "Intezer v2",
            "playbookID": "Intezer Testing v2",
            "fromversion": "4.1.0",
            "timeout": 600
        },
        {
            "integrations": [
                "Mail Sender (New)",
                "Gmail"
            ],
            "playbookID": "Mail Sender (New) Test",
            "instance_names": [
                "Mail_Sender_(New)_STARTTLS"
            ]
        },
        {
            "playbookID": "buildewsquery_test"
        },
        {
            "integrations": "Rapid7 Nexpose",
            "playbookID": "nexpose_test",
            "timeout": 240
        },
        {
            "playbookID": "GetIndicatorDBotScore Test"
        },
        {
            "integrations": "EWS Mail Sender",
            "playbookID": "EWS Mail Sender Test",
            "instance_names": [
                "ews_mail_sender_labdemisto"
            ]
        },
        {
            "integrations": [
                "EWS Mail Sender",
                "Rasterize"
            ],
            "instance_names": [
                "ews_mail_sender_labdemisto"
            ],
            "playbookID": "EWS Mail Sender Test 2"
        },
        {
            "playbookID": "decodemimeheader_-_test"
        },
        {
            "playbookID": "test_url_regex"
        },
        {
            "integrations": "Skyformation",
            "playbookID": "TestSkyformation"
        },
        {
            "integrations": "okta",
            "playbookID": "okta_test_playbook",
            "timeout": 240
        },
        {
            "integrations": "Okta v2",
            "playbookID": "OktaV2-Test",
            "nightly": true,
            "timeout": 300
        },
        {
            "integrations": "Okta IAM",
            "playbookID": "Okta IAM - Test Playbook",
            "fromversion": "6.0.0"
        },
        {
            "playbookID": "Test filters & transformers scripts"
        },
        {
            "integrations": "Salesforce",
            "playbookID": "SalesforceTestPlaybook"
        },
        {
            "integrations": "McAfee ESM v2",
            "instance_names": "v10.2.0",
            "playbookID": "McAfee ESM v2 - Test v10.2.0",
            "fromversion": "5.0.0",
            "is_mockable": false
        },
        {
            "integrations": "McAfee ESM v2",
            "instance_names": "v11.1.3",
            "playbookID": "McAfee ESM v2 - Test v11.1.3",
            "fromversion": "5.0.0",
            "is_mockable": false
        },
        {
            "integrations": "McAfee ESM v2",
            "instance_names": "v11.3",
            "playbookID": "McAfee ESM v2 (v11.3) - Test",
            "fromversion": "5.0.0",
            "timeout": 300,
            "is_mockable": false
        },
        {
            "integrations": "McAfee ESM v2",
            "instance_names": "v10.2.0",
            "playbookID": "McAfee ESM Watchlists - Test v10.2.0",
            "fromversion": "5.0.0"
        },
        {
            "integrations": "McAfee ESM v2",
            "instance_names": "v11.1.3",
            "playbookID": "McAfee ESM Watchlists - Test v11.1.3",
            "fromversion": "5.0.0"
        },
        {
            "integrations": "McAfee ESM v2",
            "instance_names": "v11.3",
            "playbookID": "McAfee ESM Watchlists - Test v11.3",
            "fromversion": "5.0.0"
        },
        {
            "integrations": "GoogleSafeBrowsing",
            "playbookID": "Google Safe Browsing Test",
            "timeout": 240,
            "fromversion": "5.0.0"
        },
        {
            "integrations": "Google Safe Browsing v2",
            "playbookID": "Google Safe Browsing V2 Test",
            "fromversion": "5.5.0"
        },
        {
            "integrations": "EWS v2",
            "playbookID": "EWSv2_empty_attachment_test",
            "instance_names": "ewv2_regular"
        },
        {
            "integrations": "EWS v2",
            "playbookID": "EWS Public Folders Test",
            "instance_names": "ewv2_regular",
            "is_mockable": false
        },
        {
            "integrations": "Symantec Endpoint Protection V2",
            "playbookID": "SymantecEndpointProtection_Test"
        },
        {
            "integrations": "carbonblackprotection",
            "playbookID": "search_endpoints_by_hash_-_carbon_black_protection_-_test",
            "timeout": 500
        },
        {
            "playbookID": "Process Email - Generic - Test - Incident Starter",
            "fromversion": "6.0.0",
            "integrations": "Rasterize",
            "timeout": 240
        },
        {
            "integrations": "CrowdstrikeFalcon",
            "playbookID": "Test - CrowdStrike Falcon",
            "fromversion": "4.1.0",
            "timeout": 500
        },
        {
            "playbookID": "ExposeIncidentOwner-Test"
        },
        {
            "integrations": "google",
            "playbookID": "GsuiteTest"
        },
        {
            "integrations": "OpenPhish",
            "playbookID": "OpenPhish Test Playbook"
        },
        {
            "integrations": "jira-v2",
            "playbookID": "Jira-v2-Test",
            "timeout": 500,
            "is_mockable": false
        },
        {
            "integrations": "ipinfo",
            "playbookID": "IPInfoTest"
        },
        {
            "integrations": "ipinfo_v2",
            "playbookID": "IPInfo_v2Test",
            "fromversion": "5.5.0"
        },
        {
            "integrations": "GoogleMaps",
            "playbookID": "GoogleMapsTest",
            "fromversion": "6.0.0"
        },
        {
            "playbookID": "VerifyHumanReadableFormat"
        },
        {
            "playbookID": "strings-test"
        },
        {
            "playbookID": "TestCommonPython",
            "timeout": 500
        },
        {
            "playbookID": "TestFileCreateAndUpload"
        },
        {
            "playbookID": "TestIsValueInArray"
        },
        {
            "playbookID": "TestStringReplace"
        },
        {
            "playbookID": "TestHttpPlaybook"
        },
        {
            "integrations": "SplunkPy",
            "playbookID": "SplunkPy parse-raw - Test",
            "memory_threshold": 100,
            "instance_names": "use_default_handler",
            "is_mockable": false
        },
        {
            "integrations": "SplunkPy",
            "playbookID": "SplunkPy-Test-V2_default_handler",
            "memory_threshold": 500,
            "instance_names": "use_default_handler",
            "is_mockable": false
        },
        {
            "integrations": "SplunkPy",
            "playbookID": "Splunk-Test_default_handler",
            "memory_threshold": 200,
            "instance_names": "use_default_handler",
            "is_mockable": false
        },
        {
            "integrations": "AnsibleTower",
            "playbookID": "AnsibleTower_Test_playbook",
            "fromversion": "5.0.0"
        },
        {
            "integrations": "SplunkPy",
            "playbookID": "SplunkPySearch_Test_default_handler",
            "memory_threshold": 200,
            "instance_names": "use_default_handler",
            "is_mockable": false
        },
        {
            "integrations": "SplunkPy",
            "playbookID": "SplunkPy_KV_commands_default_handler",
            "memory_threshold": 200,
            "instance_names": "use_default_handler",
            "is_mockable": false
        },
        {
            "integrations": "SplunkPy",
            "playbookID": "SplunkPy-Test-V2_requests_handler",
            "memory_threshold": 500,
            "instance_names": "use_python_requests_handler"
        },
        {
            "integrations": "SplunkPy",
            "playbookID": "Splunk-Test_requests_handler",
            "memory_threshold": 500,
            "instance_names": "use_python_requests_handler",
            "is_mockable": false
        },
        {
            "integrations": "SplunkPy",
            "playbookID": "SplunkPySearch_Test_requests_handler",
            "memory_threshold": 200,
            "instance_names": "use_python_requests_handler",
            "is_mockable": false
        },
        {
            "integrations": "SplunkPy",
            "playbookID": "SplunkPy_KV_commands_requests_handler",
            "memory_threshold": 200,
            "instance_names": "use_python_requests_handler"
        },
        {
            "integrations": "McAfee NSM",
            "playbookID": "McAfeeNSMTest",
            "timeout": 400,
            "nightly": true
        },
        {
            "integrations": "PhishTank V2",
            "playbookID": "PhishTank Testing"
        },
        {
            "integrations": "McAfee Web Gateway",
            "playbookID": "McAfeeWebGatewayTest",
            "timeout": 500
        },
        {
            "integrations": "TCPIPUtils",
            "playbookID": "TCPUtils-Test"
        },
        {
            "playbookID": "listExecutedCommands-Test"
        },
        {
            "integrations": "AWS - Lambda",
            "playbookID": "AWS-Lambda-Test (Read-Only)"
        },
        {
            "integrations": "Service Manager",
            "playbookID": "TestHPServiceManager",
            "timeout": 400
        },
        {
            "integrations": "ServiceNow IAM",
            "playbookID": "ServiceNow IAM - Test Playbook",
            "instance_name": "snow_basic_auth",
            "fromversion": "6.0.0"
        },
        {
            "playbookID": "LanguageDetect-Test",
            "timeout": 300
        },
        {
            "integrations": "Forcepoint",
            "playbookID": "forcepoint test",
            "timeout": 500,
            "nightly": true
        },
        {
            "playbookID": "GeneratePassword-Test"
        },
        {
            "playbookID": "ZipFile-Test"
        },
        {
            "playbookID": "UnzipFile-Test"
        },
        {
            "playbookID": "Test-IsMaliciousIndicatorFound",
            "fromversion": "5.0.0"
        },
        {
            "playbookID": "TestExtractHTMLTables"
        },
        {
            "integrations": "carbonblackliveresponse",
            "playbookID": "Carbon Black Live Response Test",
            "nightly": true,
            "fromversion": "5.0.0",
            "is_mockable": false
        },
        {
            "integrations": "urlscan.io",
            "playbookID": "urlscan_malicious_Test",
            "timeout": 500
        },
        {
            "integrations": "EWS v2",
            "playbookID": "pyEWS_Test",
            "instance_names": "ewv2_regular",
            "is_mockable": false
        },
        {
            "integrations": "EWS v2",
            "playbookID": "pyEWS_Test",
            "instance_names": "ewsv2_separate_process",
            "is_mockable": false
        },
        {
            "integrations": "remedy_sr_beta",
            "playbookID": "remedy_sr_test_pb"
        },
        {
            "integrations": "Netskope",
            "playbookID": "Netskope Test"
        },
        {
            "integrations": "Cylance Protect v2",
            "playbookID": "Cylance Protect v2 Test"
        },
        {
            "integrations": "ReversingLabs Titanium Cloud",
            "playbookID": "ReversingLabsTCTest"
        },
        {
            "integrations": "ReversingLabs A1000",
            "playbookID": "ReversingLabsA1000Test"
        },
        {
            "integrations": "Demisto Lock",
            "playbookID": "DemistoLockTest"
        },
        {
            "playbookID": "test-domain-indicator",
            "timeout": 400
        },
        {
            "playbookID": "Cybereason Test",
            "integrations": "Cybereason",
            "timeout": 1200,
            "fromversion": "4.1.0"
        },
        {
            "integrations": "VirusTotal - Private API",
            "instance_names": "virus_total_private_api_general",
            "playbookID": "File Enrichment - Virus Total Private API Test",
            "nightly": true
        },
        {
            "integrations": "VirusTotal - Private API",
            "instance_names": "virus_total_private_api_general",
            "playbookID": "virusTotalPrivateAPI-test-playbook",
            "timeout": 1400,
            "nightly": true,
            "pid_threshold": 12
        },
        {
            "integrations": [
                "VirusTotal - Private API",
                "VirusTotal"
            ],
            "playbookID": "vt-detonate test",
            "instance_names": [
                "virus_total_private_api_general",
                "virus_total_general"
            ],
            "timeout": 1400,
            "fromversion": "5.5.0",
            "nightly": true,
            "is_mockable": false
        },
        {
            "integrations": "Cisco ASA",
            "playbookID": "Cisco ASA - Test Playbook"
        },
        {
            "integrations": "VirusTotal - Private API",
            "instance_names": "virus_total_private_api_preferred_vendors",
            "playbookID": "virusTotalPrivateAPI-test-preferred-vendors",
            "timeout": 1400,
            "nightly": true
        },
        {
            "integrations": "Cisco Meraki",
            "playbookID": "Cisco-Meraki-Test"
        },
        {
            "integrations": "Microsoft Defender Advanced Threat Protection",
            "playbookID": "Microsoft Defender Advanced Threat Protection - Test prod",
            "instance_names": "microsoft_defender_atp_prod",
            "is_mockable": false
        },
        {
            "integrations": "Microsoft Defender Advanced Threat Protection",
            "playbookID": "Microsoft Defender Advanced Threat Protection - Test dev",
            "instance_names": "microsoft_defender_atp_dev"
        },
        {
            "integrations": "Microsoft Defender Advanced Threat Protection",
            "playbookID": "Microsoft Defender Advanced Threat Protection - Test self deployed",
            "instance_names": "microsoft_defender_atp_dev_self_deployed"
        },
        {
            "integrations": "Microsoft Defender Advanced Threat Protection",
            "playbookID": "Microsoft Defender - ATP - Indicators Test",
            "instance_names": "microsoft_defender_atp_dev",
            "is_mockable": false
        },
        {
            "integrations": "Microsoft Defender Advanced Threat Protection",
            "playbookID": "Microsoft Defender - ATP - Indicators SC Test",
            "instance_names": "microsoft_defender_atp_dev_self_deployed"
        },
        {
            "integrations": "Microsoft Defender Advanced Threat Protection",
            "playbookID": "Microsoft Defender - ATP - Indicators SC Test",
            "instance_names": "microsoft_defender_atp_dev"
        },
        {
            "integrations": "Microsoft Defender Advanced Threat Protection",
            "playbookID": "Microsoft Defender - ATP - Indicators SC Test",
            "instance_names": "microsoft_defender_atp_prod"
        },
        {
            "integrations": "Microsoft 365 Defender",
            "playbookID": "Microsoft_365_Defender-Test",
            "instance_names": "ms_365_defender_device_code"
        },
        {
            "integrations": "Microsoft 365 Defender",
            "playbookID": "Microsoft_365_Defender-Test",
            "instance_names": "ms_365_defender_client_cred"
        },
        {
            "integrations": "Tanium",
            "playbookID": "Tanium Test Playbook",
            "timeout": 1200,
            "pid_threshold": 10
        },
        {
            "integrations": "Recorded Future",
            "playbookID": "Recorded Future Test",
            "nightly": true
        },
        {
            "integrations": "Microsoft Graph",
            "playbookID": "Microsoft Graph Security Test dev",
            "instance_names": "ms_graph_security_dev"
        },
        {
            "integrations": "Microsoft Graph",
            "playbookID": "Microsoft Graph Security Test prod",
            "instance_names": "ms_graph_security_prod",
            "is_mockable": false
        },
        {
            "integrations": "Microsoft Graph User",
            "playbookID": "Microsoft Graph User - Test",
            "instance_names": "ms_graph_user_dev"
        },
        {
            "integrations": "Microsoft Graph User",
            "playbookID": "Microsoft Graph User - Test",
            "instance_names": "ms_graph_user_prod",
            "is_mockable": false
        },
        {
            "integrations": "Microsoft Graph Groups",
            "playbookID": "Microsoft Graph Groups - Test dev",
            "instance_names": "ms_graph_groups_dev"
        },
        {
            "integrations": "Microsoft Graph Groups",
            "playbookID": "Microsoft Graph Groups - Test prod",
            "instance_names": "ms_graph_groups_prod",
            "is_mockable": false
        },
        {
            "integrations": "Microsoft_Graph_Files",
            "playbookID": "test_MsGraphFiles dev",
            "instance_names": "ms_graph_files_dev",
            "fromversion": "5.0.0"
        },
        {
            "integrations": "Microsoft_Graph_Files",
            "playbookID": "test_MsGraphFiles prod",
            "instance_names": "ms_graph_files_prod",
            "fromversion": "5.0.0",
            "is_mockable": false
        },
        {
            "integrations": "Microsoft Graph Calendar",
            "playbookID": "Microsoft Graph Calendar - Test dev",
            "instance_names": "ms_graph_calendar_dev"
        },
        {
            "integrations": "Microsoft Graph Calendar",
            "playbookID": "Microsoft Graph Calendar - Test prod",
            "instance_names": "ms_graph_calendar_prod",
            "is_mockable": false
        },
        {
            "integrations": "Microsoft Graph Device Management",
            "playbookID": "MSGraph_DeviceManagement_Test_dev",
            "instance_names": "ms_graph_device_management_oproxy_dev",
            "fromversion": "5.0.0"
        },
        {
            "integrations": "Microsoft Graph Device Management",
            "playbookID": "MSGraph_DeviceManagement_Test_prod",
            "instance_names": "ms_graph_device_management_oproxy_prod",
            "fromversion": "5.0.0",
            "is_mockable": false
        },
        {
            "integrations": "Microsoft Graph Device Management",
            "playbookID": "MSGraph_DeviceManagement_Test_self_deployed_prod",
            "instance_names": "ms_graph_device_management_self_deployed_prod",
            "fromversion": "5.0.0"
        },
        {
            "integrations": "RedLock",
            "playbookID": "RedLockTest",
            "nightly": true
        },
        {
            "integrations": "Symantec Messaging Gateway",
            "playbookID": "Symantec Messaging Gateway Test"
        },
        {
            "integrations": "ThreatConnect v2",
            "playbookID": "ThreatConnect v2 - Test",
            "fromversion": "5.0.0"
        },
        {
            "integrations": "VxStream",
            "playbookID": "VxStream Test",
            "nightly": true,
            "is_mockable": false
        },
        {
            "integrations": "QRadar_v2",
            "playbookID": "test_Qradar_v2",
            "fromversion": "6.0.0",
            "is_mockable": false
        },
        {
            "integrations": "VMware",
            "playbookID": "VMWare Test"
        },
        {
            "integrations": "carbonblack-v2",
            "playbookID": "Carbon Black Response Test",
            "fromversion": "5.0.0"
        },
        {
            "integrations": "VMware Carbon Black EDR v2",
            "playbookID": "Carbon Black Edr - Test",
            "is_mockable": false,
            "fromversion": "5.5.0"
        },
        {
            "integrations": "Cisco Umbrella Investigate",
            "playbookID": "Cisco Umbrella Test"
        },
        {
            "integrations": "icebrg",
            "playbookID": "Icebrg Test",
            "timeout": 500
        },
        {
            "integrations": "Symantec MSS",
            "playbookID": "SymantecMSSTest"
        },
        {
            "integrations": "Remedy AR",
            "playbookID": "Remedy AR Test"
        },
        {
            "integrations": "AWS - IAM",
            "playbookID": "AWS - IAM Test Playbook"
        },
        {
            "integrations": "McAfee Active Response",
            "playbookID": "McAfee-MAR_Test",
            "timeout": 700
        },
        {
            "integrations": "McAfee Threat Intelligence Exchange",
            "playbookID": "McAfee-TIE Test",
            "timeout": 700
        },
        {
            "integrations": "ArcSight Logger",
            "playbookID": "ArcSight Logger test"
        },
        {
            "integrations": "ArcSight ESM v2",
            "playbookID": "ArcSight ESM v2 Test"
        },
        {
            "integrations": "ArcSight ESM v2",
            "playbookID": "test Arcsight - Get events related to the Case"
        },
        {
            "integrations": "XFE_v2",
            "playbookID": "Test_XFE_v2",
            "timeout": 500,
            "nightly": true
        },
        {
            "integrations": "McAfee Threat Intelligence Exchange",
            "playbookID": "search_endpoints_by_hash_-_tie_-_test",
            "timeout": 500
        },
        {
            "integrations": "iDefense_v2",
            "playbookID": "iDefense_v2_Test",
            "fromversion": "5.5.0"
        },
        {
            "integrations": "AWS - SQS",
            "playbookID": "AWS - SQS Test Playbook",
            "fromversion": "5.0.0"
        },
        {
            "integrations": "AbuseIPDB",
            "playbookID": "AbuseIPDB Test"
        },
        {
            "integrations": "AbuseIPDB",
            "playbookID": "AbuseIPDB PopulateIndicators Test"
        },
        {
            "integrations": "LogRhythm",
            "playbookID": "LogRhythm-Test-Playbook",
            "timeout": 200
        },
        {
            "integrations": "FireEye HX",
            "playbookID": "FireEye HX Test",
            "timeout": 800
        },
        {
            "integrations": "FireEyeFeed",
            "playbookID": "playbook-FeedFireEye_test",
            "memory_threshold": 110
        },
        {
            "integrations": "Phish.AI",
            "playbookID": "PhishAi-Test"
        },
        {
            "integrations": "Phish.AI",
            "playbookID": "Test-Detonate URL - Phish.AI"
        },
        {
            "integrations": "Centreon",
            "playbookID": "Centreon-Test-Playbook"
        },
        {
            "playbookID": "ReadFile test"
        },
        {
            "integrations": "AlphaSOC Wisdom",
            "playbookID": "AlphaSOC-Wisdom-Test"
        },
        {
            "integrations": "carbonblack-v2",
            "playbookID": "CBFindIP - Test"
        },
        {
            "integrations": "Jask",
            "playbookID": "Jask_Test",
            "fromversion": "4.1.0"
        },
        {
            "integrations": "Whois",
            "playbookID": "whois_test",
            "fromversion": "4.1.0"
        },
        {
            "integrations": "RSA NetWitness Endpoint",
            "playbookID": "NetWitness Endpoint Test"
        },
        {
            "integrations": "Check Point Sandblast",
            "playbookID": "Sandblast_malicious_test"
        },
        {
            "playbookID": "TestMatchRegexV2"
        },
        {
            "integrations": "ActiveMQ",
            "playbookID": "ActiveMQ Test"
        },
        {
            "playbookID": "RegexGroups Test"
        },
        {
            "integrations": "Cisco ISE",
            "playbookID": "cisco-ise-test-playbook"
        },
        {
            "integrations": "RSA NetWitness v11.1",
            "playbookID": "RSA NetWitness Test"
        },
        {
            "playbookID": "ExifReadTest"
        },
        {
            "integrations": "Cuckoo Sandbox",
            "playbookID": "CuckooTest",
            "timeout": 700
        },
        {
            "integrations": "VxStream",
            "playbookID": "Test-Detonate URL - Crowdstrike",
            "timeout": 1200
        },
        {
            "playbookID": "Detonate File - Generic Test",
            "timeout": 500
        },
        {
            "integrations": [
                "Lastline v2",
                "WildFire-v2",
                "SNDBOX",
                "McAfee Advanced Threat Defense"
            ],
            "playbookID": "Detonate File - Generic Test",
            "timeout": 2400,
            "nightly": true
        },
        {
            "playbookID": "STIXParserTest"
        },
        {
            "playbookID": "VerifyJSON - Test",
            "fromversion": "5.5.0"
        },
        {
            "playbookID": "PowerShellCommon-Test",
            "fromversion": "5.5.0"
        },
        {
            "playbookID": "GetIndicatorDBotScoreFromCache-Test",
            "fromversion": "6.0.0"
        },
        {
            "playbookID": "Detonate URL - Generic Test",
            "timeout": 2000,
            "nightly": true,
            "integrations": [
                "McAfee Advanced Threat Defense",
                "VxStream",
                "Lastline v2"
            ]
        },
        {
            "integrations": [
                "carbonblack-v2",
                "carbonblackliveresponse",
                "Cylance Protect v2"
            ],
            "playbookID": "Retrieve File from Endpoint - Generic V2 Test",
            "fromversion": "5.0.0",
            "is_mockable": false
        },
        {
            "integrations": "Zscaler",
            "playbookID": "Zscaler Test",
            "nightly": true,
            "timeout": 500
        },
        {
            "playbookID": "DemistoUploadFileV2 Test",
            "integrations": "Demisto REST API"
        },
        {
            "playbookID": "MaxMind Test",
            "integrations": "MaxMind GeoIP2"
        },
        {
            "playbookID": "Test Sagemaker",
            "integrations": "AWS Sagemaker"
        },
        {
            "playbookID": "C2sec-Test",
            "integrations": "C2sec irisk",
            "fromversion": "5.0.0"
        },
        {
            "playbookID": "AlexaV2 Test Playbook",
            "integrations": "Alexa Rank Indicator v2",
            "fromversion": "5.5.0"
        },
        {
            "playbookID": "Phishing v2 - Test - Incident Starter",
            "fromversion": "6.0.0",
            "timeout": 1200,
            "nightly": false,
            "integrations": [
                "EWS Mail Sender",
                "Demisto REST API",
                "Rasterize"
            ],
            "instance_names": [
                "ews_mail_sender_labdemisto"
            ],
            "memory_threshold": 150,
            "pid_threshold": 80
        },
        {
            "playbookID": "Phishing - Core - Test - Incident Starter",
            "fromversion": "6.0.0",
            "timeout": 1700,
            "nightly": false,
            "integrations": [
                "EWS Mail Sender",
                "Demisto REST API",
                "Rasterize"
            ],
            "instance_names": [
                "ews_mail_sender_labdemisto"
            ],
            "memory_threshold": 160,
            "pid_threshold": 80
        },
        {
            "integrations": "duo",
            "playbookID": "DUO Test Playbook"
        },
        {
            "playbookID": "SLA Scripts - Test",
            "fromversion": "4.1.0"
        },
        {
            "playbookID": "test_manageOOOUsers",
            "fromversion": "5.5.0"
        },
        {
            "playbookID": "PcapHTTPExtractor-Test"
        },
        {
            "playbookID": "Ping Test Playbook"
        },
        {
            "playbookID": "ParseWordDoc-Test"
        },
        {
            "playbookID": "PDFUnlocker-Test",
            "fromversion": "6.0.0"
        },
        {
            "playbookID": "Active Directory Test",
            "integrations": "Active Directory Query v2",
            "instance_names": "active_directory_ninja"
        },
        {
            "playbookID": "AD v2 - debug-mode - Test",
            "integrations": "Active Directory Query v2",
            "instance_names": "active_directory_ninja",
            "fromversion": "5.0.0"
        },
        {
            "playbookID": "Docker Hardening Test",
            "fromversion": "5.0.0",
            "runnable_on_docker_only": true
        },
        {
            "integrations": "Active Directory Query v2",
            "instance_names": "active_directory_ninja",
            "playbookID": "Active Directory Query V2 configuration with port"
        },
        {
            "integrations": "Active Directory Query v2",
            "instance_names": "active_directory_ninja",
            "playbookID": "Active Directory - ad-get-user limit check"
        },
        {
            "integrations": "Active Directory Query v2",
            "instance_names": "active_directory_ninja",
            "playbookID": "active directory search user with parentheses test"
        },
        {
            "integrations": "mysql",
            "playbookID": "MySQL Test"
        },
        {
            "playbookID": "Email Address Enrichment - Generic v2.1 - Test",
            "integrations": "Active Directory Query v2",
            "instance_names": "active_directory_ninja"
        },
        {
            "integrations": "Cofense Intelligence",
            "playbookID": "Test - Cofense Intelligence",
            "timeout": 500
        },
        {
            "playbookID": "GDPRContactAuthorities Test"
        },
        {
            "integrations": "Google Resource Manager",
            "playbookID": "GoogleResourceManager-Test",
            "timeout": 500,
            "nightly": true
        },
        {
            "integrations": "SlashNext Phishing Incident Response",
            "playbookID": "SlashNextPhishingIncidentResponse-Test",
            "timeout": 500,
            "nightly": true
        },
        {
            "integrations": "Google Cloud Storage",
            "playbookID": "GCS - Test",
            "timeout": 500,
            "nightly": true,
            "memory_threshold": 80
        },
        {
            "integrations": "GooglePubSub",
            "playbookID": "GooglePubSub_Test",
            "nightly": true,
            "timeout": 500,
            "fromversion": "5.0.0"
        },
        {
            "playbookID": "Calculate Severity - Generic v2 - Test",
            "integrations": [
                "Palo Alto Minemeld",
                "Active Directory Query v2"
            ],
            "instance_names": "active_directory_ninja",
            "fromversion": "4.5.0"
        },
        {
            "integrations": "Freshdesk",
            "playbookID": "Freshdesk-Test",
            "timeout": 500,
            "nightly": true
        },
        {
            "playbookID": "Autoextract - Test",
            "fromversion": "4.1.0"
        },
        {
            "playbookID": "FilterByList - Test",
            "fromversion": "4.5.0"
        },
        {
            "playbookID": "Impossible Traveler - Test",
            "integrations": [
                "Ipstack",
                "ipinfo",
                "Rasterize",
                "Active Directory Query v2",
                "Demisto REST API"
            ],
            "instance_names": "active_directory_ninja",
            "fromversion": "5.0.0",
            "timeout": 700
        },
        {
            "playbookID": "Active Directory - Get User Manager Details - Test",
            "integrations": "Active Directory Query v2",
            "instance_names": "active_directory_80k",
            "fromversion": "4.5.0"
        },
        {
            "integrations": "Kafka V2",
            "playbookID": "Kafka Test"
        },
        {
            "playbookID": "File Enrichment - Generic v2 - Test",
            "instance_names": "virus_total_private_api_general",
            "integrations": [
                "VirusTotal - Private API",
                "Cylance Protect v2"
            ],
            "is_mockable": false
        },
        {
            "integrations": [
                "epo",
                "McAfee Active Response"
            ],
            "playbookID": "Endpoint data collection test",
            "timeout": 500
        },
        {
            "integrations": [
                "epo",
                "McAfee Active Response"
            ],
            "playbookID": "MAR - Endpoint data collection test",
            "timeout": 500
        },
        {
            "integrations": "DUO Admin",
            "playbookID": "DuoAdmin API test playbook",
            "fromversion": "5.0.0"
        },
        {
            "integrations": [
                "TAXII Server",
                "TAXIIFeed"
            ],
            "playbookID": "TAXII_Feed_Test",
            "fromversion": "5.5.0",
            "timeout": 300,
            "instance_names": [
                "non_https_cert",
                "instance_execute"
            ]
        },
        {
            "integrations": [
                "TAXII Server",
                "TAXIIFeed"
            ],
            "playbookID": "TAXII_Feed_Test",
            "fromversion": "5.5.0",
            "timeout": 300,
            "instance_names": [
                "https_cert",
                "local_https"
            ]
        },
        {
            "integrations": "TAXII 2 Feed",
            "playbookID": "TAXII 2 Feed Test",
            "fromversion": "5.5.0"
        },
        {
            "integrations": "iDefense Feed",
            "playbookID": "Feed iDefense Test",
            "memory_threshold": 200,
            "fromversion": "5.5.0"
        },
        {
            "playbookID": "TestShowScheduledEntries"
        },
        {
            "playbookID": "Calculate Severity - Standard - Test",
            "integrations": "Palo Alto Minemeld",
            "fromversion": "4.5.0"
        },
        {
            "integrations": "Symantec Advanced Threat Protection",
            "playbookID": "Symantec ATP Test"
        },
        {
            "playbookID": "HTTPListRedirects - Test SSL"
        },
        {
            "playbookID": "HTTPListRedirects Basic Test"
        },
        {
            "playbookID": "CheckDockerImageAvailableTest"
        },
        {
            "playbookID": "Extract Indicators From File - Generic v2 - Test",
            "integrations": [
                "Image OCR",
                "Rasterize"
            ],
            "timeout": 350,
            "memory_threshold": 200,
            "fromversion": "4.5.0"
        },
        {
            "playbookID": "Endpoint Enrichment - Generic v2.1 - Test",
            "integrations": [
                "Cylance Protect v2",
                "carbonblack-v2",
                "epo",
                "Active Directory Query v2"
            ],
            "instance_names": "active_directory_ninja"
        },
        {
            "playbookID": "EmailReputationTest",
            "integrations": "Have I Been Pwned? V2"
        },
        {
            "integrations": "Symantec Deepsight Intelligence",
            "playbookID": "Symantec Deepsight Test"
        },
        {
            "playbookID": "ExtractDomainFromEmailTest"
        },
        {
            "playbookID": "Wait Until Datetime - Test",
            "fromversion": "4.5.0"
        },
        {
            "playbookID": "PAN-OS DAG Configuration Test",
            "integrations": "Panorama",
            "instance_names": "palo_alto_panorama_9.0",
            "timeout": 1500
        },
        {
            "playbookID": "PAN-OS EDL Setup v3 Test",
            "integrations": [
                "Panorama",
                "palo_alto_networks_pan_os_edl_management"
            ],
            "instance_names": "palo_alto_firewall_9.0",
            "timeout": 300
        },
        {
            "integrations": "Snowflake",
            "playbookID": "Snowflake-Test"
        },
        {
            "playbookID": "Account Enrichment - Generic v2.1 - Test",
            "integrations": "Active Directory Query v2",
            "instance_names": "active_directory_ninja"
        },
        {
            "integrations": "Cisco Umbrella Investigate",
            "playbookID": "Domain Enrichment - Generic v2 - Test"
        },
        {
            "integrations": "Google BigQuery",
            "playbookID": "Google BigQuery Test"
        },
        {
            "integrations": "Zoom",
            "playbookID": "Zoom_Test"
        },
        {
            "playbookID": "IP Enrichment - Generic v2 - Test",
            "integrations": "Threat Crowd",
            "fromversion": "4.1.0"
        },
        {
            "integrations": "Cherwell",
            "playbookID": "Cherwell Example Scripts - test"
        },
        {
            "integrations": "Cherwell",
            "playbookID": "Cherwell - test"
        },
        {
            "integrations": "CarbonBlackProtectionV2",
            "playbookID": "Carbon Black Enterprise Protection V2 Test"
        },
        {
            "integrations": "Active Directory Query v2",
            "instance_names": "active_directory_ninja",
            "playbookID": "Test ADGetUser Fails with no instances 'Active Directory Query' (old version)"
        },
        {
            "integrations": "MITRE ATT&CK v2",
            "playbookID": "FeedMitreAttackv2_test",
            "memory_threshold": 150
        },
        {
            "integrations": "MITRE ATT&CK v2",
            "playbookID": "ExtractAttackPattern-Test",
            "memory_threshold": 150,
            "fromversion": "6.2.0"
        },
        {
            "integrations": "ANYRUN",
            "playbookID": "ANYRUN-Test"
        },
        {
            "integrations": "ANYRUN",
            "playbookID": "Detonate File - ANYRUN - Test"
        },
        {
            "integrations": "ANYRUN",
            "playbookID": "Detonate URL - ANYRUN - Test"
        },
        {
            "integrations": "Netcraft",
            "playbookID": "Netcraft test"
        },
        {
            "integrations": "EclecticIQ Platform",
            "playbookID": "EclecticIQ Test"
        },
        {
            "playbookID": "FormattingPerformance - Test",
            "fromversion": "5.0.0"
        },
        {
            "integrations": "AWS - EC2",
            "instance_names": "AWS - EC2",
            "playbookID": "AWS - EC2 Test Playbook",
            "fromversion": "5.0.0",
            "memory_threshold": 90
        },
        {
            "integrations": "AWS - EC2",
            "playbookID": "d66e5f86-e045-403f-819e-5058aa603c32"
        },
        {
            "integrations": "ANYRUN",
            "playbookID": "Detonate File From URL - ANYRUN - Test"
        },
        {
            "integrations": "AWS - CloudTrail",
            "playbookID": "3da2e31b-f114-4d7f-8702-117f3b498de9"
        },
        {
            "integrations": "carbonblackprotection",
            "playbookID": "67b0f25f-b061-4468-8613-43ab13147173"
        },
        {
            "integrations": "DomainTools",
            "playbookID": "DomainTools-Test"
        },
        {
            "integrations": "Exabeam",
            "playbookID": "Exabeam - Test"
        },
        {
            "integrations": "Cisco Spark",
            "playbookID": "Cisco Spark Test New"
        },
        {
            "integrations": "Remedy On-Demand",
            "playbookID": "Remedy-On-Demand-Test"
        },
        {
            "playbookID": "ssdeepreputationtest"
        },
        {
            "playbookID": "TestIsEmailAddressInternal"
        },
        {
            "integrations": "Google Cloud Compute",
            "playbookID": "GoogleCloudCompute-Test"
        },
        {
            "integrations": "AWS - S3",
            "playbookID": "97393cfc-2fc4-4dfe-8b6e-af64067fc436",
            "memory_threshold": 80
        },
        {
            "integrations": "Image OCR",
            "playbookID": "TestImageOCR"
        },
        {
            "integrations": "fireeye",
            "playbookID": "Detonate File - FireEye AX - Test"
        },
        {
            "integrations": [
                "Rasterize",
                "Image OCR"
            ],
            "playbookID": "Rasterize Test",
            "fromversion": "5.0.0"
        },
        {
            "integrations": "Rasterize",
            "playbookID": "RasterizeImageTest",
            "fromversion": "5.0.0"
        },
        {
            "integrations": "Ipstack",
            "playbookID": "Ipstack_Test"
        },
        {
            "integrations": "Perch",
            "playbookID": "Perch-Test"
        },
        {
            "integrations": "Forescout",
            "playbookID": "Forescout-Test"
        },
        {
            "integrations": "GitHub",
            "playbookID": "Git_Integration-Test"
        },
        {
            "integrations": "GitHub IAM",
            "playbookID": "Github IAM - Test Playbook",
            "fromversion": "6.1.0"
        },
        {
            "integrations": "LogRhythmRest",
            "playbookID": "LogRhythm REST test"
        },
        {
            "integrations": "AlienVault USM Anywhere",
            "playbookID": "AlienVaultUSMAnywhereTest"
        },
        {
            "playbookID": "PhishLabsTestPopulateIndicators"
        },
        {
            "playbookID": "Test_HTMLtoMD"
        },
        {
            "integrations": "PhishLabs IOC",
            "playbookID": "PhishLabsIOC TestPlaybook",
            "fromversion": "4.1.0"
        },
        {
            "integrations": "PerceptionPoint",
            "playbookID": "PerceptionPoint Test",
            "fromversion": "4.1.0"
        },
        {
            "integrations": "vmray",
            "playbookID": "VMRay-Test-File",
            "fromversion": "5.5.0"
        },
        {
            "integrations": "vmray",
            "playbookID": "File Enrichment - VMRay - Test",
            "fromversion": "5.0.0"
        },
        {
            "integrations": "AutoFocus V2",
            "playbookID": "AutoFocus V2 test",
            "fromversion": "5.0.0",
            "timeout": 1000
        },
        {
            "playbookID": "Process Email - Generic for Rasterize"
        },
        {
            "playbookID": "Send Investigation Summary Reports - Test",
            "integrations": "EWS Mail Sender",
            "instance_names": [
                "ews_mail_sender_labdemisto"
            ],
            "fromversion": "4.5.0",
            "memory_threshold": 100
        },
        {
            "integrations": "Flashpoint",
            "playbookID": "Flashpoint_event-Test"
        },
        {
            "integrations": "Flashpoint",
            "playbookID": "Flashpoint_forum-Test"
        },
        {
            "integrations": "Flashpoint",
            "playbookID": "Flashpoint_report-Test"
        },
        {
            "integrations": "Flashpoint",
            "playbookID": "Flashpoint_reputation-Test"
        },
        {
            "integrations": "BluecatAddressManager",
            "playbookID": "Bluecat Address Manager test"
        },
        {
            "integrations": "MailListener - POP3 Beta",
            "playbookID": "MailListener-POP3 - Test"
        },
        {
            "playbookID": "sumList - Test"
        },
        {
            "integrations": "VulnDB",
            "playbookID": "Test-VulnDB"
        },
        {
            "integrations": "Shodan_v2",
            "playbookID": "Test-Shodan_v2",
            "timeout": 1000
        },
        {
            "integrations": "Threat Crowd",
            "playbookID": "ThreatCrowd - Test"
        },
        {
            "integrations": "GoogleDocs",
            "playbookID": "GoogleDocs-test"
        },
        {
            "playbookID": "Request Debugging - Test",
            "fromversion": "5.0.0"
        },
        {
            "integrations": "Kaspersky Security Center",
            "playbookID": "Kaspersky Security Center - Test",
            "fromversion": "5.5.0"
        },
        {
            "playbookID": "Test Convert file hash to corresponding hashes",
            "fromversion": "4.5.0",
            "integrations": "VirusTotal",
            "instance_names": "virus_total_general"
        },
        {
            "playbookID": "PAN-OS Query Logs For Indicators Test",
            "fromversion": "5.5.0",
            "timeout": 1500,
            "integrations": "Panorama",
            "instance_names": "palo_alto_panorama"
        },
        {
            "integrations": "Hybrid Analysis",
            "playbookID": "HybridAnalysis-Test",
            "timeout": 500,
            "fromversion": "4.1.0",
            "is_mockable": false
        },
        {
            "integrations": "Elasticsearch v2",
            "instance_names": "es_v7",
            "playbookID": "Elasticsearch_v2_test"
        },
        {
            "integrations": "ElasticsearchFeed",
            "instance_names": "es_demisto_feed",
            "playbookID": "Elasticsearch_Fetch_Demisto_Indicators_Test",
            "fromversion": "5.5.0"
        },
        {
            "integrations": "ElasticsearchFeed",
            "instance_names": "es_generic_feed",
            "playbookID": "Elasticsearch_Fetch_Custom_Indicators_Test",
            "fromversion": "5.5.0"
        },
        {
            "integrations": "Elasticsearch v2",
            "instance_names": "es_v6",
            "playbookID": "Elasticsearch_v2_test-v6"
        },
        {
            "integrations": "PolySwarm",
            "playbookID": "PolySwarm-Test"
        },
        {
            "integrations": "Kennav2",
            "playbookID": "Kenna Test"
        },
        {
            "integrations": "SecurityAdvisor",
            "playbookID": "SecurityAdvisor-Test",
            "fromversion": "4.5.0"
        },
        {
            "integrations": "Google Key Management Service",
            "playbookID": "Google-KMS-test",
            "pid_threshold": 6,
            "memory_threshold": 60
        },
        {
            "integrations": "SecBI",
            "playbookID": "SecBI - Test"
        },
        {
            "playbookID": "ExtractFQDNFromUrlAndEmail-Test"
        },
        {
            "integrations": "EWS v2",
            "playbookID": "Get EWS Folder Test",
            "fromversion": "4.5.0",
            "instance_names": "ewv2_regular",
            "timeout": 1200
        },
        {
            "integrations": "EWSO365",
            "playbookID": "EWS_O365_test",
            "fromversion": "5.0.0"
        },
        {
            "integrations": "EWSO365",
            "playbookID": "EWS_O365_send_mail_test",
            "fromversion": "5.0.0"
        },
        {
            "integrations": "QRadar_v2",
            "playbookID": "QRadar Indicator Hunting Test",
            "timeout": 600,
            "fromversion": "6.0.0"
        },
        {
            "integrations": "QRadar v3",
            "playbookID": "QRadar - Get Offense Logs Test",
            "timeout": 600,
            "fromversion": "6.0.0"
        },
        {
            "playbookID": "SetAndHandleEmpty test",
            "fromversion": "4.5.0"
        },
        {
            "integrations": "Tanium v2",
            "playbookID": "Tanium v2 - Test"
        },
        {
            "integrations": "Office 365 Feed",
            "playbookID": "Office365_Feed_Test",
            "fromversion": "5.5.0"
        },
        {
            "integrations": "GoogleCloudTranslate",
            "playbookID": "GoogleCloudTranslate-Test",
            "pid_threshold": 9
        },
        {
            "integrations": "Infoblox",
            "playbookID": "Infoblox Test"
        },
        {
            "integrations": "BPA",
            "playbookID": "Test-BPA",
            "fromversion": "4.5.0"
        },
        {
            "playbookID": "GetValuesOfMultipleFIelds Test",
            "fromversion": "4.5.0"
        },
        {
            "playbookID": "IsInternalHostName Test",
            "fromversion": "4.5.0"
        },
        {
            "playbookID": "DigitalGuardian-Test",
            "integrations": "Digital Guardian",
            "fromversion": "5.0.0"
        },
        {
            "integrations": "SplunkPy",
            "playbookID": "Splunk Indicator Hunting Test",
            "fromversion": "5.0.0",
            "memory_threshold": 500,
            "instance_names": "use_default_handler",
            "is_mockable": false
        },
        {
            "integrations": "BPA",
            "playbookID": "Test-BPA_Integration",
            "fromversion": "4.5.0"
        },
        {
            "integrations": "AutoFocus Feed",
            "playbookID": "playbook-FeedAutofocus_test",
            "fromversion": "5.5.0"
        },
        {
            "integrations": "AutoFocus Daily Feed",
            "playbookID": "playbook-FeedAutofocus_daily_test",
            "fromversion": "5.5.0"
        },
        {
            "integrations": "PaloAltoNetworks_PrismaCloudCompute",
            "playbookID": "PaloAltoNetworks_PrismaCloudCompute-Test",
            "instance_names": "prisma_cloud_compute_21_04"
        },
        {
            "integrations": "SaasSecurity",
            "playbookID": "SaasSecurity-Test"
        },
        {
            "integrations": "Recorded Future Feed",
            "playbookID": "RecordedFutureFeed - Test",
            "instance_names": "recorded_future_feed",
            "timeout": 1000,
            "fromversion": "5.5.0",
            "memory_threshold": 86
        },
        {
            "integrations": "Recorded Future Feed",
            "playbookID": "RecordedFutureFeed - Test",
            "instance_names": "recorded_future_feed_with_risk_rules",
            "timeout": 1000,
            "fromversion": "5.5.0",
            "memory_threshold": 86
        },
        {
            "integrations": "Expanse",
            "playbookID": "test-Expanse-Playbook",
            "fromversion": "5.0.0"
        },
        {
            "integrations": "Expanse",
            "playbookID": "test-Expanse",
            "fromversion": "5.0.0"
        },
        {
            "integrations": "DShield Feed",
            "playbookID": "playbook-DshieldFeed_test",
            "fromversion": "5.5.0",
            "is_mockable": false
        },
        {
            "integrations": "AlienVault Reputation Feed",
            "playbookID": "AlienVaultReputationFeed_Test",
            "fromversion": "5.5.0",
            "memory_threshold": 190
        },
        {
            "integrations": "BruteForceBlocker Feed",
            "playbookID": "playbook-BruteForceBlocker_test",
            "fromversion": "5.5.0",
            "memory_threshold": 190
        },
        {
            "integrations": "F5Silverline",
            "playbookID": "F5Silverline_TestPlaybook",
            "fromversion": "6.0.0",
            "memory_threshold": 190
        },
        {
            "integrations": "Carbon Black Enterprise EDR",
            "playbookID": "Carbon Black Enterprise EDR Test",
            "fromversion": "5.0.0"
        },
        {
            "integrations": "MongoDB Key Value Store",
            "playbookID": "MongoDB KeyValueStore - Test",
            "pid_threshold": 12,
            "fromversion": "5.0.0"
        },
        {
            "integrations": "MongoDB Log",
            "playbookID": "MongoDBLog - Test",
            "pid_threshold": 12,
            "fromversion": "5.0.0"
        },
        {
            "integrations": "Google Chronicle Backstory",
            "playbookID": "Google Chronicle Backstory Asset - Test",
            "fromversion": "5.0.0"
        },
        {
            "integrations": "Google Chronicle Backstory",
            "playbookID": "Google Chronicle Backstory IOC Details - Test",
            "fromversion": "5.0.0"
        },
        {
            "integrations": "Google Chronicle Backstory",
            "playbookID": "Google Chronicle Backstory List Alerts - Test",
            "fromversion": "5.0.0"
        },
        {
            "integrations": "Google Chronicle Backstory",
            "playbookID": "Google Chronicle Backstory List IOCs - Test",
            "fromversion": "5.0.0"
        },
        {
            "integrations": "Google Chronicle Backstory",
            "playbookID": "Google Chronicle Backstory Reputation - Test",
            "fromversion": "5.0.0"
        },
        {
            "integrations": "Google Chronicle Backstory",
            "playbookID": "Google Chronicle Backstory List Events - Test",
            "fromversion": "5.0.0"
        },
        {
            "integrations": "Feodo Tracker IP Blocklist Feed",
            "instance_names": "feodo_tracker_ip_currently__active",
            "playbookID": "playbook-feodotrackeripblock_test_currently__active",
            "fromversion": "5.5.0"
        },
        {
            "integrations": "Feodo Tracker IP Blocklist Feed",
            "instance_names": "feodo_tracker_ip_30_days",
            "playbookID": "playbook-feodotrackeripblock_test_30_days",
            "fromversion": "5.5.0"
        },
        {
            "integrations": "Code42",
            "playbookID": "Code42-Test",
            "fromversion": "5.0.0",
            "timeout": 600
        },
        {
            "playbookID": "Code42 File Search Test",
            "integrations": "Code42",
            "fromversion": "5.0.0"
        },
        {
            "playbookID": "FetchIndicatorsFromFile-test",
            "fromversion": "5.5.0"
        },
        {
            "integrations": "RiskSense",
            "playbookID": "RiskSense Get Apps - Test"
        },
        {
            "integrations": "RiskSense",
            "playbookID": "RiskSense Get Host Detail - Test"
        },
        {
            "integrations": "RiskSense",
            "playbookID": "RiskSense Get Host Finding Detail - Test"
        },
        {
            "integrations": "RiskSense",
            "playbookID": "RiskSense Get Hosts - Test"
        },
        {
            "integrations": "RiskSense",
            "playbookID": "RiskSense Get Host Findings - Test"
        },
        {
            "integrations": "RiskSense",
            "playbookID": "RiskSense Get Unique Cves - Test"
        },
        {
            "integrations": "RiskSense",
            "playbookID": "RiskSense Get Unique Open Findings - Test"
        },
        {
            "integrations": "RiskSense",
            "playbookID": "RiskSense Get Apps Detail - Test"
        },
        {
            "integrations": "RiskSense",
            "playbookID": "RiskSense Apply Tag - Test"
        },
        {
            "integrations": "Indeni",
            "playbookID": "Indeni_test",
            "fromversion": "5.0.0"
        },
        {
            "integrations": "SafeBreach v2",
            "playbookID": "playbook-SafeBreach-Test",
            "fromversion": "5.5.0"
        },
        {
            "integrations": "AlienVault OTX TAXII Feed",
            "playbookID": "playbook-feedalienvaultotx_test",
            "fromversion": "5.5.0"
        },
        {
            "playbookID": "ExtractDomainAndFQDNFromUrlAndEmail-Test",
            "fromversion": "5.5.0"
        },
        {
            "integrations": "Cortex Data Lake",
            "playbookID": "Cortex Data Lake Test",
            "instance_names": "cdl_prod",
            "fromversion": "4.5.0"
        },
        {
            "integrations": "Cortex Data Lake",
            "playbookID": "Cortex Data Lake Test",
            "instance_names": "cdl_dev",
            "fromversion": "4.5.0"
        },
        {
            "integrations": "MongoDB",
            "playbookID": "MongoDB - Test"
        },
        {
            "integrations": "DNSDB_v2",
            "playbookID": "DNSDB-Test",
            "fromversion": "5.0.0"
        },
        {
            "playbookID": "DBotCreatePhishingClassifierV2FromFile-Test",
            "timeout": 60000,
            "fromversion": "6.1.0",
            "instance_names": "ml_dummy_prod",
            "integrations": "AzureWAF"
        },
        {
            "integrations": "IBM Resilient Systems",
            "playbookID": "IBM Resilient Systems Test"
        },
        {
            "integrations": [
                "Prisma Access",
                "Prisma Access Egress IP feed"
            ],
            "playbookID": "Prisma_Access_Egress_IP_Feed-Test",
            "timeout": 60000,
            "fromversion": "5.5.0",
            "nightly": true
        },
        {
            "integrations": "Prisma Access",
            "playbookID": "Prisma_Access-Test",
            "timeout": 60000,
            "fromversion": "5.5.0",
            "nightly": true
        },
        {
            "playbookID": "EvaluateMLModllAtProduction-Test",
            "fromversion": "5.5.0"
        },
        {
            "integrations": "Google IP Ranges Feed",
            "playbookID": "Fetch Indicators Test",
            "fromversion": "6.0.0"
        },
        {
            "integrations": "Azure AD Connect Health Feed",
            "playbookID": "FeedAzureADConnectHealth_Test",
            "fromversion": "5.5.0"
        },
        {
            "integrations": "Zoom Feed",
            "playbookID": "FeedZoom_Test",
            "fromversion": "5.5.0"
        },
        {
            "playbookID": "PCAP Analysis Test",
            "integrations": [
                "ipinfo",
                "WildFire-v2"
            ],
            "fromversion": "5.0.0",
            "timeout": 1200
        },
        {
            "integrations": "Workday",
            "playbookID": "Workday - Test",
            "fromversion": "5.0.0",
            "timeout": 600
        },
        {
            "integrations": "Unit42 Feed",
            "playbookID": "Unit42 Feed - Test",
            "fromversion": "5.5.0",
            "timeout": 600
        },
        {
            "integrations": "CrowdStrikeMalquery",
            "playbookID": "CrowdStrikeMalquery-Test",
            "fromversion": "5.0.0",
            "timeout": 2500
        },
        {
            "integrations": "Sixgill_Darkfeed",
            "playbookID": "Sixgill-Darkfeed_Test",
            "fromversion": "5.5.0"
        },
        {
            "playbookID": "hashIncidentFields-test",
            "fromversion": "4.5.0",
            "timeout": 60000
        },
        {
            "integrations": "RSA Archer v2",
            "playbookID": "Archer v2 - Test",
            "fromversion": "5.0.0",
            "timeout": 600
        },
        {
            "integrations": "WootCloud",
            "playbookID": "TestWootCloudPlaybook",
            "fromversion": "5.0.0"
        },
        {
            "integrations": "Ivanti Heat",
            "playbookID": "Ivanti Heat - Test"
        },
        {
            "integrations": "MicrosoftCloudAppSecurity",
            "playbookID": "MicrosoftCloudAppSecurity-Test"
        },
        {
            "integrations": "Blueliv ThreatCompass",
            "playbookID": "Blueliv_ThreatCompass_test",
            "fromversion": "5.0.0"
        },
        {
            "playbookID": "IncreaseIncidentSeverity-Test",
            "fromversion": "5.0.0"
        },
        {
            "integrations": "TrendMicro Cloud App Security",
            "playbookID": "playbook_TrendmicroCAS_Test",
            "fromversion": "5.0.0",
            "timeout": 300
        },
        {
            "playbookID": "IfThenElse-Test",
            "fromversion": "5.0.0"
        },
        {
            "integrations": "Imperva WAF",
            "playbookID": "Imperva WAF - Test"
        },
        {
            "integrations": "CheckPointFirewall_v2",
            "playbookID": "checkpoint-testplaybook",
            "timeout": 500,
            "nightly": true
        },
        {
            "playbookID": "FailedInstances - Test",
            "integrations": "Whois",
            "fromversion": "4.5.0"
        },
        {
            "integrations": "F5 ASM",
            "playbookID": "playbook-F5_ASM-Test",
            "timeout": 600,
            "fromversion": "5.0.0",
            "nightly": true
        },
        {
            "playbookID": "Hatching Triage - Detonate File",
            "integrations": "Hatching Triage",
            "fromversion": "5.5.0"
        },
        {
            "integrations": "Rundeck",
            "playbookID": "Rundeck_test",
            "fromversion": "5.5.0",
            "is_mockable": false
        },
        {
            "playbookID": "Field polling test",
            "timeout": 600,
            "fromversion": "5.0.0"
        },
        {
            "integrations": "Generic Webhook",
            "playbookID": "Generic Webhook - Test",
            "fromversion": "5.5.0"
        },
        {
            "integrations": "Palo Alto Networks Enterprise DLP",
            "playbookID": "Palo_Alto_Networks_Enterprise_DLP - Test",
            "fromversion": "5.0.0"
        },
        {
            "integrations": "Cryptocurrency",
            "playbookID": "Cryptocurrency-Test",
            "is_mockable": false
        },
        {
            "integrations": "Public DNS Feed",
            "playbookID": "Public_DNS_Feed_Test",
            "fromversion": "5.5.0"
        },
        {
            "integrations": "BitcoinAbuse",
            "playbookID": "BitcoinAbuse-test",
            "fromversion": "5.5.0"
        },
        {
            "integrations": "ExpanseV2",
            "playbookID": "ExpanseV2 Test",
            "fromversion": "6.0.0"
        },
        {
            "integrations": "FeedExpanse",
            "playbookID": "Feed Expanse Test",
            "fromversion": "6.0.0"
        },
        {
            "integrations": "MicrosoftGraphIdentityandAccess",
            "playbookID": "Identity & Access test playbook"
        },
        {
            "integrations": "MicrosoftPolicyAndComplianceAuditLog",
            "playbookID": "Audit Log - Test"
        },
        {
            "integrations": "Nutanix Hypervisor",
            "playbookID": "Nutanix-test"
        },
        {
            "integrations": "Azure Storage",
            "playbookID": "Azure Storage - Test"
        },
        {
            "integrations": "MicrosoftGraphApplications",
            "playbookID": "MSGraph Applications Test"
        },
        {
            "integrations": "EWS Extension Online Powershell v2",
            "playbookID": "EWS Extension: Powershell Online V2 Test",
            "fromversion": "6.0.0",
            "toversion": "6.0.9",
            "timeout": 250
        },
        {
            "integrations": "VirusTotal (API v3)",
            "playbookID": "VirusTotal (API v3) Detonate Test",
            "instance_names": [
                "virus_total_v3",
                "virus_total_v3_premium"
            ],
            "is_mockable": false
        },
        {
            "integrations": "VirusTotal (API v3)",
            "playbookID": "VirusTotalV3-test",
            "instance_names": [
                "virus_total_v3"
            ],
            "fromversion": "5.5.0"
        },
        {
            "integrations": "HostIo",
            "playbookID": "HostIo_Test"
        },
        {
            "playbookID": "CreateCertificate-Test",
            "fromversion": "5.5.0"
        },
        {
            "integrations": "LogPoint SIEM Integration",
            "playbookID": "LogPoint SIEM Integration - Test Playbook 1"
        },
        {
            "integrations": "LogPoint SIEM Integration",
            "playbookID": "LogPoint SIEM Integration - Test Playbook 2"
        },
        {
            "integrations": "Cisco Stealthwatch",
            "fromversion": "5.5.0",
            "playbookID": "Cisco Stealthwatch Test"
        },
        {
            "integrations": "cymulate_v2",
            "playbookID": "Cymulate V2 Test",
            "fromversion": "6.0.0"
        },
        {
            "integrations": "OpenCTI",
            "playbookID": "OpenCTI Test",
            "fromversion": "5.0.0"
        },
        {
            "integrations": "Microsoft Graph API",
            "playbookID": "Microsoft Graph API - Test",
            "fromversion": "5.0.0"
        },
        {
            "integrations": "QRadar v3",
            "playbookID": "QRadar_v3-test",
            "fromversion": "6.0.0"
        },
        {
            "playbookID": "DbotPredictOufOfTheBoxTest",
            "fromversion": "4.5.0",
            "timeout": 1000
        },
        {
            "playbookID": "DbotPredictOufOfTheBoxTestV2",
            "fromversion": "5.5.0",
            "timeout": 1000
        },
        {
            "integrations": "HPEArubaClearPass",
            "playbookID": "HPEArubaClearPass_TestPlaybook",
            "fromversion": "6.0.0"
        },
        {
            "integrations": "CrowdstrikeFalcon",
            "playbookID": "Get endpoint details - Generic - test",
            "fromversion": "5.5.0"
        },
        {
            "integrations": "CrowdstrikeFalcon",
            "playbookID": "Isolate and unisolate endpoint - test",
            "fromversion": "5.5.0"
        },
        {
            "integrations": "VirusTotal - Premium (API v3)",
            "playbookID": "VirusTotal Premium v3 TestPlaybook",
            "fromversion": "5.5.0"
        },
        {
            "integrations": "Armis",
            "playbookID": "Armis-Test",
            "fromversion": "5.5.0"
        },
        {
            "playbookID": "Tidy - Test",
            "integrations": [
                "AWS - EC2",
                "Demisto REST API",
                "Tidy"
            ],
            "instance_names": [
                "aws_alloacte_host"
            ],
            "fromversion": "6.0.0",
            "nightly": true
        },
        {
            "integrations": "Trend Micro Deep Security",
            "playbookID": "Trend Micro Deep Security - Test"
        },
        {
            "integrations": "Carbon Black Endpoint Standard",
            "playbookID": "carbonBlackEndpointStandardTestPlaybook",
            "fromversion": "5.5.0",
            "is_mockable": false
        },
        {
            "integrations": "Proofpoint TAP v2",
            "playbookID": "ProofpointTAP-Test"
        },
        {
            "integrations": "QualysV2",
            "playbookID": "QualysVulnerabilityManagement-Test",
            "fromversion": "5.5.0",
            "timeout": 3000
        },
        {
            "integrations": "ThreatExchange v2",
            "playbookID": "ThreatExchangeV2-test",
            "fromversion": "5.5.0"
        },
        {
            "integrations": "NetscoutAED",
            "playbookID": "NetscoutAED-Test",
            "fromversion": "5.5.0"
        },
        {
            "integrations": "VMware Workspace ONE UEM (AirWatch MDM)",
            "playbookID": "VMware Workspace ONE UEM (AirWatch MDM)-Test",
            "fromversion": "6.0.0"
        },
        {
            "integrations": "CarbonBlackLiveResponseCloud",
            "playbookID": "CarbonBlackLiveResponseCloud-Test",
            "fromversion": "5.5.0",
            "is_mockable": false
        },
        {
            "playbookID": "EDL Performance Test",
            "instance_names": "edl_auto",
            "integrations": [
                "EDL",
                "Create-Mock-Feed-Relationships"
            ],
            "fromversion": "6.0.0",
            "timeout": 3500,
            "memory_threshold": 900,
            "pid_threshold": 12,
            "context_print_dt": "EDLHey"
        },
        {
            "playbookID": "Export Indicators Performance Test",
            "instance_names": "eis_auto",
            "integrations": [
                "ExportIndicators",
                "Create-Mock-Feed-Relationships"
            ],
            "fromversion": "6.0.0",
            "timeout": 3500,
            "memory_threshold": 900,
            "pid_threshold": 12,
            "context_print_dt": "EISHey"
        },
        {
            "integrations": "jamf v2",
            "playbookID": "Jamf_v2_test",
            "fromversion": "5.5.0"
        },
        {
            "integrations": "GuardiCore v2",
            "playbookID": "GuardiCoreV2-Test",
            "fromversion": "6.0.0"
        },
        {
            "playbookID": "DBot Build Phishing Classifier Test - Multiple Algorithms",
            "timeout": 60000,
            "fromversion": "6.1.0",
            "instance_names": "ml_dummy_prod",
            "integrations": "AzureWAF"
        },
        {
            "integrations": [
                "AutoFocus Daily Feed",
                "Demisto REST API"
            ],
            "playbookID": "Fetch Indicators Test",
            "fromversion": "6.0.0",
            "is_mockable": false,
            "timeout": 2400
        },
        {
            "integrations": "SOCRadarIncidents",
            "playbookID": "SOCRadarIncidents-Test"
        },
        {
            "integrations": "SOCRadarThreatFusion",
            "playbookID": "SOCRadarThreatFusion-Test"
        },
        {
            "integrations": "FeedSOCRadarThreatFeed",
            "playbookID": "FeedSOCRadarThreatFeed-Test"
        },
        {
            "integrations": "TheHive Project",
            "playbookID": "Playbook_TheHiveProject_Test",
            "fromversion": "6.0.0"
        },
        {
            "integrations": [
                "ServiceNow v2",
                "Demisto REST API"
            ],
            "playbookID": "Fetch Incidents Test",
            "instance_names": "snow_basic_auth",
            "fromversion": "6.0.0",
            "is_mockable": false,
            "timeout": 2400
        },
        {
            "integrations": [
                "MalwareBazaar Feed",
                "Demisto REST API"
            ],
            "playbookID": "Fetch Indicators Test",
            "fromversion": "6.0.0",
            "is_mockable": false,
            "instance_names": "malwarebazzar_auto",
            "timeout": 2400
        },
        {
            "playbookID": "SolarWinds-Test",
            "fromversion": "5.5.0",
            "integrations": [
                "SolarWinds"
            ]
        },
        {
            "playbookID": "BastilleNetworks-Test",
            "fromversion": "5.0.0",
            "integrations": [
                "Bastille Networks"
            ]
        },
        {
            "playbookID": "bc993d1a-98f5-4554-8075-68a38004c119",
            "fromversion": "5.0.0",
            "integrations": [
                "Gamma"
            ]
        },
        {
            "playbookID": "Service Desk Plus (On-Premise) Test",
            "fromversion": "5.0.0",
            "integrations": [
                "ServiceDeskPlus (On-Premise)"
            ]
        },
        {
            "playbookID": "IronDefense Test",
            "fromversion": "5.0.0",
            "integrations": [
                "IronDefense"
            ]
        },
        {
            "playbookID": "AgariPhishingDefense-Test",
            "fromversion": "5.0.0",
            "integrations": [
                "Agari Phishing Defense"
            ]
        },
        {
            "playbookID": "SecurityIntelligenceServicesFeed - Test",
            "fromversion": "5.5.0",
            "integrations": [
                "SecurityIntelligenceServicesFeed"
            ]
        },
        {
            "playbookID": "FeedTalosTestPlaybook",
            "fromversion": "5.5.0",
            "integrations": [
                "Talos Feed"
            ]
        },
        {
            "playbookID": "Netscout Arbor Sightline - Test Playbook",
            "fromversion": "5.5.0",
            "integrations": [
                "NetscoutArborSightline"
            ]
        },
        {
            "playbookID": "test_MsGraphFiles",
            "fromversion": "5.0.0",
            "integrations": [
                "Microsoft_Graph_Files"
            ]
        },
        {
            "playbookID": "AlphaVantage Test Playbook",
            "fromversion": "6.0.0",
            "integrations": [
                "AlphaVantage"
            ]
        },
        {
            "playbookID": "Azure SQL - Test",
            "fromversion": "5.0.0",
            "integrations": [
                "Azure SQL Management"
            ]
        },
        {
            "playbookID": "Sophos Central Test",
            "fromversion": "5.0.0",
            "integrations": [
                "Sophos Central"
            ]
        },
        {
            "playbookID": "Microsoft Graph Groups - Test",
            "fromversion": "5.0.0",
            "integrations": [
                "Microsoft Graph Groups"
            ]
        },
        {
            "playbookID": "Humio-Test",
            "fromversion": "5.0.0",
            "integrations": [
                "Humio"
            ]
        },
        {
            "playbookID": "Blueliv_ThreatContext_test",
            "fromversion": "5.0.0",
            "integrations": [
                "Blueliv ThreatContext"
            ]
        },
        {
            "playbookID": "Darktrace Test Playbook",
            "fromversion": "6.0.0",
            "integrations": [
                "Darktrace"
            ]
        },
        {
            "playbookID": "Recorded Future Test Playbook",
            "fromversion": "5.0.0",
            "integrations": [
                "Recorded Future v2"
            ]
        },
        {
            "playbookID": "get_file_sample_by_hash_-_cylance_protect_-_test",
            "fromversion": "5.0.0",
            "integrations": [
                "Cylance Protect v2"
            ]
        },
        {
            "playbookID": "EDL Indicator Performance Test",
            "fromversion": "6.0.0"
        },
        {
            "playbookID": "EDL Performance Test - Concurrency",
            "fromversion": "6.0.0"
        },
        {
            "playbookID": "Venafi - Test",
            "fromversion": "5.0.0",
            "integrations": [
                "Venafi"
            ]
        },
        {
            "playbookID": "3da36d51-3cdf-4120-882a-cee03b038b89",
            "fromversion": "5.0.0",
            "integrations": [
                "FortiManager"
            ]
        },
        {
            "playbookID": "X509Certificate Test Playbook",
            "fromversion": "6.0.0"
        },
        {
            "playbookID": "Pcysys-Test",
            "fromversion": "5.0.0",
            "integrations": [
                "Pentera"
            ]
        },
        {
            "playbookID": "Pentera Run Scan and Create Incidents - Test",
            "fromversion": "5.0.0",
            "integrations": [
                "Pentera"
            ]
        },
        {
            "playbookID": "Google Chronicle Backstory List Detections - Test",
            "fromversion": "5.0.0",
            "integrations": [
                "Google Chronicle Backstory"
            ]
        },
        {
            "playbookID": "Google Chronicle Backstory List Rules - Test",
            "fromversion": "5.0.0",
            "integrations": [
                "Google Chronicle Backstory"
            ]
        },
        {
            "playbookID": "McAfee ESM v2 - Test",
            "fromversion": "5.0.0",
            "integrations": [
                "McAfee ESM v2"
            ]
        },
        {
            "playbookID": "McAfee ESM Watchlists - Test",
            "fromversion": "5.0.0",
            "integrations": [
                "McAfee ESM v2"
            ]
        },
        {
            "playbookID": "Acalvio Sample Playbook",
            "fromversion": "5.0.0",
            "integrations": [
                "Acalvio ShadowPlex"
            ]
        },
        {
            "playbookID": "playbook-SophosXGFirewall-test",
            "fromversion": "5.0.0",
            "integrations": [
                "sophos_firewall"
            ]
        },
        {
            "playbookID": "CircleCI-Test",
            "fromversion": "5.5.0",
            "integrations": [
                "CircleCI"
            ]
        },
        {
            "playbookID": "XMCyberIntegration-Test",
            "fromversion": "6.0.0",
            "integrations": [
                "XMCyber"
            ]
        },
        {
            "playbookID": "a60ae34e-7a00-4a06-81ca-2ca6ea1d58ba",
            "fromversion": "6.0.0",
            "integrations": [
                "AnsibleAlibabaCloud"
            ]
        },
        {
            "playbookID": "Carbon Black Enterprise EDR Process Search Test",
            "fromversion": "5.0.0",
            "integrations": [
                "Carbon Black Enterprise EDR"
            ]
        },
        {
            "playbookID": "Logzio - Test",
            "fromversion": "5.0.0",
            "integrations": [
                "Logz.io"
            ]
        },
        {
            "playbookID": "PAN-OS Create Or Edit Rule Test",
            "fromversion": "6.1.0",
            "integrations": [
                "Panorama"
            ]
        },
        {
            "playbookID": "GoogleCloudSCC-Test",
            "fromversion": "5.0.0",
            "integrations": [
                "GoogleCloudSCC"
            ]
        },
        {
            "playbookID": "SailPointIdentityNow-Test",
            "fromversion": "6.0.0",
            "integrations": [
                "SailPointIdentityNow"
            ]
        },
        {
            "playbookID": "playbook-Cyberint_Test",
            "fromversion": "5.0.0",
            "integrations": [
                "cyberint"
            ]
        },
        {
            "playbookID": "Druva-Test",
            "fromversion": "5.0.0",
            "integrations": [
                "Druva Ransomware Response"
            ]
        },
        {
            "playbookID": "LogPoint SIEM Integration - Test Playbook 3",
            "fromversion": "6.0.0",
            "integrations": [
                "LogPoint SIEM Integration"
            ]
        },
        {
            "playbookID": "TestGraPlayBook",
            "fromversion": "5.0.0",
            "integrations": [
                "Gurucul-GRA"
            ]
        },
        {
            "playbookID": "TestGreatHornPlaybook",
            "fromversion": "6.0.0",
            "integrations": [
                "GreatHorn"
            ]
        },
        {
            "playbookID": "Microsoft Defender Advanced Threat Protection - Test",
            "fromversion": "5.0.0",
            "integrations": [
                "Microsoft Defender Advanced Threat Protection"
            ]
        },
        {
            "playbookID": "Polygon-Test",
            "fromversion": "5.0.0",
            "integrations": [
                "Group-IB TDS Polygon"
            ]
        },
        {
            "playbookID": "TrustwaveSEG-Test",
            "fromversion": "5.0.0",
            "integrations": [
                "trustwave secure email gateway"
            ]
        },
        {
            "playbookID": "MicrosoftGraphMail-Test",
            "fromversion": "5.0.0",
            "integrations": [
                "MicrosoftGraphMail"
            ]
        },
        {
            "playbookID": "PassiveTotal_v2-Test",
            "fromversion": "5.0.0",
            "integrations": [
                "PassiveTotal v2",
                "PassiveTotal"
            ]
        },
        {
            "playbookID": "02ea5cef-3169-4b17-8f4d-604b44e6348a",
            "fromversion": "5.0.0",
            "integrations": [
                "Cognni"
            ]
        },
        {
            "playbookID": "playbook-InsightIDR-test",
            "fromversion": "5.0.0",
            "integrations": [
                "Rapid7 InsightIDR"
            ]
        },
        {
            "playbookID": "Cofense Intelligence v2 test",
            "fromversion": "5.5.0",
            "integrations": [
                "CofenseIntelligenceV2"
            ]
        },
        {
            "playbookID": "opsgenie-test-playbook",
            "fromversion": "6.0.0",
            "integrations": [
                "Opsgeniev2"
            ]
        },
        {
            "playbookID": "FraudWatch-Test",
            "fromversion": "5.0.0",
            "integrations": [
                "FraudWatch"
            ]
        },
        {
            "playbookID": "SepioPrimeAPI-Test",
            "fromversion": "5.0.0",
            "integrations": [
                "Sepio"
            ]
        },
        {
            "playbookID": "SX - PC - Test Playbook",
            "fromversion": "5.5.0",
            "integrations": [
                "PingCastle"
            ]
        },
        {
            "playbookID": "JARM-Test",
            "fromversion": "5.0.0",
            "integrations": [
                "JARM"
            ]
        },
        {
            "playbookID": "Playbook-HYASInsight-Test",
            "fromversion": "6.0.0",
            "integrations": [
                "HYAS Insight"
            ]
        },
        {
            "playbookID": "ConcentricAI Demo Playbook",
            "fromversion": "6.0.0",
            "integrations": [
                "ConcentricAI"
            ]
        },
        {
            "playbookID": "Cyberpion-Test",
            "fromversion": "6.0.0",
            "integrations": [
                "Cyberpion"
            ]
        },
        {
            "playbookID": "CrowdStrike OpenAPI - Test",
            "fromversion": "6.0.0",
            "integrations": [
                "CrowdStrike OpenAPI"
            ]
        },
        {
            "playbookID": "Smokescreen IllusionBLACK-Test",
            "fromversion": "5.0.0",
            "integrations": [
                "Smokescreen IllusionBLACK"
            ]
        },
        {
            "playbookID": "TestCymptomPlaybook",
            "fromversion": "5.0.0",
            "integrations": [
                "Cymptom"
            ]
        },
        {
            "playbookID": "GitLab-test-playbook",
            "fromversion": "6.0.0",
            "integrations": [
                "GitLab",
                "LGTM",
                "MinIO",
                "Docker Engine API"
            ]
        },
        {
            "playbookID": "LGTM-test-playbook",
            "fromversion": "6.0.0",
            "integrations": [
                "GitLab",
                "LGTM",
                "MinIO",
                "Docker Engine API"
            ]
        },
        {
            "playbookID": "playbook-MinIO-Test",
            "fromversion": "6.0.0",
            "integrations": [
                "GitLab",
                "LGTM",
                "MinIO",
                "Docker Engine API"
            ]
        },
        {
            "playbookID": "MSGraph_DeviceManagement_Test",
            "fromversion": "5.0.0",
            "integrations": [
                "Microsoft Graph Device Management"
            ]
        },
        {
            "playbookID": "G Suite Security Alert Center-Test",
            "fromversion": "5.0.0",
            "integrations": [
                "G Suite Security Alert Center"
            ]
        },
        {
            "playbookID": "VerifyOOBV2Predictions-Test",
            "fromversion": "5.5.0"
        },
        {
            "playbookID": "PAN OS EDL Management - Test",
            "fromversion": "5.0.0",
            "integrations": [
                "palo_alto_networks_pan_os_edl_management"
            ]
        },
        {
            "playbookID": "Group-IB Threat Intelligence & Attribution-Test",
            "fromversion": "6.0.0",
            "integrations": [
                "Group-IB Threat Intelligence & Attribution Feed",
                "Group-IB Threat Intelligence & Attribution"
            ]
        },
        {
            "playbookID": "CounterCraft - Test",
            "fromversion": "5.0.0",
            "integrations": [
                "CounterCraft Deception Director"
            ]
        },
        {
            "playbookID": "Microsoft Graph Security Test",
            "fromversion": "5.0.0",
            "integrations": [
                "Microsoft Graph"
            ]
        },
        {
            "playbookID": "Azure Kubernetes Services - Test",
            "fromversion": "5.0.0",
            "integrations": [
                "Azure Kubernetes Services"
            ]
        },
        {
            "playbookID": "Cortex XDR - IOC - Test without fetch",
            "fromversion": "5.5.0",
            "integrations": [
                "Cortex XDR - IR",
                "Cortex XDR - IOC"
            ]
        },
        {
            "playbookID": "PaloAltoNetworks_IoT-Test",
            "fromversion": "5.0.0",
            "integrations": [
                "Palo Alto Networks IoT"
            ]
        },
        {
            "playbookID": "GreyNoise-Test",
            "fromversion": "5.5.0",
            "integrations": [
                "GreyNoise Community",
                "GreyNoise"
            ]
        },
        {
            "playbookID": "xMatters-Test",
            "fromversion": "5.5.0",
            "integrations": [
                "xMatters"
            ]
        },
        {
            "playbookID": "TestCentrifyPlaybook",
            "fromversion": "6.0.0",
            "integrations": [
                "Centrify Vault"
            ]
        },
        {
            "playbookID": "Infinipoint-Test",
            "fromversion": "5.0.0",
            "integrations": [
                "Infinipoint"
            ]
        },
        {
            "playbookID": "CyrenThreatInDepth-Test",
            "fromversion": "6.0.0",
            "integrations": [
                "CyrenThreatInDepth"
            ]
        },
        {
            "playbookID": "CVSS Calculator Test",
            "fromversion": "5.0.0"
        },
        {
            "playbookID": "7d8ac1af-2d1e-4ed9-875c-d3257d2c6830",
            "fromversion": "6.0.0",
            "integrations": [
                "AnsibleHCloud"
            ]
        },
        {
            "playbookID": "Archer-Test-Playbook",
            "fromversion": "5.0.0",
            "integrations": [
                "RSA Archer",
                "RSA Archer v2"
            ]
        },
        {
            "playbookID": "SMB test",
            "fromversion": "5.0.0",
            "integrations": [
                "Server Message Block (SMB) v2",
                "Server Message Block (SMB)"
            ]
        },
        {
            "playbookID": "Cymulate V1 Test",
            "fromversion": "6.0.0",
            "integrations": [
                "cymulate_v2",
                "Cymulate"
            ]
        },
        {
            "playbookID": "TestUptycs",
            "fromversion": "5.0.0",
            "integrations": [
                "Uptycs"
            ]
        },
        {
            "playbookID": "Microsoft Graph Calendar - Test",
            "fromversion": "5.0.0",
            "integrations": [
                "Microsoft Graph Calendar"
            ]
        },
        {
            "playbookID": "VMRay-Test-URL",
            "fromversion": "5.5.0",
            "integrations": [
                "vmray"
            ]
        },
        {
            "playbookID": "Thycotic-Test",
            "fromversion": "6.0.0",
            "integrations": [
                "Thycotic"
            ]
        },
        {
            "playbookID": "Test Playbook TrendMicroDDA",
            "fromversion": "5.0.0",
            "integrations": [
                "Trend Micro Deep Discovery Analyzer Beta"
            ]
        },
        {
            "playbookID": "CrowdStrike_Falcon_X_-Test-Detonate_URL",
            "fromversion": "5.0.0",
            "integrations": [
                "CrowdStrike Falcon X"
            ]
        },
        {
            "playbookID": "CrowdStrike_Falcon_X_-Test-Detonate_File",
            "fromversion": "5.0.0",
            "integrations": [
                "CrowdStrike Falcon X"
            ]
        },
        {
            "playbookID": "Phishing Investigation - Generic v2 - Campaign Test",
            "fromversion": "6.0.0",
            "timeout": 7000,
            "integrations": [
                "EWS Mail Sender",
                "Demisto REST API",
                "Rasterize",
                "Demisto Lock"
            ],
            "instance_names": [
                "no_sync_long_timeout",
                "ews_mail_sender_labdemisto"
            ]
        },
        {
            "playbookID": "PCAP Search test",
            "fromversion": "5.0.0"
        },
        {
            "playbookID": "PCAP Parsing And Indicator Enrichment Test",
            "fromversion": "5.0.0"
        },
        {
            "playbookID": "PCAP File Carving Test",
            "fromversion": "5.0.0"
        },
        {
            "playbookID": "Trello Test",
            "fromversion": "6.0.0",
            "integrations": [
                "Trello"
            ]
        },
        {
            "playbookID": "Google Drive Permissions Test",
            "fromversion": "5.0.0",
            "integrations": [
                "GoogleDrive"
            ]
        },
        {
            "playbookID": "RiskIQDigitalFootprint-Test",
            "fromversion": "5.5.0",
            "integrations": [
                "RiskIQDigitalFootprint"
            ]
        },
        {
            "playbookID": "playbook-feodoteackerhash_test",
            "fromversion": "5.5.0",
            "integrations": [
                "Feodo Tracker IP Blocklist Feed",
                "Feodo Tracker Hashes Feed"
            ]
        },
        {
            "playbookID": "playbook-feodotrackeripblock_test",
            "fromversion": "5.5.0",
            "integrations": [
                "Feodo Tracker IP Blocklist Feed",
                "Feodo Tracker Hashes Feed"
            ]
        },
        {
            "playbookID": "CyberTotal_TestPlaybook",
            "fromversion": "5.0.0",
            "integrations": [
                "CyberTotal"
            ]
        },
        {
            "playbookID": "Deep_Instinct-Test",
            "fromversion": "5.0.0",
            "integrations": [
                "Deep Instinct"
            ]
        },
        {
            "playbookID": "Zabbix - Test",
            "fromversion": "5.0.0",
            "integrations": [
                "Zabbix"
            ]
        },
        {
            "playbookID": "GCS Object Policy (ACL) - Test",
            "fromversion": "5.0.0",
            "integrations": [
                "Google Cloud Storage"
            ]
        },
        {
            "playbookID": "GetStringsDistance - Test",
            "fromversion": "5.0.0",
            "scripts": [
                "GetStringsDistance"
            ]
        },
        {
            "playbookID": "GCS Bucket Management - Test",
            "fromversion": "5.0.0",
            "integrations": [
                "Google Cloud Storage"
            ]
        },
        {
            "playbookID": "GCS Bucket Policy (ACL) - Test",
            "fromversion": "5.0.0",
            "integrations": [
                "Google Cloud Storage"
            ]
        },
        {
            "playbookID": "GCS Object Operations - Test",
            "fromversion": "5.0.0",
            "integrations": [
                "Google Cloud Storage"
            ]
        },
        {
            "playbookID": "OpenLDAP - Test",
            "fromversion": "5.0.0",
            "integrations": [
                "OpenLDAP"
            ]
        },
        {
            "playbookID": "Splunk-Test",
            "fromversion": "5.0.0",
            "integrations": [
                "SplunkPy"
            ]
        },
        {
            "playbookID": "SplunkPySearch_Test",
            "fromversion": "5.0.0",
            "integrations": [
                "SplunkPy"
            ]
        },
        {
            "playbookID": "SplunkPy KV commands",
            "fromversion": "5.0.0",
            "integrations": [
                "SplunkPy"
            ]
        },
        {
            "playbookID": "SplunkPy-Test-V2",
            "fromversion": "5.0.0",
            "integrations": [
                "SplunkPy"
            ]
        },
        {
            "playbookID": "FireEye-Detection-on-Demand-Test",
            "fromversion": "6.0.0",
            "integrations": [
                "FireEye Detection on Demand"
            ]
        },
        {
            "playbookID": "TestIPQualityScorePlaybook",
            "fromversion": "5.0.0",
            "integrations": [
                "IPQualityScore"
            ]
        },
        {
            "playbookID": "Send Email To Recipients",
            "fromversion": "5.0.0",
            "integrations": [
                "EWS Mail Sender"
            ],
            "instance_names": [
                "ews_mail_sender_labdemisto"
            ]
        },
        {
            "playbookID": "Endace-Test",
            "fromversion": "5.0.0",
            "integrations": [
                "Endace"
            ]
        },
        {
            "playbookID": "StringToArray_test",
            "fromversion": "6.0.0"
        },
        {
            "playbookID": "URLSSLVerification_test",
            "fromversion": "5.0.0"
        },
        {
            "playbookID": "playbook-SearchIncidentsV2InsideGenericPollng-Test",
            "fromversion": "5.0.0"
        },
        {
            "playbookID": "IsRFC1918-Test",
            "fromversion": "5.0.0"
        },
        {
            "playbookID": "Base64 File in List Test",
            "fromversion": "5.0.0"
        },
        {
            "playbookID": "DbotAverageScore-Test",
            "fromversion": "5.0.0"
        },
        {
            "playbookID": "ExtractEmailV2-Test",
            "fromversion": "5.5.0"
        },
        {
            "playbookID": "IsUrlPartOfDomain Test",
            "fromversion": "5.0.0"
        },
        {
            "playbookID": "URLEncode-Test",
            "fromversion": "5.0.0"
        },
        {
            "playbookID": "IsIPInRanges - Test",
            "fromversion": "5.0.0"
        },
        {
            "playbookID": "Delete Context Subplaybook Test",
            "fromversion": "5.0.0"
        },
        {
            "playbookID": "TruSTAR v2-Test",
            "fromversion": "5.0.0",
            "integrations": [
                "TruSTAR v2",
                "TruSTAR"
            ]
        },
        {
            "playbookID": "Relationships scripts - Test",
            "fromversion": "6.2.0"
        },
        {
            "playbookID": "Test-CreateDBotScore-With-Reliability",
            "fromversion": "6.0.0"
        },
        {
            "playbookID": "ValidateContent - Test",
            "fromversion": "5.5.0"
        },
        {
            "playbookID": "DeleteContext-auto-subplaybook-test",
            "fromversion": "5.0.0"
        },
        {
            "playbookID": "Analyst1 Integration Demonstration - Test",
            "fromversion": "5.0.0",
            "integrations": [
                "Analyst1",
                "illuminate"
            ]
        },
        {
            "playbookID": "Analyst1 Integration Test",
            "fromversion": "5.0.0",
            "integrations": [
                "Analyst1",
                "illuminate"
            ]
        },
        {
            "playbookID": "Cofense Triage v3-Test",
            "fromversion": "6.0.0",
            "integrations": [
                "Cofense Triage v2",
                "Cofense Triage v3",
                "Cofense Triage"
            ]
        },
        {
            "playbookID": "SailPointIdentityIQ-Test",
            "fromversion": "6.0.0",
            "integrations": [
                "SailPointIdentityIQ"
            ]
        },
        {
            "playbookID": "Test - ExtFilter",
            "fromversion": "5.0.0"
        },
        {
            "playbookID": "Test - ExtFilter Main",
            "fromversion": "5.0.0"
        },
        {
            "playbookID": "Microsoft Teams - Test",
            "fromversion": "5.0.0",
            "integrations": [
                "Microsoft Teams Management",
                "Microsoft Teams"
            ]
        },
        {
            "playbookID": "TestTOPdeskPlaybook",
            "fromversion": "5.0.0",
            "integrations": [
                "TOPdesk"
            ]
        },
        {
            "integrations": "Cortex XDR - XQL Query Engine",
            "playbookID": "Cortex XDR - XQL Query - Test",
            "fromversion": "6.2.0"
        },
        {
            "playbookID": "ListUsedDockerImages - Test",
            "fromversion": "6.1.0"
        },
        {
            "integrations": "CustomIndicatorDemo",
            "playbookID": "playbook-CustomIndicatorDemo-test"
        },
        {
            "integrations": "Azure Sentinel",
            "fromversion": "5.5.0",
            "is_mockable": false,
            "playbookID": "TestAzureSentinelPlaybookV2"
        },
        {
            "integrations": "AnsibleAlibabaCloud",
            "playbookID": "Test-AlibabaCloud"
        },
        {
            "integrations": "AnsibleAzure",
            "playbookID": "Test-AnsibleAzure"
        },
        {
            "integrations": "AnsibleCiscoIOS",
            "playbookID": "Test-AnsibleCiscoIOS"
        },
        {
            "integrations": "AnsibleCiscoNXOS",
            "playbookID": "Test-AnsibleCiscoNXOS"
        },
        {
            "integrations": "AnsibleHCloud",
            "playbookID": "Test-AnsibleHCloud"
        },
        {
            "integrations": "AnsibleKubernetes",
            "playbookID": "Test-AnsibleKubernetes"
        },
        {
            "integrations": "AnsibleLinux",
            "playbookID": "Test-AnsibleLinux"
        },
        {
            "integrations": "AnsibleMicrosoftWindows",
            "playbookID": "Test-AnsibleWindows"
        },
        {
            "integrations": "AnsibleVMware",
            "playbookID": "Test-AnsibleVMware"
        },
        {
            "integrations": "Anomali ThreatStream",
            "playbookID": "Anomali_ThreatStream_Test"
        },
        {
            "integrations": "Anomali ThreatStream v2",
            "playbookID": "ThreatStream-Test"
        },
        {
            "integrations": "Anomali ThreatStream v3",
            "fromversion": "6.0.0",
            "playbookID": "ThreatStream-Test"
        },
        {
            "integrations": [
                "AutoFocusTagsFeed",
                "Demisto REST API"
            ],
            "playbookID": "AutoFocusTagsFeed-test",
            "timeout": 300
        },
        {
            "integrations": [
                "Unit42IntelObjectsFeed",
                "Demisto REST API"
            ],
            "playbookID": "Unit42 Intel Objects Feed - Test",
            "timeout": 300
        },
        {
            "playbookID": "Tanium Threat Response V2 Test",
            "integrations": [
                "Tanium Threat Response v2",
                "Demisto REST API"
            ],
            "fromversion": "6.0.0",
            "timeout": 3000
        },
        {
            "playbookID": "Tanium Threat Response - Create Connection v2 - Test",
            "integrations": "Tanium Threat Response v2",
            "fromversion": "6.0.0"
        },
        {
            "playbookID": "Tanium Threat Response - Request File Download v2 - Test",
            "integrations": "Tanium Threat Response v2",
            "fromversion": "6.0.0"
        },
        {
            "playbookID": "IndicatorMaliciousRatioCalculation_test",
            "fromversion": "5.0.0"
        },
        {
            "playbookID": "MISPfeed Test",
            "fromversion": "5.5.0",
            "integrations": [
                "MISP Feed"
            ]
        },
        {
            "integrations": [
                "MISP Feed",
                "Demisto REST API"
            ],
            "playbookID": "Fetch Indicators Test",
            "fromversion": "6.0.0",
            "is_mockable": false,
            "instance_names": "MISP_feed_instance",
            "timeout": 2400
        },
        {
            "integrations": [
                "CrowdStrike Indicator Feed",
                "Demisto REST API"
            ],
            "playbookID": "Fetch Indicators Test",
            "fromversion": "6.0.0",
            "is_mockable": false,
            "instance_names": "CrowdStrike_feed_instance",
            "timeout": 2400
        },
        {
            "playbookID": "Get Original Email - Microsoft Graph Mail - test",
            "fromversion": "6.1.0",
            "integrations": [
                "MicrosoftGraphMail"
            ],
            "instance_names": "ms_graph_mail_dev_no_oproxy"
        },
        {
            "playbookID": "Get Original Email - Gmail v2 - test",
            "fromversion": "6.1.0",
            "integrations": [
                "Gmail"
            ]
        },
        {
            "playbookID": "Get Original Email - EWS v2 - test",
            "fromversion": "6.1.0",
            "integrations": [
                "EWS v2"
            ],
            "instance_names": "ewv2_regular"
        },
        {
            "integrations": [
                "Demisto REST API"
            ],
            "playbookID": "GetTasksWithSections SetIRProcedures end to end test",
            "fromversion": "6.0.0"
        },
        {
<<<<<<< HEAD
            "integrations": [
                "Demisto REST API"
            ],
            "playbookID": "TestDemistoRestAPI",
            "fromversion": "5.5.0"
=======
            "integrations": "AzureDataExplorer",
            "playbookID": "playbook-AzureDataExplorer-Test",
            "fromversion": "6.0.0"
>>>>>>> f839ee6a
        },
        {
            "scripts": [
                "SplunkShowAsset",
                "SplunkShowDrilldown",
                "SplunkShowIdentity"
            ],
            "playbookID": "SplunkShowEnrichment"
        },
        {
            "integrations": "MalwareBazaar",
            "playbookID": "MalwareBazaar_Test",
            "fromversion": "6.0.0"
        },
        {
            "integrations": "OpsGenieV3",
            "playbookID": "OpsGenieV3TestPlaybook",
            "fromversion": "6.2.0"
        },
        {
            "playbookID": "test_AssignToNextShiftOOO",
            "fromversion": "5.5.0"
        },
        {
            "playbookID": "JsonToTable - Test Playbook",
            "fromversion": "5.5.0"
        },
        {
            "integrations": [
                "RemoteAccess v2"
            ],
            "playbookID": "RemoteAccessTest",
            "fromversion": "6.0.0"
        },
        {
            "playbookID": "AzureRiskyUsers",
            "fromversion": "6.0.0",
            "integrations": "AzureRiskyUsers"
        },
        {
            "integrations": "KafkaV3",
            "playbookID": "KafkaV3 Test"
        }
    ],
    "skipped_tests": {
        "MISP V2 Test": "The integration is deprecated as we released MISP V3",
        "Github IAM - Test Playbook": "Issue 32383",
        "O365-SecurityAndCompliance-ContextResults-Test": "Issue 38900",
        "Calculate Severity - Standard - Test": "Issue 32715",
        "Calculate Severity - Generic v2 - Test": "Issue 32716",
        "Workday - Test": "No credentials Issue 29595",
        "Tidy - Test": "Will run it manually.",
        "Protectwise-Test": "Issue 28168",
        "TestDedupIncidentsPlaybook": "Issue 24344",
        "CreateIndicatorFromSTIXTest": "Issue 24345",
        "Endpoint data collection test": "Uses a deprecated playbook called Endpoint data collection",
        "Prisma_Access_Egress_IP_Feed-Test": "unskip after we will get Prisma Access instance - Issue 27112",
        "Prisma_Access-Test": "unskip after we will get Prisma Access instance - Issue 27112",
        "Symantec Deepsight Test": "Issue 22971",
        "TestProofpointFeed": "Issue 22229",
        "Symantec Data Loss Prevention - Test": "Issue 20134",
        "NetWitness Endpoint Test": "Issue 19878",
        "InfoArmorVigilanteATITest": "Test issue 17358",
        "ArcSight Logger test": "Issue 19117",
        "3da2e31b-f114-4d7f-8702-117f3b498de9": "Issue 19837",
        "d66e5f86-e045-403f-819e-5058aa603c32": "pr 3220",
        "IntSights Mssp Test": "Issue #16351",
        "fd93f620-9a2d-4fb6-85d1-151a6a72e46d": "Issue 19854",
        "Test Playbook TrendMicroDDA": "Issue 16501",
        "ssdeepreputationtest": "Issue #20953",
        "C2sec-Test": "Issue #21633",
        "ThreatConnect v2 - Test": "Issue 26782",
        "Email Address Enrichment - Generic v2.1 - Test": "Issue 26785",
        "Tanium v2 - Test": "Issue 26822",
        "Fidelis Elevate Network": "Issue 26453",
        "Cortex XDR - IOC - Test": "Issue 37957",
        "PAN-OS Query Logs For Indicators Test": "Issue 28753",
        "TCPUtils-Test": "Issue 29677",
        "Polygon-Test": "Issue 29060",
        "AttackIQ - Test": "Issue 29774",
        "Azure Compute - Test": "Issue 28056",
        "forcepoint test": "Issue 28043",
        "Test-VulnDB": "Issue 30875",
        "Malware Domain List Active IPs Feed Test": "Issue 30878",
        "CuckooTest": "Issue 25601",
        "PhishlabsIOC_DRP-Test": "Issue 29589",
        "Carbon Black Live Response Test": "Issue 28237",
        "FeedThreatConnect-Test": "Issue 32317",
        "Palo_Alto_Networks_Enterprise_DLP - Test": "Issue 32568",
        "JoeSecurityTestDetonation": "Issue 25650",
        "JoeSecurityTestPlaybook": "Issue 25649",
        "Cortex Data Lake Test": "Issue 24346",
        "Phishing - Core - Test - Incident Starter": "Issue 26784",
        "Test Playbook McAfee ATD": "Issue 33409",
        "Detonate Remote File From URL -McAfee-ATD - Test": "Issue 33407",
        "Test Playbook McAfee ATD Upload File": "Issue 33408",
        "Trend Micro Apex - Test": "Issue 27280",
        "Microsoft Defender - ATP - Indicators Test": "Issue 29279",
        "Test-BPA": "Issue 28406",
        "Test-BPA_Integration": "Issue 28236",
        "TestTOPdeskPlaybook": "Issue 35412",
        "PAN-OS EDL Setup v3 Test": "Issue 35386",
        "GmailTest": "Issue 27057",
        "get_file_sample_by_hash_-_cylance_protect_-_test": "Issue 28823",
        "Carbon Black Enterprise EDR Test": "Issue 29775",
        "VirusTotal (API v3) Detonate Test": "Issue 36004",
        "FailedInstances - Test": "Issue 33218",
        "PAN-OS DAG Configuration Test": "Issue 19205",
        "get_original_email_-_ews-_test": "Issue 27571",
        "Trend Micro Deep Security - Test": "outsourced",
        "Microsoft Teams - Test": "Issue 38263",
        "QualysVulnerabilityManagement-Test": "Issue 38640",
        "EWS Extension: Powershell Online V2 Test": "Issue 39008",
        "O365 - EWS - Extension - Test": "Issue 39008",
        "Majestic Million Test Playbook": "Issue 30931",
        "iDefense_v2_Test": "Issue 40126",
        "EWS Mail Sender Test": "Issue 27944",
        "McAfee ESM v2 - Test v10.3.0": "Issue 35616",
        "Feed iDefense Test": "Issue 34035",
        "McAfee ESM v2 - Test v10.2.0": "Issue 35670",
        "McAfee ESM Watchlists - Test v10.3.0": "Issue 37130",
        "McAfee ESM Watchlists - Test v10.2.0": "Issue 39389",
        "McAfee ESM v2 - Test v11.1.3": "Issue 43825",
        "Microsoft Teams Management - Test": "Issue 33410",
        "MicrosoftGraphMail-Test_prod": "Issue 40125",
        "Detonate URL - WildFire v2.1 - Test": "Issue 40834",
        "Domain Enrichment - Generic v2 - Test": "Issue 40862",
        "palo_alto_panorama_test_pb": "Issue 34371",
        "TestIPQualityScorePlaybook": "Issue 40915",
        "VerifyOOBV2Predictions-Test": "Issue 37947",
        "HybridAnalysis-Test": "Issue 26599",
        "Infoblox Test": "Issue 25651",
        "AutoFocusTagsFeed-test": "shares API quota with the other test",
        "Carbon Black Edr - Test": "Jira ticket XDR-43185",
        "Phishing v2 - Test - Actual Incident": "Issue 41322",
        "Kaspersky Security Center - Test": "Issue 36487",
        "carbonBlackEndpointStandardTestPlaybook": "Issue 36936",
        "RemoteAccessTest": "Issue 44245",
        "test_Qradar_v2": "the integration is deprecated as we released Qradar V3",
        "XsoarPowershellTesting-Test": "Issue 32689",
        "Unit42 Intel Objects Feed - Test": "Issue 44100",
        "RedCanaryTest": "Issue 43818",
        "MailListener-POP3 - Test": "Issue 44199",
        "MicrosoftManagementActivity - Test": "Issue 43922",
        "VMWare Test": "Issue 43823",
        "Google-Vault-Generic-Test": "Issue 24347",
        "Google_Vault-Search_And_Display_Results_test": "Issue 24348",
        "Tenable.io Scan Test": "Issue 26728",
        "Zscaler Test": "Issue 40157, API subscription currently Expired",
        "Cisco Firepower - Test": "Issue 32412",
        "cisco-ise-test-playbook": "Issue 44351",
        "GuardiCoreV2-Test": "Issue 43822",
        "ExtractAttackPattern-Test": "Issue 44095",
        "test_MsGraphFiles prod": "Issue 44214",
        "EWS_O365_test": "Issue 25605",
        "Cherwell - test": "Issue 26780",
        "Cherwell Example Scripts - test": "Issue 27107",
        "Cofense Intelligence v2 test": "Issue 44499",
        "Endpoint Malware Investigation - Generic - Test": "Issue 44779",
        "Mimecast test": "Issue 26906",
        "RedLockTest": "Issue 24600",
        "AutoFocus V2 test": "Issue 26464",
        "SplunkPy_KV_commands_default_handler": "Issue 41419",
        "LogRhythm REST test": "Issue 40654",
        "Recorded Future Test": "Quota issue - will ve reverted un 1.1.22",
        "RecordedFutureFeed - Test": "Quota issue - will ve reverted un 1.1.22"
    },
    "skipped_integrations": {
        
        "_comment1": "~~~ NO INSTANCE ~~~",
        "Ipstack": "Usage limit reached (Issue 38063)",
        "AnsibleAlibabaCloud": "No instance - issue 40447",
        "AnsibleAzure": "No instance - issue 40447",
        "AnsibleCiscoIOS": "No instance - issue 40447",
        "AnsibleCiscoNXOS": "No instance - issue 40447",
        "AnsibleHCloud": "No instance - issue 40447",
        "AnsibleKubernetes": "No instance - issue 40447",
        "AnsibleACME": "No instance - issue 40447",
        "AnsibleDNS": "No instance - issue 40447",
        "AnsibleLinux": "No instance - issue 40447",
        "AnsibleOpenSSL": "No instance - issue 40447",
        "AnsibleMicrosoftWindows": "No instance - issue 40447",
        "AnsibleVMware": "No instance - issue 40447",
        "SolarWinds": "No instance - developed by Crest",
        "SOCRadarIncidents": "No instance - developed by partner",
        "SOCRadarThreatFusion": "No instance - developed by partner",
        "trustwave secure email gateway": "No instance - developed by Qmasters",
        "VMware Workspace ONE UEM (AirWatch MDM)": "No instance - developed by crest",
        "ServiceDeskPlus (On-Premise)": "No instance",
        "Forcepoint": "instance issues. Issue 28043",
        "ZeroFox": "Issue 29284",
        "Symantec Management Center": "Issue 23960",
        "Fidelis Elevate Network": "Issue 26453",
        "CrowdStrike Falcon X": "Issue 26209",
        "ArcSight Logger": "Issue 19117",
        "Sophos Central": "No instance",
        "MxToolBox": "No instance",
        "Prisma Access": "Instance will be provided soon by Lior and Prasen - Issue 27112",
        "AlphaSOC Network Behavior Analytics": "No instance",
        "IsItPhishing": "No instance",
        "Verodin": "No instance",
        "EasyVista": "No instance",
        "Pipl": "No instance",
        "Moloch": "No instance",
        "Twilio": "No instance",
        "Zendesk": "No instance",
        "GuardiCore": "No instance",
        "Nessus": "No instance",
        "Cisco CloudLock": "No instance",
        "Vectra v2": "No instance",
        "GoogleCloudSCC": "No instance, outsourced",
        "FortiGate": "License expired, and not going to get one (issue 14723)",
        "Attivo Botsink": "no instance, not going to get it",
        "AWS Sagemaker": "License expired, and probably not going to get it",
        "Symantec MSS": "No instance, probably not going to get it (issue 15513)",
        "Google Cloud Compute": "Can't test yet",
        "FireEye ETP": "No instance",
        "Proofpoint TAP v2": "No instance",
        "remedy_sr_beta": "No instance",
        "fireeye": "Issue 19839",
        "Remedy On-Demand": "Issue 19835",
        "Check Point": "Issue 18643",
        "CheckPointFirewall_v2": "Issue 18643",
        "Preempt": "Issue 20268",
        "Jask": "Issue 18879",
        "vmray": "Issue 18752",
        "SCADAfence CNM": "Issue 18376",
        "ArcSight ESM v2": "Issue #18328",
        "AlienVault USM Anywhere": "Issue #18273",
        "Dell Secureworks": "No instance",
        "Netskope": "instance is down",
        "Service Manager": "Expired license",
        "carbonblackprotection": "License expired",
        "icebrg": "Issue 14312",
        "Freshdesk": "Trial account expired",
        "Threat Grid": "Issue 16197",
        "Kafka V2": "Can not connect to instance from remote",
        "KafkaV3": "Can not connect to instance from remote",
        "Check Point Sandblast": "Issue 15948",
        "Remedy AR": "getting 'Not Found' in test button",
        "Salesforce": "Issue 15901",
        "ANYRUN": "No instance",
        "Snowflake": "Looks like account expired, needs looking into",
        "Cisco Spark": "Issue 18940",
        "Phish.AI": "Issue 17291",
        "MaxMind GeoIP2": "Issue 18932.",
        "Exabeam": "Issue 19371",
        "Ivanti Heat": "Issue 26259",
        "AWS - Athena - Beta": "Issue 19834",
        "SNDBOX": "Issue 28826",
        "Workday": "License expired Issue: 29595",
        "FireEyeFeed": "License expired Issue: 31838",
        "Akamai WAF": "Issue 32318",
        "FraudWatch": "Issue 34299",
        "Cisco Stealthwatch": "No instance - developed by Qmasters",
        "AzureRiskyUsers": "No instance - developed by Qmasters",
        "Armis": "No instance - developed by SOAR Experts",
        
        "_comment2": "~~~ UNSTABLE ~~~",
        "Tenable.sc": "unstable instance",
        "ThreatConnect v2": "unstable instance",
        
        "_comment3": "~~~ QUOTA ISSUES ~~~",
        "Lastline": "issue 20323",
        "Google Resource Manager": "Cannot create projects because have reached allowed quota.",
        "Looker": "Warehouse 'DEMO_WH' cannot be resumed because resource monitor 'LIMITER' has exceeded its quota.",
        
        "_comment4": "~~~ OTHER ~~~",
        "Anomali ThreatStream v2": "Will be deprecated soon.",
        "Anomali ThreatStream": "Will be deprecated soon.",
        "AlienVault OTX TAXII Feed": "Issue 29197",
        "EclecticIQ Platform": "Issue 8821",
        "Forescout": "Can only be run from within PANW network. Look in keeper for - Demisto in the LAB",
        "FortiManager": "Can only be run within PANW network",
        "HelloWorldSimple": "This is just an example integration - no need for test",
        "TestHelloWorldPlaybook": "This is just an example integration - no need for test",
        "Lastline v2": "Temporary skipping, due to quota issues, in order to merge a PR",
        "AttackIQFireDrill": "License issues #29774",
        "SentinelOne V2": "License expired issue #24933"
    },
    "nightly_integrations": [
        "Laline v2",
        "TruSTAR",
        "VulnDB"
    ],
    "unmockable_integrations": {
        "NetscoutArborSightline": "Uses timestamp",
        "Cylance Protect v2": "uses time-based JWT token",
        "EwsExtension": "Powershell does not support proxy",
        "EWS Extension Online Powershell v2": "Powershell does not support proxy/ssl",
        "Office 365 Feed": "Client sends a unique uuid as first request of every run",
        "AzureWAF": "Has a command that sends parameters in the path",
        "HashiCorp Vault": "Has a command that sends parameters in the path",
        "urlscan.io": "Uses data that comes in the headers",
        "CloudConvert": "has a command that uploads a file (!cloudconvert-upload)",
        "Symantec Messaging Gateway": "Test playbook uses a random string",
        "AlienVault OTX TAXII Feed": "Client from 'cabby' package generates uuid4 in the request",
        "Generic Webhook": "Does not send HTTP traffic",
        "Microsoft Endpoint Configuration Manager": "Uses Microsoft winRM",
        "SecurityIntelligenceServicesFeed": "Need proxy configuration in server",
        "BPA": "Playbook using GenericPolling which is inconsistent",
        "XsoarPowershellTesting": "Integration which not use network.",
        "Mail Listener v2": "Integration has no proxy checkbox",
        "Cortex XDR - IOC": "'Cortex XDR - IOC - Test' is using also the fetch indicators which is not working in proxy mode",
        "SecurityAndCompliance": "Integration doesn't support proxy",
        "Cherwell": "Submits a file - tests that send files shouldn't be mocked. this problem was fixed but the test is not running anymore because the integration is skipped",
        "Maltiverse": "issue 24335",
        "ActiveMQ": "stomp sdk not supporting proxy.",
        "MITRE ATT&CK": "Using taxii2client package",
        "MongoDB": "Our instance not using SSL",
        "Cortex Data Lake": "Integration requires SSL",
        "Google Key Management Service": "The API requires an SSL secure connection to work.",
        "McAfee ESM-v10": "we have multiple instances with same test playbook, mock recording are per playbook so it keeps failing the playback step",
        "mysql": "Does not use http",
        "SlackV2": "Integration requires SSL",
        "SlackV3": "Integration requires SSL",
        "Whois": "Mocks does not support sockets",
        "Panorama": "Exception: Proxy process took to long to go up. https://circleci.com/gh/demisto/content/24826",
        "Image OCR": "Does not perform network traffic",
        "Server Message Block (SMB) v2": "Does not perform http communication",
        "Active Directory Query v2": "Does not perform http communication",
        "dnstwist": "Does not perform http communication",
        "Generic SQL": "Does not perform http communication",
        "PagerDuty v2": "Integration requires SSL",
        "TCPIPUtils": "Integration requires SSL",
        "Luminate": "Integration has no proxy checkbox",
        "Shodan": "Integration has no proxy checkbox",
        "Google BigQuery": "Integration has no proxy checkbox",
        "ReversingLabs A1000": "Checking",
        "Check Point": "Checking",
        "okta": "Test Module failing, suspect it requires SSL",
        "Okta v2": "dynamic test, need to revisit and better avoid conflicts",
        "Awake Security": "Checking",
        "ArcSight ESM v2": "Checking",
        "Phish.AI": "Checking",
        "VMware": "PyVim (SmartConnect class) does not support proxy",
        "Intezer": "Nightly - Checking",
        "ProtectWise": "Nightly - Checking",
        "google-vault": "Nightly - Checking",
        "McAfee NSM": "Nightly - Checking",
        "Forcepoint": "Nightly - Checking",
        "palo_alto_firewall": "Need to check test module",
        "Signal Sciences WAF": "error with certificate",
        "google": "'unsecure' parameter not working",
        "EWS Mail Sender": "Inconsistent test (playback fails, record succeeds)",
        "ReversingLabs Titanium Cloud": "No Unsecure checkbox. proxy trying to connect when disabled.",
        "Recorded Future": "might be dynamic test",
        "AlphaSOC Wisdom": "Test module issue",
        "RedLock": "SSL Issues",
        "Microsoft Graph User": "Test direct access to oproxy",
        "Azure Security Center v2": "Test direct access to oproxy",
        "Azure Compute v2": "Test direct access to oproxy",
        "AWS - CloudWatchLogs": "Issue 20958",
        "AWS - Athena - Beta": "Issue 24926",
        "AWS - CloudTrail": "Issue 24926",
        "AWS - Lambda": "Issue 24926",
        "AWS - IAM": "Issue 24926",
        "AWS Sagemaker": "Issue 24926",
        "Gmail Single User": "googleclient sdk has time based challenge exchange",
        "Gmail": "googleclient sdk has time based challenge exchange",
        "GSuiteAdmin": "googleclient sdk has time based challenge exchange",
        "GSuiteAuditor": "googleclient sdk has time based challenge exchange",
        "GoogleCloudTranslate": "google translate sdk does not support proxy",
        "Google Chronicle Backstory": "SDK",
        "Google Vision AI": "SDK",
        "Google Cloud Compute": "googleclient sdk has time based challenge exchange",
        "Google Cloud Functions": "googleclient sdk has time based challenge exchange",
        "GoogleDocs": "googleclient sdk has time based challenge exchange",
        "GooglePubSub": "googleclient sdk has time based challenge exchange",
        "Google Resource Manager": "googleclient sdk has time based challenge exchange",
        "Google Cloud Storage": "SDK",
        "GoogleCalendar": "googleclient sdk has time based challenge exchange",
        "G Suite Security Alert Center": "googleclient sdk has time based challenge exchange",
        "GoogleDrive": "googleclient sdk has time based challenge exchange",
        "Syslog Sender": "syslog",
        "syslog": "syslog",
        "MongoDB Log": "Our instance not using SSL",
        "MongoDB Key Value Store": "Our instance not using SSL",
        "Zoom": "Uses dynamic token",
        "GoogleKubernetesEngine": "SDK",
        "TAXIIFeed": "Cannot use proxy",
        "EWSO365": "oproxy dependent",
        "MISP V2": "Cleanup process isn't performed as expected.",
        "MISP V3": "Cleanup process isn't performed as expected.",
        "Azure Network Security Groups": "Has a command that sends parameters in the path",
        "GitHub": "Cannot use proxy",
        "LogRhythm": "Cannot use proxy",
        "Create-Mock-Feed-Relationships": "recording is redundant for this integration",
        "RSA Archer v2": "cannot connect to proxy",
        "Anomali ThreatStream v3": "recording is not working",
        "LogRhythmRest V2": "Submits a file - tests that send files shouldn't be mocked."
    },
    "parallel_integrations": [
        "AWS - EC2",
        "Amazon DynamoDB",
        "AWS - ACM",
        "AWS - Security Hub",
        "Cryptocurrency",
        "SNDBOX",
        "Whois",
        "Rasterize",
        "CVE Search v2",
        "VulnDB",
        "CheckPhish",
        "Tanium",
        "LogRhythmRest",
        "ipinfo",
        "ipinfo_v2",
        "Demisto REST API",
        "syslog",
        "ElasticsearchFeed",
        "MITRE ATT&CK",
        "Microsoft Intune Feed",
        "JSON Feed",
        "Plain Text Feed",
        "Fastly Feed",
        "Malware Domain List Active IPs Feed",
        "Blocklist_de Feed",
        "Cloudflare Feed",
        "AzureFeed",
        "SpamhausFeed",
        "Cofense Feed",
        "Bambenek Consulting Feed",
        "AWS Feed",
        "CSVFeed",
        "ProofpointFeed",
        "abuse.ch SSL Blacklist Feed",
        "TAXIIFeed",
        "Office 365 Feed",
        "AutoFocus Feed",
        "Recorded Future Feed",
        "DShield Feed",
        "AlienVault Reputation Feed",
        "BruteForceBlocker Feed",
        "Feodo Tracker IP Blocklist Feed",
        "AlienVault OTX TAXII Feed",
        "Prisma Access Egress IP feed",
        "Lastline v2",
        "McAfee DXL",
        "Cortex Data Lake",
        "Mail Listener v2",
        "EDL",
        "Create-Mock-Feed-Relationships"
    ],
    "private_tests": [
        "HelloWorldPremium_Scan-Test",
        "HelloWorldPremium-Test"
    ],
    "docker_thresholds": {
        
        "_comment": "Add here docker images which are specific to an integration and require a non-default threshold (such as rasterize or ews). That way there is no need to define this multiple times. You can specify full image name with version or without.",
        "images": {
            "demisto/chromium": {
                "pid_threshold": 11
            },
            "demisto/py-ews:2.0": {
                "memory_threshold": 150
            },
            "demisto/pymisp:1.0.0.52": {
                "memory_threshold": 150
            },
            "demisto/pytan": {
                "pid_threshold": 11
            },
            "demisto/google-k8s-engine:1.0.0.9467": {
                "pid_threshold": 11
            },
            "demisto/threatconnect-tcex": {
                "pid_threshold": 11
            },
            "demisto/taxii2": {
                "pid_threshold": 11
            },
            "demisto/pwsh-infocyte": {
                "pid_threshold": 24,
                "memory_threshold": 140
            },
            "demisto/pwsh-exchange": {
                "pid_threshold": 24,
                "memory_threshold": 140
            },
            "demisto/powershell": {
                "pid_threshold": 24,
                "memory_threshold": 140
            },
            "demisto/powershell-ubuntu": {
                "pid_threshold": 45,
                "memory_threshold": 250
            },
            "demisto/boto3": {
                "memory_threshold": 90
            },
            "demisto/flask-nginx": {
                "pid_threshold": 11
            }
        }
    }
}<|MERGE_RESOLUTION|>--- conflicted
+++ resolved
@@ -4791,17 +4791,16 @@
             "fromversion": "6.0.0"
         },
         {
-<<<<<<< HEAD
-            "integrations": [
-                "Demisto REST API"
-            ],
-            "playbookID": "TestDemistoRestAPI",
-            "fromversion": "5.5.0"
-=======
             "integrations": "AzureDataExplorer",
             "playbookID": "playbook-AzureDataExplorer-Test",
             "fromversion": "6.0.0"
->>>>>>> f839ee6a
+        },
+        {
+            "integrations": [
+                "Demisto REST API"
+            ],
+            "playbookID": "TestDemistoRestAPI",
+            "fromversion": "5.5.0"
         },
         {
             "scripts": [
