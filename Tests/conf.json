--- conflicted
+++ resolved
@@ -1194,14 +1194,11 @@
             "playbookID": "CheckDockerImageAvailableTest"
         },
         {
-<<<<<<< HEAD
           "playbookID": "ExtractDomainFromEmailTest"
         },
         {
             "integrations": "Threat Grid",
             "playbookID": "Test-Detonate URL - ThreatGrid"
-=======
-            "playbookID": "ExtractDomainFromEmailTest"
         },
         {
             "integrations": "VirusTotal",
@@ -1234,7 +1231,6 @@
         {
             "integrations": "Palo Alto Networks Cortex",
             "playbookID": "Palo Alto Networks Cortex Test"
->>>>>>> bd7c6610
         }
     ],
     "skipped_tests": {
@@ -1249,17 +1245,11 @@
         "GmailTest": "Gmail test is failing on gmail-list-users command (issue 15571)",
         "TestSafeBreach": "Instance configuration change causes test failure (issue 15909)",
         "Test-IsMaliciousIndicatorFound": "Unstable test (issue 15940)",
-<<<<<<< HEAD
         "Test-Detonate URL - ThreatGrid": "Outdated test",
-        "palo_alto_firewall_test_pb": "Task 53 fails due to instance misconfiguration (issue 16110)",
-        "Tenable.io Scan Test": "Scan time increases over time, causing long test times (issue 16115)",
-        "JoeSecurityTestDetonation": "command joe-download-report fails (issue 16118)"
-=======
         "JoeSecurityTestDetonation": "command joe-download-report fails (issue 16118)",
         "af2f5a99-d70b-48c1-8c25-519732b733f2": "Added here because test existed but was not configured - need to review the test",
         "Zoom_test": "Added here because test existed but was not configured - need to review the test",
         "Cybereason Test": "Test is failing due to connection issues though it's in unmockable (issue 16555)"
->>>>>>> bd7c6610
     },
     "skipped_integrations": {
       "_comment": "~~~ NO INSTANCE - will not be resolved ~~~",
