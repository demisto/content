--- conflicted
+++ resolved
@@ -4490,12 +4490,7 @@
                 "virus_total_v3",
                 "ewso365_sec_eng_team"
             ],
-<<<<<<< HEAD
             "external_playbook_config": {
-=======
-            "external_playbook_config":
-            {
->>>>>>> 383289af
                 "playbookID": "Phishing - Generic v3",
                 "input_parameters": {
                     "SearchAndDelete": {
