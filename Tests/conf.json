--- conflicted
+++ resolved
@@ -35,19 +35,10 @@
             ]
         },
         {
-            "integrations": "OpenCTI Feed",
-            "playbookID": "OpenCTI Feed Test"
-        },
-        {
             "integrations": "AWS - Security Hub",
             "playbookID": "AWS-securityhub Test"
         },
         {
-            "integrations": "Microsoft Advanced Threat Analytics",
-            "playbookID": "Microsoft Advanced Threat Analytics - Test",
-            "fromversion": "5.0.0"
-        },
-        {
             "integrations": "Humio",
             "playbookID": "Humio-Test",
             "fromversion": "5.0.0"
@@ -71,11 +62,6 @@
             "integrations": "ServiceDeskPlus",
             "playbookID": "Service Desk Plus - Generic Polling Test",
             "fromversion": "5.0.0"
-        },
-        {
-            "integrations": "ThreatConnect Feed",
-            "playbookID": "FeedThreatConnect-Test",
-            "fromversion": "5.5.0"
         },
         {
             "integrations": "Group-IB TDS Polygon",
@@ -113,6 +99,11 @@
         {
             "integrations": "Smokescreen IllusionBLACK",
             "playbookID": "Smokescreen IllusionBLACK-Test",
+            "fromversion": "5.0.0"
+        },
+        {
+            "integrations": "Malwarebytes",
+            "playbookID": "Malwarebytes-Test",
             "fromversion": "5.0.0"
         },
         {
@@ -141,8 +132,7 @@
         {
             "integrations": "IllusiveNetworks",
             "playbookID": "IllusiveNetworks-Test",
-            "fromversion": "5.0.0",
-            "timeout": 500
+            "fromversion": "5.0.0"
         },
         {
             "integrations": "JSON Feed",
@@ -468,6 +458,10 @@
             "playbookID": "SymantecMC_TestPlaybook"
         },
         {
+            "integrations": "Tufin",
+            "playbookID": "Tufin-Test"
+        },
+        {
             "integrations": "Looker",
             "playbookID": "Test-Looker"
         },
@@ -588,19 +582,8 @@
             "playbookID": "secureworks_test"
         },
         {
-            "integrations": "ServiceNow v2",
-            "playbookID": "servicenow_test_v2"
-        },
-        {
-            "playbookID": "Create ServiceNow Ticket and Mirror Test",
-            "integrations": "ServiceNow v2",
-            "fromversion": "6.0.0"
-        },
-        {
-            "playbookID": "Create ServiceNow Ticket and State Polling Test",
-            "integrations": "ServiceNow v2",
-            "fromversion": "6.0.0",
-            "timeout": 500
+            "integrations": "ServiceNow",
+            "playbookID": "servicenow_test_new"
         },
         {
             "integrations": "ExtraHop v2",
@@ -665,8 +648,8 @@
         },
         {
             "integrations": "QRadar",
-            "playbookID": "test playbook - QRadarCorrelations",
-            "timeout": 1000,
+            "playbookID": "test playbook - QRadarCorreltaions",
+            "timeout": 600,
             "fromversion": "5.0.0"
         },
         {
@@ -726,33 +709,22 @@
         },
         {
             "integrations": "Panorama",
-            "instance_names": "palo_alto_firewall_9.0",
+            "instance_names": "palo_alto_panorama",
+            "playbookID": "palo_alto_panorama_test_pb",
+            "timeout": 1000,
+            "nightly": true
+        },
+        {
+            "integrations": "Panorama",
+            "instance_names": "palo_alto_panorama",
             "playbookID": "Panorama Query Logs - Test",
-            "fromversion": "5.5.0",
             "timeout": 1500,
-            "nightly": true
-        },
-        {
-            "integrations": "Panorama",
-            "instance_names": "palo_alto_firewall",
-            "playbookID": "palo_alto_firewall_test_pb",
-            "fromversion": "5.5.0",
-            "timeout": 1000,
             "nightly": true
         },
         {
             "integrations": "Panorama",
             "instance_names": "palo_alto_firewall_9.0",
             "playbookID": "palo_alto_firewall_test_pb",
-            "fromversion": "5.5.0",
-            "timeout": 1000,
-            "nightly": true
-        },
-        {
-            "integrations": "Panorama",
-            "instance_names": "palo_alto_panorama",
-            "playbookID": "palo_alto_panorama_test_pb",
-            "fromversion": "5.5.0",
             "timeout": 1000,
             "nightly": true
         },
@@ -760,7 +732,6 @@
             "integrations": "Panorama",
             "instance_names": "palo_alto_panorama_9.0",
             "playbookID": "palo_alto_panorama_test_pb",
-            "fromversion": "5.5.0",
             "timeout": 1000,
             "nightly": true
         },
@@ -768,11 +739,6 @@
             "integrations": "Panorama",
             "instance_names": "palo_alto_firewall_9.0",
             "playbookID": "PAN-OS URL Filtering enrichment - Test"
-        },
-        {
-            "integrations": "Panorama",
-            "instance_names": "panorama_instance_best_practice",
-            "playbookID": "Panorama Best Practise - Test"
         },
         {
             "integrations": "Tenable.io",
@@ -1197,6 +1163,10 @@
             "playbookID": "decodemimeheader_-_test"
         },
         {
+            "integrations": "CVE Search v2",
+            "playbookID": "cve_enrichment_-_generic_-_test"
+        },
+        {
             "playbookID": "test_url_regex"
         },
         {
@@ -1222,40 +1192,22 @@
             "playbookID": "SalesforceTestPlaybook"
         },
         {
-            "integrations": "McAfee ESM v2",
+            "integrations": "McAfee ESM-v10",
             "instance_names": "v10.2.0",
-            "playbookID": "McAfee ESM v2 - Test",
-            "fromversion": "5.0.0"
-        },
-        {
-            "integrations": "McAfee ESM v2",
+            "playbookID": "McAfeeESMTest",
+            "timeout": 500
+        },
+        {
+            "integrations": "McAfee ESM-v10",
             "instance_names": "v10.3.0",
-            "playbookID": "McAfee ESM v2 - Test",
-            "fromversion": "5.0.0"
-        },
-        {
-            "integrations": "McAfee ESM v2",
-            "instance_names": "v11.3",
-            "playbookID": "McAfee ESM v2 (v11.3) - Test",
-            "fromversion": "5.0.0"
-        },
-        {
-            "integrations": "McAfee ESM v2",
-            "instance_names": "v10.2.0",
-            "playbookID": "McAfee ESM Watchlists - Test",
-            "fromversion": "5.0.0"
-        },
-        {
-            "integrations": "McAfee ESM v2",
-            "instance_names": "v10.3.0",
-            "playbookID": "McAfee ESM Watchlists - Test",
-            "fromversion": "5.0.0"
-        },
-        {
-            "integrations": "McAfee ESM v2",
-            "instance_names": "v11.3",
-            "playbookID": "McAfee ESM Watchlists - Test",
-            "fromversion": "5.0.0"
+            "playbookID": "McAfeeESMTest",
+            "timeout": 500
+        },
+        {
+            "integrations": "McAfee ESM-v10",
+            "instance_names": "v11.1.3",
+            "playbookID": "McAfeeESMTest",
+            "timeout": 500
         },
         {
             "integrations": "GoogleSafeBrowsing",
@@ -1572,26 +1524,6 @@
             "instance_names": "microsoft_defender_atp_dev"
         },
         {
-            "integrations": "Microsoft Defender Advanced Threat Protection",
-            "playbookID": "Microsoft Defender Advanced Threat Protection - Test",
-            "instance_names": "microsoft_defender_atp_dev_self_deployed"
-        },
-        {
-            "integrations": "Microsoft Defender Advanced Threat Protection",
-            "playbookID": "Microsoft Defender - ATP - Indicators Test",
-            "instance_names": "microsoft_defender_atp_prod"
-        },
-        {
-            "integrations": "Microsoft Defender Advanced Threat Protection",
-            "playbookID": "Microsoft Defender - ATP - Indicators Test",
-            "instance_names": "microsoft_defender_atp_dev"
-        },
-        {
-            "integrations": "Microsoft Defender Advanced Threat Protection",
-            "playbookID": "Microsoft Defender - ATP - Indicators Test",
-            "instance_names": "microsoft_defender_atp_dev_self_deployed"
-        },
-        {
             "integrations": "Tanium",
             "playbookID": "Tanium Test Playbook",
             "nightly": true,
@@ -1605,22 +1537,22 @@
         },
         {
             "integrations": "Microsoft Graph",
-            "playbookID": "Microsoft Graph Security Test",
+            "playbookID": "Microsoft Graph Test",
             "instance_names": "ms_graph_security_dev"
         },
         {
             "integrations": "Microsoft Graph",
-            "playbookID": "Microsoft Graph Security Test",
+            "playbookID": "Microsoft Graph Test",
             "instance_names": "ms_graph_security_prod"
         },
         {
             "integrations": "Microsoft Graph User",
-            "playbookID": "Microsoft Graph User - Test",
+            "playbookID": "Microsoft Graph - Test",
             "instance_names": "ms_graph_user_dev"
         },
         {
             "integrations": "Microsoft Graph User",
-            "playbookID": "Microsoft Graph User - Test",
+            "playbookID": "Microsoft Graph - Test",
             "instance_names": "ms_graph_user_prod"
         },
         {
@@ -1707,17 +1639,16 @@
             "fromversion": "5.5.0"
         },
         {
-            "integrations": "QRadar_v2",
-            "playbookID": "test_Qradar_v2",
-            "fromversion": "6.0.0"
-        },
-        {
             "integrations": "VMware",
             "playbookID": "VMWare Test"
         },
         {
             "integrations": "Anomali ThreatStream",
             "playbookID": "Anomali_ThreatStream_Test"
+        },
+        {
+            "integrations": "Farsight DNSDB",
+            "playbookID": "DNSDBTest"
         },
         {
             "integrations": "carbonblack-v2",
@@ -1766,6 +1697,12 @@
         {
             "integrations": "ArcSight ESM v2",
             "playbookID": "test Arcsight - Get events related to the Case"
+        },
+        {
+            "integrations": "XFE",
+            "playbookID": "XFE Test",
+            "timeout": 140,
+            "nightly": true
         },
         {
             "integrations": "XFE_v2",
@@ -1803,10 +1740,6 @@
             "playbookID": "FireEye HX Test"
         },
         {
-            "integrations": "FireEyeFeed",
-            "playbookID": "playbook-FeedFireEye_test"
-        },
-        {
             "integrations": "Phish.AI",
             "playbookID": "PhishAi-Test"
         },
@@ -1835,6 +1768,12 @@
             "fromversion": "4.1.0"
         },
         {
+            "integrations": "Infocyte",
+            "playbookID": "Infocyte-Test",
+            "timeout": 1200,
+            "fromversion": "5.5.0"
+        },
+        {
             "integrations": "Qualys",
             "playbookID": "Qualys-Test"
         },
@@ -1852,7 +1791,7 @@
             "playbookID": "Sandblast_malicious_test"
         },
         {
-            "playbookID": "TestMatchRegexV2"
+            "playbookID": "TestMatchRegex"
         },
         {
             "integrations": "ActiveMQ",
@@ -2136,8 +2075,7 @@
         },
         {
             "integrations": "DUO Admin",
-            "playbookID": "DuoAdmin API test playbook",
-            "fromversion": "5.0.0"
+            "playbookID": "DuoAdmin API test playbook"
         },
         {
             "integrations": [
@@ -2229,7 +2167,7 @@
             "playbookID": "PAN-OS DAG Configuration Test",
             "integrations": "Panorama",
             "instance_names": "palo_alto_panorama_9.0",
-            "timeout": 1500
+            "timeout": 300
         },
         {
             "playbookID": "PAN-OS Create Or Edit Rule Test",
@@ -2315,8 +2253,7 @@
         },
         {
             "integrations": "AWS - EC2",
-            "playbookID": "AWS - EC2 Test Playbook",
-            "fromversion": "5.0.0",
+            "playbookID": "2142f8de-29d5-4288-8426-0db39abe988b",
             "memory_threshold": 75
         },
         {
@@ -2342,6 +2279,11 @@
         {
             "integrations": "Exabeam",
             "playbookID": "Exabeam - Test"
+        },
+        {
+            "integrations": "DomainTools Iris",
+            "playbookID": "DomainTools Iris - Test",
+            "fromversion": "4.1.0"
         },
         {
             "integrations": "Cisco Spark",
@@ -2527,7 +2469,7 @@
         },
         {
             "playbookID": "PAN-OS Query Logs For Indicators Test",
-            "fromversion": "5.5.0",
+            "fromversion": "4.5.0",
             "timeout": 1500,
             "integrations": "Panorama",
             "instance_names": "palo_alto_panorama"
@@ -2603,11 +2545,6 @@
             "fromversion": "5.0.0"
         },
         {
-            "integrations": "EWSO365",
-            "playbookID": "EWS_O365_send_mail_test",
-            "fromversion": "5.0.0"
-        },
-        {
             "integrations": "QRadar",
             "playbookID": "QRadar Indicator Hunting Test",
             "timeout": 600,
@@ -2705,13 +2642,12 @@
             "integrations": "AlienVault Reputation Feed",
             "playbookID": "AlienVaultReputationFeed_Test",
             "fromversion": "5.5.0",
-            "memory_threshold": 190
+            "memory_threshold": 175
         },
         {
             "integrations": "BruteForceBlocker Feed",
             "playbookID": "playbook-BruteForceBlocker_test",
-            "fromversion": "5.5.0",
-            "memory_threshold": 190
+            "fromversion": "5.5.0"
         },
         {
             "integrations": "illuminate",
@@ -2772,7 +2708,7 @@
             "integrations": "Feodo Tracker Hashes Feed",
             "playbookID": "playbook-feodoteackerhash_test",
             "fromversion": "5.5.0",
-            "memory_threshold": 150,
+            "memory_threshold": 130,
             "timeout": 600
         },
         {
@@ -2790,13 +2726,11 @@
         {
             "integrations": "Code42",
             "playbookID": "Code42-Test",
-            "fromversion": "5.0.0",
             "timeout": 600
         },
         {
             "playbookID": "Code42 File Search Test",
-            "integrations": "Code42",
-            "fromversion": "5.0.0"
+            "integrations": "Code42"
         },
         {
             "playbookID": "FetchIndicatorsFromFile-test",
@@ -2882,10 +2816,6 @@
         {
             "integrations": "MongoDB",
             "playbookID": "MongoDB - Test"
-        },
-        {
-            "integrations": "DNSDB_v2",
-            "playbookID": "DNSDB-Test"
         },
         {
             "playbookID": "DBotCreatePhishingClassifierV2FromFile-Test",
@@ -3026,7 +2956,6 @@
         {
             "integrations": "TruSTAR v2",
             "playbookID": "TruSTAR v2-Test",
-            "fromversion": "5.0.0",
             "timeout": 500
         },
         {
@@ -3035,19 +2964,10 @@
             "fromversion": "5.0.0"
         },
         {
-            "integrations": "WootCloud",
-            "playbookID": "TestWootCloudPlaybook",
-            "fromversion": "5.0.0"
-        },
-        {
             "integrations": "Ivanti Heat",
             "playbookID": "Ivanti Heat - Test"
         },
         {
-            "integrations": "MicrosoftCloudAppSecurity",
-            "playbookID": "MicrosoftCloudAppSecurity-Test"
-        },
-        {
             "integrations": "Blueliv ThreatCompass",
             "playbookID": "Blueliv_ThreatCompass_test",
             "fromversion": "5.0.0"
@@ -3057,23 +2977,12 @@
             "fromversion": "5.0.0"
         },
         {
-            "integrations": "TrendMicro Cloud App Security",
-            "playbookID": "playbook_TrendmicroCAS_Test",
-            "fromversion": "5.0.0"
-        },
-        {
             "playbookID": "IfThenElse-Test",
             "fromversion": "5.0.0"
         },
         {
             "integrations": "Imperva WAF",
             "playbookID": "Imperva WAF - Test"
-        },
-        {
-            "integrations": "CheckPointFirewall_v2",
-            "playbookID": "checkpoint-testplaybook",
-            "timeout": 500,
-            "nightly": true
         },
         {
             "playbookID": "FailedInstances - Test",
@@ -3081,39 +2990,39 @@
             "fromversion": "4.5.0"
         },
         {
-<<<<<<< HEAD
+            "integrations": "Talos Feed",
+            "playbookID": "FeedTalosTestPlaybook",
+            "fromversion": "5.5.0"
+        },
+        {
+            "playbookID": "Field polling test",
+            "timeout": 600,
+            "fromversion": "5.0.0"
+        },
+        {
             "playbookID": "Hatching Triage - Detonate File",
             "integrations": "Hatching Triage",
             "fromversion": "5.5.0"
-=======
-            "integrations": "Talos Feed",
-            "playbookID": "FeedTalosTestPlaybook",
-            "fromversion": "5.5.0"
-        },
-        {
-            "playbookID": "Field polling test",
-            "timeout": 600,
-            "fromversion": "5.0.0"
->>>>>>> 773ffd64
         }
     ],
     "skipped_tests": {
         "PCAP File Carving Test": "Merged with PCAP Analysis Test",
         "PCAP Parsing And Indicator Enrichment Test": "Merged with PCAP Analysis Test",
         "PCAP Search test": "Merged with PCAP Analysis Test",
-        "Blueliv_ThreatContext_test": "community pack",
-        "Protectwise-Test": "Issue 28168",
+        "PAN-OS DAG Configuration Test": "Issue 60693",
         "Phishing Classifier V2 ML Test": "Issue 26066",
         "CuckooTest": "Issue 25601",
         "RedLockTest": "Issue 24600",
         "SentinelOne V2 - test": "Issue 24933",
         "TestDedupIncidentsPlaybook": "Issue 24344",
         "CreateIndicatorFromSTIXTest": "Issue 24345",
+        "SNDBOX_Test": "Issue 24349",
         "Endpoint data collection test": "Uses a deprecated playbook called Endpoint data collection",
         "Prisma_Access_Egress_IP_Feed-Test": "unskip after we will get Prisma Access instance - Issue 27112",
         "Prisma_Access-Test": "unskip after we will get Prisma Access instance - Issue 27112",
         "Test-Shodan_v2": "Issue 23370",
         "Symantec Deepsight Test": "Issue 22971",
+        "Cybereason Test": "Issue 22683",
         "TestProofpointFeed": "Issue 22229",
         "Git_Integration-Test": "Issue 20029",
         "Symantec Data Loss Prevention - Test": "Issue 20134",
@@ -3134,6 +3043,8 @@
         "Phishing - Core - Test - Actual Incident": "Should never run as standalone. Issue #25947",
         "ssdeepreputationtest": "Issue #20953",
         "C2sec-Test": "Issue #21633",
+        "PAN-OS Query Logs For Indicators Test": "Issue #23505",
+        "Panorama Query Logs - Test": "Issue #23505",
         "palo_alto_panorama_test_pb": "Issue #22835",
         "GCS Bucket Management - Test": "used in GCS - Test as sub playbook",
         "GCS Object Operations - Test": "used in GCS - Test as sub playbook",
@@ -3141,6 +3052,8 @@
         "GCS Object Policy (ACL) - Test": "used in GCS - Test as sub playbook",
         "Send Email To Recipients": "used in EWS Mail Sender Test 2 as sub playbook",
         "Create Phishing Classifier V2 ML Test": "Issue 26341",
+        "SMB test": "Issue 26454",
+        "Infocyte-Test": "Issue 26445",
         "Account Enrichment - Generic v2 - Test": "Issue 26452",
         "Office365_Feed_Test": "Issue 26455",
         "DBotCreatePhishingClassifierV2FromFile-Test": "Issue 26456",
@@ -3148,40 +3061,34 @@
         "HybridAnalysis-Test": "Issue 26599",
         "Tenable.io test": "Issue 26727",
         "Tenable.io Scan Test": "Issue 26727",
+        "URL Enrichment - Generic v2 - Test": "Issue 26463",
         "ThreatConnect v2 - Test": "Issue 26782",
         "Pwned v2 test": "Issue 26601",
         "Email Address Enrichment - Generic v2.1 - Test": "Issue 26785",
         "Tanium v2 - Test": "Issue 26822",
+        "Google Chronicle Backstory List IOCs - Test": "Issue 26461",
         "hashIncidentFields-test": "Issue 26850",
         "Mail Sender (New) Test": "Issue 25602",
+        "Recorded Future Test": "Issue 26741",
+        "CirclIntegrationTest": "Issue 25600",
         "Luminate-TestPlaybook": "Issue 27016",
         "AutoFocus V2 test": "Issue 26464",
         "test-Expanse": "Issue 27279",
-        "Fidelis Elevate Network": "Issue 26453",
         "SepioPrimeAPI-Test": "Issue 27240",
+        "Trend Micro Apex - Test": "Issue 27280",
         "Cortex XDR - IOC - Test": "Issue 25598",
         "Cherwell Example Scripts - test": "Issue 27107",
         "Cherwell - test": "Issue 26780",
-        "Logzio - Test": "Issue 26729",
-        "pyEWS_Test": "Issue 28339",
-        "GmailTest": "Issue 27057",
-        "playbook-SafeBreach-Test": "Issue 21205",
-        "SMB test": "Issue 26454",
-        "TestCofenseFeed": "Issue 29198",
-        "PAN-OS Query Logs For Indicators Test": "Issue 28753",
-        "Indeni_test": "Non-certified partner pack, this should be skipped for now"
+        "Infinipoint-Test": "Issue 27453",
+        "663e1ec3-5590-4e23-8d99-d8a4e0c22a52": "Issue 27454"
     },
     "skipped_integrations": {
-        
+
         "_comment1": "~~~ NO INSTANCE ~~~",
-        "ZeroFox": "Issue 29284",
-        "Recorded Future v2": "Issue 29090",
         "Symantec Management Center": "Issue 23960",
         "PerceptionPoint": "Issue 25795",
         "Infoblox": "Issue 25651",
-        "IntSights": "Issue 26742",
         "Traps": "Issue 24122",
-        "Fidelis Elevate Network": "Issue 26453",
         "McAfee Advanced Threat Defense": "Issue 16909",
         "CrowdStrike Falcon X": "Issue 26209",
         "Deep Instinct": "The partner didn't provide an instance",
@@ -3198,6 +3105,7 @@
         "Moloch": "No instance",
         "Twilio": "No instance",
         "Zendesk": "No instance",
+        "google-vault": "Issue 25798",
         "GuardiCore": "No instance",
         "Nessus": "No instance",
         "Cisco CloudLock": "No instance",
@@ -3229,7 +3137,6 @@
         "DomainTools": "Issue 8298",
         "Remedy On-Demand": "Issue 19835",
         "Check Point": "Issue 18643",
-        "CheckPointFirewall_v2": "Issue 18643",
         "Preempt": "Issue 20268",
         "iDefense": "Issue 20095",
         "Jask": "Issue 18879",
@@ -3239,8 +3146,10 @@
         "SCADAfence CNM": "Issue 18376",
         "ArcSight ESM v2": "Issue #18328",
         "AlienVault USM Anywhere": "Issue #18273",
+        "Tufin": "Issue 16441",
         "Dell Secureworks": "Instance locally installed on @liorblob PC",
         "Netskope": "instance is down",
+        "Farsight DNSDB": "Issue 15512",
         "Service Manager": "Expired license",
         "carbonblackprotection": "License expired",
         "icebrg": "Issue 14312",
@@ -3260,36 +3169,39 @@
         "Exabeam": "Issue 19371",
         "McAfee ESM-v10": "Issue 20225",
         "PaloAltoNetworks_PrismaCloudCompute": "Issue 27112",
+        "Code42": "Instance not set up yet",
         "SecBI": "Issue 22545",
         "IBM Resilient Systems": "Issue 23722",
+        "VxStream": "Issue #23795",
         "Ivanti Heat": "Issue 26259",
         "Bambenek Consulting Feed": "Issue 26184",
         "AWS - Athena - Beta": "Issue 19834",
         "Blueliv ThreatCompass": "Community contribution",
-<<<<<<< HEAD
+        "SNDBOX": "Issue 28826",
         "Hatching Triage": "Community contribution",
 
-=======
-        "SNDBOX": "Issue 28826",
-        
->>>>>>> 773ffd64
         "_comment2": "~~~ UNSTABLE ~~~",
+        "ServiceNow": "Instance goes to hibernate every few hours",
         "Tenable.sc": "unstable instance",
         "ThreatConnect v2": "unstable instance",
-        
+
         "_comment3": "~~~ QUOTA ISSUES ~~~",
         "Joe Security": "Issue 25650",
-        "XFE_v2": "Required proper instance, otherwise we get quota errors",
+        "XFE_v2": "Issue 22715",
+        "AlphaSOC Wisdom": "API key has expired",
         "Lastline": "issue 20323",
-        "Google Resource Manager": "Cannot create projects because have reached allowed quota.",
+        "Google Resource Manager": "Cannot create projects because have reached alloted quota.",
         "Looker": "Warehouse 'DEMO_WH' cannot be resumed because resource monitor 'LIMITER' has exceeded its quota.",
         "Ipstack": "Issue 26266",
-        
+
         "_comment4": "~~~ NO INSTANCE - SUPPORTED BY THE COMMUNITY ~~~",
         "Zabbix": "Supported by external developer",
+        "SafeBreach v2": "it is a partner integration, no instance",
+        "IllusiveNetworks": "supported by partner",
+        "Recorded Future v2": "supported by partner",
         "Humio": "supported by the partner",
         "Digital Guardian": "partner integration",
-        
+
         "_comment5": "~~~ OTHER ~~~",
         "XFE": "We have the new integration XFE_v2, so no need to test the old one because they use the same quote",
         "Endace": "Issue 24304",
@@ -3297,12 +3209,14 @@
         "EclecticIQ Platform": "Issue 8821",
         "BitDam": "Issue #17247",
         "Zoom": "Issue 19832",
+        "urlscan.io": "Issue 21831",
         "Forescout": "Can only be run from within PANW network. Look in keeper for - Demisto in the LAB",
         "HelloWorldSimple": "This is just an example integration - no need for test",
         "TestHelloWorldPlaybook": "This is just an example integration - no need for test",
         "Cymulate": "Partner didn't provided test playbook",
         "Lastline v2": "Temporary skipping, due to quota issues, in order to merge a PR",
-        "Palo Alto Minemeld": "Issue #26878"
+        "Palo Alto Minemeld": "Issue #26878",
+        "DUO Admin": "Issue #24937"
     },
     "nightly_integrations": [
         "Lastline v2",
@@ -3311,14 +3225,11 @@
         "VulnDB"
     ],
     "unmockable_integrations": {
-        "Microsoft Endpoint Configuration Manager": "Uses Microsoft winRM",
-        "VirusTotal - Private API": "proxy failures with recording. related issues: 26463, 28888",
-        "SecurityIntelligenceServicesFeed": "Need proxy configuration in server",
-        "BPA": "Playbook using GenericPolling which is inconsistent",
         "Mail Listener v2": "Integration has no proxy checkbox",
         "Cortex XDR - IOC": "'Cortex XDR - IOC - Test' is using also the fetch indicators which is not working in proxy mode",
         "AWS - Security Hub": "Issue 24926",
         "Cherwell": "Submits a file - tests that send files shouldn't be mocked",
+        "Infocyte": "Proxy issues",
         "SNDBOX": "Submits a file - tests that send files shouldn't be mocked",
         "Joe Security": "Submits a file - tests that send files shouldn't be mocked",
         "Maltiverse": "issue 24335",
@@ -3328,7 +3239,6 @@
         "Google Key Management Service": "The API requires an SSL secure connection to work.",
         "McAfee ESM-v10": "we have multiple instances with same test playbook, mock recording are per playbook so it keeps failing the playback step",
         "SplunkPy": "we have multiple instances with same test playbook, mock recording are per playbook so it keeps failing the playback step",
-        "McAfee ESM v2": "we have multiple instances with same test playbook, mock recording are per playbook so it keeps failing the playback step",
         "mysql": "Does not use http",
         "SlackV2": "Integration requires SSL",
         "Whois": "Mocks does not support sockets",
@@ -3338,6 +3248,7 @@
         "Active Directory Query v2": "Does not perform http communication",
         "dnstwist": "Does not perform http communication",
         "Generic SQL": "Does not perform http communication",
+        "VxStream": "Issue 15544",
         "PagerDuty v2": "Integration requires SSL",
         "TCPIPUtils": "Integration requires SSL",
         "Luminate": "Integration has no proxy checkbox",
@@ -3406,9 +3317,8 @@
         "MongoDB Key Value Store": "Our instance not using SSL",
         "GoogleKubernetesEngine": "SDK",
         "TAXIIFeed": "Cannot use proxy",
-        "EWSO365": "oproxy dependent",
-        "QRadar": "Playbooks has parallel steps which are causing inconsistent results",
-        "MISP V2": "Issue 26905"
+        "QRadar": "Playbooks has parallel steps which are causing inconsistent results"
+
     },
     "parallel_integrations": [
         "SNDBOX",
@@ -3459,7 +3369,7 @@
         "Mail Listener v2"
     ],
     "docker_thresholds": {
-        
+
         "_comment": "Add here docker images which are specific to an integration and require a non-default threshold (such as rasterize or ews). That way there is no need to define this multiple times. You can specify full image name with version or without.",
         "images": {
             "demisto/chromium": {
@@ -3468,17 +3378,11 @@
             "demisto/py-ews:2.0": {
                 "memory_threshold": 150
             },
-            "demisto/pymisp:1.0.0.52": {
-                "memory_threshold": 150
-            },
             "demisto/pytan": {
                 "pid_threshold": 11
             },
             "demisto/google-k8s-engine:1.0.0.9467": {
                 "pid_threshold": 11
-            },
-            "demisto/threatconnect-tcex": {
-                "pid_threshold": 11
             }
         }
     }
