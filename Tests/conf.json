--- conflicted
+++ resolved
@@ -1210,13 +1210,8 @@
         }
     ],
     "skipped_tests": {
-<<<<<<< HEAD
+        "entity_enrichment_generic_test": "Flaky test - fails for changing reasons, requires more investigation (issue 16490)",
         "Lastline - testplaybook":  "Chckeing the integration via Generic detonation playbboks, don't want to load the quota",
-        "entity_enrichment_generic_test": "Need to check the reason for skipping",
-        "search_endpoints_by_hash_-_generic_-_test": "Need to check the reason for skipping",
-=======
-        "entity_enrichment_generic_test": "Flaky test - fails for changing reasons, requires more investigation (issue 16490)",
->>>>>>> e06d95a5
         "ArcSight Logger test": "Possibly outdated API calls",
         "Qualys-Test": "Test is failing on qualys-report-list not returning results, and also seems there's a proxy issue (issue 16486)",
         "Microsoft Graph Test": "DB is missing alerts to test on - in work of DevOps",
@@ -1273,14 +1268,8 @@
         "Zoom": "Added here because test existed but was not configured - need to review the test",
 
       "_comment": "~~~ QUOTA ISSUES ~~~",
-<<<<<<< HEAD
-        "Google Resource Manager": "Cannot create projects because have reached alloted quota",
-        "Joe Security": "Monthly quota exceeded, remove from skipped on or after April 1st"
-=======
         "Joe Security": "Monthly quota exceeded, remove from skipped on or after April 1st",
-        "Lastline": "Out of quota",
         "Google Resource Manager": "Cannot create projects because have reached alloted quota."
->>>>>>> e06d95a5
     },
     "nigthly_integrations": [
         "Lastline",
