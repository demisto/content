--- conflicted
+++ resolved
@@ -3209,18 +3209,17 @@
             "fromversion": "5.5.0"
         },
         {
-<<<<<<< HEAD
             "integrations": "LogPoint SIEM Integration",
             "playbookID": "LogPoint SIEM Integration - Test Playbook 1"
         },
         {
             "integrations": "LogPoint SIEM Integration",
             "playbookID": "LogPoint SIEM Integration - Test Playbook 2"
-=======
+        },
+        {
             "integrations": "Cisco Stealthwatch",
             "fromversion": "5.5.0",
             "playbookID": "Cisco Stealthwatch Test"
->>>>>>> 189918b8
         }
     ],
     "skipped_tests": {
