{
    "testTimeout": 160,
    "testInterval": 20,
    "tests": [
        {
            "fromversion": "5.0.0",
            "integrations": [
                "WildFire-v2"
            ],
            "playbookID": "Detonate File - WildFire - Test",
            "is_mockable": false
        },
        {
            "integrations": "Microsoft Teams Management",
            "playbookID": "Microsoft Teams Management - Test",
            "is_mockable": false,
            "timeout": 700
        },
        {
            "playbookID": "SetIfEmpty - non-ascii chars - Test"
        },
        {
            "integrations": "Tripwire",
            "playbookID": "TestplaybookTripwire",
            "fromversion": "5.0.0"
        },
        {
            "playbookID": "Generic Polling Test",
            "timeout": 250
        },
        {
            "integrations": "Cisco Umbrella Enforcement",
            "playbookID": "Cisco Umbrella Enforcement-Test",
            "fromversion": "5.0.0"
        },
        {
            "integrations": "GSuiteAdmin",
            "playbookID": "GSuiteAdmin-Test",
            "fromversion": "5.0.0"
        },
        {
            "integrations": "AzureWAF",
            "playbookID": "Azure WAF - Test",
            "fromversion": "5.0.0"
        },
        {
            "integrations": "GoogleCalendar",
            "playbookID": "GoogleCalendar-Test",
            "fromversion": "5.0.0"
        },
        {
            "integrations": "GoogleDrive",
            "playbookID": "GoogleDrive-Test",
            "fromversion": "5.0.0"
        },
        {
            "integrations": "FireEyeNX",
            "playbookID": "FireEyeNX-Test"
        },
        {
            "integrations": "EmailRepIO",
            "playbookID": "TestEmailRepIOPlaybook",
            "fromversion": "5.0.0"
        },
        {
            "integrations": "XsoarPowershellTesting",
            "playbookID": "XsoarPowershellTesting-Test"
        },
        {
            "integrations": "Palo Alto Networks Threat Vault",
            "playbookID": "PANW Threat Vault - Signature Search - Test",
            "fromversion": "5.0.0"
        },
        {
            "integrations": "Microsoft Endpoint Configuration Manager",
            "playbookID": "Microsoft ECM - Test",
            "fromversion": "5.5.0",
            "timeout": 400
        },
        {
            "integrations": "CrowdStrike Falcon Intel v2",
            "playbookID": "CrowdStrike Falcon Intel v2 - Test",
            "fromversion": "5.0.0"
        },
        {
            "integrations": "SecurityAndCompliance",
            "playbookID": "O365-SecurityAndCompliance-Test",
            "fromversion": "5.5.0",
            "timeout": 700
        },
        {
            "integrations": "SecurityAndCompliance",
            "playbookID": "O365-SecurityAndCompliance-ContextResults-Test",
            "instance_names": "ewv2_regular",
            "fromversion": "5.5.0",
            "timeout": 700
        },
        {
            "integrations": "SecurityIntelligenceServicesFeed",
            "playbookID": "SecurityIntelligenceServicesFeed - Test",
            "fromversion": "5.5.0"
        },
        {
            "integrations": "EwsExtension",
            "playbookID": "O365 - EWS - Extension - Test",
            "fromversion": "6.0.0",
            "toversion": "6.0.9",
            "timeout": 500
        },
        {
            "integrations": "Majestic Million",
            "playbookID": "Majestic Million Test Playbook",
            "fromversion": "5.5.0",
            "memory_threshold": 300,
            "timeout": 500
        },
        {
            "integrations": "Anomali Enterprise",
            "playbookID": "Anomali Match Forensic Search - Test",
            "fromversion": "5.0.0"
        },
        {
            "integrations": [
                "Mail Listener v2",
                "Mail Sender (New)"
            ],
            "playbookID": "Mail-Listener Test Playbook",
            "fromversion": "5.0.0",
            "instance_names": [
                "Mail_Sender_(New)_STARTTLS"
            ]
        },
        {
            "integrations": "Azure Network Security Groups",
            "fromversion": "5.0.0",
            "instance_names": "azure_nsg_prod",
            "playbookID": "Azure NSG - Test"
        },
        {
            "integrations": "OpenCTI Feed",
            "playbookID": "OpenCTI Feed Test",
            "fromversion": "5.5.0"
        },
        {
            "integrations": "AWS - Security Hub",
            "playbookID": "AWS-securityhub Test",
            "timeout": 800
        },
        {
            "integrations": "Microsoft Advanced Threat Analytics",
            "playbookID": "Microsoft Advanced Threat Analytics - Test",
            "fromversion": "5.0.0"
        },
        {
            "integrations": "Zimperium",
            "playbookID": "Zimperium_Test",
            "fromversion": "5.0.0"
        },
        {
            "integrations": "ServiceDeskPlus",
            "playbookID": "Service Desk Plus Test",
            "instance_names": "sdp_instance_1",
            "fromversion": "5.0.0",
            "toversion": "5.9.9",
            "is_mockable": false
        },
        {
            "integrations": "ServiceDeskPlus",
            "playbookID": "Service Desk Plus - Generic Polling Test",
            "instance_names": "sdp_instance_1",
            "fromversion": "5.0.0",
            "toversion": "5.9.9"
        },
        {
            "integrations": "ServiceDeskPlus",
            "playbookID": "Service Desk Plus Test",
            "instance_names": "sdp_instance_2",
            "fromversion": "6.0.0",
            "is_mockable": false
        },
        {
            "integrations": "ServiceDeskPlus",
            "playbookID": "Service Desk Plus - Generic Polling Test",
            "instance_names": "sdp_instance_2",
            "fromversion": "6.0.0"
        },
        {
            "integrations": "ThreatConnect Feed",
            "playbookID": "FeedThreatConnect-Test",
            "fromversion": "5.5.0"
        },
        {
            "integrations": "MITRE ATT&CK",
            "playbookID": "Mitre Attack List 10 Indicators Feed Test",
            "fromversion": "5.5.0"
        },
        {
            "integrations": "URLhaus",
            "playbookID": "Test_URLhaus",
            "timeout": 1000
        },
        {
            "integrations": "Microsoft Intune Feed",
            "playbookID": "FeedMicrosoftIntune_Test",
            "fromversion": "5.5.0"
        },
        {
            "integrations": "Tanium Threat Response",
            "playbookID": "Tanium Threat Response Test"
        },
        {
            "integrations": [
                "Syslog Sender",
                "syslog"
            ],
            "playbookID": "Test Syslog",
            "fromversion": "5.5.0",
            "timeout": 600
        },
        {
            "integrations": "APIVoid",
            "playbookID": "APIVoid Test"
        },
        {
            "integrations": "CloudConvert",
            "playbookID": "CloudConvert-test",
            "fromversion": "5.0.0",
            "timeout": 3000
        },
        {
            "integrations": "Cisco Firepower",
            "playbookID": "Cisco Firepower - Test",
            "timeout": 1000,
            "fromversion": "5.0.0"
        },
        {
            "integrations": "IllusiveNetworks",
            "playbookID": "IllusiveNetworks-Test",
            "fromversion": "5.0.0",
            "timeout": 500
        },
        {
            "integrations": "JSON Feed",
            "playbookID": "JSON_Feed_Test",
            "fromversion": "5.5.0",
            "instance_names": "JSON Feed no_auto_detect"
        },
        {
            "integrations": "JSON Feed",
            "playbookID": "JSON_Feed_Test",
            "fromversion": "5.5.0",
            "instance_names": "JSON Feed_auto_detect"
        },
        {
            "integrations": "Google Cloud Functions",
            "playbookID": "test playbook - Google Cloud Functions",
            "fromversion": "5.0.0"
        },
        {
            "integrations": "Plain Text Feed",
            "playbookID": "PlainText Feed - Test",
            "fromversion": "5.5.0",
            "instance_names": "Plain Text Feed no_auto_detect"
        },
        {
            "integrations": "Plain Text Feed",
            "playbookID": "PlainText Feed - Test",
            "fromversion": "5.5.0",
            "instance_names": "Plain Text Feed_auto_detect"
        },
        {
            "integrations": "Silverfort",
            "playbookID": "Silverfort-test",
            "fromversion": "5.0.0"
        },
        {
            "integrations": "GoogleKubernetesEngine",
            "playbookID": "GoogleKubernetesEngine_Test",
            "timeout": 600,
            "fromversion": "5.5.0"
        },
        {
            "integrations": "Fastly Feed",
            "playbookID": "Fastly Feed Test",
            "fromversion": "5.5.0"
        },
        {
            "integrations": "Malware Domain List Active IPs Feed",
            "playbookID": "Malware Domain List Active IPs Feed Test",
            "fromversion": "5.5.0"
        },
        {
            "integrations": "Claroty",
            "playbookID": "Claroty - Test",
            "fromversion": "5.0.0"
        },
        {
            "integrations": "Trend Micro Apex",
            "playbookID": "Trend Micro Apex - Test",
            "is_mockable": false
        },
        {
            "integrations": "Blocklist_de Feed",
            "playbookID": "Blocklist_de - Test",
            "fromversion": "5.5.0"
        },
        {
            "integrations": "Cloudflare Feed",
            "playbookID": "cloudflare - Test",
            "fromversion": "5.5.0"
        },
        {
            "integrations": "AzureFeed",
            "playbookID": "AzureFeed - Test",
            "fromversion": "5.5.0"
        },
        {
            "playbookID": "CreateIndicatorFromSTIXTest",
            "fromversion": "5.0.0"
        },
        {
            "integrations": "SpamhausFeed",
            "playbookID": "Spamhaus_Feed_Test",
            "fromversion": "5.5.0"
        },
        {
            "integrations": "Cofense Feed",
            "playbookID": "TestCofenseFeed",
            "fromversion": "5.5.0"
        },
        {
            "integrations": "Bambenek Consulting Feed",
            "playbookID": "BambenekConsultingFeed_Test",
            "fromversion": "5.5.0"
        },
        {
            "integrations": "Pipl",
            "playbookID": "Pipl Test"
        },
        {
            "integrations": "AWS Feed",
            "playbookID": "AWS Feed Test",
            "fromversion": "5.5.0"
        },
        {
            "integrations": "QuestKace",
            "playbookID": "QuestKace test",
            "fromversion": "5.0.0"
        },
        {
            "integrations": "Digital Defense FrontlineVM",
            "playbookID": "Digital Defense FrontlineVM - Scan Asset Not Recently Scanned Test"
        },
        {
            "integrations": "Digital Defense FrontlineVM",
            "playbookID": "Digital Defense FrontlineVM - Test Playbook"
        },
        {
            "integrations": "CSVFeed",
            "playbookID": "CSV_Feed_Test",
            "fromversion": "5.5.0",
            "instance_names": "CSVFeed_no_auto_detect"
        },
        {
            "integrations": "CSVFeed",
            "playbookID": "CSV_Feed_Test",
            "fromversion": "5.5.0",
            "instance_names": "CSVFeed_auto_detect"
        },
        {
            "integrations": "ProofpointFeed",
            "playbookID": "TestProofpointFeed",
            "fromversion": "5.5.0"
        },
        {
            "integrations": "Digital Shadows",
            "playbookID": "Digital Shadows - Test"
        },
        {
            "integrations": "Azure Compute v2",
            "playbookID": "Azure Compute - Test",
            "instance_names": "ms_azure_compute_dev"
        },
        {
            "integrations": "Azure Compute v2",
            "playbookID": "Azure Compute - Test",
            "instance_names": "ms_azure_compute_prod"
        },
        {
            "integrations": "Symantec Data Loss Prevention",
            "playbookID": "Symantec Data Loss Prevention - Test",
            "fromversion": "4.5.0"
        },
        {
            "integrations": "Lockpath KeyLight v2",
            "playbookID": "Keylight v2 - Test"
        },
        {
            "integrations": "Azure Security Center v2",
            "playbookID": "Azure SecurityCenter - Test",
            "instance_names": "ms_azure_sc_prod"
        },
        {
            "integrations": "Azure Security Center v2",
            "playbookID": "Azure SecurityCenter - Test",
            "instance_names": "ms_azure_sc_dev"
        },
        {
            "integrations": "Azure Security Center v2",
            "playbookID": "Azure SecurityCenter - Test",
            "instance_names": "ms_azure_sc_self_deployed"
        },
        {
            "integrations": "JsonWhoIs",
            "playbookID": "JsonWhoIs-Test"
        },
        {
            "integrations": "Maltiverse",
            "playbookID": "Maltiverse Test"
        },
        {
            "integrations": "Box v2",
            "playbookID": "BoxV2_TestPlaybook"
        },
        {
            "integrations": "MicrosoftGraphMail",
            "playbookID": "MicrosoftGraphMail-Test_dev",
            "instance_names": "ms_graph_mail_dev"
        },
        {
            "integrations": "MicrosoftGraphMail",
            "playbookID": "MicrosoftGraphMail-Test_dev_no_oproxy",
            "instance_names": "ms_graph_mail_dev_no_oproxy"
        },
        {
            "integrations": "MicrosoftGraphMail",
            "playbookID": "MicrosoftGraphMail-Test_prod",
            "instance_names": "ms_graph_mail_prod"
        },
        {
            "integrations": "CloudShark",
            "playbookID": "CloudShark - Test Playbook"
        },
        {
            "integrations": "Google Vision AI",
            "playbookID": "Google Vision API - Test"
        },
        {
            "integrations": "nmap",
            "playbookID": "Nmap - Test",
            "fromversion": "5.0.0"
        },
        {
            "integrations": "AutoFocus V2",
            "playbookID": "Autofocus Query Samples, Sessions and Tags Test Playbook",
            "fromversion": "4.5.0",
            "timeout": 1000
        },
        {
            "integrations": "HelloWorld",
            "playbookID": "HelloWorld-Test",
            "fromversion": "5.0.0"
        },
        {
            "integrations": "HelloWorld",
            "playbookID": "Sanity Test - Playbook with integration",
            "fromversion": "5.0.0"
        },
        {
            "integrations": "HelloWorld",
            "playbookID": "Sanity Test - Playbook with mocked integration",
            "fromversion": "5.0.0"
        },
        {
            "playbookID": "Sanity Test - Playbook with no integration",
            "fromversion": "5.0.0"
        },
        {
            "integrations": "Gmail",
            "playbookID": "Sanity Test - Playbook with Unmockable Integration",
            "fromversion": "5.0.0"
        },
        {
            "integrations": "HelloWorld",
            "playbookID": "HelloWorld_Scan-Test",
            "fromversion": "5.0.0",
            "timeout": 400
        },
        {
            "integrations": "HelloWorldPremium",
            "playbookID": "HelloWorldPremium_Scan-Test",
            "fromversion": "5.0.0",
            "timeout": 400
        },
        {
            "integrations": "ThreatQ v2",
            "playbookID": "ThreatQ - Test",
            "fromversion": "4.5.0"
        },
        {
            "integrations": "AttackIQFireDrill",
            "playbookID": "AttackIQ - Test"
        },
        {
            "integrations": "PhishLabs IOC EIR",
            "playbookID": "PhishlabsIOC_EIR-Test"
        },
        {
            "integrations": "Amazon DynamoDB",
            "playbookID": "AWS_DynamoDB-Test"
        },
        {
            "integrations": "PhishLabs IOC DRP",
            "playbookID": "PhishlabsIOC_DRP-Test"
        },
        {
            "playbookID": "Create Phishing Classifier V2 ML Test",
            "timeout": 60000,
            "fromversion": "4.5.0"
        },
        {
            "integrations": "ZeroFox",
            "playbookID": "ZeroFox-Test",
            "fromversion": "4.1.0"
        },
        {
            "integrations": "AlienVault OTX v2",
            "playbookID": "Alienvault_OTX_v2 - Test"
        },
        {
            "integrations": "AWS - CloudWatchLogs",
            "playbookID": "AWS - CloudWatchLogs Test Playbook",
            "fromversion": "5.0.0"
        },
        {
            "integrations": "SlackV2",
            "playbookID": "Slack Test Playbook",
            "timeout": 400,
            "pid_threshold": 5,
            "fromversion": "5.0.0"
        },
        {
            "integrations": "Cortex XDR - IR",
            "playbookID": "Test XDR Playbook",
            "fromversion": "4.1.0",
            "timeout": 500
        },
        {
            "integrations": "Cortex XDR - IOC",
            "playbookID": "Cortex XDR - IOC - Test",
            "fromversion": "5.5.0",
            "timeout": 1200
        },
        {
            "integrations": "Cloaken",
            "playbookID": "Cloaken-Test",
            "is_mockable": false
        },
        {
            "integrations": "ThreatX",
            "playbookID": "ThreatX-test",
            "timeout": 600
        },
        {
            "integrations": "Akamai WAF SIEM",
            "playbookID": "Akamai_WAF_SIEM-Test"
        },
        {
            "integrations": "Cofense Triage v2",
            "playbookID": "Cofense Triage v2 Test"
        },
        {
            "integrations": "Akamai WAF",
            "playbookID": "Akamai_WAF-Test"
        },
        {
            "integrations": "Minerva Labs Anti-Evasion Platform",
            "playbookID": "Minerva Test playbook"
        },
        {
            "integrations": "abuse.ch SSL Blacklist Feed",
            "playbookID": "SSL Blacklist test",
            "fromversion": "5.5.0"
        },
        {
            "integrations": "CheckPhish",
            "playbookID": "CheckPhish-Test"
        },
        {
            "integrations": "Symantec Management Center",
            "playbookID": "SymantecMC_TestPlaybook"
        },
        {
            "integrations": "Looker",
            "playbookID": "Test-Looker"
        },
        {
            "integrations": "Vertica",
            "playbookID": "Vertica Test"
        },
        {
            "integrations": "Server Message Block (SMB) v2",
            "playbookID": "SMB_v2-Test"
        },
        {
            "playbookID": "ConvertFile-Test",
            "fromversion": "4.5.0"
        },
        {
            "playbookID": "TestAwsEC2GetPublicSGRules-Test"
        },
        {
            "integrations": "RSA NetWitness Packets and Logs",
            "playbookID": "rsa_packets_and_logs_test"
        },
        {
            "playbookID": "CheckpointFW-test",
            "integrations": "Check Point"
        },
        {
            "playbookID": "RegPathReputationBasicLists_test"
        },
        {
            "playbookID": "EmailDomainSquattingReputation-Test"
        },
        {
            "playbookID": "RandomStringGenerateTest"
        },
        {
            "playbookID": "playbook-checkEmailAuthenticity-test"
        },
        {
            "playbookID": "HighlightWords_Test"
        },
        {
            "integrations": "Pentera",
            "playbookID": "Pcysys-Test"
        },
        {
            "integrations": "Pentera",
            "playbookID": "Pentera Run Scan and Create Incidents - Test"
        },
        {
            "playbookID": "StringContainsArray_test"
        },
        {
            "integrations": "Fidelis Elevate Network",
            "playbookID": "Fidelis-Test"
        },
        {
            "integrations": "AWS - ACM",
            "playbookID": "ACM-Test"
        },
        {
            "integrations": "Thinkst Canary",
            "playbookID": "CanaryTools Test"
        },
        {
            "integrations": "ThreatMiner",
            "playbookID": "ThreatMiner-Test"
        },
        {
            "playbookID": "StixCreator-Test"
        },
        {
            "playbookID": "CompareIncidentsLabels-test-playbook"
        },
        {
            "integrations": "Have I Been Pwned? V2",
            "playbookID": "Pwned v2 test"
        },
        {
            "integrations": "Alexa Rank Indicator",
            "playbookID": "Alexa Test Playbook"
        },
        {
            "playbookID": "UnEscapeURL-Test"
        },
        {
            "playbookID": "UnEscapeIPs-Test"
        },
        {
            "playbookID": "ExtractDomainFromUrlAndEmail-Test"
        },
        {
            "playbookID": "ConvertKeysToTableFieldFormat_Test"
        },
        {
            "integrations": "CVE Search v2",
            "playbookID": "CVE Search v2 - Test"
        },
        {
            "integrations": "CVE Search v2",
            "playbookID": "cveReputation Test"
        },
        {
            "integrations": "HashiCorp Vault",
            "playbookID": "hashicorp_test",
            "fromversion": "5.0.0"
        },
        {
            "integrations": "AWS - Athena - Beta",
            "playbookID": "Beta-Athena-Test"
        },
        {
            "integrations": "BeyondTrust Password Safe",
            "playbookID": "BeyondTrust-Test"
        },
        {
            "integrations": "Dell Secureworks",
            "playbookID": "secureworks_test"
        },
        {
            "integrations": "ServiceNow v2",
            "playbookID": "servicenow_test_v2",
            "instance_names": "snow_basic_auth",
            "is_mockable": false
        },
        {
            "integrations": "ServiceNow v2",
            "playbookID": "ServiceNow_OAuth_Test",
            "instance_names": "snow_oauth"
        },
        {
            "playbookID": "Create ServiceNow Ticket and Mirror Test",
            "integrations": "ServiceNow v2",
            "instance_names": "snow_basic_auth",
            "fromversion": "6.0.0",
            "timeout": 500
        },
        {
            "playbookID": "Create ServiceNow Ticket and State Polling Test",
            "integrations": "ServiceNow v2",
            "instance_names": "snow_basic_auth",
            "fromversion": "6.0.0",
            "timeout": 500
        },
        {
            "integrations": "ServiceNow CMDB",
            "playbookID": "ServiceNow_CMDB_Test",
            "instance_names": "snow_cmdb_basic_auth"
        },
        {
            "integrations": "ServiceNow CMDB",
            "playbookID": "ServiceNow_CMDB_OAuth_Test",
            "instance_names": "snow_cmdb_oauth"
        },
        {
            "integrations": "ExtraHop v2",
            "playbookID": "ExtraHop_v2-Test"
        },
        {
            "playbookID": "Test CommonServer"
        },
        {
            "playbookID": "Test-debug-mode",
            "fromversion": "5.0.0"
        },
        {
            "integrations": "CIRCL",
            "playbookID": "CirclIntegrationTest"
        },
        {
            "integrations": "MISP V2",
            "playbookID": "MISP V2 Test",
            "timeout": 300
        },
        {
            "playbookID": "test-LinkIncidentsWithRetry"
        },
        {
            "playbookID": "CopyContextToFieldTest"
        },
        {
            "integrations": "OTRS",
            "playbookID": "OTRS Test",
            "fromversion": "4.1.0"
        },
        {
            "integrations": "Attivo Botsink",
            "playbookID": "AttivoBotsinkTest"
        },
        {
            "integrations": "FortiGate",
            "playbookID": "Fortigate Test"
        },
        {
            "playbookID": "FormattedDateToEpochTest"
        },
        {
            "integrations": "SNDBOX",
            "playbookID": "SNDBOX_Test",
            "timeout": 1000
        },
        {
            "integrations": "SNDBOX",
            "playbookID": "Detonate File - SNDBOX - Test",
            "timeout": 1000,
            "nightly": true
        },
        {
            "integrations": "VxStream",
            "playbookID": "Detonate File - HybridAnalysis - Test",
            "timeout": 2400
        },
        {
            "integrations": "QRadar",
            "playbookID": "test playbook - QRadarCorrelations",
            "timeout": 2000,
            "fromversion": "5.0.0",
            "toversion": "5.9.9",
            "is_mockable": false
        },
        {
            "integrations": "QRadar_v2",
            "playbookID": "test playbook - QRadarCorrelations For V2",
            "timeout": 2600,
            "fromversion": "6.0.0",
            "is_mockable": false
        },
        {
            "integrations": "Awake Security",
            "playbookID": "awake_security_test_pb"
        },
        {
            "integrations": "Tenable.sc",
            "playbookID": "tenable-sc-test",
            "timeout": 240,
            "nightly": true
        },
        {
            "integrations": "MimecastV2",
            "playbookID": "Mimecast test"
        },
        {
            "playbookID": "CreateEmailHtmlBody_test_pb",
            "fromversion": "4.1.0"
        },
        {
            "playbookID": "ReadPDFFileV2-Test",
            "timeout": 1000
        },
        {
            "playbookID": "JSONtoCSV-Test"
        },
        {
            "integrations": "Generic SQL",
            "playbookID": "generic-sql",
            "instance_names": "mysql instance",
            "fromversion": "5.0.0"
        },
        {
            "integrations": "Generic SQL",
            "playbookID": "generic-sql",
            "instance_names": "postgreSQL instance",
            "fromversion": "5.0.0"
        },
        {
            "integrations": "Generic SQL",
            "playbookID": "generic-sql",
            "instance_names": "Microsoft SQL instance",
            "fromversion": "5.0.0"
        },
        {
            "integrations": "Generic SQL",
            "playbookID": "generic-sql",
            "instance_names": "Microsoft SQL Server - MS ODBC Driver",
            "fromversion": "5.0.0"
        },
        {
            "integrations": "Generic SQL",
            "playbookID": "generic-sql-oracle",
            "instance_names": "Oracle instance",
            "fromversion": "5.0.0"
        },
        {
            "integrations": "Generic SQL",
            "playbookID": "generic-sql-mssql-encrypted-connection",
            "instance_names": "Microsoft SQL instance using encrypted connection",
            "fromversion": "5.0.0"
        },
        {
            "integrations": "Panorama",
            "instance_names": "palo_alto_firewall_9.0",
            "playbookID": "Panorama Query Logs - Test",
            "fromversion": "5.5.0",
            "timeout": 1500,
            "nightly": true
        },
        {
            "integrations": "Panorama",
            "instance_names": "palo_alto_firewall",
            "playbookID": "palo_alto_firewall_test_pb",
            "fromversion": "5.5.0",
            "timeout": 1000
        },
        {
            "integrations": "Panorama",
            "instance_names": "palo_alto_firewall_9.0",
            "playbookID": "palo_alto_firewall_test_pb",
            "fromversion": "5.5.0",
            "timeout": 1000
        },
        {
            "integrations": "Panorama",
            "instance_names": "palo_alto_panorama",
            "playbookID": "palo_alto_panorama_test_pb",
            "fromversion": "5.5.0",
            "timeout": 1600
        },
        {
            "integrations": "Panorama",
            "instance_names": "palo_alto_panorama_9.0",
            "playbookID": "palo_alto_panorama_test_pb",
            "fromversion": "5.5.0",
            "timeout": 1600
        },
        {
            "integrations": "Panorama",
            "instance_names": "palo_alto_firewall_9.0",
            "playbookID": "PAN-OS URL Filtering enrichment - Test"
        },
        {
            "integrations": "Panorama",
            "instance_names": "panorama_instance_best_practice",
            "playbookID": "Panorama Best Practise - Test"
        },
        {
            "integrations": "Tenable.io",
            "playbookID": "Tenable.io test"
        },
        {
            "playbookID": "URLDecode-Test"
        },
        {
            "playbookID": "GetTime-Test"
        },
        {
            "playbookID": "GetTime-ObjectVsStringTest"
        },
        {
            "integrations": "Tenable.io",
            "playbookID": "Tenable.io Scan Test",
            "nightly": true,
            "timeout": 3600
        },
        {
            "integrations": "Tenable.sc",
            "playbookID": "tenable-sc-scan-test",
            "nightly": true,
            "timeout": 600
        },
        {
            "integrations": "google-vault",
            "playbookID": "Google-Vault-Generic-Test",
            "nightly": true,
            "timeout": 3600,
            "memory_threshold": 180
        },
        {
            "integrations": "google-vault",
            "playbookID": "Google_Vault-Search_And_Display_Results_test",
            "nightly": true,
            "memory_threshold": 180,
            "timeout": 3600
        },
        {
            "playbookID": "Luminate-TestPlaybook",
            "integrations": "Luminate"
        },
        {
            "integrations": "MxToolBox",
            "playbookID": "MxToolbox-test"
        },
        {
            "integrations": "Nessus",
            "playbookID": "Nessus - Test"
        },
        {
            "playbookID": "Palo Alto Networks - Malware Remediation Test",
            "fromversion": "4.5.0"
        },
        {
            "playbookID": "SumoLogic-Test",
            "integrations": "SumoLogic",
            "fromversion": "4.1.0"
        },
        {
            "playbookID": "ParseEmailFiles-test"
        },
        {
            "playbookID": "PAN-OS - Block IP and URL - External Dynamic List v2 Test",
            "integrations": [
                "Panorama",
                "palo_alto_networks_pan_os_edl_management"
            ],
            "instance_names": "palo_alto_firewall_9.0",
            "fromversion": "4.0.0"
        },
        {
            "playbookID": "Test_EDL",
            "integrations": "EDL",
            "fromversion": "5.5.0"
        },
        {
            "playbookID": "Test_export_indicators_service",
            "integrations": "ExportIndicators",
            "fromversion": "5.5.0"
        },
        {
            "playbookID": "PAN-OS - Block IP - Custom Block Rule Test",
            "integrations": "Panorama",
            "instance_names": "palo_alto_panorama",
            "fromversion": "4.0.0"
        },
        {
            "playbookID": "PAN-OS - Block IP - Static Address Group Test",
            "integrations": "Panorama",
            "instance_names": "palo_alto_panorama",
            "fromversion": "4.0.0"
        },
        {
            "playbookID": "PAN-OS - Block URL - Custom URL Category Test",
            "integrations": "Panorama",
            "instance_names": "palo_alto_panorama",
            "fromversion": "4.0.0"
        },
        {
            "playbookID": "Endpoint Malware Investigation - Generic - Test",
            "integrations": [
                "Traps",
                "Cylance Protect v2",
                "Demisto REST API"
            ],
            "fromversion": "5.0.0",
            "timeout": 1200
        },
        {
            "playbookID": "ParseExcel-test"
        },
        {
            "playbookID": "Detonate File - No Files test"
        },
        {
            "integrations": "SentinelOne V2",
            "playbookID": "SentinelOne V2 - test"
        },
        {
            "integrations": "InfoArmor VigilanteATI",
            "playbookID": "InfoArmorVigilanteATITest"
        },
        {
            "integrations": "IntSights",
            "instance_names": "intsights_standard_account",
            "playbookID": "IntSights Test",
            "nightly": true
        },
        {
            "integrations": "IntSights",
            "playbookID": "IntSights Mssp Test",
            "instance_names": "intsights_mssp_account",
            "nightly": true
        },
        {
            "integrations": "dnstwist",
            "playbookID": "dnstwistTest"
        },
        {
            "integrations": "BitDam",
            "playbookID": "Detonate File - BitDam Test"
        },
        {
            "integrations": "Threat Grid",
            "playbookID": "Test-Detonate URL - ThreatGrid",
            "timeout": 600
        },
        {
            "integrations": "Threat Grid",
            "playbookID": "ThreatGridTest",
            "timeout": 600
        },
        {
            "integrations": "Signal Sciences WAF",
            "playbookID": "SignalSciences-Test"
        },
        {
            "integrations": "RTIR",
            "playbookID": "RTIR Test"
        },
        {
            "integrations": "RedCanary",
            "playbookID": "RedCanaryTest",
            "nightly": true
        },
        {
            "integrations": "Devo",
            "playbookID": "Devo test",
            "timeout": 500
        },
        {
            "playbookID": "URL Enrichment - Generic v2 - Test",
            "integrations": [
                "Rasterize",
                "VirusTotal - Private API"
            ],
            "instance_names": "virus_total_private_api_general",
            "timeout": 500,
            "pid_threshold": 12
        },
        {
            "playbookID": "CutTransformerTest"
        },
        {
            "playbookID": "Default - Test",
            "integrations": [
                "ThreatQ v2",
                "Demisto REST API"
            ],
            "fromversion": "5.0.0"
        },
        {
            "integrations": "SCADAfence CNM",
            "playbookID": "SCADAfence_test"
        },
        {
            "integrations": "ProtectWise",
            "playbookID": "Protectwise-Test"
        },
        {
            "integrations": "WhatsMyBrowser",
            "playbookID": "WhatsMyBrowser-Test"
        },
        {
            "integrations": "BigFix",
            "playbookID": "BigFixTest"
        },
        {
            "integrations": "Lastline v2",
            "playbookID": "Lastline v2 - Test",
            "nightly": true
        },
        {
            "integrations": "McAfee DXL",
            "playbookID": "McAfee DXL - Test"
        },
        {
            "playbookID": "TextFromHTML_test_playbook"
        },
        {
            "playbookID": "PortListenCheck-test"
        },
        {
            "integrations": "ThreatExchange",
            "playbookID": "ThreatExchange-test"
        },
        {
            "integrations": "Joe Security",
            "playbookID": "JoeSecurityTestPlaybook",
            "timeout": 500,
            "nightly": true
        },
        {
            "integrations": "Joe Security",
            "playbookID": "JoeSecurityTestDetonation",
            "timeout": 2000,
            "nightly": true
        },
        {
            "integrations": "WildFire-v2",
            "playbookID": "Wildfire Test",
            "is_mockable": false
        },
        {
            "integrations": "WildFire-v2",
            "playbookID": "Detonate URL - WildFire-v2 - Test",
            "is_mockable": false
        },
        {
            "integrations": "WildFire-v2",
            "playbookID": "Detonate URL - WildFire v2.1 - Test"
        },
        {
            "integrations": "GRR",
            "playbookID": "GRR Test",
            "nightly": true
        },
        {
            "integrations": "VirusTotal",
            "instance_names": "virus_total_general",
            "playbookID": "virusTotal-test-playbook",
            "timeout": 1400,
            "nightly": true
        },
        {
            "integrations": "VirusTotal",
            "instance_names": "virus_total_preferred_vendors",
            "playbookID": "virusTotaI-test-preferred-vendors",
            "timeout": 1400,
            "nightly": true
        },
        {
            "integrations": "Preempt",
            "playbookID": "Preempt Test"
        },
        {
            "integrations": "Gmail",
            "playbookID": "get_original_email_-_gmail_-_test"
        },
        {
            "integrations": [
                "Gmail Single User",
                "Gmail"
            ],
            "playbookID": "Gmail Single User - Test",
            "fromversion": "4.5.0"
        },
        {
            "integrations": "EWS v2",
            "playbookID": "get_original_email_-_ews-_test",
            "instance_names": "ewv2_regular"
        },
        {
            "integrations": [
                "EWS v2",
                "EWS Mail Sender"
            ],
            "playbookID": "EWS search-mailbox test",
            "instance_names": "ewv2_regular",
            "timeout": 300
        },
        {
            "integrations": "PagerDuty v2",
            "playbookID": "PagerDuty Test"
        },
        {
            "playbookID": "test_delete_context"
        },
        {
            "playbookID": "DeleteContext-auto-test"
        },
        {
            "playbookID": "GmailTest",
            "integrations": "Gmail"
        },
        {
            "playbookID": "Gmail Convert Html Test",
            "integrations": "Gmail"
        },
        {
            "playbookID": "reputations.json Test",
            "toversion": "5.0.0"
        },
        {
            "playbookID": "Indicators reputation-.json Test",
            "fromversion": "5.5.0"
        },
        {
            "playbookID": "Test IP Indicator Fields",
            "fromversion": "5.0.0"
        },
        {
            "playbookID": "Dedup - Generic v2 - Test",
            "fromversion": "5.0.0"
        },
        {
            "playbookID": "TestDedupIncidentsPlaybook"
        },
        {
            "playbookID": "TestDedupIncidentsByName"
        },
        {
            "integrations": "McAfee Advanced Threat Defense",
            "playbookID": "Test Playbook McAfee ATD",
            "timeout": 700
        },
        {
            "integrations": "McAfee Advanced Threat Defense",
            "playbookID": "Detonate Remote File From URL -McAfee-ATD - Test",
            "timeout": 700
        },
        {
            "playbookID": "stripChars - Test"
        },
        {
            "integrations": "McAfee Advanced Threat Defense",
            "playbookID": "Test Playbook McAfee ATD Upload File"
        },
        {
            "playbookID": "exporttocsv_script_test"
        },
        {
            "playbookID": "Set - Test"
        },
        {
            "integrations": "Intezer v2",
            "playbookID": "Intezer Testing v2",
            "fromversion": "4.1.0",
            "timeout": 600
        },
        {
            "integrations": "FalconIntel",
            "playbookID": "CrowdStrike Falcon Intel v2"
        },
        {
            "integrations": [
                "Mail Sender (New)",
                "Gmail"
            ],
            "playbookID": "Mail Sender (New) Test",
            "instance_names": [
                "Mail_Sender_(New)_STARTTLS"
            ]
        },
        {
            "playbookID": "buildewsquery_test"
        },
        {
            "integrations": "Rapid7 Nexpose",
            "playbookID": "nexpose_test",
            "timeout": 240
        },
        {
            "playbookID": "GetIndicatorDBotScore Test"
        },
        {
            "integrations": "EWS Mail Sender",
            "playbookID": "EWS Mail Sender Test"
        },
        {
            "integrations": [
                "EWS Mail Sender",
                "Rasterize"
            ],
            "playbookID": "EWS Mail Sender Test 2"
        },
        {
            "playbookID": "decodemimeheader_-_test"
        },
        {
            "playbookID": "test_url_regex"
        },
        {
            "integrations": "Skyformation",
            "playbookID": "TestSkyformation"
        },
        {
            "integrations": "okta",
            "playbookID": "okta_test_playbook",
            "timeout": 240
        },
        {
            "integrations": "Okta v2",
            "playbookID": "OktaV2-Test",
            "nightly": true,
            "timeout": 300
        },
        {
            "integrations": "Okta IAM",
            "playbookID": "Okta IAM - Test Playbook",
            "fromversion": "6.0.0"
        },
        {
            "playbookID": "Test filters & transformers scripts"
        },
        {
            "integrations": "Salesforce",
            "playbookID": "SalesforceTestPlaybook"
        },
        {
            "integrations": "McAfee ESM v2",
            "instance_names": "v10.2.0",
            "playbookID": "McAfee ESM v2 - Test v10.2.0",
            "fromversion": "5.0.0"
        },
        {
            "integrations": "McAfee ESM v2",
            "instance_names": "v10.3.0",
            "playbookID": "McAfee ESM v2 - Test v10.3.0",
            "fromversion": "5.0.0"
        },
        {
            "integrations": "McAfee ESM v2",
            "instance_names": "v11.3",
            "playbookID": "McAfee ESM v2 (v11.3) - Test",
            "fromversion": "5.0.0",
            "timeout": 300
        },
        {
            "integrations": "McAfee ESM v2",
            "instance_names": "v10.2.0",
            "playbookID": "McAfee ESM Watchlists - Test v10.2.0",
            "fromversion": "5.0.0"
        },
        {
            "integrations": "McAfee ESM v2",
            "instance_names": "v10.3.0",
            "playbookID": "McAfee ESM Watchlists - Test v10.3.0",
            "fromversion": "5.0.0"
        },
        {
            "integrations": "McAfee ESM v2",
            "instance_names": "v11.3",
            "playbookID": "McAfee ESM Watchlists - Test v11.3",
            "fromversion": "5.0.0"
        },
        {
            "integrations": "GoogleSafeBrowsing",
            "playbookID": "Google Safe Browsing Test",
            "timeout": 240,
            "fromversion": "5.0.0"
        },
        {
            "integrations": "EWS v2",
            "playbookID": "EWSv2_empty_attachment_test",
            "instance_names": "ewv2_regular"
        },
        {
            "integrations": "EWS v2",
            "playbookID": "EWS Public Folders Test",
            "instance_names": "ewv2_regular",
            "is_mockable": false
        },
        {
            "integrations": "Symantec Endpoint Protection V2",
            "playbookID": "SymantecEndpointProtection_Test"
        },
        {
            "integrations": "carbonblackprotection",
            "playbookID": "search_endpoints_by_hash_-_carbon_black_protection_-_test",
            "timeout": 500
        },
        {
            "playbookID": "Process Email - Generic - Test - Incident Starter",
            "fromversion": "6.0.0",
            "integrations": "Rasterize",
            "timeout": 240
        },
        {
            "integrations": "CrowdstrikeFalcon",
            "playbookID": "Test - CrowdStrike Falcon",
            "fromversion": "4.1.0",
            "timeout": 500
        },
        {
            "playbookID": "ExposeIncidentOwner-Test"
        },
        {
            "integrations": "google",
            "playbookID": "GsuiteTest"
        },
        {
            "integrations": "OpenPhish",
            "playbookID": "OpenPhish Test Playbook"
        },
        {
            "integrations": "jira-v2",
            "playbookID": "Jira-v2-Test",
            "timeout": 500,
            "is_mockable": false
        },
        {
            "integrations": "ipinfo",
            "playbookID": "IPInfoTest"
        },
        {
            "playbookID": "VerifyHumanReadableFormat"
        },
        {
            "playbookID": "strings-test"
        },
        {
            "playbookID": "TestCommonPython",
            "timeout": 500
        },
        {
            "playbookID": "TestFileCreateAndUpload"
        },
        {
            "playbookID": "TestIsValueInArray"
        },
        {
            "playbookID": "TestStringReplace"
        },
        {
            "playbookID": "TestHttpPlaybook"
        },
        {
            "integrations": "SplunkPy",
            "playbookID": "SplunkPy parse-raw - Test",
            "memory_threshold": 100,
            "instance_names": "use_default_handler"
        },
        {
            "integrations": "SplunkPy",
            "playbookID": "SplunkPy-Test-V2",
            "memory_threshold": 500,
            "instance_names": "use_default_handler"
        },
        {
            "integrations": "SplunkPy",
            "playbookID": "Splunk-Test",
            "memory_threshold": 200,
            "instance_names": "use_default_handler"
        },
        {
            "integrations": "AnsibleTower",
            "playbookID": "AnsibleTower_Test_playbook",
            "fromversion": "5.0.0"
        },
        {
            "integrations": "SplunkPy",
            "playbookID": "SplunkPySearch_Test",
            "memory_threshold": 200,
            "instance_names": "use_default_handler"
        },
        {
            "integrations": "SplunkPy",
            "playbookID": "SplunkPy KV commands",
            "memory_threshold": 200,
            "instance_names": "use_default_handler"
        },
        {
            "integrations": "SplunkPy",
            "playbookID": "SplunkPy-Test-V2",
            "memory_threshold": 500,
            "instance_names": "use_python_requests_handler"
        },
        {
            "integrations": "SplunkPy",
            "playbookID": "Splunk-Test",
            "memory_threshold": 500,
            "instance_names": "use_python_requests_handler"
        },
        {
            "integrations": "SplunkPy",
            "playbookID": "SplunkPySearch_Test",
            "memory_threshold": 200,
            "instance_names": "use_python_requests_handler"
        },
        {
            "integrations": "SplunkPy",
            "playbookID": "SplunkPy KV commands",
            "memory_threshold": 200,
            "instance_names": "use_python_requests_handler"
        },
        {
            "integrations": "McAfee NSM",
            "playbookID": "McAfeeNSMTest",
            "timeout": 400,
            "nightly": true
        },
        {
            "integrations": "PhishTank V2",
            "playbookID": "PhishTank Testing"
        },
        {
            "integrations": "McAfee Web Gateway",
            "playbookID": "McAfeeWebGatewayTest",
            "timeout": 500
        },
        {
            "integrations": "TCPIPUtils",
            "playbookID": "TCPUtils-Test"
        },
        {
            "playbookID": "listExecutedCommands-Test"
        },
        {
            "integrations": "AWS - Lambda",
            "playbookID": "AWS-Lambda-Test (Read-Only)"
        },
        {
            "integrations": "Service Manager",
            "playbookID": "TestHPServiceManager",
            "timeout": 400
        },
        {
            "integrations": "ServiceNow IAM",
            "playbookID": "ServiceNow IAM - Test Playbook",
            "instance_name": "snow_basic_auth",
            "fromversion": "6.0.0"
        },
        {
            "playbookID": "LanguageDetect-Test",
            "timeout": 300
        },
        {
            "integrations": "Forcepoint",
            "playbookID": "forcepoint test",
            "timeout": 500,
            "nightly": true
        },
        {
            "playbookID": "GeneratePassword-Test"
        },
        {
            "playbookID": "ZipFile-Test"
        },
        {
            "playbookID": "UnzipFile-Test"
        },
        {
            "playbookID": "Test-IsMaliciousIndicatorFound",
            "fromversion": "5.0.0"
        },
        {
            "playbookID": "TestExtractHTMLTables"
        },
        {
            "integrations": "carbonblackliveresponse",
            "playbookID": "Carbon Black Live Response Test",
            "nightly": true,
            "fromversion": "5.0.0",
            "is_mockable": false
        },
        {
            "integrations": "urlscan.io",
            "playbookID": "urlscan_malicious_Test",
            "timeout": 500
        },
        {
            "integrations": "EWS v2",
            "playbookID": "pyEWS_Test",
            "instance_names": "ewv2_regular",
            "is_mockable": false
        },
        {
            "integrations": "EWS v2",
            "playbookID": "pyEWS_Test",
            "instance_names": "ewsv2_separate_process",
            "is_mockable": false
        },
        {
            "integrations": "remedy_sr_beta",
            "playbookID": "remedy_sr_test_pb"
        },
        {
            "integrations": "Netskope",
            "playbookID": "Netskope Test"
        },
        {
            "integrations": "Cylance Protect v2",
            "playbookID": "Cylance Protect v2 Test"
        },
        {
            "integrations": "ReversingLabs Titanium Cloud",
            "playbookID": "ReversingLabsTCTest"
        },
        {
            "integrations": "ReversingLabs A1000",
            "playbookID": "ReversingLabsA1000Test"
        },
        {
            "integrations": "Demisto Lock",
            "playbookID": "DemistoLockTest"
        },
        {
            "playbookID": "test-domain-indicator",
            "timeout": 400
        },
        {
            "playbookID": "Cybereason Test",
            "integrations": "Cybereason",
            "timeout": 1200,
            "fromversion": "4.1.0"
        },
        {
            "integrations": "VirusTotal - Private API",
            "instance_names": "virus_total_private_api_general",
            "playbookID": "File Enrichment - Virus Total Private API Test",
            "nightly": true
        },
        {
            "integrations": "VirusTotal - Private API",
            "instance_names": "virus_total_private_api_general",
            "playbookID": "virusTotalPrivateAPI-test-playbook",
            "timeout": 1400,
            "nightly": true,
            "pid_threshold": 12
        },
        {
            "integrations": [
                "VirusTotal - Private API",
                "VirusTotal"
            ],
            "playbookID": "vt-detonate test",
            "instance_names": [
                "virus_total_private_api_general",
                "virus_total_general"
            ],
            "timeout": 1400,
            "fromversion": "5.5.0",
            "nightly": true,
            "is_mockable": false
        },
        {
            "integrations": "Cisco ASA",
            "playbookID": "Cisco ASA - Test Playbook"
        },
        {
            "integrations": "VirusTotal - Private API",
            "instance_names": "virus_total_private_api_preferred_vendors",
            "playbookID": "virusTotalPrivateAPI-test-preferred-vendors",
            "timeout": 1400,
            "nightly": true
        },
        {
            "integrations": "Cisco Meraki",
            "playbookID": "Cisco-Meraki-Test"
        },
        {
            "integrations": "Microsoft Defender Advanced Threat Protection",
            "playbookID": "Microsoft Defender Advanced Threat Protection - Test prod",
            "instance_names": "microsoft_defender_atp_prod"
        },
        {
            "integrations": "Microsoft Defender Advanced Threat Protection",
            "playbookID": "Microsoft Defender Advanced Threat Protection - Test dev",
            "instance_names": "microsoft_defender_atp_dev"
        },
        {
            "integrations": "Microsoft Defender Advanced Threat Protection",
            "playbookID": "Microsoft Defender Advanced Threat Protection - Test self deployed",
            "instance_names": "microsoft_defender_atp_dev_self_deployed"
        },
        {
            "integrations": "Microsoft Defender Advanced Threat Protection",
            "playbookID": "Microsoft Defender - ATP - Indicators Test",
            "instance_names": "microsoft_defender_atp_prod",
            "is_mockable": false
        },
        {
            "integrations": "Microsoft Defender Advanced Threat Protection",
            "playbookID": "Microsoft Defender - ATP - Indicators Test",
            "instance_names": "microsoft_defender_atp_dev",
            "is_mockable": false
        },
        {
            "integrations": "Microsoft Defender Advanced Threat Protection",
            "playbookID": "Microsoft Defender - ATP - Indicators Test",
            "instance_names": "microsoft_defender_atp_dev_self_deployed",
            "is_mockable": false
        },
        {
            "integrations": "Tanium",
            "playbookID": "Tanium Test Playbook",
            "nightly": true,
            "timeout": 1200,
            "pid_threshold": 10
        },
        {
            "integrations": "Recorded Future",
            "playbookID": "Recorded Future Test",
            "nightly": true
        },
        {
            "integrations": "Microsoft Graph",
            "playbookID": "Microsoft Graph Security Test dev",
            "instance_names": "ms_graph_security_dev"
        },
        {
            "integrations": "Microsoft Graph",
            "playbookID": "Microsoft Graph Security Test prod",
            "instance_names": "ms_graph_security_prod"
        },
        {
            "integrations": "Microsoft Graph User",
            "playbookID": "Microsoft Graph User - Test",
            "instance_names": "ms_graph_user_dev"
        },
        {
            "integrations": "Microsoft Graph User",
            "playbookID": "Microsoft Graph User - Test",
            "instance_names": "ms_graph_user_prod"
        },
        {
            "integrations": "Microsoft Graph Groups",
            "playbookID": "Microsoft Graph Groups - Test dev",
            "instance_names": "ms_graph_groups_dev"
        },
        {
            "integrations": "Microsoft Graph Groups",
            "playbookID": "Microsoft Graph Groups - Test prod",
            "instance_names": "ms_graph_groups_prod"
        },
        {
            "integrations": "Microsoft_Graph_Files",
            "playbookID": "test_MsGraphFiles dev",
            "instance_names": "ms_graph_files_dev",
            "fromversion": "5.0.0"
        },
        {
            "integrations": "Microsoft_Graph_Files",
            "playbookID": "test_MsGraphFiles prod",
            "instance_names": "ms_graph_files_prod",
            "fromversion": "5.0.0"
        },
        {
            "integrations": "Microsoft Graph Calendar",
            "playbookID": "Microsoft Graph Calendar - Test dev",
            "instance_names": "ms_graph_calendar_dev"
        },
        {
            "integrations": "Microsoft Graph Calendar",
            "playbookID": "Microsoft Graph Calendar - Test prod",
            "instance_names": "ms_graph_calendar_prod"
        },
        {
            "integrations": "Microsoft Graph Device Management",
            "playbookID": "MSGraph_DeviceManagement_Test_dev",
            "instance_names": "ms_graph_device_management_oproxy_dev",
            "fromversion": "5.0.0"
        },
        {
            "integrations": "Microsoft Graph Device Management",
            "playbookID": "MSGraph_DeviceManagement_Test_prod",
            "instance_names": "ms_graph_device_management_oproxy_prod",
            "fromversion": "5.0.0"
        },
        {
            "integrations": "Microsoft Graph Device Management",
            "playbookID": "MSGraph_DeviceManagement_Test_self_deployed_prod",
            "instance_names": "ms_graph_device_management_self_deployed_prod",
            "fromversion": "5.0.0"
        },
        {
            "integrations": "RedLock",
            "playbookID": "RedLockTest",
            "nightly": true
        },
        {
            "integrations": "Symantec Messaging Gateway",
            "playbookID": "Symantec Messaging Gateway Test"
        },
        {
            "integrations": "ThreatConnect v2",
            "playbookID": "ThreatConnect v2 - Test",
            "fromversion": "5.0.0"
        },
        {
            "integrations": "VxStream",
            "playbookID": "VxStream Test",
            "nightly": true,
            "is_mockable": false
        },
        {
            "integrations": "Cylance Protect",
            "playbookID": "get_file_sample_by_hash_-_cylance_protect_-_test",
            "timeout": 240
        },
        {
            "integrations": "QRadar",
            "playbookID": "test_Qradar",
            "fromversion": "5.5.0",
            "is_mockable": false
        },
        {
            "integrations": "QRadar_v2",
            "playbookID": "test_Qradar_v2",
            "fromversion": "6.0.0",
            "is_mockable": false
        },
        {
            "integrations": "VMware",
            "playbookID": "VMWare Test"
        },
        {
            "integrations": "Anomali ThreatStream",
            "playbookID": "Anomali_ThreatStream_Test"
        },
        {
            "integrations": "carbonblack-v2",
            "playbookID": "Carbon Black Response Test",
            "fromversion": "5.0.0"
        },
        {
            "integrations": "Cisco Umbrella Investigate",
            "playbookID": "Cisco Umbrella Test"
        },
        {
            "integrations": "icebrg",
            "playbookID": "Icebrg Test",
            "timeout": 500
        },
        {
            "integrations": "Symantec MSS",
            "playbookID": "SymantecMSSTest"
        },
        {
            "integrations": "Remedy AR",
            "playbookID": "Remedy AR Test"
        },
        {
            "integrations": "AWS - IAM",
            "playbookID": "d5cb69b1-c81c-4f27-8a40-3106c0cb2620"
        },
        {
            "integrations": "McAfee Active Response",
            "playbookID": "McAfee-MAR_Test",
            "timeout": 700
        },
        {
            "integrations": "McAfee Threat Intelligence Exchange",
            "playbookID": "McAfee-TIE Test",
            "timeout": 700
        },
        {
            "integrations": "ArcSight Logger",
            "playbookID": "ArcSight Logger test"
        },
        {
            "integrations": "ArcSight ESM v2",
            "playbookID": "ArcSight ESM v2 Test"
        },
        {
            "integrations": "ArcSight ESM v2",
            "playbookID": "test Arcsight - Get events related to the Case"
        },
        {
            "integrations": "XFE_v2",
            "playbookID": "Test_XFE_v2",
            "timeout": 500,
            "nightly": true
        },
        {
            "integrations": "McAfee Threat Intelligence Exchange",
            "playbookID": "search_endpoints_by_hash_-_tie_-_test",
            "timeout": 500
        },
        {
            "integrations": "iDefense_v2",
            "playbookID": "iDefense_v2_Test",
            "fromversion": "5.5.0"
        },
        {
            "integrations": "AbuseIPDB",
            "playbookID": "AbuseIPDB Test"
        },
        {
            "integrations": "AbuseIPDB",
            "playbookID": "AbuseIPDB PopulateIndicators Test"
        },
        {
            "integrations": "LogRhythm",
            "playbookID": "LogRhythm-Test-Playbook",
            "timeout": 200
        },
        {
            "integrations": "FireEye HX",
            "playbookID": "FireEye HX Test",
            "timeout": 500
        },
        {
            "integrations": "FireEyeFeed",
            "playbookID": "playbook-FeedFireEye_test",
            "memory_threshold": 110
        },
        {
            "integrations": "Phish.AI",
            "playbookID": "PhishAi-Test"
        },
        {
            "integrations": "Phish.AI",
            "playbookID": "Test-Detonate URL - Phish.AI"
        },
        {
            "integrations": "Centreon",
            "playbookID": "Centreon-Test-Playbook"
        },
        {
            "playbookID": "ReadFile test"
        },
        {
            "integrations": "AlphaSOC Wisdom",
            "playbookID": "AlphaSOC-Wisdom-Test"
        },
        {
            "integrations": "carbonblack-v2",
            "playbookID": "CBFindIP - Test"
        },
        {
            "integrations": "Jask",
            "playbookID": "Jask_Test",
            "fromversion": "4.1.0"
        },
        {
            "integrations": "Qualys",
            "playbookID": "Qualys-Test"
        },
        {
            "integrations": "Whois",
            "playbookID": "whois_test",
            "fromversion": "4.1.0"
        },
        {
            "integrations": "RSA NetWitness Endpoint",
            "playbookID": "NetWitness Endpoint Test"
        },
        {
            "integrations": "Check Point Sandblast",
            "playbookID": "Sandblast_malicious_test"
        },
        {
            "playbookID": "TestMatchRegexV2"
        },
        {
            "integrations": "ActiveMQ",
            "playbookID": "ActiveMQ Test"
        },
        {
            "playbookID": "RegexGroups Test"
        },
        {
            "integrations": "Cisco ISE",
            "playbookID": "cisco-ise-test-playbook"
        },
        {
            "integrations": "RSA NetWitness v11.1",
            "playbookID": "RSA NetWitness Test"
        },
        {
            "playbookID": "ExifReadTest"
        },
        {
            "integrations": "Cuckoo Sandbox",
            "playbookID": "CuckooTest",
            "timeout": 700
        },
        {
            "integrations": "VxStream",
            "playbookID": "Test-Detonate URL - Crowdstrike",
            "timeout": 1200
        },
        {
            "playbookID": "Detonate File - Generic Test",
            "timeout": 500
        },
        {
            "integrations": [
                "Lastline v2",
                "WildFire-v2",
                "SNDBOX",
                "McAfee Advanced Threat Defense"
            ],
            "playbookID": "Detonate File - Generic Test",
            "timeout": 2400,
            "nightly": true
        },
        {
            "playbookID": "STIXParserTest"
        },
        {
            "playbookID": "VerifyJSON - Test",
            "fromversion": "5.5.0"
        },
        {
            "playbookID": "PowerShellCommon-Test",
            "fromversion": "5.5.0"
        },
        {
            "playbookID": "Detonate URL - Generic Test",
            "timeout": 2000,
            "nightly": true,
            "integrations": [
                "McAfee Advanced Threat Defense",
                "VxStream",
                "Lastline v2"
            ]
        },
        {
            "integrations": [
                "carbonblack-v2",
                "carbonblackliveresponse",
                "Cylance Protect v2"
            ],
            "playbookID": "Retrieve File from Endpoint - Generic V2 Test",
            "fromversion": "5.0.0",
            "is_mockable": false
        },
        {
            "integrations": "Zscaler",
            "playbookID": "Zscaler Test",
            "nightly": true,
            "timeout": 500
        },
        {
            "playbookID": "DemistoUploadFileToIncident Test",
            "integrations": "Demisto REST API"
        },
        {
            "playbookID": "DemistoUploadFile Test",
            "integrations": "Demisto REST API"
        },
        {
            "playbookID": "MaxMind Test",
            "integrations": "MaxMind GeoIP2"
        },
        {
            "playbookID": "Test Sagemaker",
            "integrations": "AWS Sagemaker"
        },
        {
            "playbookID": "C2sec-Test",
            "integrations": "C2sec irisk",
            "fromversion": "5.0.0"
        },
        {
            "playbookID": "Phishing v2 - Test - Incident Starter",
            "fromversion": "6.0.0",
            "timeout": 1200,
            "nightly": false,
            "integrations": [
                "EWS Mail Sender",
                "Demisto REST API",
                "Rasterize"
            ],
            "memory_threshold": 115,
            "pid_threshold": 80
        },
        {
            "playbookID": "Phishing - Core - Test - Incident Starter",
            "fromversion": "6.0.0",
            "timeout": 1700,
            "nightly": false,
            "integrations": [
                "EWS Mail Sender",
                "Demisto REST API",
                "Rasterize"
            ],
            "memory_threshold": 100,
            "pid_threshold": 80
        },
        {
            "integrations": "duo",
            "playbookID": "DUO Test Playbook"
        },
        {
            "playbookID": "SLA Scripts - Test",
            "fromversion": "4.1.0"
        },
        {
            "playbookID": "PcapHTTPExtractor-Test"
        },
        {
            "playbookID": "Ping Test Playbook"
        },
        {
            "playbookID": "Active Directory Test",
            "integrations": "Active Directory Query v2",
            "instance_names": "active_directory_ninja"
        },
        {
            "playbookID": "AD v2 - debug-mode - Test",
            "integrations": "Active Directory Query v2",
            "instance_names": "active_directory_ninja",
            "fromversion": "5.0.0"
        },
        {
            "playbookID": "Docker Hardening Test",
            "fromversion": "5.0.0",
            "runnable_on_docker_only": true
        },
        {
            "integrations": "Active Directory Query v2",
            "instance_names": "active_directory_ninja",
            "playbookID": "Active Directory Query V2 configuration with port"
        },
        {
            "integrations": "Active Directory Query v2",
            "instance_names": "active_directory_ninja",
            "playbookID": "Active Directory - ad-get-user limit check"
        },
        {
            "integrations": "mysql",
            "playbookID": "MySQL Test"
        },
        {
            "playbookID": "Email Address Enrichment - Generic v2.1 - Test",
            "integrations": "Active Directory Query v2",
            "instance_names": "active_directory_ninja"
        },
        {
            "integrations": "Cofense Intelligence",
            "playbookID": "Test - Cofense Intelligence",
            "timeout": 500
        },
        {
            "playbookID": "GDPRContactAuthorities Test"
        },
        {
            "integrations": "Google Resource Manager",
            "playbookID": "GoogleResourceManager-Test",
            "timeout": 500,
            "nightly": true
        },
        {
            "integrations": "SlashNext Phishing Incident Response",
            "playbookID": "SlashNextPhishingIncidentResponse-Test",
            "timeout": 500,
            "nightly": true
        },
        {
            "integrations": "Google Cloud Storage",
            "playbookID": "GCS - Test",
            "timeout": 500,
            "nightly": true,
            "memory_threshold": 80
        },
        {
            "integrations": "GooglePubSub",
            "playbookID": "GooglePubSub_Test",
            "nightly": true,
            "fromversion": "5.0.0"
        },
        {
            "playbookID": "Calculate Severity - Generic v2 - Test",
            "integrations": [
                "Palo Alto Minemeld",
                "Active Directory Query v2"
            ],
            "instance_names": "active_directory_ninja",
            "fromversion": "4.5.0"
        },
        {
            "integrations": "Freshdesk",
            "playbookID": "Freshdesk-Test",
            "timeout": 500,
            "nightly": true
        },
        {
            "playbookID": "Autoextract - Test",
            "fromversion": "4.1.0"
        },
        {
            "playbookID": "FilterByList - Test",
            "fromversion": "4.5.0"
        },
        {
            "playbookID": "Impossible Traveler - Test",
            "integrations": [
                "Ipstack",
                "ipinfo",
                "Rasterize",
                "Active Directory Query v2",
                "Demisto REST API"
            ],
            "instance_names": "active_directory_ninja",
            "fromversion": "5.0.0",
            "timeout": 700
        },
        {
            "playbookID": "Active Directory - Get User Manager Details - Test",
            "integrations": "Active Directory Query v2",
            "instance_names": "active_directory_80k",
            "fromversion": "4.5.0"
        },
        {
            "integrations": "Kafka V2",
            "playbookID": "Kafka Test"
        },
        {
            "playbookID": "File Enrichment - Generic v2 - Test",
            "instance_names": "virus_total_private_api_general",
            "integrations": [
                "VirusTotal - Private API",
                "Cylance Protect v2"
            ],
            "is_mockable": false
        },
        {
            "integrations": [
                "epo",
                "McAfee Active Response"
            ],
            "playbookID": "Endpoint data collection test",
            "timeout": 500
        },
        {
            "integrations": [
                "epo",
                "McAfee Active Response"
            ],
            "playbookID": "MAR - Endpoint data collection test",
            "timeout": 500
        },
        {
            "integrations": "DUO Admin",
            "playbookID": "DuoAdmin API test playbook",
            "fromversion": "5.0.0"
        },
        {
            "integrations": [
                "TAXII Server",
                "TAXIIFeed"
            ],
            "playbookID": "TAXII_Feed_Test",
            "fromversion": "5.5.0",
            "timeout": 300
        },
        {
            "integrations": "TAXII 2 Feed",
            "playbookID": "TAXII 2 Feed Test",
            "fromversion": "5.5.0"
        },
        {
            "integrations": "iDefense Feed",
            "playbookID": "Feed iDefense Test",
            "memory_threshold": 200,
            "fromversion": "5.5.0"
        },
        {
            "integrations": "Traps",
            "playbookID": "Traps test",
            "timeout": 600
        },
        {
            "playbookID": "TestShowScheduledEntries"
        },
        {
            "playbookID": "Calculate Severity - Standard - Test",
            "integrations": "Palo Alto Minemeld",
            "fromversion": "4.5.0"
        },
        {
            "integrations": "Symantec Advanced Threat Protection",
            "playbookID": "Symantec ATP Test"
        },
        {
            "playbookID": "HTTPListRedirects - Test SSL"
        },
        {
            "playbookID": "HTTPListRedirects Basic Test"
        },
        {
            "playbookID": "CheckDockerImageAvailableTest"
        },
        {
            "playbookID": "Extract Indicators From File - Generic v2 - Test",
            "integrations": "Image OCR",
            "timeout": 350,
            "fromversion": "4.5.0"
        },
        {
            "playbookID": "Endpoint Enrichment - Generic v2.1 - Test",
            "integrations": [
                "Cylance Protect v2",
                "carbonblack-v2",
                "epo",
                "Active Directory Query v2"
            ],
            "instance_names": "active_directory_ninja"
        },
        {
            "playbookID": "EmailReputationTest",
            "integrations": "Have I Been Pwned? V2"
        },
        {
            "integrations": "Symantec Deepsight Intelligence",
            "playbookID": "Symantec Deepsight Test"
        },
        {
            "playbookID": "ExtractDomainFromEmailTest"
        },
        {
            "playbookID": "Wait Until Datetime - Test",
            "fromversion": "4.5.0"
        },
        {
            "playbookID": "PAN-OS DAG Configuration Test",
            "integrations": "Panorama",
            "instance_names": "palo_alto_panorama_9.0",
            "timeout": 1500
        },
        {
            "playbookID": "PAN-OS Create Or Edit Rule Test",
            "integrations": "Panorama",
            "instance_names": "palo_alto_panorama_9.0",
            "timeout": 1000
        },
        {
            "playbookID": "PAN-OS EDL Setup v3 Test",
            "integrations": [
                "Panorama",
                "palo_alto_networks_pan_os_edl_management"
            ],
            "instance_names": "palo_alto_firewall_9.0",
            "timeout": 300
        },
        {
            "integrations": "Snowflake",
            "playbookID": "Snowflake-Test"
        },
        {
            "playbookID": "Account Enrichment - Generic v2.1 - Test",
            "integrations": "Active Directory Query v2",
            "instance_names": "active_directory_ninja"
        },
        {
            "integrations": "Cisco Umbrella Investigate",
            "playbookID": "Domain Enrichment - Generic v2 - Test"
        },
        {
            "integrations": "Google BigQuery",
            "playbookID": "Google BigQuery Test"
        },
        {
            "integrations": "Zoom",
            "playbookID": "Zoom_Test"
        },
        {
            "playbookID": "IP Enrichment - Generic v2 - Test",
            "integrations": "Threat Crowd",
            "fromversion": "4.1.0"
        },
        {
            "integrations": "Cherwell",
            "playbookID": "Cherwell Example Scripts - test"
        },
        {
            "integrations": "Cherwell",
            "playbookID": "Cherwell - test"
        },
        {
            "integrations": "CarbonBlackProtectionV2",
            "playbookID": "Carbon Black Enterprise Protection V2 Test"
        },
        {
            "integrations": "Active Directory Query v2",
            "instance_names": "active_directory_ninja",
            "playbookID": "Test ADGetUser Fails with no instances 'Active Directory Query' (old version)"
        },
        {
            "integrations": "ANYRUN",
            "playbookID": "ANYRUN-Test"
        },
        {
            "integrations": "ANYRUN",
            "playbookID": "Detonate File - ANYRUN - Test"
        },
        {
            "integrations": "ANYRUN",
            "playbookID": "Detonate URL - ANYRUN - Test"
        },
        {
            "integrations": "Netcraft",
            "playbookID": "Netcraft test"
        },
        {
            "integrations": "EclecticIQ Platform",
            "playbookID": "EclecticIQ Test"
        },
        {
            "playbookID": "FormattingPerformance - Test",
            "fromversion": "5.0.0"
        },
        {
            "integrations": "AWS - EC2",
            "playbookID": "AWS - EC2 Test Playbook",
            "fromversion": "5.0.0",
            "memory_threshold": 90
        },
        {
            "integrations": "AWS - EC2",
            "playbookID": "d66e5f86-e045-403f-819e-5058aa603c32"
        },
        {
            "integrations": "ANYRUN",
            "playbookID": "Detonate File From URL - ANYRUN - Test"
        },
        {
            "integrations": "AWS - CloudTrail",
            "playbookID": "3da2e31b-f114-4d7f-8702-117f3b498de9"
        },
        {
            "integrations": "carbonblackprotection",
            "playbookID": "67b0f25f-b061-4468-8613-43ab13147173"
        },
        {
            "integrations": "DomainTools",
            "playbookID": "DomainTools-Test"
        },
        {
            "integrations": "Exabeam",
            "playbookID": "Exabeam - Test"
        },
        {
            "integrations": "Cisco Spark",
            "playbookID": "Cisco Spark Test New"
        },
        {
            "integrations": "Remedy On-Demand",
            "playbookID": "Remedy-On-Demand-Test"
        },
        {
            "playbookID": "ssdeepreputationtest"
        },
        {
            "playbookID": "TestIsEmailAddressInternal"
        },
        {
            "integrations": "Google Cloud Compute",
            "playbookID": "GoogleCloudCompute-Test"
        },
        {
            "integrations": "AWS - S3",
            "playbookID": "97393cfc-2fc4-4dfe-8b6e-af64067fc436",
            "memory_threshold": 80
        },
        {
            "integrations": "Image OCR",
            "playbookID": "TestImageOCR"
        },
        {
            "integrations": "fireeye",
            "playbookID": "Detonate File - FireEye AX - Test"
        },
        {
            "integrations": [
                "Rasterize",
                "Image OCR"
            ],
            "playbookID": "Rasterize Test",
            "fromversion": "5.0.0"
        },
        {
            "integrations": "Rasterize",
            "playbookID": "RasterizeImageTest",
            "fromversion": "5.0.0"
        },
        {
            "integrations": "Ipstack",
            "playbookID": "Ipstack_Test"
        },
        {
            "integrations": "Perch",
            "playbookID": "Perch-Test"
        },
        {
            "integrations": "Forescout",
            "playbookID": "Forescout-Test"
        },
        {
            "integrations": "GitHub",
            "playbookID": "Git_Integration-Test"
        },
        {
            "integrations": "GitHub IAM",
            "playbookID": "Github IAM - Test Playbook",
            "fromversion": "6.1.0"
        },
        {
            "integrations": "LogRhythmRest",
            "playbookID": "LogRhythm REST test"
        },
        {
            "integrations": "AlienVault USM Anywhere",
            "playbookID": "AlienVaultUSMAnywhereTest"
        },
        {
            "playbookID": "PhishLabsTestPopulateIndicators"
        },
        {
            "playbookID": "Test_HTMLtoMD"
        },
        {
            "integrations": "PhishLabs IOC",
            "playbookID": "PhishLabsIOC TestPlaybook",
            "fromversion": "4.1.0"
        },
        {
            "integrations": "vmray",
            "playbookID": "VMRay-Test"
        },
        {
            "integrations": "PerceptionPoint",
            "playbookID": "PerceptionPoint Test",
            "fromversion": "4.1.0"
        },
        {
            "integrations": "AutoFocus V2",
            "playbookID": "AutoFocus V2 test",
            "fromversion": "5.0.0",
            "timeout": 1000
        },
        {
            "playbookID": "Process Email - Generic for Rasterize"
        },
        {
            "playbookID": "Send Investigation Summary Reports - Test",
            "integrations": "EWS Mail Sender",
            "fromversion": "4.5.0",
            "memory_threshold": 100
        },
        {
            "integrations": "Anomali ThreatStream v2",
            "playbookID": "ThreatStream-Test"
        },
        {
            "integrations": "Flashpoint",
            "playbookID": "Flashpoint_event-Test"
        },
        {
            "integrations": "Flashpoint",
            "playbookID": "Flashpoint_forum-Test"
        },
        {
            "integrations": "Flashpoint",
            "playbookID": "Flashpoint_report-Test"
        },
        {
            "integrations": "Flashpoint",
            "playbookID": "Flashpoint_reputation-Test"
        },
        {
            "integrations": "BluecatAddressManager",
            "playbookID": "Bluecat Address Manager test"
        },
        {
            "integrations": "MailListener - POP3 Beta",
            "playbookID": "MailListener-POP3 - Test"
        },
        {
            "playbookID": "sumList - Test"
        },
        {
            "integrations": "VulnDB",
            "playbookID": "Test-VulnDB"
        },
        {
            "integrations": "Shodan_v2",
            "playbookID": "Test-Shodan_v2",
            "timeout": 1000
        },
        {
            "integrations": "Threat Crowd",
            "playbookID": "ThreatCrowd - Test"
        },
        {
            "integrations": "GoogleDocs",
            "playbookID": "GoogleDocs-test"
        },
        {
            "playbookID": "Request Debugging - Test",
            "fromversion": "5.0.0"
        },
        {
            "playbookID": "Test Convert file hash to corresponding hashes",
            "fromversion": "4.5.0",
            "integrations": "VirusTotal",
            "instance_names": "virus_total_general"
        },
        {
            "playbookID": "PAN-OS Query Logs For Indicators Test",
            "fromversion": "5.5.0",
            "timeout": 1500,
            "integrations": "Panorama",
            "instance_names": "palo_alto_panorama"
        },
        {
            "integrations": "Hybrid Analysis",
            "playbookID": "HybridAnalysis-Test",
            "timeout": 500,
            "fromversion": "4.1.0",
            "is_mockable": false
        },
        {
            "integrations": "Elasticsearch v2",
            "instance_names": "es_v7",
            "playbookID": "Elasticsearch_v2_test"
        },
        {
            "integrations": "ElasticsearchFeed",
            "instance_names": "es_demisto_feed",
            "playbookID": "Elasticsearch_Fetch_Demisto_Indicators_Test",
            "fromversion": "5.5.0"
        },
        {
            "integrations": "ElasticsearchFeed",
            "instance_names": "es_generic_feed",
            "playbookID": "Elasticsearch_Fetch_Custom_Indicators_Test",
            "fromversion": "5.5.0"
        },
        {
            "integrations": "Elasticsearch v2",
            "instance_names": "es_v6",
            "playbookID": "Elasticsearch_v2_test-v6"
        },
        {
            "integrations": "PolySwarm",
            "playbookID": "PolySwarm-Test"
        },
        {
            "integrations": "Kennav2",
            "playbookID": "Kenna Test"
        },
        {
            "integrations": "SecurityAdvisor",
            "playbookID": "SecurityAdvisor-Test",
            "fromversion": "4.5.0"
        },
        {
            "integrations": "Google Key Management Service",
            "playbookID": "Google-KMS-test",
            "pid_threshold": 6,
            "memory_threshold": 60
        },
        {
            "integrations": "SecBI",
            "playbookID": "SecBI - Test"
        },
        {
            "playbookID": "ExtractFQDNFromUrlAndEmail-Test"
        },
        {
            "integrations": "EWS v2",
            "playbookID": "Get EWS Folder Test",
            "fromversion": "4.5.0",
            "instance_names": "ewv2_regular",
            "timeout": 1200
        },
        {
            "integrations": "EWSO365",
            "playbookID": "EWS_O365_test",
            "fromversion": "5.0.0"
        },
        {
            "integrations": "EWSO365",
            "playbookID": "EWS_O365_send_mail_test",
            "fromversion": "5.0.0"
        },
        {
            "integrations": "QRadar_v2",
            "playbookID": "QRadar Indicator Hunting Test",
            "timeout": 600,
            "fromversion": "6.0.0"
        },
        {
            "playbookID": "SetAndHandleEmpty test",
            "fromversion": "4.5.0"
        },
        {
            "integrations": "Tanium v2",
            "playbookID": "Tanium v2 - Test"
        },
        {
            "integrations": "Office 365 Feed",
            "playbookID": "Office365_Feed_Test",
            "fromversion": "5.5.0"
        },
        {
            "integrations": "GoogleCloudTranslate",
            "playbookID": "GoogleCloudTranslate-Test",
            "pid_threshold": 9
        },
        {
            "integrations": "Infoblox",
            "playbookID": "Infoblox Test"
        },
        {
            "integrations": "BPA",
            "playbookID": "Test-BPA",
            "fromversion": "4.5.0"
        },
        {
            "playbookID": "GetValuesOfMultipleFIelds Test",
            "fromversion": "4.5.0"
        },
        {
            "playbookID": "IsInternalHostName Test",
            "fromversion": "4.5.0"
        },
        {
            "playbookID": "DigitalGuardian-Test",
            "integrations": "Digital Guardian",
            "fromversion": "5.0.0"
        },
        {
            "integrations": "SplunkPy",
            "playbookID": "Splunk Indicator Hunting Test",
            "fromversion": "5.0.0",
            "memory_threshold": 500,
            "instance_names": "use_default_handler"
        },
        {
            "integrations": "BPA",
            "playbookID": "Test-BPA_Integration",
            "fromversion": "4.5.0"
        },
        {
            "integrations": "AutoFocus Feed",
            "playbookID": "playbook-FeedAutofocus_test",
            "fromversion": "5.5.0"
        },
        {
            "integrations": "AutoFocus Daily Feed",
            "playbookID": "playbook-FeedAutofocus_daily_test",
            "fromversion": "5.5.0"
        },
        {
            "integrations": "PaloAltoNetworks_PrismaCloudCompute",
            "playbookID": "PaloAltoNetworks_PrismaCloudCompute-Test"
        },
        {
            "integrations": "Recorded Future Feed",
            "playbookID": "RecordedFutureFeed - Test",
            "timeout": 1000,
            "fromversion": "5.5.0",
            "memory_threshold": 86
        },
        {
            "integrations": "Expanse",
            "playbookID": "test-Expanse-Playbook",
            "fromversion": "5.0.0"
        },
        {
            "integrations": "Expanse",
            "playbookID": "test-Expanse",
            "fromversion": "5.0.0"
        },
        {
            "integrations": "DShield Feed",
            "playbookID": "playbook-DshieldFeed_test",
            "fromversion": "5.5.0",
            "is_mockable": false
        },
        {
            "integrations": "AlienVault Reputation Feed",
            "playbookID": "AlienVaultReputationFeed_Test",
            "fromversion": "5.5.0",
            "memory_threshold": 190
        },
        {
            "integrations": "BruteForceBlocker Feed",
            "playbookID": "playbook-BruteForceBlocker_test",
            "fromversion": "5.5.0",
            "memory_threshold": 190
        },
        {
            "integrations": "Carbon Black Enterprise EDR",
            "playbookID": "Carbon Black Enterprise EDR Test",
            "fromversion": "5.0.0"
        },
        {
            "integrations": "MongoDB Key Value Store",
            "playbookID": "MongoDB KeyValueStore - Test",
            "pid_threshold": 12,
            "fromversion": "5.0.0"
        },
        {
            "integrations": "MongoDB Log",
            "playbookID": "MongoDBLog - Test",
            "pid_threshold": 12,
            "fromversion": "5.0.0"
        },
        {
            "integrations": "Google Chronicle Backstory",
            "playbookID": "Google Chronicle Backstory Asset - Test",
            "fromversion": "5.0.0"
        },
        {
            "integrations": "Google Chronicle Backstory",
            "playbookID": "Google Chronicle Backstory IOC Details - Test",
            "fromversion": "5.0.0"
        },
        {
            "integrations": "Google Chronicle Backstory",
            "playbookID": "Google Chronicle Backstory List Alerts - Test",
            "fromversion": "5.0.0"
        },
        {
            "integrations": "Google Chronicle Backstory",
            "playbookID": "Google Chronicle Backstory List IOCs - Test",
            "fromversion": "5.0.0"
        },
        {
            "integrations": "Google Chronicle Backstory",
            "playbookID": "Google Chronicle Backstory Reputation - Test",
            "fromversion": "5.0.0"
        },
        {
            "integrations": "Google Chronicle Backstory",
            "playbookID": "Google Chronicle Backstory List Events - Test",
            "fromversion": "5.0.0"
        },
        {
            "integrations": "Feodo Tracker IP Blocklist Feed",
            "instance_names": "feodo_tracker_ip_currently__active",
            "playbookID": "playbook-feodotrackeripblock_test",
            "fromversion": "5.5.0"
        },
        {
            "integrations": "Feodo Tracker IP Blocklist Feed",
            "instance_names": "feodo_tracker_ip_30_days",
            "playbookID": "playbook-feodotrackeripblock_test",
            "fromversion": "5.5.0"
        },
        {
            "integrations": "Code42",
            "playbookID": "Code42-Test",
            "fromversion": "5.0.0",
            "timeout": 600
        },
        {
            "playbookID": "Code42 File Search Test",
            "integrations": "Code42",
            "fromversion": "5.0.0"
        },
        {
            "playbookID": "FetchIndicatorsFromFile-test",
            "fromversion": "5.5.0"
        },
        {
            "integrations": "RiskSense",
            "playbookID": "RiskSense Get Apps - Test"
        },
        {
            "integrations": "RiskSense",
            "playbookID": "RiskSense Get Host Detail - Test"
        },
        {
            "integrations": "RiskSense",
            "playbookID": "RiskSense Get Host Finding Detail - Test"
        },
        {
            "integrations": "RiskSense",
            "playbookID": "RiskSense Get Hosts - Test"
        },
        {
            "integrations": "RiskSense",
            "playbookID": "RiskSense Get Host Findings - Test"
        },
        {
            "integrations": "RiskSense",
            "playbookID": "RiskSense Get Unique Cves - Test"
        },
        {
            "integrations": "RiskSense",
            "playbookID": "RiskSense Get Unique Open Findings - Test"
        },
        {
            "integrations": "RiskSense",
            "playbookID": "RiskSense Get Apps Detail - Test"
        },
        {
            "integrations": "RiskSense",
            "playbookID": "RiskSense Apply Tag - Test"
        },
        {
            "integrations": "Indeni",
            "playbookID": "Indeni_test",
            "fromversion": "5.0.0"
        },
        {
            "integrations": "SafeBreach v2",
            "playbookID": "playbook-SafeBreach-Test",
            "fromversion": "5.5.0"
        },
        {
            "integrations": "AlienVault OTX TAXII Feed",
            "playbookID": "playbook-feedalienvaultotx_test",
            "fromversion": "5.5.0"
        },
        {
            "playbookID": "ExtractDomainAndFQDNFromUrlAndEmail-Test",
            "fromversion": "5.5.0"
        },
        {
            "integrations": "Cortex Data Lake",
            "playbookID": "Cortex Data Lake Test",
            "instance_names": "cdl_prod",
            "fromversion": "4.5.0"
        },
        {
            "integrations": "Cortex Data Lake",
            "playbookID": "Cortex Data Lake Test",
            "instance_names": "cdl_dev",
            "fromversion": "4.5.0"
        },
        {
            "integrations": "MongoDB",
            "playbookID": "MongoDB - Test"
        },
        {
            "integrations": "DNSDB_v2",
            "playbookID": "DNSDB-Test",
            "fromversion": "5.0.0"
        },
        {
            "playbookID": "DBotCreatePhishingClassifierV2FromFile-Test",
            "timeout": 60000,
            "fromversion": "4.5.0"
        },
        {
            "integrations": "IBM Resilient Systems",
            "playbookID": "IBM Resilient Systems Test"
        },
        {
            "integrations": [
                "Prisma Access",
                "Prisma Access Egress IP feed"
            ],
            "playbookID": "Prisma_Access_Egress_IP_Feed-Test",
            "timeout": 60000,
            "fromversion": "5.5.0",
            "nightly": true
        },
        {
            "integrations": "Prisma Access",
            "playbookID": "Prisma_Access-Test",
            "timeout": 60000,
            "fromversion": "5.5.0",
            "nightly": true
        },
        {
            "playbookID": "EvaluateMLModllAtProduction-Test",
            "fromversion": "4.5.0"
        },
        {
            "integrations": "GCP Whitelist Feed",
            "playbookID": "GCPWhitelist_Feed_Test",
            "fromversion": "5.5.0"
        },
        {
            "integrations": "Azure AD Connect Health Feed",
            "playbookID": "FeedAzureADConnectHealth_Test",
            "fromversion": "5.5.0"
        },
        {
            "integrations": "Zoom Feed",
            "playbookID": "FeedZoom_Test",
            "fromversion": "5.5.0"
        },
        {
            "playbookID": "PCAP Analysis Test",
            "integrations": [
                "ipinfo",
                "WildFire-v2"
            ],
            "fromversion": "5.0.0",
            "timeout": 1200
        },
        {
            "integrations": "Workday",
            "playbookID": "Workday - Test",
            "fromversion": "5.0.0",
            "timeout": 600
        },
        {
            "integrations": "Unit42 Feed",
            "playbookID": "Unit42 Feed - Test",
            "fromversion": "5.5.0",
            "timeout": 600
        },
        {
            "integrations": "CrowdStrikeMalquery",
            "playbookID": "CrowdStrikeMalquery-Test",
            "fromversion": "5.0.0",
            "timeout": 2500
        },
        {
            "integrations": "Sixgill_Darkfeed",
            "playbookID": "Sixgill-Darkfeed_Test",
            "fromversion": "5.5.0"
        },
        {
            "playbookID": "hashIncidentFields-test",
            "fromversion": "4.5.0",
            "timeout": 60000
        },
        {
            "integrations": "RSA Archer v2",
            "playbookID": "Archer v2 - Test",
            "fromversion": "5.0.0"
        },
        {
            "integrations": "WootCloud",
            "playbookID": "TestWootCloudPlaybook",
            "fromversion": "5.0.0"
        },
        {
            "integrations": "Ivanti Heat",
            "playbookID": "Ivanti Heat - Test"
        },
        {
            "integrations": "MicrosoftCloudAppSecurity",
            "playbookID": "MicrosoftCloudAppSecurity-Test"
        },
        {
            "integrations": "Blueliv ThreatCompass",
            "playbookID": "Blueliv_ThreatCompass_test",
            "fromversion": "5.0.0"
        },
        {
            "playbookID": "IncreaseIncidentSeverity-Test",
            "fromversion": "5.0.0"
        },
        {
            "integrations": "TrendMicro Cloud App Security",
            "playbookID": "playbook_TrendmicroCAS_Test",
            "fromversion": "5.0.0",
            "timeout": 300
        },
        {
            "playbookID": "IfThenElse-Test",
            "fromversion": "5.0.0"
        },
        {
            "integrations": "Imperva WAF",
            "playbookID": "Imperva WAF - Test"
        },
        {
            "integrations": "CheckPointFirewall_v2",
            "playbookID": "checkpoint-testplaybook",
            "timeout": 500,
            "nightly": true
        },
        {
            "playbookID": "FailedInstances - Test",
            "integrations": "Whois",
            "fromversion": "4.5.0"
        },
        {
            "integrations": "F5 ASM",
            "playbookID": "playbook-F5_ASM-Test",
            "timeout": 600,
            "fromversion": "5.0.0",
            "nightly": true
        },
        {
            "playbookID": "Hatching Triage - Detonate File",
            "integrations": "Hatching Triage",
            "fromversion": "5.5.0"
        },
        {
            "integrations": "Rundeck",
            "playbookID": "Rundeck_test",
            "fromversion": "5.5.0",
            "is_mockable": false
        },
        {
            "playbookID": "Field polling test",
            "timeout": 600,
            "fromversion": "5.0.0"
        },
        {
            "integrations": "Generic Webhook",
            "playbookID": "Generic Webhook - Test",
            "fromversion": "5.5.0"
        },
        {
            "integrations": "Palo Alto Networks Enterprise DLP",
            "playbookID": "Palo_Alto_Networks_Enterprise_DLP - Test",
            "fromversion": "5.0.0"
        },
        {
            "integrations": "Cryptocurrency",
            "playbookID": "Cryptocurrency-Test",
            "is_mockable": false
        },
        {
            "integrations": "Public DNS Feed",
            "playbookID": "Public_DNS_Feed_Test",
            "fromversion": "5.5.0"
        },
        {
            "integrations": "BitcoinAbuse",
            "playbookID": "BitcoinAbuse-test",
            "fromversion": "5.5.0"
        },
        {
            "integrations": "ExpanseV2",
            "playbookID": "ExpanseV2 Test",
            "fromversion": "6.0.0"
        },
        {
            "integrations": "FeedExpanse",
            "playbookID": "Feed Expanse Test",
            "fromversion": "6.0.0"
        },
        {
            "integrations": "MicrosoftGraphIdentityandAccess",
            "playbookID": "Identity & Access test playbook"
        },
        {
            "integrations": "MicrosoftPolicyAndComplianceAuditLog",
            "playbookID": "Audit Log - Test"
        },
        {
            "integrations": "Nutanix Hypervisor",
            "playbookID": "Nutanix-test"
        },
        {
            "integrations": "Azure Storage",
            "playbookID": "Azure Storage - Test"
        },
        {
            "integrations": "MicrosoftGraphApplications",
            "playbookID": "MSGraph Applications Test"
        },
        {
            "integrations": "EWS Extension Online Powershell v2",
            "playbookID": "EWS Extension: Powershell Online V2 Test",
            "fromversion": "6.0.0",
            "toversion": "6.0.9",
            "timeout": 250
        },
        {
            "integrations": "VirusTotal (API v3)",
            "playbookID": "VirusTotal (API v3) Detonate Test",
            "instance_names": [
                "virus_total_v3",
                "virus_total_v3_premium"
            ],
            "is_mockable": false
        },
        {
            "integrations": "VirusTotal (API v3)",
            "playbookID": "VirusTotalV3-test",
            "instance_names": [
                "virus_total_v3"
            ]
        },
        {
            "playbookID": "CreateCertificate-Test",
            "fromversion": "5.5.0"
        },
        {
            "integrations": "LogPoint SIEM Integration",
            "playbookID": "LogPoint SIEM Integration - Test Playbook 1"
        },
        {
            "integrations": "LogPoint SIEM Integration",
            "playbookID": "LogPoint SIEM Integration - Test Playbook 2"
        },
        {
            "integrations": "Cisco Stealthwatch",
            "fromversion": "5.5.0",
            "playbookID": "Cisco Stealthwatch Test"
        },
        {
            "integrations": "cymulate_v2",
            "playbookID": "Cymulate V2 Test",
            "fromversion": "6.0.0"
        },
        {
            "integrations": "OpenCTI",
            "playbookID": "OpenCTI Test",
            "fromversion": "5.0.0"
        },
        {
            "integrations": "Microsoft Graph API",
            "playbookID": "Microsoft Graph API - Test",
            "fromversion": "5.0.0"
        },
        {
            "integrations": "QRadar v3",
            "playbookID": "QRadar_v3-test",
            "fromversion": "6.0.0"
        },
        {
            "integrations": "AzureWAF",
            "playbookID": "DbotPredictOufOfTheBoxTest",
            "instance_names": [
                "ml_dummy_prod"
            ],
            "fromversion": "4.5.0",
            "timeout": 1000
        },
        {
            "integrations": "AzureWAF",
            "playbookID": "DbotPredictOufOfTheBoxTestV2",
            "instance_names": [
                "ml_dummy_prod"
            ],
            "fromversion": "5.5.0",
            "timeout": 1000
        },
        {
            "integrations": "VirusTotal - Premium (API v3)",
            "playbookID": "VirusTotal Premium v3 TestPlaybook",
            "fromversion": "5.5.0"
        }
    ],
    "skipped_tests": {
        "Github IAM - Test Playbook": "Issue 32383",
        "Calculate Severity - Standard - Test": "Issue 32715",
        "Calculate Severity - Generic v2 - Test": "Issue 32716",
        "Workday - Test": "No credentials Issue 29595",
        "Protectwise-Test": "Issue 28168",
        "Phishing Classifier V2 ML Test": "Issue 26066",
        "RedLockTest": "Issue 24600",
        "SentinelOne V2 - test": "Issue 24933",
        "TestDedupIncidentsPlaybook": "Issue 24344",
        "CreateIndicatorFromSTIXTest": "Issue 24345",
        "Endpoint data collection test": "Uses a deprecated playbook called Endpoint data collection",
        "Prisma_Access_Egress_IP_Feed-Test": "unskip after we will get Prisma Access instance - Issue 27112",
        "Prisma_Access-Test": "unskip after we will get Prisma Access instance - Issue 27112",
        "Test-Shodan_v2": "Issue 23370",
        "Symantec Deepsight Test": "Issue 22971",
        "TestProofpointFeed": "Issue 22229",
        "Git_Integration-Test": "Issue 20029",
        "Symantec Data Loss Prevention - Test": "Issue 20134",
        "NetWitness Endpoint Test": "Issue 19878",
        "InfoArmorVigilanteATITest": "Test issue 17358",
        "ArcSight Logger test": "Issue 19117",
        "3da2e31b-f114-4d7f-8702-117f3b498de9": "Issue 19837",
        "d66e5f86-e045-403f-819e-5058aa603c32": "pr 3220",
        "RecordedFutureFeed - Test": "Issue 18922",
        "IntSights Mssp Test": "Issue #16351",
        "fd93f620-9a2d-4fb6-85d1-151a6a72e46d": "Issue 19854",
        "Test Playbook TrendMicroDDA": "Issue 16501",
        "ssdeepreputationtest": "Issue #20953",
        "C2sec-Test": "Issue #21633",
        "Create Phishing Classifier V2 ML Test": "Issue 26341",
        "DBotCreatePhishingClassifierV2FromFile-Test": "Issue 26456",
        "ThreatConnect v2 - Test": "Issue 26782",
        "Email Address Enrichment - Generic v2.1 - Test": "Issue 26785",
        "Tanium v2 - Test": "Issue 26822",
        "hashIncidentFields-test": "Issue 26850",
        "Fidelis Elevate Network": "Issue 26453",
        "Cortex XDR - IOC - Test": "Issue 25598",
        "Cherwell Example Scripts - test": "Issue 27107",
        "Cherwell - test": "Issue 26780",
        "PAN-OS Query Logs For Indicators Test": "Issue 28753",
        "TCPUtils-Test": "Issue 29677",
        "Polygon-Test": "Issue 29060",
        "AttackIQ - Test": "Issue 29774",
        "Azure Compute - Test": "Issue 28056",
        "forcepoint test": "Issue 28043",
        "CanaryTools Test": "Issue 30796",
        "Test-VulnDB": "Issue 30875",
        "Malware Domain List Active IPs Feed Test": "Issue 30878",
        "CuckooTest": "Issue 25601",
        "PhishlabsIOC_DRP-Test": "Issue 29589",
        "Carbon Black Live Response Test": "Issue 28237",
        "Carbon Black Enterprise Protection V2 Test": "Issue 32322",
        "Google_Vault-Search_And_Display_Results_test": "Issue 24348",
        "FeedThreatConnect-Test": "Issue 32317",
        "HelloWorldPremium_Scan-Test": "Issue 32512",
        "Palo_Alto_Networks_Enterprise_DLP - Test": "Issue 32568",
        "JoeSecurityTestDetonation": "Issue 25650",
        "JoeSecurityTestPlaybook": "Issue 25649",
        "Cortex Data Lake Test": "Issue 24346",
        "Phishing - Core - Test - Incident Starter": "Issue 26784",
        "Test Playbook McAfee ATD": "Issue 33409",
        "Detonate Remote File From URL -McAfee-ATD - Test": "Issue 33407",
        "Test Playbook McAfee ATD Upload File": "Issue 33408",
        "Extract Indicators From File - Generic v2 - Test": "Issue 30071",
        "Kenna Test": "Missing data",
        "Trend Micro Apex - Test": "Issue 27280",
        "Create ServiceNow Ticket and Mirror Test": "Issue 30587",
        "Field polling test": "Issue 33951",
        "palo_alto_panorama_test_pb": "Issue 34371",
        "Microsoft Defender - ATP - Indicators Test": "Issue 29279",
        "Active Directory - Get User Manager Details - Test": "Issue 25604",
        "GSuiteAdmin-Test": "Issue 34784",
        "O365-SecurityAndCompliance-ContextResults-Test": "Issue 34482",
        "Test-BPA": "Issue 28406",
        "Test-BPA_Integration": "Issue 28236",
        "pyEWS_Test": "Issue 27942",
        "EWS search-mailbox test": "Issue 27943",
        "EWS Public Folders Test": "Issue 27941",
        "Azure NSG - Test": "Issue 33217",
        "TestTOPdeskPlaybook": "Issue 35412",
        "PAN OS EDL Management - Test": "Issue 35652",
        "PAN-OS - Block IP and URL - External Dynamic List v2 Test": "Issue 31032",
        "PAN-OS EDL Setup v3 Test": "Issue 35386"
    },
    "skipped_integrations": {
        
        "_comment1": "~~~ NO INSTANCE ~~~",
        "ServiceDeskPlus (On-Premise)": "No instance",
        "Forcepoint": "instance issues. Issue 28043",
        "ZeroFox": "Issue 29284",
        "Symantec Management Center": "Issue 23960",
        "Traps": "Issue 24122",
        "Fidelis Elevate Network": "Issue 26453",
        "CrowdStrike Falcon X": "Issue 26209",
        "ArcSight Logger": "Issue 19117",
        "Sophos Central": "No instance",
        "MxToolBox": "No instance",
        "Prisma Access": "Instance will be provided soon by Lior and Prasen - Issue 27112",
        "AlphaSOC Network Behavior Analytics": "No instance",
        "IsItPhishing": "No instance",
        "Verodin": "No instance",
        "EasyVista": "No instance",
        "Pipl": "No instance",
        "Moloch": "No instance",
        "Twilio": "No instance",
        "Zendesk": "No instance",
        "GuardiCore": "No instance",
        "Nessus": "No instance",
        "Cisco CloudLock": "No instance",
        "SentinelOne": "No instance",
        "Vectra v2": "No instance",
        "AWS - IAM": "Issue 21401",
        "GoogleCloudSCC": "No instance, outsourced",
        "FortiGate": "License expired, and not going to get one (issue 14723)",
        "Attivo Botsink": "no instance, not going to get it",
        "VMware": "no License, and probably not going to get it",
        "AWS Sagemaker": "License expired, and probably not going to get it",
        "Symantec MSS": "No instance, probably not going to get it (issue 15513)",
        "Google Cloud Compute": "Can't test yet",
        "FireEye ETP": "No instance",
        "ProofpointTAP_v2": "No instance",
        "remedy_sr_beta": "No instance",
        "fireeye": "Issue 19839",
        "Remedy On-Demand": "Issue 19835",
        "Check Point": "Issue 18643",
        "CheckPointFirewall_v2": "Issue 18643",
        "Preempt": "Issue 20268",
        "Jask": "Issue 18879",
        "vmray": "Issue 18752",
        "Anomali ThreatStream v2": "Issue 19182",
        "Anomali ThreatStream": "Issue 19182",
        "SCADAfence CNM": "Issue 18376",
        "ArcSight ESM v2": "Issue #18328",
        "AlienVault USM Anywhere": "Issue #18273",
        "Dell Secureworks": "No instance",
        "Netskope": "instance is down",
        "Service Manager": "Expired license",
        "carbonblackprotection": "License expired",
        "icebrg": "Issue 14312",
        "Freshdesk": "Trial account expired",
        "Threat Grid": "Issue 16197",
        "Kafka V2": "Can not connect to instance from remote",
        "Check Point Sandblast": "Issue 15948",
        "Remedy AR": "getting 'Not Found' in test button",
        "Salesforce": "Issue 15901",
        "Zscaler": "Issue 17784",
        "RedCanary": "License expired",
        "ANYRUN": "No instance",
        "Snowflake": "Looks like account expired, needs looking into",
        "Cisco Spark": "Issue 18940",
        "Phish.AI": "Issue 17291",
        "MaxMind GeoIP2": "Issue 18932.",
        "Exabeam": "Issue 19371",
        "PaloAltoNetworks_PrismaCloudCompute": "Issue 27112",
        "IBM Resilient Systems": "Issue 23722",
        "Ivanti Heat": "Issue 26259",
        "AWS - Athena - Beta": "Issue 19834",
        "SNDBOX": "Issue 28826",
        "Workday": "License expired Issue: 29595",
        "FireEyeFeed": "License expired Issue: 31838",
        "Akamai WAF": "Issue 32318",
<<<<<<< HEAD
        "GSuiteAdmin": "No instance",
=======
        "FraudWatch": "Issue 34299",
        "Cisco Stealthwatch": "No instance - developed by Qmasters",
        
>>>>>>> 54c8e3c3
        "_comment2": "~~~ UNSTABLE ~~~",
        "Tenable.sc": "unstable instance",
        "ThreatConnect v2": "unstable instance",
        "Infoblox": "Unstable instance, issue 25651",
        
        "_comment3": "~~~ QUOTA ISSUES ~~~",
        "XFE_v2": "Required proper instance, otherwise we get quota errors",
        "Lastline": "issue 20323",
        "Google Resource Manager": "Cannot create projects because have reached allowed quota.",
        "Looker": "Warehouse 'DEMO_WH' cannot be resumed because resource monitor 'LIMITER' has exceeded its quota.",
        "Ipstack": "Issue 26266",
        
        "_comment4": "~~~ OTHER ~~~",
        "Pentera": "authentication method will not work with testing",
        "AlienVault OTX TAXII Feed": "Issue 29197",
        "EclecticIQ Platform": "Issue 8821",
        "Zoom": "Issue 19832",
        "Forescout": "Can only be run from within PANW network. Look in keeper for - Demisto in the LAB",
        "FortiManager": "Can only be run within PANW network",
        "HelloWorldSimple": "This is just an example integration - no need for test",
        "TestHelloWorldPlaybook": "This is just an example integration - no need for test",
        "Lastline v2": "Temporary skipping, due to quota issues, in order to merge a PR",
        "AttackIQFireDrill": "License issues #29774"
    },
    "nightly_integrations": [
        "Lastline v2",
        "TruSTAR",
        "VulnDB"
    ],
    "unmockable_integrations": {
        "EwsExtension": "Powershell does not support proxy",
        "EWS Extension Online Powershell v2": "Powershell does not support proxy/ssl",
        "Office 365 Feed": "Client sends a unique uuid as first request of every run",
        "AzureWAF": "Has a command that sends parameters in the path",
        "HashiCorp Vault": "Has a command that sends parameters in the path",
        "urlscan.io": "Uses data that comes in the headers",
        "CloudConvert": "has a command that uploads a file (!cloudconvert-upload)",
        "Symantec Messaging Gateway": "Test playbook uses a random string",
        "Cylance Protect": "Test playbook (get_file_sample_by_hash_-_cylance_protect_-_test) downloads a file",
        "AlienVault OTX TAXII Feed": "Client from 'cabby' package generates uuid4 in the request",
        "Generic Webhook": "Does not send HTTP traffic",
        "Microsoft Endpoint Configuration Manager": "Uses Microsoft winRM",
        "SecurityIntelligenceServicesFeed": "Need proxy configuration in server",
        "BPA": "Playbook using GenericPolling which is inconsistent",
        "XsoarPowershellTesting": "Integration which not use network.",
        "Mail Listener v2": "Integration has no proxy checkbox",
        "Cortex XDR - IOC": "'Cortex XDR - IOC - Test' is using also the fetch indicators which is not working in proxy mode",
        "SecurityAndCompliance": "Integration doesn't support proxy",
        "Cherwell": "Submits a file - tests that send files shouldn't be mocked",
        "Maltiverse": "issue 24335",
        "ActiveMQ": "stomp sdk not supporting proxy.",
        "MITRE ATT&CK": "Using taxii2client package",
        "MongoDB": "Our instance not using SSL",
        "Cortex Data Lake": "Integration requires SSL",
        "Google Key Management Service": "The API requires an SSL secure connection to work.",
        "McAfee ESM-v10": "we have multiple instances with same test playbook, mock recording are per playbook so it keeps failing the playback step",
        "SplunkPy": "we have multiple instances with same test playbook, mock recording are per playbook so it keeps failing the playback step",
        "mysql": "Does not use http",
        "SlackV2": "Integration requires SSL",
        "Whois": "Mocks does not support sockets",
        "Panorama": "Exception: Proxy process took to long to go up. https://circleci.com/gh/demisto/content/24826",
        "Image OCR": "Does not perform network traffic",
        "Server Message Block (SMB) v2": "Does not perform http communication",
        "Active Directory Query v2": "Does not perform http communication",
        "dnstwist": "Does not perform http communication",
        "Generic SQL": "Does not perform http communication",
        "PagerDuty v2": "Integration requires SSL",
        "TCPIPUtils": "Integration requires SSL",
        "Luminate": "Integration has no proxy checkbox",
        "Shodan": "Integration has no proxy checkbox",
        "Google BigQuery": "Integration has no proxy checkbox",
        "ReversingLabs A1000": "Checking",
        "Check Point": "Checking",
        "okta": "Test Module failing, suspect it requires SSL",
        "Okta v2": "dynamic test, need to revisit and better avoid conflicts",
        "Awake Security": "Checking",
        "ArcSight ESM v2": "Checking",
        "Phish.AI": "Checking",
        "Intezer": "Nightly - Checking",
        "ProtectWise": "Nightly - Checking",
        "google-vault": "Nightly - Checking",
        "McAfee NSM": "Nightly - Checking",
        "Forcepoint": "Nightly - Checking",
        "palo_alto_firewall": "Need to check test module",
        "Signal Sciences WAF": "error with certificate",
        "google": "'unsecure' parameter not working",
        "EWS Mail Sender": "Inconsistent test (playback fails, record succeeds)",
        "ReversingLabs Titanium Cloud": "No Unsecure checkbox. proxy trying to connect when disabled.",
        "Recorded Future": "might be dynamic test",
        "AlphaSOC Wisdom": "Test module issue",
        "RedLock": "SSL Issues",
        "Microsoft Graph User": "Test direct access to oproxy",
        "Azure Security Center v2": "Test direct access to oproxy",
        "Azure Compute v2": "Test direct access to oproxy",
        "AWS - CloudWatchLogs": "Issue 20958",
        "AWS - Athena - Beta": "Issue 24926",
        "AWS - CloudTrail": "Issue 24926",
        "AWS - Lambda": "Issue 24926",
        "AWS Sagemaker": "Issue 24926",
        "Gmail Single User": "googleclient sdk has time based challenge exchange",
        "Gmail": "googleclient sdk has time based challenge exchange",
        "GSuiteAdmin": "googleclient sdk has time based challenge exchange",
        "GoogleCloudTranslate": "google translate sdk does not support proxy",
        "Google Chronicle Backstory": "SDK",
        "Google Vision AI": "SDK",
        "Google Cloud Compute": "googleclient sdk has time based challenge exchange",
        "Google Cloud Functions": "googleclient sdk has time based challenge exchange",
        "GoogleDocs": "googleclient sdk has time based challenge exchange",
        "GooglePubSub": "googleclient sdk has time based challenge exchange",
        "Google Resource Manager": "googleclient sdk has time based challenge exchange",
        "Google Cloud Storage": "SDK",
        "GoogleCalendar": "googleclient sdk has time based challenge exchange",
        "GoogleDrive": "googleclient sdk has time based challenge exchange",
        "Syslog Sender": "syslog",
        "syslog": "syslog",
        "MongoDB Log": "Our instance not using SSL",
        "MongoDB Key Value Store": "Our instance not using SSL",
        "GoogleKubernetesEngine": "SDK",
        "TAXIIFeed": "Cannot use proxy",
        "EWSO365": "oproxy dependent",
        "MISP V2": "Cleanup process isn't performed as expected."
    },
    "parallel_integrations": [
        "AWS - EC2",
        "Amazon DynamoDB",
        "AWS - ACM",
        "Cryptocurrency",
        "SNDBOX",
        "Whois",
        "Rasterize",
        "CVE Search v2",
        "VulnDB",
        "CheckPhish",
        "Tanium",
        "LogRhythmRest",
        "ipinfo",
        "Demisto REST API",
        "syslog",
        "ElasticsearchFeed",
        "MITRE ATT&CK",
        "Microsoft Intune Feed",
        "JSON Feed",
        "Plain Text Feed",
        "Fastly Feed",
        "Malware Domain List Active IPs Feed",
        "Blocklist_de Feed",
        "Cloudflare Feed",
        "AzureFeed",
        "SpamhausFeed",
        "Cofense Feed",
        "Bambenek Consulting Feed",
        "AWS Feed",
        "CSVFeed",
        "ProofpointFeed",
        "abuse.ch SSL Blacklist Feed",
        "TAXIIFeed",
        "Office 365 Feed",
        "AutoFocus Feed",
        "Recorded Future Feed",
        "DShield Feed",
        "AlienVault Reputation Feed",
        "BruteForceBlocker Feed",
        "Feodo Tracker IP Blocklist Feed",
        "AlienVault OTX TAXII Feed",
        "Prisma Access Egress IP feed",
        "Lastline v2",
        "McAfee DXL",
        "GCP Whitelist Feed",
        "Cortex Data Lake",
        "Mail Listener v2"
    ],
    "docker_thresholds": {
        
        "_comment": "Add here docker images which are specific to an integration and require a non-default threshold (such as rasterize or ews). That way there is no need to define this multiple times. You can specify full image name with version or without.",
        "images": {
            "demisto/chromium": {
                "pid_threshold": 11
            },
            "demisto/py-ews:2.0": {
                "memory_threshold": 150
            },
            "demisto/pymisp:1.0.0.52": {
                "memory_threshold": 150
            },
            "demisto/pytan": {
                "pid_threshold": 11
            },
            "demisto/google-k8s-engine:1.0.0.9467": {
                "pid_threshold": 11
            },
            "demisto/threatconnect-tcex": {
                "pid_threshold": 11
            },
            "demisto/taxii2": {
                "pid_threshold": 11
            },
            "demisto/pwsh-infocyte": {
                "pid_threshold": 24,
                "memory_threshold": 140
            },
            "demisto/pwsh-exchange": {
                "pid_threshold": 24,
                "memory_threshold": 140
            },
            "demisto/powershell": {
                "pid_threshold": 24,
                "memory_threshold": 140
            },
            "demisto/powershell-ubuntu": {
                "pid_threshold": 40,
                "memory_threshold": 200
            }
        }
    }
}<|MERGE_RESOLUTION|>--- conflicted
+++ resolved
@@ -3443,13 +3443,9 @@
         "Workday": "License expired Issue: 29595",
         "FireEyeFeed": "License expired Issue: 31838",
         "Akamai WAF": "Issue 32318",
-<<<<<<< HEAD
-        "GSuiteAdmin": "No instance",
-=======
         "FraudWatch": "Issue 34299",
         "Cisco Stealthwatch": "No instance - developed by Qmasters",
         
->>>>>>> 54c8e3c3
         "_comment2": "~~~ UNSTABLE ~~~",
         "Tenable.sc": "unstable instance",
         "ThreatConnect v2": "unstable instance",
