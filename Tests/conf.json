--- conflicted
+++ resolved
@@ -2843,10 +2843,10 @@
             "fromversion": "5.0.0"
         },
         {
-<<<<<<< HEAD
             "integrations": "Bonusly",
             "playbookID": "Bonusly-Test"
-=======
+        },
+        {
             "integrations": "Deep Instinct",
             "playbookID": "Deep_Instinct-Test",
             "fromversion": "5.0.0"
@@ -2968,7 +2968,6 @@
             "playbookID": "FailedInstances - Test",
             "integrations": "Whois",
             "fromversion": "4.5.0"
->>>>>>> b3342ec8
         }
     ],
     "skipped_tests": {
