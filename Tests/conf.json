{
    "testTimeout": 160,
    "testInterval": 20,
    "tests": [
        {
            "integrations": "MITRE ATT&CK",
            "playbookID": "Mitre Attack List 10 Indicators Feed Test"
        },
        {
            "integrations": "URLhaus",
            "playbookID": "Test_URLhaus",
            "timeout": 1000
        },
        {
            "integrations": "Microsoft Intune Feed",
            "playbookID": "FeedMicrosoftIntune_Test",
            "fromversion": "5.5.0"
        },
        {
            "integrations": "Smokescreen IllusionBLACK",
            "playbookID": "Smokescreen IllusionBLACK-Test",
            "fromversion": "5.0.0"
        },
        {
            "integrations": "Malwarebytes",
            "playbookID": "Malwarebytes-Test",
            "fromversion": "5.0.0"
        },
        {
            "integrations": "Tanium Threat Response",
            "playbookID": "Tanium Threat Response Test"
        },
        {
            "integrations": [
                "Syslog Sender",
                "syslog"
            ],
            "playbookID": "Test Syslog",
            "fromversion": "5.5.0",
            "timeout": 1000
        },
        {
            "integrations": "Cisco Firepower",
            "playbookID": "Cisco Firepower - Test",
            "timeout": 1000,
            "fromversion": "5.0.0"
        },
        {
            "integrations": "JSON Feed",
            "playbookID": "JSON_Feed_Test",
            "fromversion": "5.5.0"
        },
        {
            "integrations": "Google Cloud Functions",
            "playbookID": "test playbook - Google Cloud Functions",
            "fromversion": "5.0.0"
        },
        {
            "integrations": "Plain Text Feed",
            "playbookID": "PlainText Feed - Test",
            "fromversion": "5.5.0"
        },
        {
            "integrations": "Silverfort",
            "playbookID": "Silverfort-test",
            "fromversion": "5.0.0"
        },
        {
            "integrations": "Fastly Feed",
            "playbookID": "Fastly Feed Test",
            "fromversion": "5.5.0"
        },
        {
            "integrations": "Malware Domain List Active IPs Feed",
            "playbookID": "Malware Domain List Active IPs Feed Test",
            "fromversion": "5.5.0"
        },
        {
            "integrations": "Claroty",
            "playbookID": "Claroty - Test",
            "fromversion": "5.0.0"
        },
        {
            "integrations": "Trend Micro Apex",
            "playbookID": "Trend Micro Apex - Test"
        },
        {
            "integrations": "Blocklist_de Feed",
            "playbookID": "Blocklist_de - Test",
            "fromversion": "5.5.0"
        },
        {
            "integrations": "Cloudflare Feed",
            "playbookID": "cloudflare - Test",
            "fromversion": "5.5.0"
        },
        {
            "integrations": "AzureFeed",
            "playbookID": "AzureFeed - Test",
            "fromversion": "5.5.0"
        },
        {
            "playbookID": "CreateIndicatorFromSTIXTest",
            "fromversion": "5.0.0"
        },
        {
            "integrations": "SpamhausFeed",
            "playbookID": "Spamhaus_Feed_Test",
            "fromversion": "5.5.0"
        },
        {
            "integrations": "Cofense Feed",
            "playbookID": "TestCofenseFeed",
            "fromversion": "5.5.0"
        },
        {
            "integrations": "Bambenek Consulting Feed",
            "playbookID": "BambenekConsultingFeed_Test",
            "fromversion": "5.5.0"
        },
        {
            "integrations": "Pipl",
            "playbookID": "Pipl Test"
        },
        {
            "integrations": "AWS Feed",
            "playbookID": "AWS Feed Test",
            "fromversion": "5.5.0"
        },
        {
            "integrations": "Digital Defense FrontlineVM",
            "playbookID": "Digital Defense FrontlineVM - Scan Asset Not Recently Scanned Test"
        },
        {
            "integrations": "Digital Defense FrontlineVM",
            "playbookID": "Digital Defense FrontlineVM - Test Playbook"
        },
        {
            "integrations": "CSVFeed",
            "playbookID": "CSV_Feed_Test",
            "fromversion": "5.5.0"
        },
        {
            "integrations": "ProofpointFeed",
            "playbookID": "TestProofpointFeed",
            "fromversion": "5.5.0"
        },
        {
            "integrations": "Digital Shadows",
            "playbookID": "Digital Shadows - Test"
        },
        {
            "integrations": "Azure Compute v2",
            "playbookID": "Azure Compute - Test",
            "instance_names": "ms_azure_compute_dev"
        },
        {
            "integrations": "Azure Compute v2",
            "playbookID": "Azure Compute - Test",
            "instance_names": "ms_azure_compute_prod"
        },
        {
            "integrations": "Symantec Data Loss Prevention",
            "playbookID": "Symantec Data Loss Prevention - Test",
            "fromversion": "4.5.0"
        },
        {
            "integrations": "Lockpath KeyLight v2",
            "playbookID": "Keylight v2 - Test"
        },
        {
            "integrations": "Azure Security Center v2",
            "playbookID": "Azure SecurityCenter - Test",
            "instance_names": "ms_azure_sc_prod"
        },
        {
            "integrations": "Azure Security Center v2",
            "playbookID": "Azure SecurityCenter - Test",
            "instance_names": "ms_azure_sc_prod"
        },
        {
            "integrations": "JsonWhoIs",
            "playbookID": "JsonWhoIs-Test"
        },
        {
            "integrations": "Maltiverse",
            "playbookID": "Maltiverse Test"
        },
        {
            "integrations": "MicrosoftGraphMail",
            "playbookID": "MicrosoftGraphMail-Test",
            "instance_names": "ms_graph_mail_dev"
        },
        {
            "integrations": "MicrosoftGraphMail",
            "playbookID": "MicrosoftGraphMail-Test",
            "instance_names": "ms_graph_mail_dev_no_oproxy"
        },
        {
            "integrations": "MicrosoftGraphMail",
            "playbookID": "MicrosoftGraphMail-Test",
            "instance_names": "ms_graph_mail_prod"
        },
        {
            "integrations": "CloudShark",
            "playbookID": "CloudShark - Test Playbook",
            "timeout": 500
        },
        {
            "integrations": "Google Vision AI",
            "playbookID": "Google Vision API - Test"
        },
        {
            "integrations": "nmap",
            "playbookID": "Nmap - Test",
            "fromversion": "5.0.0"
        },
        {
            "integrations": "AutoFocus V2",
            "playbookID": "Autofocus Query Samples, Sessions and Tags Test Playbook",
            "fromversion": "4.5.0",
            "timeout": 1000
        },
        {
            "integrations": "HelloWorld",
            "playbookID": "HelloWorld-Test",
            "fromversion": "5.0.0"
        },
        {
            "integrations": "HelloWorld",
            "playbookID": "HelloWorld_Scan-Test",
            "fromversion": "5.0.0",
            "timeout": 2000
        },
        {
            "integrations": "ThreatQ v2",
            "playbookID": "ThreatQ - Test",
            "fromversion": "4.5.0"
        },
        {
            "integrations": "AttackIQFireDrill",
            "playbookID": "AttackIQ - Test"
        },
        {
            "integrations": "PhishLabs IOC EIR",
            "playbookID": "PhishlabsIOC_EIR-Test"
        },
        {
            "integrations": "Amazon DynamoDB",
            "playbookID": "AWS_DynamoDB-Test"
        },
        {
            "integrations": "PhishLabs IOC DRP",
            "playbookID": "PhishlabsIOC_DRP-Test"
        },
        {
            "playbookID": "Create Phishing Classifier V2 ML Test",
            "timeout": 60000,
            "fromversion": "4.5.0"
        },
        {
            "integrations": "ZeroFox",
            "playbookID": "ZeroFox-Test",
            "fromversion": "4.1.0"
        },
        {
            "integrations": "AlienVault OTX v2",
            "playbookID": "Alienvault_OTX_v2 - Test"
        },
        {
            "integrations": "AWS - CloudWatchLogs",
            "playbookID": "AWS - CloudWatchLogs Test Playbook"
        },
        {
            "integrations": "SlackV2",
            "playbookID": "Slack Test Playbook",
            "timeout": 2400,
            "pid_threshold": 5,
            "fromversion": "5.0.0"
        },
        {
            "integrations": "Cortex XDR - IR",
            "playbookID": "Test XDR Playbook",
            "fromversion": "4.1.0"
        },
        {
            "integrations": "Cloaken",
            "playbookID": "Cloaken-Test"
        },
        {
            "integrations": "Uptycs",
            "playbookID": "TestUptycs"
        },
        {
            "integrations": "ThreatX",
            "playbookID": "ThreatX-test"
        },
        {
            "integrations": "Akamai WAF SIEM",
            "playbookID": "Akamai_WAF_SIEM-Test"
        },
        {
            "integrations": "AlienVault OTX",
            "playbookID": "AlienVaultOTX Test"
        },
        {
            "integrations": "Cofense Triage",
            "playbookID": "Cofense Triage Test"
        },
        {
            "integrations": "Akamai WAF",
            "playbookID": "Akamai_WAF-Test"
        },
        {
            "integrations": "Minerva Labs Anti-Evasion Platform",
            "playbookID": "Minerva Test playbook"
        },
        {
            "integrations": "abuse.ch SSL Blacklist Feed",
            "playbookID": "SSL Blacklist test",
            "fromversion": "5.5.0"
        },
        {
            "integrations": "CheckPhish",
            "playbookID": "CheckPhish-Test"
        },
        {
            "integrations": "Symantec Management Center",
            "playbookID": "SymantecMC_TestPlaybook"
        },
        {
            "integrations": "Tufin",
            "playbookID": "Tufin-Test"
        },
        {
            "integrations": "Looker",
            "playbookID": "Test-Looker"
        },
        {
            "integrations": "Vertica",
            "playbookID": "Vertica Test"
        },
        {
            "integrations": "Server Message Block (SMB)",
            "playbookID": "SMB test"
        },
        {
            "playbookID": "ConvertFile-Test",
            "fromversion": "4.5.0"
        },
        {
            "playbookID": "TestAwsEC2GetPublicSGRules-Test"
        },
        {
            "integrations": "RSA NetWitness Packets and Logs",
            "playbookID": "rsa_packets_and_logs_test"
        },
        {
            "playbookID": "test_similar_incidents"
        },
        {
            "playbookID": "CheckpointFW-test",
            "integrations": "Check Point"
        },
        {
            "playbookID": "RegPathReputationBasicLists_test"
        },
        {
            "playbookID": "EmailDomainSquattingReputation-Test"
        },
        {
            "playbookID": "RandomStringGenerateTest"
        },
        {
            "playbookID": "DocumentationTest",
            "integrations": "ipinfo"
        },
        {
            "playbookID": "playbook-checkEmailAuthenticity-test"
        },
        {
            "playbookID": "HighlightWords_Test"
        },
        {
            "integrations": "Pentera",
            "playbookID": "Pcysys-Test"
        },
        {
            "integrations": "Pentera",
            "playbookID": "Pentera Run Scan and Create Incidents - Test"
        },
        {
            "playbookID": "StringContainsArray_test"
        },
        {
            "integrations": "Fidelis Elevate Network",
            "playbookID": "Fidelis-Test"
        },
        {
            "integrations": "AWS - ACM",
            "playbookID": "ACM-Test"
        },
        {
            "integrations": "Thinkst Canary",
            "playbookID": "CanaryTools Test"
        },
        {
            "integrations": "ThreatMiner",
            "playbookID": "ThreatMiner-Test"
        },
        {
            "playbookID": "StixCreator-Test"
        },
        {
            "playbookID": "CompareIncidentsLabels-test-playbook"
        },
        {
            "integrations": "Have I Been Pwned? V2",
            "playbookID": "Pwned v2 test"
        },
        {
            "integrations": "Alexa Rank Indicator",
            "playbookID": "Alexa Test Playbook"
        },
        {
            "playbookID": "UnEscapeURL-Test"
        },
        {
            "playbookID": "UnEscapeIPs-Test"
        },
        {
            "playbookID": "ExtractDomainFromUrlAndEmail-Test"
        },
        {
            "playbookID": "ConvertKeysToTableFieldFormat_Test"
        },
        {
            "integrations": "CVE Search v2",
            "playbookID": "CVE Search v2 - Test"
        },
        {
            "integrations": "CVE Search v2",
            "playbookID": "cveReputation Test"
        },
        {
            "integrations": "HashiCorp Vault",
            "playbookID": "hashicorp_test"
        },
        {
            "integrations": "AWS - Athena - Beta",
            "playbookID": "Beta-Athena-Test"
        },
        {
            "integrations": "BeyondTrust Password Safe",
            "playbookID": "BeyondTrust-Test"
        },
        {
            "integrations": "Dell Secureworks",
            "playbookID": "secureworks_test"
        },
        {
            "integrations": "ServiceNow",
            "playbookID": "servicenow_test_new"
        },
        {
            "integrations": "ExtraHop",
            "playbookID": "ExtraHop-Test"
        },
        {
            "integrations": "ExtraHop v2",
            "playbookID": "ExtraHop_v2-Test"
        },
        {
            "playbookID": "Test CommonServer"
        },
        {
            "integrations": "CIRCL",
            "playbookID": "CirclIntegrationTest"
        },
        {
            "integrations": "MISP V2",
            "playbookID": "MISP V2 Test"
        },
        {
            "playbookID": "test-LinkIncidentsWithRetry"
        },
        {
            "playbookID": "CopyContextToFieldTest"
        },
        {
            "integrations": "OTRS",
            "playbookID": "OTRS Test",
            "fromversion": "4.1.0"
        },
        {
            "integrations": "Attivo Botsink",
            "playbookID": "AttivoBotsinkTest"
        },
        {
            "playbookID": "CreatePhishingClassifierMLTest",
            "timeout": 2400
        },
        {
            "integrations": "Cymon",
            "playbookID": "playbook-Cymon_Test"
        },
        {
            "integrations": "FortiGate",
            "playbookID": "Fortigate Test"
        },
        {
            "playbookID": "FormattedDateToEpochTest"
        },
        {
            "integrations": "SNDBOX",
            "playbookID": "SNDBOX_Test",
            "timeout": 1000
        },
        {
            "integrations": "SNDBOX",
            "playbookID": "Detonate File - SNDBOX - Test",
            "timeout": 2400,
            "nightly": true
        },
        {
            "integrations": "VxStream",
            "playbookID": "Detonate File - HybridAnalysis - Test",
            "timeout": 2400
        },
        {
            "playbookID": "WordTokenizeTest"
        },
        {
            "integrations": "QRadar",
            "playbookID" :  "test playbook - QRadarCorreltaions",
            "timeout": 600
        },
        {
            "integrations": "Awake Security",
            "playbookID": "awake_security_test_pb"
        },
        {
            "integrations": "Tenable.sc",
            "playbookID": "tenable-sc-test",
            "timeout": 240,
            "nightly": true
        },
        {
            "integrations": "MimecastV2",
            "playbookID": "Mimecast test"
        },
        {
            "playbookID": "CreateEmailHtmlBody_test_pb",
            "fromversion": "4.1.0"
        },
        {
            "playbookID": "ReadPDFFile-Test"
        },
        {
            "playbookID": "ReadPDFFileV2-Test",
            "timeout": 1000
        },
        {
            "playbookID": "JSONtoCSV-Test"
        },
        {
            "integrations": "Generic SQL",
            "playbookID": "generic-sql",
            "instance_names": "mysql instance",
            "fromversion": "5.0.0"
        },
        {
            "integrations": "Generic SQL",
            "playbookID": "generic-sql",
            "instance_names": "postgreSQL instance",
            "fromversion": "5.0.0"
        },
        {
            "integrations": "Generic SQL",
            "playbookID": "generic-sql",
            "instance_names": "Microsoft SQL instance",
            "fromversion": "5.0.0"
        },
        {
            "integrations": "Panorama",
            "instance_names": "palo_alto_firewall",
            "playbookID": "palo_alto_firewall_test_pb",
            "timeout": 1000,
            "nightly": true
        },
        {
            "integrations": "Panorama",
            "instance_names": "palo_alto_panorama",
            "playbookID": "palo_alto_panorama_test_pb",
            "timeout": 1000,
            "nightly": true
        },
        {
            "integrations": "Panorama",
            "instance_names": "palo_alto_panorama",
            "playbookID": "Panorama Query Logs - Test",
            "timeout": 1500,
            "nightly": true
        },
        {
            "integrations": "Panorama",
            "instance_names": "palo_alto_firewall_9.0",
            "playbookID": "palo_alto_firewall_test_pb",
            "timeout": 1000,
            "nightly": true
        },
        {
            "integrations": "Panorama",
            "instance_names": "palo_alto_panorama_9.0",
            "playbookID": "palo_alto_panorama_test_pb",
            "timeout": 1000,
            "nightly": true
        },
        {
            "integrations": "Tenable.io",
            "playbookID": "Tenable.io test"
        },
        {
            "playbookID": "URLDecode-Test"
        },
        {
            "playbookID": "GetTime-Test"
        },
        {
            "playbookID": "GetTime-ObjectVsStringTest"
        },
        {
            "integrations": "Tenable.io",
            "playbookID": "Tenable.io Scan Test",
            "nightly": true,
            "timeout": 900
        },
        {
            "integrations": "Tenable.sc",
            "playbookID": "tenable-sc-scan-test",
            "nightly": true,
            "timeout": 600
        },
        {
            "integrations": "google-vault",
            "playbookID": "Google-Vault-Generic-Test",
            "nightly": true,
            "timeout": 3600,
            "memory_threshold": 120
        },
        {
            "integrations": "google-vault",
            "playbookID": "Google_Vault-Search_And_Display_Results_test",
            "nightly": true,
            "memory_threshold": 120,
            "timeout": 3600
        },
        {
            "playbookID": "Luminate-TestPlaybook",
            "integrations": "Luminate"
        },
        {
            "integrations": "MxToolBox",
            "playbookID": "MxToolbox-test"
        },
        {
            "integrations": "Nessus",
            "playbookID": "Nessus - Test"
        },
        {
            "playbookID": "Palo Alto Networks - Malware Remediation Test",
            "integrations": "Palo Alto Minemeld",
            "fromversion": "4.5.0"
        },
        {
            "playbookID": "SumoLogic-Test",
            "integrations": "SumoLogic",
            "fromversion": "4.1.0"
        },
        {
            "playbookID": "ParseEmailFiles-test"
        },
        {
            "playbookID": "PAN-OS - Block IP and URL - External Dynamic List v2 Test",
            "integrations": ["Panorama", "palo_alto_networks_pan_os_edl_management"],
            "instance_names": "palo_alto_firewall_9.0",
            "fromversion": "4.0.0"
        },
        {
            "playbookID": "Test_EDL",
            "integrations": "EDL",
            "fromversion": "5.5.0"
        },
        {
            "playbookID": "Test_export_indicators_service",
            "integrations": "ExportIndicators",
            "fromversion": "5.5.0"
        },
        {
            "playbookID": "PAN-OS - Block IP - Custom Block Rule Test",
            "integrations": "Panorama",
            "instance_names": "palo_alto_panorama",
            "fromversion": "4.0.0"
        },
        {
            "playbookID": "PAN-OS - Block IP - Static Address Group Test",
            "integrations": "Panorama",
            "instance_names": "palo_alto_panorama",
            "fromversion": "4.0.0"
        },
        {
            "playbookID": "PAN-OS - Block URL - Custom URL Category Test",
            "integrations": "Panorama",
            "instance_names": "palo_alto_panorama",
            "fromversion": "4.0.0"
        },
        {
            "playbookID": "Endpoint Malware Investigation - Generic - Test",
            "integrations": [
                "Traps",
                "Cylance Protect v2",
                "Demisto REST API"
            ],
            "fromversion": "5.0.0",
            "timeout": 1200
        },
        {
            "playbookID": "ParseExcel-test"
        },
        {
            "playbookID": "Detonate File - No Files test"
        },
        {
            "integrations": [
                "Panorama",
                "Check Point"
            ],
            "instance_names": "palo_alto_firewall",
            "playbookID": "blockip_test_playbook"
        },
        {
            "integrations": "Palo Alto Minemeld",
            "playbookID": "minemeld_test"
        },
        {
            "integrations": "SentinelOne V2",
            "playbookID": "SentinelOne V2 - test"
        },
        {
            "integrations": "InfoArmor VigilanteATI",
            "playbookID": "InfoArmorVigilanteATITest"
        },
        {
            "integrations": "IntSights",
            "instance_names": "intsights_standard_account",
            "playbookID": "IntSights Test",
            "nightly": true,
            "timeout": 500
        },
        {
            "integrations": "IntSights",
            "playbookID": "IntSights Mssp Test",
            "instance_names": "intsights_mssp_account",
            "nightly": true,
            "timeout": 500
        },
        {
            "integrations": "dnstwist",
            "playbookID": "dnstwistTest"
        },
        {
            "integrations": "BitDam",
            "playbookID": "Detonate File - BitDam Test"
        },
        {
            "integrations": "Threat Grid",
            "playbookID": "Test-Detonate URL - ThreatGrid",
            "timeout": 600
        },
        {
            "integrations": "Threat Grid",
            "playbookID": "ThreatGridTest",
            "timeout": 600
        },
        {
            "integrations": [
                "Palo Alto Minemeld",
                "Panorama"
            ],
            "instance_names": "palo_alto_firewall",
            "playbookID": "block_indicators_-_generic_-_test"
        },
        {
            "integrations": "Signal Sciences WAF",
            "playbookID": "SignalSciences-Test"
        },
        {
            "integrations": "RTIR",
            "playbookID": "RTIR Test"
        },
        {
            "integrations": "RedCanary",
            "playbookID": "RedCanaryTest",
            "nightly": true
        },
        {
            "integrations": "Devo",
            "playbookID": "Devo test",
            "timeout": 500
        },
        {
            "playbookID": "URL Enrichment - Generic v2 - Test",
            "integrations": [
                "Rasterize",
                "VirusTotal - Private API"
            ],
            "instance_names": "virus_total_private_api_general",
            "timeout": 500,
            "pid_threshold": 12
        },
        {
            "playbookID": "CutTransformerTest"
        },
        {
            "playbookID": "Default - Test",
            "integrations": [
                "ThreatQ v2",
                "AlienVault OTX v2",
                "Demisto REST API"
            ],
            "fromversion": "5.0.0"
        },
        {
            "integrations": "SCADAfence CNM",
            "playbookID": "SCADAfence_test"
        },
        {
            "integrations": "ProtectWise",
            "playbookID": "Protectwise-Test"
        },
        {
            "integrations": "WhatsMyBrowser",
            "playbookID": "WhatsMyBrowser-Test"
        },
        {
            "integrations": "BigFix",
            "playbookID": "BigFixTest"
        },
        {
            "integrations": "Lastline v2",
            "playbookID": "Lastline v2 - Test",
            "nightly": true
        },
        {
            "integrations": "epo",
            "playbookID": "Test Playbook McAfee ePO"
        },
        {
            "integrations": "McAfee DXL",
            "playbookID": "McAfee DXL - Test"
        },
        {
            "integrations": "activedir",
            "playbookID": "calculate_severity_-_critical_assets_-_test"
        },
        {
            "playbookID": "TextFromHTML_test_playbook"
        },
        {
            "playbookID": "PortListenCheck-test"
        },
        {
            "integrations": "ThreatExchange",
            "playbookID": "ThreatExchange-test"
        },
        {
            "integrations": "ThreatExchange",
            "playbookID": "extract_indicators_-_generic_-_test",
            "timeout": 240
        },
        {
            "integrations": "Joe Security",
            "playbookID": "JoeSecurityTestPlaybook",
            "timeout": 500,
            "nightly": true
        },
        {
            "integrations": "Joe Security",
            "playbookID": "JoeSecurityTestDetonation",
            "timeout": 2000,
            "nightly": true
        },
        {
            "integrations": "WildFire-v2",
            "playbookID": "Wildfire Test"
        },
        {
            "integrations": "WildFire-v2",
            "playbookID": "Detonate URL - WildFire-v2 - Test"
        },
        {
            "integrations": "GRR",
            "playbookID": "GRR Test",
            "nightly": true
        },
        {
            "integrations": "VirusTotal",
            "instance_names": "virus_total_general",
            "playbookID": "virusTotal-test-playbook",
            "timeout": 1400,
            "nightly": true
        },
        {
            "integrations": "VirusTotal",
            "instance_names": "virus_total_preferred_vendors",
            "playbookID": "virusTotaI-test-preferred-vendors",
            "timeout": 1400,
            "nightly": true
        },
        {
            "integrations": "Preempt",
            "playbookID": "Preempt Test"
        },
        {
            "integrations": "Gmail",
            "playbookID": "get_original_email_-_gmail_-_test"
        },
        {
            "integrations": [
                "Gmail Single User",
                "Gmail"
            ],
            "playbookID": "Gmail Single User - Test",
            "fromversion": "4.5.0"
        },
        {
            "integrations": "EWS v2",
            "playbookID": "get_original_email_-_ews-_test",
            "instance_names": "ewv2_regular"
        },
        {
            "integrations": [
                "EWS v2",
                "EWS Mail Sender"
            ],
            "playbookID": "EWS search-mailbox test",
            "instance_names": "ewv2_regular",
            "timeout": 300
        },
        {
            "integrations": "PagerDuty v2",
            "playbookID": "PagerDuty Test"
        },
        {
            "playbookID": "test_delete_context"
        },
        {
            "playbookID": "DeleteContext-auto-test"
        },
        {
            "playbookID": "GmailTest",
            "integrations": "Gmail"
        },
        {
            "playbookID": "Gmail Convert Html Test",
            "integrations": "Gmail"
        },
        {
            "playbookID": "reputations.json Test",
            "toversion": "5.0.0"
        },
        {
            "playbookID": "Indicators reputation-.json Test",
            "fromversion": "5.5.0"
        },
        {
            "playbookID": "Test IP Indicator Fields",
            "fromversion": "5.0.0"
        },
        {
            "integrations": "Shodan",
            "playbookID": "ShodanTest"
        },
        {
            "playbookID": "dedup_-_generic_-_test"
        },
        {
            "playbookID": "Dedup - Generic v2 - Test",
            "fromversion": "5.0.0"
        },
        {
            "playbookID": "TestDedupIncidentsPlaybook"
        },
        {
            "playbookID": "TestDedupIncidentsByName"
        },
        {
            "integrations": "McAfee Advanced Threat Defense",
            "playbookID": "Test Playbook McAfee ATD",
            "timeout": 700
        },
        {
            "playbookID": "stripChars - Test"
        },
        {
            "integrations": "McAfee Advanced Threat Defense",
            "playbookID": "Test Playbook McAfee ATD Upload File"
        },
        {
            "playbookID": "exporttocsv_script_test"
        },
        {
            "playbookID": "Set - Test"
        },
        {
            "integrations": "Intezer v2",
            "playbookID": "Intezer Testing v2",
            "fromversion": "4.1.0",
            "timeout": 700
        },
        {
            "integrations": "FalconIntel",
            "playbookID": "CrowdStrike Falcon Intel v2"
        },
        {
            "playbookID": "ContextGetters_Test"
        },
        {
            "integrations": [
                "Mail Sender (New)",
                "Gmail"
            ],
            "playbookID": "Mail Sender (New) Test",
            "instance_names": [
                "Mail_Sender_(New)_STARTTLS"
            ]
        },
        {
            "integrations": [
                "Mail Sender (New)",
                "Gmail"
            ],
            "playbookID": "Mail Sender (New) Test",
            "instance_names": [
                "Mail_Sender_(New)_SSL/TLS"
            ]
        },
        {
            "playbookID": "buildewsquery_test"
        },
        {
            "integrations": "Rapid7 Nexpose",
            "playbookID": "nexpose_test",
            "timeout": 240
        },
        {
            "playbookID": "GetIndicatorDBotScore Test"
        },
        {
            "integrations": "EWS Mail Sender",
            "playbookID": "EWS Mail Sender Test"
        },
        {
            "integrations": [
                "EWS Mail Sender",
                "Rasterize"
            ],
            "playbookID": "EWS Mail Sender Test 2"
        },
        {
            "playbookID": "decodemimeheader_-_test"
        },
        {
            "integrations": "CVE Search v2",
            "playbookID": "cve_enrichment_-_generic_-_test"
        },
        {
            "playbookID": "test_url_regex"
        },
        {
            "integrations": "Skyformation",
            "playbookID": "TestSkyformation"
        },
        {
            "integrations": "okta",
            "playbookID": "okta_test_playbook",
            "timeout": 240
        },
        {
            "integrations": "Okta v2",
            "playbookID": "OktaV2-Test",
            "nightly": true,
            "timeout": 300
        },
        {
            "playbookID": "Test filters & transformers scripts"
        },
        {
            "integrations": "Salesforce",
            "playbookID": "SalesforceTestPlaybook"
        },
        {
            "integrations": "McAfee ESM-v10",
            "instance_names": "v10.2.0",
            "playbookID": "McAfeeESMTest",
            "timeout": 500
        },
        {
            "integrations": "McAfee ESM-v10",
            "instance_names": "v10.3.0",
            "playbookID": "McAfeeESMTest",
            "timeout": 500
        },
        {
            "integrations": "McAfee ESM-v10",
            "instance_names": "v11.1.3",
            "playbookID": "McAfeeESMTest",
            "timeout": 500
        },
        {
            "integrations": "GoogleSafeBrowsing",
            "playbookID": "Google Safe Browsing Test",
            "timeout": 240
        },
        {
            "integrations": "EWS v2",
            "playbookID": "EWSv2_empty_attachment_test",
            "instance_names": "ewv2_regular"
        },
        {
            "integrations": "EWS v2",
            "playbookID": "EWS Public Folders Test",
            "instance_names": "ewv2_regular"
        },
        {
            "playbookID": "TestWordFileToIOC",
            "timeout": 300
        },
        {
            "integrations": "Symantec Endpoint Protection V2",
            "playbookID": "SymantecEndpointProtection_Test"
        },
        {
            "integrations": "carbonblackprotection",
            "playbookID": "search_endpoints_by_hash_-_carbon_black_protection_-_test",
            "timeout": 500
        },
        {
            "playbookID": "process_email_-_generic_-_test",
            "integrations": "Rasterize",
            "timeout": 240
        },
        {
            "integrations": "activedir",
            "playbookID": "account_enrichment_-_generic_test"
        },
        {
            "integrations": "FalconHost",
            "playbookID": "search_endpoints_by_hash_-_crowdstrike_-_test",
            "timeout": 500
        },
        {
            "integrations": "FalconHost",
            "playbookID": "CrowdStrike Endpoint Enrichment - Test"
        },
        {
            "integrations": "FalconHost",
            "playbookID": "FalconHost Test"
        },
        {
            "integrations": "CrowdstrikeFalcon",
            "playbookID": "Test - CrowdStrike Falcon",
            "fromversion": "4.1.0"
        },
        {
            "playbookID": "ExposeIncidentOwner-Test"
        },
        {
            "integrations": "PostgreSQL",
            "playbookID": "PostgreSQL Test"
        },
        {
            "integrations": "google",
            "playbookID": "GsuiteTest"
        },
        {
            "integrations": "OpenPhish",
            "playbookID": "OpenPhish Test Playbook"
        },
        {
            "integrations": "RSA Archer",
            "playbookID": "Archer-Test-Playbook",
            "nightly": true
        },
        {
            "integrations": "jira",
            "playbookID": "Jira-Test"
        },
        {
            "integrations": "jira-v2",
            "playbookID": "Jira-v2-Test",
            "timeout": 500
        },
        {
            "integrations": "ipinfo",
            "playbookID": "IPInfoTest"
        },
        {
            "integrations": "jira",
            "playbookID": "VerifyHumanReadableFormat"
        },
        {
            "playbookID": "ExtractURL Test"
        },
        {
            "playbookID": "strings-test"
        },
        {
            "playbookID": "TestCommonPython"
        },
        {
            "playbookID": "TestFileCreateAndUpload"
        },
        {
            "playbookID": "TestIsValueInArray"
        },
        {
            "playbookID": "TestStringReplace"
        },
        {
            "playbookID": "TestHttpPlaybook"
        },
        {
            "integrations": "SplunkPy",
            "playbookID": "SplunkPy-Test-V2",
            "memory_threshold": 500
        },
        {
            "integrations": "SplunkPy",
            "playbookID": "Splunk-Test",
            "memory_threshold": 500
        },
        {
            "integrations": "SplunkPy",
            "playbookID": "SplunkPySearch_Test",
            "memory_threshold": 200
        },
        {
            "integrations": "McAfee NSM",
            "playbookID": "McAfeeNSMTest",
            "timeout": 400,
            "nightly": true
        },
        {
            "integrations": "PhishTank",
            "playbookID": "PhishTank Testing"
        },
        {
            "integrations": "McAfee Web Gateway",
            "playbookID": "McAfeeWebGatewayTest",
            "timeout": 500
        },
        {
            "integrations": "TCPIPUtils",
            "playbookID": "TCPUtils-Test"
        },
        {
            "playbookID": "ProofpointDecodeURL-Test",
            "timeout": 300
        },
        {
            "playbookID": "listExecutedCommands-Test"
        },
        {
            "integrations": "AWS - Lambda",
            "playbookID": "AWS-Lambda-Test (Read-Only)"
        },
        {
            "integrations": "Service Manager",
            "playbookID": "TestHPServiceManager",
            "timeout": 400
        },
        {
            "playbookID": "LanguageDetect-Test",
            "timeout": 300
        },
        {
            "integrations": "Forcepoint",
            "playbookID": "forcepoint test",
            "timeout": 500,
            "nightly": true
        },
        {
            "playbookID": "GeneratePassword-Test"
        },
        {
            "playbookID": "ZipFile-Test"
        },
        {
            "playbookID": "UnzipFile-Test"
        },
        {
            "playbookID": "ExtractDomainTest"
        },
        {
            "playbookID": "Test-IsMaliciousIndicatorFound",
            "integrations": "VirusTotal",
            "instance_names": "virus_total_general",
            "fromversion": "5.0.0"
        },
        {
            "playbookID": "TestExtractHTMLTables"
        },
        {
            "integrations": "carbonblackliveresponse",
            "playbookID": "Carbon Black Live Response Test",
            "nightly": true
        },
        {
            "playbookID": "TestSafeBreach",
            "integrations": "SafeBreach"
        },
        {
            "integrations": "urlscan.io",
            "playbookID": "urlscan_malicious_Test",
            "timeout": 500
        },
        {
            "integrations": "EWS v2",
            "playbookID": "pyEWS_Test",
            "instance_names": "ewv2_regular"
        },
        {
            "integrations": "EWS v2",
            "playbookID": "pyEWS_Test",
            "instance_names": "ewsv2_separate_process"
        },
        {
            "integrations": "remedy_sr_beta",
            "playbookID": "remedy_sr_test_pb"
        },
        {
            "integrations": "Netskope",
            "playbookID": "Netskope Test"
        },
        {
            "integrations": "Cylance Protect v2",
            "playbookID": "Cylance Protect v2 Test"
        },
        {
            "integrations": "ReversingLabs Titanium Cloud",
            "playbookID": "ReversingLabsTCTest"
        },
        {
            "integrations": "ReversingLabs A1000",
            "playbookID": "ReversingLabsA1000Test"
        },
        {
            "integrations": "Demisto Lock",
            "playbookID": "DemistoLockTest"
        },
        {
            "playbookID": "test-domain-indicator",
            "timeout": 400
        },
        {
            "playbookID": "Cybereason Test",
            "integrations": "Cybereason",
            "timeout": 1200,
            "fromversion": "4.1.0"
        },
        {
            "integrations": "VirusTotal - Private API",
            "instance_names": "virus_total_private_api_general",
            "playbookID": "File Enrichment - Virus Total Private API Test",
            "nightly": true
        },
        {
            "integrations": "VirusTotal - Private API",
            "instance_names": "virus_total_private_api_general",
            "playbookID": "virusTotalPrivateAPI-test-playbook",
            "timeout": 1400,
            "nightly": true,
            "pid_threshold": 12
        },
        {
            "integrations": [
                "VirusTotal - Private API",
                "VirusTotal"
            ],
            "playbookID": "vt-detonate test",
            "instance_names": [
                "virus_total_private_api_general",
                "virus_total_general"
            ],
            "timeout": 1400,
            "nightly": true
        },
        {
            "integrations": "Cisco ASA",
            "playbookID": "Cisco ASA - Test Playbook"
        },
        {
            "integrations": "VirusTotal - Private API",
            "instance_names": "virus_total_private_api_preferred_vendors",
            "playbookID": "virusTotalPrivateAPI-test-preferred-vendors",
            "timeout": 1400,
            "nightly": true
        },
        {
            "integrations": "Cisco Meraki",
            "playbookID": "Cisco-Meraki-Test"
        },
        {
            "integrations": "Microsoft Defender Advanced Threat Protection",
            "playbookID": "Microsoft Defender Advanced Threat Protection - Test",
            "instance_names": "microsoft_defender_atp_prod"
        },
        {
            "integrations": "Microsoft Defender Advanced Threat Protection",
            "playbookID": "Microsoft Defender Advanced Threat Protection - Test",
            "instance_names": "microsoft_defender_atp_dev"
        },
        {
            "integrations": "Tanium",
            "playbookID": "Tanium Test Playbook",
            "nightly": true,
            "timeout": 1200,
            "pid_threshold": 10
        },
        {
            "integrations": "Recorded Future",
            "playbookID": "Recorded Future Test",
            "nightly": true
        },
        {
            "integrations": "Microsoft Graph",
            "playbookID": "Microsoft Graph Test",
            "instance_names": "ms_graph_security_dev"
        },
        {
            "integrations": "Microsoft Graph",
            "playbookID": "Microsoft Graph Test",
            "instance_names": "ms_graph_security_prod"
        },
        {
            "integrations": "Microsoft Graph User",
            "playbookID": "Microsoft Graph - Test",
            "instance_names": "ms_graph_user_dev"
        },
        {
            "integrations": "Microsoft Graph User",
            "playbookID": "Microsoft Graph - Test",
            "instance_names": "ms_graph_user_prod"
        },
        {
            "integrations": "Microsoft Graph Groups",
            "playbookID": "Microsoft Graph Groups - Test",
            "instance_names": "ms_graph_groups_dev"
        },
        {
            "integrations": "Microsoft Graph Groups",
            "playbookID": "Microsoft Graph Groups - Test",
            "instance_names": "ms_graph_groups_prod"
        },
        {
            "integrations": "Microsoft_Graph_Files",
            "playbookID": "test_MsGraphFiles",
            "instance_names": "ms_graph_files_dev",
            "fromversion": "5.0.0"
        },
        {
            "integrations": "Microsoft_Graph_Files",
            "playbookID": "test_MsGraphFiles",
            "instance_names": "ms_graph_files_prod",
            "fromversion": "5.0.0"
        },
        {
            "integrations": "Microsoft Graph Calendar",
            "playbookID": "Microsoft Graph Calendar - Test",
            "instance_names": "ms_graph_calendar_dev"
        },
        {
            "integrations": "Microsoft Graph Calendar",
            "playbookID": "Microsoft Graph Calendar - Test",
            "instance_names": "ms_graph_calendar_prod"
        },
        {
            "integrations": "Microsoft Graph Device Management",
            "playbookID": "MSGraph_DeviceManagement_Test",
            "instance_names": "ms_graph_device_management_oproxy_dev",
            "fromversion": "5.0.0"
        },
        {
            "integrations": "Microsoft Graph Device Management",
            "playbookID": "MSGraph_DeviceManagement_Test",
            "instance_names": "ms_graph_device_management_oproxy_prod",
            "fromversion": "5.0.0"
        },
        {
            "integrations": "Microsoft Graph Device Management",
            "playbookID": "MSGraph_DeviceManagement_Test",
            "instance_names": "ms_graph_device_management_self_deployed_prod",
            "fromversion": "5.0.0"
        },
        {
            "integrations": "RedLock",
            "playbookID": "RedLockTest",
            "nightly": true
        },
        {
            "integrations": "Symantec Messaging Gateway",
            "playbookID": "Symantec Messaging Gateway Test"
        },
        {
            "integrations": "ThreatConnect",
            "playbookID": "test-ThreatConnect"
        },
        {
            "integrations": "VxStream",
            "playbookID": "VxStream Test",
            "nightly": true
        },
        {
            "integrations": "Cylance Protect",
            "playbookID": "get_file_sample_by_hash_-_cylance_protect_-_test",
            "timeout": 240
        },
        {
            "integrations": "Cylance Protect",
            "playbookID": "endpoint_enrichment_-_generic_test"
        },
        {
            "integrations": "QRadar",
            "playbookID": "test_Qradar"
        },
        {
            "integrations": "VMware",
            "playbookID": "VMWare Test"
        },
        {
            "integrations": "Anomali ThreatStream",
            "playbookID": "Anomali_ThreatStream_Test"
        },
        {
            "integrations": "Farsight DNSDB",
            "playbookID": "DNSDBTest"
        },
        {
            "integrations": "carbonblack-v2",
            "playbookID": "Carbon Black Response Test"
        },
        {
            "integrations": "Cisco Umbrella Investigate",
            "playbookID": "Cisco Umbrella Test"
        },
        {
            "integrations": "icebrg",
            "playbookID": "Icebrg Test",
            "timeout": 500
        },
        {
            "integrations": "Symantec MSS",
            "playbookID": "SymantecMSSTest"
        },
        {
            "integrations": "Remedy AR",
            "playbookID": "Remedy AR Test"
        },
        {
            "integrations": "AWS - IAM",
            "playbookID": "d5cb69b1-c81c-4f27-8a40-3106c0cb2620"
        },
        {
            "integrations": "McAfee Active Response",
            "playbookID": "McAfee-MAR_Test",
            "timeout": 700
        },
        {
            "integrations": "McAfee Threat Intelligence Exchange",
            "playbookID": "McAfee-TIE Test",
            "timeout": 700
        },
        {
            "integrations": "ArcSight Logger",
            "playbookID": "ArcSight Logger test"
        },
        {
            "integrations": "ArcSight ESM v2",
            "playbookID": "ArcSight ESM v2 Test"
        },
        {
            "integrations": "ArcSight ESM v2",
            "playbookID": "test Arcsight - Get events related to the Case"
        },
        {
            "integrations": "XFE",
            "playbookID": "XFE Test",
            "timeout": 140,
            "nightly": true
        },
        {
            "integrations": "XFE_v2",
            "playbookID": "Test_XFE_v2",
            "timeout": 500,
            "nightly": true
        },
        {
            "integrations": "McAfee Threat Intelligence Exchange",
            "playbookID": "search_endpoints_by_hash_-_tie_-_test",
            "timeout": 500
        },
        {
            "integrations": "iDefense",
            "playbookID": "iDefenseTest",
            "timeout": 300
        },
        {
            "integrations": "AbuseIPDB",
            "playbookID": "AbuseIPDB Test",
            "nightly": true
        },
        {
            "integrations": "AbuseIPDB",
            "playbookID": "AbuseIPDB PopulateIndicators Test",
            "nightly": true
        },
        {
            "integrations": "jira",
            "playbookID": "JiraCreateIssue-example-test"
        },
        {
            "integrations": "LogRhythm",
            "playbookID": "LogRhythm-Test-Playbook",
            "timeout": 200
        },
        {
            "integrations": "FireEye HX",
            "playbookID": "FireEye HX Test"
        },
        {
            "integrations": "Phish.AI",
            "playbookID": "PhishAi-Test"
        },
        {
            "integrations": "Phish.AI",
            "playbookID": "Test-Detonate URL - Phish.AI"
        },
        {
            "integrations": "Centreon",
            "playbookID": "Centreon-Test-Playbook"
        },
        {
            "playbookID": "ReadFile test"
        },
        {
            "integrations": "TruSTAR",
            "playbookID": "TruSTAR Test"
        },
        {
            "integrations": "AlphaSOC Wisdom",
            "playbookID": "AlphaSOC-Wisdom-Test"
        },
        {
            "integrations": "carbonblack-v2",
            "playbookID": "CBFindIP - Test"
        },
        {
            "integrations": "Jask",
            "playbookID": "Jask_Test",
            "fromversion": "4.1.0"
        },
        {
            "integrations": "Qualys",
            "playbookID": "Qualys-Test"
        },
        {
            "integrations": "Whois",
            "playbookID": "whois_test",
            "fromversion": "4.1.0"
        },
        {
            "integrations": "RSA NetWitness Endpoint",
            "playbookID": "NetWitness Endpoint Test"
        },
        {
            "integrations": "Check Point Sandblast",
            "playbookID": "Sandblast_malicious_test"
        },
        {
            "playbookID": "TestMatchRegex"
        },
        {
            "integrations": "ActiveMQ",
            "playbookID": "ActiveMQ Test"
        },
        {
            "playbookID": "RegexGroups Test"
        },
        {
            "integrations": "Cisco ISE",
            "playbookID": "cisco-ise-test-playbook"
        },
        {
            "integrations": "RSA NetWitness v11.1",
            "playbookID": "RSA NetWitness Test"
        },
        {
            "playbookID": "ExifReadTest"
        },
        {
            "integrations": "Cuckoo Sandbox",
            "playbookID": "CuckooTest",
            "timeout": 700
        },
        {
            "integrations": "VxStream",
            "playbookID": "Test-Detonate URL - Crowdstrike",
            "timeout": 1200
        },
        {
            "playbookID": "Detonate File - Generic Test",
            "timeout": 500
        },
        {
            "integrations": [
                "Lastline v2",
                "WildFire-v2",
                "SNDBOX",
                "VxStream",
                "McAfee Advanced Threat Defense"
            ],
            "playbookID": "Detonate File - Generic Test",
            "timeout": 2400,
            "nightly": true
        },
        {
            "playbookID": "detonate_file_-_generic_test",
            "toversion": "3.6.0"
        },
        {
            "playbookID": "STIXParserTest"
        },
        {
            "playbookID": "VerifyJSON - Test",
            "fromversion": "5.5.0"
        },
        {
            "playbookID": "PowerShellCommon-Test",
            "fromversion": "5.5.0"
        },
        {
            "playbookID": "Detonate URL - Generic Test",
            "timeout": 2000,
            "nightly": true,
            "integrations": [
                "McAfee Advanced Threat Defense",
                "VxStream",
                "Lastline v2"
            ]
        },
        {
            "playbookID": "ReadPDFFile-Test"
        },
        {
            "integrations": [
                "FalconHost",
                "McAfee Threat Intelligence Exchange",
                "carbonblackprotection",
                "carbonblack"
            ],
            "playbookID": "search_endpoints_by_hash_-_generic_-_test",
            "timeout": 500,
            "toversion": "4.4.9"
        },
        {
            "integrations": "Zscaler",
            "playbookID": "Zscaler Test",
            "nightly": true,
            "timeout": 500
        },
        {
            "playbookID": "DemistoUploadFileToIncident Test",
            "integrations": "Demisto REST API"
        },
        {
            "playbookID": "DemistoUploadFile Test",
            "integrations": "Demisto REST API"
        },
        {
            "playbookID": "MaxMind Test",
            "integrations": "MaxMind GeoIP2"
        },
        {
            "playbookID": "Test Sagemaker",
            "integrations": "AWS Sagemaker"
        },
        {
            "playbookID": "C2sec-Test",
            "integrations": "C2sec irisk",
            "fromversion": "5.0.0"
        },
        {
            "playbookID": "Phishing v2 Test - Attachment",
            "timeout": 1200,
            "nightly": true,
            "integrations": [
                "EWS Mail Sender",
                "Have I Been Pwned? V2",
                "Demisto REST API",
                "Palo Alto Minemeld",
                "Rasterize"
            ]
        },
        {
            "playbookID": "Phishing v2 Test - Inline",
            "timeout": 1200,
            "nightly": true,
            "integrations": [
                "EWS Mail Sender",
                "Have I Been Pwned? V2",
                "Demisto REST API",
                "Palo Alto Minemeld",
                "Rasterize"
            ]
        },
        {
            "integrations": "duo",
            "playbookID": "DUO Test Playbook"
        },
        {
            "playbookID": "SLA Scripts - Test",
            "fromversion": "4.1.0"
        },
        {
            "playbookID": "PcapHTTPExtractor-Test"
        },
        {
            "playbookID": "Ping Test Playbook"
        },
        {
            "playbookID": "Active Directory Test",
            "integrations": "Active Directory Query v2",
            "instance_names": "active_directory_ninja"
        },
        {
            "playbookID": "AD v2 - debug-mode - Test",
            "integrations": "Active Directory Query v2",
            "instance_names": "active_directory_ninja",
            "fromversion": "5.0.0"
        },
        {
            "playbookID": "Docker Hardening Test",
            "_comment": "Not testing on 5.5 yet. Waiting for #20951",
            "fromversion": "5.0.0",
            "toversion": "5.4.9"
        },
        {
            "integrations": "Active Directory Query v2",
            "instance_names": "active_directory_ninja",
            "playbookID": "Active Directory Query V2 configuration with port"
        },
        {
            "integrations": "mysql",
            "playbookID": "MySQL Test"
        },
        {
            "playbookID": "Email Address Enrichment - Generic v2 - Test"
        },
        {
            "playbookID": "Email Address Enrichment - Generic v2.1 - Test",
            "integrations": "Active Directory Query v2",
            "instance_names": "active_directory_ninja"
        },
        {
            "integrations": "Cofense Intelligence",
            "playbookID": "Test - Cofense Intelligence",
            "timeout": 500
        },
        {
            "playbookID": "GDPRContactAuthorities Test"
        },
        {
            "integrations": "Google Resource Manager",
            "playbookID": "GoogleResourceManager-Test",
            "timeout": 500,
            "nightly": true
        },
        {
            "integrations": "SlashNext Phishing Incident Response",
            "playbookID": "SlashNextPhishingIncidentResponse-Test",
            "timeout": 500,
            "nightly": true
        },
        {
            "integrations": "Google Cloud Storage",
            "playbookID": "GCS - Test",
            "timeout": 500,
            "nightly": true,
            "memory_threshold": 80
        },
        {
            "integrations": "GooglePubSub",
            "playbookID": "GooglePubSub_Test",
            "nightly": true,
            "fromversion": "5.0.0"
        },
        {
            "playbookID": "Calculate Severity - Generic v2 - Test",
            "integrations": [
                "Palo Alto Minemeld",
                "Active Directory Query v2"
            ],
            "instance_names": "active_directory_ninja",
            "fromversion": "4.5.0"
        },
        {
            "integrations": "Freshdesk",
            "playbookID": "Freshdesk-Test",
            "timeout": 500,
            "nightly": true
        },
        {
            "playbookID": "Autoextract - Test",
            "fromversion": "4.1.0"
        },
        {
            "playbookID": "FilterByList - Test",
            "fromversion": "4.5.0"
        },
        {
            "playbookID": "Impossible Traveler - Test",
            "integrations": [
                "Ipstack",
                "ipinfo",
                "Rasterize",
                "Active Directory Query v2",
                "Demisto REST API"
            ],
            "instance_names": "active_directory_ninja",
            "fromversion": "5.0.0",
            "timeout": 700
        },
        {
            "playbookID": "Active Directory - Get User Manager Details - Test",
            "integrations": "Active Directory Query v2",
            "instance_names": "active_directory_80k",
            "fromversion": "4.5.0"
        },
        {
            "integrations": "Kafka V2",
            "playbookID": "Kafka Test"
        },
        {
            "playbookID": "File Enrichment - Generic v2 - Test",
            "instance_names": "virus_total_private_api_general",
            "integrations": [
                "VirusTotal - Private API",
                "Cylance Protect v2"
            ]
        },
        {
            "integrations": "McAfee Active Response",
            "playbookID": "Endpoint data collection test",
            "timeout": 500
        },
        {
            "playbookID": "Phishing - Core - Test",
            "integrations": [
                "EWS Mail Sender",
                "Demisto REST API",
                "Palo Alto Minemeld",
                "Rasterize"
            ],
            "fromversion": "4.5.0",
            "timeout": 1700
        },
        {
            "integrations": "McAfee Active Response",
            "playbookID": "MAR - Endpoint data collection test",
            "timeout": 500
        },
        {
            "integrations": "DUO Admin",
            "playbookID": "DuoAdmin API test playbook"
        },
        {
            "integrations": "TAXIIFeed",
            "playbookID": "TAXII_Feed_Test",
            "fromversion": "5.5.0",
            "timeout": 600
        },
        {
            "integrations": "Traps",
            "playbookID": "Traps test",
            "timeout": 600
        },
        {
            "playbookID": "TestShowScheduledEntries"
        },
        {
            "playbookID": "Calculate Severity - Standard - Test",
            "integrations": "Palo Alto Minemeld",
            "fromversion": "4.5.0"
        },
        {
            "integrations": "Symantec Advanced Threat Protection",
            "playbookID": "Symantec ATP Test"
        },
        {
            "playbookID": "HTTPListRedirects - Test SSL"
        },
        {
            "playbookID": "HTTPListRedirects Basic Test"
        },
        {
            "playbookID": "CheckDockerImageAvailableTest"
        },
        {
            "playbookID": "ExtractDomainFromEmailTest"
        },
        {
            "playbookID": "Account Enrichment - Generic v2 - Test",
            "integrations": "activedir"
        },
        {
            "playbookID": "Extract Indicators From File - Generic v2 - Test",
            "integrations": "Image OCR",
            "timeout": 300,
            "fromversion": "4.1.0",
            "toversion": "4.4.9"
        },
        {
            "playbookID": "Extract Indicators From File - Generic v2 - Test",
            "integrations": "Image OCR",
            "timeout": 350,
            "fromversion": "4.5.0"
        },
        {
            "playbookID": "Endpoint Enrichment - Generic v2.1 - Test",
            "integrations": [
                "FalconHost",
                "Cylance Protect v2",
                "carbonblack-v2",
                "epo",
                "Active Directory Query v2"
            ],
            "instance_names": "active_directory_ninja"
        },
        {
            "playbookID": "EmailReputationTest",
            "integrations": "Have I Been Pwned? V2"
        },
        {
            "integrations": "Symantec Deepsight Intelligence",
            "playbookID": "Symantec Deepsight Test"
        },
        {
            "playbookID": "ExtractDomainFromEmailTest"
        },
        {
            "playbookID": "Wait Until Datetime - Test",
            "fromversion": "4.5.0"
        },
        {
            "playbookID": "PAN OS EDL Management - Test",
            "integrations": "palo_alto_networks_pan_os_edl_management"
        },
        {
            "playbookID": "PAN-OS DAG Configuration Test",
            "integrations": "Panorama",
            "instance_names": "palo_alto_panorama",
            "timeout": 1000
        },
        {
            "playbookID": "PAN-OS Create Or Edit Rule Test",
            "integrations": "Panorama",
            "instance_names": "palo_alto_panorama",
            "timeout": 1000
        },
        {
            "playbookID": "PAN-OS EDL Setup v3 Test",
            "integrations": ["Panorama", "palo_alto_networks_pan_os_edl_management"],
            "instance_names": "palo_alto_firewall_9.0",
            "timeout": 1000
        },
        {
            "integrations": "Snowflake",
            "playbookID": "Snowflake-Test"
        },
        {
            "playbookID": "Account Enrichment - Generic v2.1 - Test",
            "integrations": "Active Directory Query v2",
            "instance_names": "active_directory_ninja"
        },
        {
            "integrations": "Cisco Umbrella Investigate",
            "playbookID": "Domain Enrichment - Generic v2 - Test"
        },
        {
            "integrations": "Google BigQuery",
            "playbookID": "Google BigQuery Test"
        },
        {
            "integrations": "Zoom",
            "playbookID": "Zoom_Test"
        },
        {
            "integrations": "Palo Alto Networks Cortex",
            "playbookID": "Palo Alto Networks Cortex Test",
            "fromversion": "4.1.0"
        },
        {
            "playbookID": "IP Enrichment - Generic v2 - Test",
            "integrations": "Threat Crowd",
            "fromversion": "4.1.0"
        },
        {
            "integrations": "Cherwell",
            "playbookID": "Cherwell Example Scripts - test"
        },
        {
            "integrations": "Cherwell",
            "playbookID": "Cherwell - test"
        },
        {
            "integrations": "CarbonBlackProtectionV2",
            "playbookID": "Carbon Black Enterprise Protection V2 Test"
        },
        {
            "integrations": "Active Directory Query v2",
            "instance_names": "active_directory_ninja",
            "playbookID": "Test ADGetUser Fails with no instances 'Active Directory Query' (old version)"
        },
        {
            "integrations": "ANYRUN",
            "playbookID": "ANYRUN-Test"
        },
        {
            "integrations": "ANYRUN",
            "playbookID": "Detonate File - ANYRUN - Test"
        },
        {
            "integrations": "ANYRUN",
            "playbookID": "Detonate URL - ANYRUN - Test"
        },
        {
            "integrations": "Netcraft",
            "playbookID": "Netcraft test"
        },
        {
            "integrations": "EclecticIQ Platform",
            "playbookID": "EclecticIQ Test"
        },
        {
            "playbookID": "FormattingPerformance - Test",
            "fromversion": "5.0.0"
        },
        {
            "integrations": "AWS - EC2",
            "playbookID": "2142f8de-29d5-4288-8426-0db39abe988b",
            "memory_threshold": 75
        },
        {
            "integrations": "AWS - EC2",
            "playbookID": "d66e5f86-e045-403f-819e-5058aa603c32"
        },
        {
            "integrations": "ANYRUN",
            "playbookID": "Detonate File From URL - ANYRUN - Test"
        },
        {
            "integrations": "AWS - CloudTrail",
            "playbookID": "3da2e31b-f114-4d7f-8702-117f3b498de9"
        },
        {
            "integrations": "carbonblackprotection",
            "playbookID": "67b0f25f-b061-4468-8613-43ab13147173"
        },
        {
            "integrations": "DomainTools",
            "playbookID": "DomainTools-Test"
        },
        {
            "integrations": "Exabeam",
            "playbookID": "Exabeam - Test"
        },
        {
            "integrations": "DomainTools Iris",
            "playbookID": "DomainTools Iris - Test",
            "fromversion": "4.1.0"
        },
        {
            "integrations": "Cisco Spark",
            "playbookID": "Cisco Spark Test"
        },
        {
            "playbookID": "get_file_sample_from_path_-_d2_-_test"
        },
        {
            "integrations": "Remedy On-Demand",
            "playbookID": "Remedy-On-Demand-Test"
        },
        {
            "playbookID": "ssdeepreputationtest"
        },
        {
            "playbookID": "TestIsEmailAddressInternal"
        },
        {
            "integrations": "Google Cloud Compute",
            "playbookID": "GoogleCloudCompute-Test"
        },
        {
            "integrations": "AWS - S3",
            "playbookID": "97393cfc-2fc4-4dfe-8b6e-af64067fc436"
        },
        {
            "integrations": "Image OCR",
            "playbookID": "TestImageOCR"
        },
        {
            "integrations": "fireeye",
            "playbookID": "Detonate File - FireEye AX - Test"
        },
        {
            "integrations": [
                "Rasterize",
                "Image OCR"
            ],
            "playbookID": "Rasterize Test",
            "fromversion": "5.0.0"
        },
        {
            "integrations": [
                "Rasterize",
                "Image OCR"
            ],
            "playbookID": "Rasterize 4.5 Test",
            "toversion": "4.5.9"
        },
        {
            "integrations": "Rasterize",
            "playbookID": "RasterizeImageTest"
        },
        {
            "integrations": "Ipstack",
            "playbookID": "Ipstack_Test"
        },
        {
            "integrations": "Perch",
            "playbookID": "Perch-Test"
        },
        {
            "integrations": "Forescout",
            "playbookID": "Forescout-Test"
        },
        {
            "integrations": "GitHub",
            "playbookID": "Git_Integration-Test"
        },
        {
            "integrations": "LogRhythmRest",
            "playbookID": "LogRhythm REST test"
        },
        {
            "integrations": "AlienVault USM Anywhere",
            "playbookID": "AlienVaultUSMAnywhereTest"
        },
        {
            "playbookID": "PhishLabsTestPopulateIndicators"
        },
        {
            "playbookID": "Test_HTMLtoMD"
        },
        {
            "integrations": "PhishLabs IOC",
            "playbookID": "PhishLabsIOC TestPlaybook",
            "fromversion": "4.1.0"
        },
        {
            "integrations": "vmray",
            "playbookID": "VMRay-Test"
        },
        {
            "integrations": "PerceptionPoint",
            "playbookID": "PerceptionPoint Test",
            "fromversion": "4.1.0"
        },
        {
            "integrations": "AutoFocus V2",
            "playbookID": "AutoFocus V2 test",
            "fromversion": "5.0.0",
            "timeout": 1000
        },
        {
            "playbookID": "Process Email - Generic for Rasterize"
        },
        {
            "playbookID": "Send Investigation Summary Reports - Test",
            "integrations": "EWS Mail Sender",
            "fromversion": "4.5.0"
        },
        {
            "integrations": "Anomali ThreatStream v2",
            "playbookID": "ThreatStream-Test"
        },
        {
            "integrations": "Flashpoint",
            "playbookID": "Flashpoint_event-Test"
        },
        {
            "integrations": "Flashpoint",
            "playbookID": "Flashpoint_forum-Test"
        },
        {
            "integrations": "Flashpoint",
            "playbookID": "Flashpoint_report-Test"
        },
        {
            "integrations": "Flashpoint",
            "playbookID": "Flashpoint_reputation-Test"
        },
        {
            "integrations": "BluecatAddressManager",
            "playbookID": "Bluecat Address Manager test"
        },
        {
            "integrations": "MailListener - POP3 Beta",
            "playbookID": "MailListener-POP3 - Test"
        },
        {
            "playbookID": "sumList - Test"
        },
        {
            "integrations": "VulnDB",
            "playbookID": "Test-VulnDB"
        },
        {
            "integrations": "Shodan_v2",
            "playbookID": "Test-Shodan_v2",
            "timeout": 1000
        },
        {
            "integrations": "Threat Crowd",
            "playbookID": "ThreatCrowd - Test"
        },
        {
            "integrations": "GoogleDocs",
            "playbookID": "GoogleDocs-test"
        },
        {
            "playbookID": "Request Debugging - Test",
            "fromversion": "5.0.0"
        },
        {
            "playbookID": "Test Convert file hash to corresponding hashes",
            "fromversion": "4.5.0",
            "integrations": "VirusTotal",
            "instance_names": "virus_total_general"
        },
        {
            "playbookID": "PANW - Hunting and threat detection by indicator type Test",
            "fromversion": "5.0.0",
            "timeout": 1200,
            "integrations": [
                "Panorama",
                "Palo Alto Networks Cortex",
                "AutoFocus V2",
                "VirusTotal"
            ],
            "instance_names": [
                "palo_alto_panorama",
                "virus_total_general"
            ]
        },
        {
            "playbookID": "PAN-OS Query Logs For Indicators Test",
            "fromversion": "4.5.0",
            "timeout": 1500,
            "integrations": "Panorama",
            "instance_names": "palo_alto_panorama"
        },
        {
            "integrations": "Hybrid Analysis",
            "playbookID": "HybridAnalysis-Test",
            "timeout": 500,
            "fromversion": "4.1.0"
        },
        {
            "integrations": "Elasticsearch v2",
            "instance_names": "es_v7",
            "playbookID": "Elasticsearch_v2_test"
        },
        {
            "integrations": "ElasticsearchFeed",
            "instance_names": "es_demisto_feed",
            "playbookID": "Elasticsearch_Fetch_Demisto_Indicators_Test",
            "fromversion": "5.5.0"
        },
        {
            "integrations": "ElasticsearchFeed",
            "instance_names": "es_generic_feed",
            "playbookID": "Elasticsearch_Fetch_Custom_Indicators_Test",
            "fromversion": "5.5.0"
        },
        {
            "integrations": "Elasticsearch v2",
            "instance_names": "es_v6",
            "playbookID": "Elasticsearch_v2_test-v6"
        },
        {
            "integrations": "IronDefense",
            "playbookID": "IronDefenseTest"
        },
        {
            "integrations": "PolySwarm",
            "playbookID": "PolySwarm-Test"
        },
        {
            "integrations": "Kennav2",
            "playbookID": "Kenna Test"
        },
        {
            "integrations": "SecurityAdvisor",
            "playbookID": "SecurityAdvisor-Test",
            "fromversion": "4.5.0"
        },
        {
            "integrations": "Google Key Management Service",
            "playbookID": "Google-KMS-test",
            "pid_threshold": 6,
            "memory_threshold": 60
        },
        {
            "integrations": "SecBI",
            "playbookID": "SecBI - Test"
        },
        {
            "playbookID": "ExtractFQDNFromUrlAndEmail-Test"
        },
        {
            "integrations": "EWS v2",
            "playbookID": "Get EWS Folder Test",
            "fromversion": "4.5.0",
            "instance_names": "ewv2_regular",
            "timeout": 1200
        },
        {
            "integrations": "QRadar",
            "playbookID": "QRadar Indicator Hunting Test",
            "timeout": 1200,
            "fromversion": "5.0.0"
        },
        {
            "playbookID": "SetAndHandleEmpty test",
            "fromversion": "4.5.0"
        },
        {
            "integrations": "Tanium v2",
            "playbookID": "Tanium v2 - Test"
        },
        {
            "integrations": "Office 365 Feed",
            "playbookID": "Office365_Feed_Test",
            "fromversion": "5.5.0"
        },
        {
            "integrations": "GoogleCloudTranslate",
            "playbookID": "GoogleCloudTranslate-Test",
            "pid_threshold": 8
        },
        {
            "integrations": "Infoblox",
            "playbookID": "Infoblox Test"
        },
        {
            "integrations": "BPA",
            "playbookID": "Test-BPA",
            "fromversion": "4.5.0"
        },
        {
            "playbookID": "GetValuesOfMultipleFIelds Test",
            "fromversion": "4.5.0"
        },
        {
            "playbookID": "IsInternalHostName Test",
            "fromversion": "4.5.0"
        },
        {
            "integrations": "SplunkPy",
            "playbookID": "Splunk Indicator Hunting Test",
            "fromversion": "5.0.0",
            "memory_threshold": 500
        },
        {
            "integrations": "BPA",
            "playbookID": "Test-BPA_Integration",
            "fromversion": "4.5.0"
        },
        {
            "integrations": "Sixgill",
            "playbookID": "Sixgill-Test",
            "fromversion": "5.0.0"
        },
        {
            "integrations": "AutoFocus Feed",
            "playbookID": "playbook-FeedAutofocus_test",
            "fromversion": "5.5.0"
        },
        {
            "integrations": "PaloAltoNetworks_PrismaCloudCompute",
            "playbookID": "PaloAltoNetworks_PrismaCloudCompute-Test"
        },
        {
            "playbookID": "Indicator Feed - Test",
            "fromversion": "5.5.0"
        },
        {
            "integrations": "Recorded Future Feed",
            "playbookID": "RecordedFutureFeed - Test",
            "timeout": 1000,
            "fromversion": "5.5.0",
            "memory_threshold": 86
        },
        {
            "integrations": "Expanse",
            "playbookID": "test-Expanse-Playbook",
            "fromversion": "5.0.0"
        },
        {
            "integrations": "Expanse",
            "playbookID": "test-Expanse",
            "fromversion": "5.0.0"
        },
        {
            "integrations": "DShield Feed",
            "playbookID": "playbook-DshieldFeed_test",
            "fromversion": "5.5.0"
        },
        {
            "integrations": "AlienVault Reputation Feed",
            "playbookID": "AlienVaultReputationFeed_Test",
            "fromversion": "5.5.0",
            "timeout": 9000
        },
        {
            "integrations": "BruteForceBlocker Feed",
            "playbookID": "playbook-BruteForceBlocker_test",
            "fromversion": "5.5.0"
        },
        {
            "integrations": "illuminate",
            "playbookID": "illuminate Integration Test"
        },
        {
            "integrations": "illuminate",
            "playbookID": "illuminate Integration Demonstration - Test"
        },
        {
            "integrations": "MongoDB Key Value Store",
            "playbookID": "MongoDB KeyValueStore - Test",
            "pid_threshold": 12,
            "fromversion": "5.0.0"
        },
        {
            "integrations": "MongoDB Log",
            "playbookID": "MongoDBLog - Test",
            "pid_threshold": 12,
            "fromversion": "5.0.0"
        },
        {
            "integrations": "Google Chronicle Backstory",
            "playbookID": "Google Chronicle Backstory Asset - Test",
            "fromversion": "5.0.0"
        },
        {
            "integrations": "Google Chronicle Backstory",
            "playbookID": "Google Chronicle Backstory IOC Details - Test",
            "fromversion": "5.0.0"
        },
        {
            "integrations": "Google Chronicle Backstory",
            "playbookID": "Google Chronicle Backstory List Alerts - Test",
            "fromversion": "5.0.0"
        },
        {
            "integrations": "Google Chronicle Backstory",
            "playbookID": "Google Chronicle Backstory List IOCs - Test",
            "fromversion": "5.0.0"
        },
        {
            "integrations": "Google Chronicle Backstory",
            "playbookID": "Google Chronicle Backstory Reputation - Test",
            "fromversion": "5.0.0"
        },
        {
            "integrations": "Feodo Tracker Hashes Feed",
            "playbookID": "playbook-feodoteackerhash_test",
            "fromversion": "5.5.0",
            "memory_threshold": 130,
            "timeout": 600
        },
        {
            "integrations": "Feodo Tracker IP Blocklist Feed",
            "instance_names": "feodo_tracker_ip_currently__active",
            "playbookID": "playbook-feodotrackeripblock_test",
            "fromversion": "5.5.0"
        },
        {
            "integrations": "Feodo Tracker IP Blocklist Feed",
            "instance_names": "feodo_tracker_ip_30_days",
            "playbookID": "playbook-feodotrackeripblock_test",
            "fromversion": "5.5.0"
        },
        {
            "integrations": "Code42",
            "playbookID": "Code42-Test",
            "timeout": 600
        },
        {
            "playbookID": "Code42 File Search Test",
            "integrations": "Code42"
        },
        {
            "playbookID": "FetchIndicatorsFromFile-test",
            "fromversion": "5.5.0"
        },
        {
            "integrations": "RiskSense",
            "playbookID": "RiskSense Get Apps - Test"
        },
        {
            "integrations": "RiskSense",
            "playbookID": "RiskSense Get Host Detail - Test"
        },
        {
            "integrations": "RiskSense",
            "playbookID": "RiskSense Get Host Finding Detail - Test"
        },
        {
            "integrations": "RiskSense",
            "playbookID": "RiskSense Get Hosts - Test"
        },
        {
            "integrations": "RiskSense",
            "playbookID": "RiskSense Get Host Findings - Test"
        },
        {
            "integrations": "RiskSense",
            "playbookID": "RiskSense Get Unique Cves - Test"
        },
        {
            "integrations": "RiskSense",
            "playbookID": "RiskSense Get Unique Open Findings - Test"
        },
        {
            "integrations": "RiskSense",
            "playbookID": "RiskSense Get Apps Detail - Test"
        },
        {
            "integrations": "Indeni",
            "playbookID": "Indeni_test",
            "fromversion": "5.0.0"
        },
        {
            "integrations": "CounterCraft Deception Director",
            "playbookID": "CounterCraft - Test",
            "fromversion": "5.0.0"
        },
        {
            "integrations": "SafeBreach v2",
            "playbookID": "playbook-SafeBreach-Test",
            "fromversion": "5.5.0"
        },
        {
            "playbookID": "DbotPredictOufOfTheBoxTest",
            "fromversion": "4.5.0",
            "timeout": 1000
        },
        {
            "integrations": "AlienVault OTX TAXII Feed",
            "playbookID": "playbook-feedalienvaultotx_test",
            "fromversion": "5.5.0"
        },
        {
            "playbookID": "ExtractDomainAndFQDNFromUrlAndEmail-Test",
            "fromversion": "5.5.0"
        },
        {
            "integrations": "Cortex Data Lake",
            "playbookID": "Cortex Data Lake Test",
            "instance_names": "cdl_prod",
            "fromversion": "4.5.0"
        },
        {
            "integrations": "Cortex Data Lake",
            "playbookID": "Cortex Data Lake Test",
            "instance_names": "cdl_dev",
            "fromversion": "4.5.0"
        },
        {
            "integrations": "MongoDB",
            "playbookID": "MongoDB - Test"
        },
        {
            "playbookID": "DBotCreatePhishingClassifierV2FromFile-Test",
            "timeout": 60000,
            "fromversion": "4.5.0"
        },
        {
            "integrations": "IBM Resilient Systems",
            "playbookID": "IBM Resilient Systems Test"
        },
        {
            "integrations": ["PrismaAccess", "Prisma Access Egress IP feed"],
            "playbookID": "Prisma_Access_Egress_IP_Feed-Test",
            "timeout": 60000,
            "fromversion": "5.5.0",
            "nightly": true
        },
        {
            "integrations": "PrismaAccess",
            "playbookID": "Prisma_Access-Test",
            "timeout": 60000,
            "fromversion": "5.5.0",
            "nightly": true
        },
        {
            "playbookID": "EvaluateMLModllAtProduction-Test",
            "fromversion": "4.5.0"
        },
        {
            "playbookID": "Extract Indicators From File - test"
        },
        {
            "integrations": "Zabbix",
            "playbookID": "Zabbix"
        },
        {
            "integrations": "GCP Whitelist Feed",
            "playbookID": "GCPWhitelist_Feed_Test",
            "fromversion": "5.5.0"
        },
        {
            "integrations": "Endace",
            "playbookID": "Endace-Test",
            "fromversion": "5.0.0"
        }
    ],
    "skipped_tests": {
        "Maltiverse Test": "Issue 24335",
        "Cisco Umbrella Test": "Issue 24338",
        "TestDedupIncidentsPlaybook": "Issue 24344",
        "CreateIndicatorFromSTIXTest": "Issue 24345",
        "SNDBOX_Test": "Issue 24349",
        "Prisma_Access_Egress_IP_Feed-Test": "unskip after we will get PrismaAccess instance",
        "Prisma_Access-Test": "unskip after we will get PrismaAccess instance",
        "Test-Shodan_v2": "Issue 23370",
        "PAN-OS EDL Setup V2 Test": "Issue 23854",
        "PAN-OS - Block IP and URL - External Dynamic List Test": "Issue 23854",
        "PhishLabsIOC TestPlaybook": "integration bug (23926)",
        "Symantec Deepsight Test": "Issue 22971",
        "OTRS Test": "Issue 23167",
        "Akamai_WAF_SIEM-Test": "Issue 22225",
        "Cloaken-Test": "Issue 20036",
        "test_MsGraphFiles": "Issue 22853 ",
        "TestCofenseFeed": "Issue 22854",
        "Cybereason Test": "Issue 22683",
        "Bluecat Address Manager test": "Issue 22616",
        "Office365_Feed_Test": "Issue 22517",
        "test-Expanse": "Expanse should provide domain that they have in their system",
        "TestProofpointFeed": "Issue 22229",
        "Digital Defense FrontlineVM - Scan Asset Not Recently Scanned Test": "Issue 22227",
        "PostgreSQL Test": "Issue 22172",
        "Test-Detonate URL - Crowdstrike": "Issue 19439",
        "Git_Integration-Test": "Issue 20029",
        "Symantec Data Loss Prevention - Test": "Issue 20134",
        "Extract Indicators From File - Generic v2": "Issue 20143",
        "PAN-OS Create Or Edit Rule Test": "Issue 20037",
        "NetWitness Endpoint Test": "Issue 19878",
        "TestParseEmailHeaders": "Issue 18815",
        "TestUptycs": "Issue 19750",
        "InfoArmorVigilanteATITest": "Test issue 17358",
        "Lastline - testplaybook": "Checking the integration via Generic detonation playbooks, don't want to load the daily quota",
        "ArcSight Logger test": "Issue 19117",
        "TruSTAR Test": "Issue 19777",
        "TestDedupIncidentsByName": "skipped on purpose - this is part of the TestDedupIncidentsPlaybook - no need to execute separately as a test",
        "3da2e31b-f114-4d7f-8702-117f3b498de9": "Issue 19837",
        "d66e5f86-e045-403f-819e-5058aa603c32": "pr 3220",
        "get_file_sample_from_path_-_d2_-_test": "Issue 19844",
        "Cofense Triage Test": "Creds only works on demo4",
        "Recorded Future Test": "Issue 18922",
        "RecordedFutureFeed - Test": "Issue 18922",
        "IntSights Mssp Test": "Issue #16351",
        "CheckPhish-Test": "Issue 19188",
        "fd93f620-9a2d-4fb6-85d1-151a6a72e46d": "Issue 19854",
        "PAN-OS DAG Configuration Test": "Issue #19205",
        "DeleteContext-auto-subplaybook-test": "used in DeleteContext-auto-test as sub playbook",
        "Test Playbook TrendMicroDDA": "Issue 16501",
        "ssdeepreputationtest": "Issue #20953",
        "C2sec-Test": "Issue #21633",
        "TAXII_Feed_Test": "Issue #22423",
        "PAN-OS Query Logs For Indicators Test": "Issue #23505",
        "Panorama Query Logs - Test": "Issue #23505",
        "palo_alto_panorama_test_pb": "Issue #22835",
        "VxStream Test": "Issue #23795",

        "_comment": "~~~ DEPRECATED ~~~",
        "Endpoint Enrichment - Generic v2 - Test": "DEPRECATED"
    },
    "skipped_integrations": {
<<<<<<< HEAD
        "_comment": "~~~ NO INSTANCE ~~~",
        "AttackIQFireDrill": "Issue 24281",
=======
        "_comment1": "~~~ NO INSTANCE ~~~",
        "AttackIQFireDrill": "Issue 24281",
        "Nessus": "No instance",
>>>>>>> 918b83b7
        "MxToolBox": "No instance",
        "Traps": "Issue 24122",
        "Skyformation": "No instance, old partner",
        "Pipl": "No instance",
        "PrismaAccess": "Instance will be provided soon by Lior and Prasen",
        "AlphaSOC Network Behavior Analytics": "No instance",
        "IsItPhishing": "No instance",
        "Verodin": "No instance",
        "EasyVista": "No instance",
<<<<<<< HEAD
=======
        "Pipl": "No instance",
>>>>>>> 918b83b7
        "Moloch": "No instance",
        "Twilio": "No instance",
        "Zendesk": "No instance",
        "GuardiCore": "No instance",
        "Nessus": "No instance",
        "Cisco CloudLock": "No instance",
        "SentinelOne": "No instance",
        "Vectra v2": "No instance",
        "Infoblox": "Issue 23770",
        "Trend Micro Apex": "Issue 23632",
        "Awake Security": "Issue 23376",
        "ExtraHop": "No license, issue 23731",
        "RiskSense": "We should get an instance talk to Francesco",
        "Palo Alto Networks Cortex": "Issue 22300",
        "AWS - IAM": "Issue 21401",
        "FortiGate": "License expired, and not going to get one (issue 14723)",
        "IronDefense": "Test depends on making requests to a non-public API",
        "Attivo Botsink": "no instance, not going to get it",
        "VMware": "no License, and probably not going to get it",
        "AWS Sagemaker": "License expired, and probably not going to get it",
        "Symantec MSS": "No instance, probably not going to get it (issue 15513)",
        "Google Cloud Compute": "Can't test yet",
        "Cymon": "The service was discontinued since April 30th, 2019.",
        "FireEye ETP": "No instance",
        "ProofpointTAP_v2": "No instance",
        "remedy_sr_beta": "No instance",
        "ExtraHop v2": "No instance",
        "Fidelis Elevate Network": "Issue 20735",
        "Minerva Labs Anti-Evasion Platform": "Issue 18835",
        "PolySwarm": "contribution",
        "Silverfort": "contribution",
        "fireeye": "Issue 19839",
        "DomainTools": "Issue 8298",
        "Remedy On-Demand": "Issue 19835",
        "ProtectWise": "Issue 20486",
        "ThreatMiner": "Issue 20469",
        "DomainTools Iris": "Issue 20433",
        "Check Point": "Issue 18643",
        "Preempt": "Issue 20268",
        "iDefense": "Issue 20095",
        "Joe Security": "Issue 17996",
        "ZeroFox": "Issue 19161",
        "Jask": "Issue 18879",
        "vmray": "Issue 18752",
        "Anomali ThreatStream v2": "Issue 19182",
        "Anomali ThreatStream": "Issue 19182",
        "SCADAfence CNM": "Issue 18376",
        "ArcSight ESM v2": "Issue #18328",
        "AlienVault USM Anywhere": "Issue #18273",
        "Tufin": "Issue 16441",
        "Dell Secureworks": "Instance locally installed on @liorblob PC",
        "MimecastV2": "Issue 14593",
        "Netskope": "instance is down",
        "Farsight DNSDB": "Issue 15512",
        "Service Manager": "Expired license",
        "carbonblackprotection": "License expired",
        "icebrg": "Issue 14312",
        "Freshdesk": "Trial account expired",
        "Threat Grid": "Issue 16197",
        "Kafka V2": "Can not connect to instance from remote",
        "Check Point Sandblast": "Issue 15948",
        "Remedy AR": "getting 'Not Found' in test button",
        "Salesforce": "Issue 15901",
        "Zscaler": "Issue 17784",
        "RedCanary": "License expired",
        "ANYRUN": "No instance",
        "Snowflake": "Looks like account expired, needs looking into",
        "Cisco Spark": "Issue 18940",
        "Phish.AI": "Issue 17291",
        "MaxMind GeoIP2": "Issue 18932.",
        "Exabeam": "Issue 19371",
        "McAfee ESM-v10": "Issue 20225",
        "PaloAltoNetworks_PrismaCloudCompute": "Instance not set up yet",
        "Code42": "Instance not set up yet",
        "LogRhythm": "Issue 21672",
        "SecBI": "Issue 22545",
        "IBM Resilient Systems": "Issue 23722",
        "VxStream": "Issue #23795",

<<<<<<< HEAD
        "_comment1": "~~~ UNSTABLE ~~~",
=======
        "_comment2": "~~~ UNSTABLE ~~~",
>>>>>>> 918b83b7
        "ServiceNow": "Instance goes to hibernate every few hours",
        "Tenable.sc": "unstable instance",
        "VirusTotal - Private API": "Issue 22638",

<<<<<<< HEAD
        "_comment2": "~~~ OTHER ~~~",
=======
        "_comment": "~~~ OTHER ~~~",
>>>>>>> 918b83b7
        "Endace": "Issue 24304",
        "Pentera": "authentication method will not work with testing",
        "EclecticIQ Platform": "Issue 8821",
        "BitDam": "Issue #17247",
        "Zoom": "Issue 19832",
        "urlscan.io": "Issue 21831",
        "Forescout": "Can only be run from within PANW network. Look in keeper for - Demisto in the LAB",
        "HelloWorldSimple": "This is just an example integration - no need for test",
        "TestHelloWorldPlaybook": "This is just an example integration - no need for test",
        "Lockpath KeyLight": "Deprecated. No tests.",
        "SafeBreach": "pending rewrite",
        "SafeBreach v2": "it is a partner integration, no instance",
        "Cymulate": "Partner didn't provided test playbook",
        "_comment4": "~~~ QUOTA ISSUES ~~~",
        "Google Chronicle Backstory": "Issue 22720",
        "XFE_v2": "Issue 22715",
        "XFE": "We have the new integration XFE_v2, so no need to test the old one because they use the same quote",
        "AlphaSOC Wisdom": "API key has expired",
        "AWS - Athena - Beta": "Issue 19834",
        "Lastline": "issue 20323",
        "Google Resource Manager": "Cannot create projects because have reached alloted quota.",
        "Looker": "Warehouse 'DEMO_WH' cannot be resumed because resource monitor 'LIMITER' has exceeded its quota.",
        "Ipstack": "reached out our monthly quota (08/03/2020)",

<<<<<<< HEAD
        "_comment3": "~~~ NO INSTANCE - SUPPORTED BY THE COMMUNITY ~~~",
=======
        "_comment2": "~~~ NO INSTANCE - SUPPORTED BY THE COMMUNITY ~~~",
>>>>>>> 918b83b7
        "Zabbix": "Supported by external developer"
    },
    "nightly_integrations": [
        "Lastline v2",
        "TruSTAR",
        "SlackV2",
        "VulnDB"
    ],
    "unmockable_integrations": {
        "Maltiverse": "issue 24335",
        "MITRE ATT&CK": "Using taxii2client package",
        "MongoDB": "Our instance not using SSL",
        "Cortex Data Lake": "Integration requires SSL",
        "Google Key Management Service": "The API requires an SSL secure connection to work.",
        "McAfee ESM-v10": "we have multiple instances with same test playbook, mock recording are per playbook so it keeps failing the playback step",
        "mysql": "Does not use http",
        "SlackV2": "Integration requires SSL",
        "Whois": "Mocks does not support sockets",
        "Panorama": "Exception: Proxy process took to long to go up. https://circleci.com/gh/demisto/content/24826",
        "Image OCR": "Does not perform network traffic",
        "Server Message Block (SMB)": "Does not perform http communication",
        "Active Directory Query v2": "Does not perform http communication",
        "dnstwist": "Does not peform http communication",
        "VxStream": "Issue 15544",
        "PagerDuty v2": "Integration requires SSL",
        "TCPIPUtils": "Integration requires SSL",
        "Luminate": "Integration has no proxy checkbox",
        "Shodan": "Integration has no proxy checkbox",
        "Google BigQuery": "Integration has no proxy checkbox",
        "ReversingLabs A1000": "Checking",
        "Check Point": "Checking",
        "okta": "Test Module failing, suspect it requires SSL",
        "Okta v2": "dynamic test, need to revisit and better avoid conflicts",
        "Awake Security": "Checking",
        "ArcSight ESM v2": "Checking",
        "Phish.AI": "Checking",
        "Intezer": "Nightly - Checking",
        "ProtectWise": "Nightly - Checking",
        "google-vault": "Nightly - Checking",
        "RSA Archer": "Nightly - Checking",
        "McAfee NSM": "Nightly - Checking",
        "Forcepoint": "Nightly - Checking",
        "palo_alto_firewall": "Need to check test module",
        "Signal Sciences WAF": "error with certificate",
        "google": "'unsecure' parameter not working",
        "EWS Mail Sender": "Inconsistent test (playback fails, record succeeds)",
        "ReversingLabs Titanium Cloud": "No Unsecure checkbox. proxy trying to connect when disabled.",
        "Anomali ThreatStream": "'proxy' parameter not working",
        "Palo Alto Networks Cortex": "SDK",
        "Recorded Future": "might be dynamic test",
        "AlphaSOC Wisdom": "Test module issue",
        "RedLock": "SSL Issues",
        "Microsoft Graph": "Test direct access to oproxy",
        "MicrosoftGraphMail": "Test direct access to oproxy",
        "Microsoft Graph User": "Test direct access to oproxy",
        "Microsoft_Graph_Files": "Test direct access to oproxy",
        "Microsoft Graph Groups": "Test direct access to oproxy",
        "Microsoft Defender Advanced Threat Protection": "Test direct access to oproxy",
        "Azure Security Center v2": "Test direct access to oproxy",
        "Microsoft Graph Calendar": "Test direct access to oproxy",
        "Microsoft Graph Device Management": "Test direct access to oproxy",
        "Azure Compute v2": "Test direct access to oproxy",
        "SafeBreach": "SSL Issues",
        "AWS - CloudWatchLogs": "Issue 20958",
        "Gmail Single User": "googleclient sdk has time based challenge exchange",
        "Gmail": "googleclient sdk has time based challenge exchange",
        "GoogleCloudTranslate": "google translate sdk does not support proxy",
        "Kennav2": "HTTPSConnectionPool(host='api.kennasecurity.com', port=443), issue:21233",
        "Google Chronicle Backstory": "SDK",
        "Google Vision AI": "SDK",
        "Syslog Sender": "syslog",
        "syslog": "syslog",
        "MongoDB Log": "Our instance not using SSL",
        "MongoDB Key Value Store": "Our instance not using SSL"
    },
    "docker_thresholds": {
        "_comment": "Add here docker images which are specific to an integration and require a non-default threshold (such as rasterize or ews). That way there is no need to define this multiple times. You can specify full image name with version or without.",
        "images": {
            "demisto/chromium": {
                "pid_threshold": 11
            },
            "demisto/py-ews:2.0": {
                "memory_threshold": 150
            },
            "demisto/pytan": {
                "pid_threshold": 11
            }
        }
    }
}<|MERGE_RESOLUTION|>--- conflicted
+++ resolved
@@ -2810,14 +2810,9 @@
         "Endpoint Enrichment - Generic v2 - Test": "DEPRECATED"
     },
     "skipped_integrations": {
-<<<<<<< HEAD
-        "_comment": "~~~ NO INSTANCE ~~~",
-        "AttackIQFireDrill": "Issue 24281",
-=======
         "_comment1": "~~~ NO INSTANCE ~~~",
         "AttackIQFireDrill": "Issue 24281",
         "Nessus": "No instance",
->>>>>>> 918b83b7
         "MxToolBox": "No instance",
         "Traps": "Issue 24122",
         "Skyformation": "No instance, old partner",
@@ -2827,15 +2822,10 @@
         "IsItPhishing": "No instance",
         "Verodin": "No instance",
         "EasyVista": "No instance",
-<<<<<<< HEAD
-=======
-        "Pipl": "No instance",
->>>>>>> 918b83b7
         "Moloch": "No instance",
         "Twilio": "No instance",
         "Zendesk": "No instance",
         "GuardiCore": "No instance",
-        "Nessus": "No instance",
         "Cisco CloudLock": "No instance",
         "SentinelOne": "No instance",
         "Vectra v2": "No instance",
@@ -2910,20 +2900,12 @@
         "IBM Resilient Systems": "Issue 23722",
         "VxStream": "Issue #23795",
 
-<<<<<<< HEAD
-        "_comment1": "~~~ UNSTABLE ~~~",
-=======
         "_comment2": "~~~ UNSTABLE ~~~",
->>>>>>> 918b83b7
         "ServiceNow": "Instance goes to hibernate every few hours",
         "Tenable.sc": "unstable instance",
         "VirusTotal - Private API": "Issue 22638",
 
-<<<<<<< HEAD
-        "_comment2": "~~~ OTHER ~~~",
-=======
         "_comment": "~~~ OTHER ~~~",
->>>>>>> 918b83b7
         "Endace": "Issue 24304",
         "Pentera": "authentication method will not work with testing",
         "EclecticIQ Platform": "Issue 8821",
@@ -2948,11 +2930,7 @@
         "Looker": "Warehouse 'DEMO_WH' cannot be resumed because resource monitor 'LIMITER' has exceeded its quota.",
         "Ipstack": "reached out our monthly quota (08/03/2020)",
 
-<<<<<<< HEAD
-        "_comment3": "~~~ NO INSTANCE - SUPPORTED BY THE COMMUNITY ~~~",
-=======
         "_comment2": "~~~ NO INSTANCE - SUPPORTED BY THE COMMUNITY ~~~",
->>>>>>> 918b83b7
         "Zabbix": "Supported by external developer"
     },
     "nightly_integrations": [
