--- conflicted
+++ resolved
@@ -3,13 +3,12 @@
     "testInterval": 20,
     "tests": [
         {
-<<<<<<< HEAD
             "integrations": "Shodan",
             "playbookID": "ShodanTest"
-=======
+        },
+        {
             "integrations": "Palo Alto Minemeld",
             "playbookID": "minemeld_test"
->>>>>>> 04a6ab0b
         },
         {
             "integrations": "EWS Mail Sender",
