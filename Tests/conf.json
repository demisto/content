{
    "testTimeout": 160,
    "testInterval": 20,
    "tests": [
        {
            "playbookID": "Base64Decode - Test"
        },
        {
            "playbookID": "SupportMultithreading - Test",
            "is_mockable": false
        },
        {
            "fromversion": "5.0.0",
            "integrations": [
                "WildFire-v2"
            ],
            "playbookID": "Detonate File - WildFire - Test"
        },
        {
            "integrations": "Microsoft Teams Management",
            "playbookID": "Microsoft Teams Management - Test",
            "is_mockable": false,
            "timeout": 700
        },
        {
            "playbookID": "SetIfEmpty - non-ascii chars - Test"
        },
        {
            "integrations": "Tripwire",
            "playbookID": "TestplaybookTripwire",
            "fromversion": "5.0.0"
        },
        {
            "playbookID": "Generic Polling Test",
            "timeout": 250
        },
        {
            "integrations": "Cisco Umbrella Enforcement",
            "playbookID": "Cisco Umbrella Enforcement-Test",
            "fromversion": "5.0.0"
        },
        {
            "integrations": "GSuiteAdmin",
            "playbookID": "GSuiteAdmin-Test",
            "fromversion": "5.0.0"
        },
        {
            "integrations": "GSuiteAuditor",
            "playbookID": "GSuiteAuditor-Test",
            "fromversion": "5.5.0"
        },
        {
            "integrations": "AzureWAF",
            "instance_names": "azure_waf_prod",
            "playbookID": "Azure WAF - Test",
            "fromversion": "5.0.0"
        },
        {
            "integrations": [
                "Azure Active Directory Identity Protection",
                "Demisto REST API"
            ],
            "playbookID": "AzureADTest",
            "fromversion": "6.0.0",
            "timeout": 3000,
            "is_mockable": false
        },
        {
            "integrations": "GoogleCalendar",
            "playbookID": "GoogleCalendar-Test",
            "fromversion": "5.0.0"
        },
        {
            "integrations": "GoogleDrive",
            "playbookID": "GoogleDrive-Test",
            "fromversion": "5.0.0"
        },
        {
            "integrations": "FireEye Central Management",
            "playbookID": "FireEye Central Management - Test",
            "fromversion": "5.5.0",
            "timeout": 500
        },
        {
            "integrations": "FireEyeNX",
            "playbookID": "FireEyeNX-Test"
        },
        {
            "integrations": "EmailRepIO",
            "playbookID": "TestEmailRepIOPlaybook",
            "fromversion": "5.0.0"
        },
        {
            "integrations": "XsoarPowershellTesting",
            "playbookID": "XsoarPowershellTesting-Test"
        },
        {
            "integrations": "Palo Alto Networks Threat Vault",
            "playbookID": "PANW Threat Vault - Signature Search - Test",
            "fromversion": "5.0.0"
        },
        {
            "integrations": "Microsoft Endpoint Configuration Manager",
            "playbookID": "Microsoft ECM - Test",
            "fromversion": "5.5.0",
            "timeout": 400
        },
        {
            "integrations": "CrowdStrike Falcon Intel v2",
            "playbookID": "CrowdStrike Falcon Intel v2 - Test",
            "fromversion": "5.0.0"
        },
        {
            "integrations": "SecurityAndCompliance",
            "playbookID": "O365-SecurityAndCompliance-Test",
            "fromversion": "5.5.0",
            "memory_threshold": 300,
            "timeout": 1500
        },
        {
            "integrations": "SecurityAndCompliance",
            "playbookID": "O365-SecurityAndCompliance-ContextResults-Test",
            "fromversion": "5.5.0",
            "memory_threshold": 300,
            "timeout": 1500
        },
        {
            "integrations": "EwsExtension",
            "playbookID": "O365 - EWS - Extension - Test",
            "fromversion": "6.0.0",
            "toversion": "6.0.9",
            "timeout": 500
        },
        {
            "integrations": "Majestic Million",
            "playbookID": "Majestic Million Test Playbook",
            "fromversion": "5.5.0",
            "memory_threshold": 300,
            "timeout": 500
        },
        {
            "integrations": "Anomali Enterprise",
            "playbookID": "Anomali Match Forensic Search - Test",
            "fromversion": "5.0.0"
        },
        {
            "integrations": [
                "Mail Listener v2",
                "Mail Sender (New)"
            ],
            "playbookID": "Mail-Listener Test Playbook",
            "fromversion": "5.0.0",
            "instance_names": [
                "Mail_Sender_(New)_STARTTLS"
            ]
        },
        {
            "integrations": "GraphQL",
            "fromversion": "5.0.0",
            "instance_names": "fetch_schema",
            "playbookID": "GraphQL - Test"
        },
        {
            "integrations": "GraphQL",
            "fromversion": "5.0.0",
            "instance_names": "no_fetch_schema",
            "playbookID": "GraphQL - Test"
        },
        {
            "integrations": "Azure Network Security Groups",
            "fromversion": "5.0.0",
            "instance_names": "azure_nsg_prod",
            "playbookID": "Azure NSG - Test"
        },
        {
            "integrations": "OpenCTI Feed",
            "playbookID": "OpenCTI Feed Test",
            "fromversion": "5.5.0"
        },
        {
            "integrations": "AWS - Security Hub",
            "playbookID": "AWS-securityhub Test",
            "timeout": 800
        },
        {
            "integrations": "Microsoft Advanced Threat Analytics",
            "playbookID": "Microsoft Advanced Threat Analytics - Test",
            "fromversion": "5.0.0",
            "is_mockable": false
        },
        {
            "integrations": "Zimperium",
            "playbookID": "Zimperium_Test",
            "fromversion": "5.0.0"
        },
        {
            "integrations": "ServiceDeskPlus",
            "playbookID": "Service Desk Plus Test",
            "instance_names": "sdp_instance_1",
            "fromversion": "5.0.0",
            "toversion": "5.9.9",
            "is_mockable": false
        },
        {
            "integrations": "ServiceDeskPlus",
            "playbookID": "Service Desk Plus - Generic Polling Test",
            "instance_names": "sdp_instance_1",
            "fromversion": "5.0.0",
            "toversion": "5.9.9"
        },
        {
            "integrations": "ServiceDeskPlus",
            "playbookID": "Service Desk Plus Test",
            "instance_names": "sdp_instance_2",
            "fromversion": "6.0.0",
            "is_mockable": false
        },
        {
            "integrations": "ServiceDeskPlus",
            "playbookID": "Service Desk Plus - Generic Polling Test",
            "instance_names": "sdp_instance_2",
            "fromversion": "6.0.0"
        },
        {
            "integrations": "ThreatConnect Feed",
            "playbookID": "FeedThreatConnect-Test",
            "fromversion": "5.5.0"
        },
        {
            "integrations": "MITRE ATT&CK",
            "playbookID": "Mitre Attack List 10 Indicators Feed Test",
            "fromversion": "5.5.0"
        },
        {
            "integrations": "URLhaus",
            "playbookID": "Test_URLhaus",
            "timeout": 1000
        },
        {
            "integrations": "Microsoft Intune Feed",
            "playbookID": "FeedMicrosoftIntune_Test",
            "fromversion": "5.5.0"
        },
        {
            "integrations": "Tanium Threat Response",
            "playbookID": "Tanium Threat Response Test"
        },
        {
            "integrations": [
                "Syslog Sender",
                "syslog"
            ],
            "playbookID": "Test Syslog",
            "fromversion": "5.5.0",
            "timeout": 600
        },
        {
            "integrations": "APIVoid",
            "playbookID": "APIVoid Test"
        },
        {
            "integrations": "CloudConvert",
            "playbookID": "CloudConvert-test",
            "fromversion": "5.0.0",
            "timeout": 3000
        },
        {
            "integrations": "Cisco Firepower",
            "playbookID": "Cisco Firepower - Test",
            "timeout": 1000,
            "fromversion": "5.0.0"
        },
        {
            "integrations": "IllusiveNetworks",
            "playbookID": "IllusiveNetworks-Test",
            "fromversion": "5.0.0",
            "timeout": 500
        },
        {
            "integrations": "JSON Feed",
            "playbookID": "JSON_Feed_Test",
            "fromversion": "5.5.0",
            "instance_names": "JSON Feed no_auto_detect"
        },
        {
            "integrations": "JSON Feed",
            "playbookID": "JSON_Feed_Test",
            "fromversion": "5.5.0",
            "instance_names": "JSON Feed_auto_detect"
        },
        {
            "integrations": "JSON Feed",
            "playbookID": "JSON_Feed_Test",
            "fromversion": "5.5.0",
            "instance_names": "JSON Feed_post"
        },
        {
            "integrations": "Google Cloud Functions",
            "playbookID": "test playbook - Google Cloud Functions",
            "fromversion": "5.0.0"
        },
        {
            "integrations": "Plain Text Feed",
            "playbookID": "PlainText Feed - Test",
            "fromversion": "5.5.0",
            "instance_names": "Plain Text Feed no_auto_detect"
        },
        {
            "integrations": "Plain Text Feed",
            "playbookID": "PlainText Feed - Test",
            "fromversion": "5.5.0",
            "instance_names": "Plain Text Feed_auto_detect"
        },
        {
            "integrations": "Silverfort",
            "playbookID": "Silverfort-test",
            "fromversion": "5.0.0"
        },
        {
            "integrations": "GoogleKubernetesEngine",
            "playbookID": "GoogleKubernetesEngine_Test",
            "timeout": 600,
            "fromversion": "5.5.0"
        },
        {
            "integrations": "Fastly Feed",
            "playbookID": "Fastly Feed Test",
            "fromversion": "5.5.0"
        },
        {
            "integrations": "Malware Domain List Active IPs Feed",
            "playbookID": "Malware Domain List Active IPs Feed Test",
            "fromversion": "5.5.0"
        },
        {
            "integrations": "Claroty",
            "playbookID": "Claroty - Test",
            "fromversion": "5.0.0"
        },
        {
            "integrations": "Trend Micro Apex",
            "playbookID": "Trend Micro Apex - Test",
            "is_mockable": false
        },
        {
            "integrations": "Blocklist_de Feed",
            "playbookID": "Blocklist_de - Test",
            "fromversion": "5.5.0"
        },
        {
            "integrations": "Cloudflare Feed",
            "playbookID": "cloudflare - Test",
            "fromversion": "5.5.0"
        },
        {
            "integrations": "AzureFeed",
            "playbookID": "AzureFeed - Test",
            "fromversion": "5.5.0"
        },
        {
            "playbookID": "CreateIndicatorFromSTIXTest",
            "fromversion": "5.0.0"
        },
        {
            "integrations": "SpamhausFeed",
            "playbookID": "Spamhaus_Feed_Test",
            "fromversion": "5.5.0"
        },
        {
            "integrations": "Cofense Feed",
            "playbookID": "TestCofenseFeed",
            "fromversion": "5.5.0"
        },
        {
            "integrations": "Bambenek Consulting Feed",
            "playbookID": "BambenekConsultingFeed_Test",
            "fromversion": "5.5.0"
        },
        {
            "integrations": "Pipl",
            "playbookID": "Pipl Test"
        },
        {
            "integrations": "AWS Feed",
            "playbookID": "AWS Feed Test",
            "fromversion": "5.5.0"
        },
        {
            "integrations": "QuestKace",
            "playbookID": "QuestKace test",
            "fromversion": "5.0.0"
        },
        {
            "integrations": "Digital Defense FrontlineVM",
            "playbookID": "Digital Defense FrontlineVM - Scan Asset Not Recently Scanned Test"
        },
        {
            "integrations": "Digital Defense FrontlineVM",
            "playbookID": "Digital Defense FrontlineVM - Test Playbook"
        },
        {
            "integrations": "CSVFeed",
            "playbookID": "CSV_Feed_Test",
            "fromversion": "5.5.0",
            "instance_names": "CSVFeed_no_auto_detect"
        },
        {
            "integrations": "CSVFeed",
            "playbookID": "CSV_Feed_Test",
            "fromversion": "5.5.0",
            "instance_names": "CSVFeed_auto_detect"
        },
        {
            "integrations": "ProofpointFeed",
            "playbookID": "TestProofpointFeed",
            "fromversion": "5.5.0"
        },
        {
            "integrations": "Digital Shadows",
            "playbookID": "Digital Shadows - Test"
        },
        {
            "integrations": "Azure Compute v2",
            "playbookID": "Azure Compute - Test",
            "instance_names": "ms_azure_compute_dev"
        },
        {
            "integrations": "Azure Compute v2",
            "playbookID": "Azure Compute - Test",
            "instance_names": "ms_azure_compute_prod",
            "is_mockable": false
        },
        {
            "integrations": "Azure Compute v2",
            "playbookID": "Azure Compute - Login Test",
            "instance_names": "ms_azure_compute_prod",
            "is_mockable": false
        },
        {
            "integrations": "Azure Compute v2",
            "playbookID": "Azure Compute - Login Test",
            "instance_names": "ms_azure_compute_self_deployed"
        },
        {
            "integrations": "Symantec Data Loss Prevention",
            "playbookID": "Symantec Data Loss Prevention - Test",
            "fromversion": "4.5.0"
        },
        {
            "integrations": "Lockpath KeyLight v2",
            "playbookID": "Keylight v2 - Test"
        },
        {
            "integrations": "Azure Security Center v2",
            "playbookID": "Azure SecurityCenter - Test",
            "instance_names": "ms_azure_sc_prod",
            "is_mockable": false
        },
        {
            "integrations": "Azure Security Center v2",
            "playbookID": "Azure SecurityCenter - Test",
            "instance_names": "ms_azure_sc_dev"
        },
        {
            "integrations": "Azure Security Center v2",
            "playbookID": "Azure SecurityCenter - Test",
            "instance_names": "ms_azure_sc_self_deployed"
        },
        {
            "integrations": "JsonWhoIs",
            "playbookID": "JsonWhoIs-Test"
        },
        {
            "integrations": "Maltiverse",
            "playbookID": "Maltiverse Test"
        },
        {
            "integrations": "Box v2",
            "playbookID": "BoxV2_TestPlaybook"
        },
        {
            "integrations": "MicrosoftGraphMail",
            "playbookID": "MicrosoftGraphMail-Test_dev",
            "instance_names": "ms_graph_mail_dev"
        },
        {
            "integrations": "MicrosoftGraphMail",
            "playbookID": "MicrosoftGraphMail-Test_dev_no_oproxy",
            "instance_names": "ms_graph_mail_dev_no_oproxy"
        },
        {
            "integrations": "MicrosoftGraphMail",
            "playbookID": "MicrosoftGraphMail-Test_prod",
            "instance_names": "ms_graph_mail_prod",
            "is_mockable": false
        },
        {
            "integrations": "CloudShark",
            "playbookID": "CloudShark - Test Playbook"
        },
        {
            "integrations": "Google Vision AI",
            "playbookID": "Google Vision API - Test"
        },
        {
            "integrations": "nmap",
            "playbookID": "Nmap - Test",
            "fromversion": "5.0.0"
        },
        {
            "integrations": "AutoFocus V2",
            "playbookID": "Autofocus Query Samples, Sessions and Tags Test Playbook",
            "fromversion": "4.5.0",
            "timeout": 1000
        },
        {
            "integrations": "HelloWorld",
            "playbookID": "HelloWorld-Test",
            "fromversion": "5.0.0"
        },
        {
            "integrations": "HelloWorld",
            "playbookID": "Sanity Test - Playbook with integration",
            "fromversion": "5.0.0"
        },
        {
            "integrations": "HelloWorld",
            "playbookID": "Sanity Test - Playbook with mocked integration",
            "fromversion": "5.0.0"
        },
        {
            "playbookID": "Sanity Test - Playbook with no integration",
            "fromversion": "5.0.0"
        },
        {
            "integrations": "Gmail",
            "playbookID": "Sanity Test - Playbook with Unmockable Integration",
            "fromversion": "5.0.0"
        },
        {
            "integrations": "HelloWorld",
            "playbookID": "HelloWorld_Scan-Test",
            "fromversion": "5.0.0",
            "timeout": 400
        },
        {
            "integrations": "HelloWorldPremium",
            "playbookID": "HelloWorldPremium_Scan-Test",
            "fromversion": "5.0.0",
            "timeout": 400
        },
        {
            "integrations": "HelloWorldPremium",
            "playbookID": "HelloWorldPremium-Test",
            "fromversion": "5.0.0"
        },
        {
            "integrations": "ThreatQ v2",
            "playbookID": "ThreatQ - Test",
            "fromversion": "4.5.0"
        },
        {
            "integrations": "AttackIQFireDrill",
            "playbookID": "AttackIQ - Test"
        },
        {
            "integrations": "PhishLabs IOC EIR",
            "playbookID": "PhishlabsIOC_EIR-Test"
        },
        {
            "integrations": "Amazon DynamoDB",
            "playbookID": "AWS_DynamoDB-Test"
        },
        {
            "integrations": "PhishLabs IOC DRP",
            "playbookID": "PhishlabsIOC_DRP-Test"
        },
        {
            "playbookID": "Create Phishing Classifier V2 ML Test",
            "timeout": 60000,
            "fromversion": "6.1.0",
            "instance_names": "ml_dummy_prod",
            "integrations": "AzureWAF"
        },
        {
            "integrations": "ZeroFox",
            "playbookID": "ZeroFox-Test",
            "fromversion": "4.1.0"
        },
        {
            "integrations": "AlienVault OTX v2",
            "playbookID": "Alienvault_OTX_v2 - Test"
        },
        {
            "integrations": "AWS - CloudWatchLogs",
            "playbookID": "AWS - CloudWatchLogs Test Playbook",
            "fromversion": "5.0.0"
        },
        {
            "integrations": "SlackV2",
            "playbookID": "Slack Test Playbook",
            "timeout": 400,
            "pid_threshold": 5,
            "fromversion": "5.0.0"
        },
        {
            "integrations": "SlackV3",
            "playbookID": "SlackV3 TestPB",
            "timeout": 400,
            "pid_threshold": 8,
            "fromversion": "5.5.0"
        },
        {
            "integrations": "Cortex XDR - IR",
            "playbookID": "Test XDR Playbook",
            "fromversion": "4.1.0",
            "timeout": 1500
        },
        {
            "integrations": "Cortex XDR - IOC",
            "playbookID": "Cortex XDR - IOC - Test",
            "fromversion": "5.5.0",
            "timeout": 1200
        },
        {
            "integrations": "Cloaken",
            "playbookID": "Cloaken-Test",
            "is_mockable": false
        },
        {
            "integrations": "ThreatX",
            "playbookID": "ThreatX-test",
            "timeout": 600
        },
        {
            "integrations": "Akamai WAF SIEM",
            "playbookID": "Akamai_WAF_SIEM-Test"
        },
        {
            "integrations": "Cofense Triage v2",
            "playbookID": "Cofense Triage v2 Test"
        },
        {
            "integrations": "Akamai WAF",
            "playbookID": "Akamai_WAF-Test"
        },
        {
            "integrations": "abuse.ch SSL Blacklist Feed",
            "playbookID": "SSL Blacklist test",
            "fromversion": "5.5.0"
        },
        {
            "integrations": "CheckPhish",
            "playbookID": "CheckPhish-Test"
        },
        {
            "integrations": "Symantec Management Center",
            "playbookID": "SymantecMC_TestPlaybook"
        },
        {
            "integrations": "Looker",
            "playbookID": "Test-Looker"
        },
        {
            "integrations": "Vertica",
            "playbookID": "Vertica Test"
        },
        {
            "integrations": "Server Message Block (SMB) v2",
            "playbookID": "SMB_v2-Test"
        },
        {
            "playbookID": "ConvertFile-Test",
            "fromversion": "4.5.0"
        },
        {
            "playbookID": "TestAwsEC2GetPublicSGRules-Test"
        },
        {
            "integrations": "RSA NetWitness Packets and Logs",
            "playbookID": "rsa_packets_and_logs_test"
        },
        {
            "playbookID": "CheckpointFW-test",
            "integrations": "Check Point"
        },
        {
            "playbookID": "RegPathReputationBasicLists_test"
        },
        {
            "playbookID": "EmailDomainSquattingReputation-Test"
        },
        {
            "playbookID": "RandomStringGenerateTest"
        },
        {
            "playbookID": "playbook-checkEmailAuthenticity-test"
        },
        {
            "playbookID": "HighlightWords_Test"
        },
        {
            "playbookID": "StringContainsArray_test"
        },
        {
            "integrations": "Fidelis Elevate Network",
            "playbookID": "Fidelis-Test"
        },
        {
            "integrations": "AWS - ACM",
            "playbookID": "ACM-Test"
        },
        {
            "integrations": "Thinkst Canary",
            "playbookID": "CanaryTools Test"
        },
        {
            "integrations": "ThreatMiner",
            "playbookID": "ThreatMiner-Test"
        },
        {
            "playbookID": "StixCreator-Test"
        },
        {
            "playbookID": "CompareIncidentsLabels-test-playbook"
        },
        {
            "integrations": "Have I Been Pwned? V2",
            "playbookID": "Pwned v2 test"
        },
        {
            "integrations": "Alexa Rank Indicator",
            "playbookID": "Alexa Test Playbook"
        },
        {
            "playbookID": "UnEscapeURL-Test"
        },
        {
            "playbookID": "UnEscapeIPs-Test"
        },
        {
            "playbookID": "ExtractDomainFromUrlAndEmail-Test"
        },
        {
            "playbookID": "ConvertKeysToTableFieldFormat_Test"
        },
        {
            "integrations": "CVE Search v2",
            "playbookID": "CVE Search v2 - Test"
        },
        {
            "integrations": "CVE Search v2",
            "playbookID": "cveReputation Test"
        },
        {
            "integrations": "HashiCorp Vault",
            "playbookID": "hashicorp_test",
            "fromversion": "5.0.0"
        },
        {
            "integrations": "AWS - Athena - Beta",
            "playbookID": "Beta-Athena-Test"
        },
        {
            "integrations": "BeyondTrust Password Safe",
            "playbookID": "BeyondTrust-Test"
        },
        {
            "integrations": "Dell Secureworks",
            "playbookID": "secureworks_test"
        },
        {
            "integrations": "ServiceNow v2",
            "playbookID": "servicenow_test_v2",
            "instance_names": "snow_basic_auth",
            "is_mockable": false
        },
        {
            "integrations": "ServiceNow v2",
            "playbookID": "ServiceNow_OAuth_Test",
            "instance_names": "snow_oauth"
        },
        {
            "playbookID": "Create ServiceNow Ticket and Mirror Test",
            "integrations": "ServiceNow v2",
            "instance_names": "snow_basic_auth",
            "fromversion": "6.0.0",
            "timeout": 500
        },
        {
            "playbookID": "Create ServiceNow Ticket and State Polling Test",
            "integrations": "ServiceNow v2",
            "instance_names": "snow_basic_auth",
            "fromversion": "6.0.0",
            "timeout": 500
        },
        {
            "integrations": "ServiceNow CMDB",
            "playbookID": "ServiceNow_CMDB_Test",
            "instance_names": "snow_cmdb_basic_auth"
        },
        {
            "integrations": "ServiceNow CMDB",
            "playbookID": "ServiceNow_CMDB_OAuth_Test",
            "instance_names": "snow_cmdb_oauth"
        },
        {
            "integrations": "ExtraHop v2",
            "playbookID": "ExtraHop_v2-Test"
        },
        {
            "playbookID": "Test CommonServer"
        },
        {
            "playbookID": "Test-debug-mode",
            "fromversion": "5.0.0"
        },
        {
            "integrations": "CIRCL",
            "playbookID": "CirclIntegrationTest"
        },
        {
            "integrations": "MISP V3",
            "playbookID": "MISP V3 Test",
            "timeout": 300,
            "fromversion": "5.5.0"
        },
        {
            "playbookID": "test-LinkIncidentsWithRetry"
        },
        {
            "playbookID": "CopyContextToFieldTest"
        },
        {
            "integrations": "OTRS",
            "playbookID": "OTRS Test",
            "fromversion": "4.1.0"
        },
        {
            "integrations": "Attivo Botsink",
            "playbookID": "AttivoBotsinkTest"
        },
        {
            "integrations": "FortiGate",
            "playbookID": "Fortigate Test"
        },
        {
            "playbookID": "FormattedDateToEpochTest"
        },
        {
            "integrations": "SNDBOX",
            "playbookID": "SNDBOX_Test",
            "timeout": 1000
        },
        {
            "integrations": "SNDBOX",
            "playbookID": "Detonate File - SNDBOX - Test",
            "timeout": 1000,
            "nightly": true
        },
        {
            "integrations": "VxStream",
            "playbookID": "Detonate File - HybridAnalysis - Test",
            "timeout": 2400
        },
        {
            "integrations": "QRadar_v2",
            "playbookID": "test playbook - QRadarCorrelations For V2",
            "timeout": 2600,
            "fromversion": "6.0.0",
            "is_mockable": false
        },
        {
            "integrations": "Awake Security",
            "playbookID": "awake_security_test_pb"
        },
        {
            "integrations": "Tenable.sc",
            "playbookID": "tenable-sc-test",
            "timeout": 240,
            "nightly": true
        },
        {
            "integrations": "MimecastV2",
            "playbookID": "Mimecast test"
        },
        {
            "playbookID": "CreateEmailHtmlBody_test_pb",
            "fromversion": "4.1.0"
        },
        {
            "playbookID": "ReadPDFFileV2-Test",
            "timeout": 1000
        },
        {
            "playbookID": "JSONtoCSV-Test"
        },
        {
            "integrations": "Generic SQL",
            "playbookID": "generic-sql",
            "instance_names": "mysql instance",
            "fromversion": "5.0.0"
        },
        {
            "integrations": "Generic SQL",
            "playbookID": "generic-sql",
            "instance_names": "postgreSQL instance",
            "fromversion": "5.0.0"
        },
        {
            "integrations": "Generic SQL",
            "playbookID": "generic-sql",
            "instance_names": "Microsoft SQL instance",
            "fromversion": "5.0.0"
        },
        {
            "integrations": "Generic SQL",
            "playbookID": "generic-sql",
            "instance_names": "Microsoft SQL Server - MS ODBC Driver",
            "fromversion": "5.0.0"
        },
        {
            "integrations": "Generic SQL",
            "playbookID": "generic-sql-oracle",
            "instance_names": "Oracle instance",
            "fromversion": "5.0.0"
        },
        {
            "integrations": "Generic SQL",
            "playbookID": "generic-sql-mssql-encrypted-connection",
            "instance_names": "Microsoft SQL instance using encrypted connection",
            "fromversion": "5.0.0"
        },
        {
            "integrations": "Panorama",
            "instance_names": "palo_alto_firewall_9.0",
            "playbookID": "Panorama Query Logs - Test",
            "fromversion": "6.1.0",
            "timeout": 1500,
            "nightly": true
        },
        {
            "integrations": "Panorama",
            "instance_names": "palo_alto_firewall",
            "playbookID": "palo_alto_firewall_test_pb",
            "fromversion": "6.1.0",
            "timeout": 1000
        },
        {
            "integrations": "Panorama",
            "instance_names": "palo_alto_firewall_9.0",
            "playbookID": "palo_alto_firewall_test_pb",
            "fromversion": "6.1.0",
            "timeout": 1000
        },
        {
            "integrations": "Panorama",
            "instance_names": "palo_alto_panorama",
            "playbookID": "palo_alto_panorama_test_pb",
            "fromversion": "6.1.0",
            "timeout": 2400
        },
        {
            "integrations": "Panorama",
            "instance_names": "palo_alto_panorama_9.0",
            "playbookID": "palo_alto_panorama_test_pb",
            "fromversion": "6.1.0",
            "timeout": 2400
        },
        {
            "integrations": "Panorama",
            "instance_names": "palo_alto_firewall_9.0",
            "playbookID": "PAN-OS URL Filtering enrichment - Test",
            "fromversion": "6.1.0"
        },
        {
            "integrations": "Panorama",
            "instance_names": "panorama_instance_best_practice",
            "playbookID": "Panorama Best Practise - Test",
            "fromversion": "6.1.0"
        },
        {
            "integrations": "Tenable.io",
            "playbookID": "Tenable.io test"
        },
        {
            "playbookID": "URLDecode-Test"
        },
        {
            "playbookID": "GetTime-Test"
        },
        {
            "playbookID": "GetTime-ObjectVsStringTest"
        },
        {
            "integrations": "Tenable.io",
            "playbookID": "Tenable.io Scan Test",
            "nightly": true,
            "timeout": 3600
        },
        {
            "integrations": "Tenable.sc",
            "playbookID": "tenable-sc-scan-test",
            "nightly": true,
            "timeout": 600
        },
        {
            "integrations": "google-vault",
            "playbookID": "Google-Vault-Generic-Test",
            "nightly": true,
            "timeout": 3600,
            "memory_threshold": 180
        },
        {
            "integrations": "google-vault",
            "playbookID": "Google_Vault-Search_And_Display_Results_test",
            "nightly": true,
            "memory_threshold": 180,
            "timeout": 3600
        },
        {
            "playbookID": "Luminate-TestPlaybook",
            "integrations": "Luminate"
        },
        {
            "integrations": "MxToolBox",
            "playbookID": "MxToolbox-test"
        },
        {
            "integrations": "Nessus",
            "playbookID": "Nessus - Test"
        },
        {
            "playbookID": "Palo Alto Networks - Malware Remediation Test",
            "fromversion": "4.5.0"
        },
        {
            "playbookID": "SumoLogic-Test",
            "integrations": "SumoLogic",
            "fromversion": "4.1.0"
        },
        {
            "playbookID": "ParseEmailFiles-test"
        },
        {
            "playbookID": "PAN-OS - Block IP and URL - External Dynamic List v2 Test",
            "integrations": [
                "Panorama",
                "palo_alto_networks_pan_os_edl_management"
            ],
            "instance_names": "palo_alto_firewall_9.0",
            "fromversion": "6.1.0"
        },
        {
            "playbookID": "Test_EDL",
            "integrations": "EDL",
            "instance_names": "edl_update",
            "fromversion": "5.5.0",
            "pid_threshold": 8
        },
        {
            "playbookID": "Test_export_indicators_service",
            "instance_names": "eis_on_demand",
            "integrations": "ExportIndicators",
            "fromversion": "5.5.0"
        },
        {
            "playbookID": "PAN-OS - Block IP - Custom Block Rule Test",
            "integrations": "Panorama",
            "instance_names": "panorama_instance_security_team",
            "fromversion": "6.1.0"
        },
        {
            "playbookID": "PAN-OS - Block IP - Static Address Group Test",
            "integrations": "Panorama",
            "instance_names": "panorama_instance_security_team",
            "fromversion": "6.1.0"
        },
        {
            "playbookID": "Block IP - Generic V3_Test",
            "fromversion": "6.0.0"
        },
        {
            "playbookID": "PAN-OS - Block URL - Custom URL Category Test",
            "integrations": "Panorama",
            "instance_names": "panorama_instance_security_team",
            "fromversion": "6.1.0"
        },
        {
            "playbookID": "Endpoint Malware Investigation - Generic - Test",
            "integrations": [
                "Traps",
                "Cylance Protect v2",
                "Demisto REST API"
            ],
            "fromversion": "5.0.0",
            "timeout": 1200
        },
        {
            "playbookID": "ParseExcel-test"
        },
        {
            "playbookID": "ParseHTMLIndicators-Test"
        },
        {
            "playbookID": "Detonate File - No Files test"
        },
        {
            "integrations": "SentinelOne V2",
            "instance_names": "SentinelOne_v2.0",
            "playbookID": "SentinelOne V2.0 - Test"
        },
        {
            "integrations": "SentinelOne V2",
            "instance_names": "SentinelOne_v2.1",
            "playbookID": "SentinelOne V2.1 - Test"
        },
        {
            "integrations": "InfoArmor VigilanteATI",
            "playbookID": "InfoArmorVigilanteATITest"
        },
        {
            "integrations": "IntSights",
            "instance_names": "intsights_standard_account",
            "playbookID": "IntSights Test",
            "nightly": true
        },
        {
            "integrations": "IntSights",
            "playbookID": "IntSights Mssp Test",
            "instance_names": "intsights_mssp_account",
            "nightly": true
        },
        {
            "integrations": "dnstwist",
            "playbookID": "dnstwistTest"
        },
        {
            "integrations": "BitDam",
            "playbookID": "Detonate File - BitDam Test"
        },
        {
            "integrations": "Threat Grid",
            "playbookID": "Test-Detonate URL - ThreatGrid",
            "timeout": 600
        },
        {
            "integrations": "Threat Grid",
            "playbookID": "ThreatGridTest",
            "timeout": 600
        },
        {
            "integrations": "Signal Sciences WAF",
            "playbookID": "SignalSciences-Test"
        },
        {
            "integrations": "RTIR",
            "playbookID": "RTIR Test"
        },
        {
            "integrations": "RedCanary",
            "playbookID": "RedCanaryTest",
            "nightly": true
        },
        {
            "playbookID": "URL Enrichment - Generic v2 - Test",
            "integrations": [
                "Rasterize",
                "VirusTotal - Private API"
            ],
            "instance_names": "virus_total_private_api_general",
            "timeout": 500,
            "pid_threshold": 12
        },
        {
            "playbookID": "CutTransformerTest"
        },
        {
            "playbookID": "TestEditServerConfig"
        },
        {
            "playbookID": "MarketplacePackInstaller_Test",
            "integrations": "Demisto REST API",
            "fromversion": "6.0.0"
        },
        {
            "playbookID": "Default - Test",
            "integrations": [
                "ThreatQ v2",
                "Demisto REST API"
            ],
            "fromversion": "5.0.0"
        },
        {
            "integrations": "SCADAfence CNM",
            "playbookID": "SCADAfence_test"
        },
        {
            "integrations": "ProtectWise",
            "playbookID": "Protectwise-Test"
        },
        {
            "integrations": "WhatsMyBrowser",
            "playbookID": "WhatsMyBrowser-Test"
        },
        {
            "integrations": "BigFix",
            "playbookID": "BigFixTest"
        },
        {
            "integrations": "Lastline v2",
            "playbookID": "Lastline v2 - Test",
            "nightly": true
        },
        {
            "integrations": "McAfee DXL",
            "playbookID": "McAfee DXL - Test"
        },
        {
            "playbookID": "TextFromHTML_test_playbook"
        },
        {
            "playbookID": "PortListenCheck-test"
        },
        {
            "integrations": "ThreatExchange",
            "playbookID": "ThreatExchange-test"
        },
        {
            "integrations": "Joe Security",
            "playbookID": "JoeSecurityTestPlaybook",
            "timeout": 500,
            "nightly": true
        },
        {
            "integrations": "Joe Security",
            "playbookID": "JoeSecurityTestDetonation",
            "timeout": 2000,
            "nightly": true
        },
        {
            "integrations": "WildFire-v2",
            "playbookID": "Wildfire Test",
            "is_mockable": false,
            "fromversion": "5.0.0",
            "toversion": "6.1.9"
        },
        {
            "integrations": "WildFire-v2",
            "playbookID": "Wildfire Test With Polling",
            "is_mockable": false,
            "fromversion": "6.2.0",
            "timeout": 1100
        },
        {
            "integrations": "WildFire-v2",
            "playbookID": "Detonate URL - WildFire-v2 - Test"
        },
        {
            "integrations": "WildFire-v2",
            "playbookID": "Detonate URL - WildFire v2.1 - Test"
        },
        {
            "integrations": "GRR",
            "playbookID": "GRR Test",
            "nightly": true
        },
        {
            "integrations": "VirusTotal",
            "instance_names": "virus_total_general",
            "playbookID": "virusTotal-test-playbook",
            "timeout": 1400,
            "nightly": true
        },
        {
            "integrations": "VirusTotal",
            "instance_names": "virus_total_preferred_vendors",
            "playbookID": "virusTotaI-test-preferred-vendors",
            "timeout": 1400,
            "nightly": true
        },
        {
            "integrations": "Preempt",
            "playbookID": "Preempt Test"
        },
        {
            "integrations": "Gmail",
            "playbookID": "get_original_email_-_gmail_-_test"
        },
        {
            "integrations": [
                "Gmail Single User",
                "Gmail"
            ],
            "playbookID": "Gmail Single User - Test",
            "fromversion": "4.5.0"
        },
        {
            "integrations": "EWS v2",
            "playbookID": "get_original_email_-_ews-_test",
            "instance_names": "ewv2_regular"
        },
        {
            "integrations": [
                "EWS v2",
                "EWS Mail Sender"
            ],
            "playbookID": "EWS search-mailbox test",
            "instance_names": "ewv2_regular",
            "timeout": 300
        },
        {
            "integrations": "PagerDuty v2",
            "playbookID": "PagerDuty Test"
        },
        {
            "playbookID": "test_delete_context"
        },
        {
            "playbookID": "DeleteContext-auto-test"
        },
        {
            "playbookID": "GmailTest",
            "integrations": "Gmail"
        },
        {
            "playbookID": "Gmail Convert Html Test",
            "integrations": "Gmail"
        },
        {
            "playbookID": "reputations.json Test",
            "toversion": "5.0.0"
        },
        {
            "playbookID": "Indicators reputation-.json Test",
            "fromversion": "5.5.0"
        },
        {
            "playbookID": "Test IP Indicator Fields",
            "fromversion": "5.0.0"
        },
        {
            "playbookID": "TestDedupIncidentsPlaybook"
        },
        {
            "playbookID": "TestDedupIncidentsByName"
        },
        {
            "integrations": "McAfee Advanced Threat Defense",
            "playbookID": "Test Playbook McAfee ATD",
            "timeout": 700
        },
        {
            "integrations": "McAfee Advanced Threat Defense",
            "playbookID": "Detonate Remote File From URL -McAfee-ATD - Test",
            "timeout": 700
        },
        {
            "playbookID": "stripChars - Test"
        },
        {
            "integrations": "McAfee Advanced Threat Defense",
            "playbookID": "Test Playbook McAfee ATD Upload File"
        },
        {
            "playbookID": "exporttocsv_script_test"
        },
        {
            "playbookID": "Set - Test"
        },
        {
            "integrations": "Intezer v2",
            "playbookID": "Intezer Testing v2",
            "fromversion": "4.1.0",
            "timeout": 600
        },
        {
            "integrations": [
                "Mail Sender (New)",
                "Gmail"
            ],
            "playbookID": "Mail Sender (New) Test",
            "instance_names": [
                "Mail_Sender_(New)_STARTTLS"
            ]
        },
        {
            "playbookID": "buildewsquery_test"
        },
        {
            "integrations": "Rapid7 Nexpose",
            "playbookID": "nexpose_test",
            "timeout": 240
        },
        {
            "playbookID": "GetIndicatorDBotScore Test"
        },
        {
            "integrations": "EWS Mail Sender",
            "playbookID": "EWS Mail Sender Test"
        },
        {
            "integrations": [
                "EWS Mail Sender",
                "Rasterize"
            ],
            "playbookID": "EWS Mail Sender Test 2"
        },
        {
            "playbookID": "decodemimeheader_-_test"
        },
        {
            "playbookID": "test_url_regex"
        },
        {
            "integrations": "Skyformation",
            "playbookID": "TestSkyformation"
        },
        {
            "integrations": "okta",
            "playbookID": "okta_test_playbook",
            "timeout": 240
        },
        {
            "integrations": "Okta v2",
            "playbookID": "OktaV2-Test",
            "nightly": true,
            "timeout": 300
        },
        {
            "integrations": "Okta IAM",
            "playbookID": "Okta IAM - Test Playbook",
            "fromversion": "6.0.0"
        },
        {
            "playbookID": "Test filters & transformers scripts"
        },
        {
            "integrations": "Salesforce",
            "playbookID": "SalesforceTestPlaybook"
        },
        {
            "integrations": "McAfee ESM v2",
            "instance_names": "v10.2.0",
            "playbookID": "McAfee ESM v2 - Test v10.2.0",
            "fromversion": "5.0.0",
            "is_mockable": false
        },
        {
            "integrations": "McAfee ESM v2",
            "instance_names": "v11.1.3",
            "playbookID": "McAfee ESM v2 - Test v11.1.3",
            "fromversion": "5.0.0",
            "is_mockable": false
        },
        {
            "integrations": "McAfee ESM v2",
            "instance_names": "v11.3",
            "playbookID": "McAfee ESM v2 (v11.3) - Test",
            "fromversion": "5.0.0",
            "timeout": 300,
            "is_mockable": false
        },
        {
            "integrations": "McAfee ESM v2",
            "instance_names": "v10.2.0",
            "playbookID": "McAfee ESM Watchlists - Test v10.2.0",
            "fromversion": "5.0.0"
        },
        {
            "integrations": "McAfee ESM v2",
            "instance_names": "v11.1.3",
            "playbookID": "McAfee ESM Watchlists - Test v11.1.3",
            "fromversion": "5.0.0"
        },
        {
            "integrations": "McAfee ESM v2",
            "instance_names": "v11.3",
            "playbookID": "McAfee ESM Watchlists - Test v11.3",
            "fromversion": "5.0.0"
        },
        {
            "integrations": "GoogleSafeBrowsing",
            "playbookID": "Google Safe Browsing Test",
            "timeout": 240,
            "fromversion": "5.0.0"
        },
        {
            "integrations": "Google Safe Browsing v2",
            "playbookID": "Google Safe Browsing V2 Test",
            "fromversion": "5.5.0"
        },
        {
            "integrations": "EWS v2",
            "playbookID": "EWSv2_empty_attachment_test",
            "instance_names": "ewv2_regular"
        },
        {
            "integrations": "EWS v2",
            "playbookID": "EWS Public Folders Test",
            "instance_names": "ewv2_regular",
            "is_mockable": false
        },
        {
            "integrations": "Symantec Endpoint Protection V2",
            "playbookID": "SymantecEndpointProtection_Test"
        },
        {
            "integrations": "carbonblackprotection",
            "playbookID": "search_endpoints_by_hash_-_carbon_black_protection_-_test",
            "timeout": 500
        },
        {
            "playbookID": "Process Email - Generic - Test - Incident Starter",
            "fromversion": "6.0.0",
            "integrations": "Rasterize",
            "timeout": 240
        },
        {
            "integrations": "CrowdstrikeFalcon",
            "playbookID": "Test - CrowdStrike Falcon",
            "fromversion": "4.1.0",
            "timeout": 500
        },
        {
            "playbookID": "ExposeIncidentOwner-Test"
        },
        {
            "integrations": "google",
            "playbookID": "GsuiteTest"
        },
        {
            "integrations": "OpenPhish",
            "playbookID": "OpenPhish Test Playbook"
        },
        {
            "integrations": "jira-v2",
            "playbookID": "Jira-v2-Test",
            "timeout": 500,
            "is_mockable": false
        },
        {
            "integrations": "ipinfo",
            "playbookID": "IPInfoTest"
        },
        {
            "integrations": "ipinfo_v2",
            "playbookID": "IPInfo_v2Test",
            "fromversion": "5.5.0"
        },
        {
            "integrations": "GoogleMaps",
            "playbookID": "GoogleMapsTest",
            "fromversion": "6.0.0"
        },
        {
            "playbookID": "VerifyHumanReadableFormat"
        },
        {
            "playbookID": "strings-test"
        },
        {
            "playbookID": "TestCommonPython",
            "timeout": 500
        },
        {
            "playbookID": "TestFileCreateAndUpload"
        },
        {
            "playbookID": "TestIsValueInArray"
        },
        {
            "playbookID": "TestStringReplace"
        },
        {
            "playbookID": "TestHttpPlaybook"
        },
        {
            "integrations": "SplunkPy",
            "playbookID": "SplunkPy parse-raw - Test",
            "memory_threshold": 100,
            "instance_names": "use_default_handler"
        },
        {
            "integrations": "SplunkPy",
            "playbookID": "SplunkPy-Test-V2_default_handler",
            "memory_threshold": 500,
            "instance_names": "use_default_handler"
        },
        {
            "integrations": "SplunkPy",
            "playbookID": "Splunk-Test_default_handler",
            "memory_threshold": 200,
            "instance_names": "use_default_handler"
        },
        {
            "integrations": "AnsibleTower",
            "playbookID": "AnsibleTower_Test_playbook",
            "fromversion": "5.0.0"
        },
        {
            "integrations": "SplunkPy",
            "playbookID": "SplunkPySearch_Test_default_handler",
            "memory_threshold": 200,
            "instance_names": "use_default_handler"
        },
        {
            "integrations": "SplunkPy",
            "playbookID": "SplunkPy_KV_commands_default_handler",
            "memory_threshold": 200,
            "instance_names": "use_default_handler",
            "is_mockable": false
        },
        {
            "integrations": "SplunkPy",
            "playbookID": "SplunkPy-Test-V2_requests_handler",
            "memory_threshold": 500,
            "instance_names": "use_python_requests_handler"
        },
        {
            "integrations": "SplunkPy",
            "playbookID": "Splunk-Test_requests_handler",
            "memory_threshold": 500,
            "instance_names": "use_python_requests_handler",
            "is_mockable": false
        },
        {
            "integrations": "SplunkPy",
            "playbookID": "SplunkPySearch_Test_requests_handler",
            "memory_threshold": 200,
            "instance_names": "use_python_requests_handler",
            "is_mockable": false
        },
        {
            "integrations": "SplunkPy",
            "playbookID": "SplunkPy_KV_commands_requests_handler",
            "memory_threshold": 200,
            "instance_names": "use_python_requests_handler"
        },
        {
            "integrations": "McAfee NSM",
            "playbookID": "McAfeeNSMTest",
            "timeout": 400,
            "nightly": true
        },
        {
            "integrations": "PhishTank V2",
            "playbookID": "PhishTank Testing"
        },
        {
            "integrations": "McAfee Web Gateway",
            "playbookID": "McAfeeWebGatewayTest",
            "timeout": 500
        },
        {
            "integrations": "TCPIPUtils",
            "playbookID": "TCPUtils-Test"
        },
        {
            "playbookID": "listExecutedCommands-Test"
        },
        {
            "integrations": "AWS - Lambda",
            "playbookID": "AWS-Lambda-Test (Read-Only)"
        },
        {
            "integrations": "Service Manager",
            "playbookID": "TestHPServiceManager",
            "timeout": 400
        },
        {
            "integrations": "ServiceNow IAM",
            "playbookID": "ServiceNow IAM - Test Playbook",
            "instance_name": "snow_basic_auth",
            "fromversion": "6.0.0"
        },
        {
            "playbookID": "LanguageDetect-Test",
            "timeout": 300
        },
        {
            "integrations": "Forcepoint",
            "playbookID": "forcepoint test",
            "timeout": 500,
            "nightly": true
        },
        {
            "playbookID": "GeneratePassword-Test"
        },
        {
            "playbookID": "ZipFile-Test"
        },
        {
            "playbookID": "UnzipFile-Test"
        },
        {
            "playbookID": "Test-IsMaliciousIndicatorFound",
            "fromversion": "5.0.0"
        },
        {
            "playbookID": "TestExtractHTMLTables"
        },
        {
            "integrations": "carbonblackliveresponse",
            "playbookID": "Carbon Black Live Response Test",
            "nightly": true,
            "fromversion": "5.0.0",
            "is_mockable": false
        },
        {
            "integrations": "urlscan.io",
            "playbookID": "urlscan_malicious_Test",
            "timeout": 500
        },
        {
            "integrations": "EWS v2",
            "playbookID": "pyEWS_Test",
            "instance_names": "ewv2_regular",
            "is_mockable": false
        },
        {
            "integrations": "EWS v2",
            "playbookID": "pyEWS_Test",
            "instance_names": "ewsv2_separate_process",
            "is_mockable": false
        },
        {
            "integrations": "remedy_sr_beta",
            "playbookID": "remedy_sr_test_pb"
        },
        {
            "integrations": "Netskope",
            "playbookID": "Netskope Test"
        },
        {
            "integrations": "Cylance Protect v2",
            "playbookID": "Cylance Protect v2 Test"
        },
        {
            "integrations": "ReversingLabs Titanium Cloud",
            "playbookID": "ReversingLabsTCTest"
        },
        {
            "integrations": "ReversingLabs A1000",
            "playbookID": "ReversingLabsA1000Test"
        },
        {
            "integrations": "Demisto Lock",
            "playbookID": "DemistoLockTest"
        },
        {
            "playbookID": "test-domain-indicator",
            "timeout": 400
        },
        {
            "playbookID": "Cybereason Test",
            "integrations": "Cybereason",
            "timeout": 1200,
            "fromversion": "4.1.0"
        },
        {
            "integrations": "VirusTotal - Private API",
            "instance_names": "virus_total_private_api_general",
            "playbookID": "File Enrichment - Virus Total Private API Test",
            "nightly": true
        },
        {
            "integrations": "VirusTotal - Private API",
            "instance_names": "virus_total_private_api_general",
            "playbookID": "virusTotalPrivateAPI-test-playbook",
            "timeout": 1400,
            "nightly": true,
            "pid_threshold": 12
        },
        {
            "integrations": [
                "VirusTotal - Private API",
                "VirusTotal"
            ],
            "playbookID": "vt-detonate test",
            "instance_names": [
                "virus_total_private_api_general",
                "virus_total_general"
            ],
            "timeout": 1400,
            "fromversion": "5.5.0",
            "nightly": true,
            "is_mockable": false
        },
        {
            "integrations": "Cisco ASA",
            "playbookID": "Cisco ASA - Test Playbook"
        },
        {
            "integrations": "VirusTotal - Private API",
            "instance_names": "virus_total_private_api_preferred_vendors",
            "playbookID": "virusTotalPrivateAPI-test-preferred-vendors",
            "timeout": 1400,
            "nightly": true
        },
        {
            "integrations": "Cisco Meraki",
            "playbookID": "Cisco-Meraki-Test"
        },
        {
            "integrations": "Microsoft Defender Advanced Threat Protection",
            "playbookID": "Microsoft Defender Advanced Threat Protection - Test prod",
            "instance_names": "microsoft_defender_atp_prod",
            "is_mockable": false
        },
        {
            "integrations": "Microsoft Defender Advanced Threat Protection",
            "playbookID": "Microsoft Defender Advanced Threat Protection - Test dev",
            "instance_names": "microsoft_defender_atp_dev"
        },
        {
            "integrations": "Microsoft Defender Advanced Threat Protection",
            "playbookID": "Microsoft Defender Advanced Threat Protection - Test self deployed",
            "instance_names": "microsoft_defender_atp_dev_self_deployed"
        },
        {
            "integrations": "Microsoft Defender Advanced Threat Protection",
            "playbookID": "Microsoft Defender - ATP - Indicators Test",
            "instance_names": "microsoft_defender_atp_dev",
            "is_mockable": false
        },
        {
            "integrations": "Microsoft Defender Advanced Threat Protection",
            "playbookID": "Microsoft Defender - ATP - Indicators SC Test",
            "instance_names": "microsoft_defender_atp_dev_self_deployed"
        },
        {
            "integrations": "Microsoft Defender Advanced Threat Protection",
            "playbookID": "Microsoft Defender - ATP - Indicators SC Test",
            "instance_names": "microsoft_defender_atp_dev"
        },
        {
            "integrations": "Microsoft Defender Advanced Threat Protection",
            "playbookID": "Microsoft Defender - ATP - Indicators SC Test",
            "instance_names": "microsoft_defender_atp_prod"
        },
        {
            "integrations": "Microsoft 365 Defender",
            "playbookID": "Microsoft_365_Defender-Test",
            "instance_names": "ms_365_defender_device_code"
        },
        {
            "integrations": "Microsoft 365 Defender",
            "playbookID": "Microsoft_365_Defender-Test",
            "instance_names": "ms_365_defender_client_cred"
        },
        {
            "integrations": "Tanium",
            "playbookID": "Tanium Test Playbook",
            "timeout": 1200,
            "pid_threshold": 10
        },
        {
            "integrations": "Recorded Future",
            "playbookID": "Recorded Future Test",
            "nightly": true
        },
        {
            "integrations": "Microsoft Graph",
            "playbookID": "Microsoft Graph Security Test dev",
            "instance_names": "ms_graph_security_dev"
        },
        {
            "integrations": "Microsoft Graph",
            "playbookID": "Microsoft Graph Security Test prod",
            "instance_names": "ms_graph_security_prod",
            "is_mockable": false
        },
        {
            "integrations": "Microsoft Graph User",
            "playbookID": "Microsoft Graph User - Test",
            "instance_names": "ms_graph_user_dev"
        },
        {
            "integrations": "Microsoft Graph User",
            "playbookID": "Microsoft Graph User - Test",
            "instance_names": "ms_graph_user_prod",
            "is_mockable": false
        },
        {
            "integrations": "Microsoft Graph Groups",
            "playbookID": "Microsoft Graph Groups - Test dev",
            "instance_names": "ms_graph_groups_dev"
        },
        {
            "integrations": "Microsoft Graph Groups",
            "playbookID": "Microsoft Graph Groups - Test prod",
            "instance_names": "ms_graph_groups_prod",
            "is_mockable": false
        },
        {
            "integrations": "Microsoft_Graph_Files",
            "playbookID": "test_MsGraphFiles dev",
            "instance_names": "ms_graph_files_dev",
            "fromversion": "5.0.0"
        },
        {
            "integrations": "Microsoft_Graph_Files",
            "playbookID": "test_MsGraphFiles prod",
            "instance_names": "ms_graph_files_prod",
            "fromversion": "5.0.0",
            "is_mockable": false
        },
        {
            "integrations": "Microsoft Graph Calendar",
            "playbookID": "Microsoft Graph Calendar - Test dev",
            "instance_names": "ms_graph_calendar_dev"
        },
        {
            "integrations": "Microsoft Graph Calendar",
            "playbookID": "Microsoft Graph Calendar - Test prod",
            "instance_names": "ms_graph_calendar_prod",
            "is_mockable": false
        },
        {
            "integrations": "Microsoft Graph Device Management",
            "playbookID": "MSGraph_DeviceManagement_Test_dev",
            "instance_names": "ms_graph_device_management_oproxy_dev",
            "fromversion": "5.0.0"
        },
        {
            "integrations": "Microsoft Graph Device Management",
            "playbookID": "MSGraph_DeviceManagement_Test_prod",
            "instance_names": "ms_graph_device_management_oproxy_prod",
            "fromversion": "5.0.0",
            "is_mockable": false
        },
        {
            "integrations": "Microsoft Graph Device Management",
            "playbookID": "MSGraph_DeviceManagement_Test_self_deployed_prod",
            "instance_names": "ms_graph_device_management_self_deployed_prod",
            "fromversion": "5.0.0"
        },
        {
            "integrations": "RedLock",
            "playbookID": "RedLockTest",
            "nightly": true
        },
        {
            "integrations": "Symantec Messaging Gateway",
            "playbookID": "Symantec Messaging Gateway Test"
        },
        {
            "integrations": "ThreatConnect v2",
            "playbookID": "ThreatConnect v2 - Test",
            "fromversion": "5.0.0"
        },
        {
            "integrations": "VxStream",
            "playbookID": "VxStream Test",
            "nightly": true,
            "is_mockable": false
        },
        {
            "integrations": "QRadar_v2",
            "playbookID": "test_Qradar_v2",
            "fromversion": "6.0.0",
            "is_mockable": false
        },
        {
            "integrations": "VMware",
            "playbookID": "VMWare Test"
        },
        {
            "integrations": "carbonblack-v2",
            "playbookID": "Carbon Black Response Test",
            "fromversion": "5.0.0"
        },
        {
            "integrations": "VMware Carbon Black EDR v2",
            "playbookID": "Carbon Black Edr - Test",
            "is_mockable": false,
            "fromversion": "5.5.0"
        },
        {
            "integrations": "Cisco Umbrella Investigate",
            "playbookID": "Cisco Umbrella Test"
        },
        {
            "integrations": "icebrg",
            "playbookID": "Icebrg Test",
            "timeout": 500
        },
        {
            "integrations": "Symantec MSS",
            "playbookID": "SymantecMSSTest"
        },
        {
            "integrations": "Remedy AR",
            "playbookID": "Remedy AR Test"
        },
        {
            "integrations": "AWS - IAM",
            "playbookID": "AWS - IAM Test Playbook"
        },
        {
            "integrations": "McAfee Active Response",
            "playbookID": "McAfee-MAR_Test",
            "timeout": 700
        },
        {
            "integrations": "McAfee Threat Intelligence Exchange",
            "playbookID": "McAfee-TIE Test",
            "timeout": 700
        },
        {
            "integrations": "ArcSight Logger",
            "playbookID": "ArcSight Logger test"
        },
        {
            "integrations": "ArcSight ESM v2",
            "playbookID": "ArcSight ESM v2 Test"
        },
        {
            "integrations": "ArcSight ESM v2",
            "playbookID": "test Arcsight - Get events related to the Case"
        },
        {
            "integrations": "XFE_v2",
            "playbookID": "Test_XFE_v2",
            "timeout": 500,
            "nightly": true
        },
        {
            "integrations": "McAfee Threat Intelligence Exchange",
            "playbookID": "search_endpoints_by_hash_-_tie_-_test",
            "timeout": 500
        },
        {
            "integrations": "iDefense_v2",
            "playbookID": "iDefense_v2_Test",
            "fromversion": "5.5.0"
        },
        {
            "integrations": "AWS - SQS",
            "playbookID": "AWS - SQS Test Playbook",
            "fromversion": "5.0.0"
        },
        {
            "integrations": "AbuseIPDB",
            "playbookID": "AbuseIPDB Test"
        },
        {
            "integrations": "AbuseIPDB",
            "playbookID": "AbuseIPDB PopulateIndicators Test"
        },
        {
            "integrations": "LogRhythm",
            "playbookID": "LogRhythm-Test-Playbook",
            "timeout": 200
        },
        {
            "integrations": "FireEye HX",
            "playbookID": "FireEye HX Test",
            "timeout": 800
        },
        {
            "integrations": "FireEyeFeed",
            "playbookID": "playbook-FeedFireEye_test",
            "memory_threshold": 110
        },
        {
            "integrations": "Phish.AI",
            "playbookID": "PhishAi-Test"
        },
        {
            "integrations": "Phish.AI",
            "playbookID": "Test-Detonate URL - Phish.AI"
        },
        {
            "integrations": "Centreon",
            "playbookID": "Centreon-Test-Playbook"
        },
        {
            "playbookID": "ReadFile test"
        },
        {
            "integrations": "AlphaSOC Wisdom",
            "playbookID": "AlphaSOC-Wisdom-Test"
        },
        {
            "integrations": "carbonblack-v2",
            "playbookID": "CBFindIP - Test"
        },
        {
            "integrations": "Jask",
            "playbookID": "Jask_Test",
            "fromversion": "4.1.0"
        },
        {
            "integrations": "Whois",
            "playbookID": "whois_test",
            "fromversion": "4.1.0"
        },
        {
            "integrations": "RSA NetWitness Endpoint",
            "playbookID": "NetWitness Endpoint Test"
        },
        {
            "integrations": "Check Point Sandblast",
            "playbookID": "Sandblast_malicious_test"
        },
        {
            "playbookID": "TestMatchRegexV2"
        },
        {
            "integrations": "ActiveMQ",
            "playbookID": "ActiveMQ Test"
        },
        {
            "playbookID": "RegexGroups Test"
        },
        {
            "integrations": "Cisco ISE",
            "playbookID": "cisco-ise-test-playbook"
        },
        {
            "integrations": "RSA NetWitness v11.1",
            "playbookID": "RSA NetWitness Test"
        },
        {
            "playbookID": "ExifReadTest"
        },
        {
            "integrations": "Cuckoo Sandbox",
            "playbookID": "CuckooTest",
            "timeout": 700
        },
        {
            "integrations": "VxStream",
            "playbookID": "Test-Detonate URL - Crowdstrike",
            "timeout": 1200
        },
        {
            "playbookID": "Detonate File - Generic Test",
            "timeout": 500
        },
        {
            "integrations": [
                "Lastline v2",
                "WildFire-v2",
                "SNDBOX",
                "McAfee Advanced Threat Defense"
            ],
            "playbookID": "Detonate File - Generic Test",
            "timeout": 2400,
            "nightly": true
        },
        {
            "playbookID": "STIXParserTest"
        },
        {
            "playbookID": "VerifyJSON - Test",
            "fromversion": "5.5.0"
        },
        {
            "playbookID": "PowerShellCommon-Test",
            "fromversion": "5.5.0"
        },
        {
            "playbookID": "GetIndicatorDBotScoreFromCache-Test",
            "fromversion": "6.0.0"
        },
        {
            "playbookID": "Detonate URL - Generic Test",
            "timeout": 2000,
            "nightly": true,
            "integrations": [
                "McAfee Advanced Threat Defense",
                "VxStream",
                "Lastline v2"
            ]
        },
        {
            "integrations": [
                "carbonblack-v2",
                "carbonblackliveresponse",
                "Cylance Protect v2"
            ],
            "playbookID": "Retrieve File from Endpoint - Generic V2 Test",
            "fromversion": "5.0.0",
            "is_mockable": false
        },
        {
            "integrations": "Zscaler",
            "playbookID": "Zscaler Test",
            "nightly": true,
            "timeout": 500
        },
        {
            "playbookID": "DemistoUploadFileToIncident Test",
            "integrations": "Demisto REST API"
        },
        {
            "playbookID": "DemistoUploadFile Test",
            "integrations": "Demisto REST API"
        },
        {
            "playbookID": "MaxMind Test",
            "integrations": "MaxMind GeoIP2"
        },
        {
            "playbookID": "Test Sagemaker",
            "integrations": "AWS Sagemaker"
        },
        {
            "playbookID": "C2sec-Test",
            "integrations": "C2sec irisk",
            "fromversion": "5.0.0"
        },
        {
            "playbookID": "AlexaV2 Test Playbook",
            "integrations": "Alexa Rank Indicator v2",
            "fromversion": "5.5.0"
        },
        {
            "playbookID": "Phishing v2 - Test - Incident Starter",
            "fromversion": "6.0.0",
            "timeout": 1200,
            "nightly": false,
            "integrations": [
                "EWS Mail Sender",
                "Demisto REST API",
                "Rasterize"
            ],
            "memory_threshold": 150,
            "pid_threshold": 80
        },
        {
            "playbookID": "Phishing - Core - Test - Incident Starter",
            "fromversion": "6.0.0",
            "timeout": 1700,
            "nightly": false,
            "integrations": [
                "EWS Mail Sender",
                "Demisto REST API",
                "Rasterize"
            ],
            "memory_threshold": 160,
            "pid_threshold": 80
        },
        {
            "integrations": "duo",
            "playbookID": "DUO Test Playbook"
        },
        {
            "playbookID": "SLA Scripts - Test",
            "fromversion": "4.1.0"
        },
        {
            "playbookID": "test_manageOOOUsers",
            "fromversion": "5.5.0"
        },
        {
            "playbookID": "PcapHTTPExtractor-Test"
        },
        {
            "playbookID": "Ping Test Playbook"
        },
        {
            "playbookID": "ParseWordDoc-Test"
        },
        {
            "playbookID": "PDFUnlocker-Test",
            "fromversion": "6.0.0"
        },
        {
            "playbookID": "Active Directory Test",
            "integrations": "Active Directory Query v2",
            "instance_names": "active_directory_ninja"
        },
        {
            "playbookID": "AD v2 - debug-mode - Test",
            "integrations": "Active Directory Query v2",
            "instance_names": "active_directory_ninja",
            "fromversion": "5.0.0"
        },
        {
            "playbookID": "Docker Hardening Test",
            "fromversion": "5.0.0",
            "runnable_on_docker_only": true
        },
        {
            "integrations": "Active Directory Query v2",
            "instance_names": "active_directory_ninja",
            "playbookID": "Active Directory Query V2 configuration with port"
        },
        {
            "integrations": "Active Directory Query v2",
            "instance_names": "active_directory_ninja",
            "playbookID": "Active Directory - ad-get-user limit check"
        },
        {
            "integrations": "Active Directory Query v2",
            "instance_names": "active_directory_ninja",
            "playbookID": "active directory search user with parentheses test"
        },
        {
            "integrations": "mysql",
            "playbookID": "MySQL Test"
        },
        {
            "playbookID": "Email Address Enrichment - Generic v2.1 - Test",
            "integrations": "Active Directory Query v2",
            "instance_names": "active_directory_ninja"
        },
        {
            "integrations": "Cofense Intelligence",
            "playbookID": "Test - Cofense Intelligence",
            "timeout": 500
        },
        {
            "playbookID": "GDPRContactAuthorities Test"
        },
        {
            "integrations": "Google Resource Manager",
            "playbookID": "GoogleResourceManager-Test",
            "timeout": 500,
            "nightly": true
        },
        {
            "integrations": "SlashNext Phishing Incident Response",
            "playbookID": "SlashNextPhishingIncidentResponse-Test",
            "timeout": 500,
            "nightly": true
        },
        {
            "integrations": "Google Cloud Storage",
            "playbookID": "GCS - Test",
            "timeout": 500,
            "nightly": true,
            "memory_threshold": 80
        },
        {
            "integrations": "GooglePubSub",
            "playbookID": "GooglePubSub_Test",
            "nightly": true,
            "timeout": 500,
            "fromversion": "5.0.0"
        },
        {
            "playbookID": "Calculate Severity - Generic v2 - Test",
            "integrations": [
                "Palo Alto Minemeld",
                "Active Directory Query v2"
            ],
            "instance_names": "active_directory_ninja",
            "fromversion": "4.5.0"
        },
        {
            "integrations": "Freshdesk",
            "playbookID": "Freshdesk-Test",
            "timeout": 500,
            "nightly": true
        },
        {
            "playbookID": "Autoextract - Test",
            "fromversion": "4.1.0"
        },
        {
            "playbookID": "FilterByList - Test",
            "fromversion": "4.5.0"
        },
        {
            "playbookID": "Impossible Traveler - Test",
            "integrations": [
                "Ipstack",
                "ipinfo",
                "Rasterize",
                "Active Directory Query v2",
                "Demisto REST API"
            ],
            "instance_names": "active_directory_ninja",
            "fromversion": "5.0.0",
            "timeout": 700
        },
        {
            "playbookID": "Active Directory - Get User Manager Details - Test",
            "integrations": "Active Directory Query v2",
            "instance_names": "active_directory_80k",
            "fromversion": "4.5.0"
        },
        {
            "integrations": "Kafka V2",
            "playbookID": "Kafka Test"
        },
        {
            "playbookID": "File Enrichment - Generic v2 - Test",
            "instance_names": "virus_total_private_api_general",
            "integrations": [
                "VirusTotal - Private API",
                "Cylance Protect v2"
            ],
            "is_mockable": false
        },
        {
            "integrations": [
                "epo",
                "McAfee Active Response"
            ],
            "playbookID": "Endpoint data collection test",
            "timeout": 500
        },
        {
            "integrations": [
                "epo",
                "McAfee Active Response"
            ],
            "playbookID": "MAR - Endpoint data collection test",
            "timeout": 500
        },
        {
            "integrations": "DUO Admin",
            "playbookID": "DuoAdmin API test playbook",
            "fromversion": "5.0.0"
        },
        {
            "integrations": [
                "TAXII Server",
                "TAXIIFeed"
            ],
            "playbookID": "TAXII_Feed_Test",
            "fromversion": "5.5.0",
            "timeout": 300,
            "instance_names": [
                "non_https_cert",
                "instance_execute"
            ]
        },
        {
            "integrations": [
                "TAXII Server",
                "TAXIIFeed"
            ],
            "playbookID": "TAXII_Feed_Test",
            "fromversion": "5.5.0",
            "timeout": 300,
            "instance_names": [
                "https_cert",
                "local_https"
            ]
        },
        {
            "integrations": "TAXII 2 Feed",
            "playbookID": "TAXII 2 Feed Test",
            "fromversion": "5.5.0"
        },
        {
            "integrations": "iDefense Feed",
            "playbookID": "Feed iDefense Test",
            "memory_threshold": 200,
            "fromversion": "5.5.0"
        },
        {
            "integrations": "Traps",
            "playbookID": "Traps test",
            "timeout": 600
        },
        {
            "playbookID": "TestShowScheduledEntries"
        },
        {
            "playbookID": "Calculate Severity - Standard - Test",
            "integrations": "Palo Alto Minemeld",
            "fromversion": "4.5.0"
        },
        {
            "integrations": "Symantec Advanced Threat Protection",
            "playbookID": "Symantec ATP Test"
        },
        {
            "playbookID": "HTTPListRedirects - Test SSL"
        },
        {
            "playbookID": "HTTPListRedirects Basic Test"
        },
        {
            "playbookID": "CheckDockerImageAvailableTest"
        },
        {
            "playbookID": "Extract Indicators From File - Generic v2 - Test",
            "integrations": [
                "Image OCR",
                "Rasterize"
            ],
            "timeout": 350,
            "memory_threshold": 200,
            "fromversion": "4.5.0"
        },
        {
            "playbookID": "Endpoint Enrichment - Generic v2.1 - Test",
            "integrations": [
                "Cylance Protect v2",
                "carbonblack-v2",
                "epo",
                "Active Directory Query v2"
            ],
            "instance_names": "active_directory_ninja"
        },
        {
            "playbookID": "EmailReputationTest",
            "integrations": "Have I Been Pwned? V2"
        },
        {
            "integrations": "Symantec Deepsight Intelligence",
            "playbookID": "Symantec Deepsight Test"
        },
        {
            "playbookID": "ExtractDomainFromEmailTest"
        },
        {
            "playbookID": "Wait Until Datetime - Test",
            "fromversion": "4.5.0"
        },
        {
            "playbookID": "PAN-OS DAG Configuration Test",
            "integrations": "Panorama",
            "instance_names": "palo_alto_panorama_9.0",
            "timeout": 1500
        },
        {
            "playbookID": "PAN-OS EDL Setup v3 Test",
            "integrations": [
                "Panorama",
                "palo_alto_networks_pan_os_edl_management"
            ],
            "instance_names": "palo_alto_firewall_9.0",
            "timeout": 300
        },
        {
            "integrations": "Snowflake",
            "playbookID": "Snowflake-Test"
        },
        {
            "playbookID": "Account Enrichment - Generic v2.1 - Test",
            "integrations": "Active Directory Query v2",
            "instance_names": "active_directory_ninja"
        },
        {
            "integrations": "Cisco Umbrella Investigate",
            "playbookID": "Domain Enrichment - Generic v2 - Test"
        },
        {
            "integrations": "Google BigQuery",
            "playbookID": "Google BigQuery Test"
        },
        {
            "integrations": "Zoom",
            "playbookID": "Zoom_Test"
        },
        {
            "playbookID": "IP Enrichment - Generic v2 - Test",
            "integrations": "Threat Crowd",
            "fromversion": "4.1.0"
        },
        {
            "integrations": "Cherwell",
            "playbookID": "Cherwell Example Scripts - test"
        },
        {
            "integrations": "Cherwell",
            "playbookID": "Cherwell - test"
        },
        {
            "integrations": "CarbonBlackProtectionV2",
            "playbookID": "Carbon Black Enterprise Protection V2 Test"
        },
        {
            "integrations": "Active Directory Query v2",
            "instance_names": "active_directory_ninja",
            "playbookID": "Test ADGetUser Fails with no instances 'Active Directory Query' (old version)"
        },
        {
            "integrations": "MITRE ATT&CK v2",
            "playbookID": "FeedMitreAttackv2_test",
            "memory_threshold": 150
        },
        {
            "integrations": "ANYRUN",
            "playbookID": "ANYRUN-Test"
        },
        {
            "integrations": "ANYRUN",
            "playbookID": "Detonate File - ANYRUN - Test"
        },
        {
            "integrations": "ANYRUN",
            "playbookID": "Detonate URL - ANYRUN - Test"
        },
        {
            "integrations": "Netcraft",
            "playbookID": "Netcraft test"
        },
        {
            "integrations": "EclecticIQ Platform",
            "playbookID": "EclecticIQ Test"
        },
        {
            "playbookID": "FormattingPerformance - Test",
            "fromversion": "5.0.0"
        },
        {
            "integrations": "AWS - EC2",
            "instance_names": "AWS - EC2",
            "playbookID": "AWS - EC2 Test Playbook",
            "fromversion": "5.0.0",
            "memory_threshold": 90
        },
        {
            "integrations": "AWS - EC2",
            "playbookID": "d66e5f86-e045-403f-819e-5058aa603c32"
        },
        {
            "integrations": "ANYRUN",
            "playbookID": "Detonate File From URL - ANYRUN - Test"
        },
        {
            "integrations": "AWS - CloudTrail",
            "playbookID": "3da2e31b-f114-4d7f-8702-117f3b498de9"
        },
        {
            "integrations": "carbonblackprotection",
            "playbookID": "67b0f25f-b061-4468-8613-43ab13147173"
        },
        {
            "integrations": "DomainTools",
            "playbookID": "DomainTools-Test"
        },
        {
            "integrations": "Exabeam",
            "playbookID": "Exabeam - Test"
        },
        {
            "integrations": "Cisco Spark",
            "playbookID": "Cisco Spark Test New"
        },
        {
            "integrations": "Remedy On-Demand",
            "playbookID": "Remedy-On-Demand-Test"
        },
        {
            "playbookID": "ssdeepreputationtest"
        },
        {
            "playbookID": "TestIsEmailAddressInternal"
        },
        {
            "integrations": "Google Cloud Compute",
            "playbookID": "GoogleCloudCompute-Test"
        },
        {
            "integrations": "AWS - S3",
            "playbookID": "97393cfc-2fc4-4dfe-8b6e-af64067fc436",
            "memory_threshold": 80
        },
        {
            "integrations": "Image OCR",
            "playbookID": "TestImageOCR"
        },
        {
            "integrations": "fireeye",
            "playbookID": "Detonate File - FireEye AX - Test"
        },
        {
            "integrations": [
                "Rasterize",
                "Image OCR"
            ],
            "playbookID": "Rasterize Test",
            "fromversion": "5.0.0"
        },
        {
            "integrations": "Rasterize",
            "playbookID": "RasterizeImageTest",
            "fromversion": "5.0.0"
        },
        {
            "integrations": "Ipstack",
            "playbookID": "Ipstack_Test"
        },
        {
            "integrations": "Perch",
            "playbookID": "Perch-Test"
        },
        {
            "integrations": "Forescout",
            "playbookID": "Forescout-Test"
        },
        {
            "integrations": "GitHub",
            "playbookID": "Git_Integration-Test"
        },
        {
            "integrations": "GitHub IAM",
            "playbookID": "Github IAM - Test Playbook",
            "fromversion": "6.1.0"
        },
        {
            "integrations": "LogRhythmRest",
            "playbookID": "LogRhythm REST test"
        },
        {
            "integrations": "AlienVault USM Anywhere",
            "playbookID": "AlienVaultUSMAnywhereTest"
        },
        {
            "playbookID": "PhishLabsTestPopulateIndicators"
        },
        {
            "playbookID": "Test_HTMLtoMD"
        },
        {
            "integrations": "PhishLabs IOC",
            "playbookID": "PhishLabsIOC TestPlaybook",
            "fromversion": "4.1.0"
        },
        {
            "integrations": "PerceptionPoint",
            "playbookID": "PerceptionPoint Test",
            "fromversion": "4.1.0"
        },
        {
            "integrations": "vmray",
            "playbookID": "VMRay-Test-File",
            "fromversion": "5.5.0"
        },
        {
            "integrations": "vmray",
            "playbookID": "File Enrichment - VMRay - Test",
            "fromversion": "5.0.0"
        },
        {
            "integrations": "AutoFocus V2",
            "playbookID": "AutoFocus V2 test",
            "fromversion": "5.0.0",
            "timeout": 1000
        },
        {
            "playbookID": "Process Email - Generic for Rasterize"
        },
        {
            "playbookID": "Send Investigation Summary Reports - Test",
            "integrations": "EWS Mail Sender",
            "fromversion": "4.5.0",
            "memory_threshold": 100
        },
        {
            "integrations": "Flashpoint",
            "playbookID": "Flashpoint_event-Test"
        },
        {
            "integrations": "Flashpoint",
            "playbookID": "Flashpoint_forum-Test"
        },
        {
            "integrations": "Flashpoint",
            "playbookID": "Flashpoint_report-Test"
        },
        {
            "integrations": "Flashpoint",
            "playbookID": "Flashpoint_reputation-Test"
        },
        {
            "integrations": "BluecatAddressManager",
            "playbookID": "Bluecat Address Manager test"
        },
        {
            "integrations": "MailListener - POP3 Beta",
            "playbookID": "MailListener-POP3 - Test"
        },
        {
            "playbookID": "sumList - Test"
        },
        {
            "integrations": "VulnDB",
            "playbookID": "Test-VulnDB"
        },
        {
            "integrations": "Shodan_v2",
            "playbookID": "Test-Shodan_v2",
            "timeout": 1000
        },
        {
            "integrations": "Threat Crowd",
            "playbookID": "ThreatCrowd - Test"
        },
        {
            "integrations": "GoogleDocs",
            "playbookID": "GoogleDocs-test"
        },
        {
            "playbookID": "Request Debugging - Test",
            "fromversion": "5.0.0"
        },
        {
            "integrations": "Kaspersky Security Center",
            "playbookID": "Kaspersky Security Center - Test",
            "fromversion": "5.5.0"
        },
        {
            "playbookID": "Test Convert file hash to corresponding hashes",
            "fromversion": "4.5.0",
            "integrations": "VirusTotal",
            "instance_names": "virus_total_general"
        },
        {
            "playbookID": "PAN-OS Query Logs For Indicators Test",
            "fromversion": "5.5.0",
            "timeout": 1500,
            "integrations": "Panorama",
            "instance_names": "palo_alto_panorama"
        },
        {
            "integrations": "Hybrid Analysis",
            "playbookID": "HybridAnalysis-Test",
            "timeout": 500,
            "fromversion": "4.1.0",
            "is_mockable": false
        },
        {
            "integrations": "Elasticsearch v2",
            "instance_names": "es_v7",
            "playbookID": "Elasticsearch_v2_test"
        },
        {
            "integrations": "ElasticsearchFeed",
            "instance_names": "es_demisto_feed",
            "playbookID": "Elasticsearch_Fetch_Demisto_Indicators_Test",
            "fromversion": "5.5.0"
        },
        {
            "integrations": "ElasticsearchFeed",
            "instance_names": "es_generic_feed",
            "playbookID": "Elasticsearch_Fetch_Custom_Indicators_Test",
            "fromversion": "5.5.0"
        },
        {
            "integrations": "Elasticsearch v2",
            "instance_names": "es_v6",
            "playbookID": "Elasticsearch_v2_test-v6"
        },
        {
            "integrations": "PolySwarm",
            "playbookID": "PolySwarm-Test"
        },
        {
            "integrations": "Kennav2",
            "playbookID": "Kenna Test"
        },
        {
            "integrations": "SecurityAdvisor",
            "playbookID": "SecurityAdvisor-Test",
            "fromversion": "4.5.0"
        },
        {
            "integrations": "Google Key Management Service",
            "playbookID": "Google-KMS-test",
            "pid_threshold": 6,
            "memory_threshold": 60
        },
        {
            "integrations": "SecBI",
            "playbookID": "SecBI - Test"
        },
        {
            "playbookID": "ExtractFQDNFromUrlAndEmail-Test"
        },
        {
            "integrations": "EWS v2",
            "playbookID": "Get EWS Folder Test",
            "fromversion": "4.5.0",
            "instance_names": "ewv2_regular",
            "timeout": 1200
        },
        {
            "integrations": "EWSO365",
            "playbookID": "EWS_O365_test",
            "fromversion": "5.0.0"
        },
        {
            "integrations": "EWSO365",
            "playbookID": "EWS_O365_send_mail_test",
            "fromversion": "5.0.0"
        },
        {
            "integrations": "QRadar_v2",
            "playbookID": "QRadar Indicator Hunting Test",
            "timeout": 600,
            "fromversion": "6.0.0"
        },
        {
            "playbookID": "SetAndHandleEmpty test",
            "fromversion": "4.5.0"
        },
        {
            "integrations": "Tanium v2",
            "playbookID": "Tanium v2 - Test"
        },
        {
            "integrations": "Office 365 Feed",
            "playbookID": "Office365_Feed_Test",
            "fromversion": "5.5.0"
        },
        {
            "integrations": "GoogleCloudTranslate",
            "playbookID": "GoogleCloudTranslate-Test",
            "pid_threshold": 9
        },
        {
            "integrations": "Infoblox",
            "playbookID": "Infoblox Test"
        },
        {
            "integrations": "BPA",
            "playbookID": "Test-BPA",
            "fromversion": "4.5.0"
        },
        {
            "playbookID": "GetValuesOfMultipleFIelds Test",
            "fromversion": "4.5.0"
        },
        {
            "playbookID": "IsInternalHostName Test",
            "fromversion": "4.5.0"
        },
        {
            "playbookID": "DigitalGuardian-Test",
            "integrations": "Digital Guardian",
            "fromversion": "5.0.0"
        },
        {
            "integrations": "SplunkPy",
            "playbookID": "Splunk Indicator Hunting Test",
            "fromversion": "5.0.0",
            "memory_threshold": 500,
            "instance_names": "use_default_handler"
        },
        {
            "integrations": "BPA",
            "playbookID": "Test-BPA_Integration",
            "fromversion": "4.5.0"
        },
        {
            "integrations": "AutoFocus Feed",
            "playbookID": "playbook-FeedAutofocus_test",
            "fromversion": "5.5.0"
        },
        {
            "integrations": "AutoFocus Daily Feed",
            "playbookID": "playbook-FeedAutofocus_daily_test",
            "fromversion": "5.5.0"
        },
        {
            "integrations": "PaloAltoNetworks_PrismaCloudCompute",
            "playbookID": "PaloAltoNetworks_PrismaCloudCompute-Test"
        },
        {
            "integrations": "SaasSecurity",
            "playbookID": "SaasSecurity-Test"
        },
        {
            "integrations": "Recorded Future Feed",
            "playbookID": "RecordedFutureFeed - Test",
            "timeout": 1000,
            "fromversion": "5.5.0",
            "memory_threshold": 86
        },
        {
            "integrations": "Expanse",
            "playbookID": "test-Expanse-Playbook",
            "fromversion": "5.0.0"
        },
        {
            "integrations": "Expanse",
            "playbookID": "test-Expanse",
            "fromversion": "5.0.0"
        },
        {
            "integrations": "DShield Feed",
            "playbookID": "playbook-DshieldFeed_test",
            "fromversion": "5.5.0",
            "is_mockable": false
        },
        {
            "integrations": "AlienVault Reputation Feed",
            "playbookID": "AlienVaultReputationFeed_Test",
            "fromversion": "5.5.0",
            "memory_threshold": 190
        },
        {
            "integrations": "BruteForceBlocker Feed",
            "playbookID": "playbook-BruteForceBlocker_test",
            "fromversion": "5.5.0",
            "memory_threshold": 190
        },
        {
            "integrations": "F5Silverline",
            "playbookID": "F5Silverline_TestPlaybook",
            "fromversion": "6.0.0",
            "memory_threshold": 190
        },
        {
            "integrations": "Carbon Black Enterprise EDR",
            "playbookID": "Carbon Black Enterprise EDR Test",
            "fromversion": "5.0.0"
        },
        {
            "integrations": "MongoDB Key Value Store",
            "playbookID": "MongoDB KeyValueStore - Test",
            "pid_threshold": 12,
            "fromversion": "5.0.0"
        },
        {
            "integrations": "MongoDB Log",
            "playbookID": "MongoDBLog - Test",
            "pid_threshold": 12,
            "fromversion": "5.0.0"
        },
        {
            "integrations": "Google Chronicle Backstory",
            "playbookID": "Google Chronicle Backstory Asset - Test",
            "fromversion": "5.0.0"
        },
        {
            "integrations": "Google Chronicle Backstory",
            "playbookID": "Google Chronicle Backstory IOC Details - Test",
            "fromversion": "5.0.0"
        },
        {
            "integrations": "Google Chronicle Backstory",
            "playbookID": "Google Chronicle Backstory List Alerts - Test",
            "fromversion": "5.0.0"
        },
        {
            "integrations": "Google Chronicle Backstory",
            "playbookID": "Google Chronicle Backstory List IOCs - Test",
            "fromversion": "5.0.0"
        },
        {
            "integrations": "Google Chronicle Backstory",
            "playbookID": "Google Chronicle Backstory Reputation - Test",
            "fromversion": "5.0.0"
        },
        {
            "integrations": "Google Chronicle Backstory",
            "playbookID": "Google Chronicle Backstory List Events - Test",
            "fromversion": "5.0.0"
        },
        {
            "integrations": "Feodo Tracker IP Blocklist Feed",
            "instance_names": "feodo_tracker_ip_currently__active",
            "playbookID": "playbook-feodotrackeripblock_test_currently__active",
            "fromversion": "5.5.0"
        },
        {
            "integrations": "Feodo Tracker IP Blocklist Feed",
            "instance_names": "feodo_tracker_ip_30_days",
            "playbookID": "playbook-feodotrackeripblock_test_30_days",
            "fromversion": "5.5.0"
        },
        {
            "integrations": "Code42",
            "playbookID": "Code42-Test",
            "fromversion": "5.0.0",
            "timeout": 600
        },
        {
            "playbookID": "Code42 File Search Test",
            "integrations": "Code42",
            "fromversion": "5.0.0"
        },
        {
            "playbookID": "FetchIndicatorsFromFile-test",
            "fromversion": "5.5.0"
        },
        {
            "integrations": "RiskSense",
            "playbookID": "RiskSense Get Apps - Test"
        },
        {
            "integrations": "RiskSense",
            "playbookID": "RiskSense Get Host Detail - Test"
        },
        {
            "integrations": "RiskSense",
            "playbookID": "RiskSense Get Host Finding Detail - Test"
        },
        {
            "integrations": "RiskSense",
            "playbookID": "RiskSense Get Hosts - Test"
        },
        {
            "integrations": "RiskSense",
            "playbookID": "RiskSense Get Host Findings - Test"
        },
        {
            "integrations": "RiskSense",
            "playbookID": "RiskSense Get Unique Cves - Test"
        },
        {
            "integrations": "RiskSense",
            "playbookID": "RiskSense Get Unique Open Findings - Test"
        },
        {
            "integrations": "RiskSense",
            "playbookID": "RiskSense Get Apps Detail - Test"
        },
        {
            "integrations": "RiskSense",
            "playbookID": "RiskSense Apply Tag - Test"
        },
        {
            "integrations": "Indeni",
            "playbookID": "Indeni_test",
            "fromversion": "5.0.0"
        },
        {
            "integrations": "SafeBreach v2",
            "playbookID": "playbook-SafeBreach-Test",
            "fromversion": "5.5.0"
        },
        {
            "integrations": "AlienVault OTX TAXII Feed",
            "playbookID": "playbook-feedalienvaultotx_test",
            "fromversion": "5.5.0"
        },
        {
            "playbookID": "ExtractDomainAndFQDNFromUrlAndEmail-Test",
            "fromversion": "5.5.0"
        },
        {
            "integrations": "Cortex Data Lake",
            "playbookID": "Cortex Data Lake Test",
            "instance_names": "cdl_prod",
            "fromversion": "4.5.0"
        },
        {
            "integrations": "Cortex Data Lake",
            "playbookID": "Cortex Data Lake Test",
            "instance_names": "cdl_dev",
            "fromversion": "4.5.0"
        },
        {
            "integrations": "MongoDB",
            "playbookID": "MongoDB - Test"
        },
        {
            "integrations": "DNSDB_v2",
            "playbookID": "DNSDB-Test",
            "fromversion": "5.0.0"
        },
        {
            "playbookID": "DBotCreatePhishingClassifierV2FromFile-Test",
            "timeout": 60000,
            "fromversion": "6.1.0",
            "instance_names": "ml_dummy_prod",
            "integrations": "AzureWAF"
        },
        {
            "integrations": "IBM Resilient Systems",
            "playbookID": "IBM Resilient Systems Test"
        },
        {
            "integrations": [
                "Prisma Access",
                "Prisma Access Egress IP feed"
            ],
            "playbookID": "Prisma_Access_Egress_IP_Feed-Test",
            "timeout": 60000,
            "fromversion": "5.5.0",
            "nightly": true
        },
        {
            "integrations": "Prisma Access",
            "playbookID": "Prisma_Access-Test",
            "timeout": 60000,
            "fromversion": "5.5.0",
            "nightly": true
        },
        {
            "playbookID": "EvaluateMLModllAtProduction-Test",
            "fromversion": "5.5.0"
        },
        {
            "integrations": "GCP Whitelist Feed",
            "playbookID": "GCPWhitelist_Feed_Test",
            "fromversion": "5.5.0"
        },
        {
            "integrations": "Google IP Ranges Feed",
            "playbookID": "Fetch Indicators Test",
            "fromversion": "6.0.0"
        },
        {
            "integrations": "Azure AD Connect Health Feed",
            "playbookID": "FeedAzureADConnectHealth_Test",
            "fromversion": "5.5.0"
        },
        {
            "integrations": "Zoom Feed",
            "playbookID": "FeedZoom_Test",
            "fromversion": "5.5.0"
        },
        {
            "playbookID": "PCAP Analysis Test",
            "integrations": [
                "ipinfo",
                "WildFire-v2"
            ],
            "fromversion": "5.0.0",
            "timeout": 1200
        },
        {
            "integrations": "Workday",
            "playbookID": "Workday - Test",
            "fromversion": "5.0.0",
            "timeout": 600
        },
        {
            "integrations": "Unit42 Feed",
            "playbookID": "Unit42 Feed - Test",
            "fromversion": "5.5.0",
            "timeout": 600
        },
        {
            "integrations": "CrowdStrikeMalquery",
            "playbookID": "CrowdStrikeMalquery-Test",
            "fromversion": "5.0.0",
            "timeout": 2500
        },
        {
            "integrations": "Sixgill_Darkfeed",
            "playbookID": "Sixgill-Darkfeed_Test",
            "fromversion": "5.5.0"
        },
        {
            "playbookID": "hashIncidentFields-test",
            "fromversion": "4.5.0",
            "timeout": 60000
        },
        {
            "integrations": "RSA Archer v2",
            "playbookID": "Archer v2 - Test",
            "fromversion": "5.0.0",
            "timeout": 600
        },
        {
            "integrations": "WootCloud",
            "playbookID": "TestWootCloudPlaybook",
            "fromversion": "5.0.0"
        },
        {
            "integrations": "Ivanti Heat",
            "playbookID": "Ivanti Heat - Test"
        },
        {
            "integrations": "MicrosoftCloudAppSecurity",
            "playbookID": "MicrosoftCloudAppSecurity-Test"
        },
        {
            "integrations": "Blueliv ThreatCompass",
            "playbookID": "Blueliv_ThreatCompass_test",
            "fromversion": "5.0.0"
        },
        {
            "playbookID": "IncreaseIncidentSeverity-Test",
            "fromversion": "5.0.0"
        },
        {
            "integrations": "TrendMicro Cloud App Security",
            "playbookID": "playbook_TrendmicroCAS_Test",
            "fromversion": "5.0.0",
            "timeout": 300
        },
        {
            "playbookID": "IfThenElse-Test",
            "fromversion": "5.0.0"
        },
        {
            "integrations": "Imperva WAF",
            "playbookID": "Imperva WAF - Test"
        },
        {
            "integrations": "CheckPointFirewall_v2",
            "playbookID": "checkpoint-testplaybook",
            "timeout": 500,
            "nightly": true
        },
        {
            "playbookID": "FailedInstances - Test",
            "integrations": "Whois",
            "fromversion": "4.5.0"
        },
        {
            "integrations": "F5 ASM",
            "playbookID": "playbook-F5_ASM-Test",
            "timeout": 600,
            "fromversion": "5.0.0",
            "nightly": true
        },
        {
            "playbookID": "Hatching Triage - Detonate File",
            "integrations": "Hatching Triage",
            "fromversion": "5.5.0"
        },
        {
            "integrations": "Rundeck",
            "playbookID": "Rundeck_test",
            "fromversion": "5.5.0",
            "is_mockable": false
        },
        {
            "playbookID": "Field polling test",
            "timeout": 600,
            "fromversion": "5.0.0"
        },
        {
            "integrations": "Generic Webhook",
            "playbookID": "Generic Webhook - Test",
            "fromversion": "5.5.0"
        },
        {
            "integrations": "Palo Alto Networks Enterprise DLP",
            "playbookID": "Palo_Alto_Networks_Enterprise_DLP - Test",
            "fromversion": "5.0.0"
        },
        {
            "integrations": "Cryptocurrency",
            "playbookID": "Cryptocurrency-Test",
            "is_mockable": false
        },
        {
            "integrations": "Public DNS Feed",
            "playbookID": "Public_DNS_Feed_Test",
            "fromversion": "5.5.0"
        },
        {
            "integrations": "BitcoinAbuse",
            "playbookID": "BitcoinAbuse-test",
            "fromversion": "5.5.0"
        },
        {
            "integrations": "ExpanseV2",
            "playbookID": "ExpanseV2 Test",
            "fromversion": "6.0.0"
        },
        {
            "integrations": "FeedExpanse",
            "playbookID": "Feed Expanse Test",
            "fromversion": "6.0.0"
        },
        {
            "integrations": "MicrosoftGraphIdentityandAccess",
            "playbookID": "Identity & Access test playbook"
        },
        {
            "integrations": "MicrosoftPolicyAndComplianceAuditLog",
            "playbookID": "Audit Log - Test"
        },
        {
            "integrations": "Nutanix Hypervisor",
            "playbookID": "Nutanix-test"
        },
        {
            "integrations": "Azure Storage",
            "playbookID": "Azure Storage - Test"
        },
        {
            "integrations": "MicrosoftGraphApplications",
            "playbookID": "MSGraph Applications Test"
        },
        {
            "integrations": "EWS Extension Online Powershell v2",
            "playbookID": "EWS Extension: Powershell Online V2 Test",
            "fromversion": "6.0.0",
            "toversion": "6.0.9",
            "timeout": 250
        },
        {
            "integrations": "VirusTotal (API v3)",
            "playbookID": "VirusTotal (API v3) Detonate Test",
            "instance_names": [
                "virus_total_v3",
                "virus_total_v3_premium"
            ],
            "is_mockable": false
        },
        {
            "integrations": "VirusTotal (API v3)",
            "playbookID": "VirusTotalV3-test",
            "instance_names": [
                "virus_total_v3"
            ],
            "fromversion": "5.5.0"
        },
        {
            "integrations": "HostIo",
            "playbookID": "HostIo_Test"
        },
        {
            "playbookID": "CreateCertificate-Test",
            "fromversion": "5.5.0"
        },
        {
            "integrations": "LogPoint SIEM Integration",
            "playbookID": "LogPoint SIEM Integration - Test Playbook 1"
        },
        {
            "integrations": "LogPoint SIEM Integration",
            "playbookID": "LogPoint SIEM Integration - Test Playbook 2"
        },
        {
            "integrations": "Cisco Stealthwatch",
            "fromversion": "5.5.0",
            "playbookID": "Cisco Stealthwatch Test"
        },
        {
            "integrations": "cymulate_v2",
            "playbookID": "Cymulate V2 Test",
            "fromversion": "6.0.0"
        },
        {
            "integrations": "OpenCTI",
            "playbookID": "OpenCTI Test",
            "fromversion": "5.0.0"
        },
        {
            "integrations": "Microsoft Graph API",
            "playbookID": "Microsoft Graph API - Test",
            "fromversion": "5.0.0"
        },
        {
            "integrations": "QRadar v3",
            "playbookID": "QRadar_v3-test",
            "fromversion": "6.0.0"
        },
        {
            "playbookID": "DbotPredictOufOfTheBoxTest",
            "fromversion": "4.5.0",
            "timeout": 1000
        },
        {
            "playbookID": "DbotPredictOufOfTheBoxTestV2",
            "fromversion": "5.5.0",
            "timeout": 1000
        },
        {
            "integrations": "HPEArubaClearPass",
            "playbookID": "HPEArubaClearPass_TestPlaybook",
            "fromversion": "6.0.0"
        },
        {
            "integrations": "CrowdstrikeFalcon",
            "playbookID": "Get endpoint details - Generic - test",
            "fromversion": "5.5.0"
        },
        {
            "integrations": "CrowdstrikeFalcon",
            "playbookID": "Isolate and unisolate endpoint - test",
            "fromversion": "5.5.0"
        },
        {
            "integrations": "VirusTotal - Premium (API v3)",
            "playbookID": "VirusTotal Premium v3 TestPlaybook",
            "fromversion": "5.5.0"
        },
        {
            "integrations": "Armis",
            "playbookID": "Armis-Test",
            "fromversion": "5.5.0"
        },
        {
            "playbookID": "Tidy - Test",
            "integrations": [
                "AWS - EC2",
                "Demisto REST API",
                "Tidy"
            ],
            "instance_names": [
                "aws_alloacte_host"
            ],
            "fromversion": "6.0.0",
            "nightly": true
        },
        {
            "integrations": "Trend Micro Deep Security",
            "playbookID": "Trend Micro Deep Security - Test"
        },
        {
            "integrations": "Carbon Black Endpoint Standard",
            "playbookID": "carbonBlackEndpointStandardTestPlaybook",
            "fromversion": "5.5.0",
            "is_mockable": false
        },
        {
            "integrations": "Proofpoint TAP v2",
            "playbookID": "ProofpointTAP-Test"
        },
        {
            "integrations": "QualysV2",
            "playbookID": "QualysVulnerabilityManagement-Test",
            "fromversion": "5.5.0",
            "timeout": 3000
        },
        {
            "integrations": "ThreatExchange v2",
            "playbookID": "ThreatExchangeV2-test",
            "fromversion": "5.5.0"
        },
        {
            "integrations": "NetscoutAED",
            "playbookID": "NetscoutAED-Test",
            "fromversion": "5.5.0"
        },
        {
            "integrations": "VMware Workspace ONE UEM (AirWatch MDM)",
            "playbookID": "VMware Workspace ONE UEM (AirWatch MDM)-Test",
            "fromversion": "6.0.0"
        },
        {
            "integrations": "CarbonBlackLiveResponseCloud",
            "playbookID": "CarbonBlackLiveResponseCloud-Test",
            "fromversion": "5.5.0",
            "is_mockable": false
        },
        {
            "playbookID": "EDL Performance Test",
            "instance_names": "edl_auto",
            "integrations": [
                "EDL",
                "Create-Mock-Feed-Relationships"
            ],
            "fromversion": "6.0.0",
            "timeout": 3500,
            "memory_threshold": 900,
            "pid_threshold": 12,
            "context_print_dt": "EDLHey"
        },
        {
            "playbookID": "Export Indicators Performance Test",
            "instance_names": "eis_auto",
            "integrations": [
                "ExportIndicators",
                "Create-Mock-Feed-Relationships"
            ],
            "fromversion": "6.0.0",
            "timeout": 3500,
            "memory_threshold": 900,
            "pid_threshold": 12,
            "context_print_dt": "EISHey"
        },
        {
            "integrations": "jamf v2",
            "playbookID": "Jamf_v2_test",
            "fromversion": "5.5.0"
        },
        {
            "integrations": "GuardiCore v2",
            "playbookID": "GuardiCoreV2-Test",
            "fromversion": "6.0.0"
        },
        {
            "playbookID": "DBot Build Phishing Classifier Test - Multiple Algorithms",
            "timeout": 60000,
            "fromversion": "6.1.0",
            "instance_names": "ml_dummy_prod",
            "integrations": "AzureWAF"
        },
        {
            "integrations": [
                "AutoFocus Daily Feed",
                "Demisto REST API"
            ],
            "playbookID": "Fetch Indicators Test",
            "fromversion": "6.0.0",
            "is_mockable": false,
            "timeout": 2400
        },
        {
            "integrations": "SOCRadarIncidents",
            "playbookID": "SOCRadarIncidents-Test"
        },
        {
            "integrations": "SOCRadarThreatFusion",
            "playbookID": "SOCRadarThreatFusion-Test"
        },
        {
            "integrations": "TheHive Project",
            "playbookID": "Playbook_TheHiveProject_Test",
            "fromversion": "6.0.0"
        },
        {
            "integrations": [
                "ServiceNow v2",
                "Demisto REST API"
            ],
            "playbookID": "Fetch Incidents Test",
            "instance_names": "snow_basic_auth",
            "fromversion": "6.0.0",
            "is_mockable": false,
            "timeout": 2400
        },
        {
            "integrations": ["MalwareBazaar Feed", "Demisto REST API"],
            "playbookID": "Fetch Indicators Test",
            "fromversion": "6.0.0",
            "is_mockable": false,
            "instance_names": "malwarebazzar_auto",
            "timeout": 2400
        },
        {
            "playbookID": "SolarWinds-Test",
            "fromversion": "5.5.0",
            "integrations": [
                "SolarWinds"
            ]
        },
        {
            "playbookID": "BastilleNetworks-Test",
            "fromversion": "5.0.0",
            "integrations": [
                "Bastille Networks"
            ]
        },
        {
            "playbookID": "bc993d1a-98f5-4554-8075-68a38004c119",
            "fromversion": "5.0.0",
            "integrations": [
                "Gamma"
            ]
        },
        {
            "playbookID": "Service Desk Plus (On-Premise) Test",
            "fromversion": "5.0.0",
            "integrations": [
                "ServiceDeskPlus (On-Premise)"
            ]
        },
        {
            "playbookID": "IronDefense Test",
            "fromversion": "5.0.0",
            "integrations": [
                "IronDefense"
            ]
        },
        {
            "playbookID": "AgariPhishingDefense-Test",
            "fromversion": "5.0.0",
            "integrations": [
                "Agari Phishing Defense"
            ]
        },
        {
            "playbookID": "SecurityIntelligenceServicesFeed - Test",
            "fromversion": "5.5.0",
            "integrations": [
                "SecurityIntelligenceServicesFeed"
            ]
        },
        {
            "playbookID": "FeedTalosTestPlaybook",
            "fromversion": "5.5.0",
            "integrations": [
                "Talos Feed"
            ]
        },
        {
            "playbookID": "Netscout Arbor Sightline - Test Playbook",
            "fromversion": "5.5.0",
            "integrations": [
                "NetscoutArborSightline"
            ]
        },
        {
            "playbookID": "test_MsGraphFiles",
            "fromversion": "5.0.0",
            "integrations": [
                "Microsoft_Graph_Files"
            ]
        },
        {
            "playbookID": "AlphaVantage Test Playbook",
            "fromversion": "6.0.0",
            "integrations": [
                "AlphaVantage"
            ]
        },
        {
            "playbookID": "Azure SQL - Test",
            "fromversion": "5.0.0",
            "integrations": [
                "Azure SQL Management"
            ]
        },
        {
            "playbookID": "Sophos Central Test",
            "fromversion": "5.0.0",
            "integrations": [
                "Sophos Central"
            ]
        },
        {
            "playbookID": "Microsoft Graph Groups - Test",
            "fromversion": "5.0.0",
            "integrations": [
                "Microsoft Graph Groups"
            ]
        },
        {
            "playbookID": "Humio-Test",
            "fromversion": "5.0.0",
            "integrations": [
                "Humio"
            ]
        },
        {
            "playbookID": "Blueliv_ThreatContext_test",
            "fromversion": "5.0.0",
            "integrations": [
                "Blueliv ThreatContext"
            ]
        },
        {
            "playbookID": "Darktrace Test Playbook",
            "fromversion": "6.0.0",
            "integrations": [
                "Darktrace"
            ]
        },
        {
            "playbookID": "Recorded Future Test Playbook",
            "fromversion": "5.0.0",
            "integrations": [
                "Recorded Future v2"
            ]
        },
        {
            "playbookID": "get_file_sample_by_hash_-_cylance_protect_-_test",
            "fromversion": "5.0.0",
            "integrations": [
                "Cylance Protect v2"
            ]
        },
        {
            "playbookID": "EDL Indicator Performance Test",
            "fromversion": "6.0.0"
        },
        {
            "playbookID": "EDL Performance Test - Concurrency",
            "fromversion": "6.0.0"
        },
        {
            "playbookID": "Venafi - Test",
            "fromversion": "5.0.0",
            "integrations": [
                "Venafi"
            ]
        },
        {
            "playbookID": "3da36d51-3cdf-4120-882a-cee03b038b89",
            "fromversion": "5.0.0",
            "integrations": [
                "FortiManager"
            ]
        },
        {
            "playbookID": "X509Certificate Test Playbook",
            "fromversion": "6.0.0"
        },
        {
            "playbookID": "Pcysys-Test",
            "fromversion": "5.0.0",
            "integrations": [
                "Pentera"
            ]
        },
        {
            "playbookID": "Pentera Run Scan and Create Incidents - Test",
            "fromversion": "5.0.0",
            "integrations": [
                "Pentera"
            ]
        },
        {
            "playbookID": "Google Chronicle Backstory List Detections - Test",
            "fromversion": "5.0.0",
            "integrations": [
                "Google Chronicle Backstory"
            ]
        },
        {
            "playbookID": "Google Chronicle Backstory List Rules - Test",
            "fromversion": "5.0.0",
            "integrations": [
                "Google Chronicle Backstory"
            ]
        },
        {
            "playbookID": "McAfee ESM v2 - Test",
            "fromversion": "5.0.0",
            "integrations": [
                "McAfee ESM v2"
            ]
        },
        {
            "playbookID": "McAfee ESM Watchlists - Test",
            "fromversion": "5.0.0",
            "integrations": [
                "McAfee ESM v2"
            ]
        },
        {
            "playbookID": "Acalvio Sample Playbook",
            "fromversion": "5.0.0",
            "integrations": [
                "Acalvio ShadowPlex"
            ]
        },
        {
            "playbookID": "playbook-SophosXGFirewall-test",
            "fromversion": "5.0.0",
            "integrations": [
                "sophos_firewall"
            ]
        },
        {
            "playbookID": "CircleCI-Test",
            "fromversion": "5.5.0",
            "integrations": [
                "CircleCI"
            ]
        },
        {
            "playbookID": "XMCyberIntegration-Test",
            "fromversion": "6.0.0",
            "integrations": [
                "XMCyber"
            ]
        },
        {
            "playbookID": "a60ae34e-7a00-4a06-81ca-2ca6ea1d58ba",
            "fromversion": "6.0.0",
            "integrations": [
                "AnsibleAlibabaCloud"
            ]
        },
        {
            "playbookID": "Carbon Black Enterprise EDR Process Search Test",
            "fromversion": "5.0.0",
            "integrations": [
                "Carbon Black Enterprise EDR"
            ]
        },
        {
            "playbookID": "Logzio - Test",
            "fromversion": "5.0.0",
            "integrations": [
                "Logz.io"
            ]
        },
        {
            "playbookID": "PAN-OS Create Or Edit Rule Test",
            "fromversion": "6.1.0",
            "integrations": [
                "Panorama"
            ]
        },
        {
            "playbookID": "GoogleCloudSCC-Test",
            "fromversion": "5.0.0",
            "integrations": [
                "GoogleCloudSCC"
            ]
        },
        {
            "playbookID": "SailPointIdentityNow-Test",
            "fromversion": "6.0.0",
            "integrations": [
                "SailPointIdentityNow"
            ]
        },
        {
            "playbookID": "playbook-Cyberint_Test",
            "fromversion": "5.0.0",
            "integrations": [
                "cyberint"
            ]
        },
        {
            "playbookID": "Druva-Test",
            "fromversion": "5.0.0",
            "integrations": [
                "Druva Ransomware Response"
            ]
        },
        {
            "playbookID": "LogPoint SIEM Integration - Test Playbook 3",
            "fromversion": "6.0.0",
            "integrations": [
                "LogPoint SIEM Integration"
            ]
        },
        {
            "playbookID": "TestGraPlayBook",
            "fromversion": "5.0.0",
            "integrations": [
                "Gurucul-GRA"
            ]
        },
        {
            "playbookID": "TestGreatHornPlaybook",
            "fromversion": "6.0.0",
            "integrations": [
                "GreatHorn"
            ]
        },
        {
            "playbookID": "Microsoft Defender Advanced Threat Protection - Test",
            "fromversion": "5.0.0",
            "integrations": [
                "Microsoft Defender Advanced Threat Protection"
            ]
        },
        {
            "playbookID": "Polygon-Test",
            "fromversion": "5.0.0",
            "integrations": [
                "Group-IB TDS Polygon"
            ]
        },
        {
            "playbookID": "TrustwaveSEG-Test",
            "fromversion": "5.0.0",
            "integrations": [
                "trustwave secure email gateway"
            ]
        },
        {
            "playbookID": "MicrosoftGraphMail-Test",
            "fromversion": "5.0.0",
            "integrations": [
                "MicrosoftGraphMail"
            ]
        },
        {
            "playbookID": "PassiveTotal_v2-Test",
            "fromversion": "5.0.0",
            "integrations": [
                "PassiveTotal v2",
                "PassiveTotal"
            ]
        },
        {
            "playbookID": "02ea5cef-3169-4b17-8f4d-604b44e6348a",
            "fromversion": "5.0.0",
            "integrations": [
                "Cognni"
            ]
        },
        {
            "playbookID": "playbook-InsightIDR-test",
            "fromversion": "5.0.0",
            "integrations": [
                "Rapid7 InsightIDR"
            ]
        },
        {
            "playbookID": "Cofense Intelligence v2 test",
            "fromversion": "5.5.0",
            "integrations": [
                "CofenseIntelligenceV2"
            ]
        },
        {
            "playbookID": "opsgenie-test-playbook",
            "fromversion": "6.0.0",
            "integrations": [
                "Opsgeniev2"
            ]
        },
        {
            "playbookID": "FraudWatch-Test",
            "fromversion": "5.0.0",
            "integrations": [
                "FraudWatch"
            ]
        },
        {
            "playbookID": "SepioPrimeAPI-Test",
            "fromversion": "5.0.0",
            "integrations": [
                "Sepio"
            ]
        },
        {
            "playbookID": "SX - PC - Test Playbook",
            "fromversion": "5.5.0",
            "integrations": [
                "PingCastle"
            ]
        },
        {
            "playbookID": "JARM-Test",
            "fromversion": "5.0.0",
            "integrations": [
                "JARM"
            ]
        },
        {
            "playbookID": "Playbook-HYASInsight-Test",
            "fromversion": "6.0.0",
            "integrations": [
                "HYAS Insight"
            ]
        },
        {
            "playbookID": "ConcentricAI Demo Playbook",
            "fromversion": "6.0.0",
            "integrations": [
                "ConcentricAI"
            ]
        },
        {
            "playbookID": "Cyberpion-Test",
            "fromversion": "6.0.0",
            "integrations": [
                "Cyberpion"
            ]
        },
        {
            "playbookID": "CrowdStrike OpenAPI - Test",
            "fromversion": "6.0.0",
            "integrations": [
                "CrowdStrike OpenAPI"
            ]
        },
        {
            "playbookID": "Smokescreen IllusionBLACK-Test",
            "fromversion": "5.0.0",
            "integrations": [
                "Smokescreen IllusionBLACK"
            ]
        },
        {
            "playbookID": "TestCymptomPlaybook",
            "fromversion": "5.0.0",
            "integrations": [
                "Cymptom"
            ]
        },
        {
            "playbookID": "GitLab-test-playbook",
            "fromversion": "6.0.0",
            "integrations": [
                "GitLab",
                "LGTM",
                "MinIO",
                "Docker Engine API"
            ]
        },
        {
            "playbookID": "LGTM-test-playbook",
            "fromversion": "6.0.0",
            "integrations": [
                "GitLab",
                "LGTM",
                "MinIO",
                "Docker Engine API"
            ]
        },
        {
            "playbookID": "playbook-MinIO-Test",
            "fromversion": "6.0.0",
            "integrations": [
                "GitLab",
                "LGTM",
                "MinIO",
                "Docker Engine API"
            ]
        },
        {
            "playbookID": "MSGraph_DeviceManagement_Test",
            "fromversion": "5.0.0",
            "integrations": [
                "Microsoft Graph Device Management"
            ]
        },
        {
            "playbookID": "G Suite Security Alert Center-Test",
            "fromversion": "5.0.0",
            "integrations": [
                "G Suite Security Alert Center"
            ]
        },
        {
            "playbookID": "VerifyOOBV2Predictions-Test",
            "fromversion": "5.5.0"
        },
        {
            "playbookID": "PAN OS EDL Management - Test",
            "fromversion": "5.0.0",
            "integrations": [
                "palo_alto_networks_pan_os_edl_management"
            ]
        },
        {
            "playbookID": "Group-IB Threat Intelligence & Attribution-Test",
            "fromversion": "6.0.0",
            "integrations": [
                "Group-IB Threat Intelligence & Attribution Feed",
                "Group-IB Threat Intelligence & Attribution"
            ]
        },
        {
            "playbookID": "CounterCraft - Test",
            "fromversion": "5.0.0",
            "integrations": [
                "CounterCraft Deception Director"
            ]
        },
        {
            "playbookID": "Microsoft Graph Security Test",
            "fromversion": "5.0.0",
            "integrations": [
                "Microsoft Graph"
            ]
        },
        {
            "playbookID": "Azure Kubernetes Services - Test",
            "fromversion": "5.0.0",
            "integrations": [
                "Azure Kubernetes Services"
            ]
        },
        {
            "playbookID": "Cortex XDR - IOC - Test without fetch",
            "fromversion": "5.5.0",
            "integrations": [
                "Cortex XDR - IR",
                "Cortex XDR - IOC"
            ]
        },
        {
            "playbookID": "PaloAltoNetworks_IoT-Test",
            "fromversion": "5.0.0",
            "integrations": [
                "Palo Alto Networks IoT"
            ]
        },
        {
            "playbookID": "GreyNoise-Test",
            "fromversion": "5.5.0",
            "integrations": [
                "GreyNoise Community",
                "GreyNoise"
            ]
        },
        {
            "playbookID": "xMatters-Test",
            "fromversion": "5.5.0",
            "integrations": [
                "xMatters"
            ]
        },
        {
            "playbookID": "TestCentrifyPlaybook",
            "fromversion": "6.0.0",
            "integrations": [
                "Centrify Vault"
            ]
        },
        {
            "playbookID": "Infinipoint-Test",
            "fromversion": "5.0.0",
            "integrations": [
                "Infinipoint"
            ]
        },
        {
            "playbookID": "CyrenThreatInDepth-Test",
            "fromversion": "6.0.0",
            "integrations": [
                "CyrenThreatInDepth"
            ]
        },
        {
            "playbookID": "CVSS Calculator Test",
            "fromversion": "5.0.0"
        },
        {
            "playbookID": "7d8ac1af-2d1e-4ed9-875c-d3257d2c6830",
            "fromversion": "6.0.0",
            "integrations": [
                "AnsibleHCloud"
            ]
        },
        {
            "playbookID": "Archer-Test-Playbook",
            "fromversion": "5.0.0",
            "integrations": [
                "RSA Archer",
                "RSA Archer v2"
            ]
        },
        {
            "playbookID": "SMB test",
            "fromversion": "5.0.0",
            "integrations": [
                "Server Message Block (SMB) v2",
                "Server Message Block (SMB)"
            ]
        },
        {
            "playbookID": "Cymulate V1 Test",
            "fromversion": "6.0.0",
            "integrations": [
                "cymulate_v2",
                "Cymulate"
            ]
        },
        {
            "playbookID": "TestUptycs",
            "fromversion": "5.0.0",
            "integrations": [
                "Uptycs"
            ]
        },
        {
            "playbookID": "Microsoft Graph Calendar - Test",
            "fromversion": "5.0.0",
            "integrations": [
                "Microsoft Graph Calendar"
            ]
        },
        {
            "playbookID": "VMRay-Test-URL",
            "fromversion": "5.5.0",
            "integrations": [
                "vmray"
            ]
        },
        {
            "playbookID": "Thycotic-Test",
            "fromversion": "6.0.0",
            "integrations": [
                "Thycotic"
            ]
        },
        {
            "playbookID": "Test Playbook TrendMicroDDA",
            "fromversion": "5.0.0",
            "integrations": [
                "Trend Micro Deep Discovery Analyzer Beta"
            ]
        },
        {
            "playbookID": "CrowdStrike_Falcon_X_-Test-Detonate_URL",
            "fromversion": "5.0.0",
            "integrations": [
                "CrowdStrike Falcon X"
            ]
        },
        {
            "playbookID": "CrowdStrike_Falcon_X_-Test-Detonate_File",
            "fromversion": "5.0.0",
            "integrations": [
                "CrowdStrike Falcon X"
            ]
        },
        {
            "playbookID": "Phishing - Core - Test - Actual Incident",
            "fromversion": "6.0.0",
            "timeout": 4600,
            "integrations": [
                "EWS Mail Sender",
                "Demisto REST API",
                "Rasterize"
            ],
            "memory_threshold": 200
        },
        {
            "playbookID": "Phishing v2 - Test - Actual Incident",
            "fromversion": "6.0.0"
        },
        {
            "playbookID": "PCAP Search test",
            "fromversion": "5.0.0"
        },
        {
            "playbookID": "PCAP Parsing And Indicator Enrichment Test",
            "fromversion": "5.0.0"
        },
        {
            "playbookID": "PCAP File Carving Test",
            "fromversion": "5.0.0"
        },
        {
            "playbookID": "Trello Test",
            "fromversion": "6.0.0",
            "integrations": [
                "Trello"
            ]
        },
        {
            "playbookID": "Google Drive Permissions Test",
            "fromversion": "5.0.0",
            "integrations": [
                "GoogleDrive"
            ]
        },
        {
            "playbookID": "RiskIQDigitalFootprint-Test",
            "fromversion": "5.5.0",
            "integrations": [
                "RiskIQDigitalFootprint"
            ]
        },
        {
            "playbookID": "playbook-feodoteackerhash_test",
            "fromversion": "5.5.0",
            "integrations": [
                "Feodo Tracker IP Blocklist Feed",
                "Feodo Tracker Hashes Feed"
            ]
        },
        {
            "playbookID": "playbook-feodotrackeripblock_test",
            "fromversion": "5.5.0",
            "integrations": [
                "Feodo Tracker IP Blocklist Feed",
                "Feodo Tracker Hashes Feed"
            ]
        },
        {
            "playbookID": "CyberTotal_TestPlaybook",
            "fromversion": "5.0.0",
            "integrations": [
                "CyberTotal"
            ]
        },
        {
            "playbookID": "Deep_Instinct-Test",
            "fromversion": "5.0.0",
            "integrations": [
                "Deep Instinct"
            ]
        },
        {
            "playbookID": "Zabbix - Test",
            "fromversion": "5.0.0",
            "integrations": [
                "Zabbix"
            ]
        },
        {
            "playbookID": "GCS Object Policy (ACL) - Test",
            "fromversion": "5.0.0",
            "integrations": [
                "Google Cloud Storage"
            ]
        },
        {
            "playbookID": "GCS Bucket Management - Test",
            "fromversion": "5.0.0",
            "integrations": [
                "Google Cloud Storage"
            ]
        },
        {
            "playbookID": "GCS Bucket Policy (ACL) - Test",
            "fromversion": "5.0.0",
            "integrations": [
                "Google Cloud Storage"
            ]
        },
        {
            "playbookID": "GCS Object Operations - Test",
            "fromversion": "5.0.0",
            "integrations": [
                "Google Cloud Storage"
            ]
        },
        {
            "playbookID": "OpenLDAP - Test",
            "fromversion": "5.0.0",
            "integrations": [
                "OpenLDAP"
            ]
        },
        {
            "playbookID": "Splunk-Test",
            "fromversion": "5.0.0",
            "integrations": [
                "SplunkPy"
            ]
        },
        {
            "playbookID": "SplunkPySearch_Test",
            "fromversion": "5.0.0",
            "integrations": [
                "SplunkPy"
            ]
        },
        {
            "playbookID": "SplunkPy KV commands",
            "fromversion": "5.0.0",
            "integrations": [
                "SplunkPy"
            ]
        },
        {
            "playbookID": "SplunkPy-Test-V2",
            "fromversion": "5.0.0",
            "integrations": [
                "SplunkPy"
            ]
        },
        {
            "playbookID": "FireEye-Detection-on-Demand-Test",
            "fromversion": "6.0.0",
            "integrations": [
                "FireEye Detection on Demand"
            ]
        },
        {
            "playbookID": "TestIPQualityScorePlaybook",
            "fromversion": "5.0.0",
            "integrations": [
                "IPQualityScore"
            ]
        },
        {
            "playbookID": "Send Email To Recipients",
            "fromversion": "5.0.0",
            "integrations": [
                "EWS Mail Sender"
            ]
        },
        {
            "playbookID": "Endace-Test",
            "fromversion": "5.0.0",
            "integrations": [
                "Endace"
            ]
        },
        {
            "playbookID": "StringToArray_test",
            "fromversion": "6.0.0"
        },
        {
            "playbookID": "URLSSLVerification_test",
            "fromversion": "5.0.0"
        },
        {
            "playbookID": "playbook-SearchIncidentsV2InsideGenericPollng-Test",
            "fromversion": "5.0.0"
        },
        {
            "playbookID": "IsRFC1918-Test",
            "fromversion": "5.0.0"
        },
        {
            "playbookID": "Base64 File in List Test",
            "fromversion": "5.0.0"
        },
        {
            "playbookID": "DbotAverageScore-Test",
            "fromversion": "5.0.0"
        },
        {
            "playbookID": "ExtractEmailV2-Test",
            "fromversion": "5.5.0"
        },
        {
            "playbookID": "IsUrlPartOfDomain Test",
            "fromversion": "5.0.0"
        },
        {
            "playbookID": "URLEncode-Test",
            "fromversion": "5.0.0"
        },
        {
            "playbookID": "IsIPInRanges - Test",
            "fromversion": "5.0.0"
        },
        {
            "playbookID": "Delete Context Subplaybook Test",
            "fromversion": "5.0.0"
        },
        {
            "playbookID": "TruSTAR v2-Test",
            "fromversion": "5.0.0",
            "integrations": [
                "TruSTAR v2",
                "TruSTAR"
            ]
        },
        {
            "playbookID": "Relationships scripts - Test",
            "fromversion": "6.2.0"
        },
        {
            "playbookID": "Test-CreateDBotScore-With-Reliability",
            "fromversion": "6.0.0"
        },
        {
            "playbookID": "ValidateContent - Test",
            "fromversion": "5.5.0"
        },
        {
            "playbookID": "DeleteContext-auto-subplaybook-test",
            "fromversion": "5.0.0"
        },
        {
            "playbookID": "Process Email - Generic - Test - Actual Incident",
            "fromversion": "6.0.0",
            "integrations": [
                "XsoarPowershellTesting",
                "Create-Mock-Feed-Relationships"
            ],
            "memory_threshold": 160
        },
        {
            "playbookID": "Analyst1 Integration Demonstration - Test",
            "fromversion": "5.0.0",
            "integrations": [
                "Analyst1",
                "illuminate"
            ]
        },
        {
            "playbookID": "Analyst1 Integration Test",
            "fromversion": "5.0.0",
            "integrations": [
                "Analyst1",
                "illuminate"
            ]
        },
        {
            "playbookID": "Cofense Triage v3-Test",
            "fromversion": "6.0.0",
            "integrations": [
                "Cofense Triage v2",
                "Cofense Triage v3",
                "Cofense Triage"
            ]
        },
        {
            "playbookID": "SailPointIdentityIQ-Test",
            "fromversion": "6.0.0",
            "integrations": [
                "SailPointIdentityIQ"
            ]
        },
        {
            "playbookID": "Test - ExtFilter",
            "fromversion": "5.0.0"
        },
        {
            "playbookID": "Test - ExtFilter Main",
            "fromversion": "5.0.0"
        },
        {
            "playbookID": "Microsoft Teams - Test",
            "fromversion": "5.0.0",
            "integrations": [
                "Microsoft Teams Management",
                "Microsoft Teams"
            ]
        },
        {
            "playbookID": "TestTOPdeskPlaybook",
            "fromversion": "5.0.0",
            "integrations": [
                "TOPdesk"
            ]
        },
        {
            "integrations": "Cortex XDR - XQL Query Engine",
            "playbookID": "Cortex XDR - XQL Query - Test",
            "fromversion": "6.2.0"
        },
        {
            "playbookID": "ListUsedDockerImages - Test",
            "fromversion": "6.1.0"
        },
        {
            "integrations": "CustomIndicatorDemo",
            "playbookID": "playbook-CustomIndicatorDemo-test"
        },
        {
            "integrations": "Azure Sentinel",
            "fromversion": "5.5.0",
            "is_mockable": false,
            "playbookID": "TestAzureSentinelPlaybookV2"
        },
        {
<<<<<<< HEAD
            "integrations": "Kafka v3",
            "playbookID": "KafkaV3 Test"
=======
            "integrations": "AnsibleAlibabaCloud",
            "playbookID": "Test-AlibabaCloud"
        },
        {
            "integrations": "AnsibleAzure",
            "playbookID": "Test-AnsibleAzure"
        },
        {
            "integrations": "AnsibleCiscoIOS",
            "playbookID": "Test-AnsibleCiscoIOS"
        },
        {
            "integrations": "AnsibleCiscoNXOS",
            "playbookID": "Test-AnsibleCiscoNXOS"
        },
        {
            "integrations": "AnsibleHCloud",
            "playbookID": "Test-AnsibleHCloud"
        },
        {
            "integrations": "AnsibleKubernetes",
            "playbookID": "Test-AnsibleKubernetes"
        },
        {
            "integrations": "AnsibleLinux",
            "playbookID": "Test-AnsibleLinux"
        },
        {
            "integrations": "AnsibleMicrosoftWindows",
            "playbookID": "Test-AnsibleWindows"
        },
        {
            "integrations": "AnsibleVMware",
            "playbookID": "Test-AnsibleVMware"
        },
        {
            "integrations": "Anomali ThreatStream",
            "playbookID": "Anomali_ThreatStream_Test"
        },
        {
            "integrations": "Anomali ThreatStream v2",
            "playbookID": "ThreatStream-Test"
        },
        {
            "integrations": "Anomali ThreatStream v3",
            "fromversion": "6.0.0",
            "playbookID": "ThreatStream-Test"
        },
        {
            "integrations": ["AutoFocusTagsFeed", "Demisto REST API"],
            "playbookID": "AutoFocusTagsFeed-test",
            "timeout": 300
        },
        {
            "playbookID": "Tanium Threat Response V2 Test",
            "integrations": ["Tanium Threat Response v2", "Demisto REST API"],
            "fromversion": "6.0.0",
            "timeout": 3000
        },
        {
            "playbookID": "IndicatorMaliciousRatioCalculation_test",
            "fromversion": "5.0.0"
        },
        {
            "playbookID": "MISPfeed Test",
            "fromversion": "5.5.0",
            "integrations": [
                "MISP Feed"
            ]
        },
        {
            "integrations": [
                "MISP Feed",
                "Demisto REST API"
            ],
            "playbookID": "Fetch Indicators Test",
            "fromversion": "6.0.0",
            "is_mockable": false,
            "instance_names": "MISP_feed_instance",
            "timeout": 2400
        },
        {
            "playbookID": "Get Original Email - Microsoft Graph Mail - test",
            "fromversion": "6.1.0",
            "integrations": [
                "MicrosoftGraphMail"
            ],
            "instance_names": "ms_graph_mail_dev_no_oproxy"
        },
        {
            "playbookID": "Get Original Email - Gmail v2 - test",
            "fromversion": "6.1.0",
            "integrations": [
                "Gmail"
            ]
        },
        {
            "playbookID": "Get Original Email - EWS v2 - test",
            "fromversion": "6.1.0",
            "integrations": [
                "EWS v2"
            ],
            "instance_names": "ewv2_regular"
       },
       {
            "integrations": [
                "Demisto REST API"
            ],
            "playbookID": "GetTasksWithSections SetIRProcedures end to end test",
            "fromversion": "6.0.0"
        },
        {
            "scripts": [
                "SplunkShowAsset",
                "SplunkShowDrilldown",
                "SplunkShowIdentity"
            ],
            "playbookID": "SplunkShowEnrichment"
        },
        {
            "integrations": "MalwareBazaar",
            "playbookID": "MalwareBazaar_Test",
            "fromversion": "6.0.0"
>>>>>>> 2ddd8c48
        }
    ],
    "skipped_tests": {
        "MISP V2 Test": "The integration is deprecated as we released MISP V3",
        "Zscaler Test": "We won't get license (Issues 40157,17784)",
        "Github IAM - Test Playbook": "Issue 32383",
        "O365-SecurityAndCompliance-ContextResults-Test":  "Issue 38900",
        "Calculate Severity - Standard - Test": "Issue 32715",
        "Calculate Severity - Generic v2 - Test": "Issue 32716",
        "Workday - Test": "No credentials Issue 29595",
        "Tidy - Test": "Will run it manually.",
        "Protectwise-Test": "Issue 28168",
        "TestDedupIncidentsPlaybook": "Issue 24344",
        "CreateIndicatorFromSTIXTest": "Issue 24345",
        "Endpoint data collection test": "Uses a deprecated playbook called Endpoint data collection",
        "Prisma_Access_Egress_IP_Feed-Test": "unskip after we will get Prisma Access instance - Issue 27112",
        "Prisma_Access-Test": "unskip after we will get Prisma Access instance - Issue 27112",
        "Symantec Deepsight Test": "Issue 22971",
        "TestProofpointFeed": "Issue 22229",
        "Symantec Data Loss Prevention - Test": "Issue 20134",
        "NetWitness Endpoint Test": "Issue 19878",
        "InfoArmorVigilanteATITest": "Test issue 17358",
        "ArcSight Logger test": "Issue 19117",
        "3da2e31b-f114-4d7f-8702-117f3b498de9": "Issue 19837",
        "d66e5f86-e045-403f-819e-5058aa603c32": "pr 3220",
        "IntSights Mssp Test": "Issue #16351",
        "fd93f620-9a2d-4fb6-85d1-151a6a72e46d": "Issue 19854",
        "Test Playbook TrendMicroDDA": "Issue 16501",
        "ssdeepreputationtest": "Issue #20953",
        "C2sec-Test": "Issue #21633",
        "ThreatConnect v2 - Test": "Issue 26782",
        "Email Address Enrichment - Generic v2.1 - Test": "Issue 26785",
        "Tanium v2 - Test": "Issue 26822",
        "Fidelis Elevate Network": "Issue 26453",
        "Cortex XDR - IOC - Test": "Issue 37957",
        "PAN-OS Query Logs For Indicators Test": "Issue 28753",
        "TCPUtils-Test": "Issue 29677",
        "Polygon-Test": "Issue 29060",
        "AttackIQ - Test": "Issue 29774",
        "Azure Compute - Test": "Issue 28056",
        "forcepoint test": "Issue 28043",
        "Test-VulnDB": "Issue 30875",
        "Malware Domain List Active IPs Feed Test": "Issue 30878",
        "CuckooTest": "Issue 25601",
        "PhishlabsIOC_DRP-Test": "Issue 29589",
        "Carbon Black Live Response Test": "Issue 28237",
        "FeedThreatConnect-Test": "Issue 32317",
        "Palo_Alto_Networks_Enterprise_DLP - Test": "Issue 32568",
        "JoeSecurityTestDetonation": "Issue 25650",
        "JoeSecurityTestPlaybook": "Issue 25649",
        "Cortex Data Lake Test": "Issue 24346",
        "Phishing - Cre - Test - Incident Starter": "Issue 26784",
        "Test Playbook McAfee ATD": "Issue 33409",
        "Detonate Remote File From URL -McAfee-ATD - Test": "Issue 33407",
        "Test Playbook McAfee ATD Upload File": "Issue 33408",
        "Trend Micro Apex - Test": "Issue 27280",
        "Microsoft Defender - ATP - Indicators Test": "Issue 29279",
        "Test-BPA": "Issue 28406",
        "Test-BPA_Integration": "Issue 28236",
        "TestTOPdeskPlaybook": "Issue 35412",
        "PAN-OS EDL Setup v3 Test": "Issue 35386",
        "GmailTest": "Issue 27057",
        "get_file_sample_by_hash_-_cylance_protect_-_test": "Issue 28823",
        "Carbon Black Enterprise EDR Test": "Issue 29775",
        "VirusTotal (API v3) Detonate Test": "Issue 36004",
        "FailedInstances - Test": "Issue 33218",
        "PAN-OS DAG Configuration Test": "Issue 19205",
        "Service Desk Plus - Generic Polling Test": "Issue 30798",
        "get_original_email_-_ews-_test": "Issue 27571",
        "Trend Micro Deep Security - Test": "outsourced",
        "Microsoft Teams - Test": "Issue 38263",
        "QualysVulnerabilityManagement-Test": "Issue 38640",
        "EWS Extension: Powershell Online V2 Test": "Issue 39008",
        "O365 - EWS - Extension - Test": "Issue 39008",
        "Majestic Million Test Playbook": "Issue 30931",
        "iDefense_v2_Test": "Issue 40126",
        "EWS Mail Sender Test": "Issue 27944",
        "McAfee ESM v2 - Test v10.3.0": "Issue 35616",
        "Feed iDefense Test": "Issue 34035",
        "FireEyeNX-Test": "Issue 33216",
        "McAfee ESM v2 - Test v10.2.0": "Issue 35670",
        "McAfee ESM Watchlists - Test v10.3.0": "Issue 37130",
        "McAfee ESM Watchlists - Test v10.2.0": "Issue 39389",
        "Microsoft Teams Management - Test": "Issue 33410",
        "RedLockTest": "Issue 24600",
        "MicrosoftGraphMail-Test_prod": "Issue 40125",
        "Detonate URL - WildFire v2.1 - Test": "Issue 40834",
        "Domain Enrichment - Generic v2 - Test": "Issue 40862",
        "palo_alto_panorama_test_pb": "Issue 34371",
        "TestIPQualityScorePlaybook": "Issue 40915",
        "VerifyOOBV2Predictions-Test": "Issue 37947",
        "HybridAnalysis-Test": "Issue 26599",
        "Infoblox Test": "Issue 25651",
        "Carbon Black Edr - Test": "Issue 40132",
        "Phishing v2 - Test - Actual Incident": "Issue 41322",
        "AutoFocus V2 test": "Issue 26464",
        "Kaspersky Security Center - Test": "Issue 36487",
        "carbonBlackEndpointStandardTestPlaybook": "Issue 36936",
        "LogRhythm REST test": "Issue 40654"
    },
    "skipped_integrations": {

        "_comment1": "~~~ NO INSTANCE ~~~",
        "Ipstack": "Usage limit reached (Issue 38063)",
        "AnsibleAlibabaCloud": "No instance - issue 40447",
        "AnsibleAzure": "No instance - issue 40447",
        "AnsibleCiscoIOS": "No instance - issue 40447",
        "AnsibleCiscoNXOS": "No instance - issue 40447",
        "AnsibleHCloud": "No instance - issue 40447",
        "AnsibleKubernetes": "No instance - issue 40447",
        "AnsibleACME": "No instance - issue 40447",
        "AnsibleDNS": "No instance - issue 40447",
        "AnsibleLinux": "No instance - issue 40447",
        "AnsibleOpenSSL": "No instance - issue 40447",
        "AnsibleMicrosoftWindows": "No instance - issue 40447",
        "AnsibleVMware": "No instance - issue 40447",
        "SolarWinds": "No instance - developed by Crest",
        "SOCRadarIncidents": "No instance - developed by partner",
        "SOCRadarThreatFusion": "No instance - developed by partner",
        "trustwave secure email gateway": "No instance - developed by Qmasters",
        "VMware Workspace ONE UEM (AirWatch MDM)": "No instance - developed by crest",
        "ServiceDeskPlus (On-Premise)": "No instance",
        "Forcepoint": "instance issues. Issue 28043",
        "ZeroFox": "Issue 29284",
        "Symantec Management Center": "Issue 23960",
        "Traps": "Issue 24122",
        "Fidelis Elevate Network": "Issue 26453",
        "CrowdStrike Falcon X": "Issue 26209",
        "ArcSight Logger": "Issue 19117",
        "Sophos Central": "No instance",
        "MxToolBox": "No instance",
        "Prisma Access": "Instance will be provided soon by Lior and Prasen - Issue 27112",
        "AlphaSOC Network Behavior Analytics": "No instance",
        "IsItPhishing": "No instance",
        "Verodin": "No instance",
        "EasyVista": "No instance",
        "Pipl": "No instance",
        "Moloch": "No instance",
        "Twilio": "No instance",
        "Zendesk": "No instance",
        "GuardiCore": "No instance",
        "Nessus": "No instance",
        "Cisco CloudLock": "No instance",
        "Vectra v2": "No instance",
        "GoogleCloudSCC": "No instance, outsourced",
        "FortiGate": "License expired, and not going to get one (issue 14723)",
        "Attivo Botsink": "no instance, not going to get it",
        "AWS Sagemaker": "License expired, and probably not going to get it",
        "Symantec MSS": "No instance, probably not going to get it (issue 15513)",
        "Google Cloud Compute": "Can't test yet",
        "FireEye ETP": "No instance",
        "Proofpoint TAP v2": "No instance",
        "remedy_sr_beta": "No instance",
        "fireeye": "Issue 19839",
        "Remedy On-Demand": "Issue 19835",
        "Check Point": "Issue 18643",
        "CheckPointFirewall_v2": "Issue 18643",
        "Preempt": "Issue 20268",
        "Jask": "Issue 18879",
        "vmray": "Issue 18752",
        "SCADAfence CNM": "Issue 18376",
        "ArcSight ESM v2": "Issue #18328",
        "AlienVault USM Anywhere": "Issue #18273",
        "Dell Secureworks": "No instance",
        "Netskope": "instance is down",
        "Service Manager": "Expired license",
        "carbonblackprotection": "License expired",
        "icebrg": "Issue 14312",
        "Freshdesk": "Trial account expired",
        "Threat Grid": "Issue 16197",
        "Kafka V2": "Can not connect to instance from remote",
        "Check Point Sandblast": "Issue 15948",
        "Remedy AR": "getting 'Not Found' in test button",
        "Salesforce": "Issue 15901",
        "ANYRUN": "No instance",
        "Snowflake": "Looks like account expired, needs looking into",
        "Cisco Spark": "Issue 18940",
        "Phish.AI": "Issue 17291",
        "MaxMind GeoIP2": "Issue 18932.",
        "Exabeam": "Issue 19371",
        "PaloAltoNetworks_PrismaCloudCompute": "Issue 27112",
        "Ivanti Heat": "Issue 26259",
        "AWS - Athena - Beta": "Issue 19834",
        "SNDBOX": "Issue 28826",
        "Workday": "License expired Issue: 29595",
        "FireEyeFeed": "License expired Issue: 31838",
        "Akamai WAF": "Issue 32318",
        "FraudWatch": "Issue 34299",
        "Cisco Stealthwatch": "No instance - developed by Qmasters",
        "Armis": "No instance - developed by SOAR Experts",

        "_comment2": "~~~ UNSTABLE ~~~",
        "Tenable.sc": "unstable instance",
        "ThreatConnect v2": "unstable instance",

        "_comment3": "~~~ QUOTA ISSUES ~~~",
        "Lastline": "issue 20323",
        "Google Resource Manager": "Cannot create projects because have reached allowed quota.",
        "Looker": "Warehouse 'DEMO_WH' cannot be resumed because resource monitor 'LIMITER' has exceeded its quota.",

        "_comment4": "~~~ OTHER ~~~",
        "Anomali ThreatStream v2": "Will be deprecated soon.",
        "Anomali ThreatStream": "Will be deprecated soon.",
        "AlienVault OTX TAXII Feed": "Issue 29197",
        "EclecticIQ Platform": "Issue 8821",
        "Forescout": "Can only be run from within PANW network. Look in keeper for - Demisto in the LAB",
        "FortiManager": "Can only be run within PANW network",
        "HelloWorldSimple": "This is just an example integration - no need for test",
        "TestHelloWorldPlaybook": "This is just an example integration - no need for test",
        "Lastline v2": "Temporary skipping, due to quota issues, in order to merge a PR",
        "AttackIQFireDrill": "License issues #29774",
        "SentinelOne V2": "License expired issue #24933"
    },
    "nightly_integrations": [
        "Laline v2",
        "TruSTAR",
        "VulnDB"
    ],
    "unmockable_integrations": {
        "NetscoutArborSightline": "Uses timestamp",
        "EwsExtension": "Powershell does not support proxy",
        "EWS Extension Online Powershell v2": "Powershell does not support proxy/ssl",
        "Office 365 Feed": "Client sends a unique uuid as first request of every run",
        "AzureWAF": "Has a command that sends parameters in the path",
        "HashiCorp Vault": "Has a command that sends parameters in the path",
        "urlscan.io": "Uses data that comes in the headers",
        "CloudConvert": "has a command that uploads a file (!cloudconvert-upload)",
        "Symantec Messaging Gateway": "Test playbook uses a random string",
        "AlienVault OTX TAXII Feed": "Client from 'cabby' package generates uuid4 in the request",
        "Generic Webhook": "Does not send HTTP traffic",
        "Microsoft Endpoint Configuration Manager": "Uses Microsoft winRM",
        "SecurityIntelligenceServicesFeed": "Need proxy configuration in server",
        "BPA": "Playbook using GenericPolling which is inconsistent",
        "XsoarPowershellTesting": "Integration which not use network.",
        "Mail Listener v2": "Integration has no proxy checkbox",
        "Cortex XDR - IOC": "'Cortex XDR - IOC - Test' is using also the fetch indicators which is not working in proxy mode",
        "SecurityAndCompliance": "Integration doesn't support proxy",
        "Cherwell": "Submits a file - tests that send files shouldn't be mocked. this problem was fixed but the test is not running anymore because the integration is skipped",
        "Maltiverse": "issue 24335",
        "ActiveMQ": "stomp sdk not supporting proxy.",
        "MITRE ATT&CK": "Using taxii2client package",
        "MongoDB": "Our instance not using SSL",
        "Cortex Data Lake": "Integration requires SSL",
        "Google Key Management Service": "The API requires an SSL secure connection to work.",
        "McAfee ESM-v10": "we have multiple instances with same test playbook, mock recording are per playbook so it keeps failing the playback step",
        "mysql": "Does not use http",
        "SlackV2": "Integration requires SSL",
        "SlackV3": "Integration requires SSL",
        "Whois": "Mocks does not support sockets",
        "Panorama": "Exception: Proxy process took to long to go up. https://circleci.com/gh/demisto/content/24826",
        "Image OCR": "Does not perform network traffic",
        "Server Message Block (SMB) v2": "Does not perform http communication",
        "Active Directory Query v2": "Does not perform http communication",
        "dnstwist": "Does not perform http communication",
        "Generic SQL": "Does not perform http communication",
        "PagerDuty v2": "Integration requires SSL",
        "TCPIPUtils": "Integration requires SSL",
        "Luminate": "Integration has no proxy checkbox",
        "Shodan": "Integration has no proxy checkbox",
        "Google BigQuery": "Integration has no proxy checkbox",
        "ReversingLabs A1000": "Checking",
        "Check Point": "Checking",
        "okta": "Test Module failing, suspect it requires SSL",
        "Okta v2": "dynamic test, need to revisit and better avoid conflicts",
        "Awake Security": "Checking",
        "ArcSight ESM v2": "Checking",
        "Phish.AI": "Checking",
        "VMware": "PyVim (SmartConnect class) does not support proxy",
        "Intezer": "Nightly - Checking",
        "ProtectWise": "Nightly - Checking",
        "google-vault": "Nightly - Checking",
        "McAfee NSM": "Nightly - Checking",
        "Forcepoint": "Nightly - Checking",
        "palo_alto_firewall": "Need to check test module",
        "Signal Sciences WAF": "error with certificate",
        "google": "'unsecure' parameter not working",
        "EWS Mail Sender": "Inconsistent test (playback fails, record succeeds)",
        "ReversingLabs Titanium Cloud": "No Unsecure checkbox. proxy trying to connect when disabled.",
        "Recorded Future": "might be dynamic test",
        "AlphaSOC Wisdom": "Test module issue",
        "RedLock": "SSL Issues",
        "Microsoft Graph User": "Test direct access to oproxy",
        "Azure Security Center v2": "Test direct access to oproxy",
        "Azure Compute v2": "Test direct access to oproxy",
        "AWS - CloudWatchLogs": "Issue 20958",
        "AWS - Athena - Beta": "Issue 24926",
        "AWS - CloudTrail": "Issue 24926",
        "AWS - Lambda": "Issue 24926",
        "AWS - IAM": "Issue 24926",
        "AWS Sagemaker": "Issue 24926",
        "Gmail Single User": "googleclient sdk has time based challenge exchange",
        "Gmail": "googleclient sdk has time based challenge exchange",
        "GSuiteAdmin": "googleclient sdk has time based challenge exchange",
        "GSuiteAuditor": "googleclient sdk has time based challenge exchange",
        "GoogleCloudTranslate": "google translate sdk does not support proxy",
        "Google Chronicle Backstory": "SDK",
        "Google Vision AI": "SDK",
        "Google Cloud Compute": "googleclient sdk has time based challenge exchange",
        "Google Cloud Functions": "googleclient sdk has time based challenge exchange",
        "GoogleDocs": "googleclient sdk has time based challenge exchange",
        "GooglePubSub": "googleclient sdk has time based challenge exchange",
        "Google Resource Manager": "googleclient sdk has time based challenge exchange",
        "Google Cloud Storage": "SDK",
        "GoogleCalendar": "googleclient sdk has time based challenge exchange",
        "G Suite Security Alert Center": "googleclient sdk has time based challenge exchange",
        "GoogleDrive": "googleclient sdk has time based challenge exchange",
        "Syslog Sender": "syslog",
        "syslog": "syslog",
        "MongoDB Log": "Our instance not using SSL",
        "MongoDB Key Value Store": "Our instance not using SSL",
        "Zoom": "Uses dynamic token",
        "GoogleKubernetesEngine": "SDK",
        "TAXIIFeed": "Cannot use proxy",
        "EWSO365": "oproxy dependent",
        "MISP V2": "Cleanup process isn't performed as expected.",
        "MISP V3": "Cleanup process isn't performed as expected.",
        "Azure Network Security Groups": "Has a command that sends parameters in the path",
        "GitHub": "Cannot use proxy",
        "LogRhythm": "Cannot use proxy",
        "Create-Mock-Feed-Relationships": "recording is redundant for this integration",
        "RSA Archer v2": "cannot connect to proxy"
    },
    "parallel_integrations": [
        "AWS - EC2",
        "Amazon DynamoDB",
        "AWS - ACM",
        "AWS - Security Hub",
        "Cryptocurrency",
        "SNDBOX",
        "Whois",
        "Rasterize",
        "CVE Search v2",
        "VulnDB",
        "CheckPhish",
        "Tanium",
        "LogRhythmRest",
        "ipinfo",
        "ipinfo_v2",
        "Demisto REST API",
        "syslog",
        "ElasticsearchFeed",
        "MITRE ATT&CK",
        "Microsoft Intune Feed",
        "JSON Feed",
        "Plain Text Feed",
        "Fastly Feed",
        "Malware Domain List Active IPs Feed",
        "Blocklist_de Feed",
        "Cloudflare Feed",
        "AzureFeed",
        "SpamhausFeed",
        "Cofense Feed",
        "Bambenek Consulting Feed",
        "AWS Feed",
        "CSVFeed",
        "ProofpointFeed",
        "abuse.ch SSL Blacklist Feed",
        "TAXIIFeed",
        "Office 365 Feed",
        "AutoFocus Feed",
        "Recorded Future Feed",
        "DShield Feed",
        "AlienVault Reputation Feed",
        "BruteForceBlocker Feed",
        "Feodo Tracker IP Blocklist Feed",
        "AlienVault OTX TAXII Feed",
        "Prisma Access Egress IP feed",
        "Lastline v2",
        "McAfee DXL",
        "GCP Whitelist Feed",
        "Cortex Data Lake",
        "Mail Listener v2",
        "EDL",
        "Create-Mock-Feed-Relationships"
    ],
    "private_tests": [
        "HelloWorldPremium_Scan-Test",
        "HelloWorldPremium-Test"
    ],
    "docker_thresholds": {

        "_comment": "Add here docker images which are specific to an integration and require a non-default threshold (such as rasterize or ews). That way there is no need to define this multiple times. You can specify full image name with version or without.",
        "images": {
            "demisto/chromium": {
                "pid_threshold": 11
            },
            "demisto/py-ews:2.0": {
                "memory_threshold": 150
            },
            "demisto/pymisp:1.0.0.52": {
                "memory_threshold": 150
            },
            "demisto/pytan": {
                "pid_threshold": 11
            },
            "demisto/google-k8s-engine:1.0.0.9467": {
                "pid_threshold": 11
            },
            "demisto/threatconnect-tcex": {
                "pid_threshold": 11
            },
            "demisto/taxii2": {
                "pid_threshold": 11
            },
            "demisto/pwsh-infocyte": {
                "pid_threshold": 24,
                "memory_threshold": 140
            },
            "demisto/pwsh-exchange": {
                "pid_threshold": 24,
                "memory_threshold": 140
            },
            "demisto/powershell": {
                "pid_threshold": 24,
                "memory_threshold": 140
            },
            "demisto/powershell-ubuntu": {
                "pid_threshold": 45,
                "memory_threshold": 250
            },
            "demisto/boto3": {
                "memory_threshold": 90
            },
            "demisto/flask-nginx": {
                "pid_threshold": 11
            }
        }
    }
}<|MERGE_RESOLUTION|>--- conflicted
+++ resolved
@@ -4600,10 +4600,6 @@
             "playbookID": "TestAzureSentinelPlaybookV2"
         },
         {
-<<<<<<< HEAD
-            "integrations": "Kafka v3",
-            "playbookID": "KafkaV3 Test"
-=======
             "integrations": "AnsibleAlibabaCloud",
             "playbookID": "Test-AlibabaCloud"
         },
@@ -4727,7 +4723,10 @@
             "integrations": "MalwareBazaar",
             "playbookID": "MalwareBazaar_Test",
             "fromversion": "6.0.0"
->>>>>>> 2ddd8c48
+        },
+        {
+            "integrations": "Kafka v3",
+            "playbookID": "KafkaV3 Test"
         }
     ],
     "skipped_tests": {
