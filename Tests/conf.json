{
    "available_tests_fields": {
        "context_print_dt": "Prints the incident's context dt directly to the build.",
        "external_playbook_config": "Allows to configure a test playbook inputs.",
        "fromversion": "Server version to start testing from.",
        "has_api": "Determines whether a test playbook uses API, to decide if to run it on nightly. Default value for integrations is true, and for scripts is false.",
        "instance_configuration": "Allows to configure integration instance non-parameters classifier and incoming mapper.",
        "instance_names": "Specific instance names the test should run on. Can hold a list.",
        "integrations": "Integrations that the test uses. Can hold a list.",
        "is_mockable": "Determines whether the results can bexed in the test. A boolean.",
        "memory_threshold": "Maximum amount of memory required for this test. A number.",
        "nightly": "Determines whether the test will run only on a nightly build. Relevant only for nightly packs. A boolean.",
        "pid_threshold": "Maximum amount of processes allowed for this test. A number.",
        "playbookID": "ID of the playbook that is being tested.",
        "runnable_on_docker_only": "Determines whether the test is runnable on docker only. A boolean.",
        "scripts": "Scripts that the test uses. Can hold a list.",
        "timeout": "Test specific timeout, in order to use a different timeout then default testTimeout. A number.",
        "toversion": "Server version to test up to it."
    },
    "testTimeout": 160,
    "testInterval": 20,
    "tests": [
        {
            "playbookID": "IndicatorFormatterFilterTest"
        },
        {
            "integrations": "FeedURLhaus",
            "playbookID": "playbook-urlhaus-feed_Test"
        },
        {
            "integrations": "RSANetWitnessv115",
            "playbookID": "RSANetWitnessv115-Test"
        },
        {
            "integrations": [
                "FeedMandiant",
                "Demisto REST API"
            ],
            "playbookID": "Fetch Indicators Test",
            "fromversion": "6.1.0",
            "is_mockable": false,
            "instance_names": "FeedMandiant",
            "timeout": 2400
        },
        {
            "integrations": "LogRhythmRest V2",
            "playbookID": "LogRhythmRestV2-test"
        },
        {
            "fromversion": "6.6.0",
            "integrations": "Zendesk v2",
            "playbookID": "Zendesk V2 TEST"
        },
        {
            "playbookID": "Base64Decode - Test"
        },
        {
            "playbookID": "SupportMultithreading - Test",
            "is_mockable": false
        },
        {
            "fromversion": "5.0.0",
            "integrations": [
                "WildFire-v2"
            ],
            "playbookID": "Detonate File - WildFire - Test"
        },
        {
            "integrations": [
                "Microsoft Management Activity API (O365 Azure Events)"
            ],
            "playbookID": "MicrosoftManagementActivity - Test"
        },
        {
            "integrations": "Microsoft Teams Management",
            "playbookID": "Microsoft Teams Management - Test",
            "is_mockable": false,
            "timeout": 700
        },
        {
            "playbookID": "SetIfEmpty - non-ascii chars - Test"
        },
        {
            "integrations": "Tripwire",
            "playbookID": "TestplaybookTripwire",
            "fromversion": "5.0.0"
        },
        {
            "integrations": "CensysV2",
            "playbookID": "CensysV2-Test",
            "fromversion": "6.1.0"
        },
        {
            "integrations": "Bitbucket",
            "playbookID": "Test_Bitbucket",
            "fromversion": "6.5.0"
        },
        {
            "playbookID": "Generic Polling Test",
            "timeout": 250
        },
        {
            "integrations": "Cisco Umbrella Enforcement",
            "playbookID": "Cisco Umbrella Enforcement-Test",
            "fromversion": "5.0.0"
        },
        {
            "integrations": "GCP-IAM",
            "playbookID": "playbook-GCP-IAM_Test",
            "fromversion": "6.0.0"
        },
        {
            "integrations": "GSuiteAdmin",
            "playbookID": "GSuiteAdmin-Test",
            "fromversion": "5.0.0"
        },
        {
            "integrations": "GSuiteAuditor",
            "playbookID": "GSuiteAuditor-Test",
            "fromversion": "5.5.0"
        },
        {
            "integrations": "AzureWAF",
            "instance_names":"azure_waf_user_auth_instance",
            "playbookID": "Azure WAF - Test",
            "fromversion": "5.0.0"
        },
        {
            "integrations": [
                "Azure Active Directory Identity Protection",
                "Demisto REST API"
            ],
            "playbookID": "AzureADTest",
            "fromversion": "6.0.0",
            "timeout": 3000,
            "is_mockable": false
        },
        {
            "integrations": "GoogleCalendar",
            "playbookID": "GoogleCalendar-Test",
            "fromversion": "5.0.0"
        },
        {
            "integrations": "GoogleDrive",
            "playbookID": "GoogleDrive-Test",
            "fromversion": "5.0.0"
        },
        {
            "integrations": "FireEye Central Management",
            "playbookID": "FireEye Central Management - Test",
            "fromversion": "5.5.0",
            "timeout": 500
        },
        {
            "integrations": "FireEyeNX",
            "playbookID": "FireEyeNX-Test"
        },
        {
            "integrations": "FireEyeHX v2",
            "playbookID": "FireEyeHX_v2",
            "fromversion": "6.2.0",
            "timeout": 1200
        },
        {
            "integrations": "FireEyeHX v2",
            "playbookID": "FireEyeHXv2_without_polling"
        },
        {
            "integrations": "EmailRepIO",
            "playbookID": "TestEmailRepIOPlaybook",
            "fromversion": "5.0.0"
        },
        {
            "integrations": "XsoarPowershellTesting",
            "playbookID": "XsoarPowershellTesting-Test",
            "has_api": false
        },
        {
            "integrations": "Palo Alto Networks Threat Vault",
            "playbookID": "PANW Threat Vault - Signature Search - Test",
            "fromversion": "5.0.0"
        },
        {
            "integrations": "Microsoft Endpoint Configuration Manager",
            "playbookID": "Microsoft ECM - Test",
            "fromversion": "5.5.0",
            "timeout": 400
        },
        {
            "integrations": "CrowdStrike Falcon Intel v2",
            "playbookID": "CrowdStrike Falcon Intel v2 - Test",
            "fromversion": "5.0.0"
        },
        {
            "integrations": "SecurityAndCompliance",
            "playbookID": "O365-SecurityAndCompliance-Test",
            "fromversion": "5.5.0",
            "memory_threshold": 300,
            "timeout": 1500
        },
        {
            "integrations": "SecurityAndCompliance",
            "playbookID": "O365-SecurityAndCompliance-ContextResults-Test",
            "fromversion": "5.5.0",
            "memory_threshold": 300,
            "timeout": 1500
        },
        {
            "integrations": "Azure Storage Container",
            "playbookID": "playbook-AzureStorageContainer-Test",
            "fromversion": "6.0.0"
        },
        {
            "integrations": "Azure Storage FileShare",
            "playbookID": "playbook-AzureStorageFileShare-Test",
            "fromversion": "6.0.0"
        },
        {
            "integrations": "Azure Storage Queue",
            "playbookID": "playbook-AzureStorageQueue-Test",
            "fromversion": "6.0.0"
        },
        {
            "integrations": "Azure Storage Table",
            "playbookID": "playbook-AzureStorageTable-Test",
            "fromversion": "6.0.0"
        },
        {
            "integrations": "EwsExtension",
            "playbookID": "O365 - EWS - Extension - Test",
            "fromversion": "6.0.0",
            "timeout": 500
        },
        {
            "integrations": "Majestic Million",
            "playbookID": "Majestic Million Test Playbook",
            "fromversion": "5.5.0",
            "memory_threshold": 300,
            "timeout": 500
        },
        {
            "integrations": "Anomali Enterprise",
            "playbookID": "Anomali Match Forensic Search - Test",
            "fromversion": "5.0.0"
        },
        {
            "integrations": [
                "Mail Listener v2",
                "Mail Sender (New)"
            ],
            "playbookID": "Mail-Listener Test Playbook",
            "fromversion": "5.0.0",
            "instance_names": [
                "Mail_Sender_(New)_STARTTLS"
            ]
        },
        {
            "integrations": "GraphQL",
            "fromversion": "5.0.0",
            "instance_names": "fetch_schema",
            "playbookID": "GraphQL - Test"
        },
        {
            "integrations": "GraphQL",
            "fromversion": "5.0.0",
            "instance_names": "no_fetch_schema",
            "playbookID": "GraphQL - Test"
        },
        {
            "integrations": "Azure Network Security Groups",
            "fromversion": "5.0.0",
            "instance_names": "azure_nsg_prod",
            "playbookID": "Azure NSG - Test"
        },
        {
            "integrations": "OpenCTI Feed",
            "playbookID": "OpenCTI Feed Test",
            "fromversion": "5.5.0"
        },
        {
            "integrations": "AWS - Security Hub",
            "playbookID": "AWS-securityhub Test",
            "timeout": 800
        },
        {
            "integrations": "Microsoft Advanced Threat Analytics",
            "playbookID": "Microsoft Advanced Threat Analytics - Test",
            "fromversion": "5.0.0",
            "is_mockable": false
        },
        {
            "integrations": "Zimperium",
            "playbookID": "Zimperium_Test",
            "fromversion": "5.0.0"
        },
        {
            "integrations": "Absolute",
            "playbookID": "Absolute_TestPlaybook",
            "fromversion": "6.0.0"
        },
        {
            "integrations": "ServiceDeskPlus",
            "playbookID": "Service Desk Plus Test",
            "instance_names": "sdp_instance_1",
            "fromversion": "5.0.0",
            "toversion": "5.9.9",
            "is_mockable": false
        },
        {
            "integrations": "ServiceDeskPlus",
            "playbookID": "Service Desk Plus - Generic Polling Test",
            "instance_names": "sdp_instance_1",
            "fromversion": "5.0.0",
            "toversion": "5.9.9"
        },
        {
            "integrations": "ServiceDeskPlus",
            "playbookID": "Service Desk Plus Test",
            "instance_names": "sdp_instance_2",
            "fromversion": "6.0.0",
            "is_mockable": false
        },
        {
            "integrations": "ServiceDeskPlus",
            "playbookID": "Service Desk Plus - Generic Polling Test",
            "instance_names": "sdp_instance_2",
            "fromversion": "6.0.0"
        },
        {
            "integrations": "ThreatConnect Feed",
            "playbookID": "FeedThreatConnect-Test",
            "fromversion": "5.5.0"
        },
        {
            "integrations": "URLhaus",
            "playbookID": "Test_URLhaus",
            "timeout": 1000
        },
        {
            "integrations": "AzureDevOps",
            "playbookID": "playbook-AzureDevOps-Test",
            "fromversion": "6.2.0"
        },
        {
            "integrations": "Microsoft Intune Feed",
            "playbookID": "FeedMicrosoftIntune_Test",
            "fromversion": "5.5.0"
        },
        {
            "integrations": "Tanium Threat Response",
            "playbookID": "Tanium Threat Response Test"
        },
        {
            "integrations": [
                "Syslog Sender",
                "syslog"
            ],
            "playbookID": "Test Syslog",
            "fromversion": "5.5.0",
            "timeout": 600
        },
        {
            "integrations": "APIVoid",
            "playbookID": "APIVoid Test"
        },
        {
            "integrations": "CloudConvert",
            "playbookID": "CloudConvert-test",
            "fromversion": "5.0.0",
            "timeout": 3000
        },
        {
            "integrations": "Cisco Firepower",
            "playbookID": "Cisco Firepower - Test",
            "timeout": 1000,
            "fromversion": "5.0.0"
        },
        {
            "integrations": "IllusiveNetworks",
            "playbookID": "IllusiveNetworks-Test",
            "fromversion": "5.0.0",
            "timeout": 500
        },
        {
            "integrations": "JSON Feed",
            "playbookID": "JSON_Feed_Test",
            "fromversion": "5.5.0",
            "instance_names": "JSON Feed no_auto_detect"
        },
        {
            "integrations": "JSON Feed",
            "playbookID": "JSON_Feed_Test",
            "fromversion": "5.5.0",
            "instance_names": "JSON Feed_auto_detect"
        },
        {
            "integrations": "JSON Feed",
            "playbookID": "JSON_Feed_Test",
            "fromversion": "5.5.0",
            "instance_names": "JSON Feed_post"
        },
        {
            "integrations": "Google Cloud Functions",
            "playbookID": "test playbook - Google Cloud Functions",
            "fromversion": "5.0.0"
        },
        {
            "integrations": "Plain Text Feed",
            "playbookID": "PlainText Feed - Test",
            "fromversion": "5.5.0",
            "instance_names": "Plain Text Feed no_auto_detect"
        },
        {
            "integrations": "Plain Text Feed",
            "playbookID": "PlainText Feed - Test",
            "fromversion": "5.5.0",
            "instance_names": "Plain Text Feed_auto_detect"
        },
        {
            "integrations": "Silverfort",
            "playbookID": "Silverfort-test",
            "fromversion": "5.0.0"
        },
        {
            "integrations": "GoogleKubernetesEngine",
            "playbookID": "GoogleKubernetesEngine_Test",
            "timeout": 600,
            "fromversion": "5.5.0"
        },
        {
            "integrations": "Fastly Feed",
            "playbookID": "Fastly Feed Test",
            "fromversion": "5.5.0"
        },
        {
            "integrations": "Malware Domain List Active IPs Feed",
            "playbookID": "Malware Domain List Active IPs Feed Test",
            "fromversion": "5.5.0"
        },
        {
            "integrations": "Claroty",
            "playbookID": "Claroty - Test",
            "fromversion": "5.0.0"
        },
        {
            "integrations": "Trend Micro Apex",
            "playbookID": "Trend Micro Apex - Test",
            "is_mockable": false
        },
        {
            "integrations": "Blocklist_de Feed",
            "playbookID": "Blocklist_de - Test",
            "fromversion": "5.5.0"
        },
        {
            "integrations": "Cloudflare Feed",
            "playbookID": "cloudflare - Test",
            "fromversion": "5.5.0"
        },
        {
            "integrations": "AzureFeed",
            "playbookID": "AzureFeed - Test",
            "fromversion": "5.5.0"
        },
        {
            "integrations": "SpamhausFeed",
            "playbookID": "Spamhaus_Feed_Test",
            "fromversion": "5.5.0"
        },
        {
            "integrations": "Cofense Feed",
            "playbookID": "TestCofenseFeed",
            "fromversion": "5.5.0"
        },
        {
            "integrations": "Bambenek Consulting Feed",
            "playbookID": "BambenekConsultingFeed_Test",
            "fromversion": "5.5.0"
        },
        {
            "integrations": "Pipl",
            "playbookID": "Pipl Test"
        },
        {
            "integrations": "AWS Feed",
            "playbookID": "AWS Feed Test",
            "fromversion": "5.5.0"
        },
        {
            "integrations": "QuestKace",
            "playbookID": "QuestKace test",
            "fromversion": "5.0.0"
        },
        {
            "integrations": "Digital Defense FrontlineVM",
            "playbookID": "Digital Defense FrontlineVM - Scan Asset Not Recently Scanned Test"
        },
        {
            "integrations": "Digital Defense FrontlineVM",
            "playbookID": "Digital Defense FrontlineVM - Test Playbook"
        },
        {
            "integrations": "CSVFeed",
            "playbookID": "CSV_Feed_Test",
            "fromversion": "5.5.0",
            "instance_names": "CSVFeed_no_auto_detect"
        },
        {
            "integrations": "CSVFeed",
            "playbookID": "CSV_Feed_Test",
            "fromversion": "5.5.0",
            "instance_names": "CSVFeed_auto_detect"
        },
        {
            "integrations": "ProofpointFeed",
            "playbookID": "TestProofpointFeed",
            "fromversion": "5.5.0"
        },
        {
            "integrations": "Digital Shadows",
            "playbookID": "Digital Shadows - Test"
        },
        {
            "integrations": "Azure Compute v2",
            "playbookID": "Azure Compute - Test",
            "instance_names": "ms_azure_compute_dev"
        },
        {
            "integrations": "Azure Compute v2",
            "playbookID": "Azure Compute - Test",
            "instance_names": "ms_azure_compute_prod",
            "is_mockable": false
        },
        {
            "integrations": "Azure Compute v2",
            "playbookID": "Azure Compute - Login Test",
            "instance_names": "ms_azure_compute_prod",
            "is_mockable": false
        },
        {
            "integrations": "Azure Compute v2",
            "playbookID": "Azure Compute - Login Test",
            "instance_names": "ms_azure_compute_self_deployed"
        },
        {
            "integrations": ["Symantec Data Loss Prevention", "Symantec Data Loss Prevention v2"],
            "playbookID": "Symantec Data Loss Prevention - Test",
            "fromversion": "4.5.0"
        },
        {
            "integrations": "Symantec Data Loss Prevention v2",
            "playbookID": "Symantec Data Loss Prevention v2 - Test",
            "fromversion": "6.0.0"
        },
        {
            "integrations": "Lockpath KeyLight v2",
            "playbookID": "Keylight v2 - Test"
        },
        {
            "integrations": "Azure Security Center v2",
            "playbookID": "Azure SecurityCenter - Test",
            "instance_names": "ms_azure_sc_prod",
            "is_mockable": false
        },
        {
            "integrations": "Azure Security Center v2",
            "playbookID": "Azure SecurityCenter - Test",
            "instance_names": "ms_azure_sc_self_deployed"
        },
        {
            "integrations": "JsonWhoIs",
            "playbookID": "JsonWhoIs-Test"
        },
        {
            "integrations": "Maltiverse",
            "playbookID": "Maltiverse Test"
        },
        {
            "integrations": "Box v2",
            "playbookID": "BoxV2_TestPlaybook"
        },
        {
            "integrations": "MicrosoftGraphMail",
            "playbookID": "MicrosoftGraphMail-Test_dev",
            "instance_names": "ms_graph_mail_dev"
        },
        {
            "integrations": "MicrosoftGraphMail",
            "playbookID": "MicrosoftGraphMail-Test_dev_no_oproxy",
            "instance_names": "ms_graph_mail_dev_no_oproxy"
        },
        {
            "integrations": "MicrosoftGraphMail",
            "playbookID": "MicrosoftGraphMail-Test_prod",
            "instance_names": "ms_graph_mail_prod",
            "is_mockable": false
        },
        {
            "integrations": "CloudShark",
            "playbookID": "CloudShark - Test Playbook"
        },
        {
            "integrations": "Google Vision AI",
            "playbookID": "Google Vision API - Test"
        },
        {
            "integrations": "nmap",
            "playbookID": "Nmap - Test",
            "fromversion": "5.0.0"
        },
        {
            "integrations": "AutoFocus V2",
            "playbookID": "Autofocus Query Samples, Sessions and Tags Test Playbook",
            "fromversion": "4.5.0",
            "timeout": 1000
        },
        {
            "integrations": "HelloWorld",
            "playbookID": "HelloWorld-Test",
            "fromversion": "5.0.0"
        },
        {
            "integrations": "HelloWorld",
            "playbookID": "Sanity Test - Playbook with integration",
            "fromversion": "5.0.0"
        },
        {
            "integrations": "HelloWorld",
            "playbookID": "Sanity Test - Playbook with mocked integration",
            "fromversion": "5.0.0"
        },
        {
            "playbookID": "Sanity Test - Playbook with no integration",
            "fromversion": "5.0.0"
        },
        {
            "integrations": "Gmail",
            "playbookID": "Sanity Test - Playbook with Unmockable Integration",
            "fromversion": "5.0.0"
        },
        {
            "integrations": "Whois",
            "playbookID": "Sanity Test - Playbook with Unmockable Whois Integration",
            "fromversion": "6.5.0"
        },
        {
            "integrations": "HelloWorld",
            "playbookID": "HelloWorld_Scan-Test",
            "fromversion": "5.0.0",
            "timeout": 400
        },
        {
            "integrations": "HelloWorldPremium",
            "playbookID": "HelloWorldPremium_Scan-Test",
            "fromversion": "5.0.0",
            "timeout": 400
        },
        {
            "integrations": "HelloWorldPremium",
            "playbookID": "HelloWorldPremium-Test",
            "fromversion": "5.0.0"
        },
        {
            "integrations": "ThreatQ v2",
            "playbookID": "ThreatQ - Test",
            "fromversion": "4.5.0"
        },
        {
            "integrations": "AttackIQFireDrill",
            "playbookID": "AttackIQ - Test"
        },
        {
            "integrations": "PhishLabs IOC EIR",
            "playbookID": "PhishlabsIOC_EIR-Test"
        },
        {
            "integrations": "Amazon DynamoDB",
            "playbookID": "AWS_DynamoDB-Test"
        },
        {
            "integrations": "PhishLabs IOC DRP",
            "playbookID": "PhishlabsIOC_DRP-Test"
        },
        {
            "playbookID": "Create Phishing Classifier V2 ML Test",
            "timeout": 60000,
            "fromversion": "6.1.0",
            "instance_names": "ml_dummy_prod",
            "integrations": "AzureWAF"
        },
        {
            "integrations": "ZeroFox",
            "playbookID": "ZeroFox-Test",
            "fromversion": "4.1.0"
        },
        {
            "integrations": "AlienVault OTX v2",
            "playbookID": "Alienvault_OTX_v2 - Test"
        },
        {
            "integrations": "AWS - CloudWatchLogs",
            "playbookID": "AWS - CloudWatchLogs Test Playbook",
            "fromversion": "5.0.0"
        },
        {
            "integrations": "SlackV2",
            "playbookID": "Slack Test Playbook",
            "timeout": 400,
            "pid_threshold": 5,
            "fromversion": "5.0.0"
        },
        {
            "integrations": "SlackV3",
            "playbookID": "SlackV3 TestPB",
            "instance_names": "cached",
            "timeout": 400,
            "pid_threshold": 8,
            "fromversion": "5.5.0"
        },
        {
            "integrations": "SlackV3",
            "playbookID": "Test_SlackV3_NonCaching",
            "instance_names": "non_cached",
            "timeout": 400,
            "pid_threshold": 8,
            "fromversion": "5.5.0"
        },
        {
            "integrations": "Cortex XDR - IR",
            "playbookID": "Test XDR Playbook",
            "fromversion": "4.1.0",
            "timeout": 2500
        },
        {
            "integrations": "Cortex XDR - IOC",
            "playbookID": "Cortex XDR - IOC - Test",
            "fromversion": "5.5.0",
            "timeout": 1200
        },
        {
            "integrations": "Cloaken",
            "playbookID": "Cloaken-Test",
            "is_mockable": false
        },
        {
            "integrations": "ThreatX",
            "playbookID": "ThreatX-test",
            "timeout": 600
        },
        {
            "integrations": "Akamai WAF SIEM",
            "playbookID": "Akamai_WAF_SIEM-Test"
        },
        {
            "integrations": "Cofense Triage v2",
            "playbookID": "Cofense Triage v2 Test"
        },
        {
            "integrations": "Akamai WAF",
            "playbookID": "Akamai_WAF-Test"
        },
        {
            "integrations": "abuse.ch SSL Blacklist Feed",
            "playbookID": "SSL Blacklist test",
            "fromversion": "5.5.0"
        },
        {
            "integrations": "CheckPhish",
            "playbookID": "CheckPhish-Test"
        },
        {
            "integrations": "Symantec Management Center",
            "playbookID": "SymantecMC_TestPlaybook"
        },
        {
            "integrations": "Looker",
            "playbookID": "Test-Looker"
        },
        {
            "integrations": "Vertica",
            "playbookID": "Vertica Test"
        },
        {
            "integrations": "Server Message Block (SMB) v2",
            "playbookID": "SMB_v2-Test",
            "has_api": false,
            "fromversion": "5.0.0"
        },
        {
            "integrations": "Server Message Block (SMB) v2",
            "playbookID": "SMB test",
            "has_api": false,
            "fromversion": "5.0.0"
        },
        {
            "playbookID": "ConvertFile-Test",
            "fromversion": "4.5.0"
        },
        {
            "playbookID": "TestAwsEC2GetPublicSGRules-Test"
        },
        {
            "integrations": "RSA NetWitness Packets and Logs",
            "playbookID": "rsa_packets_and_logs_test"
        },
        {
            "playbookID": "CheckpointFW-test",
            "integrations": "Check Point"
        },
        {
            "playbookID": "RegPathReputationBasicLists_test"
        },
        {
            "playbookID": "EmailDomainSquattingReputation-Test"
        },
        {
            "playbookID": "RandomStringGenerateTest"
        },
        {
            "playbookID": "playbook-checkEmailAuthenticity-test"
        },
        {
            "playbookID": "HighlightWords_Test"
        },
        {
            "playbookID": "StringContainsArray_test"
        },
        {
            "integrations": "Fidelis Elevate Network",
            "playbookID": "Fidelis-Test"
        },
        {
            "integrations": "AWS - ACM",
            "playbookID": "ACM-Test"
        },
        {
            "integrations": "Thinkst Canary",
            "playbookID": "CanaryTools Test"
        },
        {
            "integrations": "ThreatMiner",
            "playbookID": "ThreatMiner-Test"
        },
        {
            "playbookID": "StixCreator-Test"
        },
        {
            "playbookID": "CompareIncidentsLabels-test-playbook"
        },
        {
            "integrations": "Have I Been Pwned? V2",
            "playbookID": "Pwned v2 test"
        },
        {
            "integrations": "Alexa Rank Indicator",
            "playbookID": "Alexa Test Playbook"
        },
        {
            "playbookID": "UnEscapeURL-Test"
        },
        {
            "playbookID": "UnEscapeIPs-Test"
        },
        {
            "playbookID": "ExtractDomainFromUrlAndEmail-Test"
        },
        {
            "playbookID": "ConvertKeysToTableFieldFormat_Test"
        },
        {
            "integrations": "CVE Search v2",
            "playbookID": "CVE Search v2 - Test"
        },
        {
            "integrations": "CVE Search v2",
            "playbookID": "cveReputation Test"
        },
        {
            "integrations": "HashiCorp Vault",
            "playbookID": "hashicorp_test",
            "fromversion": "5.0.0"
        },
        {
            "integrations": "AWS - Athena - Beta",
            "playbookID": "Beta-Athena-Test"
        },
        {
            "integrations": "BeyondTrust Password Safe",
            "playbookID": "BeyondTrust-Test"
        },
        {
            "integrations": "Dell Secureworks",
            "playbookID": "secureworks_test"
        },
        {
            "integrations": "ServiceNow v2",
            "playbookID": "servicenow_test_v2",
            "instance_names": "snow_basic_auth",
            "is_mockable": false
        },
        {
            "integrations": "ServiceNow v2",
            "playbookID": "ServiceNow_OAuth_Test",
            "instance_names": "snow_oauth"
        },
        {
            "playbookID": "Create ServiceNow Ticket and Mirror Test",
            "integrations": "ServiceNow v2",
            "instance_names": "snow_basic_auth",
            "fromversion": "6.0.0",
            "timeout": 500
        },
        {
            "playbookID": "Create ServiceNow Ticket and State Polling Test",
            "integrations": "ServiceNow v2",
            "instance_names": "snow_basic_auth",
            "fromversion": "6.0.0",
            "timeout": 500
        },
        {
            "integrations": "ServiceNow CMDB",
            "playbookID": "ServiceNow_CMDB_Test",
            "instance_names": "snow_cmdb_basic_auth"
        },
        {
            "integrations": "ServiceNow CMDB",
            "playbookID": "ServiceNow_CMDB_OAuth_Test",
            "instance_names": "snow_cmdb_oauth"
        },
        {
            "integrations": "ExtraHop v2",
            "playbookID": "ExtraHop_v2-Test"
        },
        {
            "playbookID": "Test CommonServer"
        },
        {
            "playbookID": "Test-debug-mode",
            "fromversion": "5.0.0"
        },
        {
            "integrations": "CIRCL",
            "playbookID": "CirclIntegrationTest"
        },
        {
            "integrations": "MISP V3",
            "playbookID": "MISP V3 Test",
            "timeout": 300,
            "fromversion": "5.5.0"
        },
        {
            "playbookID": "test-LinkIncidentsWithRetry"
        },
        {
            "playbookID": "CopyContextToFieldTest"
        },
        {
            "integrations": "OTRS",
            "playbookID": "OTRS Test",
            "fromversion": "4.1.0"
        },
        {
            "integrations": "Attivo Botsink",
            "playbookID": "AttivoBotsinkTest"
        },
        {
            "integrations": "FortiGate",
            "playbookID": "Fortigate Test"
        },
        {
            "playbookID": "FormattedDateToEpochTest"
        },
        {
            "integrations": "SNDBOX",
            "playbookID": "SNDBOX_Test",
            "timeout": 1000
        },
        {
            "integrations": "SNDBOX",
            "playbookID": "Detonate File - SNDBOX - Test",
            "timeout": 1000
        },
        {
            "integrations": "Awake Security",
            "playbookID": "awake_security_test_pb"
        },
        {
            "integrations": "Tenable.sc",
            "playbookID": "tenable-sc-test",
            "timeout": 240
        },
        {
            "integrations": "MimecastV2",
            "playbookID": "Mimecast test"
        },
        {
            "playbookID": "CreateEmailHtmlBody_test_pb",
            "fromversion": "4.1.0"
        },
        {
            "playbookID": "ReadPDFFileV2-Test",
            "timeout": 1000
        },
        {
            "playbookID": "JSONtoCSV-Test"
        },
        {
            "integrations": "Generic SQL",
            "playbookID": "generic-sql",
            "instance_names": "mysql instance",
            "fromversion": "5.0.0",
            "has_api": false
        },
        {
            "integrations": "Generic SQL",
            "playbookID": "generic-sql",
            "instance_names": "postgreSQL instance",
            "fromversion": "5.0.0",
            "has_api": false
        },
        {
            "integrations": "Generic SQL",
            "playbookID": "generic-sql",
            "instance_names": "Microsoft SQL instance",
            "fromversion": "5.0.0",
            "has_api": false
        },
        {
            "integrations": "Generic SQL",
            "playbookID": "generic-sql-oracle",
            "instance_names": "Oracle instance",
            "fromversion": "5.0.0",
            "has_api": false
        },
        {
            "integrations": "Generic SQL",
            "playbookID": "generic-sql-mssql-encrypted-connection",
            "instance_names": "Microsoft SQL instance using encrypted connection",
            "fromversion": "5.0.0",
            "has_api": false
        },
        {
            "integrations": "Panorama",
            "instance_names": "palo_alto_firewall_9.0",
            "playbookID": "Panorama Query Logs - Test",
            "fromversion": "6.1.0",
            "timeout": 1500,
            "nightly": true
        },
        {
            "integrations": "Panorama",
            "instance_names": "palo_alto_firewall_9.1",
            "playbookID": "palo_alto_firewall_test_pb",
            "fromversion": "6.1.0",
            "timeout": 1000
        },
        {
            "integrations": "Panorama",
            "instance_names": "palo_alto_panorama_9.1",
            "playbookID": "PAN-OS-panorama-topology-test-pb",
            "fromversion": "6.1.0",
            "timeout": 1000
        },
        {
            "integrations": "Panorama",
            "instance_names": "palo_alto_firewall_9.1",
            "playbookID": "PAN-OS-firewall-topology-test-pb",
            "fromversion": "6.1.0",
            "timeout": 1000
        },
        {
            "integrations": "Panorama",
            "instance_names": "palo_alto_panorama_9.1",
            "playbookID": "palo_alto_panorama_test_pb",
            "fromversion": "6.1.0",
            "timeout": 2400
        },
        {
            "integrations": "Panorama",
            "instance_names": "palo_alto_firewall_9.0",
            "playbookID": "PAN-OS URL Filtering enrichment - Test",
            "fromversion": "6.1.0"
        },
        {
            "integrations": "Panorama",
            "instance_names": "panorama_instance_best_practice",
            "playbookID": "Panorama Best Practise - Test",
            "fromversion": "6.1.0"
        },
        {
            "integrations": "Tenable.io",
            "playbookID": "Tenable.io test"
        },
        {
            "playbookID": "URLDecode-Test"
        },
        {
            "playbookID": "GetTime-Test"
        },
        {
            "playbookID": "GetTime-ObjectVsStringTest"
        },
        {
            "integrations": "Tenable.io",
            "playbookID": "Tenable.io Scan Test",
            "timeout": 3600
        },
        {
            "integrations": "Tenable.sc",
            "playbookID": "tenable-sc-scan-test",
            "timeout": 600
        },
        {
            "integrations": "google-vault",
            "playbookID": "Google-Vault-Generic-Test",
            "timeout": 3600,
            "memory_threshold": 180
        },
        {
            "integrations": "google-vault",
            "playbookID": "Google_Vault-Search_And_Display_Results_test",
            "memory_threshold": 180,
            "timeout": 3600
        },
        {
            "integrations": "MxToolBox",
            "playbookID": "MxToolbox-test"
        },
        {
            "integrations": "Nessus",
            "playbookID": "Nessus - Test"
        },
        {
            "playbookID": "Palo Alto Networks - Malware Remediation Test",
            "fromversion": "4.5.0"
        },
        {
            "playbookID": "SumoLogic-Test",
            "integrations": "SumoLogic",
            "fromversion": "4.1.0"
        },
        {
            "playbookID": "ParseEmailFiles-test"
        },
        {
            "playbookID": "ParseEmailFilesV2-test"
        },
        {
            "playbookID": "PAN-OS - Block IP and URL - External Dynamic List v2 Test",
            "integrations": [
                "Panorama",
                "palo_alto_networks_pan_os_edl_management"
            ],
            "instance_names": "palo_alto_firewall_9.0",
            "fromversion": "6.1.0"
        },
        {
            "playbookID": "Test_EDL",
            "integrations": "EDL",
            "instance_names": "edl_update",
            "fromversion": "5.5.0",
            "pid_threshold": 8,
            "has_api": false
        },
        {
            "playbookID": "Test_export_indicators_service",
            "instance_names": "eis_on_demand",
            "integrations": "ExportIndicators",
            "fromversion": "5.5.0"
        },
        {
            "playbookID": "PAN-OS - Block IP - Custom Block Rule Test",
            "integrations": "Panorama",
            "instance_names": "panorama_instance_security_team",
            "fromversion": "6.1.0"
        },
        {
            "playbookID": "PAN-OS - Block IP - Static Address Group Test",
            "integrations": "Panorama",
            "instance_names": "panorama_instance_security_team",
            "fromversion": "6.1.0"
        },
        {
            "playbookID": "Block IP - Generic V3_Test",
            "fromversion": "6.0.0"
        },
        {
            "playbookID": "PAN-OS - Block URL - Custom URL Category Test",
            "integrations": "Panorama",
            "instance_names": "panorama_instance_security_team",
            "fromversion": "6.1.0"
        },
        {
            "playbookID": "Endpoint Malware Investigation - Generic - Test",
            "integrations": [
                "Cylance Protect v2",
                "Demisto REST API"
            ],
            "fromversion": "5.0.0",
            "timeout": 1200
        },
        {
            "playbookID": "ParseExcel-test"
        },
        {
            "playbookID": "ParseHTMLIndicators-Test",
            "has_api": true
        },
        {
            "playbookID": "Detonate File - No Files test"
        },
        {
            "integrations": "SentinelOne V2",
            "instance_names": "SentinelOne_v2.0",
            "playbookID": "SentinelOne V2.0 - Test"
        },
        {
            "integrations": "SentinelOne V2",
            "instance_names": "SentinelOne_v2.1",
            "playbookID": "SentinelOne V2.1 - Test"
        },
        {
            "integrations": "InfoArmor VigilanteATI",
            "playbookID": "InfoArmorVigilanteATITest"
        },
        {
            "integrations": "IntSights",
            "instance_names": "intsights_standard_account",
            "playbookID": "IntSights Test"
        },
        {
            "integrations": "IntSights",
            "playbookID": "IntSights Mssp Test",
            "instance_names": "intsights_mssp_account"
        },
        {
            "integrations": "dnstwist",
            "playbookID": "dnstwistTest",
            "has_api": false
        },
        {
            "integrations": "BitDam",
            "playbookID": "Detonate File - BitDam Test"
        },
        {
            "integrations": "Threat Grid",
            "playbookID": "Test-Detonate URL - ThreatGrid",
            "timeout": 600
        },
        {
            "integrations": "Threat Grid",
            "playbookID": "ThreatGridTest",
            "timeout": 600
        },
        {
            "integrations": "Signal Sciences WAF",
            "playbookID": "SignalSciences-Test"
        },
        {
            "integrations": "RTIR",
            "playbookID": "RTIR Test"
        },
        {
            "integrations": "RedCanary",
            "playbookID": "RedCanaryTest"
        },
        {
            "playbookID": "URL Enrichment - Generic v2 - Test",
            "instance_names": "virus_total_v3",
            "integrations": [
                "VirusTotal (API v3)",
                "Rasterize"
            ],
            "timeout": 500,
            "pid_threshold": 12
        },
        {
            "playbookID": "CutTransformerTest"
        },
        {
            "playbookID": "TestEditServerConfig"
        },
        {
            "playbookID": "ContentPackInstaller_Test",
            "integrations": "Demisto REST API",
            "fromversion": "6.0.0"
        },
        {
            "playbookID": "Default - Test",
            "integrations": [
                "ThreatQ v2",
                "Demisto REST API"
            ],
            "fromversion": "5.0.0"
        },
        {
            "integrations": "SCADAfence CNM",
            "playbookID": "SCADAfence_test"
        },
        {
            "integrations": "ProtectWise",
            "playbookID": "Protectwise-Test"
        },
        {
            "integrations": "WhatsMyBrowser",
            "playbookID": "WhatsMyBrowser-Test"
        },
        {
            "integrations": "BigFix",
            "playbookID": "BigFixTest"
        },
        {
            "integrations": "Lastline v2",
            "playbookID": "Lastline v2 - Test"
        },
        {
            "integrations": "McAfee DXL",
            "playbookID": "McAfee DXL - Test"
        },
        {
            "playbookID": "TextFromHTML_test_playbook"
        },
        {
            "playbookID": "PortListenCheck-test"
        },
        {
            "integrations": "ThreatExchange",
            "playbookID": "ThreatExchange-test"
        },
        {
            "integrations": "Joe Security",
            "playbookID": "JoeSecurityTestPlaybook",
            "timeout": 500
        },
        {
            "integrations": "Joe Security",
            "playbookID": "JoeSecurityTestDetonation",
            "timeout": 2000
        },
        {
            "integrations": "WildFire-v2",
            "playbookID": "Wildfire Test",
            "is_mockable": false,
            "fromversion": "5.0.0",
            "toversion": "6.1.9"
        },
        {
            "integrations": "WildFire-v2",
            "playbookID": "Wildfire Test With Polling",
            "is_mockable": false,
            "fromversion": "6.2.0",
            "timeout": 1100
        },
        {
            "integrations": "WildFire-v2",
            "playbookID": "Detonate URL - WildFire-v2 - Test"
        },
        {
            "integrations": "WildFire-v2",
            "playbookID": "Detonate URL - WildFire v2.1 - Test"
        },
        {
            "integrations": "GRR",
            "playbookID": "GRR Test"
        },
        {
            "integrations": "VirusTotal",
            "instance_names": "virus_total_general",
            "playbookID": "virusTotal-test-playbook",
            "timeout": 1400
        },
        {
            "integrations": "VirusTotal",
            "instance_names": "virus_total_preferred_vendors",
            "playbookID": "virusTotaI-test-preferred-vendors",
            "timeout": 1400
        },
        {
            "integrations": [
                "Gmail Single User",
                "Gmail"
            ],
            "playbookID": "Gmail Single User - Test",
            "fromversion": "4.5.0",
            "memory_threshold": 150
        },
        {
            "integrations": "EWS v2",
            "playbookID": "get_original_email_-_ews-_test",
            "instance_names": "ewv2_regular"
        },
        {
            "integrations": [
                "EWSO365",
                "EWS v2",
                "EWS Mail Sender"
            ],
            "playbookID": "EWS search-mailbox test",
            "instance_names": [
                "ewv2_regular",
                "ews_mail_sender_labdemisto",
                "ewso365_dev_team"
            ],
            "timeout": 300
        },
        {
            "integrations": "PagerDuty v2",
            "playbookID": "PagerDuty Test"
        },
        {
            "scripts": [
                "DeleteContext"
            ],
            "playbookID": "test_delete_context"
        },
        {
            "playbookID": "DeleteContext-auto-test"
        },
        {
            "playbookID": "GmailTest",
            "integrations": "Gmail"
        },
        {
            "playbookID": "Gmail Convert Html Test",
            "integrations": "Gmail",
            "memory_threshold": 150
        },
        {
            "playbookID": "reputations.json Test",
            "toversion": "5.0.0"
        },
        {
            "playbookID": "Indicators reputation-.json Test",
            "fromversion": "5.5.0"
        },
        {
            "playbookID": "Test IP Indicator Fields",
            "fromversion": "5.0.0"
        },
        {
            "playbookID": "TestDedupIncidentsPlaybook"
        },
        {
            "playbookID": "TestDedupIncidentsByName"
        },
        {
            "integrations": "McAfee Advanced Threat Defense",
            "playbookID": "Test Playbook McAfee ATD",
            "timeout": 700
        },
        {
            "integrations": "McAfee Advanced Threat Defense",
            "playbookID": "Detonate Remote File From URL -McAfee-ATD - Test",
            "timeout": 700
        },
        {
            "playbookID": "stripChars - Test"
        },
        {
            "integrations": "McAfee Advanced Threat Defense",
            "playbookID": "Test Playbook McAfee ATD Upload File"
        },
        {
            "playbookID": "exporttocsv_script_test"
        },
        {
            "playbookID": "Set - Test"
        },
        {
            "integrations": "Intezer v2",
            "playbookID": "Intezer Testing v2",
            "fromversion": "4.1.0",
            "timeout": 600
        },
        {
            "integrations": [
                "Mail Sender (New)",
                "Gmail"
            ],
            "playbookID": "Mail Sender (New) Test",
            "instance_names": [
                "Mail_Sender_(New)_STARTTLS"
            ],
            "memory_threshold": 100
        },
        {
            "playbookID": "buildewsquery_test"
        },
        {
            "integrations": "Rapid7 Nexpose",
            "playbookID": "nexpose_test",
            "timeout": 240
        },
        {
            "playbookID": "GetIndicatorDBotScore Test"
        },
        {
            "integrations": "EWS Mail Sender",
            "playbookID": "EWS Mail Sender Test",
            "instance_names": [
                "ews_mail_sender_labdemisto"
            ]
        },
        {
            "integrations": [
                "EWS Mail Sender",
                "Rasterize"
            ],
            "instance_names": [
                "ews_mail_sender_labdemisto"
            ],
            "playbookID": "EWS Mail Sender Test 2"
        },
        {
            "integrations": [
                "EWS Mail Sender",
                "SMIME Messaging"
            ],
            "instance_names": [
                "ews_mail_sender_labdemisto",
                "SMIME Messaging"
            ],
            "playbookID": "EWS Mail Sender Test 3"
        },
        {
            "playbookID": "decodemimeheader_-_test"
        },
        {
            "playbookID": "test_url_regex"
        },
        {
            "integrations": "Skyformation",
            "playbookID": "TestSkyformation"
        },
        {
            "integrations": "okta",
            "playbookID": "okta_test_playbook",
            "timeout": 240
        },
        {
            "integrations": "Okta v2",
            "playbookID": "OktaV2-Test",
            "timeout": 300
        },
        {
            "integrations": "Okta IAM",
            "playbookID": "Okta IAM - Test Playbook",
            "fromversion": "6.0.0"
        },
        {
            "playbookID": "Test filters & transformers scripts"
        },
        {
            "integrations": "Salesforce",
            "playbookID": "SalesforceTestPlaybook"
        },
        {
            "integrations": "McAfee ESM v2",
            "instance_names": "v11.1.3",
            "playbookID": "McAfee ESM v2 - Test v11.1.3",
            "fromversion": "5.0.0",
            "is_mockable": false
        },
        {
            "integrations": "McAfee ESM v2",
            "instance_names": "v11.3",
            "playbookID": "McAfee ESM v2 (v11.3) - Test",
            "fromversion": "5.0.0",
            "timeout": 300,
            "is_mockable": false
        },
        {
            "integrations": "McAfee ESM v2",
            "instance_names": "v11.1.3",
            "playbookID": "McAfee ESM Watchlists - Test v11.1.3",
            "fromversion": "5.0.0"
        },
        {
            "integrations": "McAfee ESM v2",
            "instance_names": "v11.3",
            "playbookID": "McAfee ESM Watchlists - Test v11.3",
            "fromversion": "5.0.0"
        },
        {
            "integrations": "GoogleSafeBrowsing",
            "playbookID": "Google Safe Browsing Test",
            "timeout": 240,
            "fromversion": "5.0.0"
        },
        {
            "integrations": "Google Safe Browsing v2",
            "playbookID": "Google Safe Browsing V2 Test",
            "fromversion": "5.5.0"
        },
        {
            "integrations": "EWS v2",
            "playbookID": "EWSv2_empty_attachment_test",
            "instance_names": "ewv2_regular"
        },
        {
            "integrations": "EWS v2",
            "playbookID": "EWS Public Folders Test",
            "instance_names": "ewv2_regular",
            "is_mockable": false
        },
        {
            "integrations": "Symantec Endpoint Protection V2",
            "playbookID": "SymantecEndpointProtection_Test"
        },
        {
            "integrations": "carbonblackprotection",
            "playbookID": "search_endpoints_by_hash_-_carbon_black_protection_-_test",
            "timeout": 500
        },
        {
            "playbookID": "Process Email - Generic - Test - Incident Starter",
            "fromversion": "6.0.0",
            "integrations": "Rasterize",
            "timeout": 240
        },
        {
            "playbookID": "Process Email - Generic - Test - Actual Incident"
        },
        {
            "integrations": "CrowdstrikeFalcon",
            "playbookID": "Test - CrowdStrike Falcon",
            "fromversion": "4.1.0",
            "timeout": 500
        },
        {
            "playbookID": "ExposeIncidentOwner-Test"
        },
        {
            "integrations": "google",
            "playbookID": "GsuiteTest"
        },
        {
            "integrations": "OpenPhish",
            "playbookID": "OpenPhish Test Playbook"
        },
        {
            "integrations": "jira-v2",
            "playbookID": "Jira-v2-Test",
            "timeout": 500,
            "is_mockable": false
        },
        {
            "integrations": "ipinfo",
            "playbookID": "IPInfoTest"
        },
        {
            "integrations": "ipinfo_v2",
            "playbookID": "IPInfo_v2Test",
            "fromversion": "5.5.0"
        },
        {
            "integrations": "GoogleMaps",
            "playbookID": "GoogleMapsTest",
            "fromversion": "6.0.0"
        },
        {
            "playbookID": "VerifyHumanReadableFormat"
        },
        {
            "playbookID": "strings-test"
        },
        {
            "playbookID": "TestCommonPython",
            "timeout": 500
        },
        {
            "playbookID": "TestFileCreateAndUpload"
        },
        {
            "playbookID": "TestIsValueInArray"
        },
        {
            "playbookID": "TestStringReplace"
        },
        {
            "playbookID": "TestHttpPlaybook"
        },
        {
            "integrations": "SplunkPy",
            "playbookID": "SplunkPy parse-raw - Test",
            "memory_threshold": 100,
            "instance_names": "use_default_handler",
            "is_mockable": false
        },
        {
            "integrations": "SplunkPy",
            "playbookID": "SplunkPy-Test-V2_default_handler",
            "memory_threshold": 500,
            "instance_names": "use_default_handler",
            "is_mockable": false
        },
        {
            "integrations": "SplunkPy",
            "playbookID": "Splunk-Test_default_handler",
            "memory_threshold": 200,
            "instance_names": "use_default_handler",
            "is_mockable": false
        },
        {
            "integrations": "AnsibleTower",
            "playbookID": "AnsibleTower_Test_playbook",
            "fromversion": "5.0.0"
        },
        {
            "integrations": "SplunkPy",
            "playbookID": "SplunkPySearch_Test_default_handler",
            "memory_threshold": 200,
            "instance_names": "use_default_handler",
            "is_mockable": false
        },
        {
            "integrations": "SplunkPy",
            "playbookID": "SplunkPy_KV_commands_default_handler",
            "memory_threshold": 200,
            "instance_names": "use_default_handler",
            "is_mockable": false
        },
        {
            "integrations": "SplunkPy",
            "playbookID": "SplunkPy-Test-V2_requests_handler",
            "memory_threshold": 500,
            "instance_names": "use_python_requests_handler"
        },
        {
            "integrations": "SplunkPy",
            "playbookID": "Splunk-Test_requests_handler",
            "memory_threshold": 500,
            "instance_names": "use_python_requests_handler",
            "is_mockable": false
        },
        {
            "integrations": "SplunkPy",
            "playbookID": "SplunkPySearch_Test_requests_handler",
            "memory_threshold": 200,
            "instance_names": "use_python_requests_handler",
            "is_mockable": false
        },
        {
            "integrations": "SplunkPy",
            "playbookID": "SplunkPy_KV_commands_requests_handler",
            "memory_threshold": 200,
            "instance_names": "use_python_requests_handler"
        },
        {
            "integrations": "McAfee NSM",
            "playbookID": "McAfeeNSMTest",
            "timeout": 400
        },
        {
            "integrations": "PhishTank V2",
            "playbookID": "PhishTank Testing"
        },
        {
            "integrations": "McAfee Web Gateway",
            "playbookID": "McAfeeWebGatewayTest",
            "timeout": 500,
            "is_mockable": false
        },
        {
            "integrations": "TCPIPUtils",
            "playbookID": "TCPUtils-Test"
        },
        {
            "playbookID": "listExecutedCommands-Test"
        },
        {
            "integrations": "AWS - Lambda",
            "playbookID": "AWS-Lambda-Test (Read-Only)"
        },
        {
            "integrations": "Service Manager",
            "playbookID": "TestHPServiceManager",
            "timeout": 400
        },
        {
            "integrations": "ServiceNow IAM",
            "playbookID": "ServiceNow IAM - Test Playbook",
            "instance_names": "snow_basic_auth",
            "fromversion": "6.0.0"
        },
        {
            "playbookID": "LanguageDetect-Test",
            "timeout": 300
        },
        {
            "integrations": "Forcepoint",
            "playbookID": "forcepoint test",
            "timeout": 500
        },
        {
            "playbookID": "GeneratePassword-Test"
        },
        {
            "playbookID": "ZipFile-Test"
        },
        {
            "playbookID": "UnzipFile-Test"
        },
        {
            "playbookID": "Test-IsMaliciousIndicatorFound",
            "fromversion": "5.0.0"
        },
        {
            "playbookID": "TestExtractHTMLTables"
        },
        {
            "integrations": "carbonblackliveresponse",
            "playbookID": "Carbon Black Live Response Test",
            "fromversion": "5.0.0",
            "is_mockable": false
        },
        {
            "integrations": "urlscan.io",
            "playbookID": "urlscan_malicious_Test",
            "timeout": 500
        },
        {
            "integrations": ["EWS v2", "EWSO365"],
            "playbookID": "pyEWS_Test",
            "instance_names": "ewv2_regular",
            "is_mockable": false
        },
        {
            "integrations": "EWS v2",
            "playbookID": "pyEWS_Test",
            "instance_names": "ewsv2_separate_process",
            "is_mockable": false
        },
        {
            "integrations": "remedy_sr_beta",
            "playbookID": "remedy_sr_test_pb"
        },
        {
            "integrations": "Cylance Protect v2",
            "playbookID": "Cylance Protect v2 Test"
        },
        {
            "integrations": "ReversingLabs Titanium Cloud",
            "playbookID": "ReversingLabsTCTest"
        },
        {
            "integrations": "ReversingLabs A1000",
            "playbookID": "ReversingLabsA1000Test"
        },
        {
            "integrations": "Demisto Lock",
            "playbookID": "DemistoLockTest"
        },
        {
            "playbookID": "test-domain-indicator",
            "timeout": 400
        },
        {
            "playbookID": "Cybereason Test",
            "integrations": "Cybereason",
            "timeout": 1200,
            "fromversion": "4.1.0"
        },
        {
            "integrations": "VirusTotal - Private API",
            "instance_names": "virus_total_private_api_general",
            "playbookID": "File Enrichment - Virus Total Private API Test"
        },
        {
            "integrations": "VirusTotal - Private API",
            "instance_names": "virus_total_private_api_general",
            "playbookID": "virusTotalPrivateAPI-test-playbook",
            "timeout": 1400,
            "pid_threshold": 12
        },
        {
            "integrations": [
                "VirusTotal - Private API",
                "VirusTotal"
            ],
            "playbookID": "vt-detonate test",
            "instance_names": [
                "virus_total_private_api_general",
                "virus_total_general"
            ],
            "timeout": 1400,
            "fromversion": "5.5.0",
            "is_mockable": false
        },
        {
            "integrations": "Cisco ASA",
            "playbookID": "Cisco ASA - Test Playbook"
        },
        {
            "integrations": "VirusTotal - Private API",
            "instance_names": "virus_total_private_api_preferred_vendors",
            "playbookID": "virusTotalPrivateAPI-test-preferred-vendors",
            "timeout": 1400
        },
        {
            "integrations": "Cisco Meraki",
            "playbookID": "Cisco-Meraki-Test"
        },
        {
            "integrations": "Microsoft Defender Advanced Threat Protection",
            "playbookID": "Microsoft Defender Advanced Threat Protection - Test prod",
            "instance_names": "microsoft_defender_atp_prod",
            "is_mockable": false
        },
        {
            "integrations": "Microsoft Defender Advanced Threat Protection",
            "playbookID": "Microsoft Defender Advanced Threat Protection - Test dev",
            "instance_names": "microsoft_defender_atp_dev"
        },
        {
            "integrations": "Microsoft Defender Advanced Threat Protection",
            "playbookID": "Microsoft Defender Advanced Threat Protection - Test self deployed",
            "instance_names": "microsoft_defender_atp_dev_self_deployed"
        },
        {
            "integrations": "Microsoft Defender Advanced Threat Protection",
            "playbookID": "Microsoft Defender - ATP - Indicators SC Test",
            "instance_names": "microsoft_defender_atp_dev_self_deployed"
        },
        {
            "integrations": "Microsoft Defender Advanced Threat Protection",
            "playbookID": "Microsoft Defender - ATP - Indicators SC Test",
            "instance_names": "microsoft_defender_atp_dev"
        },
        {
            "integrations": "Microsoft Defender Advanced Threat Protection",
            "playbookID": "Microsoft Defender - ATP - Indicators SC Test",
            "instance_names": "microsoft_defender_atp_prod"
        },
        {
            "integrations": "Microsoft 365 Defender",
            "playbookID": "Microsoft_365_Defender-Test",
            "instance_names": "ms_365_defender_device_code"
        },
        {
            "integrations": "Microsoft 365 Defender",
            "playbookID": "Microsoft_365_Defender-Test",
            "instance_names": "ms_365_defender_client_cred"
        },
        {
            "integrations": "Tanium",
            "playbookID": "Tanium Test Playbook",
            "timeout": 1200,
            "pid_threshold": 10
        },
        {
            "integrations": "Recorded Future",
            "playbookID": "Recorded Future Test"
        },
        {
            "integrations": "Microsoft Graph",
            "playbookID": "Microsoft Graph Security Test dev",
            "instance_names": "ms_graph_security_dev"
        },
        {
            "integrations": "Microsoft Graph",
            "playbookID": "Microsoft Graph Security Test prod",
            "instance_names": "ms_graph_security_prod",
            "is_mockable": false
        },
        {
            "integrations": "Microsoft Graph User",
            "playbookID": "Microsoft Graph User - Test",
            "instance_names": "ms_graph_user_dev"
        },
        {
            "integrations": "Microsoft Graph User",
            "playbookID": "Microsoft Graph User - Test",
            "instance_names": "ms_graph_user_prod",
            "is_mockable": false
        },
        {
            "integrations": "Microsoft Graph Groups",
            "playbookID": "Microsoft Graph Groups - Test dev",
            "instance_names": "ms_graph_groups_dev"
        },
        {
            "integrations": "Microsoft Graph Groups",
            "playbookID": "Microsoft Graph Groups - Test prod",
            "instance_names": "ms_graph_groups_prod",
            "is_mockable": false
        },
        {
            "integrations": "Microsoft_Graph_Files",
            "playbookID": "test_MsGraphFiles dev",
            "instance_names": "ms_graph_files_dev",
            "fromversion": "5.0.0"
        },
        {
            "integrations": "Microsoft_Graph_Files",
            "playbookID": "test_MsGraphFiles prod",
            "instance_names": "ms_graph_files_prod",
            "fromversion": "5.0.0",
            "is_mockable": false
        },
        {
            "integrations": "Microsoft Graph Calendar",
            "playbookID": "Microsoft Graph Calendar - Test dev",
            "instance_names": "ms_graph_calendar_dev"
        },
        {
            "integrations": "Microsoft Graph Calendar",
            "playbookID": "Microsoft Graph Calendar - Test prod",
            "instance_names": "ms_graph_calendar_prod",
            "is_mockable": false
        },
        {
            "integrations": "Microsoft Graph Device Management",
            "playbookID": "MSGraph_DeviceManagement_Test_dev",
            "instance_names": "ms_graph_device_management_oproxy_dev",
            "fromversion": "5.0.0"
        },
        {
            "integrations": "Microsoft Graph Device Management",
            "playbookID": "MSGraph_DeviceManagement_Test_prod",
            "instance_names": "ms_graph_device_management_oproxy_prod",
            "fromversion": "5.0.0",
            "is_mockable": false
        },
        {
            "integrations": "Microsoft Graph Device Management",
            "playbookID": "MSGraph_DeviceManagement_Test_self_deployed_prod",
            "instance_names": "ms_graph_device_management_self_deployed_prod",
            "fromversion": "5.0.0"
        },
        {
            "integrations": "RedLock",
            "playbookID": "RedLockTest",
            "nightly": true
        },
        {
            "integrations": "Symantec Messaging Gateway",
            "playbookID": "Symantec Messaging Gateway Test"
        },
        {
            "integrations": "ThreatConnect v2",
            "playbookID": "ThreatConnect v2 - Test",
            "fromversion": "5.0.0"
        },
        {
            "integrations": "QRadar_v2",
            "playbookID": "test_Qradar_v2",
            "fromversion": "6.0.0",
            "is_mockable": false
        },
        {
            "integrations": "VMware",
            "playbookID": "VMWare Test",
            "memory_threshold": 300,
            "timeout": 1000
        },
        {
            "integrations": "carbonblack-v2",
            "playbookID": "Carbon Black Response Test",
            "fromversion": "5.0.0"
        },
        {
            "integrations": "VMware Carbon Black EDR v2",
            "playbookID": "Carbon Black Edr - Test",
            "is_mockable": false,
            "fromversion": "5.5.0"
        },
        {
            "integrations": "Cisco Umbrella Investigate",
            "playbookID": "Cisco Umbrella Test"
        },
        {
            "integrations": "icebrg",
            "playbookID": "Icebrg Test",
            "timeout": 500
        },
        {
            "integrations": "Symantec MSS",
            "playbookID": "SymantecMSSTest"
        },
        {
            "integrations": "Remedy AR",
            "playbookID": "Remedy AR Test"
        },
        {
            "integrations": "AWS - IAM",
            "playbookID": "AWS - IAM Test Playbook"
        },
        {
            "integrations": "McAfee Active Response",
            "playbookID": "McAfee-MAR_Test",
            "timeout": 700
        },
        {
            "integrations": "McAfee Threat Intelligence Exchange",
            "playbookID": "McAfee-TIE Test",
            "timeout": 700
        },
        {
            "integrations": "ArcSight Logger",
            "playbookID": "ArcSight Logger test"
        },
        {
            "integrations": "ArcSight ESM v2",
            "playbookID": "ArcSight ESM v2 Test"
        },
        {
            "integrations": "ArcSight ESM v2",
            "playbookID": "test Arcsight - Get events related to the Case"
        },
        {
            "integrations": "XFE_v2",
            "playbookID": "Test_XFE_v2",
            "timeout": 500,
            "nightly": true
        },
        {
            "integrations": "McAfee Threat Intelligence Exchange",
            "playbookID": "search_endpoints_by_hash_-_tie_-_test",
            "timeout": 500
        },
        {
            "integrations": "iDefense_v2",
            "playbookID": "iDefense_v2_Test",
            "fromversion": "5.5.0"
        },
        {
            "integrations": "AWS - SQS",
            "playbookID": "AWS - SQS Test Playbook",
            "fromversion": "5.0.0"
        },
        {
            "integrations": "AbuseIPDB",
            "playbookID": "AbuseIPDB Test"
        },
        {
            "integrations": "AbuseIPDB",
            "playbookID": "AbuseIPDB PopulateIndicators Test"
        },
        {
            "integrations": "LogRhythm",
            "playbookID": "LogRhythm-Test-Playbook",
            "timeout": 200
        },
        {
            "integrations": "FireEyeFeed",
            "playbookID": "playbook-FeedFireEye_test",
            "memory_threshold": 110
        },
        {
            "integrations": "Phish.AI",
            "playbookID": "PhishAi-Test"
        },
        {
            "integrations": "Phish.AI",
            "playbookID": "Test-Detonate URL - Phish.AI"
        },
        {
            "integrations": "Centreon",
            "playbookID": "Centreon-Test-Playbook"
        },
        {
            "playbookID": "ReadFile test"
        },
        {
            "integrations": "AlphaSOC Wisdom",
            "playbookID": "AlphaSOC-Wisdom-Test"
        },
        {
            "integrations": "carbonblack-v2",
            "playbookID": "CBFindIP - Test"
        },
        {
            "integrations": "Jask",
            "playbookID": "Jask_Test",
            "fromversion": "4.1.0"
        },
        {
            "integrations": "Whois",
            "playbookID": "whois_test",
            "fromversion": "4.1.0"
        },
        {
            "integrations": "RSA NetWitness Endpoint",
            "playbookID": "NetWitness Endpoint Test"
        },
        {
            "integrations": "Check Point Sandblast",
            "playbookID": "Sandblast_malicious_test"
        },
        {
            "playbookID": "TestMatchRegexV2"
        },
        {
            "integrations": "ActiveMQ",
            "playbookID": "ActiveMQ Test"
        },
        {
            "playbookID": "RegexGroups Test"
        },
        {
            "integrations": "Cisco ISE",
            "playbookID": "cisco-ise-test-playbook"
        },
        {
            "integrations": "RSA NetWitness v11.1",
            "playbookID": "RSA NetWitness Test"
        },
        {
            "playbookID": "ExifReadTest"
        },
        {
            "integrations": "Cuckoo Sandbox",
            "playbookID": "CuckooTest",
            "timeout": 700
        },
        {
            "playbookID": "Detonate File - Generic Test",
            "timeout": 500
        },
        {
            "integrations": [
                "Lastline v2",
                "WildFire-v2",
                "SNDBOX",
                "McAfee Advanced Threat Defense"
            ],
            "playbookID": "Detonate File - Generic Test",
            "timeout": 2400
        },
        {
            "playbookID": "VerifyJSON - Test",
            "fromversion": "5.5.0"
        },
        {
            "playbookID": "PowerShellCommon-Test",
            "fromversion": "5.5.0"
        },
        {
            "playbookID": "GetIndicatorDBotScoreFromCache-Test",
            "fromversion": "6.0.0"
        },
        {
            "playbookID": "Detonate URL - Generic Test",
            "timeout": 2000,
            "integrations": [
                "McAfee Advanced Threat Defense",
                "Lastline v2"
            ]
        },
        {
            "integrations": [
                "carbonblack-v2",
                "carbonblackliveresponse",
                "Cylance Protect v2"
            ],
            "playbookID": "Retrieve File from Endpoint - Generic V2 Test",
            "fromversion": "5.0.0",
            "is_mockable": false
        },
        {
            "integrations": "Zscaler",
            "playbookID": "Zscaler Test",
            "timeout": 500
        },
        {
            "playbookID": "DemistoUploadFileV2 Test",
            "integrations": "Demisto REST API"
        },
        {
            "playbookID": "MaxMind Test",
            "integrations": "MaxMind GeoIP2"
        },
        {
            "playbookID": "Test Sagemaker",
            "integrations": "AWS Sagemaker"
        },
        {
            "playbookID": "C2sec-Test",
            "integrations": "C2sec irisk",
            "fromversion": "5.0.0"
        },
        {
            "playbookID": "AlexaV2 Test Playbook",
            "integrations": "Alexa Rank Indicator v2",
            "fromversion": "5.5.0"
        },
        {
            "playbookID": "Phishing v2 - Test - Incident Starter",
            "fromversion": "6.0.0",
            "timeout": 1200,
            "integrations": [
                "EWS Mail Sender",
                "Demisto REST API",
                "Rasterize"
            ],
            "instance_names": [
                "ews_mail_sender_labdemisto"
            ],
            "memory_threshold": 150,
            "pid_threshold": 80
        },
        {
            "playbookID": "Phishing - Core - Test - Incident Starter",
            "fromversion": "6.0.0",
            "timeout": 1700,
            "integrations": [
                "EWS Mail Sender",
                "Demisto REST API",
                "Rasterize"
            ],
            "instance_names": [
                "ews_mail_sender_labdemisto"
            ],
            "memory_threshold": 160,
            "pid_threshold": 80
        },
        {
            "playbookID": "Phishing - Core - Test - Actual Incident",
            "fromversion": "6.0.0"
        },
        {
            "playbookID": "SLA Scripts - Test",
            "fromversion": "4.1.0"
        },
        {
            "playbookID": "test_manageOOOUsers",
            "fromversion": "5.5.0"
        },
        {
            "playbookID": "PcapHTTPExtractor-Test"
        },
        {
            "playbookID": "Ping Test Playbook"
        },
        {
            "playbookID": "ParseWordDoc-Test"
        },
        {
            "playbookID": "PDFUnlocker-Test",
            "fromversion": "6.0.0"
        },
        {
            "playbookID": "Active Directory Test",
            "integrations": "Active Directory Query v2",
            "instance_names": "active_directory_ninja",
            "has_api": false
        },
        {
            "playbookID": "Active Directory - manual pagination check",
            "integrations": "Active Directory Query v2",
            "instance_names": "active_directory_ninja"
        },
        {
            "playbookID": "Active Directory - automatic pagination check",
            "integrations": "Active Directory Query v2",
            "instance_names": "active_directory_ninja"
        },
        {
            "playbookID": "AD v2 - debug-mode - Test",
            "integrations": "Active Directory Query v2",
            "instance_names": "active_directory_ninja",
            "fromversion": "5.0.0",
            "has_api": false
        },
        {
            "playbookID": "Docker Hardening Test",
            "fromversion": "5.0.0",
            "runnable_on_docker_only": true
        },
        {
            "integrations": "Active Directory Query v2",
            "instance_names": "active_directory_ninja",
            "playbookID": "Active Directory Query V2 configuration with port",
            "has_api": false
        },
        {
            "integrations": "Active Directory Query v2",
            "instance_names": "active_directory_ninja",
            "playbookID": "Active Directory - ad-get-user limit check",
            "has_api": false
        },
        {
            "integrations": "Active Directory Query v2",
            "instance_names": "active_directory_ninja",
            "playbookID": "active directory search user with parentheses test",
            "has_api": false
        },
        {
            "playbookID": "Email Address Enrichment - Generic v2.1 - Test",
            "integrations": "Active Directory Query v2",
            "instance_names": "active_directory_ninja",
            "has_api": false
        },
        {
            "integrations": "Cofense Intelligence",
            "playbookID": "Test - Cofense Intelligence",
            "timeout": 500
        },
        {
            "playbookID": "GDPRContactAuthorities Test"
        },
        {
            "integrations": "Google Resource Manager",
            "playbookID": "GoogleResourceManager-Test",
            "timeout": 500
        },
        {
            "integrations": "SlashNext Phishing Incident Response",
            "playbookID": "SlashNextPhishingIncidentResponse-Test",
            "timeout": 500
        },
        {
            "integrations": "Google Cloud Storage",
            "playbookID": "GCS - Test",
            "timeout": 500,
            "memory_threshold": 80
        },
        {
            "integrations": "GooglePubSub",
            "playbookID": "GooglePubSub_Test",
            "timeout": 500,
            "fromversion": "5.0.0"
        },
        {
            "playbookID": "Calculate Severity - Generic v2 - Test",
            "integrations": [
                "Palo Alto Minemeld",
                "Active Directory Query v2"
            ],
            "instance_names": "active_directory_ninja",
            "fromversion": "4.5.0"
        },
        {
            "integrations": "Freshdesk",
            "playbookID": "Freshdesk-Test",
            "timeout": 500
        },
        {
            "playbookID": "Autoextract - Test",
            "fromversion": "4.1.0"
        },
        {
            "playbookID": "FilterByList - Test",
            "fromversion": "4.5.0"
        },
        {
            "playbookID": "Impossible Traveler - Test",
            "integrations": [
                "Ipstack",
                "ipinfo",
                "Rasterize",
                "Active Directory Query v2",
                "Demisto REST API"
            ],
            "instance_names": "active_directory_ninja",
            "fromversion": "5.0.0",
            "timeout": 700
        },
        {
            "playbookID": "Active Directory - Get User Manager Details - Test",
            "integrations": "Active Directory Query v2",
            "instance_names": "active_directory_80k",
            "fromversion": "5.0.0",
            "has_api": false
        },
        {
            "integrations": "Kafka V2",
            "playbookID": "Kafka Test"
        },
        {
            "playbookID": "File Enrichment - Generic v2 - Test",
            "instance_names": "virus_total_v3",
            "integrations": [
                "VirusTotal (API v3)",
                "Cylance Protect v2"
            ],
            "is_mockable": false
        },
        {
            "integrations": [
                "epo",
                "McAfee Active Response"
            ],
            "playbookID": "Endpoint data collection test",
            "timeout": 500
        },
        {
            "integrations": [
                "epo",
                "McAfee Active Response"
            ],
            "playbookID": "MAR - Endpoint data collection test",
            "timeout": 500
        },
        {
            "integrations": "DUO Admin",
            "playbookID": "DuoAdmin API test playbook",
            "fromversion": "5.0.0"
        },
        {
            "integrations": [
                "TAXII Server",
                "TAXIIFeed"
            ],
            "playbookID": "TAXII_Feed_Test",
            "fromversion": "5.5.0",
            "timeout": 300,
            "instance_names": [
                "non_https_cert",
                "instance_execute"
            ]
        },
        {
            "integrations": [
                "TAXII Server",
                "TAXIIFeed"
            ],
            "playbookID": "TAXII_Feed_Test",
            "fromversion": "5.5.0",
            "timeout": 300,
            "instance_names": [
                "https_cert",
                "local_https"
            ]
        },
        {
            "integrations": "TAXII 2 Feed",
            "playbookID": "TAXII 2 Feed Test",
            "fromversion": "5.5.0"
        },
        {
            "integrations": "iDefense Feed",
            "playbookID": "Feed iDefense Test",
            "memory_threshold": 200,
            "fromversion": "5.5.0"
        },
        {
            "playbookID": "TestShowScheduledEntries"
        },
        {
            "playbookID": "Calculate Severity - Standard - Test",
            "integrations": "Palo Alto Minemeld",
            "fromversion": "4.5.0"
        },
        {
            "playbookID": "HTTPListRedirects - Test SSL",
            "has_api": true
        },
        {
            "playbookID": "HTTPListRedirects Basic Test",
            "has_api": true
        },
        {
            "playbookID": "CheckDockerImageAvailableTest",
            "has_api": true
        },
        {
            "playbookID": "Extract Indicators From File - Generic v2 - Test",
            "integrations": [
                "Image OCR",
                "Rasterize"
            ],
            "timeout": 350,
            "memory_threshold": 200,
            "fromversion": "4.5.0"
        },
        {
            "playbookID": "Endpoint Enrichment - Generic v2.1 - Test",
            "integrations": [
                "Cylance Protect v2",
                "carbonblack-v2",
                "epo",
                "Active Directory Query v2"
            ],
            "instance_names": "active_directory_ninja"
        },
        {
            "playbookID": "EmailReputationTest",
            "integrations": "Have I Been Pwned? V2"
        },
        {
            "integrations": "Symantec Deepsight Intelligence",
            "playbookID": "Symantec Deepsight Test"
        },
        {
            "playbookID": "ExtractDomainFromEmailTest"
        },
        {
            "playbookID": "Wait Until Datetime - Test",
            "fromversion": "4.5.0"
        },
        {
            "playbookID": "PAN-OS DAG Configuration Test",
            "integrations": "Panorama",
            "instance_names": "palo_alto_panorama_9.0",
            "timeout": 1500
        },
        {
            "playbookID": "PAN-OS EDL Setup v3 Test",
            "integrations": [
                "Panorama",
                "palo_alto_networks_pan_os_edl_management"
            ],
            "instance_names": "palo_alto_firewall_9.0",
            "timeout": 300
        },
        {
            "integrations": "Snowflake",
            "playbookID": "Snowflake-Test"
        },
        {
            "playbookID": "Account Enrichment - Generic v2.1 - Test",
            "integrations": "Active Directory Query v2",
            "instance_names": "active_directory_ninja",
            "has_api": false
        },
        {
            "integrations": "Cisco Umbrella Investigate",
            "playbookID": "Domain Enrichment - Generic v2 - Test"
        },
        {
            "integrations": "Google BigQuery",
            "playbookID": "Google BigQuery Test"
        },
        {
            "integrations": "Zoom",
            "playbookID": "Zoom_Test"
        },
        {
            "playbookID": "IP Enrichment - Generic v2 - Test",
            "integrations": "Threat Crowd",
            "fromversion": "4.1.0"
        },
        {
            "integrations": "Cherwell",
            "playbookID": "Cherwell Example Scripts - test"
        },
        {
            "integrations": "Cherwell",
            "playbookID": "Cherwell - test"
        },
        {
            "integrations": "CarbonBlackProtectionV2",
            "playbookID": "Carbon Black Enterprise Protection V2 Test"
        },
        {
            "integrations": "Active Directory Query v2",
            "instance_names": "active_directory_ninja",
            "playbookID": "Test ADGetUser Fails with no instances 'Active Directory Query' (old version)",
            "has_api": false
        },
        {
            "integrations": "MITRE ATT&CK v2",
            "playbookID": "FeedMitreAttackv2_test",
            "memory_threshold": 150
        },
        {
            "integrations": "MITRE ATT&CK v2",
            "playbookID": "ExtractAttackPattern-Test",
            "memory_threshold": 150,
            "fromversion": "6.2.0"
        },
        {
            "integrations": "ANYRUN",
            "playbookID": "ANYRUN-Test"
        },
        {
            "integrations": "ANYRUN",
            "playbookID": "Detonate File - ANYRUN - Test"
        },
        {
            "integrations": "ANYRUN",
            "playbookID": "Detonate URL - ANYRUN - Test"
        },
        {
            "integrations": "Netcraft",
            "playbookID": "Netcraft test"
        },
        {
            "integrations": "EclecticIQ Platform",
            "playbookID": "EclecticIQ Test"
        },
        {
            "playbookID": "FormattingPerformance - Test",
            "fromversion": "5.0.0"
        },
        {
            "integrations": "AWS - EC2",
            "instance_names": "AWS - EC2",
            "playbookID": "AWS - EC2 Test Playbook",
            "fromversion": "5.0.0",
            "memory_threshold": 90
        },
        {
            "integrations": "AWS - EC2",
            "playbookID": "d66e5f86-e045-403f-819e-5058aa603c32"
        },
        {
            "integrations": "ANYRUN",
            "playbookID": "Detonate File From URL - ANYRUN - Test"
        },
        {
            "integrations": "AWS - CloudTrail",
            "playbookID": "3da2e31b-f114-4d7f-8702-117f3b498de9"
        },
        {
            "integrations": "carbonblackprotection",
            "playbookID": "67b0f25f-b061-4468-8613-43ab13147173"
        },
        {
            "integrations": "DomainTools",
            "playbookID": "DomainTools-Test"
        },
        {
            "integrations": "Exabeam",
            "playbookID": "Exabeam - Test"
        },
        {
            "integrations": "Cisco Spark",
            "playbookID": "Cisco Spark Test New"
        },
        {
            "integrations": "Remedy On-Demand",
            "playbookID": "Remedy-On-Demand-Test"
        },
        {
            "playbookID": "ssdeepreputationtest"
        },
        {
            "playbookID": "TestIsEmailAddressInternal"
        },
        {
            "integrations": "Google Cloud Compute",
            "playbookID": "GoogleCloudComputeListTest"
        },
        {
            "integrations": "AWS - S3",
            "playbookID": "97393cfc-2fc4-4dfe-8b6e-af64067fc436",
            "memory_threshold": 80
        },
        {
            "integrations": "AwsSecretsManager",
            "playbookID": "AwsSecretsManagerTest"
        },
        {
            "integrations": "Image OCR",
            "playbookID": "TestImageOCR"
        },
        {
            "integrations": "fireeye",
            "playbookID": "Detonate File - FireEye AX - Test"
        },
        {
            "integrations": [
                "Rasterize",
                "Image OCR"
            ],
            "playbookID": "Rasterize Test",
            "fromversion": "5.0.0",
            "memory_threshold": 100
        },
        {
            "integrations": "Rasterize",
            "playbookID": "RasterizeImageTest",
            "fromversion": "5.0.0"
        },
        {
            "integrations": "Ipstack",
            "playbookID": "Ipstack_Test"
        },
        {
            "integrations": "Perch",
            "playbookID": "Perch-Test"
        },
        {
            "integrations": "Forescout",
            "playbookID": "Forescout-Test"
        },
        {
            "integrations": "GitHub",
            "playbookID": "Git_Integration-Test"
        },
        {
            "integrations": "GitHub IAM",
            "playbookID": "Github IAM - Test Playbook",
            "fromversion": "6.1.0"
        },
        {
            "integrations": "LogRhythmRest",
            "playbookID": "LogRhythm REST test"
        },
        {
            "integrations": "AlienVault USM Anywhere",
            "playbookID": "AlienVaultUSMAnywhereTest"
        },
        {
            "playbookID": "PhishLabsTestPopulateIndicators"
        },
        {
            "playbookID": "Test_HTMLtoMD"
        },
        {
            "integrations": "PhishLabs IOC",
            "playbookID": "PhishLabsIOC TestPlaybook",
            "fromversion": "4.1.0"
        },
        {
            "integrations": "PerceptionPoint",
            "playbookID": "PerceptionPoint Test",
            "fromversion": "4.1.0"
        },
        {
            "integrations": "vmray",
            "playbookID": "VMRay-Test-File",
            "fromversion": "5.5.0"
        },
        {
            "integrations": "vmray",
            "playbookID": "File Enrichment - VMRay - Test",
            "fromversion": "5.0.0"
        },
        {
            "integrations": "AutoFocus V2",
            "playbookID": "AutoFocus V2 test",
            "fromversion": "5.0.0",
            "timeout": 1000
        },
        {
            "playbookID": "Process Email - Generic for Rasterize"
        },
        {
            "playbookID": "Send Investigation Summary Reports - Test",
            "integrations": "EWS Mail Sender",
            "instance_names": [
                "ews_mail_sender_labdemisto"
            ],
            "fromversion": "4.5.0",
            "memory_threshold": 100
        },
        {
            "integrations": "Flashpoint",
            "playbookID": "Flashpoint_event-Test"
        },
        {
            "integrations": "Flashpoint",
            "playbookID": "Flashpoint_forum-Test"
        },
        {
            "integrations": "Flashpoint",
            "playbookID": "Flashpoint_report-Test"
        },
        {
            "integrations": "Flashpoint",
            "playbookID": "Flashpoint_reputation-Test"
        },
        {
            "integrations": "BluecatAddressManager",
            "playbookID": "Bluecat Address Manager test"
        },
        {
            "integrations": "MailListener - POP3 Beta",
            "playbookID": "MailListener-POP3 - Test"
        },
        {
            "playbookID": "sumList - Test"
        },
        {
            "integrations": "VulnDB",
            "playbookID": "Test-VulnDB"
        },
        {
            "integrations": "Shodan_v2",
            "playbookID": "Test-Shodan_v2",
            "timeout": 1000
        },
        {
            "integrations": "Threat Crowd",
            "playbookID": "ThreatCrowd - Test"
        },
        {
            "integrations": "GoogleDocs",
            "playbookID": "GoogleDocs-test"
        },
        {
            "playbookID": "Request Debugging - Test",
            "fromversion": "5.0.0"
        },
        {
            "playbookID": "Test Convert file hash to corresponding hashes",
            "fromversion": "4.5.0",
            "integrations": ["VirusTotal", "Zimperium"],
            "instance_names": "virus_total_general"
        },
        {
            "playbookID": "PAN-OS Query Logs For Indicators Test",
            "fromversion": "5.5.0",
            "timeout": 1500,
            "integrations": "Panorama",
            "instance_names": "palo_alto_panorama"
        },
        {
            "integrations": "Elasticsearch v2",
            "instance_names": "es_v7",
            "playbookID": "Elasticsearch_v2_test"
        },
        {
            "integrations": "ElasticsearchFeed",
            "instance_names": "es_demisto_feed",
            "playbookID": "Elasticsearch_Fetch_Demisto_Indicators_Test",
            "fromversion": "5.5.0"
        },
        {
            "integrations": "ElasticsearchFeed",
            "instance_names": "es_generic_feed",
            "playbookID": "Elasticsearch_Fetch_Custom_Indicators_Test",
            "fromversion": "5.5.0"
        },
        {
            "integrations": "Elasticsearch v2",
            "instance_names": "es_v6",
            "playbookID": "Elasticsearch_v2_test-v6"
        },
        {
            "integrations": "Elasticsearch v2",
            "instance_names": "es_v8",
            "playbookID": "Elasticsearch_v2_test-v8"
        },
        {
            "integrations": "PolySwarm",
            "playbookID": "PolySwarm-Test"
        },
        {
            "integrations": "Kennav2",
            "playbookID": "Kenna Test"
        },
        {
            "integrations": "SecurityAdvisor",
            "playbookID": "SecurityAdvisor-Test",
            "fromversion": "4.5.0"
        },
        {
            "integrations": "Google Key Management Service",
            "playbookID": "Google-KMS-test",
            "pid_threshold": 6,
            "memory_threshold": 60
        },
        {
            "integrations": "SecBI",
            "playbookID": "SecBI - Test"
        },
        {
            "playbookID": "ExtractFQDNFromUrlAndEmail-Test"
        },
        {
            "integrations": "EWS v2",
            "playbookID": "Get EWS Folder Test",
            "fromversion": "4.5.0",
            "instance_names": "ewv2_regular",
            "timeout": 1200
        },
        {
            "integrations": "EWSO365",
            "instance_names": "ewso365_dev_team",
            "playbookID": "EWS_O365_test",
            "fromversion": "5.0.0"
        },
        {
            "integrations": "EWSO365",
            "instance_names": "ewso365_dev_team",
            "playbookID": "EWS_O365_send_mail_test",
            "fromversion": "5.0.0"
        },
        {
            "integrations": "Unit42v2 Feed",
            "playbookID": "unit42_atoms",
            "fromversion": "5.5.0"
        },
        {
            "integrations": "QRadar v3",
            "playbookID": "QRadar Indicator Hunting Test",
            "timeout": 12000,
            "fromversion": "6.0.0"
        },
        {
            "integrations": "QRadar v3",
            "playbookID": "QRadar - Get Offense Logs Test",
            "timeout": 600,
            "fromversion": "6.0.0"
        },
        {
            "playbookID": "SetAndHandleEmpty test",
            "fromversion": "4.5.0"
        },
        {
            "integrations": "Tanium v2",
            "playbookID": "Tanium v2 - Test"
        },
        {
            "integrations": "Office 365 Feed",
            "playbookID": "Office365_Feed_Test",
            "fromversion": "5.5.0"
        },
        {
            "integrations": "GoogleCloudTranslate",
            "playbookID": "GoogleCloudTranslate-Test",
            "pid_threshold": 9
        },
        {
            "integrations": "Infoblox",
            "playbookID": "Infoblox Test"
        },
        {
            "integrations": "BPA",
            "playbookID": "Test-BPA",
            "fromversion": "4.5.0"
        },
        {
            "playbookID": "GetValuesOfMultipleFIelds Test",
            "fromversion": "4.5.0"
        },
        {
            "playbookID": "IsInternalHostName Test",
            "fromversion": "4.5.0"
        },
        {
            "playbookID": "DigitalGuardian-Test",
            "integrations": "Digital Guardian",
            "fromversion": "5.0.0"
        },
        {
            "integrations": "SplunkPy",
            "playbookID": "Splunk Indicator Hunting Test",
            "fromversion": "5.0.0",
            "memory_threshold": 500,
            "instance_names": "use_default_handler",
            "is_mockable": false
        },
        {
            "integrations": "BPA",
            "playbookID": "Test-BPA_Integration",
            "fromversion": "4.5.0"
        },
        {
            "integrations": "AutoFocus Feed",
            "playbookID": "playbook-FeedAutofocus_test",
            "fromversion": "5.5.0"
        },
        {
            "integrations": "PaloAltoNetworks_PrismaCloudCompute",
            "playbookID": "PaloAltoNetworks_PrismaCloudCompute-Test",
            "instance_names": "prisma_cloud_compute_21_04"
        },
        {
            "integrations": "SaasSecurity",
            "playbookID": "SaasSecurity-Test"
        },
        {
            "integrations": "Recorded Future Feed",
            "playbookID": "RecordedFutureFeed - Test",
            "instance_names": "recorded_future_feed",
            "timeout": 1000,
            "fromversion": "5.5.0",
            "memory_threshold": 86
        },
        {
            "integrations": "Recorded Future Feed",
            "playbookID": "RecordedFutureFeed - Test",
            "instance_names": "recorded_future_feed_with_risk_rules",
            "timeout": 1000,
            "fromversion": "5.5.0",
            "memory_threshold": 86
        },
        {
            "integrations": "Expanse",
            "playbookID": "test-Expanse-Playbook",
            "fromversion": "5.0.0"
        },
        {
            "integrations": "Expanse",
            "playbookID": "test-Expanse",
            "fromversion": "5.0.0"
        },
        {
            "integrations": "DShield Feed",
            "playbookID": "playbook-DshieldFeed_test",
            "fromversion": "5.5.0",
            "is_mockable": false
        },
        {
            "integrations": "AlienVault Reputation Feed",
            "playbookID": "AlienVaultReputationFeed_Test",
            "fromversion": "5.5.0",
            "memory_threshold": 190
        },
        {
            "integrations": "BruteForceBlocker Feed",
            "playbookID": "playbook-BruteForceBlocker_test",
            "fromversion": "5.5.0",
            "memory_threshold": 190
        },
        {
            "integrations": "F5Silverline",
            "playbookID": "F5Silverline_TestPlaybook",
            "fromversion": "6.0.0",
            "memory_threshold": 190
        },
        {
            "integrations": "Carbon Black Enterprise EDR",
            "playbookID": "Carbon Black Enterprise EDR Test",
            "fromversion": "5.0.0"
        },
        {
            "integrations": "MongoDB Key Value Store",
            "playbookID": "MongoDB KeyValueStore - Test",
            "pid_threshold": 12,
            "fromversion": "5.0.0"
        },
        {
            "integrations": "MongoDB Log",
            "playbookID": "MongoDBLog - Test",
            "pid_threshold": 12,
            "fromversion": "5.0.0"
        },
        {
            "integrations": "CyCognito",
            "playbookID": "CyCognito-Test",
            "fromversion": "6.2.0"
        },
        {
            "integrations": "FeedCyCognito",
            "playbookID": "FeedCyCognito-Test",
            "fromversion": "6.2.0"
        },
        {
            "integrations": "Google Chronicle Backstory",
            "playbookID": "Google Chronicle Backstory Asset - Test",
            "fromversion": "5.0.0"
        },
        {
            "integrations": "Google Chronicle Backstory",
            "playbookID": "Google Chronicle Backstory IOC Details - Test",
            "fromversion": "5.0.0"
        },
        {
            "integrations": "Google Chronicle Backstory",
            "playbookID": "Google Chronicle Backstory List Alerts - Test",
            "fromversion": "5.0.0"
        },
        {
            "integrations": "Google Chronicle Backstory",
            "playbookID": "Google Chronicle Backstory List IOCs - Test",
            "fromversion": "5.0.0"
        },
        {
            "integrations": "Google Chronicle Backstory",
            "playbookID": "Google Chronicle Backstory Reputation - Test",
            "fromversion": "5.0.0"
        },
        {
            "integrations": "Google Chronicle Backstory",
            "playbookID": "Google Chronicle Backstory List Events - Test",
            "fromversion": "5.0.0"
        },
        {
            "integrations": "Feodo Tracker IP Blocklist Feed",
            "instance_names": "feodo_tracker_ip_currently__active",
            "playbookID": "playbook-feodotrackeripblock_test_currently__active",
            "fromversion": "5.5.0"
        },
        {
            "integrations": "Feodo Tracker IP Blocklist Feed",
            "instance_names": "feodo_tracker_ip_30_days",
            "playbookID": "playbook-feodotrackeripblock_test_30_days",
            "fromversion": "5.5.0"
        },
        {
            "integrations": "Code42",
            "playbookID": "Code42-Test",
            "fromversion": "5.0.0",
            "timeout": 600
        },
        {
            "playbookID": "Code42 File Search Test",
            "integrations": "Code42",
            "fromversion": "5.0.0"
        },
        {
            "playbookID": "FetchIndicatorsFromFile-test",
            "fromversion": "5.5.0"
        },
        {
            "integrations": "RiskSense",
            "playbookID": "RiskSense Get Apps - Test"
        },
        {
            "integrations": "RiskSense",
            "playbookID": "RiskSense Get Host Detail - Test"
        },
        {
            "integrations": "RiskSense",
            "playbookID": "RiskSense Get Host Finding Detail - Test"
        },
        {
            "integrations": "RiskSense",
            "playbookID": "RiskSense Get Hosts - Test"
        },
        {
            "integrations": "RiskSense",
            "playbookID": "RiskSense Get Host Findings - Test"
        },
        {
            "integrations": "RiskSense",
            "playbookID": "RiskSense Get Unique Cves - Test"
        },
        {
            "integrations": "RiskSense",
            "playbookID": "RiskSense Get Unique Open Findings - Test"
        },
        {
            "integrations": "RiskSense",
            "playbookID": "RiskSense Get Apps Detail - Test"
        },
        {
            "integrations": "RiskSense",
            "playbookID": "RiskSense Apply Tag - Test"
        },
        {
            "integrations": "Indeni",
            "playbookID": "Indeni_test",
            "fromversion": "5.0.0"
        },
        {
            "integrations": "SafeBreach v2",
            "playbookID": "playbook-SafeBreach-Test",
            "fromversion": "5.5.0"
        },
        {
            "integrations": "AlienVault OTX TAXII Feed",
            "playbookID": "playbook-feedalienvaultotx_test",
            "fromversion": "5.5.0"
        },
        {
            "playbookID": "ExtractDomainAndFQDNFromUrlAndEmail-Test",
            "fromversion": "5.5.0"
        },
        {
            "integrations": "Cortex Data Lake",
            "playbookID": "Cortex Data Lake Test",
            "instance_names": "cdl_prod",
            "fromversion": "4.5.0"
        },
        {
            "integrations": "MongoDB",
            "playbookID": "MongoDB - Test"
        },
        {
            "integrations": "DNSDB_v2",
            "playbookID": "DNSDB-Test",
            "fromversion": "5.0.0"
        },
        {
            "playbookID": "DBotCreatePhishingClassifierV2FromFile-Test",
            "timeout": 60000,
            "fromversion": "6.1.0",
            "instance_names": "ml_dummy_prod",
            "integrations": "AzureWAF"
        },
        {
            "integrations": "IBM Resilient Systems",
            "playbookID": "IBM Resilient Systems Test"
        },
        {
            "integrations": [
                "Prisma Access",
                "Prisma Access Egress IP feed"
            ],
            "playbookID": "Prisma_Access_Egress_IP_Feed-Test",
            "timeout": 60000,
            "fromversion": "5.5.0"
        },
        {
            "integrations": "Prisma Access",
            "playbookID": "Prisma_Access-Test",
            "timeout": 60000,
            "fromversion": "5.5.0"
        },
        {
            "playbookID": "EvaluateMLModllAtProduction-Test",
            "fromversion": "5.5.0"
        },
        {
            "integrations": "Google IP Ranges Feed",
            "playbookID": "Fetch Indicators Test",
            "fromversion": "6.0.0"
        },
        {
            "integrations": "Azure AD Connect Health Feed",
            "playbookID": "FeedAzureADConnectHealth_Test",
            "fromversion": "5.5.0"
        },
        {
            "integrations": ["Zoom Feed", "Demisto REST API"],
            "playbookID": "FeedZoom_Test",
            "fromversion": "5.5.0"
        },
        {
            "playbookID": "PCAP Analysis Test",
            "integrations": [
                "ipinfo",
                "WildFire-v2"
            ],
            "fromversion": "5.0.0",
            "timeout": 1200
        },
        {
            "integrations": "Workday",
            "playbookID": "Workday - Test",
            "fromversion": "5.0.0",
            "timeout": 600
        },
        {
            "integrations": "Unit42 Feed",
            "playbookID": "Unit42 Feed - Test",
            "fromversion": "5.5.0",
            "timeout": 600
        },
        {
            "integrations": "CrowdStrikeMalquery",
            "playbookID": "CrowdStrikeMalquery-Test",
            "fromversion": "5.0.0",
            "timeout": 2500
        },
        {
            "integrations": "Sixgill_Darkfeed",
            "playbookID": "Sixgill-Darkfeed_Test",
            "fromversion": "5.5.0"
        },
        {
            "playbookID": "hashIncidentFields-test",
            "fromversion": "4.5.0",
            "timeout": 60000
        },
        {
            "integrations": "RSA Archer v2",
            "playbookID": "Archer v2 - Test",
            "fromversion": "5.0.0",
            "timeout": 1500
        },
        {
            "integrations": "WootCloud",
            "playbookID": "TestWootCloudPlaybook",
            "fromversion": "5.0.0"
        },
        {
            "integrations": "Ivanti Heat",
            "playbookID": "Ivanti Heat - Test"
        },
        {
            "integrations": "MicrosoftCloudAppSecurity",
            "playbookID": "MicrosoftCloudAppSecurity-Test"
        },
        {
            "integrations": "Blueliv ThreatCompass",
            "playbookID": "Blueliv_ThreatCompass_test",
            "fromversion": "5.0.0"
        },
        {
            "playbookID": "IncreaseIncidentSeverity-Test",
            "fromversion": "5.0.0"
        },
        {
            "integrations": "TrendMicro Cloud App Security",
            "playbookID": "playbook_TrendmicroCAS_Test",
            "fromversion": "5.0.0",
            "timeout": 300
        },
        {
            "playbookID": "IfThenElse-Test",
            "fromversion": "5.0.0"
        },
        {
            "integrations": "Imperva WAF",
            "playbookID": "Imperva WAF - Test"
        },
        {
            "integrations": "CheckPointFirewall_v2",
            "playbookID": "checkpoint-testplaybook",
            "timeout": 500
        },
        {
            "playbookID": "FailedInstances - Test",
            "integrations": "Whois",
            "fromversion": "4.5.0"
        },
        {
            "integrations": "F5 ASM",
            "playbookID": "playbook-F5_ASM-Test",
            "timeout": 600,
            "fromversion": "5.0.0"
        },
        {
            "playbookID": "Hatching Triage - Detonate File",
            "integrations": "Hatching Triage",
            "fromversion": "5.5.0"
        },
        {
            "integrations": "Rundeck",
            "playbookID": "Rundeck_test",
            "fromversion": "5.5.0",
            "is_mockable": false
        },
        {
            "playbookID": "Field polling test",
            "timeout": 600,
            "fromversion": "5.0.0"
        },
        {
            "integrations": "Generic Webhook",
            "playbookID": "Generic Webhook - Test",
            "fromversion": "5.5.0",
            "has_api": false
        },
        {
            "integrations": "Palo Alto Networks Enterprise DLP",
            "playbookID": "Palo_Alto_Networks_Enterprise_DLP - Test",
            "fromversion": "5.0.0"
        },
        {
            "integrations": "Cryptocurrency",
            "playbookID": "Cryptocurrency-Test",
            "is_mockable": false
        },
        {
            "integrations": "Public DNS Feed",
            "playbookID": "Public_DNS_Feed_Test",
            "fromversion": "5.5.0"
        },
        {
            "integrations": "BitcoinAbuse",
            "playbookID": "BitcoinAbuse-test",
            "fromversion": "5.5.0",
            "memory_threshold": 200
        },
        {
            "integrations": "ExpanseV2",
            "playbookID": "ExpanseV2 Test",
            "fromversion": "6.0.0"
        },
        {
            "integrations": "FeedExpanse",
            "playbookID": "Feed Expanse Test",
            "fromversion": "6.0.0"
        },
        {
            "integrations": "MicrosoftGraphIdentityandAccess",
            "playbookID": "Identity & Access test playbook"
        },
        {
            "integrations": "MicrosoftPolicyAndComplianceAuditLog",
            "playbookID": "Audit Log - Test"
        },
        {
            "integrations": "Nutanix Hypervisor",
            "playbookID": "Nutanix-test"
        },
        {
            "integrations": "Azure Storage",
            "playbookID": "Azure Storage - Test"
        },
        {
            "integrations": "MicrosoftGraphApplications",
            "playbookID": "MSGraph Applications Test",
            "instance_names": "ms_graph_applications_device_code"
        },
        {
            "integrations": "MicrosoftGraphApplications",
            "playbookID": "MSGraph Applications Test",
            "instance_names": "ms_graph_applications_client_cred"
        },
        {
            "integrations": "EWS Extension Online Powershell v2",
            "playbookID": "EWS Extension: Powershell Online V2 Test",
            "fromversion": "6.0.0",
            "toversion": "6.0.9",
            "timeout": 250
        },
        {
            "integrations": "VirusTotal (API v3)",
            "playbookID": "VirusTotal (API v3) Detonate Test",
            "instance_names": [
                "virus_total_v3",
                "virus_total_v3_premium"
            ],
            "is_mockable": false
        },
        {
            "integrations": "VirusTotal (API v3)",
            "playbookID": "VirusTotalV3-test",
            "instance_names": [
                "virus_total_v3"
            ],
            "fromversion": "5.5.0"
        },
        {
            "integrations": "HostIo",
            "playbookID": "HostIo_Test"
        },
        {
            "playbookID": "CreateCertificate-Test",
            "fromversion": "5.5.0"
        },
        {
            "integrations": "LogPoint SIEM Integration",
            "playbookID": "LogPoint SIEM Integration - Test Playbook 1"
        },
        {
            "integrations": "LogPoint SIEM Integration",
            "playbookID": "LogPoint SIEM Integration - Test Playbook 2"
        },
        {
            "integrations": "Cisco Stealthwatch",
            "fromversion": "5.5.0",
            "playbookID": "Cisco Stealthwatch Test"
        },
        {
            "integrations": "cymulate_v2",
            "playbookID": "Cymulate V2 Test",
            "fromversion": "6.0.0"
        },
        {
            "integrations": "OpenCTI",
            "playbookID": "OpenCTI Test",
            "fromversion": "5.0.0"
        },
        {
            "integrations": "Microsoft Graph API",
            "playbookID": "Microsoft Graph API - Test",
            "fromversion": "5.0.0"
        },
        {
            "integrations": "QRadar v3",
            "playbookID": "QRadar_v3-test",
            "fromversion": "6.0.0"
        },
        {
            "playbookID": "DbotPredictOufOfTheBoxTest",
            "fromversion": "4.5.0",
            "timeout": 1000
        },
        {
            "playbookID": "DbotPredictOufOfTheBoxTestV2",
            "fromversion": "5.5.0",
            "timeout": 1000
        },
        {
            "integrations": "HPEArubaClearPass",
            "playbookID": "HPEArubaClearPass_TestPlaybook",
            "fromversion": "6.0.0"
        },
        {
            "integrations": "CrowdstrikeFalcon",
            "playbookID": "Get endpoint details - Generic - test",
            "fromversion": "5.5.0"
        },
        {
            "integrations": "CrowdstrikeFalcon",
            "playbookID": "Isolate and unisolate endpoint - test",
            "fromversion": "5.5.0"
        },
        {
            "integrations": "VirusTotal - Premium (API v3)",
            "playbookID": "VirusTotal Premium v3 TestPlaybook",
            "fromversion": "5.5.0"
        },
        {
            "integrations": "Armis",
            "playbookID": "Armis-Test",
            "fromversion": "5.5.0"
        },
        {
            "playbookID": "Tidy - Test",
            "integrations": [
                "AWS - EC2",
                "Demisto REST API",
                "Tidy"
            ],
            "instance_names": [
                "aws_alloacte_host"
            ],
            "fromversion": "6.0.0"
        },
        {
            "integrations": "Trend Micro Deep Security",
            "playbookID": "Trend Micro Deep Security - Test"
        },
        {
            "integrations": "Carbon Black Endpoint Standard",
            "playbookID": "carbonBlackEndpointStandardTestPlaybook",
            "fromversion": "5.5.0",
            "is_mockable": false
        },
        {
            "integrations": "Proofpoint TAP v2",
            "playbookID": "ProofpointTAP-Test"
        },
        {
            "integrations": "QualysV2",
            "playbookID": "QualysVulnerabilityManagement-Test",
            "fromversion": "5.5.0",
            "timeout": 3500
        },
        {
            "integrations": "ThreatExchange v2",
            "playbookID": "ThreatExchangeV2-test",
            "fromversion": "5.5.0"
        },
        {
            "integrations": "NetscoutAED",
            "playbookID": "NetscoutAED-Test",
            "fromversion": "5.5.0"
        },
        {
            "integrations": "VMware Workspace ONE UEM (AirWatch MDM)",
            "playbookID": "VMware Workspace ONE UEM (AirWatch MDM)-Test",
            "fromversion": "6.0.0"
        },
        {
            "integrations": "CarbonBlackLiveResponseCloud",
            "playbookID": "CarbonBlackLiveResponseCloud-Test",
            "fromversion": "5.5.0",
            "is_mockable": false
        },
        {
            "playbookID": "EDL Performance Test",
            "instance_names": "edl_auto",
            "integrations": [
                "EDL",
                "Create-Mock-Feed-Relationships"
            ],
            "fromversion": "6.0.0",
            "timeout": 3500,
            "memory_threshold": 900,
            "pid_threshold": 12,
            "context_print_dt": "EDLHey",
            "has_api": false
        },
        {
            "playbookID": "Export Indicators Performance Test",
            "instance_names": "eis_auto",
            "integrations": [
                "ExportIndicators",
                "Create-Mock-Feed-Relationships"
            ],
            "fromversion": "6.0.0",
            "timeout": 3500,
            "memory_threshold": 900,
            "pid_threshold": 12,
            "context_print_dt": "EISHey"
        },
        {
            "integrations": "jamf v2",
            "playbookID": "Jamf_v2_test",
            "fromversion": "5.5.0"
        },
        {
            "integrations": "GuardiCore v2",
            "playbookID": "GuardiCoreV2-Test",
            "fromversion": "6.0.0"
        },
        {
            "playbookID": "DBot Build Phishing Classifier Test - Multiple Algorithms",
            "timeout": 60000,
            "fromversion": "6.1.0",
            "instance_names": "ml_dummy_prod",
            "integrations": "AzureWAF"
        },
        {
            "integrations": [
                "AutoFocus Daily Feed",
                "Demisto REST API"
            ],
            "playbookID": "Fetch Indicators Test",
            "fromversion": "6.0.0",
            "is_mockable": false,
            "timeout": 2400
        },
        {
            "integrations": "SOCRadarIncidents",
            "playbookID": "SOCRadarIncidents-Test"
        },
        {
            "integrations": "SOCRadarThreatFusion",
            "playbookID": "SOCRadarThreatFusion-Test"
        },
        {
            "integrations": "FeedSOCRadarThreatFeed",
            "playbookID": "FeedSOCRadarThreatFeed-Test"
        },
        {
            "integrations": "TheHive Project",
            "playbookID": "Playbook_TheHiveProject_Test",
            "fromversion": "6.0.0"
        },
        {
            "integrations": [
                "ServiceNow v2",
                "Demisto REST API"
            ],
            "playbookID": "Fetch Incidents Test",
            "instance_names": "snow_basic_auth",
            "fromversion": "6.0.0",
            "is_mockable": false,
            "timeout": 2400
        },
        {
            "integrations": [
                "MalwareBazaar Feed",
                "Demisto REST API"
            ],
            "playbookID": "Fetch Indicators Test",
            "fromversion": "6.0.0",
            "is_mockable": false,
            "instance_names": "malwarebazzar_auto",
            "timeout": 2400
        },
        {
            "playbookID": "SolarWinds-Test",
            "fromversion": "5.5.0",
            "integrations": [
                "SolarWinds"
            ]
        },
        {
            "playbookID": "BastilleNetworks-Test",
            "fromversion": "5.0.0",
            "integrations": [
                "Bastille Networks"
            ]
        },
        {
            "playbookID": "bc993d1a-98f5-4554-8075-68a38004c119",
            "fromversion": "5.0.0",
            "integrations": [
                "Gamma"
            ]
        },
        {
            "playbookID": "Service Desk Plus (On-Premise) Test",
            "fromversion": "5.0.0",
            "integrations": [
                "ServiceDeskPlus (On-Premise)"
            ]
        },
        {
            "playbookID": "IronDefense Test",
            "fromversion": "5.0.0",
            "integrations": [
                "IronDefense"
            ]
        },
        {
            "playbookID": "AgariPhishingDefense-Test",
            "fromversion": "5.0.0",
            "integrations": [
                "Agari Phishing Defense"
            ]
        },
        {
            "playbookID": "SecurityIntelligenceServicesFeed - Test",
            "fromversion": "5.5.0",
            "integrations": [
                "SecurityIntelligenceServicesFeed"
            ]
        },
        {
            "playbookID": "FeedTalosTestPlaybook",
            "fromversion": "5.5.0",
            "integrations": [
                "Talos Feed"
            ]
        },
        {
            "playbookID": "Netscout Arbor Sightline - Test Playbook",
            "fromversion": "5.5.0",
            "integrations": [
                "NetscoutArborSightline"
            ]
        },
        {
            "playbookID": "test_MsGraphFiles",
            "fromversion": "5.0.0",
            "integrations": [
                "Microsoft_Graph_Files"
            ]
        },
        {
            "playbookID": "AlphaVantage Test Playbook",
            "fromversion": "6.0.0",
            "integrations": [
                "AlphaVantage"
            ]
        },
        {
            "playbookID": "Azure SQL - Test",
            "fromversion": "5.0.0",
            "instance_names": "azure_sql_device_code_instance",
            "integrations": [
                "Azure SQL Management"
            ]
        },
        {
            "playbookID": "Sophos Central Test",
            "fromversion": "5.0.0",
            "integrations": [
                "Sophos Central"
            ]
        },
        {
            "playbookID": "Microsoft Graph Groups - Test",
            "fromversion": "5.0.0",
            "integrations": [
                "Microsoft Graph Groups"
            ]
        },
        {
            "playbookID": "Humio-Test",
            "fromversion": "5.0.0",
            "integrations": [
                "Humio"
            ]
        },
        {
            "playbookID": "Blueliv_ThreatContext_test",
            "fromversion": "5.0.0",
            "integrations": [
                "Blueliv ThreatContext"
            ]
        },
        {
            "playbookID": "Darktrace Test Playbook",
            "fromversion": "6.0.0",
            "integrations": [
                "Darktrace"
            ]
        },
        {
            "playbookID": "Recorded Future Test Playbook",
            "fromversion": "5.0.0",
            "integrations": [
                "Recorded Future v2"
            ]
        },
        {
            "playbookID": "get_file_sample_by_hash_-_cylance_protect_-_test",
            "fromversion": "5.0.0",
            "integrations": [
                "Cylance Protect v2"
            ]
        },
        {
            "playbookID": "Venafi - Test",
            "fromversion": "5.0.0",
            "integrations": [
                "Venafi"
            ]
        },
        {
            "playbookID": "3da36d51-3cdf-4120-882a-cee03b038b89",
            "fromversion": "5.0.0",
            "integrations": [
                "FortiManager"
            ]
        },
        {
            "playbookID": "X509Certificate Test Playbook",
            "fromversion": "6.0.0"
        },
        {
            "playbookID": "Pcysys-Test",
            "fromversion": "5.0.0",
            "integrations": [
                "Pentera"
            ]
        },
        {
            "playbookID": "Pentera Run Scan and Create Incidents - Test",
            "fromversion": "5.0.0",
            "integrations": [
                "Pentera"
            ]
        },
        {
            "playbookID": "Google Chronicle Backstory List Detections - Test",
            "fromversion": "5.0.0",
            "integrations": [
                "Google Chronicle Backstory"
            ]
        },
        {
            "playbookID": "Google Chronicle Backstory List Rules - Test",
            "fromversion": "5.0.0",
            "integrations": [
                "Google Chronicle Backstory"
            ]
        },
        {
            "playbookID": "McAfee ESM v2 - Test",
            "fromversion": "5.0.0",
            "instance_names": "v11.1.3",
            "integrations": [
                "McAfee ESM v2"
            ]
        },
        {
            "playbookID": "McAfee ESM Watchlists - Test",
            "fromversion": "5.0.0",
            "instance_names": "v11.1.3",
            "integrations": [
                "McAfee ESM v2"
            ]
        },
        {
            "playbookID": "Acalvio Sample Playbook",
            "fromversion": "5.0.0",
            "integrations": [
                "Acalvio ShadowPlex"
            ]
        },
        {
            "playbookID": "playbook-SophosXGFirewall-test",
            "fromversion": "5.0.0",
            "integrations": [
                "sophos_firewall"
            ]
        },
        {
            "playbookID": "CircleCI-Test",
            "fromversion": "5.5.0",
            "integrations": [
                "CircleCI"
            ]
        },
        {
            "playbookID": "XMCyberIntegration-Test",
            "fromversion": "6.0.0",
            "integrations": [
                "XMCyber"
            ]
        },
        {
            "playbookID": "a60ae34e-7a00-4a06-81ca-2ca6ea1d58ba",
            "fromversion": "6.0.0",
            "integrations": [
                "AnsibleAlibabaCloud"
            ]
        },
        {
            "playbookID": "Carbon Black Enterprise EDR Process Search Test",
            "fromversion": "5.0.0",
            "integrations": [
                "Carbon Black Enterprise EDR"
            ]
        },
        {
            "playbookID": "Logzio - Test",
            "fromversion": "5.0.0",
            "integrations": [
                "Logz.io"
            ]
        },
        {
            "playbookID": "GoogleCloudSCC-Test",
            "fromversion": "5.0.0",
            "integrations": [
                "GoogleCloudSCC"
            ]
        },
        {
            "playbookID": "SailPointIdentityNow-Test",
            "fromversion": "6.0.0",
            "integrations": [
                "SailPointIdentityNow"
            ]
        },
        {
            "playbookID": "playbook-Cyberint_Test",
            "fromversion": "5.0.0",
            "integrations": [
                "cyberint"
            ]
        },
        {
            "playbookID": "Druva-Test",
            "fromversion": "5.0.0",
            "integrations": [
                "Druva Ransomware Response"
            ]
        },
        {
            "playbookID": "LogPoint SIEM Integration - Test Playbook 3",
            "fromversion": "6.0.0",
            "integrations": [
                "LogPoint SIEM Integration"
            ]
        },
        {
            "playbookID": "TestGraPlayBook",
            "fromversion": "5.0.0",
            "integrations": [
                "Gurucul-GRA"
            ]
        },
        {
            "playbookID": "TestGreatHornPlaybook",
            "fromversion": "6.0.0",
            "integrations": [
                "GreatHorn"
            ]
        },
        {
            "playbookID": "Microsoft Defender Advanced Threat Protection - Test",
            "fromversion": "5.0.0",
            "integrations": [
                "Microsoft Defender Advanced Threat Protection"
            ],
            "instance_names": [
                "microsoft_defender_atp_dev_self_deployed"
            ]
        },
        {
            "playbookID": "Polygon-Test",
            "fromversion": "5.0.0",
            "integrations": [
                "Group-IB TDS Polygon"
            ]
        },
        {
            "playbookID": "TrustwaveSEG-Test",
            "fromversion": "5.0.0",
            "integrations": [
                "trustwave secure email gateway"
            ]
        },
        {
            "playbookID": "PassiveTotal_v2-Test",
            "fromversion": "5.0.0",
            "integrations": [
                "PassiveTotal v2",
                "PassiveTotal"
            ]
        },
        {
            "playbookID": "02ea5cef-3169-4b17-8f4d-604b44e6348a",
            "fromversion": "5.0.0",
            "integrations": [
                "Cognni"
            ]
        },
        {
            "playbookID": "playbook-InsightIDR-test",
            "fromversion": "5.0.0",
            "integrations": [
                "Rapid7 InsightIDR"
            ]
        },
        {
            "playbookID": "Cofense Intelligence v2-Test",
            "fromversion": "5.5.0",
            "integrations": [
                "CofenseIntelligenceV2"
            ]
        },
        {
            "integrations": "Cofense Vision",
            "playbookID": "CofenseVision-Test",
            "fromversion": "6.2.0"
        },
        {
            "playbookID": "opsgenie-test-playbook",
            "fromversion": "6.0.0",
            "integrations": [
                "Opsgeniev2"
            ]
        },
        {
            "playbookID": "FraudWatch-Test",
            "fromversion": "5.0.0",
            "integrations": [
                "FraudWatch"
            ]
        },
        {
            "playbookID": "SepioPrimeAPI-Test",
            "fromversion": "5.0.0",
            "integrations": [
                "Sepio"
            ]
        },
        {
            "playbookID": "SX - PC - Test Playbook",
            "fromversion": "5.5.0",
            "integrations": [
                "PingCastle"
            ]
        },
        {
            "playbookID": "JARM-Test",
            "fromversion": "5.0.0",
            "integrations": [
                "JARM"
            ]
        },
        {
            "playbookID": "Playbook-HYASInsight-Test",
            "fromversion": "6.0.0",
            "integrations": [
                "HYAS Insight"
            ]
        },
        {
            "playbookID": "ConcentricAI Demo Playbook",
            "fromversion": "6.0.0",
            "integrations": [
                "ConcentricAI"
            ]
        },
        {
            "playbookID": "Cyberpion-Test",
            "fromversion": "6.0.0",
            "integrations": [
                "Cyberpion"
            ]
        },
        {
            "playbookID": "CrowdStrike OpenAPI - Test",
            "fromversion": "6.0.0",
            "integrations": [
                "CrowdStrike OpenAPI"
            ]
        },
        {
            "playbookID": "Smokescreen IllusionBLACK-Test",
            "fromversion": "5.0.0",
            "integrations": [
                "Smokescreen IllusionBLACK"
            ]
        },
        {
            "playbookID": "TestCymptomPlaybook",
            "fromversion": "5.0.0",
            "integrations": [
                "Cymptom"
            ]
        },
        {
            "playbookID": "Test-GitLab-v2",
            "fromversion": "6.5.0",
            "integrations": "GitLabv2"
        },
        {
            "playbookID": "LGTM-test-playbook",
            "fromversion": "6.0.0",
            "integrations": [
                "LGTM",
                "MinIO",
                "Docker Engine API"
            ]
        },
        {
            "playbookID": "playbook-MinIO-Test",
            "fromversion": "6.0.0",
            "integrations": [
                "LGTM",
                "MinIO",
                "Docker Engine API"
            ]
        },
        {
            "playbookID": "MSGraph_DeviceManagement_Test",
            "fromversion": "5.0.0",
            "integrations": [
                "Microsoft Graph Device Management"
            ]
        },
        {
            "playbookID": "G Suite Security Alert Center-Test",
            "fromversion": "5.0.0",
            "integrations": [
                "G Suite Security Alert Center"
            ]
        },
        {
            "playbookID": "VerifyOOBV2Predictions-Test",
            "fromversion": "5.5.0"
        },
        {
            "playbookID": "PAN OS EDL Management - Test",
            "fromversion": "5.0.0",
            "integrations": [
                "palo_alto_networks_pan_os_edl_management"
            ],
            "has_api": false
        },
        {
            "playbookID": "Group-IB Threat Intelligence & Attribution-Test",
            "fromversion": "6.0.0",
            "integrations": [
                "Group-IB Threat Intelligence & Attribution Feed",
                "Group-IB Threat Intelligence & Attribution"
            ]
        },
        {
            "playbookID": "CounterCraft - Test",
            "fromversion": "5.0.0",
            "integrations": [
                "CounterCraft Deception Director"
            ]
        },
        {
            "playbookID": "Microsoft Graph Security Test",
            "fromversion": "5.0.0",
            "integrations": [
                "Microsoft Graph"
            ],
            "instance_names": [
                "ms_graph_security_prod",
                "ms_graph_security_dev"
            ]
        },
        {
            "playbookID": "Azure Kubernetes Services - Test",
            "fromversion": "5.0.0",
            "instance_names": "aks_device_code_instance",
            "integrations": [
                "Azure Kubernetes Services"
            ]
        },
        {
            "playbookID": "Cortex XDR - IOC - Test without fetch",
            "fromversion": "5.5.0",
            "integrations": [
                "Cortex XDR - IR",
                "Cortex XDR - IOC"
            ]
        },
        {
            "playbookID": "PaloAltoNetworks_IoT-Test",
            "fromversion": "5.0.0",
            "integrations": [
                "Palo Alto Networks IoT"
            ]
        },
        {
            "playbookID": "GreyNoise-Test",
            "fromversion": "5.5.0",
            "integrations": [
                "GreyNoise Community",
                "GreyNoise"
            ]
        },
        {
            "playbookID": "xMatters-Test",
            "fromversion": "5.5.0",
            "integrations": [
                "xMatters"
            ]
        },
        {
            "playbookID": "TestCentrifyPlaybook",
            "fromversion": "6.0.0",
            "integrations": [
                "Centrify Vault"
            ]
        },
        {
            "playbookID": "Infinipoint-Test",
            "fromversion": "5.0.0",
            "integrations": [
                "Infinipoint"
            ]
        },
        {
            "playbookID": "CyrenThreatInDepth-Test",
            "fromversion": "6.0.0",
            "integrations": [
                "CyrenThreatInDepth"
            ]
        },
        {
            "playbookID": "CVSS Calculator Test",
            "fromversion": "5.0.0"
        },
        {
            "playbookID": "7d8ac1af-2d1e-4ed9-875c-d3257d2c6830",
            "fromversion": "6.0.0",
            "integrations": [
                "AnsibleHCloud"
            ]
        },
        {
            "playbookID": "Archer-Test-Playbook",
            "fromversion": "5.0.0",
            "integrations": [
                "RSA Archer",
                "RSA Archer v2"
            ]
        },
        {
            "playbookID": "Cymulate V1 Test",
            "fromversion": "6.0.0",
            "integrations": [
                "cymulate_v2",
                "Cymulate"
            ]
        },
        {
            "playbookID": "TestUptycs",
            "fromversion": "5.0.0",
            "integrations": [
                "Uptycs"
            ]
        },
        {
            "playbookID": "Microsoft Graph Calendar - Test",
            "fromversion": "5.0.0",
            "integrations": [
                "Microsoft Graph Calendar"
            ]
        },
        {
            "playbookID": "VMRay-Test-URL",
            "fromversion": "5.5.0",
            "integrations": [
                "vmray"
            ]
        },
        {
            "playbookID": "Thycotic-Test",
            "fromversion": "6.0.0",
            "integrations": [
                "Thycotic"
            ]
        },
        {
            "playbookID": "Test Playbook TrendMicroDDA",
            "fromversion": "5.0.0",
            "integrations": [
                "Trend Micro Deep Discovery Analyzer Beta"
            ]
        },
        {
            "playbookID": "Atlassian Confluence Cloud-Test",
            "fromversion": "6.2.0",
            "integrations": [
                "Atlassian Confluence Cloud"
            ]
        },
        {
            "playbookID": "CrowdStrike_Falcon_X_-Test-Detonate_URL",
            "fromversion": "6.1.0",
            "integrations": [
                "CrowdStrike Falcon X"
            ],
            "timeout": 1800
        },
        {
            "playbookID": "CrowdStrike_Falcon_X_-Test-Detonate_File",
            "fromversion": "6.1.0",
            "memory_threshold": 100,
            "integrations": [
                "CrowdStrike Falcon X"
            ],
            "timeout": 1800
        },
        {
            "playbookID": "CrowdStrike_FalconX_Test",
            "fromversion": "6.1.0",
            "memory_threshold": 100,
            "integrations": [
                "CrowdStrike Falcon X"
            ]
        },
        {
            "playbookID": "Phishing - Core - Test - Actual Incident",
            "fromversion": "6.0.0",
            "timeout": 4600,
            "integrations": [
                "EWS Mail Sender",
                "Demisto REST API",
                "Rasterize"
            ],
            "memory_threshold": 200
        },
        {
            "playbookID": "Phishing v2 - Test - Actual Incident",
            "fromversion": "6.0.0"
        },
        {
            "playbookID": "Phishing Investigation - Generic v2 - Campaign Test",
            "fromversion": "6.0.0",
            "timeout": 7000,
            "integrations": [
                "EWS Mail Sender",
                "Demisto REST API",
                "Rasterize",
                "Demisto Lock"
            ],
            "instance_names": [
                "no_sync_long_timeout",
                "ews_mail_sender_labdemisto"
            ],
            "memory_threshold": 160,
            "pid_threshold": 80
        },
        {
            "playbookID": "Phishing v3 - DomainSquatting+EML+MaliciousIndicators - Test",
            "fromversion": "6.2.0",
            "timeout": 7000,
            "integrations": [
                "EWS Mail Sender",
                "Demisto REST API",
                "CreateIncidents",
                "Rasterize"
            ],
            "instance_names": [
                "ews_mail_sender_srtest02",
                "Create Test Incidents - Phishing Mock"
            ],
            "external_playbook_config": {
                "playbookID": "Phishing - Generic v3",
                "input_parameters": {
                    "InternalDomains": {
                        "simple": "demistodev.onmicrosoft.com"
                    }
                }
            },
            "instance_configuration": {
                "classifier_id": "EWS v2",
                "incoming_mapper_id": "EWS v2-mapper"
            },
            "memory_threshold": 160,
            "pid_threshold": 80
        },
        {
            "playbookID": "Phishing v3 - Get Original Email + Search & Delete - Test",
            "fromversion": "6.2.0",
            "toversion": "6.4.9",
            "timeout": 7000,
            "integrations": [
                "EWS Mail Sender",
                "Demisto REST API",
                "EWSO365",
                "Rasterize",
                "SecurityAndCompliance",
                "VirusTotal (API v3)"
            ],
            "instance_names": [
                "ews_mail_sender_srtest02",
                "virus_total_v3",
                "ewso365_sec_eng_team"
            ],
            "external_playbook_config": {
                "playbookID": "Phishing - Generic v3",
                "input_parameters": {
                    "SearchAndDelete": {
                        "simple": "True"
                    },
                    "GetOriginalEmail": {
                        "simple": "True"
                    },
                    "SearchAndDeleteIntegration": {
                        "simple": "O365"
                    },
                    "O365DeleteType": {
                        "simple": "Soft"
                    }
                }
            },
            "memory_threshold": 160,
            "pid_threshold": 80
        },
        {
            "playbookID": "PCAP Search test",
            "fromversion": "5.0.0"
        },
        {
            "playbookID": "PCAP Parsing And Indicator Enrichment Test",
            "fromversion": "5.0.0"
        },
        {
            "playbookID": "PCAP File Carving Test",
            "fromversion": "5.0.0"
        },
        {
            "playbookID": "Trello Test",
            "fromversion": "6.0.0",
            "integrations": [
                "Trello"
            ]
        },
        {
            "playbookID": "Google Drive Permissions Test",
            "fromversion": "5.0.0",
            "integrations": [
                "GoogleDrive"
            ]
        },
        {
            "playbookID": "RiskIQDigitalFootprint-Test",
            "fromversion": "5.5.0",
            "integrations": [
                "RiskIQDigitalFootprint"
            ]
        },
        {
            "playbookID": "playbook-feodoteackerhash_test",
            "fromversion": "5.5.0",
            "integrations": [
                "Feodo Tracker IP Blocklist Feed",
                "Feodo Tracker Hashes Feed"
            ],
            "instance_names": [
                "feodo_tracker_ip_currently__active",
                "feodo_tracker_ip_30_days"
            ]
        },
        {
            "playbookID": "playbook-feodotrackeripblock_test",
            "fromversion": "5.5.0",
            "integrations": [
                "Feodo Tracker IP Blocklist Feed",
                "Feodo Tracker Hashes Feed"
            ]
        },
        {
            "playbookID": "CyberTotal_TestPlaybook",
            "fromversion": "5.0.0",
            "integrations": [
                "CyberTotal"
            ]
        },
        {
            "playbookID": "Deep_Instinct-Test",
            "fromversion": "5.0.0",
            "integrations": [
                "Deep Instinct"
            ]
        },
        {
            "playbookID": "Zabbix - Test",
            "fromversion": "5.0.0",
            "integrations": [
                "Zabbix"
            ]
        },
        {
            "playbookID": "GCS Object Policy (ACL) - Test",
            "fromversion": "5.0.0",
            "integrations": [
                "Google Cloud Storage"
            ]
        },
        {
            "playbookID": "GetStringsDistance - Test",
            "fromversion": "5.0.0",
            "scripts": [
                "GetStringsDistance"
            ]
        },
        {
            "playbookID": "GCS Bucket Management - Test",
            "fromversion": "5.0.0",
            "integrations": [
                "Google Cloud Storage"
            ]
        },
        {
            "playbookID": "GCS Bucket Policy (ACL) - Test",
            "fromversion": "5.0.0",
            "integrations": [
                "Google Cloud Storage"
            ]
        },
        {
            "playbookID": "GCS Object Operations - Test",
            "fromversion": "5.0.0",
            "integrations": [
                "Google Cloud Storage"
            ]
        },
        {
            "playbookID": "OpenLDAP - Test",
            "fromversion": "5.0.0",
            "integrations": [
                "OpenLDAP"
            ],
            "instance_names": "LDAP Authentication (Active Directory)"
        },
        {
            "playbookID": "LDAP Authentication - Test",
            "fromversion": "6.8.0",
            "integrations": [
                "OpenLDAP"
            ],
            "instance_names": "LDAP Authentication (Active Directory)"
        },
        {
            "playbookID": "LDAP Authentication - Test",
            "fromversion": "6.8.0",
            "integrations": [
                "OpenLDAP"
            ],
            "instance_names": "LDAP Authentication (OpenLDAP)"
        },
        {
            "playbookID": "FireEye-Detection-on-Demand-Test",
            "fromversion": "6.0.0",
            "integrations": [
                "FireEye Detection on Demand"
            ]
        },
        {
            "playbookID": "TestIPQualityScorePlaybook",
            "fromversion": "5.0.0",
            "integrations": [
                "IPQualityScore"
            ]
        },
        {
            "integrations": "CrowdStrike Falcon Sandbox V2",
            "playbookID": "CrowdstrikeFalconSandbox2 Test",
            "timeout": 500
        },
        {
            "playbookID": "Send Email To Recipients",
            "fromversion": "5.0.0",
            "integrations": [
                "EWS Mail Sender"
            ],
            "instance_names": [
                "ews_mail_sender_labdemisto"
            ]
        },
        {
            "playbookID": "Endace-Test",
            "fromversion": "5.0.0",
            "integrations": [
                "Endace"
            ]
        },
        {
            "playbookID": "StringToArray_test",
            "fromversion": "6.0.0"
        },
        {
            "playbookID": "URLSSLVerification_test",
            "fromversion": "5.0.0"
        },
        {
            "playbookID": "playbook-SearchIncidentsV2InsideGenericPollng-Test",
            "fromversion": "5.0.0"
        },
        {
            "playbookID": "IsRFC1918-Test",
            "fromversion": "5.0.0"
        },
        {
            "playbookID": "Base64 File in List Test",
            "fromversion": "5.0.0"
        },
        {
            "playbookID": "DbotAverageScore-Test",
            "fromversion": "5.0.0"
        },
        {
            "playbookID": "ExtractEmailV2-Test",
            "fromversion": "5.5.0"
        },
        {
            "playbookID": "IsUrlPartOfDomain Test",
            "fromversion": "5.0.0"
        },
        {
            "playbookID": "URLEncode-Test",
            "fromversion": "5.0.0"
        },
        {
            "playbookID": "IsIPInRanges - Test",
            "fromversion": "5.0.0"
        },
        {
            "playbookID": "TruSTAR v2-Test",
            "fromversion": "5.0.0",
            "integrations": [
                "TruSTAR v2",
                "TruSTAR"
            ]
        },
        {
            "playbookID": "Relationships scripts - Test",
            "fromversion": "6.2.0"
        },
        {
            "playbookID": "Test-CreateDBotScore-With-Reliability",
            "fromversion": "6.0.0"
        },
        {
            "playbookID": "ValidateContent - Test",
            "fromversion": "5.5.0",
            "has_api": true
        },
        {
            "playbookID": "DeleteContext-auto-subplaybook-test",
            "fromversion": "5.0.0"
        },
        {
            "playbookID": "Process Email - Generic - Test - Actual Incident",
            "fromversion": "6.0.0",
            "integrations": [
                "XsoarPowershellTesting",
                "Create-Mock-Feed-Relationships"
            ],
            "memory_threshold": 160
        },
        {
            "playbookID": "Analyst1 Integration Demonstration - Test",
            "fromversion": "5.0.0",
            "integrations": [
                "Analyst1",
                "illuminate"
            ]
        },
        {
            "playbookID": "Analyst1 Integration Test",
            "fromversion": "5.0.0",
            "integrations": [
                "Analyst1",
                "illuminate"
            ]
        },
        {
            "playbookID": "Cofense Triage v3-Test",
            "fromversion": "6.0.0",
            "integrations": [
                "Cofense Triage v2",
                "Cofense Triage v3",
                "Cofense Triage"
            ]
        },
        {
            "playbookID": "SailPointIdentityIQ-Test",
            "fromversion": "6.0.0",
            "integrations": [
                "SailPointIdentityIQ"
            ]
        },
        {
            "playbookID": "Test - ExtFilter",
            "fromversion": "5.0.0"
        },
        {
            "playbookID": "Test - ExtFilter Main",
            "fromversion": "5.0.0"
        },
        {
            "playbookID": "Microsoft Teams - Test",
            "fromversion": "5.0.0",
            "integrations": [
                "Microsoft Teams Management",
                "Microsoft Teams"
            ]
        },
        {
            "playbookID": "TestTOPdeskPlaybook",
            "fromversion": "5.0.0",
            "integrations": [
                "TOPdesk"
            ]
        },
        {
            "integrations": "Cortex XDR - XQL Query Engine",
            "playbookID": "Cortex XDR - XQL Query - Test",
            "fromversion": "6.2.0",
            "memory_threshold": 90
        },
        {
            "playbookID": "ListUsedDockerImages - Test",
            "fromversion": "6.1.0"
        },
        {
            "integrations": "CustomIndicatorDemo",
            "playbookID": "playbook-CustomIndicatorDemo-test"
        },
        {
            "integrations": "Azure Sentinel",
            "fromversion": "5.5.0",
            "is_mockable": false,
            "playbookID": "TestAzureSentinelPlaybookV2"
        },
        {
            "integrations": "AnsibleAlibabaCloud",
            "playbookID": "Test-AlibabaCloud"
        },
        {
            "integrations": "AnsibleAzure",
            "playbookID": "Test-AnsibleAzure"
        },
        {
            "integrations": "AnsibleCiscoIOS",
            "playbookID": "Test-AnsibleCiscoIOS"
        },
        {
            "integrations": "AnsibleCiscoNXOS",
            "playbookID": "Test-AnsibleCiscoNXOS"
        },
        {
            "integrations": "AnsibleHCloud",
            "playbookID": "Test-AnsibleHCloud"
        },
        {
            "integrations": "AnsibleKubernetes",
            "playbookID": "Test-AnsibleKubernetes"
        },
        {
            "integrations": "AnsibleLinux",
            "playbookID": "Test-AnsibleLinux"
        },
        {
            "integrations": "AnsibleMicrosoftWindows",
            "playbookID": "Test-AnsibleWindows"
        },
        {
            "integrations": "AnsibleVMware",
            "playbookID": "Test-AnsibleVMware"
        },
        {
            "integrations": "Anomali ThreatStream",
            "playbookID": "Anomali_ThreatStream_Test"
        },
        {
            "integrations": "Anomali ThreatStream v2",
            "playbookID": "ThreatStream-Test"
        },
        {
            "integrations": "Anomali ThreatStream v3",
            "fromversion": "6.0.0",
            "playbookID": "ThreatStream-Test"
        },
        {
            "integrations": [
                "AutoFocusTagsFeed",
                "Demisto REST API"
            ],
            "playbookID": "AutoFocusTagsFeed-test",
            "timeout": 1500,
            "fromversion": "6.5.0"
        },
        {
            "integrations": [
                "Unit42IntelObjectsFeed",
                "Demisto REST API"
            ],
            "playbookID": "Unit42 Intel Objects Feed - Test",
            "timeout": 15000,
            "fromversion": "6.5.0"
        },
        {
            "playbookID": "Tanium Threat Response V2 Test",
            "integrations": [
                "Tanium Threat Response v2",
                "Demisto REST API"
            ],
            "fromversion": "6.0.0",
            "timeout": 3000
        },
        {
            "playbookID": "Tanium Threat Response - Create Connection v2 - Test",
            "integrations": "Tanium Threat Response v2",
            "fromversion": "6.0.0"
        },
        {
            "playbookID": "Tanium Threat Response - Request File Download v2 - Test",
            "integrations": "Tanium Threat Response v2",
            "fromversion": "6.0.0"
        },
        {
            "playbookID": "IndicatorMaliciousRatioCalculation_test",
            "fromversion": "5.0.0"
        },
        {
            "playbookID": "MISPfeed Test",
            "fromversion": "5.5.0",
            "integrations": [
                "MISP Feed"
            ]
        },
        {
            "integrations": [
                "MISP Feed",
                "Demisto REST API"
            ],
            "playbookID": "Fetch Indicators Test",
            "fromversion": "6.0.0",
            "is_mockable": false,
            "instance_names": "MISP_feed_instance",
            "timeout": 2400
        },
        {
            "integrations": [
                "CrowdStrike Indicator Feed",
                "Demisto REST API"
            ],
            "playbookID": "Fetch Indicators Test",
            "fromversion": "6.0.0",
            "is_mockable": false,
            "instance_names": "CrowdStrike_feed_instance",
            "timeout": 2400
        },
        {
            "playbookID": "Get Original Email - Microsoft Graph Mail - test",
            "fromversion": "6.1.0",
            "integrations": [
                "MicrosoftGraphMail"
            ],
            "instance_names": "ms_graph_mail_dev_no_oproxy"
        },
        {
            "playbookID": "Get Original Email - Gmail v2 - test",
            "fromversion": "6.1.0",
            "memory_threshold": 150,
            "integrations": [
                "Gmail"
            ]
            
        },
        {
            "playbookID": "Get Original Email - EWS v2 - test",
            "fromversion": "6.1.0",
            "integrations": [
                "EWS v2"
            ],
            "instance_names": "ewv2_regular"
        },
        {
            "integrations": [
                "Demisto REST API"
            ],
            "playbookID": "GetTasksWithSections SetIRProcedures end to end test",
            "fromversion": "6.0.0"
        },
        {
            "integrations": "AzureDataExplorer",
            "playbookID": "playbook-AzureDataExplorer-Test",
            "fromversion": "6.0.0"
        },
        {
            "integrations": [
                "Demisto REST API"
            ],
            "playbookID": "TestDemistoRestAPI",
            "fromversion": "5.5.0"
        },
        {
            "scripts": [
                "SplunkShowAsset",
                "SplunkShowDrilldown",
                "SplunkShowIdentity"
            ],
            "playbookID": "SplunkShowEnrichment"
        },
        {
            "integrations": "MalwareBazaar",
            "playbookID": "MalwareBazaar_Test",
            "fromversion": "6.0.0",
            "memory_threshold": 90
        },
        {
            "integrations": "OpsGenieV3",
            "playbookID": "OpsGenieV3TestPlaybook",
            "fromversion": "6.2.0"
        },
        {
            "playbookID": "test_AssignToNextShiftOOO",
            "fromversion": "5.5.0"
        },
        {
            "playbookID": "JsonToTable - Test Playbook",
            "fromversion": "5.5.0"
        },
        {
            "integrations": [
                "RemoteAccess v2"
            ],
            "playbookID": "RemoteAccessTest",
            "fromversion": "6.0.0"
        },
        {
            "playbookID": "AzureRiskyUsers",
            "fromversion": "6.0.0",
            "integrations": "AzureRiskyUsers",
            "instance_names": "AzureRiskyUsers_Device_Code_Flow"
        },
        {
            "playbookID": "AzureRiskyUsers",
            "fromversion": "6.0.0",
            "integrations": "AzureRiskyUsers",
            "instance_names": "AzureRiskyUsers_Client_Credentials_Flow"
        },
        {
            "playbookID": "playbook-AzureKeyVault-Test",
            "fromversion": "6.0.0",
            "integrations": "AzureKeyVault"
        },
        {
            "integrations": "KafkaV3",
            "playbookID": "KafkaV3 Test"
        },
        {
            "playbookID": "FormatURL-Test"
        },
        {
            "playbookID": "IPToHost - Test"
        },
        {
            "playbookID": "NetskopeAPIv1 Test",
            "integrations": "NetskopeAPIv1"
        },
        {
            "playbookID": "Grafana-Test",
            "fromversion": "6.0.0",
            "integrations": [
                "Grafana",
                "Demisto REST API"
            ],
            "is_mockable": false,
            "timeout": 2400
        },
        {
            "integrations": "McAfee ePO v2",
            "playbookID": "McAfee ePO v2 Test"
        },
        {
            "playbookID": "Dedup - Generic v3",
            "fromversion": "5.5.0"
        },
        {
            "playbookID": "DBotPredictURLPhishing_test",
            "integrations": [
                "Whois",
                "Rasterize"
            ],
            "memory_threshold": 150
        },
        {
            "playbookID": "DBotUpdateLogoURLPhishing_test"
        },
        {
            "playbookID": "TAXII2 Server Performance Test",
            "instance_names": "taxii2server",
            "integrations": [
                "TAXII2 Server",
                "Create-Mock-Feed-Relationships"
            ],
            "fromversion": "6.2.0",
            "timeout": 6000,
            "memory_threshold": 900,
            "pid_threshold": 12,
            "is_mockable": false
        },
        {
            "integrations": "FortiSIEMV2",
            "playbookID": "playbook-FortiSIEMV2_Test",
            "fromversion": "6.0.0"
        },
        {
            "integrations": "Azure Firewall",
            "playbookID": "playbook-AzureFirewall_Test",
            "fromversion": "6.2.0"
        },
        {
            "playbookID": "HttpV2-test",
            "fromversion": "6.5.0",
            "scripts": [
                "HttpV2"
            ],
            "has_api": true
        },
        {
            "integrations": [
                "GoogleSheets",
                "GoogleDrive"
            ],
            "playbookID": "GoogleSheets-Test",
            "fromversion": "6.1.0"
        },
        {
            "integrations": "CloudflareWAF",
            "playbookID": "playbook-TestCloudflareWAFPlaybook_Test",
            "fromversion": "6.2.0"
        },
        {
            "scripts": "CheckIfSubdomain",
            "playbookID": "CheckIfSubdomain_Test",
            "fromversion": "6.0.0"
        },
        {
            "scripts": "CIDRBiggerThanPrefix",
            "playbookID": "CIDRBiggerThanPrefix_Test",
            "fromversion": "6.0.0"
        },
        {
            "integrations": [
                "ForescoutEyeInspect"
            ],
            "playbookID": "playbook-ForescoutEyeInspect_Test",
            "fromversion": "6.1.0"
        },
        {
            "playbookID": "playbook-BmcITSM-Test",
            "fromversion": "6.2.0",
            "integrations": "BmcITSM"
        },
        {
            "integrations": "CheckPointSandBlast",
            "playbookID": "playbook-CheckPointSandBlast_Test",
            "fromversion": "6.2.0"
        },
        {
            "integrations": "Arkime",
            "playbookID": "Arkime Test playbook",
            "fromversion": "6.2.0",
            "memory_threshold": 95
        },
        {
            "integrations": "Cortex Attack Surface Management",
            "playbookID": "CortexAttackSurfaceManagement_Test"
        },
        {
            "integrations": "checkpointdome9",
            "playbookID": "Dome9",
            "fromversion": "6.2.0"
        },
        {
            "integrations": "Skyhigh Security",
            "playbookID": "Skyhigh Security Test Play Book",
            "fromversion": "6.5.0"
        },
        {
            "integrations": "Secneurx Analysis",
            "playbookID": "Detonate File - SecneurX Analysis - Test",
            "fromversion": "6.2.0"
        },
        {
            "integrations": "Secneurx Analysis",
            "playbookID": "Detonate URL - SecneurX Anlaysis - Test",
            "fromversion": "6.2.0"
        },
        {
            "playbookID": "GridFieldSetup_test"
        },
        {
            "integrations": "Aha",
            "playbookID": "AHA_TestPlaybook",
            "fromversion": "6.5.0"
        },
        {
            "playbookID": "VerifyCIDR-Test"
        },
        {
            "integrations": "CiscoESA",
            "playbookID": "CiscoESA",
            "fromversion": "6.2.0"
        },
        {
            "integrations": "CiscoSMA",
            "playbookID": "CiscoSMA",
            "fromversion": "6.2.0"
        },
        {
            "integrations": "JoeSecurityV2",
            "fromversion": "6.2.0",
            "playbookID": "testplaybook- JoeSecuirtyV2"
        },
        {
<<<<<<< HEAD
            "integrations": "CiscoAMP",
            "playbookID": "CiscoAMP",
            "fromversion": "6.2.0"
=======
            "integrations": "Cisco Umbrella Reporting",
            "playbookID": "Cisco Umbrella Reporting Test",
            "fromversion": "6.5.0"
>>>>>>> 1a11b356
        }
    ],
    "skipped_tests": {
        "Detonate URL - Generic Test": "Issue CRTX-67708",
        "Test XDR Playbook": "Issue CIAC-4624",
        "PaloAltoNetworks_IoT-Test": "Issue CRTX-67960",
        "Cortex Data Lake Test": "Issue CRTX-67423",
        "playbook-CheckPointSandBlast_Test" : "Checkpoint playbook no license",
        "playbook-BmcITSM-Test" : "issue with license CIAC-3776",
        "Panorama Query Logs - Test": "issues with firewall environment configuration - CIAC-3459",
        "palo_alto_firewall_test_pb": "issues with firewall environment configuration - CIAC-3459",
        "PAN-OS - Block IP and URL - External Dynamic List v2 Test": "uses deprecated integration, un-skip when playbook is updated",
        "Test - CrowdStrike Falcon": "to merge https://github.com/demisto/content/pull/19250",
        "MISP V2 Test": "The integration is deprecated as we released MISP V3",
        "Github IAM - Test Playbook": "Issue 32383",
        "O365-SecurityAndCompliance-ContextResults-Test": "Issue 38900",
        "Calculate Severity - Standard - Test": "Issue 32715",
        "Calculate Severity - Generic v2 - Test": "Issue 32716",
        "Workday - Test": "No credentials Issue 29595",
        "McAfee-MAR_Test": "Issue CIAC-4521",
        "MAR - Endpoint data collection test": "Issue CIAC-4521",
        "Tidy - Test": "Will run it manually.",
        "Protectwise-Test": "Issue 28168",
        "TestDedupIncidentsPlaybook": "Issue 24344",
        "Endpoint data collection test": "Uses a deprecated playbook called Endpoint data collection",
        "Prisma_Access_Egress_IP_Feed-Test": "unskip after we will get Prisma Access instance - Issue 27112",
        "Prisma_Access-Test": "unskip after we will get Prisma Access instance - Issue 27112",
        "Symantec Deepsight Test": "Issue 22971",
        "TestProofpointFeed": "Issue 22229",
        "Symantec Data Loss Prevention - Test": "Issue 20134",
        "NetWitness Endpoint Test": "Issue 19878",
        "InfoArmorVigilanteATITest": "Test issue 17358",
        "ArcSight Logger test": "Issue 19117",
        "3da2e31b-f114-4d7f-8702-117f3b498de9": "Issue 19837",
        "d66e5f86-e045-403f-819e-5058aa603c32": "pr 3220",
        "IntSights Mssp Test": "Issue #16351",
        "fd93f620-9a2d-4fb6-85d1-151a6a72e46d": "Issue 19854",
        "Test Playbook TrendMicroDDA": "Issue 16501",
        "ssdeepreputationtest": "Issue #20953",
        "C2sec-Test": "Issue #21633",
        "ThreatConnect v2 - Test": "Issue 26782",
        "Email Address Enrichment - Generic v2.1 - Test": "Issue 26785",
        "Tanium v2 - Test": "Issue 26822",
        "Fidelis Elevate Network": "Issue 26453",
        "Cortex XDR - IOC - Test": "Issue 37957",
        "PAN-OS Query Logs For Indicators Test": "Issue 28753",
        "TCPUtils-Test": "Issue 29677",
        "Polygon-Test": "Issue 29060",
        "AttackIQ - Test": "Issue 29774",
        "Azure Compute - Test": "Issue 28056",
        "forcepoint test": "Issue 28043",
        "Test-VulnDB": "Issue 30875",
        "Malware Domain List Active IPs Feed Test": "Issue 30878",
        "CuckooTest": "Issue 25601",
        "PhishlabsIOC_DRP-Test": "Issue 29589",
        "Carbon Black Live Response Test": "Issue 28237",
        "FeedThreatConnect-Test": "Issue 32317",
        "Palo_Alto_Networks_Enterprise_DLP - Test": "Issue 32568",
        "JoeSecurityTestDetonation": "Issue 25650",
        "JoeSecurityTestPlaybook": "Issue 25649",
        "Phishing - Core - Test - Incident Starter": "Issue 26784",
        "Phishing - Core - Test - Actual Incident": "Issue 45227",
        "Phishing v2 - Test - Incident Starter": "Issue 46660",
        "Test Playbook McAfee ATD": "Issue 33409",
        "Detonate Remote File From URL -McAfee-ATD - Test": "Issue 33407",
        "Test Playbook McAfee ATD Upload File": "Issue 33408",
        "Trend Micro Apex - Test": "Issue 27280",
        "Test-BPA": "Issue 28406",
        "Test-BPA_Integration": "Issue 28236",
        "TestTOPdeskPlaybook": "Issue 35412",
        "PAN-OS EDL Setup v3 Test": "Issue 35386",
        "GmailTest": "Issue 27057",
        "get_file_sample_by_hash_-_cylance_protect_-_test": "Issue 28823",
        "Carbon Black Enterprise EDR Test": "Issue 29775",
        "VirusTotal (API v3) Detonate Test": "Issue 36004",
        "FailedInstances - Test": "Issue 33218",
        "PAN-OS DAG Configuration Test": "Issue 19205",
        "get_original_email_-_ews-_test": "Issue 27571",
        "Trend Micro Deep Security - Test": "outsourced",
        "Microsoft Teams - Test": "Issue 38263",
        "EWS Extension: Powershell Online V2 Test": "Issue 39008",
        "O365 - EWS - Extension - Test": "Issue 39008",
        "Majestic Million Test Playbook": "Issue 30931",
        "iDefense_v2_Test": "Issue 40126",
        "Feed iDefense Test": "Issue 34035",
        "McAfee ESM v2 - Test v11.1.3": "Issue 43825",
        "McAfee ESM v2 (v11.3) - Test" : "Jira ticket CRTX-65370",
        "McAfee ESM Watchlists - Test v11.3": "Jira ticket CRTX-65370",
        "Detonate URL - WildFire v2.1 - Test": "Issue 40834",
        "Domain Enrichment - Generic v2 - Test": "Issue 40862",
        "TestIPQualityScorePlaybook": "Issue 40915",
        "VerifyOOBV2Predictions-Test": "Issue 37947",
        "Infoblox Test": "Issue 25651",
        "AutoFocusTagsFeed-test": "shares API quota with the other test",
        "Carbon Black Edr - Test": "Jira ticket XDR-43185",
        "Phishing v2 - Test - Actual Incident": "Issue 41322",
        "carbonBlackEndpointStandardTestPlaybook": "Issue 36936",
        "test_Qradar_v2": "the integration is deprecated as we released Qradar V3",
        "XsoarPowershellTesting-Test": "Issue 32689",
        "MicrosoftManagementActivity - Test": "Issue 43922",
        "Google-Vault-Generic-Test": "Issue 24347",
        "Google_Vault-Search_And_Display_Results_test": "Issue 24348",
        "Tenable.io Scan Test": "Issue 26728",
        "Zscaler Test": "Issue 40157, API subscription currently Expired",
        "Cisco Firepower - Test": "Issue 32412",
        "cisco-ise-test-playbook": "Issue 44351",
        "GuardiCoreV2-Test": "Issue 43822",
        "ExtractAttackPattern-Test": "Issue 44095",
        "EWS_O365_test": "Issue 25605",
        "Cherwell - test": "Issue 26780",
        "Cherwell Example Scripts - test": "Issue 27107",
        "Endpoint Malware Investigation - Generic - Test": "Issue 44779",
        "Mimecast test": "Issue 26906",
        "AutoFocus V2 test": "Issue 26464",
        "SplunkPy_KV_commands_default_handler": "Issue 41419",
        "LogRhythm REST test": "Issue 40654",
        "Process Email - Generic - Test - Actual Incident": "Issue 45227",
        "Jira-v2-Test": "Issue 33313",
        "Tanium Threat Response V2 Test": "Issue 44201",
        "Tanium Threat Response Test": "Issue CRTX-58729",
        "Tanium Threat Response - Create Connection v2 - Test": "Issue CRTX-58729",
        "AzureADTest": "Issue 40131",
        "Autoextract - Test": "Issue 45293",
        "LogRhythm-Test-Playbook": "Issue 27164",
        "GSuiteAdmin-Test": "Issue 34784",
        "Microsoft_365_Defender-Test": "Issue 39390",
        "Tanium Threat Response - Request File Download v2 - Test": "Issue 46326",
        "test_AssignToNextShiftOOO": "Issue 44198",
        "EWS_O365_send_mail_test": "Issue 44200",
        "Cisco Umbrella Test": "Issue 24338",
        "Unit42 Intel Objects Feed - Test": "Issue 44100",
        "Fetch Indicators Test": "Issue 45490",
        "FormattedDateToEpochTest": "Issue 26724",
        "CrowdstrikeFalconSandbox2 Test": "Issue 46845",
        "Test ADGetUser Fails with no instances 'Active Directory Query' (old version)": "Issue 44543",
        "CarbonBlackLiveResponseCloud-Test": "Issue 39282",
        "Panorama Best Practise - Test": "Issue 43826",
        "JsonToTable - Test Playbook": "Issue 44302",
        "Recorded Future Test": "Issue 26741",
        "Git_Integration-Test": "Issue 37800",
        "RecordedFutureFeed - Test": "Issue 43923",
        "RedLockTest": "Issue 24600",
        "SymantecEndpointProtection_Test": "Issue 30157",
        "RSANetWitnessv115-Test": "Issue XDRSUP-12553",
        "TestCloudflareWAFPlaybook": "No instance",
        "DBot Build Phishing Classifier Test - Multiple Algorithms": "Issue 48350",
        "Elasticsearch_v2_test-v8": "CRTX-61980",
        "Carbon Black Enterprise Protection V2 Test": "No credentials",
        "TruSTAR v2-Test": "No credentials",
        "Process Email - Generic - Test - Incident Starter": "Issue CIAC-4161",
        "AD v2 - debug-mode": "No credentials",
        "CortexAttackSurfaceManagement_Test": "No instance - issue CRTX-65449",
        "OpenCTI Test": "Add Support to version 5.x of OpenCTI - issue CIAC-4407",
        "Archer-Test-Playbook": "the integration is deprecated as we have ArcherV2"
    },
    "skipped_integrations": {
        "Lastline v2": "No license",
        "AbuseIPDB": "License expired",
        "checkpointdome9": "No license",
        "_comment1": "~~~ NO INSTANCE ~~~",
        "FortiSIEMV2": "No instance",
        "Azure Firewall": "No instance",
        "Vertica": "No insance issue 45719",
        "Ipstack": "Usage limit reached (Issue 38063)",
        "AnsibleAlibabaCloud": "No instance - issue 40447",
        "AnsibleAzure": "No instance - issue 40447",
        "AnsibleCiscoIOS": "No instance - issue 40447",
        "AnsibleCiscoNXOS": "No instance - issue 40447",
        "AnsibleHCloud": "No instance - issue 40447",
        "AnsibleKubernetes": "No instance - issue 40447",
        "AnsibleACME": "No instance - issue 40447",
        "AnsibleDNS": "No instance - issue 40447",
        "AnsibleLinux": "No instance - issue 40447",
        "AnsibleOpenSSL": "No instance - issue 40447",
        "AnsibleMicrosoftWindows": "No instance - issue 40447",
        "AnsibleVMware": "No instance - issue 40447",
        "SolarWinds": "No instance - developed by Crest",
        "Atlassian Confluence Cloud": "No instance - developed by Crest",
        "SOCRadarIncidents": "No instance - developed by partner",
        "SOCRadarThreatFusion": "No instance - developed by partner",
        "NetskopeAPIv1": "No instance - developed by Qmasters",
        "trustwave secure email gateway": "No instance - developed by Qmasters",
        "Azure Storage Table": "No instance - developed by Qmasters",
        "Azure Storage Queue": "No instance - developed by Qmasters",
        "Azure Storage FileShare": "No instance - developed by Qmasters",
        "Azure Storage Container": "No instance - developed by Qmasters",
        "VMware Workspace ONE UEM (AirWatch MDM)": "No instance - developed by crest",
        "ServiceDeskPlus (On-Premise)": "No instance",
        "Forcepoint": "instance issues. Issue 28043",
        "ZeroFox": "Issue 29284",
        "Symantec Management Center": "Issue 23960",
        "Fidelis Elevate Network": "Issue 26453",
        "ArcSight Logger": "Issue 19117",
        "Sophos Central": "No instance",
        "MxToolBox": "No instance",
        "Prisma Access": "Instance will be provided soon by Lior and Prasen - Issue 27112",
        "AlphaSOC Network Behavior Analytics": "No instance",
        "IsItPhishing": "No instance",
        "Verodin": "No instance",
        "EasyVista": "No instance",
        "Pipl": "No instance",
        "Moloch": "No instance",
        "Twilio": "No instance",
        "Zendesk": "No instance",
        "GuardiCore": "No instance",
        "Nessus": "No instance",
        "Cisco CloudLock": "No instance",
        "Vectra v2": "No instance",
        "GoogleCloudSCC": "No instance, outsourced",
        "FortiGate": "License expired, and not going to get one (issue 14723)",
        "Attivo Botsink": "no instance, not going to get it",
        "AWS Sagemaker": "License expired, and probably not going to get it",
        "Symantec MSS": "No instance, probably not going to get it (issue 15513)",
        "FireEye ETP": "No instance",
        "Proofpoint TAP v2": "No instance",
        "remedy_sr_beta": "No instance",
        "fireeye": "Issue 19839",
        "Remedy On-Demand": "Issue 19835",
        "Check Point": "Issue 18643",
        "CheckPointFirewall_v2": "Issue 18643",
        "CTIX v3": "No instance - developed by partner",
        "Jask": "Issue 18879",
        "vmray": "Issue 18752",
        "SCADAfence CNM": "Issue 18376",
        "ArcSight ESM v2": "Issue #18328",
        "AlienVault USM Anywhere": "Issue #18273",
        "Dell Secureworks": "No instance",
        "Service Manager": "Expired license",
        "carbonblackprotection": "License expired",
        "icebrg": "Issue 14312",
        "Freshdesk": "Trial account expired",
        "Kafka V2": "Can not connect to instance from remote",
        "KafkaV3": "Can not connect to instance from remote",
        "Check Point Sandblast": "Issue 15948",
        "Remedy AR": "getting 'Not Found' in test button",
        "Salesforce": "Issue 15901",
        "ANYRUN": "No instance",
        "SecneurX Analysis": "No Instance",
        "Snowflake": "Looks like account expired, needs looking into",
        "Cisco Spark": "Issue 18940",
        "Phish.AI": "Issue 17291",
        "MaxMind GeoIP2": "Issue 18932.",
        "Exabeam": "Issue 19371",
        "Ivanti Heat": "Issue 26259",
        "AWS - Athena - Beta": "Issue 19834",
        "SNDBOX": "Issue 28826",
        "Workday": "License expired Issue: 29595",
        "FireEyeFeed": "License expired Issue: 31838",
        "Akamai WAF": "Issue 32318",
        "FraudWatch": "Issue 34299",
        "Cisco Stealthwatch": "No instance - developed by Qmasters",
        "AzureKeyVault": "No instance - developed by Qmasters",
        "Armis": "No instance - developed by SOAR Experts",
        "CiscoESA": "No instance - developed by Qmasters",
        "CiscoSMA": "No instance - developed by Qmasters",
        "Cisco Umbrella Reporting": "No instance - developed by Login-Soft",
        "_comment2": "~~~ UNSTABLE ~~~",
        "Tenable.sc": "unstable instance",
        "ThreatConnect v2": "unstable instance",
        "_comment3": "~~~ QUOTA ISSUES ~~~",
        "Lastline": "issue 20323",
        "Google Resource Manager": "Cannot create projects because have reached allowed quota.",
        "Looker": "Warehouse 'DEMO_WH' cannot be resumed because resource monitor 'LIMITER' has exceeded its quota.",
        "_comment4": "~~~ OTHER ~~~",
        "Anomali ThreatStream v2": "Will be deprecated soon.",
        "Anomali ThreatStream": "Will be deprecated soon.",
        "AlienVault OTX TAXII Feed": "Issue 29197",
        "EclecticIQ Platform": "Issue 8821",
        "Forescout": "Can only be run from within PANW network. Look in keeper for - Demisto in the LAB",
        "ForescoutEyeInspect": "No instance - developed by Qmasters",
        "FortiManager": "Can only be run within PANW network",
        "HelloWorldSimple": "This is just an example integration - no need for test",
        "TestHelloWorldPlaybook": "This is just an example integration - no need for test",
        "AttackIQFireDrill": "License issues #29774",
        "SentinelOne V2": "License expired issue #24933",
        "LogRhythm": "The integration is deprecated"
    },
    "nightly_integrations": [
    ],
    "nightly_packs": [
        "CommonScripts",
        "CommonPlaybooks",
        "rasterize",
        "Phishing",
        "Base",
        "Active_Directory_Query",
        "EWS",
        "DefaultPlaybook",
        "DemistoRESTAPI",
        "Palo_Alto_Networks_WildFire",
        "ipinfo",
        "Whois",
        "AutoFocus",
        "ImageOCR",
        "SplunkPy",
        "MailSenderNew",
        "EWSMailSender",
        "ServiceNow",
        "CortexXDR",
        "PAN-OS",
        "QRadar",
        "PhishTank",
        "OpenPhish",
        "AbuseDB",
        "CrowdStrikeFalcon",
        "XForceExchange",
        "AlienVault_OTX",
        "MicrosoftGraphMail",
        "MISP",
        "Threat_Crowd",
        "Slack",
        "CrowdStrikeFalconX",
        "FeedMitreAttackv2",
        "URLHaus",
        "MicrosoftDefenderAdvancedThreatProtection",
        "CVESearch",
        "CrowdStrikeIntel",
        "Shodan",
        "MailListener",
        "FeedOffice365",
        "GenericSQL",
        "PANWComprehensiveInvestigation",
        "CortexDataLake",
        "PrismaCloud",
        "FeedAWS",
        "AzureSecurityCenter",
        "PrismaCloudCompute",
        "ExpanseV2",
        "PrismaSaasSecurity",
        "PaloAltoNetworks_IoT"
    ],
    "unmockable_integrations": {
        "NetscoutArborSightline": "Uses timestamp",
        "Cylance Protect v2": "uses time-based JWT token",
        "EwsExtension": "Powershell does not support proxy",
        "EWS Extension Online Powershell v2": "Powershell does not support proxy/ssl",
        "Office 365 Feed": "Client sends a unique uuid as first request of every run",
        "AzureWAF": "Has a command that sends parameters in the path",
        "HashiCorp Vault": "Has a command that sends parameters in the path",
        "urlscan.io": "Uses data that comes in the headers",
        "CloudConvert": "has a command that uploads a file (!cloudconvert-upload)",
        "Symantec Messaging Gateway": "Test playbook uses a random string",
        "AlienVault OTX TAXII Feed": "Client from 'cabby' package generates uuid4 in the request",
        "Generic Webhook": "Does not send HTTP traffic",
        "Microsoft Endpoint Configuration Manager": "Uses Microsoft winRM",
        "SecurityIntelligenceServicesFeed": "Need proxy configuration in server",
        "BPA": "Playbook using GenericPolling which is inconsistent",
        "XsoarPowershellTesting": "Integration which not use network.",
        "Mail Listener v2": "Integration has no proxy checkbox",
        "Cortex XDR - IOC": "'Cortex XDR - IOC - Test' is using also the fetch indicators which is not working in proxy mode",
        "SecurityAndCompliance": "Integration doesn't support proxy",
        "Cherwell": "Submits a file - tests that send files shouldn't be mocked. this problem was fixed but the test is not running anymore because the integration is skipped",
        "Maltiverse": "issue 24335",
        "ActiveMQ": "stomp sdk not supporting proxy.",
        "MITRE ATT&CK": "Using taxii2client package",
        "MongoDB": "Our instance not using SSL",
        "Cortex Data Lake": "Integration requires SSL",
        "Google Key Management Service": "The API requires an SSL secure connection to work.",
        "McAfee ESM-v10": "we have multiple instances with same test playbook, mock recording are per playbook so it keeps failing the playback step",
        "SlackV2": "Integration requires SSL",
        "SlackV3": "Integration requires SSL",
        "Whois": "Mocks does not support sockets",
        "Panorama": "Exception: Proxy process took to long to go up. https://circleci.com/gh/demisto/content/24826",
        "Image OCR": "Does not perform network traffic",
        "Server Message Block (SMB) v2": "Does not perform http communication",
        "Active Directory Query v2": "Does not perform http communication",
        "dnstwist": "Does not perform http communication",
        "Generic SQL": "Does not perform http communication",
        "PagerDuty v2": "Integration requires SSL",
        "TCPIPUtils": "Integration requires SSL",
        "Luminate": "Integration has no proxy checkbox",
        "Shodan": "Integration has no proxy checkbox",
        "Google BigQuery": "Integration has no proxy checkbox",
        "ReversingLabs A1000": "Checking",
        "Check Point": "Checking",
        "okta": "Test Module failing, suspect it requires SSL",
        "Okta v2": "dynamic test, need to revisit and better avoid conflicts",
        "Awake Security": "Checking",
        "ArcSight ESM v2": "Checking",
        "Phish.AI": "Checking",
        "VMware": "PyVim (SmartConnect class) does not support proxy",
        "Intezer": "Nightly - Checking",
        "ProtectWise": "Nightly - Checking",
        "google-vault": "Nightly - Checking",
        "McAfee NSM": "Nightly - Checking",
        "Forcepoint": "Nightly - Checking",
        "palo_alto_firewall": "Need to check test module",
        "Signal Sciences WAF": "error with certificate",
        "google": "'unsecure' parameter not working",
        "EWS Mail Sender": "Inconsistent test (playback fails, record succeeds)",
        "ReversingLabs Titanium Cloud": "No Unsecure checkbox. proxy trying to connect when disabled.",
        "Recorded Future": "might be dynamic test",
        "AlphaSOC Wisdom": "Test module issue",
        "RedLock": "SSL Issues",
        "Microsoft Graph User": "Test direct access to oproxy",
        "Azure Security Center v2": "Test direct access to oproxy",
        "Azure Compute v2": "Test direct access to oproxy",
        "AWS - CloudWatchLogs": "Issue 20958",
        "AWS - Athena - Beta": "Issue 24926",
        "AWS - CloudTrail": "Issue 24926",
        "AWS - Lambda": "Issue 24926",
        "AWS - IAM": "Issue 24926",
        "AWS Sagemaker": "Issue 24926",
        "Gmail Single User": "googleclient sdk has time based challenge exchange",
        "Gmail": "googleclient sdk has time based challenge exchange",
        "GSuiteAdmin": "googleclient sdk has time based challenge exchange",
        "GSuiteAuditor": "googleclient sdk has time based challenge exchange",
        "GoogleCloudTranslate": "google translate sdk does not support proxy",
        "Google Chronicle Backstory": "SDK",
        "Google Vision AI": "SDK",
        "Google Cloud Compute": "googleclient sdk has time based challenge exchange",
        "Google Cloud Functions": "googleclient sdk has time based challenge exchange",
        "GoogleDocs": "googleclient sdk has time based challenge exchange",
        "GooglePubSub": "googleclient sdk has time based challenge exchange",
        "Google Resource Manager": "googleclient sdk has time based challenge exchange",
        "Google Cloud Storage": "SDK",
        "GoogleCalendar": "googleclient sdk has time based challenge exchange",
        "G Suite Security Alert Center": "googleclient sdk has time based challenge exchange",
        "GoogleDrive": "googleclient sdk has time based challenge exchange",
        "Syslog Sender": "syslog",
        "syslog": "syslog",
        "MongoDB Log": "Our instance not using SSL",
        "MongoDB Key Value Store": "Our instance not using SSL",
        "Zoom": "Uses dynamic token",
        "GoogleKubernetesEngine": "SDK",
        "TAXIIFeed": "Cannot use proxy",
        "EWSO365": "oproxy dependent",
        "MISP V2": "Cleanup process isn't performed as expected.",
        "MISP V3": "Cleanup process isn't performed as expected.",
        "Azure Network Security Groups": "Has a command that sends parameters in the path",
        "GitHub": "Cannot use proxy",
        "LogRhythm": "Cannot use proxy",
        "Create-Mock-Feed-Relationships": "recording is redundant for this integration",
        "RSA Archer v2": "cannot connect to proxy",
        "Anomali ThreatStream v3": "recording is not working",
        "LogRhythmRest V2": "Submits a file - tests that send files shouldn't be mocked.",
        "Cortex XDR - IR": "internal product, no need to mock"
    },
    "parallel_integrations": [
        "AWS - ACM",
        "AWS - EC2",
        "AWS - Security Hub",
        "AWS Feed",
        "AlienVault OTX TAXII Feed",
        "AlienVault Reputation Feed",
        "Amazon DynamoDB",
        "AutoFocus Feed",
        "AzureFeed",
        "Bambenek Consulting Feed",
        "Blocklist_de Feed",
        "BruteForceBlocker Feed",
        "CSVFeed",
        "CVE Search v2",
        "CheckPhish",
        "Cloudflare Feed",
        "Cofense Feed",
        "Cortex Data Lake",
        "Create-Mock-Feed-Relationships",
        "CreateIncidents",
        "CrowdStrike Falcon X",
        "Cryptocurrency",
        "DShield Feed",
        "Demisto REST API",
        "EDL",
        "EWS Mail Sender",
        "ElasticsearchFeed",
        "Fastly Feed",
        "Feodo Tracker IP Blocklist Feed",
        "HelloWorld",
        "Image OCR",
        "JSON Feed",
        "Lastline v2",
        "LogRhythmRest",
        "MITRE ATT&CK",
        "Mail Listener v2",
        "Malware Domain List Active IPs Feed",
        "McAfee DXL",
        "Microsoft Intune Feed",
        "Office 365 Feed",
        "Plain Text Feed",
        "Prisma Access Egress IP feed",
        "ProofpointFeed",
        "Rasterize",
        "Recorded Future Feed",
        "SNDBOX",
        "SpamhausFeed",
        "TAXII2 Server",
        "TAXIIFeed",
        "Tanium",
        "VirusTotal (API v3)",
        "VulnDB",
        "Whois",
        "abuse.ch SSL Blacklist Feed",
        "ipinfo",
        "ipinfo_v2",
        "syslog"
    ],
    "private_tests": [
        "HelloWorldPremium_Scan-Test",
        "HelloWorldPremium-Test"
    ],
    "docker_thresholds": {
        "_comment": "Add here docker images which are specific to an integration and require a non-default threshold (such as rasterize or ews). That way there is no need to define this multiple times. You can specify full image name with version or without.",
        "images": {
            "demisto/chromium": {
                "pid_threshold": 11
            },
            "demisto/py-ews:2.0": {
                "memory_threshold": 150
            },
            "demisto/pymisp:1.0.0.52": {
                "memory_threshold": 150
            },
            "demisto/pytan": {
                "pid_threshold": 11
            },
            "demisto/google-k8s-engine:1.0.0.9467": {
                "pid_threshold": 11
            },
            "demisto/threatconnect-tcex": {
                "pid_threshold": 11
            },
            "demisto/taxii2": {
                "pid_threshold": 11
            },
            "demisto/pwsh-infocyte": {
                "pid_threshold": 24,
                "memory_threshold": 140
            },
            "demisto/pwsh-exchange": {
                "pid_threshold": 24,
                "memory_threshold": 140
            },
            "demisto/powershell": {
                "pid_threshold": 24,
                "memory_threshold": 140
            },
            "demisto/powershell-ubuntu": {
                "pid_threshold": 45,
                "memory_threshold": 250
            },
            "demisto/boto3": {
                "memory_threshold": 90
            },
            "demisto/flask-nginx": {
                "pid_threshold": 11
            },
            "demisto/py3-tools": {
                "memory_threshold": 105
            },
            "demisto/googleapi-python3": {
                "memory_threshold": 200
            },
            "demisto/python3:3.10.4.29342": {
                "memory_threshold": 85
            }
        }
    },
    "test_marketplacev2": [
        "Sanity Test - Playbook with Unmockable Whois Integration"
    ]
}<|MERGE_RESOLUTION|>--- conflicted
+++ resolved
@@ -5183,15 +5183,14 @@
             "playbookID": "testplaybook- JoeSecuirtyV2"
         },
         {
-<<<<<<< HEAD
+            "integrations": "Cisco Umbrella Reporting",
+            "playbookID": "Cisco Umbrella Reporting Test",
+            "fromversion": "6.5.0"
+        },
+        {
             "integrations": "CiscoAMP",
             "playbookID": "CiscoAMP",
             "fromversion": "6.2.0"
-=======
-            "integrations": "Cisco Umbrella Reporting",
-            "playbookID": "Cisco Umbrella Reporting Test",
-            "fromversion": "6.5.0"
->>>>>>> 1a11b356
         }
     ],
     "skipped_tests": {
