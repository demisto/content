--- conflicted
+++ resolved
@@ -3205,13 +3205,12 @@
             "fromversion": "6.0.0"
         },
         {
-<<<<<<< HEAD
             "integrations": "MicrosoftPolicyAndComplianceAuditLog",
             "playbookID": "Audit Log - Test"
-=======
+        },
+        {
             "integrations": "Nutanix Hypervisor",
             "playbookID": "Nutanix-test"
->>>>>>> ca4b779e
         }
     ],
     "skipped_tests": {
@@ -3293,7 +3292,7 @@
         "Extract Indicators From File - Generic v2 - Test": "Issue 30071"
     },
     "skipped_integrations": {
-      
+
         "_comment1": "~~~ NO INSTANCE ~~~",
         "Forcepoint": "instance issues. Issue 28043",
         "ZeroFox": "Issue 29284",
