{
    "testTimeout": 160,
    "testInterval": 20,
    "tests": [
	{
            "integrations": "Humio",
            "playbookID": "Humio-Test",
            "fromversion": "5.0.0"
        },
        {
            "integrations": "Group-IB TDS Polygon",
            "playbookID": "Polygon-Test",
            "timeout": 1000,
            "fromversion": "5.0.0"
        },
        {
            "integrations": "Bastille Networks",
            "playbookID": "BastilleNetworks-Test"
        },
        {
            "integrations": "MITRE ATT&CK",
            "playbookID": "Mitre Attack List 10 Indicators Feed Test"
        },
        {
            "integrations": "URLhaus",
            "playbookID": "Test_URLhaus",
            "timeout": 1000
        },
        {
            "integrations": "Microsoft Intune Feed",
            "playbookID": "FeedMicrosoftIntune_Test",
            "fromversion": "5.5.0"
        },
        {
            "integrations": "Smokescreen IllusionBLACK",
            "playbookID": "Smokescreen IllusionBLACK-Test",
            "fromversion": "5.0.0"
        },
        {
            "integrations": "Malwarebytes",
            "playbookID": "Malwarebytes-Test",
            "fromversion": "5.0.0"
        },
        {
            "integrations": "Tanium Threat Response",
            "playbookID": "Tanium Threat Response Test"
        },
        {
            "integrations": [
                "Syslog Sender",
                "syslog"
            ],
            "playbookID": "Test Syslog",
            "fromversion": "5.5.0",
            "timeout": 1000
        },
        {
            "integrations": "APIVoid",
            "playbookID": "APIVoid Test"
        },
        {
            "integrations": "Cisco Firepower",
            "playbookID": "Cisco Firepower - Test",
            "timeout": 1000,
            "fromversion": "5.0.0"
        },
        {
            "integrations": "IllusiveNetworks",
            "playbookID": "IllusiveNetworks-Test",
            "fromversion": "5.0.0"
        },
        {
            "integrations": "JSON Feed",
            "playbookID": "JSON_Feed_Test",
            "fromversion": "5.5.0",
            "instance_names": "JSON Feed no_auto_detect"

        },
        {
            "integrations": "JSON Feed",
            "playbookID": "JSON_Feed_Test",
            "fromversion": "5.5.0",
            "instance_names": "JSON Feed_auto_detect"
        },
        {
            "integrations": "Google Cloud Functions",
            "playbookID": "test playbook - Google Cloud Functions",
            "fromversion": "5.0.0"
        },
        {
            "integrations": "Plain Text Feed",
            "playbookID": "PlainText Feed - Test",
            "fromversion": "5.5.0",
            "instance_names": "Plain Text Feed no_auto_detect"
        },
        {
            "integrations": "Plain Text Feed",
            "playbookID": "PlainText Feed - Test",
            "fromversion": "5.5.0",
            "instance_names": "Plain Text Feed_auto_detect"
        },
        {
            "integrations": "Silverfort",
            "playbookID": "Silverfort-test",
            "fromversion": "5.0.0"
        },
        {
            "integrations": "GoogleKubernetesEngine",
            "playbookID": "GoogleKubernetesEngine_Test",
            "timeout": 1200,
            "fromversion": "5.5.0"
        },
        {
            "integrations": "Fastly Feed",
            "playbookID": "Fastly Feed Test",
            "fromversion": "5.5.0"
        },
        {
            "integrations": "Malware Domain List Active IPs Feed",
            "playbookID": "Malware Domain List Active IPs Feed Test",
            "fromversion": "5.5.0"
        },
        {
            "integrations": "Claroty",
            "playbookID": "Claroty - Test",
            "fromversion": "5.0.0"
        },
        {
            "integrations": "Trend Micro Apex",
            "playbookID": "Trend Micro Apex - Test"
        },
        {
            "integrations": "Blocklist_de Feed",
            "playbookID": "Blocklist_de - Test",
            "fromversion": "5.5.0"
        },
        {
            "integrations": "Cloudflare Feed",
            "playbookID": "cloudflare - Test",
            "fromversion": "5.5.0"
        },
        {
            "integrations": "AzureFeed",
            "playbookID": "AzureFeed - Test",
            "fromversion": "5.5.0"
        },
        {
            "playbookID": "CreateIndicatorFromSTIXTest",
            "fromversion": "5.0.0"
        },
        {
            "integrations": "SpamhausFeed",
            "playbookID": "Spamhaus_Feed_Test",
            "fromversion": "5.5.0"
        },
        {
            "integrations": "Cofense Feed",
            "playbookID": "TestCofenseFeed",
            "fromversion": "5.5.0"
        },
        {
            "integrations": "Bambenek Consulting Feed",
            "playbookID": "BambenekConsultingFeed_Test",
            "fromversion": "5.5.0"
        },
        {
            "integrations": "Pipl",
            "playbookID": "Pipl Test"
        },
        {
            "integrations": "AWS Feed",
            "playbookID": "AWS Feed Test",
            "fromversion": "5.5.0"
        },
        {
            "integrations": "QuestKace",
            "playbookID": "QuestKace test",
            "fromversion": "5.0.0"
        },
        {
            "integrations": "Digital Defense FrontlineVM",
            "playbookID": "Digital Defense FrontlineVM - Scan Asset Not Recently Scanned Test"
        },
        {
            "integrations": "Digital Defense FrontlineVM",
            "playbookID": "Digital Defense FrontlineVM - Test Playbook"
        },
        {
            "integrations": "CSVFeed",
            "playbookID": "CSV_Feed_Test",
            "fromversion": "5.5.0",
            "instance_names": "CSVFeed_no_auto_detect"
        },
        {
            "integrations": "CSVFeed",
            "playbookID": "CSV_Feed_Test",
            "fromversion": "5.5.0",
            "instance_names": "CSVFeed_auto_detect"
        },
        {
            "integrations": "ProofpointFeed",
            "playbookID": "TestProofpointFeed",
            "fromversion": "5.5.0"
        },
        {
            "integrations": "Digital Shadows",
            "playbookID": "Digital Shadows - Test"
        },
        {
            "integrations": "Azure Compute v2",
            "playbookID": "Azure Compute - Test",
            "instance_names": "ms_azure_compute_dev"
        },
        {
            "integrations": "Azure Compute v2",
            "playbookID": "Azure Compute - Test",
            "instance_names": "ms_azure_compute_prod"
        },
        {
            "integrations": "Symantec Data Loss Prevention",
            "playbookID": "Symantec Data Loss Prevention - Test",
            "fromversion": "4.5.0"
        },
        {
            "integrations": "Lockpath KeyLight v2",
            "playbookID": "Keylight v2 - Test"
        },
        {
            "integrations": "Azure Security Center v2",
            "playbookID": "Azure SecurityCenter - Test",
            "instance_names": "ms_azure_sc_prod"
        },
        {
            "integrations": "JsonWhoIs",
            "playbookID": "JsonWhoIs-Test"
        },
        {
            "integrations": "Maltiverse",
            "playbookID": "Maltiverse Test"
        },
        {
            "integrations": "MicrosoftGraphMail",
            "playbookID": "MicrosoftGraphMail-Test",
            "instance_names": "ms_graph_mail_dev"
        },
        {
            "integrations": "MicrosoftGraphMail",
            "playbookID": "MicrosoftGraphMail-Test",
            "instance_names": "ms_graph_mail_dev_no_oproxy"
        },
        {
            "integrations": "MicrosoftGraphMail",
            "playbookID": "MicrosoftGraphMail-Test",
            "instance_names": "ms_graph_mail_prod"
        },
        {
            "integrations": "CloudShark",
            "playbookID": "CloudShark - Test Playbook",
            "timeout": 500
        },
        {
            "integrations": "Google Vision AI",
            "playbookID": "Google Vision API - Test"
        },
        {
            "integrations": "nmap",
            "playbookID": "Nmap - Test",
            "fromversion": "5.0.0"
        },
        {
            "integrations": "AutoFocus V2",
            "playbookID": "Autofocus Query Samples, Sessions and Tags Test Playbook",
            "fromversion": "4.5.0",
            "timeout": 1000
        },
        {
            "integrations": "HelloWorld",
            "playbookID": "HelloWorld-Test",
            "fromversion": "5.0.0"
        },
        {
            "integrations": "HelloWorld",
            "playbookID": "HelloWorld_Scan-Test",
            "fromversion": "5.0.0",
            "timeout": 2000
        },
        {
            "integrations": "ThreatQ v2",
            "playbookID": "ThreatQ - Test",
            "fromversion": "4.5.0"
        },
        {
            "integrations": "AttackIQFireDrill",
            "playbookID": "AttackIQ - Test"
        },
        {
            "integrations": "PhishLabs IOC EIR",
            "playbookID": "PhishlabsIOC_EIR-Test"
        },
        {
            "integrations": "Amazon DynamoDB",
            "playbookID": "AWS_DynamoDB-Test"
        },
        {
            "integrations": "PhishLabs IOC DRP",
            "playbookID": "PhishlabsIOC_DRP-Test"
        },
        {
            "playbookID": "Create Phishing Classifier V2 ML Test",
            "timeout": 60000,
            "fromversion": "4.5.0"
        },
        {
            "integrations": "ZeroFox",
            "playbookID": "ZeroFox-Test",
            "fromversion": "4.1.0"
        },
        {
            "integrations": "AlienVault OTX v2",
            "playbookID": "Alienvault_OTX_v2 - Test"
        },
        {
            "integrations": "AWS - CloudWatchLogs",
            "playbookID": "AWS - CloudWatchLogs Test Playbook"
        },
        {
            "integrations": "SlackV2",
            "playbookID": "Slack Test Playbook",
            "timeout": 2400,
            "pid_threshold": 5,
            "fromversion": "5.0.0"
        },
        {
            "integrations": "Cortex XDR - IR",
            "playbookID": "Test XDR Playbook",
            "fromversion": "4.1.0"
        },
        {
            "integrations": "Cortex XDR - IOC",
            "playbookID": "Cortex XDR - IOC - Test",
            "fromversion": "5.5.0",
            "timeout": 1000
        },
        {
            "integrations": "Cloaken",
            "playbookID": "Cloaken-Test"
        },
        {
            "integrations": "Uptycs",
            "playbookID": "TestUptycs"
        },
        {
            "integrations": "ThreatX",
            "playbookID": "ThreatX-test",
            "timeout": 600
        },
        {
            "integrations": "Akamai WAF SIEM",
            "playbookID": "Akamai_WAF_SIEM-Test"
        },
        {
            "integrations": "AlienVault OTX",
            "playbookID": "AlienVaultOTX Test"
        },
        {
            "integrations": "Cofense Triage v2",
            "playbookID": "Cofense Triage v2 Test"
        },
        {
            "integrations": "Akamai WAF",
            "playbookID": "Akamai_WAF-Test"
        },
        {
            "integrations": "Minerva Labs Anti-Evasion Platform",
            "playbookID": "Minerva Test playbook"
        },
        {
            "integrations": "abuse.ch SSL Blacklist Feed",
            "playbookID": "SSL Blacklist test",
            "fromversion": "5.5.0"
        },
        {
            "integrations": "CheckPhish",
            "playbookID": "CheckPhish-Test"
        },
        {
            "integrations": "Symantec Management Center",
            "playbookID": "SymantecMC_TestPlaybook"
        },
        {
            "integrations": "Tufin",
            "playbookID": "Tufin-Test"
        },
        {
            "integrations": "Looker",
            "playbookID": "Test-Looker"
        },
        {
            "integrations": "Vertica",
            "playbookID": "Vertica Test"
        },
        {
            "integrations": "Server Message Block (SMB)",
            "playbookID": "SMB test"
        },
        {
            "playbookID": "ConvertFile-Test",
            "fromversion": "4.5.0"
        },
        {
            "playbookID": "TestAwsEC2GetPublicSGRules-Test"
        },
        {
            "integrations": "RSA NetWitness Packets and Logs",
            "playbookID": "rsa_packets_and_logs_test"
        },
        {
            "playbookID": "test_similar_incidents"
        },
        {
            "playbookID": "CheckpointFW-test",
            "integrations": "Check Point"
        },
        {
            "playbookID": "RegPathReputationBasicLists_test"
        },
        {
            "playbookID": "EmailDomainSquattingReputation-Test"
        },
        {
            "playbookID": "RandomStringGenerateTest"
        },
        {
            "playbookID": "DocumentationTest",
            "integrations": "ipinfo"
        },
        {
            "playbookID": "playbook-checkEmailAuthenticity-test"
        },
        {
            "playbookID": "HighlightWords_Test"
        },
        {
            "integrations": "Pentera",
            "playbookID": "Pcysys-Test"
        },
        {
            "integrations": "Pentera",
            "playbookID": "Pentera Run Scan and Create Incidents - Test"
        },
        {
            "playbookID": "StringContainsArray_test"
        },
        {
            "integrations": "Fidelis Elevate Network",
            "playbookID": "Fidelis-Test"
        },
        {
            "integrations": "AWS - ACM",
            "playbookID": "ACM-Test"
        },
        {
            "integrations": "Thinkst Canary",
            "playbookID": "CanaryTools Test"
        },
        {
            "integrations": "ThreatMiner",
            "playbookID": "ThreatMiner-Test"
        },
        {
            "playbookID": "StixCreator-Test"
        },
        {
            "playbookID": "CompareIncidentsLabels-test-playbook"
        },
        {
            "integrations": "Have I Been Pwned? V2",
            "playbookID": "Pwned v2 test"
        },
        {
            "integrations": "Alexa Rank Indicator",
            "playbookID": "Alexa Test Playbook"
        },
        {
            "playbookID": "UnEscapeURL-Test"
        },
        {
            "playbookID": "UnEscapeIPs-Test"
        },
        {
            "playbookID": "ExtractDomainFromUrlAndEmail-Test"
        },
        {
            "playbookID": "ConvertKeysToTableFieldFormat_Test"
        },
        {
            "integrations": "CVE Search v2",
            "playbookID": "CVE Search v2 - Test"
        },
        {
            "integrations": "CVE Search v2",
            "playbookID": "cveReputation Test"
        },
        {
            "integrations": "HashiCorp Vault",
            "playbookID": "hashicorp_test"
        },
        {
            "integrations": "AWS - Athena - Beta",
            "playbookID": "Beta-Athena-Test"
        },
        {
            "integrations": "BeyondTrust Password Safe",
            "playbookID": "BeyondTrust-Test"
        },
        {
            "integrations": "Dell Secureworks",
            "playbookID": "secureworks_test"
        },
        {
            "integrations": "ServiceNow",
            "playbookID": "servicenow_test_new"
        },
        {
            "integrations": "ExtraHop",
            "playbookID": "ExtraHop-Test"
        },
        {
            "integrations": "ExtraHop v2",
            "playbookID": "ExtraHop_v2-Test"
        },
        {
            "playbookID": "Test CommonServer"
        },
        {
            "playbookID": "Test-debug-mode",
            "fromversion": "5.0.0"
        },
        {
            "integrations": "CIRCL",
            "playbookID": "CirclIntegrationTest"
        },
        {
            "integrations": "MISP V2",
            "playbookID": "MISP V2 Test"
        },
        {
            "playbookID": "test-LinkIncidentsWithRetry"
        },
        {
            "playbookID": "CopyContextToFieldTest"
        },
        {
            "integrations": "OTRS",
            "playbookID": "OTRS Test",
            "fromversion": "4.1.0"
        },
        {
            "integrations": "Attivo Botsink",
            "playbookID": "AttivoBotsinkTest"
        },
        {
            "playbookID": "CreatePhishingClassifierMLTest",
            "timeout": 2400
        },
        {
            "integrations": "Cymon",
            "playbookID": "playbook-Cymon_Test"
        },
        {
            "integrations": "FortiGate",
            "playbookID": "Fortigate Test"
        },
        {
            "playbookID": "FormattedDateToEpochTest"
        },
        {
            "integrations": "SNDBOX",
            "playbookID": "SNDBOX_Test",
            "timeout": 1000
        },
        {
            "integrations": "SNDBOX",
            "playbookID": "Detonate File - SNDBOX - Test",
            "timeout": 2400,
            "nightly": true
        },
        {
            "integrations": "VxStream",
            "playbookID": "Detonate File - HybridAnalysis - Test",
            "timeout": 2400
        },
        {
            "playbookID": "WordTokenizeTest"
        },
        {
            "integrations": "QRadar",
            "playbookID" :  "test playbook - QRadarCorreltaions",
            "timeout": 600,
            "fromversion": "5.0.0"
        },
        {
            "integrations": "Awake Security",
            "playbookID": "awake_security_test_pb"
        },
        {
            "integrations": "Tenable.sc",
            "playbookID": "tenable-sc-test",
            "timeout": 240,
            "nightly": true
        },
        {
            "integrations": "MimecastV2",
            "playbookID": "Mimecast test"
        },
        {
            "playbookID": "CreateEmailHtmlBody_test_pb",
            "fromversion": "4.1.0"
        },
        {
            "playbookID": "ReadPDFFile-Test"
        },
        {
            "playbookID": "ReadPDFFileV2-Test",
            "timeout": 1000
        },
        {
            "playbookID": "JSONtoCSV-Test"
        },
        {
            "integrations": "Generic SQL",
            "playbookID": "generic-sql",
            "instance_names": "mysql instance",
            "fromversion": "5.0.0"
        },
        {
            "integrations": "Generic SQL",
            "playbookID": "generic-sql",
            "instance_names": "postgreSQL instance",
            "fromversion": "5.0.0"
        },
        {
            "integrations": "Generic SQL",
            "playbookID": "generic-sql",
            "instance_names": "Microsoft SQL instance",
            "fromversion": "5.0.0"
        },
        {
            "integrations": "Generic SQL",
            "playbookID": "generic-sql-mssql-encrypted-connection",
            "instance_names": "Microsoft SQL instance using encrypted connection",
            "fromversion": "5.0.0"
        },
        {
            "integrations": "Panorama",
            "instance_names": "palo_alto_firewall",
            "playbookID": "palo_alto_firewall_test_pb",
            "timeout": 1000,
            "nightly": true
        },
        {
            "integrations": "Panorama",
            "instance_names": "palo_alto_panorama",
            "playbookID": "palo_alto_panorama_test_pb",
            "timeout": 1000,
            "nightly": true
        },
        {
            "integrations": "Panorama",
            "instance_names": "palo_alto_panorama",
            "playbookID": "Panorama Query Logs - Test",
            "timeout": 1500,
            "nightly": true
        },
        {
            "integrations": "Panorama",
            "instance_names": "palo_alto_firewall_9.0",
            "playbookID": "palo_alto_firewall_test_pb",
            "timeout": 1000,
            "nightly": true
        },
        {
            "integrations": "Panorama",
            "instance_names": "palo_alto_panorama_9.0",
            "playbookID": "palo_alto_panorama_test_pb",
            "timeout": 1000,
            "nightly": true
        },
        {
            "integrations": "Tenable.io",
            "playbookID": "Tenable.io test"
        },
        {
            "playbookID": "URLDecode-Test"
        },
        {
            "playbookID": "GetTime-Test"
        },
        {
            "playbookID": "GetTime-ObjectVsStringTest"
        },
        {
            "integrations": "Tenable.io",
            "playbookID": "Tenable.io Scan Test",
            "nightly": true,
            "timeout": 900
        },
        {
            "integrations": "Tenable.sc",
            "playbookID": "tenable-sc-scan-test",
            "nightly": true,
            "timeout": 600
        },
        {
            "integrations": "google-vault",
            "playbookID": "Google-Vault-Generic-Test",
            "nightly": true,
            "timeout": 3600,
            "memory_threshold": 130
        },
        {
            "integrations": "google-vault",
            "playbookID": "Google_Vault-Search_And_Display_Results_test",
            "nightly": true,
            "memory_threshold": 130,
            "timeout": 3600
        },
        {
            "playbookID": "Luminate-TestPlaybook",
            "integrations": "Luminate"
        },
        {
            "integrations": "MxToolBox",
            "playbookID": "MxToolbox-test"
        },
        {
            "integrations": "Nessus",
            "playbookID": "Nessus - Test"
        },
        {
            "playbookID": "Palo Alto Networks - Malware Remediation Test",
            "integrations": "Palo Alto Minemeld",
            "fromversion": "4.5.0"
        },
        {
            "playbookID": "SumoLogic-Test",
            "integrations": "SumoLogic",
            "fromversion": "4.1.0"
        },
        {
            "playbookID": "ParseEmailFiles-test"
        },
        {
            "playbookID": "PAN-OS - Block IP and URL - External Dynamic List v2 Test",
            "integrations": ["Panorama", "palo_alto_networks_pan_os_edl_management"],
            "instance_names": "palo_alto_firewall_9.0",
            "fromversion": "4.0.0"
        },
        {
            "playbookID": "Test_EDL",
            "integrations": "EDL",
            "fromversion": "5.5.0"
        },
        {
            "playbookID": "Test_export_indicators_service",
            "integrations": "ExportIndicators",
            "fromversion": "5.5.0"
        },
        {
            "playbookID": "PAN-OS - Block IP - Custom Block Rule Test",
            "integrations": "Panorama",
            "instance_names": "palo_alto_panorama",
            "fromversion": "4.0.0"
        },
        {
            "playbookID": "PAN-OS - Block IP - Static Address Group Test",
            "integrations": "Panorama",
            "instance_names": "palo_alto_panorama",
            "fromversion": "4.0.0"
        },
        {
            "playbookID": "PAN-OS - Block URL - Custom URL Category Test",
            "integrations": "Panorama",
            "instance_names": "palo_alto_panorama",
            "fromversion": "4.0.0"
        },
        {
            "playbookID": "Endpoint Malware Investigation - Generic - Test",
            "integrations": [
                "Traps",
                "Cylance Protect v2",
                "Demisto REST API"
            ],
            "fromversion": "5.0.0",
            "timeout": 1200
        },
        {
            "playbookID": "ParseExcel-test"
        },
        {
            "playbookID": "Detonate File - No Files test"
        },
        {
            "integrations": [
                "Panorama",
                "Check Point"
            ],
            "instance_names": "palo_alto_firewall",
            "playbookID": "blockip_test_playbook"
        },
        {
            "integrations": "Palo Alto Minemeld",
            "playbookID": "minemeld_test"
        },
        {
            "integrations": "SentinelOne V2",
            "playbookID": "SentinelOne V2 - test"
        },
        {
            "integrations": "InfoArmor VigilanteATI",
            "playbookID": "InfoArmorVigilanteATITest"
        },
        {
            "integrations": "IntSights",
            "instance_names": "intsights_standard_account",
            "playbookID": "IntSights Test",
            "nightly": true,
            "timeout": 500
        },
        {
            "integrations": "IntSights",
            "playbookID": "IntSights Mssp Test",
            "instance_names": "intsights_mssp_account",
            "nightly": true,
            "timeout": 500
        },
        {
            "integrations": "dnstwist",
            "playbookID": "dnstwistTest"
        },
        {
            "integrations": "BitDam",
            "playbookID": "Detonate File - BitDam Test"
        },
        {
            "integrations": "Threat Grid",
            "playbookID": "Test-Detonate URL - ThreatGrid",
            "timeout": 600
        },
        {
            "integrations": "Threat Grid",
            "playbookID": "ThreatGridTest",
            "timeout": 600
        },
        {
            "integrations": [
                "Palo Alto Minemeld",
                "Panorama"
            ],
            "instance_names": "palo_alto_firewall",
            "playbookID": "block_indicators_-_generic_-_test"
        },
        {
            "integrations": "Signal Sciences WAF",
            "playbookID": "SignalSciences-Test"
        },
        {
            "integrations": "RTIR",
            "playbookID": "RTIR Test"
        },
        {
            "integrations": "RedCanary",
            "playbookID": "RedCanaryTest",
            "nightly": true
        },
        {
            "integrations": "Devo",
            "playbookID": "Devo test",
            "timeout": 500
        },
        {
            "playbookID": "URL Enrichment - Generic v2 - Test",
            "integrations": [
                "Rasterize",
                "VirusTotal - Private API"
            ],
            "instance_names": "virus_total_private_api_general",
            "timeout": 500,
            "pid_threshold": 12
        },
        {
            "playbookID": "CutTransformerTest"
        },
        {
            "playbookID": "Default - Test",
            "integrations": [
                "ThreatQ v2",
                "Demisto REST API"
            ],
            "fromversion": "5.0.0"
        },
        {
            "integrations": "SCADAfence CNM",
            "playbookID": "SCADAfence_test"
        },
        {
            "integrations": "ProtectWise",
            "playbookID": "Protectwise-Test"
        },
        {
            "integrations": "WhatsMyBrowser",
            "playbookID": "WhatsMyBrowser-Test"
        },
        {
            "integrations": "BigFix",
            "playbookID": "BigFixTest"
        },
        {
            "integrations": "Lastline v2",
            "playbookID": "Lastline v2 - Test",
            "nightly": true
        },
        {
            "integrations": "epo",
            "playbookID": "Test Playbook McAfee ePO"
        },
        {
            "integrations": "McAfee DXL",
            "playbookID": "McAfee DXL - Test"
        },
        {
            "integrations": "activedir",
            "playbookID": "calculate_severity_-_critical_assets_-_test"
        },
        {
            "playbookID": "TextFromHTML_test_playbook"
        },
        {
            "playbookID": "PortListenCheck-test"
        },
        {
            "integrations": "ThreatExchange",
            "playbookID": "ThreatExchange-test"
        },
        {
            "integrations": "ThreatExchange",
            "playbookID": "extract_indicators_-_generic_-_test",
            "timeout": 240
        },
        {
            "integrations": "Joe Security",
            "playbookID": "JoeSecurityTestPlaybook",
            "timeout": 500,
            "nightly": true
        },
        {
            "integrations": "Joe Security",
            "playbookID": "JoeSecurityTestDetonation",
            "timeout": 2000,
            "nightly": true
        },
        {
            "integrations": "WildFire-v2",
            "playbookID": "Wildfire Test"
        },
        {
            "integrations": "WildFire-v2",
            "playbookID": "Detonate URL - WildFire-v2 - Test"
        },
        {
            "integrations": "GRR",
            "playbookID": "GRR Test",
            "nightly": true
        },
        {
            "integrations": "VirusTotal",
            "instance_names": "virus_total_general",
            "playbookID": "virusTotal-test-playbook",
            "timeout": 1400,
            "nightly": true
        },
        {
            "integrations": "VirusTotal",
            "instance_names": "virus_total_preferred_vendors",
            "playbookID": "virusTotaI-test-preferred-vendors",
            "timeout": 1400,
            "nightly": true
        },
        {
            "integrations": "Preempt",
            "playbookID": "Preempt Test"
        },
        {
            "integrations": "Gmail",
            "playbookID": "get_original_email_-_gmail_-_test"
        },
        {
            "integrations": [
                "Gmail Single User",
                "Gmail"
            ],
            "playbookID": "Gmail Single User - Test",
            "fromversion": "4.5.0"
        },
        {
            "integrations": "EWS v2",
            "playbookID": "get_original_email_-_ews-_test",
            "instance_names": "ewv2_regular"
        },
        {
            "integrations": [
                "EWS v2",
                "EWS Mail Sender"
            ],
            "playbookID": "EWS search-mailbox test",
            "instance_names": "ewv2_regular",
            "timeout": 300
        },
        {
            "integrations": "PagerDuty v2",
            "playbookID": "PagerDuty Test"
        },
        {
            "playbookID": "test_delete_context"
        },
        {
            "playbookID": "DeleteContext-auto-test"
        },
        {
            "playbookID": "GmailTest",
            "integrations": "Gmail"
        },
        {
            "playbookID": "Gmail Convert Html Test",
            "integrations": "Gmail"
        },
        {
            "playbookID": "reputations.json Test",
            "toversion": "5.0.0"
        },
        {
            "playbookID": "Indicators reputation-.json Test",
            "fromversion": "5.5.0"
        },
        {
            "playbookID": "Test IP Indicator Fields",
            "fromversion": "5.0.0"
        },
        {
            "integrations": "Shodan",
            "playbookID": "ShodanTest"
        },
        {
            "playbookID": "dedup_-_generic_-_test"
        },
        {
            "playbookID": "Dedup - Generic v2 - Test",
            "fromversion": "5.0.0"
        },
        {
            "playbookID": "TestDedupIncidentsPlaybook"
        },
        {
            "playbookID": "TestDedupIncidentsByName"
        },
        {
            "integrations": "McAfee Advanced Threat Defense",
            "playbookID": "Test Playbook McAfee ATD",
            "timeout": 700
        },
        {
            "playbookID": "stripChars - Test"
        },
        {
            "integrations": "McAfee Advanced Threat Defense",
            "playbookID": "Test Playbook McAfee ATD Upload File"
        },
        {
            "playbookID": "exporttocsv_script_test"
        },
        {
            "playbookID": "Set - Test"
        },
        {
            "integrations": "Intezer v2",
            "playbookID": "Intezer Testing v2",
            "fromversion": "4.1.0",
            "timeout": 700
        },
        {
            "integrations": "FalconIntel",
            "playbookID": "CrowdStrike Falcon Intel v2"
        },
        {
            "playbookID": "ContextGetters_Test"
        },
        {
            "integrations": [
                "Mail Sender (New)",
                "Gmail"
            ],
            "playbookID": "Mail Sender (New) Test",
            "instance_names": [
                "Mail_Sender_(New)_STARTTLS"
            ]
        },
        {
            "integrations": [
                "Mail Sender (New)",
                "Gmail"
            ],
            "playbookID": "Mail Sender (New) Test",
            "instance_names": [
                "Mail_Sender_(New)_SSL/TLS"
            ]
        },
        {
            "playbookID": "buildewsquery_test"
        },
        {
            "integrations": "Rapid7 Nexpose",
            "playbookID": "nexpose_test",
            "timeout": 240
        },
        {
            "playbookID": "GetIndicatorDBotScore Test"
        },
        {
            "integrations": "EWS Mail Sender",
            "playbookID": "EWS Mail Sender Test"
        },
        {
            "integrations": [
                "EWS Mail Sender",
                "Rasterize"
            ],
            "playbookID": "EWS Mail Sender Test 2"
        },
        {
            "playbookID": "decodemimeheader_-_test"
        },
        {
            "integrations": "CVE Search v2",
            "playbookID": "cve_enrichment_-_generic_-_test"
        },
        {
            "playbookID": "test_url_regex"
        },
        {
            "integrations": "Skyformation",
            "playbookID": "TestSkyformation"
        },
        {
            "integrations": "okta",
            "playbookID": "okta_test_playbook",
            "timeout": 240
        },
        {
            "integrations": "Okta v2",
            "playbookID": "OktaV2-Test",
            "nightly": true,
            "timeout": 300
        },
        {
            "playbookID": "Test filters & transformers scripts"
        },
        {
            "integrations": "Salesforce",
            "playbookID": "SalesforceTestPlaybook"
        },
        {
            "integrations": "McAfee ESM-v10",
            "instance_names": "v10.2.0",
            "playbookID": "McAfeeESMTest",
            "timeout": 500
        },
        {
            "integrations": "McAfee ESM-v10",
            "instance_names": "v10.3.0",
            "playbookID": "McAfeeESMTest",
            "timeout": 500
        },
        {
            "integrations": "McAfee ESM-v10",
            "instance_names": "v11.1.3",
            "playbookID": "McAfeeESMTest",
            "timeout": 500
        },
        {
            "integrations": "GoogleSafeBrowsing",
            "playbookID": "Google Safe Browsing Test",
            "timeout": 240,
            "fromversion": "5.0.0"
        },
        {
            "integrations": "EWS v2",
            "playbookID": "EWSv2_empty_attachment_test",
            "instance_names": "ewv2_regular"
        },
        {
            "integrations": "EWS v2",
            "playbookID": "EWS Public Folders Test",
            "instance_names": "ewv2_regular"
        },
        {
            "playbookID": "TestWordFileToIOC",
            "timeout": 300
        },
        {
            "integrations": "Symantec Endpoint Protection V2",
            "playbookID": "SymantecEndpointProtection_Test"
        },
        {
            "integrations": "carbonblackprotection",
            "playbookID": "search_endpoints_by_hash_-_carbon_black_protection_-_test",
            "timeout": 500
        },
        {
            "playbookID": "process_email_-_generic_-_test",
            "integrations": "Rasterize",
            "timeout": 240
        },
        {
            "integrations": "activedir",
            "playbookID": "account_enrichment_-_generic_test"
        },
        {
            "integrations": "FalconHost",
            "playbookID": "search_endpoints_by_hash_-_crowdstrike_-_test",
            "timeout": 500
        },
        {
            "integrations": "FalconHost",
            "playbookID": "CrowdStrike Endpoint Enrichment - Test"
        },
        {
            "integrations": "FalconHost",
            "playbookID": "FalconHost Test"
        },
        {
            "integrations": "CrowdstrikeFalcon",
            "playbookID": "Test - CrowdStrike Falcon",
            "fromversion": "4.1.0"
        },
        {
            "playbookID": "ExposeIncidentOwner-Test"
        },
        {
            "integrations": "google",
            "playbookID": "GsuiteTest"
        },
        {
            "integrations": "OpenPhish",
            "playbookID": "OpenPhish Test Playbook"
        },
        {
            "integrations": "RSA Archer",
            "playbookID": "Archer-Test-Playbook",
            "nightly": true
        },
        {
            "integrations": "jira",
            "playbookID": "Jira-Test"
        },
        {
            "integrations": "jira-v2",
            "playbookID": "Jira-v2-Test",
            "timeout": 500
        },
        {
            "integrations": "ipinfo",
            "playbookID": "IPInfoTest"
        },
        {
            "integrations": "jira",
            "playbookID": "VerifyHumanReadableFormat"
        },
        {
            "playbookID": "ExtractURL Test"
        },
        {
            "playbookID": "strings-test"
        },
        {
            "playbookID": "TestCommonPython"
        },
        {
            "playbookID": "TestFileCreateAndUpload"
        },
        {
            "playbookID": "TestIsValueInArray"
        },
        {
            "playbookID": "TestStringReplace"
        },
        {
            "playbookID": "TestHttpPlaybook"
        },
        {
            "integrations": "SplunkPy",
            "playbookID": "SplunkPy-Test-V2",
            "memory_threshold": 500,
            "instance_names": "use_default_handler"
        },
        {
            "integrations": "SplunkPy",
            "playbookID": "Splunk-Test",
            "memory_threshold": 500,
            "instance_names": "use_default_handler"
        },
        {
            "integrations": "SplunkPy",
            "playbookID": "SplunkPySearch_Test",
            "memory_threshold": 200,
            "instance_names": "use_default_handler"
        },
        {
            "integrations": "SplunkPy",
            "playbookID": "SplunkPy-Test-V2",
            "memory_threshold": 500,
            "instance_names": "use_python_requests_handler"
        },
        {
            "integrations": "SplunkPy",
            "playbookID": "Splunk-Test",
            "memory_threshold": 500,
            "instance_names": "use_python_requests_handler"
        },
        {
            "integrations": "SplunkPy",
            "playbookID": "SplunkPySearch_Test",
            "memory_threshold": 200,
            "instance_names": "use_python_requests_handler"
        },
        {
            "integrations": "McAfee NSM",
            "playbookID": "McAfeeNSMTest",
            "timeout": 400,
            "nightly": true
        },
        {
            "integrations": "PhishTank",
            "playbookID": "PhishTank Testing"
        },
        {
            "integrations": "McAfee Web Gateway",
            "playbookID": "McAfeeWebGatewayTest",
            "timeout": 500
        },
        {
            "integrations": "TCPIPUtils",
            "playbookID": "TCPUtils-Test"
        },
        {
            "playbookID": "ProofpointDecodeURL-Test",
            "timeout": 300
        },
        {
            "playbookID": "listExecutedCommands-Test"
        },
        {
            "integrations": "AWS - Lambda",
            "playbookID": "AWS-Lambda-Test (Read-Only)"
        },
        {
            "integrations": "Service Manager",
            "playbookID": "TestHPServiceManager",
            "timeout": 400
        },
        {
            "playbookID": "LanguageDetect-Test",
            "timeout": 300
        },
        {
            "integrations": "Forcepoint",
            "playbookID": "forcepoint test",
            "timeout": 500,
            "nightly": true
        },
        {
            "playbookID": "GeneratePassword-Test"
        },
        {
            "playbookID": "ZipFile-Test"
        },
        {
            "playbookID": "UnzipFile-Test"
        },
        {
            "playbookID": "ExtractDomainTest"
        },
        {
            "playbookID": "Test-IsMaliciousIndicatorFound",
            "fromversion": "5.0.0"
        },
        {
            "playbookID": "TestExtractHTMLTables"
        },
        {
            "integrations": "carbonblackliveresponse",
            "playbookID": "Carbon Black Live Response Test",
            "nightly": true
        },
        {
            "integrations": "urlscan.io",
            "playbookID": "urlscan_malicious_Test",
            "timeout": 500
        },
        {
            "integrations": "EWS v2",
            "playbookID": "pyEWS_Test",
            "instance_names": "ewv2_regular"
        },
        {
            "integrations": "EWS v2",
            "playbookID": "pyEWS_Test",
            "instance_names": "ewsv2_separate_process"
        },
        {
            "integrations": "remedy_sr_beta",
            "playbookID": "remedy_sr_test_pb"
        },
        {
            "integrations": "Netskope",
            "playbookID": "Netskope Test"
        },
        {
            "integrations": "Cylance Protect v2",
            "playbookID": "Cylance Protect v2 Test"
        },
        {
            "integrations": "ReversingLabs Titanium Cloud",
            "playbookID": "ReversingLabsTCTest"
        },
        {
            "integrations": "ReversingLabs A1000",
            "playbookID": "ReversingLabsA1000Test"
        },
        {
            "integrations": "Demisto Lock",
            "playbookID": "DemistoLockTest"
        },
        {
            "playbookID": "test-domain-indicator",
            "timeout": 400
        },
        {
            "playbookID": "Cybereason Test",
            "integrations": "Cybereason",
            "timeout": 1200,
            "fromversion": "4.1.0"
        },
        {
            "integrations": "VirusTotal - Private API",
            "instance_names": "virus_total_private_api_general",
            "playbookID": "File Enrichment - Virus Total Private API Test",
            "nightly": true
        },
        {
            "integrations": "VirusTotal - Private API",
            "instance_names": "virus_total_private_api_general",
            "playbookID": "virusTotalPrivateAPI-test-playbook",
            "timeout": 1400,
            "nightly": true,
            "pid_threshold": 12
        },
        {
            "integrations": [
                "VirusTotal - Private API",
                "VirusTotal"
            ],
            "playbookID": "vt-detonate test",
            "instance_names": [
                "virus_total_private_api_general",
                "virus_total_general"
            ],
            "timeout": 1400,
            "nightly": true
        },
        {
            "integrations": "Cisco ASA",
            "playbookID": "Cisco ASA - Test Playbook"
        },
        {
            "integrations": "VirusTotal - Private API",
            "instance_names": "virus_total_private_api_preferred_vendors",
            "playbookID": "virusTotalPrivateAPI-test-preferred-vendors",
            "timeout": 1400,
            "nightly": true
        },
        {
            "integrations": "Cisco Meraki",
            "playbookID": "Cisco-Meraki-Test"
        },
        {
            "integrations": "Microsoft Defender Advanced Threat Protection",
            "playbookID": "Microsoft Defender Advanced Threat Protection - Test",
            "instance_names": "microsoft_defender_atp_prod"
        },
        {
            "integrations": "Microsoft Defender Advanced Threat Protection",
            "playbookID": "Microsoft Defender Advanced Threat Protection - Test",
            "instance_names": "microsoft_defender_atp_dev"
        },
        {
            "integrations": "Tanium",
            "playbookID": "Tanium Test Playbook",
            "nightly": true,
            "timeout": 1200,
            "pid_threshold": 10
        },
        {
            "integrations": "Recorded Future",
            "playbookID": "Recorded Future Test",
            "nightly": true
        },
        {
            "integrations": "Microsoft Graph",
            "playbookID": "Microsoft Graph Test",
            "instance_names": "ms_graph_security_dev"
        },
        {
            "integrations": "Microsoft Graph",
            "playbookID": "Microsoft Graph Test",
            "instance_names": "ms_graph_security_prod"
        },
        {
            "integrations": "Microsoft Graph User",
            "playbookID": "Microsoft Graph - Test",
            "instance_names": "ms_graph_user_dev"
        },
        {
            "integrations": "Microsoft Graph User",
            "playbookID": "Microsoft Graph - Test",
            "instance_names": "ms_graph_user_prod"
        },
        {
            "integrations": "Microsoft Graph Groups",
            "playbookID": "Microsoft Graph Groups - Test",
            "instance_names": "ms_graph_groups_dev"
        },
        {
            "integrations": "Microsoft Graph Groups",
            "playbookID": "Microsoft Graph Groups - Test",
            "instance_names": "ms_graph_groups_prod"
        },
        {
            "integrations": "Microsoft_Graph_Files",
            "playbookID": "test_MsGraphFiles",
            "instance_names": "ms_graph_files_dev",
            "fromversion": "5.0.0"
        },
        {
            "integrations": "Microsoft_Graph_Files",
            "playbookID": "test_MsGraphFiles",
            "instance_names": "ms_graph_files_prod",
            "fromversion": "5.0.0"
        },
        {
            "integrations": "Microsoft Graph Calendar",
            "playbookID": "Microsoft Graph Calendar - Test",
            "instance_names": "ms_graph_calendar_dev"
        },
        {
            "integrations": "Microsoft Graph Calendar",
            "playbookID": "Microsoft Graph Calendar - Test",
            "instance_names": "ms_graph_calendar_prod"
        },
        {
            "integrations": "Microsoft Graph Device Management",
            "playbookID": "MSGraph_DeviceManagement_Test",
            "instance_names": "ms_graph_device_management_oproxy_dev",
            "fromversion": "5.0.0"
        },
        {
            "integrations": "Microsoft Graph Device Management",
            "playbookID": "MSGraph_DeviceManagement_Test",
            "instance_names": "ms_graph_device_management_oproxy_prod",
            "fromversion": "5.0.0"
        },
        {
            "integrations": "Microsoft Graph Device Management",
            "playbookID": "MSGraph_DeviceManagement_Test",
            "instance_names": "ms_graph_device_management_self_deployed_prod",
            "fromversion": "5.0.0"
        },
        {
            "integrations": "RedLock",
            "playbookID": "RedLockTest",
            "nightly": true
        },
        {
            "integrations": "Symantec Messaging Gateway",
            "playbookID": "Symantec Messaging Gateway Test"
        },
        {
            "integrations": "ThreatConnect",
            "playbookID": "test-ThreatConnect"
        },
        {
            "integrations": "ThreatConnect v2",
            "playbookID": "ThreatConnect v2 - Test",
            "fromversion": "5.0.0"
        },
        {
            "integrations": "VxStream",
            "playbookID": "VxStream Test",
            "nightly": true
        },
        {
            "integrations": "Cylance Protect",
            "playbookID": "get_file_sample_by_hash_-_cylance_protect_-_test",
            "timeout": 240
        },
        {
            "integrations": "Cylance Protect",
            "playbookID": "endpoint_enrichment_-_generic_test"
        },
        {
            "integrations": "QRadar",
            "playbookID": "test_Qradar",
            "fromversion": "5.5.0"
        },
        {
            "integrations": "VMware",
            "playbookID": "VMWare Test"
        },
        {
            "integrations": "Anomali ThreatStream",
            "playbookID": "Anomali_ThreatStream_Test"
        },
        {
            "integrations": "Farsight DNSDB",
            "playbookID": "DNSDBTest"
        },
        {
            "integrations": "carbonblack-v2",
            "playbookID": "Carbon Black Response Test",
            "fromversion": "5.0.0"
        },
        {
            "integrations": "Cisco Umbrella Investigate",
            "playbookID": "Cisco Umbrella Test"
        },
        {
            "integrations": "icebrg",
            "playbookID": "Icebrg Test",
            "timeout": 500
        },
        {
            "integrations": "Symantec MSS",
            "playbookID": "SymantecMSSTest"
        },
        {
            "integrations": "Remedy AR",
            "playbookID": "Remedy AR Test"
        },
        {
            "integrations": "AWS - IAM",
            "playbookID": "d5cb69b1-c81c-4f27-8a40-3106c0cb2620"
        },
        {
            "integrations": "McAfee Active Response",
            "playbookID": "McAfee-MAR_Test",
            "timeout": 700
        },
        {
            "integrations": "McAfee Threat Intelligence Exchange",
            "playbookID": "McAfee-TIE Test",
            "timeout": 700
        },
        {
            "integrations": "ArcSight Logger",
            "playbookID": "ArcSight Logger test"
        },
        {
            "integrations": "ArcSight ESM v2",
            "playbookID": "ArcSight ESM v2 Test"
        },
        {
            "integrations": "ArcSight ESM v2",
            "playbookID": "test Arcsight - Get events related to the Case"
        },
        {
            "integrations": "XFE",
            "playbookID": "XFE Test",
            "timeout": 140,
            "nightly": true
        },
        {
            "integrations": "XFE_v2",
            "playbookID": "Test_XFE_v2",
            "timeout": 500,
            "nightly": true
        },
        {
            "integrations": "McAfee Threat Intelligence Exchange",
            "playbookID": "search_endpoints_by_hash_-_tie_-_test",
            "timeout": 500
        },
        {
            "integrations": "iDefense",
            "playbookID": "iDefenseTest",
            "timeout": 300
        },
        {
            "integrations": "AbuseIPDB",
            "playbookID": "AbuseIPDB Test",
            "nightly": true
        },
        {
            "integrations": "AbuseIPDB",
            "playbookID": "AbuseIPDB PopulateIndicators Test",
            "nightly": true
        },
        {
            "integrations": "jira",
            "playbookID": "JiraCreateIssue-example-test"
        },
        {
            "integrations": "LogRhythm",
            "playbookID": "LogRhythm-Test-Playbook",
            "timeout": 200
        },
        {
            "integrations": "FireEye HX",
            "playbookID": "FireEye HX Test"
        },
        {
            "integrations": "Phish.AI",
            "playbookID": "PhishAi-Test"
        },
        {
            "integrations": "Phish.AI",
            "playbookID": "Test-Detonate URL - Phish.AI"
        },
        {
            "integrations": "Centreon",
            "playbookID": "Centreon-Test-Playbook"
        },
        {
            "playbookID": "ReadFile test"
        },
        {
            "integrations": "TruSTAR",
            "playbookID": "TruSTAR Test"
        },
        {
            "integrations": "AlphaSOC Wisdom",
            "playbookID": "AlphaSOC-Wisdom-Test"
        },
        {
            "integrations": "carbonblack-v2",
            "playbookID": "CBFindIP - Test"
        },
        {
            "integrations": "Jask",
            "playbookID": "Jask_Test",
            "fromversion": "4.1.0"
        },
        {
            "integrations": "Infocyte",
            "playbookID": "Infocyte-Test",
            "timeout": 1200
        },
        {
            "integrations": "Qualys",
            "playbookID": "Qualys-Test"
        },
        {
            "integrations": "Whois",
            "playbookID": "whois_test",
            "fromversion": "4.1.0"
        },
        {
            "integrations": "RSA NetWitness Endpoint",
            "playbookID": "NetWitness Endpoint Test"
        },
        {
            "integrations": "Check Point Sandblast",
            "playbookID": "Sandblast_malicious_test"
        },
        {
            "playbookID": "TestMatchRegex"
        },
        {
            "integrations": "ActiveMQ",
            "playbookID": "ActiveMQ Test"
        },
        {
            "playbookID": "RegexGroups Test"
        },
        {
            "integrations": "Cisco ISE",
            "playbookID": "cisco-ise-test-playbook"
        },
        {
            "integrations": "RSA NetWitness v11.1",
            "playbookID": "RSA NetWitness Test"
        },
        {
            "playbookID": "ExifReadTest"
        },
        {
            "integrations": "Cuckoo Sandbox",
            "playbookID": "CuckooTest",
            "timeout": 700
        },
        {
            "integrations": "VxStream",
            "playbookID": "Test-Detonate URL - Crowdstrike",
            "timeout": 1200
        },
        {
            "playbookID": "Detonate File - Generic Test",
            "timeout": 500
        },
        {
            "integrations": [
                "Lastline v2",
                "WildFire-v2",
                "SNDBOX",
                "VxStream",
                "McAfee Advanced Threat Defense"
            ],
            "playbookID": "Detonate File - Generic Test",
            "timeout": 2400,
            "nightly": true
        },
        {
            "playbookID": "detonate_file_-_generic_test",
            "toversion": "3.6.0"
        },
        {
            "playbookID": "STIXParserTest"
        },
        {
            "playbookID": "VerifyJSON - Test",
            "fromversion": "5.5.0"
        },
        {
            "playbookID": "PowerShellCommon-Test",
            "fromversion": "5.5.0"
        },
        {
            "playbookID": "Detonate URL - Generic Test",
            "timeout": 2000,
            "nightly": true,
            "integrations": [
                "McAfee Advanced Threat Defense",
                "VxStream",
                "Lastline v2"
            ]
        },
        {
            "integrations": [
                "FalconHost",
                "McAfee Threat Intelligence Exchange",
                "carbonblackprotection",
                "carbonblack"
            ],
            "playbookID": "search_endpoints_by_hash_-_generic_-_test",
            "timeout": 500,
            "toversion": "4.4.9"
        },
        {
            "integrations": "Zscaler",
            "playbookID": "Zscaler Test",
            "nightly": true,
            "timeout": 500
        },
        {
            "playbookID": "DemistoUploadFileToIncident Test",
            "integrations": "Demisto REST API"
        },
        {
            "playbookID": "DemistoUploadFile Test",
            "integrations": "Demisto REST API"
        },
        {
            "playbookID": "MaxMind Test",
            "integrations": "MaxMind GeoIP2"
        },
        {
            "playbookID": "Test Sagemaker",
            "integrations": "AWS Sagemaker"
        },
        {
            "playbookID": "C2sec-Test",
            "integrations": "C2sec irisk",
            "fromversion": "5.0.0"
        },
        {
            "playbookID": "Phishing v2 Test - Attachment",
            "timeout": 1200,
            "nightly": true,
            "integrations": [
                "EWS Mail Sender",
                "Have I Been Pwned? V2",
                "Demisto REST API",
                "Palo Alto Minemeld",
                "Rasterize"
            ]
        },
        {
            "playbookID": "Phishing v2 Test - Inline",
            "timeout": 1200,
            "nightly": true,
            "integrations": [
                "EWS Mail Sender",
                "Have I Been Pwned? V2",
                "Demisto REST API",
                "Palo Alto Minemeld",
                "Rasterize"
            ]
        },
        {
            "integrations": "duo",
            "playbookID": "DUO Test Playbook"
        },
        {
            "playbookID": "SLA Scripts - Test",
            "fromversion": "4.1.0"
        },
        {
            "playbookID": "PcapHTTPExtractor-Test"
        },
        {
            "playbookID": "Ping Test Playbook"
        },
        {
            "playbookID": "Active Directory Test",
            "integrations": "Active Directory Query v2",
            "instance_names": "active_directory_ninja"
        },
        {
            "playbookID": "AD v2 - debug-mode - Test",
            "integrations": "Active Directory Query v2",
            "instance_names": "active_directory_ninja",
            "fromversion": "5.0.0"
        },
        {
            "playbookID": "Docker Hardening Test",
            "_comment": "Not testing on 5.5 yet. Waiting for #20951",
            "fromversion": "5.0.0",
            "toversion": "5.4.9"
        },
        {
            "integrations": "Active Directory Query v2",
            "instance_names": "active_directory_ninja",
            "playbookID": "Active Directory Query V2 configuration with port"
        },
        {
            "integrations": "mysql",
            "playbookID": "MySQL Test"
        },
        {
            "playbookID": "Email Address Enrichment - Generic v2 - Test"
        },
        {
            "playbookID": "Email Address Enrichment - Generic v2.1 - Test",
            "integrations": "Active Directory Query v2",
            "instance_names": "active_directory_ninja"
        },
        {
            "integrations": "Cofense Intelligence",
            "playbookID": "Test - Cofense Intelligence",
            "timeout": 500
        },
        {
            "playbookID": "GDPRContactAuthorities Test"
        },
        {
            "integrations": "Google Resource Manager",
            "playbookID": "GoogleResourceManager-Test",
            "timeout": 500,
            "nightly": true
        },
        {
            "integrations": "SlashNext Phishing Incident Response",
            "playbookID": "SlashNextPhishingIncidentResponse-Test",
            "timeout": 500,
            "nightly": true
        },
        {
            "integrations": "Google Cloud Storage",
            "playbookID": "GCS - Test",
            "timeout": 500,
            "nightly": true,
            "memory_threshold": 80
        },
        {
            "integrations": "GooglePubSub",
            "playbookID": "GooglePubSub_Test",
            "nightly": true,
            "fromversion": "5.0.0"
        },
        {
            "playbookID": "Calculate Severity - Generic v2 - Test",
            "integrations": [
                "Palo Alto Minemeld",
                "Active Directory Query v2"
            ],
            "instance_names": "active_directory_ninja",
            "fromversion": "4.5.0"
        },
        {
            "integrations": "Freshdesk",
            "playbookID": "Freshdesk-Test",
            "timeout": 500,
            "nightly": true
        },
        {
            "playbookID": "Autoextract - Test",
            "fromversion": "4.1.0"
        },
        {
            "playbookID": "FilterByList - Test",
            "fromversion": "4.5.0"
        },
        {
            "playbookID": "Impossible Traveler - Test",
            "integrations": [
                "Ipstack",
                "ipinfo",
                "Rasterize",
                "Active Directory Query v2",
                "Demisto REST API"
            ],
            "instance_names": "active_directory_ninja",
            "fromversion": "5.0.0",
            "timeout": 700
        },
        {
            "playbookID": "Active Directory - Get User Manager Details - Test",
            "integrations": "Active Directory Query v2",
            "instance_names": "active_directory_80k",
            "fromversion": "4.5.0"
        },
        {
            "integrations": "Kafka V2",
            "playbookID": "Kafka Test"
        },
        {
            "playbookID": "File Enrichment - Generic v2 - Test",
            "instance_names": "virus_total_private_api_general",
            "integrations": [
                "VirusTotal - Private API",
                "Cylance Protect v2"
            ]
        },
        {
            "integrations": ["epo", "McAfee Active Response"],
            "playbookID": "Endpoint data collection test",
            "timeout": 500
        },
        {
            "playbookID": "Phishing - Core - Test",
            "integrations": [
                "EWS Mail Sender",
                "Demisto REST API",
                "Palo Alto Minemeld",
                "Rasterize"
            ],
            "fromversion": "4.5.0",
            "timeout": 1700
        },
        {"integrations": ["epo", "McAfee Active Response"],
            "playbookID": "MAR - Endpoint data collection test",
            "timeout": 500
        },
        {
            "integrations": "DUO Admin",
            "playbookID": "DuoAdmin API test playbook"
        },
        {
            "integrations": ["TAXII Server", "TAXIIFeed"],
            "playbookID": "TAXII_Feed_Test",
            "fromversion": "5.5.0",
            "timeout": 600
        },
        {
            "integrations": "Traps",
            "playbookID": "Traps test",
            "timeout": 600
        },
        {
            "playbookID": "TestShowScheduledEntries"
        },
        {
            "playbookID": "Calculate Severity - Standard - Test",
            "integrations": "Palo Alto Minemeld",
            "fromversion": "4.5.0"
        },
        {
            "integrations": "Symantec Advanced Threat Protection",
            "playbookID": "Symantec ATP Test"
        },
        {
            "playbookID": "HTTPListRedirects - Test SSL"
        },
        {
            "playbookID": "HTTPListRedirects Basic Test"
        },
        {
            "playbookID": "CheckDockerImageAvailableTest"
        },
        {
            "playbookID": "Account Enrichment - Generic v2 - Test",
            "integrations": "activedir"
        },
        {
            "playbookID": "Extract Indicators From File - Generic v2 - Test",
            "integrations": "Image OCR",
            "timeout": 300,
            "fromversion": "4.1.0",
            "toversion": "4.4.9"
        },
        {
            "playbookID": "Extract Indicators From File - Generic v2 - Test",
            "integrations": "Image OCR",
            "timeout": 350,
            "fromversion": "4.5.0"
        },
        {
            "playbookID": "Endpoint Enrichment - Generic v2.1 - Test",
            "integrations": [
                "FalconHost",
                "Cylance Protect v2",
                "carbonblack-v2",
                "epo",
                "Active Directory Query v2"
            ],
            "instance_names": "active_directory_ninja"
        },
        {
            "playbookID": "EmailReputationTest",
            "integrations": "Have I Been Pwned? V2"
        },
        {
            "integrations": "Symantec Deepsight Intelligence",
            "playbookID": "Symantec Deepsight Test"
        },
        {
            "playbookID": "ExtractDomainFromEmailTest"
        },
        {
            "playbookID": "Wait Until Datetime - Test",
            "fromversion": "4.5.0"
        },
        {
            "playbookID": "PAN OS EDL Management - Test",
            "integrations": "palo_alto_networks_pan_os_edl_management"
        },
        {
            "playbookID": "PAN-OS DAG Configuration Test",
            "integrations": "Panorama",
            "instance_names": "palo_alto_panorama_9.0",
            "timeout": 1000
        },
        {
            "playbookID": "PAN-OS Create Or Edit Rule Test",
            "integrations": "Panorama",
            "instance_names": "palo_alto_panorama_9.0",
            "timeout": 1000
        },
        {
            "playbookID": "PAN-OS EDL Setup v3 Test",
            "integrations": ["Panorama", "palo_alto_networks_pan_os_edl_management"],
            "instance_names": "palo_alto_firewall_9.0",
            "timeout": 1000
        },
        {
            "integrations": "Snowflake",
            "playbookID": "Snowflake-Test"
        },
        {
            "playbookID": "Account Enrichment - Generic v2.1 - Test",
            "integrations": "Active Directory Query v2",
            "instance_names": "active_directory_ninja"
        },
        {
            "integrations": "Cisco Umbrella Investigate",
            "playbookID": "Domain Enrichment - Generic v2 - Test"
        },
        {
            "integrations": "Google BigQuery",
            "playbookID": "Google BigQuery Test"
        },
        {
            "integrations": "Zoom",
            "playbookID": "Zoom_Test"
        },
        {
            "integrations": "Palo Alto Networks Cortex",
            "playbookID": "Palo Alto Networks Cortex Test",
            "fromversion": "4.1.0"
        },
        {
            "playbookID": "IP Enrichment - Generic v2 - Test",
            "integrations": "Threat Crowd",
            "fromversion": "4.1.0"
        },
        {
            "integrations": "Cherwell",
            "playbookID": "Cherwell Example Scripts - test"
        },
        {
            "integrations": "Cherwell",
            "playbookID": "Cherwell - test"
        },
        {
            "integrations": "CarbonBlackProtectionV2",
            "playbookID": "Carbon Black Enterprise Protection V2 Test"
        },
        {
            "integrations": "Active Directory Query v2",
            "instance_names": "active_directory_ninja",
            "playbookID": "Test ADGetUser Fails with no instances 'Active Directory Query' (old version)"
        },
        {
            "integrations": "ANYRUN",
            "playbookID": "ANYRUN-Test"
        },
        {
            "integrations": "ANYRUN",
            "playbookID": "Detonate File - ANYRUN - Test"
        },
        {
            "integrations": "ANYRUN",
            "playbookID": "Detonate URL - ANYRUN - Test"
        },
        {
            "integrations": "Netcraft",
            "playbookID": "Netcraft test"
        },
        {
            "integrations": "EclecticIQ Platform",
            "playbookID": "EclecticIQ Test"
        },
        {
            "playbookID": "FormattingPerformance - Test",
            "fromversion": "5.0.0"
        },
        {
            "integrations": "AWS - EC2",
            "playbookID": "2142f8de-29d5-4288-8426-0db39abe988b",
            "memory_threshold": 75
        },
        {
            "integrations": "AWS - EC2",
            "playbookID": "d66e5f86-e045-403f-819e-5058aa603c32"
        },
        {
            "integrations": "ANYRUN",
            "playbookID": "Detonate File From URL - ANYRUN - Test"
        },
        {
            "integrations": "AWS - CloudTrail",
            "playbookID": "3da2e31b-f114-4d7f-8702-117f3b498de9"
        },
        {
            "integrations": "carbonblackprotection",
            "playbookID": "67b0f25f-b061-4468-8613-43ab13147173"
        },
        {
            "integrations": "DomainTools",
            "playbookID": "DomainTools-Test"
        },
        {
            "integrations": "Exabeam",
            "playbookID": "Exabeam - Test"
        },
        {
            "integrations": "DomainTools Iris",
            "playbookID": "DomainTools Iris - Test",
            "fromversion": "4.1.0"
        },
        {
            "integrations": "Cisco Spark",
            "playbookID": "Cisco Spark Test New"
        },
        {
            "integrations": "Remedy On-Demand",
            "playbookID": "Remedy-On-Demand-Test"
        },
        {
            "playbookID": "ssdeepreputationtest"
        },
        {
            "playbookID": "TestIsEmailAddressInternal"
        },
        {
            "integrations": "Google Cloud Compute",
            "playbookID": "GoogleCloudCompute-Test"
        },
        {
            "integrations": "AWS - S3",
            "playbookID": "97393cfc-2fc4-4dfe-8b6e-af64067fc436"
        },
        {
            "integrations": "Image OCR",
            "playbookID": "TestImageOCR"
        },
        {
            "integrations": "fireeye",
            "playbookID": "Detonate File - FireEye AX - Test"
        },
        {
            "integrations": [
                "Rasterize",
                "Image OCR"
            ],
            "playbookID": "Rasterize Test",
            "fromversion": "5.0.0"
        },
        {
            "integrations": [
                "Rasterize",
                "Image OCR"
            ],
            "playbookID": "Rasterize 4.5 Test",
            "toversion": "4.5.9"
        },
        {
            "integrations": "Rasterize",
            "playbookID": "RasterizeImageTest",
            "fromversion": "5.0.0"
        },
        {
            "integrations": "Ipstack",
            "playbookID": "Ipstack_Test"
        },
        {
            "integrations": "Perch",
            "playbookID": "Perch-Test"
        },
        {
            "integrations": "Forescout",
            "playbookID": "Forescout-Test"
        },
        {
            "integrations": "GitHub",
            "playbookID": "Git_Integration-Test"
        },
        {
            "integrations": "LogRhythmRest",
            "playbookID": "LogRhythm REST test"
        },
        {
            "integrations": "AlienVault USM Anywhere",
            "playbookID": "AlienVaultUSMAnywhereTest"
        },
        {
            "playbookID": "PhishLabsTestPopulateIndicators"
        },
        {
            "playbookID": "Test_HTMLtoMD"
        },
        {
            "integrations": "PhishLabs IOC",
            "playbookID": "PhishLabsIOC TestPlaybook",
            "fromversion": "4.1.0"
        },
        {
            "integrations": "vmray",
            "playbookID": "VMRay-Test"
        },
        {
            "integrations": "PerceptionPoint",
            "playbookID": "PerceptionPoint Test",
            "fromversion": "4.1.0"
        },
        {
            "integrations": "AutoFocus V2",
            "playbookID": "AutoFocus V2 test",
            "fromversion": "5.0.0",
            "timeout": 1000
        },
        {
            "playbookID": "Process Email - Generic for Rasterize"
        },
        {
            "playbookID": "Send Investigation Summary Reports - Test",
            "integrations": "EWS Mail Sender",
            "fromversion": "4.5.0"
        },
        {
            "integrations": "Anomali ThreatStream v2",
            "playbookID": "ThreatStream-Test"
        },
        {
            "integrations": "Flashpoint",
            "playbookID": "Flashpoint_event-Test"
        },
        {
            "integrations": "Flashpoint",
            "playbookID": "Flashpoint_forum-Test"
        },
        {
            "integrations": "Flashpoint",
            "playbookID": "Flashpoint_report-Test"
        },
        {
            "integrations": "Flashpoint",
            "playbookID": "Flashpoint_reputation-Test"
        },
        {
            "integrations": "BluecatAddressManager",
            "playbookID": "Bluecat Address Manager test"
        },
        {
            "integrations": "MailListener - POP3 Beta",
            "playbookID": "MailListener-POP3 - Test"
        },
        {
            "playbookID": "sumList - Test"
        },
        {
            "integrations": "VulnDB",
            "playbookID": "Test-VulnDB"
        },
        {
            "integrations": "Shodan_v2",
            "playbookID": "Test-Shodan_v2",
            "timeout": 1000
        },
        {
            "integrations": "Threat Crowd",
            "playbookID": "ThreatCrowd - Test"
        },
        {
            "integrations": "GoogleDocs",
            "playbookID": "GoogleDocs-test"
        },
        {
            "playbookID": "Request Debugging - Test",
            "fromversion": "5.0.0"
        },
        {
            "playbookID": "Test Convert file hash to corresponding hashes",
            "fromversion": "4.5.0",
            "integrations": "VirusTotal",
            "instance_names": "virus_total_general"
        },
        {
            "playbookID": "PANW - Hunting and threat detection by indicator type Test",
            "fromversion": "5.0.0",
            "timeout": 1200,
            "integrations": [
                "Panorama",
                "Palo Alto Networks Cortex",
                "AutoFocus V2",
                "VirusTotal"
            ],
            "instance_names": [
                "palo_alto_panorama",
                "virus_total_general"
            ]
        },
        {
            "playbookID": "PAN-OS Query Logs For Indicators Test",
            "fromversion": "4.5.0",
            "timeout": 1500,
            "integrations": "Panorama",
            "instance_names": "palo_alto_panorama"
        },
        {
            "integrations": "Hybrid Analysis",
            "playbookID": "HybridAnalysis-Test",
            "timeout": 500,
            "fromversion": "4.1.0"
        },
        {
            "integrations": "Elasticsearch v2",
            "instance_names": "es_v7",
            "playbookID": "Elasticsearch_v2_test"
        },
        {
            "integrations": "ElasticsearchFeed",
            "instance_names": "es_demisto_feed",
            "playbookID": "Elasticsearch_Fetch_Demisto_Indicators_Test",
            "fromversion": "5.5.0"
        },
        {
            "integrations": "ElasticsearchFeed",
            "instance_names": "es_generic_feed",
            "playbookID": "Elasticsearch_Fetch_Custom_Indicators_Test",
            "fromversion": "5.5.0"
        },
        {
            "integrations": "Elasticsearch v2",
            "instance_names": "es_v6",
            "playbookID": "Elasticsearch_v2_test-v6"
        },
        {
            "integrations": "IronDefense",
            "playbookID": "IronDefenseTest"
        },
        {
            "integrations": "PolySwarm",
            "playbookID": "PolySwarm-Test"
        },
        {
            "integrations": "Kennav2",
            "playbookID": "Kenna Test"
        },
        {
            "integrations": "SecurityAdvisor",
            "playbookID": "SecurityAdvisor-Test",
            "fromversion": "4.5.0"
        },
        {
            "integrations": "Google Key Management Service",
            "playbookID": "Google-KMS-test",
            "pid_threshold": 6,
            "memory_threshold": 60
        },
        {
            "integrations": "SecBI",
            "playbookID": "SecBI - Test"
        },
        {
            "playbookID": "ExtractFQDNFromUrlAndEmail-Test"
        },
        {
            "integrations": "EWS v2",
            "playbookID": "Get EWS Folder Test",
            "fromversion": "4.5.0",
            "instance_names": "ewv2_regular",
            "timeout": 1200
        },
        {
            "integrations": "EWSO365",
            "playbookID": "EWS_O365_test",
            "fromversion": "5.0.0"
        },
        {
            "integrations": "QRadar",
            "playbookID": "QRadar Indicator Hunting Test",
            "timeout": 1200,
            "fromversion": "5.0.0"
        },
        {
            "playbookID": "SetAndHandleEmpty test",
            "fromversion": "4.5.0"
        },
        {
            "integrations": "Tanium v2",
            "playbookID": "Tanium v2 - Test"
        },
        {
            "integrations": "Office 365 Feed",
            "playbookID": "Office365_Feed_Test",
            "fromversion": "5.5.0"
        },
        {
            "integrations": "GoogleCloudTranslate",
            "playbookID": "GoogleCloudTranslate-Test",
            "pid_threshold": 8
        },
        {
            "integrations": "Infoblox",
            "playbookID": "Infoblox Test"
        },
        {
            "integrations": "BPA",
            "playbookID": "Test-BPA",
            "fromversion": "4.5.0"
        },
        {
            "playbookID": "GetValuesOfMultipleFIelds Test",
            "fromversion": "4.5.0"
        },
        {
            "playbookID": "IsInternalHostName Test",
            "fromversion": "4.5.0"
        },
        {
            "playbookID": "DigitalGuardian-Test",
            "integrations": "Digital Guardian",
            "fromversion": "5.0.0"
        },
        {
            "integrations": "SplunkPy",
            "playbookID": "Splunk Indicator Hunting Test",
            "fromversion": "5.0.0",
            "memory_threshold": 500,
            "instance_names": "use_default_handler"
        },
        {
            "integrations": "BPA",
            "playbookID": "Test-BPA_Integration",
            "fromversion": "4.5.0"
        },
        {
            "integrations": "Sixgill",
            "playbookID": "Sixgill-Test",
            "fromversion": "5.0.0"
        },
        {
            "integrations": "AutoFocus Feed",
            "playbookID": "playbook-FeedAutofocus_test",
            "fromversion": "5.5.0"
        },
        {
            "integrations": "PaloAltoNetworks_PrismaCloudCompute",
            "playbookID": "PaloAltoNetworks_PrismaCloudCompute-Test"
        },
        {
            "playbookID": "Indicator Feed - Test",
            "fromversion": "5.5.0"
        },
        {
            "integrations": "Recorded Future Feed",
            "playbookID": "RecordedFutureFeed - Test",
            "timeout": 1000,
            "fromversion": "5.5.0",
            "memory_threshold": 86
        },
        {
            "integrations": "Expanse",
            "playbookID": "test-Expanse-Playbook",
            "fromversion": "5.0.0"
        },
        {
            "integrations": "Expanse",
            "playbookID": "test-Expanse",
            "fromversion": "5.0.0"
        },
        {
            "integrations": "DShield Feed",
            "playbookID": "playbook-DshieldFeed_test",
            "fromversion": "5.5.0"
        },
        {
            "integrations": "AlienVault Reputation Feed",
            "playbookID": "AlienVaultReputationFeed_Test",
            "fromversion": "5.5.0",
            "timeout": 9000
        },
        {
            "integrations": "BruteForceBlocker Feed",
            "playbookID": "playbook-BruteForceBlocker_test",
            "fromversion": "5.5.0"
        },
        {
            "integrations": "illuminate",
            "playbookID": "illuminate Integration Test"
        },
        {
            "integrations": "Carbon Black Enterprise EDR",
            "playbookID": "Carbon Black Enterprise EDR Test",
            "fromversion": "5.0.0"
        },
        {
            "integrations": "illuminate",
            "playbookID": "illuminate Integration Demonstration - Test"
        },
        {
            "integrations": "MongoDB Key Value Store",
            "playbookID": "MongoDB KeyValueStore - Test",
            "pid_threshold": 12,
            "fromversion": "5.0.0"
        },
        {
            "integrations": "MongoDB Log",
            "playbookID": "MongoDBLog - Test",
            "pid_threshold": 12,
            "fromversion": "5.0.0"
        },
        {
            "integrations": "Google Chronicle Backstory",
            "playbookID": "Google Chronicle Backstory Asset - Test",
            "fromversion": "5.0.0"
        },
        {
            "integrations": "Google Chronicle Backstory",
            "playbookID": "Google Chronicle Backstory IOC Details - Test",
            "fromversion": "5.0.0"
        },
        {
            "integrations": "Google Chronicle Backstory",
            "playbookID": "Google Chronicle Backstory List Alerts - Test",
            "fromversion": "5.0.0"
        },
        {
            "integrations": "Google Chronicle Backstory",
            "playbookID": "Google Chronicle Backstory List IOCs - Test",
            "fromversion": "5.0.0"
        },
        {
            "integrations": "Google Chronicle Backstory",
            "playbookID": "Google Chronicle Backstory Reputation - Test",
            "fromversion": "5.0.0"
        },
        {
            "integrations": "Google Chronicle Backstory",
            "playbookID": "Google Chronicle Backstory List Events - Test",
            "fromversion": "5.0.0"
        },
        {
            "integrations": "Feodo Tracker Hashes Feed",
            "playbookID": "playbook-feodoteackerhash_test",
            "fromversion": "5.5.0",
            "memory_threshold": 130,
            "timeout": 600
        },
        {
            "integrations": "Feodo Tracker IP Blocklist Feed",
            "instance_names": "feodo_tracker_ip_currently__active",
            "playbookID": "playbook-feodotrackeripblock_test",
            "fromversion": "5.5.0"
        },
        {
            "integrations": "Feodo Tracker IP Blocklist Feed",
            "instance_names": "feodo_tracker_ip_30_days",
            "playbookID": "playbook-feodotrackeripblock_test",
            "fromversion": "5.5.0"
        },
        {
            "integrations": "Code42",
            "playbookID": "Code42-Test",
            "timeout": 600
        },
        {
            "playbookID": "Code42 File Search Test",
            "integrations": "Code42"
        },
        {
            "playbookID": "FetchIndicatorsFromFile-test",
            "fromversion": "5.5.0"
        },
        {
            "integrations": "RiskSense",
            "playbookID": "RiskSense Get Apps - Test"
        },
        {
            "integrations": "RiskSense",
            "playbookID": "RiskSense Get Host Detail - Test"
        },
        {
            "integrations": "RiskSense",
            "playbookID": "RiskSense Get Host Finding Detail - Test"
        },
        {
            "integrations": "RiskSense",
            "playbookID": "RiskSense Get Hosts - Test"
        },
        {
            "integrations": "RiskSense",
            "playbookID": "RiskSense Get Host Findings - Test"
        },
        {
            "integrations": "RiskSense",
            "playbookID": "RiskSense Get Unique Cves - Test"
        },
        {
            "integrations": "RiskSense",
            "playbookID": "RiskSense Get Unique Open Findings - Test"
        },
        {
            "integrations": "RiskSense",
            "playbookID": "RiskSense Get Apps Detail - Test"
        },
        {
            "integrations": "Indeni",
            "playbookID": "Indeni_test",
            "fromversion": "5.0.0"
        },
        {
            "integrations": "CounterCraft Deception Director",
            "playbookID": "CounterCraft - Test",
            "fromversion": "5.0.0"
        },
        {
            "integrations": "SafeBreach v2",
            "playbookID": "playbook-SafeBreach-Test",
            "fromversion": "5.5.0"
        },
        {
            "playbookID": "DbotPredictOufOfTheBoxTest",
            "fromversion": "4.5.0",
            "timeout": 1000
        },
        {
            "integrations": "AlienVault OTX TAXII Feed",
            "playbookID": "playbook-feedalienvaultotx_test",
            "fromversion": "5.5.0"
        },
        {
            "playbookID": "ExtractDomainAndFQDNFromUrlAndEmail-Test",
            "fromversion": "5.5.0"
        },
        {
            "integrations": "Cortex Data Lake",
            "playbookID": "Cortex Data Lake Test",
            "instance_names": "cdl_prod",
            "fromversion": "4.5.0"
        },
        {
            "integrations": "Cortex Data Lake",
            "playbookID": "Cortex Data Lake Test",
            "instance_names": "cdl_dev",
            "fromversion": "4.5.0"
        },
        {
            "integrations": "MongoDB",
            "playbookID": "MongoDB - Test"
        },
        {
            "playbookID": "DBotCreatePhishingClassifierV2FromFile-Test",
            "timeout": 60000,
            "fromversion": "4.5.0"
        },
        {
            "integrations": "Logz.io",
            "playbookID": "Logzio - Test",
            "fromversion": "5.0.0"
        },
        {
            "integrations": "IBM Resilient Systems",
            "playbookID": "IBM Resilient Systems Test"
        },
        {
            "integrations": ["Prisma Access", "Prisma Access Egress IP feed"],
            "playbookID": "Prisma_Access_Egress_IP_Feed-Test",
            "timeout": 60000,
            "fromversion": "5.5.0",
            "nightly": true
        },
        {
            "integrations": "Prisma Access",
            "playbookID": "Prisma_Access-Test",
            "timeout": 60000,
            "fromversion": "5.5.0",
            "nightly": true
        },
        {
            "playbookID": "EvaluateMLModllAtProduction-Test",
            "fromversion": "4.5.0"
        },
        {
            "integrations": "Zabbix",
            "playbookID": "Zabbix - Test"
        },
        {
            "integrations": "GCP Whitelist Feed",
            "playbookID": "GCPWhitelist_Feed_Test",
            "fromversion": "5.5.0"
        },
        {
            "integrations": "Endace",
            "playbookID": "Endace-Test",
            "fromversion": "5.0.0"
        },
        {
            "integrations": "Deep Instinct",
            "playbookID": "Deep_Instinct-Test",
            "fromversion": "5.0.0"
        },
        {
<<<<<<< HEAD
            "integrations": "RSA Archer v2",
            "playbookID": "Archer v2 - Test"
=======
            "integrations": "Azure AD Connect Health Feed",
            "playbookID": "FeedAzureADConnectHealth_Test",
            "fromversion": "5.5.0"
        },
        {
            "integrations": "Zoom Feed",
            "playbookID": "FeedZoom_Test",
            "fromversion": "5.5.0"
        },
        {
            "integrations": "Workday",
            "playbookID": "Workday - Test",
            "fromversion": "5.0.0"
>>>>>>> b068dd36
        }
    ],
    "skipped_tests": {
        "Workday - Test": "Issue 25896",
        "CuckooTest": "Issue 25601",
        "RedLockTest": "Issue 24600",
        "Digital Defense FrontlineVM - Scan Asset Not Recently Scanned Test": "Issue 25477",
        "SentinelOne V2 - test": "Issue 24933",
        "SignalSciences-Test": "Issue 24934",
        "Maltiverse Test": "Issue 24335",
        "TestDedupIncidentsPlaybook": "Issue 24344",
        "CreateIndicatorFromSTIXTest": "Issue 24345",
        "SNDBOX_Test": "Issue 24349",
        "Prisma_Access_Egress_IP_Feed-Test": "unskip after we will get Prisma Access instance",
        "Prisma_Access-Test": "unskip after we will get Prisma Access instance",
        "Test-Shodan_v2": "Issue 23370",
        "PAN-OS EDL Setup V2 Test": "Issue 23854",
        "PAN-OS - Block IP and URL - External Dynamic List Test": "Issue 23854",
        "Symantec Deepsight Test": "Issue 22971",
        "Cybereason Test": "Issue 22683",
        "Bluecat Address Manager test": "Issue 22616",
        "test-Expanse": "Expanse should provide domain that they have in their system",
        "TestProofpointFeed": "Issue 22229",
        "Git_Integration-Test": "Issue 20029",
        "Symantec Data Loss Prevention - Test": "Issue 20134",
        "NetWitness Endpoint Test": "Issue 19878",
        "TestUptycs": "Issue 19750",
        "InfoArmorVigilanteATITest": "Test issue 17358",
        "Lastline - testplaybook": "Checking the integration via Generic detonation playbooks, don't want to load the daily quota",
        "ArcSight Logger test": "Issue 19117",
        "TruSTAR Test": "Issue 19777",
        "TestDedupIncidentsByName": "skipped on purpose - this is part of the TestDedupIncidentsPlaybook - no need to execute separately as a test",
        "3da2e31b-f114-4d7f-8702-117f3b498de9": "Issue 19837",
        "d66e5f86-e045-403f-819e-5058aa603c32": "pr 3220",
        "RecordedFutureFeed - Test": "Issue 18922",
        "Recorded Future Test": "Quota issues",
        "IntSights Mssp Test": "Issue #16351",
        "CheckPhish-Test": "Issue 19188",
        "fd93f620-9a2d-4fb6-85d1-151a6a72e46d": "Issue 19854",
        "DeleteContext-auto-subplaybook-test": "used in DeleteContext-auto-test as sub playbook",
        "Test Playbook TrendMicroDDA": "Issue 16501",
        "ssdeepreputationtest": "Issue #20953",
        "C2sec-Test": "Issue #21633",
        "PAN-OS Query Logs For Indicators Test": "Issue #23505",
        "Panorama Query Logs - Test": "Issue #23505",
        "palo_alto_panorama_test_pb": "Issue #22835",
        "GCS Bucket Management - Test": "used in GCS - Test as sub playbook",
        "GCS Object Operations - Test": "used in GCS - Test as sub playbook",
        "GCS Bucket Policy (ACL) - Test": "used in GCS - Test as sub playbook",
        "GCS Object Policy (ACL) - Test": "used in GCS - Test as sub playbook",
        "Send Email To Recipients": "used in EWS Mail Sender Test 2 as sub playbook",
        "Cortex XDR - IOC - Test": "issue #25598",

        "_comment": "~~~ DEPRECATED ~~~",
        "Endpoint Enrichment - Generic v2 - Test": "DEPRECATED"
    },
    "skipped_integrations": {
        "_comment1": "~~~ NO INSTANCE ~~~",
        "PerceptionPoint": "Issue 25795",
        "Infoblox": "Issue 25651",
        "Traps": "Issue 24122",
        "McAfee Advanced Threat Defense": "Issue 16909",
        "Cisco Umbrella Investigate": "Issue 24338",
        "Deep Instinct": "The partner didn't provide an instance",
        "Cofense Triage v2": "No instance - partner integration",
        "ArcSight Logger": "Issue 24303",
        "AttackIQFireDrill": "Issue 24281",
        "MxToolBox": "No instance",
        "Skyformation": "No instance, old partner",
        "Prisma Access": "Instance will be provided soon by Lior and Prasen",
        "AlphaSOC Network Behavior Analytics": "No instance",
        "IsItPhishing": "No instance",
        "Verodin": "No instance",
        "EasyVista": "No instance",
        "Pipl": "No instance",
        "Moloch": "No instance",
        "Twilio": "No instance",
        "Zendesk": "No instance",
        "google-vault": "Issue 25798",
        "GuardiCore": "No instance",
        "Nessus": "No instance",
        "Cisco CloudLock": "No instance",
        "SentinelOne": "No instance",
        "Vectra v2": "No instance",
        "Trend Micro Apex": "Issue 23632",
        "Awake Security": "Issue 23376",
        "ExtraHop": "No license, issue 23731",
        "RiskSense": "We should get an instance talk to Francesco",
        "Palo Alto Networks Cortex": "Issue 22300",
        "AWS - IAM": "Issue 21401",
        "FortiGate": "License expired, and not going to get one (issue 14723)",
        "IronDefense": "Test depends on making requests to a non-public API",
        "Attivo Botsink": "no instance, not going to get it",
        "VMware": "no License, and probably not going to get it",
        "AWS Sagemaker": "License expired, and probably not going to get it",
        "Symantec MSS": "No instance, probably not going to get it (issue 15513)",
        "Google Cloud Compute": "Can't test yet",
        "Cymon": "The service was discontinued since April 30th, 2019.",
        "FireEye ETP": "No instance",
        "ProofpointTAP_v2": "No instance",
        "remedy_sr_beta": "No instance",
        "ExtraHop v2": "No instance",
        "Minerva Labs Anti-Evasion Platform": "Issue 18835",
        "PolySwarm": "contribution",
        "Silverfort": "contribution",
        "fireeye": "Issue 19839",
        "DomainTools": "Issue 8298",
        "Remedy On-Demand": "Issue 19835",
        "DomainTools Iris": "Issue 20433",
        "Check Point": "Issue 18643",
        "Preempt": "Issue 20268",
        "iDefense": "Issue 20095",
        "Jask": "Issue 18879",
        "vmray": "Issue 18752",
        "Anomali ThreatStream v2": "Issue 19182",
        "Anomali ThreatStream": "Issue 19182",
        "SCADAfence CNM": "Issue 18376",
        "ArcSight ESM v2": "Issue #18328",
        "AlienVault USM Anywhere": "Issue #18273",
        "Tufin": "Issue 16441",
        "Dell Secureworks": "Instance locally installed on @liorblob PC",
        "MimecastV2": "Issue 14593",
        "Netskope": "instance is down",
        "Farsight DNSDB": "Issue 15512",
        "Service Manager": "Expired license",
        "carbonblackprotection": "License expired",
        "icebrg": "Issue 14312",
        "Freshdesk": "Trial account expired",
        "Threat Grid": "Issue 16197",
        "Kafka V2": "Can not connect to instance from remote",
        "Check Point Sandblast": "Issue 15948",
        "Remedy AR": "getting 'Not Found' in test button",
        "Salesforce": "Issue 15901",
        "Zscaler": "Issue 17784",
        "RedCanary": "License expired",
        "ANYRUN": "No instance",
        "Snowflake": "Looks like account expired, needs looking into",
        "Cisco Spark": "Issue 18940",
        "Phish.AI": "Issue 17291",
        "MaxMind GeoIP2": "Issue 18932.",
        "Exabeam": "Issue 19371",
        "McAfee ESM-v10": "Issue 20225",
        "PaloAltoNetworks_PrismaCloudCompute": "Instance not set up yet",
        "Code42": "Instance not set up yet",
        "SecBI": "Issue 22545",
        "IBM Resilient Systems": "Issue 23722",
        "VxStream": "Issue #23795",

        "_comment2": "~~~ UNSTABLE ~~~",
        "ServiceNow": "Instance goes to hibernate every few hours",
        "Tenable.sc": "unstable instance",
        "VirusTotal - Private API": "Issue 22638",

        "_comment3": "~~~ QUOTA ISSUES ~~~",
        "Joe Security": "Issue 25650",
        "JsonWhoIs": "Issue 25371: Out of quota",
        "XFE_v2": "Issue 22715",
        "XFE": "We have the new integration XFE_v2, so n`o need to test the old one because they use the same quote",
        "AlphaSOC Wisdom": "API key has expired",
        "AWS - Athena - Beta": "Issue 19834",
        "Lastline": "issue 20323",
        "Google Resource Manager": "Cannot create projects because have reached alloted quota.",
        "Looker": "Warehouse 'DEMO_WH' cannot be resumed because resource monitor 'LIMITER' has exceeded its quota.",
        "Ipstack": "reached out our monthly quota (08/03/2020)",

        "_comment4": "~~~ NO INSTANCE - SUPPORTED BY THE COMMUNITY ~~~",
        "Zabbix": "Supported by external developer",
        "SafeBreach v2": "it is a partner integration, no instance",
        "IllusiveNetworks": "supported by partner",
        "Humio": "supported by the partner",
        "Digital Guardian": "partner integration",


         "_comment5": "~~~ OTHER ~~~",
        "Endace": "Issue 24304",
        "Pentera": "authentication method will not work with testing",
        "EclecticIQ Platform": "Issue 8821",
        "BitDam": "Issue #17247",
        "Zoom": "Issue 19832",
        "urlscan.io": "Issue 21831",
        "Forescout": "Can only be run from within PANW network. Look in keeper for - Demisto in the LAB",
        "HelloWorldSimple": "This is just an example integration - no need for test",
        "TestHelloWorldPlaybook": "This is just an example integration - no need for test",
        "Lockpath KeyLight": "Deprecated. No tests.",
        "ThreatConnect": "Deprecated.",
        "Cymulate": "Partner didn't provided test playbook",
        "Lastline v2": "Temporary skipping, due to quota issues, in order to merge a PR"
    },
    "nightly_integrations": [
        "Lastline v2",
        "TruSTAR",
        "SlackV2",
        "VulnDB"
    ],
    "unmockable_integrations": {
        "SNDBOX": "Submits a file - tests that send files shouldn't be mocked",
        "Joe Security": "Submits a file - tests that send files shouldn't be mocked",
        "Maltiverse": "issue 24335",
        "MITRE ATT&CK": "Using taxii2client package",
        "MongoDB": "Our instance not using SSL",
        "Cortex Data Lake": "Integration requires SSL",
        "Google Key Management Service": "The API requires an SSL secure connection to work.",
        "McAfee ESM-v10": "we have multiple instances with same test playbook, mock recording are per playbook so it keeps failing the playback step",
        "mysql": "Does not use http",
        "SlackV2": "Integration requires SSL",
        "Whois": "Mocks does not support sockets",
        "Panorama": "Exception: Proxy process took to long to go up. https://circleci.com/gh/demisto/content/24826",
        "Image OCR": "Does not perform network traffic",
        "Server Message Block (SMB)": "Does not perform http communication",
        "Active Directory Query v2": "Does not perform http communication",
        "dnstwist": "Does not peform http communication",
        "VxStream": "Issue 15544",
        "PagerDuty v2": "Integration requires SSL",
        "TCPIPUtils": "Integration requires SSL",
        "Luminate": "Integration has no proxy checkbox",
        "Shodan": "Integration has no proxy checkbox",
        "Google BigQuery": "Integration has no proxy checkbox",
        "ReversingLabs A1000": "Checking",
        "Check Point": "Checking",
        "okta": "Test Module failing, suspect it requires SSL",
        "Okta v2": "dynamic test, need to revisit and better avoid conflicts",
        "Awake Security": "Checking",
        "ArcSight ESM v2": "Checking",
        "Phish.AI": "Checking",
        "Intezer": "Nightly - Checking",
        "ProtectWise": "Nightly - Checking",
        "google-vault": "Nightly - Checking",
        "RSA Archer": "Nightly - Checking",
        "McAfee NSM": "Nightly - Checking",
        "Forcepoint": "Nightly - Checking",
        "palo_alto_firewall": "Need to check test module",
        "Signal Sciences WAF": "error with certificate",
        "google": "'unsecure' parameter not working",
        "EWS Mail Sender": "Inconsistent test (playback fails, record succeeds)",
        "ReversingLabs Titanium Cloud": "No Unsecure checkbox. proxy trying to connect when disabled.",
        "Anomali ThreatStream": "'proxy' parameter not working",
        "Palo Alto Networks Cortex": "SDK",
        "Recorded Future": "might be dynamic test",
        "AlphaSOC Wisdom": "Test module issue",
        "RedLock": "SSL Issues",
        "Microsoft Graph": "Test direct access to oproxy",
        "MicrosoftGraphMail": "Test direct access to oproxy",
        "Microsoft Graph User": "Test direct access to oproxy",
        "Microsoft_Graph_Files": "Test direct access to oproxy",
        "Microsoft Graph Groups": "Test direct access to oproxy",
        "Microsoft Defender Advanced Threat Protection": "Test direct access to oproxy",
        "Azure Security Center v2": "Test direct access to oproxy",
        "Microsoft Graph Calendar": "Test direct access to oproxy",
        "Microsoft Graph Device Management": "Test direct access to oproxy",
        "Azure Compute v2": "Test direct access to oproxy",
        "AWS - CloudWatchLogs": "Issue 20958",
        "AWS - AccessAnalyzer": "Issue 24926",
        "AWS - ACM": "Issue 24926",
        "AWS - Athena - Beta": "Issue 24926",
        "AWS - CloudTrail": "Issue 24926",
        "AWS - EC2": "Issue 24926",
        "AWS - GuardDuty": "Issue 24926",
        "AWS - IAM": "Issue 24926",
        "AWS - Lambda": "Issue 24926",
        "AWS - Route53": "Issue 24926",
        "AWS - S3": "Issue 24926",
        "AWS - SQS": "Issue 24926",
        "Amazon DynamoDB": "Issue 24926",
        "AWS Sagemaker": "Issue 24926",
        "Gmail Single User": "googleclient sdk has time based challenge exchange",
        "Gmail": "googleclient sdk has time based challenge exchange",
        "GoogleCloudTranslate": "google translate sdk does not support proxy",
        "Google Chronicle Backstory": "SDK",
        "Google Vision AI": "SDK",
        "Google Cloud Compute": "googleclient sdk has time based challenge exchange",
        "Google Cloud Functions": "googleclient sdk has time based challenge exchange",
        "GoogleDocs": "googleclient sdk has time based challenge exchange",
        "GooglePubSub": "googleclient sdk has time based challenge exchange",
        "Google Resource Manager": "googleclient sdk has time based challenge exchange",
        "Google Cloud Storage": "SDK",
        "Syslog Sender": "syslog",
        "syslog": "syslog",
        "MongoDB Log": "Our instance not using SSL",
        "MongoDB Key Value Store": "Our instance not using SSL",
        "GoogleKubernetesEngine": "SDK"
    },
    "parallel_integrations": [
        "Whois",
        "Rasterize",
        "CVE Search v2",
        "VulnDB",
        "VirusTotal",
        "CheckPhish",
        "Tanium",
        "LogRhythmRest",
        "ipinfo",
        "Demisto REST API",
        "syslog",
        "ElasticsearchFeed",
        "MITRE ATT&CK",
        "Microsoft Intune Feed",
        "JSON Feed",
        "Plain Text Feed",
        "Fastly Feed",
        "Malware Domain List Active IPs Feed",
        "Blocklist_de Feed",
        "Cloudflare Feed",
        "AzureFeed",
        "SpamhausFeed",
        "Cofense Feed",
        "Bambenek Consulting Feed",
        "AWS Feed",
        "CSVFeed",
        "ProofpointFeed",
        "abuse.ch SSL Blacklist Feed",
        "TAXIIFeed",
        "Office 365 Feed",
        "AutoFocus Feed",
        "Recorded Future Feed",
        "DShield Feed",
        "AlienVault Reputation Feed",
        "BruteForceBlocker Feed",
        "Feodo Tracker Hashes Feed",
        "Feodo Tracker IP Blocklist Feed",
        "Feodo Tracker IP Blocklist Feed",
        "AlienVault OTX TAXII Feed",
        "Prisma Access Egress IP feed",
        "GCP Whitelist Feed"
    ],
    "docker_thresholds": {
        "_comment": "Add here docker images which are specific to an integration and require a non-default threshold (such as rasterize or ews). That way there is no need to define this multiple times. You can specify full image name with version or without.",
        "images": {
            "demisto/chromium": {
                "pid_threshold": 11
            },
            "demisto/py-ews:2.0": {
                "memory_threshold": 150
            },
            "demisto/pytan": {
                "pid_threshold": 11
            },
            "demisto/google-k8s-engine:1.0.0.9467": {
                "pid_threshold": 11
            }
        }
    }
}<|MERGE_RESOLUTION|>--- conflicted
+++ resolved
@@ -2860,10 +2860,6 @@
             "fromversion": "5.0.0"
         },
         {
-<<<<<<< HEAD
-            "integrations": "RSA Archer v2",
-            "playbookID": "Archer v2 - Test"
-=======
             "integrations": "Azure AD Connect Health Feed",
             "playbookID": "FeedAzureADConnectHealth_Test",
             "fromversion": "5.5.0"
@@ -2877,7 +2873,6 @@
             "integrations": "Workday",
             "playbookID": "Workday - Test",
             "fromversion": "5.0.0"
->>>>>>> b068dd36
         }
     ],
     "skipped_tests": {
