{
    "testTimeout": 160,
    "testInterval": 20,
    "tests": [
        {
            "playbookID": "Base64Decode - Test"
        },
        {
            "playbookID": "SupportMultithreading - Test",
            "is_mockable": false
        },
        {
            "fromversion": "5.0.0",
            "integrations": [
                "WildFire-v2"
            ],
            "playbookID": "Detonate File - WildFire - Test"
        },
        {
            "integrations": "Microsoft Teams Management",
            "playbookID": "Microsoft Teams Management - Test",
            "is_mockable": false,
            "timeout": 700
        },
        {
            "playbookID": "SetIfEmpty - non-ascii chars - Test"
        },
        {
            "integrations": "Tripwire",
            "playbookID": "TestplaybookTripwire",
            "fromversion": "5.0.0"
        },
        {
            "playbookID": "Generic Polling Test",
            "timeout": 250
        },
        {
            "integrations": "Cisco Umbrella Enforcement",
            "playbookID": "Cisco Umbrella Enforcement-Test",
            "fromversion": "5.0.0"
        },
        {
            "integrations": "GSuiteAdmin",
            "playbookID": "GSuiteAdmin-Test",
            "fromversion": "5.0.0"
        },
        {
            "integrations": "GSuiteAuditor",
            "playbookID": "GSuiteAuditor-Test",
            "fromversion": "5.5.0"
        },
        {
            "integrations": "AzureWAF",
            "instance_names": "azure_waf_prod",
            "playbookID": "Azure WAF - Test",
            "fromversion": "5.0.0"
        },
        {
            "integrations": [
                "Azure Active Directory Identity Protection",
                "Demisto REST API"
            ],
            "playbookID": "AzureADTest",
            "fromversion": "6.0.0",
            "timeout": 3000,
            "is_mockable": false
        },
        {
            "integrations": "GoogleCalendar",
            "playbookID": "GoogleCalendar-Test",
            "fromversion": "5.0.0"
        },
        {
            "integrations": "GoogleDrive",
            "playbookID": "GoogleDrive-Test",
            "fromversion": "5.0.0"
        },
        {
            "integrations": "FireEye Central Management",
            "playbookID": "FireEye Central Management - Test",
            "fromversion": "5.5.0",
            "timeout": 500
        },
        {
            "integrations": "FireEyeNX",
            "playbookID": "FireEyeNX-Test"
        },
        {
            "integrations": "EmailRepIO",
            "playbookID": "TestEmailRepIOPlaybook",
            "fromversion": "5.0.0"
        },
        {
            "integrations": "XsoarPowershellTesting",
            "playbookID": "XsoarPowershellTesting-Test"
        },
        {
            "integrations": "Palo Alto Networks Threat Vault",
            "playbookID": "PANW Threat Vault - Signature Search - Test",
            "fromversion": "5.0.0"
        },
        {
            "integrations": "Microsoft Endpoint Configuration Manager",
            "playbookID": "Microsoft ECM - Test",
            "fromversion": "5.5.0",
            "timeout": 400
        },
        {
            "integrations": "CrowdStrike Falcon Intel v2",
            "playbookID": "CrowdStrike Falcon Intel v2 - Test",
            "fromversion": "5.0.0"
        },
        {
            "integrations": "SecurityAndCompliance",
            "playbookID": "O365-SecurityAndCompliance-Test",
            "fromversion": "5.5.0",
            "memory_threshold": 300,
            "timeout": 1500
        },
        {
            "integrations": "SecurityAndCompliance",
            "playbookID": "O365-SecurityAndCompliance-ContextResults-Test",
            "fromversion": "5.5.0",
            "memory_threshold": 300,
            "timeout": 1500
        },
        {
            "integrations": "EwsExtension",
            "playbookID": "O365 - EWS - Extension - Test",
            "fromversion": "6.0.0",
            "toversion": "6.0.9",
            "timeout": 500
        },
        {
            "integrations": "Majestic Million",
            "playbookID": "Majestic Million Test Playbook",
            "fromversion": "5.5.0",
            "memory_threshold": 300,
            "timeout": 500
        },
        {
            "integrations": "Anomali Enterprise",
            "playbookID": "Anomali Match Forensic Search - Test",
            "fromversion": "5.0.0"
        },
        {
            "integrations": [
                "Mail Listener v2",
                "Mail Sender (New)"
            ],
            "playbookID": "Mail-Listener Test Playbook",
            "fromversion": "5.0.0",
            "instance_names": [
                "Mail_Sender_(New)_STARTTLS"
            ]
        },
        {
            "integrations": "GraphQL",
            "fromversion": "5.0.0",
            "instance_names": "fetch_schema",
            "playbookID": "GraphQL - Test"
        },
        {
            "integrations": "GraphQL",
            "fromversion": "5.0.0",
            "instance_names": "no_fetch_schema",
            "playbookID": "GraphQL - Test"
        },
        {
            "integrations": "Azure Network Security Groups",
            "fromversion": "5.0.0",
            "instance_names": "azure_nsg_prod",
            "playbookID": "Azure NSG - Test"
        },
        {
            "integrations": "OpenCTI Feed",
            "playbookID": "OpenCTI Feed Test",
            "fromversion": "5.5.0"
        },
        {
            "integrations": "AWS - Security Hub",
            "playbookID": "AWS-securityhub Test",
            "timeout": 800
        },
        {
            "integrations": "Microsoft Advanced Threat Analytics",
            "playbookID": "Microsoft Advanced Threat Analytics - Test",
            "fromversion": "5.0.0",
            "is_mockable": false
        },
        {
            "integrations": "Zimperium",
            "playbookID": "Zimperium_Test",
            "fromversion": "5.0.0"
        },
        {
            "integrations": "ServiceDeskPlus",
            "playbookID": "Service Desk Plus Test",
            "instance_names": "sdp_instance_1",
            "fromversion": "5.0.0",
            "toversion": "5.9.9",
            "is_mockable": false
        },
        {
            "integrations": "ServiceDeskPlus",
            "playbookID": "Service Desk Plus - Generic Polling Test",
            "instance_names": "sdp_instance_1",
            "fromversion": "5.0.0",
            "toversion": "5.9.9"
        },
        {
            "integrations": "ServiceDeskPlus",
            "playbookID": "Service Desk Plus Test",
            "instance_names": "sdp_instance_2",
            "fromversion": "6.0.0",
            "is_mockable": false
        },
        {
            "integrations": "ServiceDeskPlus",
            "playbookID": "Service Desk Plus - Generic Polling Test",
            "instance_names": "sdp_instance_2",
            "fromversion": "6.0.0"
        },
        {
            "integrations": "ThreatConnect Feed",
            "playbookID": "FeedThreatConnect-Test",
            "fromversion": "5.5.0"
        },
        {
            "integrations": "MITRE ATT&CK",
            "playbookID": "Mitre Attack List 10 Indicators Feed Test",
            "fromversion": "5.5.0"
        },
        {
            "integrations": "URLhaus",
            "playbookID": "Test_URLhaus",
            "timeout": 1000
        },
        {
            "integrations": "Microsoft Intune Feed",
            "playbookID": "FeedMicrosoftIntune_Test",
            "fromversion": "5.5.0"
        },
        {
            "integrations": "Tanium Threat Response",
            "playbookID": "Tanium Threat Response Test"
        },
        {
            "integrations": [
                "Syslog Sender",
                "syslog"
            ],
            "playbookID": "Test Syslog",
            "fromversion": "5.5.0",
            "timeout": 600
        },
        {
            "integrations": "APIVoid",
            "playbookID": "APIVoid Test"
        },
        {
            "integrations": "CloudConvert",
            "playbookID": "CloudConvert-test",
            "fromversion": "5.0.0",
            "timeout": 3000
        },
        {
            "integrations": "Cisco Firepower",
            "playbookID": "Cisco Firepower - Test",
            "timeout": 1000,
            "fromversion": "5.0.0"
        },
        {
            "integrations": "IllusiveNetworks",
            "playbookID": "IllusiveNetworks-Test",
            "fromversion": "5.0.0",
            "timeout": 500
        },
        {
            "integrations": "JSON Feed",
            "playbookID": "JSON_Feed_Test",
            "fromversion": "5.5.0",
            "instance_names": "JSON Feed no_auto_detect"
        },
        {
            "integrations": "JSON Feed",
            "playbookID": "JSON_Feed_Test",
            "fromversion": "5.5.0",
            "instance_names": "JSON Feed_auto_detect"
        },
        {
            "integrations": "JSON Feed",
            "playbookID": "JSON_Feed_Test",
            "fromversion": "5.5.0",
            "instance_names": "JSON Feed_post"
        },
        {
            "integrations": "Google Cloud Functions",
            "playbookID": "test playbook - Google Cloud Functions",
            "fromversion": "5.0.0"
        },
        {
            "integrations": "Plain Text Feed",
            "playbookID": "PlainText Feed - Test",
            "fromversion": "5.5.0",
            "instance_names": "Plain Text Feed no_auto_detect"
        },
        {
            "integrations": "Plain Text Feed",
            "playbookID": "PlainText Feed - Test",
            "fromversion": "5.5.0",
            "instance_names": "Plain Text Feed_auto_detect"
        },
        {
            "integrations": "Silverfort",
            "playbookID": "Silverfort-test",
            "fromversion": "5.0.0"
        },
        {
            "integrations": "GoogleKubernetesEngine",
            "playbookID": "GoogleKubernetesEngine_Test",
            "timeout": 600,
            "fromversion": "5.5.0"
        },
        {
            "integrations": "Fastly Feed",
            "playbookID": "Fastly Feed Test",
            "fromversion": "5.5.0"
        },
        {
            "integrations": "Malware Domain List Active IPs Feed",
            "playbookID": "Malware Domain List Active IPs Feed Test",
            "fromversion": "5.5.0"
        },
        {
            "integrations": "Claroty",
            "playbookID": "Claroty - Test",
            "fromversion": "5.0.0"
        },
        {
            "integrations": "Trend Micro Apex",
            "playbookID": "Trend Micro Apex - Test",
            "is_mockable": false
        },
        {
            "integrations": "Blocklist_de Feed",
            "playbookID": "Blocklist_de - Test",
            "fromversion": "5.5.0"
        },
        {
            "integrations": "Cloudflare Feed",
            "playbookID": "cloudflare - Test",
            "fromversion": "5.5.0"
        },
        {
            "integrations": "AzureFeed",
            "playbookID": "AzureFeed - Test",
            "fromversion": "5.5.0"
        },
        {
            "playbookID": "CreateIndicatorFromSTIXTest",
            "fromversion": "5.0.0"
        },
        {
            "integrations": "SpamhausFeed",
            "playbookID": "Spamhaus_Feed_Test",
            "fromversion": "5.5.0"
        },
        {
            "integrations": "Cofense Feed",
            "playbookID": "TestCofenseFeed",
            "fromversion": "5.5.0"
        },
        {
            "integrations": "Bambenek Consulting Feed",
            "playbookID": "BambenekConsultingFeed_Test",
            "fromversion": "5.5.0"
        },
        {
            "integrations": "Pipl",
            "playbookID": "Pipl Test"
        },
        {
            "integrations": "AWS Feed",
            "playbookID": "AWS Feed Test",
            "fromversion": "5.5.0"
        },
        {
            "integrations": "QuestKace",
            "playbookID": "QuestKace test",
            "fromversion": "5.0.0"
        },
        {
            "integrations": "Digital Defense FrontlineVM",
            "playbookID": "Digital Defense FrontlineVM - Scan Asset Not Recently Scanned Test"
        },
        {
            "integrations": "Digital Defense FrontlineVM",
            "playbookID": "Digital Defense FrontlineVM - Test Playbook"
        },
        {
            "integrations": "CSVFeed",
            "playbookID": "CSV_Feed_Test",
            "fromversion": "5.5.0",
            "instance_names": "CSVFeed_no_auto_detect"
        },
        {
            "integrations": "CSVFeed",
            "playbookID": "CSV_Feed_Test",
            "fromversion": "5.5.0",
            "instance_names": "CSVFeed_auto_detect"
        },
        {
            "integrations": "ProofpointFeed",
            "playbookID": "TestProofpointFeed",
            "fromversion": "5.5.0"
        },
        {
            "integrations": "Digital Shadows",
            "playbookID": "Digital Shadows - Test"
        },
        {
            "integrations": "Azure Compute v2",
            "playbookID": "Azure Compute - Test",
            "instance_names": "ms_azure_compute_dev"
        },
        {
            "integrations": "Azure Compute v2",
            "playbookID": "Azure Compute - Test",
            "instance_names": "ms_azure_compute_prod",
            "is_mockable": false
        },
        {
            "integrations": "Azure Compute v2",
            "playbookID": "Azure Compute - Login Test",
            "instance_names": "ms_azure_compute_prod",
            "is_mockable": false
        },
        {
            "integrations": "Azure Compute v2",
            "playbookID": "Azure Compute - Login Test",
            "instance_names": "ms_azure_compute_self_deployed"
        },
        {
            "integrations": "Symantec Data Loss Prevention",
            "playbookID": "Symantec Data Loss Prevention - Test",
            "fromversion": "4.5.0"
        },
        {
            "integrations": "Lockpath KeyLight v2",
            "playbookID": "Keylight v2 - Test"
        },
        {
            "integrations": "Azure Security Center v2",
            "playbookID": "Azure SecurityCenter - Test",
            "instance_names": "ms_azure_sc_prod",
            "is_mockable": false
        },
        {
            "integrations": "Azure Security Center v2",
            "playbookID": "Azure SecurityCenter - Test",
            "instance_names": "ms_azure_sc_dev"
        },
        {
            "integrations": "Azure Security Center v2",
            "playbookID": "Azure SecurityCenter - Test",
            "instance_names": "ms_azure_sc_self_deployed"
        },
        {
            "integrations": "JsonWhoIs",
            "playbookID": "JsonWhoIs-Test"
        },
        {
            "integrations": "Maltiverse",
            "playbookID": "Maltiverse Test"
        },
        {
            "integrations": "Box v2",
            "playbookID": "BoxV2_TestPlaybook"
        },
        {
            "integrations": "MicrosoftGraphMail",
            "playbookID": "MicrosoftGraphMail-Test_dev",
            "instance_names": "ms_graph_mail_dev"
        },
        {
            "integrations": "MicrosoftGraphMail",
            "playbookID": "MicrosoftGraphMail-Test_dev_no_oproxy",
            "instance_names": "ms_graph_mail_dev_no_oproxy"
        },
        {
            "integrations": "MicrosoftGraphMail",
            "playbookID": "MicrosoftGraphMail-Test_prod",
            "instance_names": "ms_graph_mail_prod",
            "is_mockable": false
        },
        {
            "integrations": "CloudShark",
            "playbookID": "CloudShark - Test Playbook"
        },
        {
            "integrations": "Google Vision AI",
            "playbookID": "Google Vision API - Test"
        },
        {
            "integrations": "nmap",
            "playbookID": "Nmap - Test",
            "fromversion": "5.0.0"
        },
        {
            "integrations": "AutoFocus V2",
            "playbookID": "Autofocus Query Samples, Sessions and Tags Test Playbook",
            "fromversion": "4.5.0",
            "timeout": 1000
        },
        {
            "integrations": "HelloWorld",
            "playbookID": "HelloWorld-Test",
            "fromversion": "5.0.0"
        },
        {
            "integrations": "HelloWorld",
            "playbookID": "Sanity Test - Playbook with integration",
            "fromversion": "5.0.0"
        },
        {
            "integrations": "HelloWorld",
            "playbookID": "Sanity Test - Playbook with mocked integration",
            "fromversion": "5.0.0"
        },
        {
            "playbookID": "Sanity Test - Playbook with no integration",
            "fromversion": "5.0.0"
        },
        {
            "integrations": "Gmail",
            "playbookID": "Sanity Test - Playbook with Unmockable Integration",
            "fromversion": "5.0.0"
        },
        {
            "integrations": "HelloWorld",
            "playbookID": "HelloWorld_Scan-Test",
            "fromversion": "5.0.0",
            "timeout": 400
        },
        {
            "integrations": "HelloWorldPremium",
            "playbookID": "HelloWorldPremium_Scan-Test",
            "fromversion": "5.0.0",
            "timeout": 400
        },
        {
            "integrations": "HelloWorldPremium",
            "playbookID": "HelloWorldPremium-Test",
            "fromversion": "5.0.0"
        },
        {
            "integrations": "ThreatQ v2",
            "playbookID": "ThreatQ - Test",
            "fromversion": "4.5.0"
        },
        {
            "integrations": "AttackIQFireDrill",
            "playbookID": "AttackIQ - Test"
        },
        {
            "integrations": "PhishLabs IOC EIR",
            "playbookID": "PhishlabsIOC_EIR-Test"
        },
        {
            "integrations": "Amazon DynamoDB",
            "playbookID": "AWS_DynamoDB-Test"
        },
        {
            "integrations": "PhishLabs IOC DRP",
            "playbookID": "PhishlabsIOC_DRP-Test"
        },
        {
            "playbookID": "Create Phishing Classifier V2 ML Test",
            "timeout": 60000,
            "fromversion": "6.1.0",
            "instance_names": "ml_dummy_prod",
            "integrations": "AzureWAF"
        },
        {
            "integrations": "ZeroFox",
            "playbookID": "ZeroFox-Test",
            "fromversion": "4.1.0"
        },
        {
            "integrations": "AlienVault OTX v2",
            "playbookID": "Alienvault_OTX_v2 - Test"
        },
        {
            "integrations": "AWS - CloudWatchLogs",
            "playbookID": "AWS - CloudWatchLogs Test Playbook",
            "fromversion": "5.0.0"
        },
        {
            "integrations": "SlackV2",
            "playbookID": "Slack Test Playbook",
            "timeout": 400,
            "pid_threshold": 5,
            "fromversion": "5.0.0"
        },
        {
            "integrations": "SlackV3",
            "playbookID": "SlackV3 TestPB",
            "timeout": 400,
            "pid_threshold": 8,
            "fromversion": "5.5.0"
        },
        {
            "integrations": "Cortex XDR - IR",
            "playbookID": "Test XDR Playbook",
            "fromversion": "4.1.0",
            "timeout": 1500
        },
        {
            "integrations": "Cortex XDR - IOC",
            "playbookID": "Cortex XDR - IOC - Test",
            "fromversion": "5.5.0",
            "timeout": 1200
        },
        {
            "integrations": "Cloaken",
            "playbookID": "Cloaken-Test",
            "is_mockable": false
        },
        {
            "integrations": "ThreatX",
            "playbookID": "ThreatX-test",
            "timeout": 600
        },
        {
            "integrations": "Akamai WAF SIEM",
            "playbookID": "Akamai_WAF_SIEM-Test"
        },
        {
            "integrations": "Cofense Triage v2",
            "playbookID": "Cofense Triage v2 Test"
        },
        {
            "integrations": "Akamai WAF",
            "playbookID": "Akamai_WAF-Test"
        },
        {
            "integrations": "abuse.ch SSL Blacklist Feed",
            "playbookID": "SSL Blacklist test",
            "fromversion": "5.5.0"
        },
        {
            "integrations": "CheckPhish",
            "playbookID": "CheckPhish-Test"
        },
        {
            "integrations": "Symantec Management Center",
            "playbookID": "SymantecMC_TestPlaybook"
        },
        {
            "integrations": "Looker",
            "playbookID": "Test-Looker"
        },
        {
            "integrations": "Vertica",
            "playbookID": "Vertica Test"
        },
        {
            "integrations": "Server Message Block (SMB) v2",
            "playbookID": "SMB_v2-Test"
        },
        {
            "playbookID": "ConvertFile-Test",
            "fromversion": "4.5.0"
        },
        {
            "playbookID": "TestAwsEC2GetPublicSGRules-Test"
        },
        {
            "integrations": "RSA NetWitness Packets and Logs",
            "playbookID": "rsa_packets_and_logs_test"
        },
        {
            "playbookID": "CheckpointFW-test",
            "integrations": "Check Point"
        },
        {
            "playbookID": "RegPathReputationBasicLists_test"
        },
        {
            "playbookID": "EmailDomainSquattingReputation-Test"
        },
        {
            "playbookID": "RandomStringGenerateTest"
        },
        {
            "playbookID": "playbook-checkEmailAuthenticity-test"
        },
        {
            "playbookID": "HighlightWords_Test"
        },
        {
            "playbookID": "StringContainsArray_test"
        },
        {
            "integrations": "Fidelis Elevate Network",
            "playbookID": "Fidelis-Test"
        },
        {
            "integrations": "AWS - ACM",
            "playbookID": "ACM-Test"
        },
        {
            "integrations": "Thinkst Canary",
            "playbookID": "CanaryTools Test"
        },
        {
            "integrations": "ThreatMiner",
            "playbookID": "ThreatMiner-Test"
        },
        {
            "playbookID": "StixCreator-Test"
        },
        {
            "playbookID": "CompareIncidentsLabels-test-playbook"
        },
        {
            "integrations": "Have I Been Pwned? V2",
            "playbookID": "Pwned v2 test"
        },
        {
            "integrations": "Alexa Rank Indicator",
            "playbookID": "Alexa Test Playbook"
        },
        {
            "playbookID": "UnEscapeURL-Test"
        },
        {
            "playbookID": "UnEscapeIPs-Test"
        },
        {
            "playbookID": "ExtractDomainFromUrlAndEmail-Test"
        },
        {
            "playbookID": "ConvertKeysToTableFieldFormat_Test"
        },
        {
            "integrations": "CVE Search v2",
            "playbookID": "CVE Search v2 - Test"
        },
        {
            "integrations": "CVE Search v2",
            "playbookID": "cveReputation Test"
        },
        {
            "integrations": "HashiCorp Vault",
            "playbookID": "hashicorp_test",
            "fromversion": "5.0.0"
        },
        {
            "integrations": "AWS - Athena - Beta",
            "playbookID": "Beta-Athena-Test"
        },
        {
            "integrations": "BeyondTrust Password Safe",
            "playbookID": "BeyondTrust-Test"
        },
        {
            "integrations": "Dell Secureworks",
            "playbookID": "secureworks_test"
        },
        {
            "integrations": "ServiceNow v2",
            "playbookID": "servicenow_test_v2",
            "instance_names": "snow_basic_auth",
            "is_mockable": false
        },
        {
            "integrations": "ServiceNow v2",
            "playbookID": "ServiceNow_OAuth_Test",
            "instance_names": "snow_oauth"
        },
        {
            "playbookID": "Create ServiceNow Ticket and Mirror Test",
            "integrations": "ServiceNow v2",
            "instance_names": "snow_basic_auth",
            "fromversion": "6.0.0",
            "timeout": 500
        },
        {
            "playbookID": "Create ServiceNow Ticket and State Polling Test",
            "integrations": "ServiceNow v2",
            "instance_names": "snow_basic_auth",
            "fromversion": "6.0.0",
            "timeout": 500
        },
        {
            "integrations": "ServiceNow CMDB",
            "playbookID": "ServiceNow_CMDB_Test",
            "instance_names": "snow_cmdb_basic_auth"
        },
        {
            "integrations": "ServiceNow CMDB",
            "playbookID": "ServiceNow_CMDB_OAuth_Test",
            "instance_names": "snow_cmdb_oauth"
        },
        {
            "integrations": "ExtraHop v2",
            "playbookID": "ExtraHop_v2-Test"
        },
        {
            "playbookID": "Test CommonServer"
        },
        {
            "playbookID": "Test-debug-mode",
            "fromversion": "5.0.0"
        },
        {
            "integrations": "CIRCL",
            "playbookID": "CirclIntegrationTest"
        },
        {
            "integrations": "MISP V3",
            "playbookID": "MISP V3 Test",
            "timeout": 300,
            "fromversion": "5.5.0"
        },
        {
            "playbookID": "test-LinkIncidentsWithRetry"
        },
        {
            "playbookID": "CopyContextToFieldTest"
        },
        {
            "integrations": "OTRS",
            "playbookID": "OTRS Test",
            "fromversion": "4.1.0"
        },
        {
            "integrations": "Attivo Botsink",
            "playbookID": "AttivoBotsinkTest"
        },
        {
            "integrations": "FortiGate",
            "playbookID": "Fortigate Test"
        },
        {
            "playbookID": "FormattedDateToEpochTest"
        },
        {
            "integrations": "SNDBOX",
            "playbookID": "SNDBOX_Test",
            "timeout": 1000
        },
        {
            "integrations": "SNDBOX",
            "playbookID": "Detonate File - SNDBOX - Test",
            "timeout": 1000,
            "nightly": true
        },
        {
            "integrations": "VxStream",
            "playbookID": "Detonate File - HybridAnalysis - Test",
            "timeout": 2400
        },
        {
            "integrations": "QRadar_v2",
            "playbookID": "test playbook - QRadarCorrelations For V2",
            "timeout": 2600,
            "fromversion": "6.0.0",
            "is_mockable": false
        },
        {
            "integrations": "Awake Security",
            "playbookID": "awake_security_test_pb"
        },
        {
            "integrations": "Tenable.sc",
            "playbookID": "tenable-sc-test",
            "timeout": 240,
            "nightly": true
        },
        {
            "integrations": "MimecastV2",
            "playbookID": "Mimecast test"
        },
        {
            "playbookID": "CreateEmailHtmlBody_test_pb",
            "fromversion": "4.1.0"
        },
        {
            "playbookID": "ReadPDFFileV2-Test",
            "timeout": 1000
        },
        {
            "playbookID": "JSONtoCSV-Test"
        },
        {
            "integrations": "Generic SQL",
            "playbookID": "generic-sql",
            "instance_names": "mysql instance",
            "fromversion": "5.0.0"
        },
        {
            "integrations": "Generic SQL",
            "playbookID": "generic-sql",
            "instance_names": "postgreSQL instance",
            "fromversion": "5.0.0"
        },
        {
            "integrations": "Generic SQL",
            "playbookID": "generic-sql",
            "instance_names": "Microsoft SQL instance",
            "fromversion": "5.0.0"
        },
        {
            "integrations": "Generic SQL",
            "playbookID": "generic-sql",
            "instance_names": "Microsoft SQL Server - MS ODBC Driver",
            "fromversion": "5.0.0"
        },
        {
            "integrations": "Generic SQL",
            "playbookID": "generic-sql-oracle",
            "instance_names": "Oracle instance",
            "fromversion": "5.0.0"
        },
        {
            "integrations": "Generic SQL",
            "playbookID": "generic-sql-mssql-encrypted-connection",
            "instance_names": "Microsoft SQL instance using encrypted connection",
            "fromversion": "5.0.0"
        },
        {
            "integrations": "Panorama",
            "instance_names": "palo_alto_firewall_9.0",
            "playbookID": "Panorama Query Logs - Test",
            "fromversion": "6.1.0",
            "timeout": 1500,
            "nightly": true
        },
        {
            "integrations": "Panorama",
            "instance_names": "palo_alto_firewall",
            "playbookID": "palo_alto_firewall_test_pb",
            "fromversion": "6.1.0",
            "timeout": 1000
        },
        {
            "integrations": "Panorama",
            "instance_names": "palo_alto_firewall_9.0",
            "playbookID": "palo_alto_firewall_test_pb",
            "fromversion": "6.1.0",
            "timeout": 1000
        },
        {
            "integrations": "Panorama",
            "instance_names": "palo_alto_panorama",
            "playbookID": "palo_alto_panorama_test_pb",
            "fromversion": "6.1.0",
            "timeout": 2400
        },
        {
            "integrations": "Panorama",
            "instance_names": "palo_alto_panorama_9.0",
            "playbookID": "palo_alto_panorama_test_pb",
            "fromversion": "6.1.0",
            "timeout": 2400
        },
        {
            "integrations": "Panorama",
            "instance_names": "palo_alto_firewall_9.0",
            "playbookID": "PAN-OS URL Filtering enrichment - Test",
            "fromversion": "6.1.0"
        },
        {
            "integrations": "Panorama",
            "instance_names": "panorama_instance_best_practice",
            "playbookID": "Panorama Best Practise - Test",
            "fromversion": "6.1.0"
        },
        {
            "integrations": "Tenable.io",
            "playbookID": "Tenable.io test"
        },
        {
            "playbookID": "URLDecode-Test"
        },
        {
            "playbookID": "GetTime-Test"
        },
        {
            "playbookID": "GetTime-ObjectVsStringTest"
        },
        {
            "integrations": "Tenable.io",
            "playbookID": "Tenable.io Scan Test",
            "nightly": true,
            "timeout": 3600
        },
        {
            "integrations": "Tenable.sc",
            "playbookID": "tenable-sc-scan-test",
            "nightly": true,
            "timeout": 600
        },
        {
            "integrations": "google-vault",
            "playbookID": "Google-Vault-Generic-Test",
            "nightly": true,
            "timeout": 3600,
            "memory_threshold": 180
        },
        {
            "integrations": "google-vault",
            "playbookID": "Google_Vault-Search_And_Display_Results_test",
            "nightly": true,
            "memory_threshold": 180,
            "timeout": 3600
        },
        {
            "playbookID": "Luminate-TestPlaybook",
            "integrations": "Luminate"
        },
        {
            "integrations": "MxToolBox",
            "playbookID": "MxToolbox-test"
        },
        {
            "integrations": "Nessus",
            "playbookID": "Nessus - Test"
        },
        {
            "playbookID": "Palo Alto Networks - Malware Remediation Test",
            "fromversion": "4.5.0"
        },
        {
            "playbookID": "SumoLogic-Test",
            "integrations": "SumoLogic",
            "fromversion": "4.1.0"
        },
        {
            "playbookID": "ParseEmailFiles-test"
        },
        {
            "playbookID": "PAN-OS - Block IP and URL - External Dynamic List v2 Test",
            "integrations": [
                "Panorama",
                "palo_alto_networks_pan_os_edl_management"
            ],
            "instance_names": "palo_alto_firewall_9.0",
            "fromversion": "6.1.0"
        },
        {
            "playbookID": "Test_EDL",
            "integrations": "EDL",
            "instance_names": "edl_update",
            "fromversion": "5.5.0",
            "pid_threshold": 8
        },
        {
            "playbookID": "Test_export_indicators_service",
            "instance_names": "eis_on_demand",
            "integrations": "ExportIndicators",
            "fromversion": "5.5.0"
        },
        {
            "playbookID": "PAN-OS - Block IP - Custom Block Rule Test",
            "integrations": "Panorama",
            "instance_names": "palo_alto_panorama",
            "fromversion": "6.1.0"
        },
        {
            "playbookID": "PAN-OS - Block IP - Static Address Group Test",
            "integrations": "Panorama",
            "instance_names": "palo_alto_panorama",
            "fromversion": "6.1.0"
        },
        {
            "playbookID": "PAN-OS - Block URL - Custom URL Category Test",
            "integrations": "Panorama",
            "instance_names": "palo_alto_panorama",
            "fromversion": "6.1.0"
        },
        {
            "playbookID": "Endpoint Malware Investigation - Generic - Test",
            "integrations": [
                "Traps",
                "Cylance Protect v2",
                "Demisto REST API"
            ],
            "fromversion": "5.0.0",
            "timeout": 1200
        },
        {
            "playbookID": "ParseExcel-test"
        },
        {
            "playbookID": "Detonate File - No Files test"
        },
        {
            "integrations": "SentinelOne V2",
            "instance_names": "SentinelOne_v2.0",
            "playbookID": "SentinelOne V2.0 - Test"
        },
        {
            "integrations": "SentinelOne V2",
            "instance_names": "SentinelOne_v2.1",
            "playbookID": "SentinelOne V2.1 - Test"
        },
        {
            "integrations": "InfoArmor VigilanteATI",
            "playbookID": "InfoArmorVigilanteATITest"
        },
        {
            "integrations": "IntSights",
            "instance_names": "intsights_standard_account",
            "playbookID": "IntSights Test",
            "nightly": true
        },
        {
            "integrations": "IntSights",
            "playbookID": "IntSights Mssp Test",
            "instance_names": "intsights_mssp_account",
            "nightly": true
        },
        {
            "integrations": "dnstwist",
            "playbookID": "dnstwistTest"
        },
        {
            "integrations": "BitDam",
            "playbookID": "Detonate File - BitDam Test"
        },
        {
            "integrations": "Threat Grid",
            "playbookID": "Test-Detonate URL - ThreatGrid",
            "timeout": 600
        },
        {
            "integrations": "Threat Grid",
            "playbookID": "ThreatGridTest",
            "timeout": 600
        },
        {
            "integrations": "Signal Sciences WAF",
            "playbookID": "SignalSciences-Test"
        },
        {
            "integrations": "RTIR",
            "playbookID": "RTIR Test"
        },
        {
            "integrations": "RedCanary",
            "playbookID": "RedCanaryTest",
            "nightly": true
        },
        {
            "playbookID": "URL Enrichment - Generic v2 - Test",
            "integrations": [
                "Rasterize",
                "VirusTotal - Private API"
            ],
            "instance_names": "virus_total_private_api_general",
            "timeout": 500,
            "pid_threshold": 12
        },
        {
            "playbookID": "CutTransformerTest"
        },
        {
            "playbookID": "TestEditServerConfig"
        },
        {
            "playbookID": "MarketplacePackInstaller_Test",
            "integrations": "Demisto REST API",
            "fromversion": "6.0.0"
        },
        {
            "playbookID": "Default - Test",
            "integrations": [
                "ThreatQ v2",
                "Demisto REST API"
            ],
            "fromversion": "5.0.0"
        },
        {
            "integrations": "SCADAfence CNM",
            "playbookID": "SCADAfence_test"
        },
        {
            "integrations": "ProtectWise",
            "playbookID": "Protectwise-Test"
        },
        {
            "integrations": "WhatsMyBrowser",
            "playbookID": "WhatsMyBrowser-Test"
        },
        {
            "integrations": "BigFix",
            "playbookID": "BigFixTest"
        },
        {
            "integrations": "Lastline v2",
            "playbookID": "Lastline v2 - Test",
            "nightly": true
        },
        {
            "integrations": "McAfee DXL",
            "playbookID": "McAfee DXL - Test"
        },
        {
            "playbookID": "TextFromHTML_test_playbook"
        },
        {
            "playbookID": "PortListenCheck-test"
        },
        {
            "integrations": "ThreatExchange",
            "playbookID": "ThreatExchange-test"
        },
        {
            "integrations": "Joe Security",
            "playbookID": "JoeSecurityTestPlaybook",
            "timeout": 500,
            "nightly": true
        },
        {
            "integrations": "Joe Security",
            "playbookID": "JoeSecurityTestDetonation",
            "timeout": 2000,
            "nightly": true
        },
        {
            "integrations": "WildFire-v2",
            "playbookID": "Wildfire Test",
            "is_mockable": false,
            "fromversion": "5.0.0",
            "toversion": "6.1.9"
        },
        {
            "integrations": "WildFire-v2",
            "playbookID": "Wildfire Test With Polling",
            "is_mockable": false,
            "fromversion": "6.2.0",
            "timeout": 1100
        },
        {
            "integrations": "WildFire-v2",
            "playbookID": "Detonate URL - WildFire-v2 - Test"
        },
        {
            "integrations": "WildFire-v2",
            "playbookID": "Detonate URL - WildFire v2.1 - Test"
        },
        {
            "integrations": "GRR",
            "playbookID": "GRR Test",
            "nightly": true
        },
        {
            "integrations": "VirusTotal",
            "instance_names": "virus_total_general",
            "playbookID": "virusTotal-test-playbook",
            "timeout": 1400,
            "nightly": true
        },
        {
            "integrations": "VirusTotal",
            "instance_names": "virus_total_preferred_vendors",
            "playbookID": "virusTotaI-test-preferred-vendors",
            "timeout": 1400,
            "nightly": true
        },
        {
            "integrations": "Preempt",
            "playbookID": "Preempt Test"
        },
        {
            "integrations": "Gmail",
            "playbookID": "get_original_email_-_gmail_-_test"
        },
        {
            "integrations": [
                "Gmail Single User",
                "Gmail"
            ],
            "playbookID": "Gmail Single User - Test",
            "fromversion": "4.5.0"
        },
        {
            "integrations": "EWS v2",
            "playbookID": "get_original_email_-_ews-_test",
            "instance_names": "ewv2_regular"
        },
        {
            "integrations": [
                "EWS v2",
                "EWS Mail Sender"
            ],
            "playbookID": "EWS search-mailbox test",
            "instance_names": "ewv2_regular",
            "timeout": 300
        },
        {
            "integrations": "PagerDuty v2",
            "playbookID": "PagerDuty Test"
        },
        {
            "playbookID": "test_delete_context"
        },
        {
            "playbookID": "DeleteContext-auto-test"
        },
        {
            "playbookID": "GmailTest",
            "integrations": "Gmail"
        },
        {
            "playbookID": "Gmail Convert Html Test",
            "integrations": "Gmail"
        },
        {
            "playbookID": "reputations.json Test",
            "toversion": "5.0.0"
        },
        {
            "playbookID": "Indicators reputation-.json Test",
            "fromversion": "5.5.0"
        },
        {
            "playbookID": "Test IP Indicator Fields",
            "fromversion": "5.0.0"
        },
        {
            "playbookID": "TestDedupIncidentsPlaybook"
        },
        {
            "playbookID": "TestDedupIncidentsByName"
        },
        {
            "integrations": "McAfee Advanced Threat Defense",
            "playbookID": "Test Playbook McAfee ATD",
            "timeout": 700
        },
        {
            "integrations": "McAfee Advanced Threat Defense",
            "playbookID": "Detonate Remote File From URL -McAfee-ATD - Test",
            "timeout": 700
        },
        {
            "playbookID": "stripChars - Test"
        },
        {
            "integrations": "McAfee Advanced Threat Defense",
            "playbookID": "Test Playbook McAfee ATD Upload File"
        },
        {
            "playbookID": "exporttocsv_script_test"
        },
        {
            "playbookID": "Set - Test"
        },
        {
            "integrations": "Intezer v2",
            "playbookID": "Intezer Testing v2",
            "fromversion": "4.1.0",
            "timeout": 600
        },
        {
            "integrations": [
                "Mail Sender (New)",
                "Gmail"
            ],
            "playbookID": "Mail Sender (New) Test",
            "instance_names": [
                "Mail_Sender_(New)_STARTTLS"
            ]
        },
        {
            "playbookID": "buildewsquery_test"
        },
        {
            "integrations": "Rapid7 Nexpose",
            "playbookID": "nexpose_test",
            "timeout": 240
        },
        {
            "playbookID": "GetIndicatorDBotScore Test"
        },
        {
            "integrations": "EWS Mail Sender",
            "playbookID": "EWS Mail Sender Test"
        },
        {
            "integrations": [
                "EWS Mail Sender",
                "Rasterize"
            ],
            "playbookID": "EWS Mail Sender Test 2"
        },
        {
            "playbookID": "decodemimeheader_-_test"
        },
        {
            "playbookID": "test_url_regex"
        },
        {
            "integrations": "Skyformation",
            "playbookID": "TestSkyformation"
        },
        {
            "integrations": "okta",
            "playbookID": "okta_test_playbook",
            "timeout": 240
        },
        {
            "integrations": "Okta v2",
            "playbookID": "OktaV2-Test",
            "nightly": true,
            "timeout": 300
        },
        {
            "integrations": "Okta IAM",
            "playbookID": "Okta IAM - Test Playbook",
            "fromversion": "6.0.0"
        },
        {
            "playbookID": "Test filters & transformers scripts"
        },
        {
            "integrations": "Salesforce",
            "playbookID": "SalesforceTestPlaybook"
        },
        {
            "integrations": "McAfee ESM v2",
            "instance_names": "v10.2.0",
            "playbookID": "McAfee ESM v2 - Test v10.2.0",
            "fromversion": "5.0.0",
            "is_mockable": false
        },
        {
            "integrations": "McAfee ESM v2",
            "instance_names": "v11.1.3",
            "playbookID": "McAfee ESM v2 - Test v11.1.3",
            "fromversion": "5.0.0",
            "is_mockable": false
        },
        {
            "integrations": "McAfee ESM v2",
            "instance_names": "v11.3",
            "playbookID": "McAfee ESM v2 (v11.3) - Test",
            "fromversion": "5.0.0",
            "timeout": 300,
            "is_mockable": false
        },
        {
            "integrations": "McAfee ESM v2",
            "instance_names": "v10.2.0",
            "playbookID": "McAfee ESM Watchlists - Test v10.2.0",
            "fromversion": "5.0.0"
        },
        {
            "integrations": "McAfee ESM v2",
            "instance_names": "v11.1.3",
            "playbookID": "McAfee ESM Watchlists - Test v11.1.3",
            "fromversion": "5.0.0"
        },
        {
            "integrations": "McAfee ESM v2",
            "instance_names": "v11.3",
            "playbookID": "McAfee ESM Watchlists - Test v11.3",
            "fromversion": "5.0.0"
        },
        {
            "integrations": "GoogleSafeBrowsing",
            "playbookID": "Google Safe Browsing Test",
            "timeout": 240,
            "fromversion": "5.0.0"
        },
        {
            "integrations": "Google Safe Browsing v2",
            "playbookID": "Google Safe Browsing V2 Test",
            "fromversion": "5.5.0"
        },
        {
            "integrations": "EWS v2",
            "playbookID": "EWSv2_empty_attachment_test",
            "instance_names": "ewv2_regular"
        },
        {
            "integrations": "EWS v2",
            "playbookID": "EWS Public Folders Test",
            "instance_names": "ewv2_regular",
            "is_mockable": false
        },
        {
            "integrations": "Symantec Endpoint Protection V2",
            "playbookID": "SymantecEndpointProtection_Test"
        },
        {
            "integrations": "carbonblackprotection",
            "playbookID": "search_endpoints_by_hash_-_carbon_black_protection_-_test",
            "timeout": 500
        },
        {
            "playbookID": "Process Email - Generic - Test - Incident Starter",
            "fromversion": "6.0.0",
            "integrations": "Rasterize",
            "timeout": 240
        },
        {
            "integrations": "CrowdstrikeFalcon",
            "playbookID": "Test - CrowdStrike Falcon",
            "fromversion": "4.1.0",
            "timeout": 500
        },
        {
            "playbookID": "ExposeIncidentOwner-Test"
        },
        {
            "integrations": "google",
            "playbookID": "GsuiteTest"
        },
        {
            "integrations": "OpenPhish",
            "playbookID": "OpenPhish Test Playbook"
        },
        {
            "integrations": "jira-v2",
            "playbookID": "Jira-v2-Test",
            "timeout": 500,
            "is_mockable": false
        },
        {
            "integrations": "ipinfo",
            "playbookID": "IPInfoTest"
        },
        {
            "integrations": "ipinfo_v2",
            "playbookID": "IPInfo_v2Test",
            "fromversion": "5.5.0"
        },
        {
            "integrations": "GoogleMaps",
            "playbookID": "GoogleMapsTest",
            "fromversion": "6.0.0"
        },
        {
            "playbookID": "VerifyHumanReadableFormat"
        },
        {
            "playbookID": "strings-test"
        },
        {
            "playbookID": "TestCommonPython",
            "timeout": 500
        },
        {
            "playbookID": "TestFileCreateAndUpload"
        },
        {
            "playbookID": "TestIsValueInArray"
        },
        {
            "playbookID": "TestStringReplace"
        },
        {
            "playbookID": "TestHttpPlaybook"
        },
        {
            "integrations": "SplunkPy",
            "playbookID": "SplunkPy parse-raw - Test",
            "memory_threshold": 100,
            "instance_names": "use_default_handler"
        },
        {
            "integrations": "SplunkPy",
            "playbookID": "SplunkPy-Test-V2_default_handler",
            "memory_threshold": 500,
            "instance_names": "use_default_handler"
        },
        {
            "integrations": "SplunkPy",
            "playbookID": "Splunk-Test_default_handler",
            "memory_threshold": 200,
            "instance_names": "use_default_handler"
        },
        {
            "integrations": "AnsibleTower",
            "playbookID": "AnsibleTower_Test_playbook",
            "fromversion": "5.0.0"
        },
        {
            "integrations": "SplunkPy",
            "playbookID": "SplunkPySearch_Test_default_handler",
            "memory_threshold": 200,
            "instance_names": "use_default_handler"
        },
        {
            "integrations": "SplunkPy",
            "playbookID": "SplunkPy_KV_commands_default_handler",
            "memory_threshold": 200,
            "instance_names": "use_default_handler",
            "is_mockable": false
        },
        {
            "integrations": "SplunkPy",
            "playbookID": "SplunkPy-Test-V2_requests_handler",
            "memory_threshold": 500,
            "instance_names": "use_python_requests_handler"
        },
        {
            "integrations": "SplunkPy",
            "playbookID": "Splunk-Test_requests_handler",
            "memory_threshold": 500,
            "instance_names": "use_python_requests_handler",
            "is_mockable": false
        },
        {
            "integrations": "SplunkPy",
            "playbookID": "SplunkPySearch_Test_requests_handler",
            "memory_threshold": 200,
            "instance_names": "use_python_requests_handler",
            "is_mockable": false
        },
        {
            "integrations": "SplunkPy",
            "playbookID": "SplunkPy_KV_commands_requests_handler",
            "memory_threshold": 200,
            "instance_names": "use_python_requests_handler"
        },
        {
            "integrations": "McAfee NSM",
            "playbookID": "McAfeeNSMTest",
            "timeout": 400,
            "nightly": true
        },
        {
            "integrations": "PhishTank V2",
            "playbookID": "PhishTank Testing"
        },
        {
            "integrations": "McAfee Web Gateway",
            "playbookID": "McAfeeWebGatewayTest",
            "timeout": 500
        },
        {
            "integrations": "TCPIPUtils",
            "playbookID": "TCPUtils-Test"
        },
        {
            "playbookID": "listExecutedCommands-Test"
        },
        {
            "integrations": "AWS - Lambda",
            "playbookID": "AWS-Lambda-Test (Read-Only)"
        },
        {
            "integrations": "Service Manager",
            "playbookID": "TestHPServiceManager",
            "timeout": 400
        },
        {
            "integrations": "ServiceNow IAM",
            "playbookID": "ServiceNow IAM - Test Playbook",
            "instance_name": "snow_basic_auth",
            "fromversion": "6.0.0"
        },
        {
            "playbookID": "LanguageDetect-Test",
            "timeout": 300
        },
        {
            "integrations": "Forcepoint",
            "playbookID": "forcepoint test",
            "timeout": 500,
            "nightly": true
        },
        {
            "playbookID": "GeneratePassword-Test"
        },
        {
            "playbookID": "ZipFile-Test"
        },
        {
            "playbookID": "UnzipFile-Test"
        },
        {
            "playbookID": "Test-IsMaliciousIndicatorFound",
            "fromversion": "5.0.0"
        },
        {
            "playbookID": "TestExtractHTMLTables"
        },
        {
            "integrations": "carbonblackliveresponse",
            "playbookID": "Carbon Black Live Response Test",
            "nightly": true,
            "fromversion": "5.0.0",
            "is_mockable": false
        },
        {
            "integrations": "urlscan.io",
            "playbookID": "urlscan_malicious_Test",
            "timeout": 500
        },
        {
            "integrations": "EWS v2",
            "playbookID": "pyEWS_Test",
            "instance_names": "ewv2_regular",
            "is_mockable": false
        },
        {
            "integrations": "EWS v2",
            "playbookID": "pyEWS_Test",
            "instance_names": "ewsv2_separate_process",
            "is_mockable": false
        },
        {
            "integrations": "remedy_sr_beta",
            "playbookID": "remedy_sr_test_pb"
        },
        {
            "integrations": "Netskope",
            "playbookID": "Netskope Test"
        },
        {
            "integrations": "Cylance Protect v2",
            "playbookID": "Cylance Protect v2 Test"
        },
        {
            "integrations": "ReversingLabs Titanium Cloud",
            "playbookID": "ReversingLabsTCTest"
        },
        {
            "integrations": "ReversingLabs A1000",
            "playbookID": "ReversingLabsA1000Test"
        },
        {
            "integrations": "Demisto Lock",
            "playbookID": "DemistoLockTest"
        },
        {
            "playbookID": "test-domain-indicator",
            "timeout": 400
        },
        {
            "playbookID": "Cybereason Test",
            "integrations": "Cybereason",
            "timeout": 1200,
            "fromversion": "4.1.0"
        },
        {
            "integrations": "VirusTotal - Private API",
            "instance_names": "virus_total_private_api_general",
            "playbookID": "File Enrichment - Virus Total Private API Test",
            "nightly": true
        },
        {
            "integrations": "VirusTotal - Private API",
            "instance_names": "virus_total_private_api_general",
            "playbookID": "virusTotalPrivateAPI-test-playbook",
            "timeout": 1400,
            "nightly": true,
            "pid_threshold": 12
        },
        {
            "integrations": [
                "VirusTotal - Private API",
                "VirusTotal"
            ],
            "playbookID": "vt-detonate test",
            "instance_names": [
                "virus_total_private_api_general",
                "virus_total_general"
            ],
            "timeout": 1400,
            "fromversion": "5.5.0",
            "nightly": true,
            "is_mockable": false
        },
        {
            "integrations": "Cisco ASA",
            "playbookID": "Cisco ASA - Test Playbook"
        },
        {
            "integrations": "VirusTotal - Private API",
            "instance_names": "virus_total_private_api_preferred_vendors",
            "playbookID": "virusTotalPrivateAPI-test-preferred-vendors",
            "timeout": 1400,
            "nightly": true
        },
        {
            "integrations": "Cisco Meraki",
            "playbookID": "Cisco-Meraki-Test"
        },
        {
            "integrations": "Microsoft Defender Advanced Threat Protection",
            "playbookID": "Microsoft Defender Advanced Threat Protection - Test prod",
            "instance_names": "microsoft_defender_atp_prod",
            "is_mockable": false
        },
        {
            "integrations": "Microsoft Defender Advanced Threat Protection",
            "playbookID": "Microsoft Defender Advanced Threat Protection - Test dev",
            "instance_names": "microsoft_defender_atp_dev"
        },
        {
            "integrations": "Microsoft Defender Advanced Threat Protection",
            "playbookID": "Microsoft Defender Advanced Threat Protection - Test self deployed",
            "instance_names": "microsoft_defender_atp_dev_self_deployed"
        },
        {
            "integrations": "Microsoft Defender Advanced Threat Protection",
            "playbookID": "Microsoft Defender - ATP - Indicators Test",
            "instance_names": "microsoft_defender_atp_dev",
            "is_mockable": false
        },
        {
            "integrations": "Microsoft Defender Advanced Threat Protection",
            "playbookID": "Microsoft Defender - ATP - Indicators SC Test",
            "instance_names": "microsoft_defender_atp_dev_self_deployed"
        },
        {
            "integrations": "Microsoft Defender Advanced Threat Protection",
            "playbookID": "Microsoft Defender - ATP - Indicators SC Test",
            "instance_names": "microsoft_defender_atp_dev"
        },
        {
            "integrations": "Microsoft Defender Advanced Threat Protection",
            "playbookID": "Microsoft Defender - ATP - Indicators SC Test",
            "instance_names": "microsoft_defender_atp_prod"
        },
        {
            "integrations": "Microsoft 365 Defender",
            "playbookID": "Microsoft_365_Defender-Test",
            "instance_names": "ms_365_defender_device_code"
        },
        {
            "integrations": "Microsoft 365 Defender",
            "playbookID": "Microsoft_365_Defender-Test",
            "instance_names": "ms_365_defender_client_cred"
        },
        {
            "integrations": "Tanium",
            "playbookID": "Tanium Test Playbook",
            "timeout": 1200,
            "pid_threshold": 10
        },
        {
            "integrations": "Recorded Future",
            "playbookID": "Recorded Future Test",
            "nightly": true
        },
        {
            "integrations": "Microsoft Graph",
            "playbookID": "Microsoft Graph Security Test dev",
            "instance_names": "ms_graph_security_dev"
        },
        {
            "integrations": "Microsoft Graph",
            "playbookID": "Microsoft Graph Security Test prod",
            "instance_names": "ms_graph_security_prod",
            "is_mockable": false
        },
        {
            "integrations": "Microsoft Graph User",
            "playbookID": "Microsoft Graph User - Test",
            "instance_names": "ms_graph_user_dev"
        },
        {
            "integrations": "Microsoft Graph User",
            "playbookID": "Microsoft Graph User - Test",
            "instance_names": "ms_graph_user_prod",
            "is_mockable": false
        },
        {
            "integrations": "Microsoft Graph Groups",
            "playbookID": "Microsoft Graph Groups - Test dev",
            "instance_names": "ms_graph_groups_dev"
        },
        {
            "integrations": "Microsoft Graph Groups",
            "playbookID": "Microsoft Graph Groups - Test prod",
            "instance_names": "ms_graph_groups_prod",
            "is_mockable": false
        },
        {
            "integrations": "Microsoft_Graph_Files",
            "playbookID": "test_MsGraphFiles dev",
            "instance_names": "ms_graph_files_dev",
            "fromversion": "5.0.0"
        },
        {
            "integrations": "Microsoft_Graph_Files",
            "playbookID": "test_MsGraphFiles prod",
            "instance_names": "ms_graph_files_prod",
            "fromversion": "5.0.0",
            "is_mockable": false
        },
        {
            "integrations": "Microsoft Graph Calendar",
            "playbookID": "Microsoft Graph Calendar - Test dev",
            "instance_names": "ms_graph_calendar_dev"
        },
        {
            "integrations": "Microsoft Graph Calendar",
            "playbookID": "Microsoft Graph Calendar - Test prod",
            "instance_names": "ms_graph_calendar_prod",
            "is_mockable": false
        },
        {
            "integrations": "Microsoft Graph Device Management",
            "playbookID": "MSGraph_DeviceManagement_Test_dev",
            "instance_names": "ms_graph_device_management_oproxy_dev",
            "fromversion": "5.0.0"
        },
        {
            "integrations": "Microsoft Graph Device Management",
            "playbookID": "MSGraph_DeviceManagement_Test_prod",
            "instance_names": "ms_graph_device_management_oproxy_prod",
            "fromversion": "5.0.0",
            "is_mockable": false
        },
        {
            "integrations": "Microsoft Graph Device Management",
            "playbookID": "MSGraph_DeviceManagement_Test_self_deployed_prod",
            "instance_names": "ms_graph_device_management_self_deployed_prod",
            "fromversion": "5.0.0"
        },
        {
            "integrations": "RedLock",
            "playbookID": "RedLockTest",
            "nightly": true
        },
        {
            "integrations": "Symantec Messaging Gateway",
            "playbookID": "Symantec Messaging Gateway Test"
        },
        {
            "integrations": "ThreatConnect v2",
            "playbookID": "ThreatConnect v2 - Test",
            "fromversion": "5.0.0"
        },
        {
            "integrations": "VxStream",
            "playbookID": "VxStream Test",
            "nightly": true,
            "is_mockable": false
        },
        {
            "integrations": "QRadar_v2",
            "playbookID": "test_Qradar_v2",
            "fromversion": "6.0.0",
            "is_mockable": false
        },
        {
            "integrations": "VMware",
            "playbookID": "VMWare Test"
        },
        {
            "integrations": "Anomali ThreatStream",
            "playbookID": "Anomali_ThreatStream_Test"
        },
        {
            "integrations": "carbonblack-v2",
            "playbookID": "Carbon Black Response Test",
            "fromversion": "5.0.0"
        },
        {
            "integrations": "VMware Carbon Black EDR v2",
            "playbookID": "Carbon Black Edr - Test",
            "is_mockable": false,
            "fromversion": "5.5.0"
        },
        {
            "integrations": "Cisco Umbrella Investigate",
            "playbookID": "Cisco Umbrella Test"
        },
        {
            "integrations": "icebrg",
            "playbookID": "Icebrg Test",
            "timeout": 500
        },
        {
            "integrations": "Symantec MSS",
            "playbookID": "SymantecMSSTest"
        },
        {
            "integrations": "Remedy AR",
            "playbookID": "Remedy AR Test"
        },
        {
            "integrations": "AWS - IAM",
            "playbookID": "AWS - IAM Test Playbook"
        },
        {
            "integrations": "McAfee Active Response",
            "playbookID": "McAfee-MAR_Test",
            "timeout": 700
        },
        {
            "integrations": "McAfee Threat Intelligence Exchange",
            "playbookID": "McAfee-TIE Test",
            "timeout": 700
        },
        {
            "integrations": "ArcSight Logger",
            "playbookID": "ArcSight Logger test"
        },
        {
            "integrations": "ArcSight ESM v2",
            "playbookID": "ArcSight ESM v2 Test"
        },
        {
            "integrations": "ArcSight ESM v2",
            "playbookID": "test Arcsight - Get events related to the Case"
        },
        {
            "integrations": "XFE_v2",
            "playbookID": "Test_XFE_v2",
            "timeout": 500,
            "nightly": true
        },
        {
            "integrations": "McAfee Threat Intelligence Exchange",
            "playbookID": "search_endpoints_by_hash_-_tie_-_test",
            "timeout": 500
        },
        {
            "integrations": "iDefense_v2",
            "playbookID": "iDefense_v2_Test",
            "fromversion": "5.5.0"
        },
        {
            "integrations": "AWS - SQS",
            "playbookID": "AWS - SQS Test Playbook",
            "fromversion": "5.0.0"
        },
        {
            "integrations": "AbuseIPDB",
            "playbookID": "AbuseIPDB Test"
        },
        {
            "integrations": "AbuseIPDB",
            "playbookID": "AbuseIPDB PopulateIndicators Test"
        },
        {
            "integrations": "LogRhythm",
            "playbookID": "LogRhythm-Test-Playbook",
            "timeout": 200
        },
        {
            "integrations": "FireEye HX",
            "playbookID": "FireEye HX Test",
            "timeout": 800
        },
        {
            "integrations": "FireEyeFeed",
            "playbookID": "playbook-FeedFireEye_test",
            "memory_threshold": 110
        },
        {
            "integrations": "Phish.AI",
            "playbookID": "PhishAi-Test"
        },
        {
            "integrations": "Phish.AI",
            "playbookID": "Test-Detonate URL - Phish.AI"
        },
        {
            "integrations": "Centreon",
            "playbookID": "Centreon-Test-Playbook"
        },
        {
            "playbookID": "ReadFile test"
        },
        {
            "integrations": "AlphaSOC Wisdom",
            "playbookID": "AlphaSOC-Wisdom-Test"
        },
        {
            "integrations": "carbonblack-v2",
            "playbookID": "CBFindIP - Test"
        },
        {
            "integrations": "Jask",
            "playbookID": "Jask_Test",
            "fromversion": "4.1.0"
        },
        {
            "integrations": "Whois",
            "playbookID": "whois_test",
            "fromversion": "4.1.0"
        },
        {
            "integrations": "RSA NetWitness Endpoint",
            "playbookID": "NetWitness Endpoint Test"
        },
        {
            "integrations": "Check Point Sandblast",
            "playbookID": "Sandblast_malicious_test"
        },
        {
            "playbookID": "TestMatchRegexV2"
        },
        {
            "integrations": "ActiveMQ",
            "playbookID": "ActiveMQ Test"
        },
        {
            "playbookID": "RegexGroups Test"
        },
        {
            "integrations": "Cisco ISE",
            "playbookID": "cisco-ise-test-playbook"
        },
        {
            "integrations": "RSA NetWitness v11.1",
            "playbookID": "RSA NetWitness Test"
        },
        {
            "playbookID": "ExifReadTest"
        },
        {
            "integrations": "Cuckoo Sandbox",
            "playbookID": "CuckooTest",
            "timeout": 700
        },
        {
            "integrations": "VxStream",
            "playbookID": "Test-Detonate URL - Crowdstrike",
            "timeout": 1200
        },
        {
            "playbookID": "Detonate File - Generic Test",
            "timeout": 500
        },
        {
            "integrations": [
                "Lastline v2",
                "WildFire-v2",
                "SNDBOX",
                "McAfee Advanced Threat Defense"
            ],
            "playbookID": "Detonate File - Generic Test",
            "timeout": 2400,
            "nightly": true
        },
        {
            "playbookID": "STIXParserTest"
        },
        {
            "playbookID": "VerifyJSON - Test",
            "fromversion": "5.5.0"
        },
        {
            "playbookID": "PowerShellCommon-Test",
            "fromversion": "5.5.0"
        },
        {
            "playbookID": "GetIndicatorDBotScoreFromCache-Test",
            "fromversion": "6.0.0"
        },
        {
            "playbookID": "Detonate URL - Generic Test",
            "timeout": 2000,
            "nightly": true,
            "integrations": [
                "McAfee Advanced Threat Defense",
                "VxStream",
                "Lastline v2"
            ]
        },
        {
            "integrations": [
                "carbonblack-v2",
                "carbonblackliveresponse",
                "Cylance Protect v2"
            ],
            "playbookID": "Retrieve File from Endpoint - Generic V2 Test",
            "fromversion": "5.0.0",
            "is_mockable": false
        },
        {
            "integrations": "Zscaler",
            "playbookID": "Zscaler Test",
            "nightly": true,
            "timeout": 500
        },
        {
            "playbookID": "DemistoUploadFileToIncident Test",
            "integrations": "Demisto REST API"
        },
        {
            "playbookID": "DemistoUploadFile Test",
            "integrations": "Demisto REST API"
        },
        {
            "playbookID": "MaxMind Test",
            "integrations": "MaxMind GeoIP2"
        },
        {
            "playbookID": "Test Sagemaker",
            "integrations": "AWS Sagemaker"
        },
        {
            "playbookID": "C2sec-Test",
            "integrations": "C2sec irisk",
            "fromversion": "5.0.0"
        },
        {
            "playbookID": "AlexaV2 Test Playbook",
            "integrations": "Alexa Rank Indicator v2",
            "fromversion": "5.5.0"
        },
        {
            "playbookID": "Phishing v2 - Test - Incident Starter",
            "fromversion": "6.0.0",
            "timeout": 1200,
            "nightly": false,
            "integrations": [
                "EWS Mail Sender",
                "Demisto REST API",
                "Rasterize"
            ],
            "memory_threshold": 150,
            "pid_threshold": 80
        },
        {
            "playbookID": "Phishing - Core - Test - Incident Starter",
            "fromversion": "6.0.0",
            "timeout": 1700,
            "nightly": false,
            "integrations": [
                "EWS Mail Sender",
                "Demisto REST API",
                "Rasterize"
            ],
            "memory_threshold": 160,
            "pid_threshold": 80
        },
        {
            "integrations": "duo",
            "playbookID": "DUO Test Playbook"
        },
        {
            "playbookID": "SLA Scripts - Test",
            "fromversion": "4.1.0"
        },
        {
            "playbookID": "test_manageOOOUsers",
            "fromversion": "5.5.0"
        },
        {
            "playbookID": "PcapHTTPExtractor-Test"
        },
        {
            "playbookID": "Ping Test Playbook"
        },
        {
            "playbookID": "ParseWordDoc-Test"
        },
        {
            "playbookID": "PDFUnlocker-Test",
            "fromversion": "6.0.0"
        },
        {
            "playbookID": "Active Directory Test",
            "integrations": "Active Directory Query v2",
            "instance_names": "active_directory_ninja"
        },
        {
            "playbookID": "AD v2 - debug-mode - Test",
            "integrations": "Active Directory Query v2",
            "instance_names": "active_directory_ninja",
            "fromversion": "5.0.0"
        },
        {
            "playbookID": "Docker Hardening Test",
            "fromversion": "5.0.0",
            "runnable_on_docker_only": true
        },
        {
            "integrations": "Active Directory Query v2",
            "instance_names": "active_directory_ninja",
            "playbookID": "Active Directory Query V2 configuration with port"
        },
        {
            "integrations": "Active Directory Query v2",
            "instance_names": "active_directory_ninja",
            "playbookID": "Active Directory - ad-get-user limit check"
        },
        {
            "integrations": "Active Directory Query v2",
            "instance_names": "active_directory_ninja",
            "playbookID": "active directory search user with parentheses test"
        },
        {
            "integrations": "mysql",
            "playbookID": "MySQL Test"
        },
        {
            "playbookID": "Email Address Enrichment - Generic v2.1 - Test",
            "integrations": "Active Directory Query v2",
            "instance_names": "active_directory_ninja"
        },
        {
            "integrations": "Cofense Intelligence",
            "playbookID": "Test - Cofense Intelligence",
            "timeout": 500
        },
        {
            "playbookID": "GDPRContactAuthorities Test"
        },
        {
            "integrations": "Google Resource Manager",
            "playbookID": "GoogleResourceManager-Test",
            "timeout": 500,
            "nightly": true
        },
        {
            "integrations": "SlashNext Phishing Incident Response",
            "playbookID": "SlashNextPhishingIncidentResponse-Test",
            "timeout": 500,
            "nightly": true
        },
        {
            "integrations": "Google Cloud Storage",
            "playbookID": "GCS - Test",
            "timeout": 500,
            "nightly": true,
            "memory_threshold": 80
        },
        {
            "integrations": "GooglePubSub",
            "playbookID": "GooglePubSub_Test",
            "nightly": true,
            "timeout": 500,
            "fromversion": "5.0.0"
        },
        {
            "playbookID": "Calculate Severity - Generic v2 - Test",
            "integrations": [
                "Palo Alto Minemeld",
                "Active Directory Query v2"
            ],
            "instance_names": "active_directory_ninja",
            "fromversion": "4.5.0"
        },
        {
            "integrations": "Freshdesk",
            "playbookID": "Freshdesk-Test",
            "timeout": 500,
            "nightly": true
        },
        {
            "playbookID": "Autoextract - Test",
            "fromversion": "4.1.0"
        },
        {
            "playbookID": "FilterByList - Test",
            "fromversion": "4.5.0"
        },
        {
            "playbookID": "Impossible Traveler - Test",
            "integrations": [
                "Ipstack",
                "ipinfo",
                "Rasterize",
                "Active Directory Query v2",
                "Demisto REST API"
            ],
            "instance_names": "active_directory_ninja",
            "fromversion": "5.0.0",
            "timeout": 700
        },
        {
            "playbookID": "Active Directory - Get User Manager Details - Test",
            "integrations": "Active Directory Query v2",
            "instance_names": "active_directory_80k",
            "fromversion": "4.5.0"
        },
        {
            "integrations": "Kafka V2",
            "playbookID": "Kafka Test"
        },
        {
            "playbookID": "File Enrichment - Generic v2 - Test",
            "instance_names": "virus_total_private_api_general",
            "integrations": [
                "VirusTotal - Private API",
                "Cylance Protect v2"
            ],
            "is_mockable": false
        },
        {
            "integrations": [
                "epo",
                "McAfee Active Response"
            ],
            "playbookID": "Endpoint data collection test",
            "timeout": 500
        },
        {
            "integrations": [
                "epo",
                "McAfee Active Response"
            ],
            "playbookID": "MAR - Endpoint data collection test",
            "timeout": 500
        },
        {
            "integrations": "DUO Admin",
            "playbookID": "DuoAdmin API test playbook",
            "fromversion": "5.0.0"
        },
        {
            "integrations": [
                "TAXII Server",
                "TAXIIFeed"
            ],
            "playbookID": "TAXII_Feed_Test",
            "fromversion": "5.5.0",
            "timeout": 300,
            "instance_names": [
                "non_https_cert",
                "instance_execute"
            ]
        },
        {
            "integrations": [
                "TAXII Server",
                "TAXIIFeed"
            ],
            "playbookID": "TAXII_Feed_Test",
            "fromversion": "5.5.0",
            "timeout": 300,
            "instance_names": [
                "https_cert",
                "local_https"
            ]
        },
        {
            "integrations": "TAXII 2 Feed",
            "playbookID": "TAXII 2 Feed Test",
            "fromversion": "5.5.0"
        },
        {
            "integrations": "iDefense Feed",
            "playbookID": "Feed iDefense Test",
            "memory_threshold": 200,
            "fromversion": "5.5.0"
        },
        {
            "integrations": "Traps",
            "playbookID": "Traps test",
            "timeout": 600
        },
        {
            "playbookID": "TestShowScheduledEntries"
        },
        {
            "playbookID": "Calculate Severity - Standard - Test",
            "integrations": "Palo Alto Minemeld",
            "fromversion": "4.5.0"
        },
        {
            "integrations": "Symantec Advanced Threat Protection",
            "playbookID": "Symantec ATP Test"
        },
        {
            "playbookID": "HTTPListRedirects - Test SSL"
        },
        {
            "playbookID": "HTTPListRedirects Basic Test"
        },
        {
            "playbookID": "CheckDockerImageAvailableTest"
        },
        {
            "playbookID": "Extract Indicators From File - Generic v2 - Test",
            "integrations": [
                "Image OCR",
                "Rasterize"
            ],
            "timeout": 350,
            "memory_threshold": 200,
            "fromversion": "4.5.0"
        },
        {
            "playbookID": "Endpoint Enrichment - Generic v2.1 - Test",
            "integrations": [
                "Cylance Protect v2",
                "carbonblack-v2",
                "epo",
                "Active Directory Query v2"
            ],
            "instance_names": "active_directory_ninja"
        },
        {
            "playbookID": "EmailReputationTest",
            "integrations": "Have I Been Pwned? V2"
        },
        {
            "integrations": "Symantec Deepsight Intelligence",
            "playbookID": "Symantec Deepsight Test"
        },
        {
            "playbookID": "ExtractDomainFromEmailTest"
        },
        {
            "playbookID": "Wait Until Datetime - Test",
            "fromversion": "4.5.0"
        },
        {
            "playbookID": "PAN-OS DAG Configuration Test",
            "integrations": "Panorama",
            "instance_names": "palo_alto_panorama_9.0",
            "timeout": 1500
        },
        {
            "playbookID": "PAN-OS EDL Setup v3 Test",
            "integrations": [
                "Panorama",
                "palo_alto_networks_pan_os_edl_management"
            ],
            "instance_names": "palo_alto_firewall_9.0",
            "timeout": 300
        },
        {
            "integrations": "Snowflake",
            "playbookID": "Snowflake-Test"
        },
        {
            "playbookID": "Account Enrichment - Generic v2.1 - Test",
            "integrations": "Active Directory Query v2",
            "instance_names": "active_directory_ninja"
        },
        {
            "integrations": "Cisco Umbrella Investigate",
            "playbookID": "Domain Enrichment - Generic v2 - Test"
        },
        {
            "integrations": "Google BigQuery",
            "playbookID": "Google BigQuery Test"
        },
        {
            "integrations": "Zoom",
            "playbookID": "Zoom_Test"
        },
        {
            "playbookID": "IP Enrichment - Generic v2 - Test",
            "integrations": "Threat Crowd",
            "fromversion": "4.1.0"
        },
        {
            "integrations": "Cherwell",
            "playbookID": "Cherwell Example Scripts - test"
        },
        {
            "integrations": "Cherwell",
            "playbookID": "Cherwell - test"
        },
        {
            "integrations": "CarbonBlackProtectionV2",
            "playbookID": "Carbon Black Enterprise Protection V2 Test"
        },
        {
            "integrations": "Active Directory Query v2",
            "instance_names": "active_directory_ninja",
            "playbookID": "Test ADGetUser Fails with no instances 'Active Directory Query' (old version)"
        },
        {
            "integrations": "MITRE ATT&CK v2",
            "playbookID": "FeedMitreAttackv2_test",
            "memory_threshold": 150
        },
        {
            "integrations": "ANYRUN",
            "playbookID": "ANYRUN-Test"
        },
        {
            "integrations": "ANYRUN",
            "playbookID": "Detonate File - ANYRUN - Test"
        },
        {
            "integrations": "ANYRUN",
            "playbookID": "Detonate URL - ANYRUN - Test"
        },
        {
            "integrations": "Netcraft",
            "playbookID": "Netcraft test"
        },
        {
            "integrations": "EclecticIQ Platform",
            "playbookID": "EclecticIQ Test"
        },
        {
            "playbookID": "FormattingPerformance - Test",
            "fromversion": "5.0.0"
        },
        {
            "integrations": "AWS - EC2",
            "instance_names": "AWS - EC2",
            "playbookID": "AWS - EC2 Test Playbook",
            "fromversion": "5.0.0",
            "memory_threshold": 90
        },
        {
            "integrations": "AWS - EC2",
            "playbookID": "d66e5f86-e045-403f-819e-5058aa603c32"
        },
        {
            "integrations": "ANYRUN",
            "playbookID": "Detonate File From URL - ANYRUN - Test"
        },
        {
            "integrations": "AWS - CloudTrail",
            "playbookID": "3da2e31b-f114-4d7f-8702-117f3b498de9"
        },
        {
            "integrations": "carbonblackprotection",
            "playbookID": "67b0f25f-b061-4468-8613-43ab13147173"
        },
        {
            "integrations": "DomainTools",
            "playbookID": "DomainTools-Test"
        },
        {
            "integrations": "Exabeam",
            "playbookID": "Exabeam - Test"
        },
        {
            "integrations": "Cisco Spark",
            "playbookID": "Cisco Spark Test New"
        },
        {
            "integrations": "Remedy On-Demand",
            "playbookID": "Remedy-On-Demand-Test"
        },
        {
            "playbookID": "ssdeepreputationtest"
        },
        {
            "playbookID": "TestIsEmailAddressInternal"
        },
        {
            "integrations": "Google Cloud Compute",
            "playbookID": "GoogleCloudCompute-Test"
        },
        {
            "integrations": "AWS - S3",
            "playbookID": "97393cfc-2fc4-4dfe-8b6e-af64067fc436",
            "memory_threshold": 80
        },
        {
            "integrations": "Image OCR",
            "playbookID": "TestImageOCR"
        },
        {
            "integrations": "fireeye",
            "playbookID": "Detonate File - FireEye AX - Test"
        },
        {
            "integrations": [
                "Rasterize",
                "Image OCR"
            ],
            "playbookID": "Rasterize Test",
            "fromversion": "5.0.0"
        },
        {
            "integrations": "Rasterize",
            "playbookID": "RasterizeImageTest",
            "fromversion": "5.0.0"
        },
        {
            "integrations": "Ipstack",
            "playbookID": "Ipstack_Test"
        },
        {
            "integrations": "Perch",
            "playbookID": "Perch-Test"
        },
        {
            "integrations": "Forescout",
            "playbookID": "Forescout-Test"
        },
        {
            "integrations": "GitHub",
            "playbookID": "Git_Integration-Test"
        },
        {
            "integrations": "GitHub IAM",
            "playbookID": "Github IAM - Test Playbook",
            "fromversion": "6.1.0"
        },
        {
            "integrations": "LogRhythmRest",
            "playbookID": "LogRhythm REST test"
        },
        {
            "integrations": "AlienVault USM Anywhere",
            "playbookID": "AlienVaultUSMAnywhereTest"
        },
        {
            "playbookID": "PhishLabsTestPopulateIndicators"
        },
        {
            "playbookID": "Test_HTMLtoMD"
        },
        {
            "integrations": "PhishLabs IOC",
            "playbookID": "PhishLabsIOC TestPlaybook",
            "fromversion": "4.1.0"
        },
        {
            "integrations": "PerceptionPoint",
            "playbookID": "PerceptionPoint Test",
            "fromversion": "4.1.0"
        },
        {
            "integrations": "vmray",
            "playbookID": "VMRay-Test-File",
            "fromversion": "5.5.0"
        },
        {
            "integrations": "vmray",
            "playbookID": "File Enrichment - VMRay - Test",
            "fromversion": "5.0.0"
        },
        {
            "integrations": "AutoFocus V2",
            "playbookID": "AutoFocus V2 test",
            "fromversion": "5.0.0",
            "timeout": 1000
        },
        {
            "playbookID": "Process Email - Generic for Rasterize"
        },
        {
            "playbookID": "Send Investigation Summary Reports - Test",
            "integrations": "EWS Mail Sender",
            "fromversion": "4.5.0",
            "memory_threshold": 100
        },
        {
            "integrations": "Anomali ThreatStream v2",
            "playbookID": "ThreatStream-Test"
        },
        {
            "integrations": "Flashpoint",
            "playbookID": "Flashpoint_event-Test"
        },
        {
            "integrations": "Flashpoint",
            "playbookID": "Flashpoint_forum-Test"
        },
        {
            "integrations": "Flashpoint",
            "playbookID": "Flashpoint_report-Test"
        },
        {
            "integrations": "Flashpoint",
            "playbookID": "Flashpoint_reputation-Test"
        },
        {
            "integrations": "BluecatAddressManager",
            "playbookID": "Bluecat Address Manager test"
        },
        {
            "integrations": "MailListener - POP3 Beta",
            "playbookID": "MailListener-POP3 - Test"
        },
        {
            "playbookID": "sumList - Test"
        },
        {
            "integrations": "VulnDB",
            "playbookID": "Test-VulnDB"
        },
        {
            "integrations": "Shodan_v2",
            "playbookID": "Test-Shodan_v2",
            "timeout": 1000
        },
        {
            "integrations": "Threat Crowd",
            "playbookID": "ThreatCrowd - Test"
        },
        {
            "integrations": "GoogleDocs",
            "playbookID": "GoogleDocs-test"
        },
        {
            "playbookID": "Request Debugging - Test",
            "fromversion": "5.0.0"
        },
        {
            "integrations": "Kaspersky Security Center",
            "playbookID": "Kaspersky Security Center - Test",
            "fromversion": "5.5.0"
        },
        {
            "playbookID": "Test Convert file hash to corresponding hashes",
            "fromversion": "4.5.0",
            "integrations": "VirusTotal",
            "instance_names": "virus_total_general"
        },
        {
            "playbookID": "PAN-OS Query Logs For Indicators Test",
            "fromversion": "5.5.0",
            "timeout": 1500,
            "integrations": "Panorama",
            "instance_names": "palo_alto_panorama"
        },
        {
            "integrations": "Hybrid Analysis",
            "playbookID": "HybridAnalysis-Test",
            "timeout": 500,
            "fromversion": "4.1.0",
            "is_mockable": false
        },
        {
            "integrations": "Elasticsearch v2",
            "instance_names": "es_v7",
            "playbookID": "Elasticsearch_v2_test"
        },
        {
            "integrations": "ElasticsearchFeed",
            "instance_names": "es_demisto_feed",
            "playbookID": "Elasticsearch_Fetch_Demisto_Indicators_Test",
            "fromversion": "5.5.0"
        },
        {
            "integrations": "ElasticsearchFeed",
            "instance_names": "es_generic_feed",
            "playbookID": "Elasticsearch_Fetch_Custom_Indicators_Test",
            "fromversion": "5.5.0"
        },
        {
            "integrations": "Elasticsearch v2",
            "instance_names": "es_v6",
            "playbookID": "Elasticsearch_v2_test-v6"
        },
        {
            "integrations": "PolySwarm",
            "playbookID": "PolySwarm-Test"
        },
        {
            "integrations": "Kennav2",
            "playbookID": "Kenna Test"
        },
        {
            "integrations": "SecurityAdvisor",
            "playbookID": "SecurityAdvisor-Test",
            "fromversion": "4.5.0"
        },
        {
            "integrations": "Google Key Management Service",
            "playbookID": "Google-KMS-test",
            "pid_threshold": 6,
            "memory_threshold": 60
        },
        {
            "integrations": "SecBI",
            "playbookID": "SecBI - Test"
        },
        {
            "playbookID": "ExtractFQDNFromUrlAndEmail-Test"
        },
        {
            "integrations": "EWS v2",
            "playbookID": "Get EWS Folder Test",
            "fromversion": "4.5.0",
            "instance_names": "ewv2_regular",
            "timeout": 1200
        },
        {
            "integrations": "EWSO365",
            "playbookID": "EWS_O365_test",
            "fromversion": "5.0.0"
        },
        {
            "integrations": "EWSO365",
            "playbookID": "EWS_O365_send_mail_test",
            "fromversion": "5.0.0"
        },
        {
            "integrations": "QRadar_v2",
            "playbookID": "QRadar Indicator Hunting Test",
            "timeout": 600,
            "fromversion": "6.0.0"
        },
        {
            "playbookID": "SetAndHandleEmpty test",
            "fromversion": "4.5.0"
        },
        {
            "integrations": "Tanium v2",
            "playbookID": "Tanium v2 - Test"
        },
        {
            "integrations": "Office 365 Feed",
            "playbookID": "Office365_Feed_Test",
            "fromversion": "5.5.0"
        },
        {
            "integrations": "GoogleCloudTranslate",
            "playbookID": "GoogleCloudTranslate-Test",
            "pid_threshold": 9
        },
        {
            "integrations": "Infoblox",
            "playbookID": "Infoblox Test"
        },
        {
            "integrations": "BPA",
            "playbookID": "Test-BPA",
            "fromversion": "4.5.0"
        },
        {
            "playbookID": "GetValuesOfMultipleFIelds Test",
            "fromversion": "4.5.0"
        },
        {
            "playbookID": "IsInternalHostName Test",
            "fromversion": "4.5.0"
        },
        {
            "playbookID": "DigitalGuardian-Test",
            "integrations": "Digital Guardian",
            "fromversion": "5.0.0"
        },
        {
            "integrations": "SplunkPy",
            "playbookID": "Splunk Indicator Hunting Test",
            "fromversion": "5.0.0",
            "memory_threshold": 500,
            "instance_names": "use_default_handler"
        },
        {
            "integrations": "BPA",
            "playbookID": "Test-BPA_Integration",
            "fromversion": "4.5.0"
        },
        {
            "integrations": "AutoFocus Feed",
            "playbookID": "playbook-FeedAutofocus_test",
            "fromversion": "5.5.0"
        },
        {
            "integrations": "AutoFocus Daily Feed",
            "playbookID": "playbook-FeedAutofocus_daily_test",
            "fromversion": "5.5.0"
        },
        {
            "integrations": "PaloAltoNetworks_PrismaCloudCompute",
            "playbookID": "PaloAltoNetworks_PrismaCloudCompute-Test"
        },
        {
            "integrations": "SaasSecurity",
            "playbookID": "SaasSecurity-Test"
        },
        {
            "integrations": "Recorded Future Feed",
            "playbookID": "RecordedFutureFeed - Test",
            "timeout": 1000,
            "fromversion": "5.5.0",
            "memory_threshold": 86
        },
        {
            "integrations": "Expanse",
            "playbookID": "test-Expanse-Playbook",
            "fromversion": "5.0.0"
        },
        {
            "integrations": "Expanse",
            "playbookID": "test-Expanse",
            "fromversion": "5.0.0"
        },
        {
            "integrations": "DShield Feed",
            "playbookID": "playbook-DshieldFeed_test",
            "fromversion": "5.5.0",
            "is_mockable": false
        },
        {
            "integrations": "AlienVault Reputation Feed",
            "playbookID": "AlienVaultReputationFeed_Test",
            "fromversion": "5.5.0",
            "memory_threshold": 190
        },
        {
            "integrations": "BruteForceBlocker Feed",
            "playbookID": "playbook-BruteForceBlocker_test",
            "fromversion": "5.5.0",
            "memory_threshold": 190
        },
        {
            "integrations": "F5Silverline",
            "playbookID": "F5Silverline_TestPlaybook",
            "fromversion": "6.0.0",
            "memory_threshold": 190
        },
        {
            "integrations": "Carbon Black Enterprise EDR",
            "playbookID": "Carbon Black Enterprise EDR Test",
            "fromversion": "5.0.0"
        },
        {
            "integrations": "MongoDB Key Value Store",
            "playbookID": "MongoDB KeyValueStore - Test",
            "pid_threshold": 12,
            "fromversion": "5.0.0"
        },
        {
            "integrations": "MongoDB Log",
            "playbookID": "MongoDBLog - Test",
            "pid_threshold": 12,
            "fromversion": "5.0.0"
        },
        {
            "integrations": "Google Chronicle Backstory",
            "playbookID": "Google Chronicle Backstory Asset - Test",
            "fromversion": "5.0.0"
        },
        {
            "integrations": "Google Chronicle Backstory",
            "playbookID": "Google Chronicle Backstory IOC Details - Test",
            "fromversion": "5.0.0"
        },
        {
            "integrations": "Google Chronicle Backstory",
            "playbookID": "Google Chronicle Backstory List Alerts - Test",
            "fromversion": "5.0.0"
        },
        {
            "integrations": "Google Chronicle Backstory",
            "playbookID": "Google Chronicle Backstory List IOCs - Test",
            "fromversion": "5.0.0"
        },
        {
            "integrations": "Google Chronicle Backstory",
            "playbookID": "Google Chronicle Backstory Reputation - Test",
            "fromversion": "5.0.0"
        },
        {
            "integrations": "Google Chronicle Backstory",
            "playbookID": "Google Chronicle Backstory List Events - Test",
            "fromversion": "5.0.0"
        },
        {
            "integrations": "Feodo Tracker IP Blocklist Feed",
            "instance_names": "feodo_tracker_ip_currently__active",
            "playbookID": "playbook-feodotrackeripblock_test_currently__active",
            "fromversion": "5.5.0"
        },
        {
            "integrations": "Feodo Tracker IP Blocklist Feed",
            "instance_names": "feodo_tracker_ip_30_days",
            "playbookID": "playbook-feodotrackeripblock_test_30_days",
            "fromversion": "5.5.0"
        },
        {
            "integrations": "Code42",
            "playbookID": "Code42-Test",
            "fromversion": "5.0.0",
            "timeout": 600
        },
        {
            "playbookID": "Code42 File Search Test",
            "integrations": "Code42",
            "fromversion": "5.0.0"
        },
        {
            "playbookID": "FetchIndicatorsFromFile-test",
            "fromversion": "5.5.0"
        },
        {
            "integrations": "RiskSense",
            "playbookID": "RiskSense Get Apps - Test"
        },
        {
            "integrations": "RiskSense",
            "playbookID": "RiskSense Get Host Detail - Test"
        },
        {
            "integrations": "RiskSense",
            "playbookID": "RiskSense Get Host Finding Detail - Test"
        },
        {
            "integrations": "RiskSense",
            "playbookID": "RiskSense Get Hosts - Test"
        },
        {
            "integrations": "RiskSense",
            "playbookID": "RiskSense Get Host Findings - Test"
        },
        {
            "integrations": "RiskSense",
            "playbookID": "RiskSense Get Unique Cves - Test"
        },
        {
            "integrations": "RiskSense",
            "playbookID": "RiskSense Get Unique Open Findings - Test"
        },
        {
            "integrations": "RiskSense",
            "playbookID": "RiskSense Get Apps Detail - Test"
        },
        {
            "integrations": "RiskSense",
            "playbookID": "RiskSense Apply Tag - Test"
        },
        {
            "integrations": "Indeni",
            "playbookID": "Indeni_test",
            "fromversion": "5.0.0"
        },
        {
            "integrations": "SafeBreach v2",
            "playbookID": "playbook-SafeBreach-Test",
            "fromversion": "5.5.0"
        },
        {
            "integrations": "AlienVault OTX TAXII Feed",
            "playbookID": "playbook-feedalienvaultotx_test",
            "fromversion": "5.5.0"
        },
        {
            "playbookID": "ExtractDomainAndFQDNFromUrlAndEmail-Test",
            "fromversion": "5.5.0"
        },
        {
            "integrations": "Cortex Data Lake",
            "playbookID": "Cortex Data Lake Test",
            "instance_names": "cdl_prod",
            "fromversion": "4.5.0"
        },
        {
            "integrations": "Cortex Data Lake",
            "playbookID": "Cortex Data Lake Test",
            "instance_names": "cdl_dev",
            "fromversion": "4.5.0"
        },
        {
            "integrations": "MongoDB",
            "playbookID": "MongoDB - Test"
        },
        {
            "integrations": "DNSDB_v2",
            "playbookID": "DNSDB-Test",
            "fromversion": "5.0.0"
        },
        {
            "playbookID": "DBotCreatePhishingClassifierV2FromFile-Test",
            "timeout": 60000,
            "fromversion": "6.1.0",
            "instance_names": "ml_dummy_prod",
            "integrations": "AzureWAF"
        },
        {
            "integrations": "IBM Resilient Systems",
            "playbookID": "IBM Resilient Systems Test"
        },
        {
            "integrations": [
                "Prisma Access",
                "Prisma Access Egress IP feed"
            ],
            "playbookID": "Prisma_Access_Egress_IP_Feed-Test",
            "timeout": 60000,
            "fromversion": "5.5.0",
            "nightly": true
        },
        {
            "integrations": "Prisma Access",
            "playbookID": "Prisma_Access-Test",
            "timeout": 60000,
            "fromversion": "5.5.0",
            "nightly": true
        },
        {
            "playbookID": "EvaluateMLModllAtProduction-Test",
            "fromversion": "5.5.0"
        },
        {
            "integrations": "GCP Whitelist Feed",
            "playbookID": "GCPWhitelist_Feed_Test",
            "fromversion": "5.5.0"
        },
        {
            "integrations": "Azure AD Connect Health Feed",
            "playbookID": "FeedAzureADConnectHealth_Test",
            "fromversion": "5.5.0"
        },
        {
            "integrations": "Zoom Feed",
            "playbookID": "FeedZoom_Test",
            "fromversion": "5.5.0"
        },
        {
            "playbookID": "PCAP Analysis Test",
            "integrations": [
                "ipinfo",
                "WildFire-v2"
            ],
            "fromversion": "5.0.0",
            "timeout": 1200
        },
        {
            "integrations": "Workday",
            "playbookID": "Workday - Test",
            "fromversion": "5.0.0",
            "timeout": 600
        },
        {
            "integrations": "Unit42 Feed",
            "playbookID": "Unit42 Feed - Test",
            "fromversion": "5.5.0",
            "timeout": 600
        },
        {
            "integrations": "CrowdStrikeMalquery",
            "playbookID": "CrowdStrikeMalquery-Test",
            "fromversion": "5.0.0",
            "timeout": 2500
        },
        {
            "integrations": "Sixgill_Darkfeed",
            "playbookID": "Sixgill-Darkfeed_Test",
            "fromversion": "5.5.0"
        },
        {
            "playbookID": "hashIncidentFields-test",
            "fromversion": "4.5.0",
            "timeout": 60000
        },
        {
            "integrations": "RSA Archer v2",
            "playbookID": "Archer v2 - Test",
            "fromversion": "5.0.0",
            "timeout": 600
        },
        {
            "integrations": "WootCloud",
            "playbookID": "TestWootCloudPlaybook",
            "fromversion": "5.0.0"
        },
        {
            "integrations": "Ivanti Heat",
            "playbookID": "Ivanti Heat - Test"
        },
        {
            "integrations": "MicrosoftCloudAppSecurity",
            "playbookID": "MicrosoftCloudAppSecurity-Test"
        },
        {
            "integrations": "Blueliv ThreatCompass",
            "playbookID": "Blueliv_ThreatCompass_test",
            "fromversion": "5.0.0"
        },
        {
            "playbookID": "IncreaseIncidentSeverity-Test",
            "fromversion": "5.0.0"
        },
        {
            "integrations": "TrendMicro Cloud App Security",
            "playbookID": "playbook_TrendmicroCAS_Test",
            "fromversion": "5.0.0",
            "timeout": 300
        },
        {
            "playbookID": "IfThenElse-Test",
            "fromversion": "5.0.0"
        },
        {
            "integrations": "Imperva WAF",
            "playbookID": "Imperva WAF - Test"
        },
        {
            "integrations": "CheckPointFirewall_v2",
            "playbookID": "checkpoint-testplaybook",
            "timeout": 500,
            "nightly": true
        },
        {
            "playbookID": "FailedInstances - Test",
            "integrations": "Whois",
            "fromversion": "4.5.0"
        },
        {
            "integrations": "F5 ASM",
            "playbookID": "playbook-F5_ASM-Test",
            "timeout": 600,
            "fromversion": "5.0.0",
            "nightly": true
        },
        {
            "playbookID": "Hatching Triage - Detonate File",
            "integrations": "Hatching Triage",
            "fromversion": "5.5.0"
        },
        {
            "integrations": "Rundeck",
            "playbookID": "Rundeck_test",
            "fromversion": "5.5.0",
            "is_mockable": false
        },
        {
            "playbookID": "Field polling test",
            "timeout": 600,
            "fromversion": "5.0.0"
        },
        {
            "integrations": "Generic Webhook",
            "playbookID": "Generic Webhook - Test",
            "fromversion": "5.5.0"
        },
        {
            "integrations": "Palo Alto Networks Enterprise DLP",
            "playbookID": "Palo_Alto_Networks_Enterprise_DLP - Test",
            "fromversion": "5.0.0"
        },
        {
            "integrations": "Cryptocurrency",
            "playbookID": "Cryptocurrency-Test",
            "is_mockable": false
        },
        {
            "integrations": "Public DNS Feed",
            "playbookID": "Public_DNS_Feed_Test",
            "fromversion": "5.5.0"
        },
        {
            "integrations": "BitcoinAbuse",
            "playbookID": "BitcoinAbuse-test",
            "fromversion": "5.5.0"
        },
        {
            "integrations": "ExpanseV2",
            "playbookID": "ExpanseV2 Test",
            "fromversion": "6.0.0"
        },
        {
            "integrations": "FeedExpanse",
            "playbookID": "Feed Expanse Test",
            "fromversion": "6.0.0"
        },
        {
            "integrations": "MicrosoftGraphIdentityandAccess",
            "playbookID": "Identity & Access test playbook"
        },
        {
            "integrations": "MicrosoftPolicyAndComplianceAuditLog",
            "playbookID": "Audit Log - Test"
        },
        {
            "integrations": "Nutanix Hypervisor",
            "playbookID": "Nutanix-test"
        },
        {
            "integrations": "Azure Storage",
            "playbookID": "Azure Storage - Test"
        },
        {
            "integrations": "MicrosoftGraphApplications",
            "playbookID": "MSGraph Applications Test"
        },
        {
            "integrations": "EWS Extension Online Powershell v2",
            "playbookID": "EWS Extension: Powershell Online V2 Test",
            "fromversion": "6.0.0",
            "toversion": "6.0.9",
            "timeout": 250
        },
        {
            "integrations": "VirusTotal (API v3)",
            "playbookID": "VirusTotal (API v3) Detonate Test",
            "instance_names": [
                "virus_total_v3",
                "virus_total_v3_premium"
            ],
            "is_mockable": false
        },
        {
            "integrations": "VirusTotal (API v3)",
            "playbookID": "VirusTotalV3-test",
            "instance_names": [
                "virus_total_v3"
            ],
            "fromversion": "5.5.0"
        },
        {
            "integrations": "HostIo",
            "playbookID": "HostIo_Test"
        },
        {
            "playbookID": "CreateCertificate-Test",
            "fromversion": "5.5.0"
        },
        {
            "integrations": "LogPoint SIEM Integration",
            "playbookID": "LogPoint SIEM Integration - Test Playbook 1"
        },
        {
            "integrations": "LogPoint SIEM Integration",
            "playbookID": "LogPoint SIEM Integration - Test Playbook 2"
        },
        {
            "integrations": "Cisco Stealthwatch",
            "fromversion": "5.5.0",
            "playbookID": "Cisco Stealthwatch Test"
        },
        {
            "integrations": "cymulate_v2",
            "playbookID": "Cymulate V2 Test",
            "fromversion": "6.0.0"
        },
        {
            "integrations": "OpenCTI",
            "playbookID": "OpenCTI Test",
            "fromversion": "5.0.0"
        },
        {
            "integrations": "Microsoft Graph API",
            "playbookID": "Microsoft Graph API - Test",
            "fromversion": "5.0.0"
        },
        {
            "integrations": "QRadar v3",
            "playbookID": "QRadar_v3-test",
            "fromversion": "6.0.0"
        },
        {
            "playbookID": "DbotPredictOufOfTheBoxTest",
            "fromversion": "4.5.0",
            "timeout": 1000
        },
        {
            "playbookID": "DbotPredictOufOfTheBoxTestV2",
            "fromversion": "5.5.0",
            "timeout": 1000
        },
        {
            "integrations": "HPEArubaClearPass",
            "playbookID": "HPEArubaClearPass_TestPlaybook",
            "fromversion": "6.0.0"
        },
        {
            "integrations": "CrowdstrikeFalcon",
            "playbookID": "Get endpoint details - Generic - test",
            "fromversion": "5.5.0"
        },
        {
            "integrations": "CrowdstrikeFalcon",
            "playbookID": "Isolate and unisolate endpoint - test",
            "fromversion": "5.5.0"
        },
        {
            "integrations": "VirusTotal - Premium (API v3)",
            "playbookID": "VirusTotal Premium v3 TestPlaybook",
            "fromversion": "5.5.0"
        },
        {
            "integrations": "Armis",
            "playbookID": "Armis-Test",
            "fromversion": "5.5.0"
        },
        {
            "playbookID": "Tidy - Test",
            "integrations": [
                "AWS - EC2",
                "Demisto REST API",
                "Tidy"
            ],
            "instance_names": [
                "aws_alloacte_host"
            ],
            "fromversion": "6.0.0",
            "nightly": true
        },
        {
            "integrations": "Trend Micro Deep Security",
            "playbookID": "Trend Micro Deep Security - Test"
        },
        {
            "integrations": "Carbon Black Endpoint Standard",
            "playbookID": "carbonBlackEndpointStandardTestPlaybook",
            "fromversion": "5.5.0",
            "is_mockable": false
        },
        {
            "integrations": "Proofpoint TAP v2",
            "playbookID": "ProofpointTAP-Test"
        },
        {
            "integrations": "QualysV2",
            "playbookID": "QualysVulnerabilityManagement-Test",
            "fromversion": "5.5.0",
            "timeout": 3000
        },
        {
            "integrations": "ThreatExchange v2",
            "playbookID": "ThreatExchangeV2-test",
            "fromversion": "5.5.0"
        },
        {
            "integrations": "NetscoutAED",
            "playbookID": "NetscoutAED-Test",
            "fromversion": "5.5.0"
        },
        {
            "integrations": "VMware Workspace ONE UEM (AirWatch MDM)",
            "playbookID": "VMware Workspace ONE UEM (AirWatch MDM)-Test",
            "fromversion": "6.0.0"
        },
        {
            "integrations": "CarbonBlackLiveResponseCloud",
            "playbookID": "CarbonBlackLiveResponseCloud-Test",
            "fromversion": "5.5.0",
            "is_mockable": false
        },
        {
            "playbookID": "EDL Performance Test",
            "instance_names": "edl_auto",
            "integrations": [
                "EDL",
                "Create-Mock-Feed-Relationships"
            ],
            "fromversion": "6.0.0",
            "timeout": 3500,
            "memory_threshold": 900,
            "pid_threshold": 12,
            "context_print_dt": "EDLHey"
        },
        {
            "playbookID": "Export Indicators Performance Test",
            "instance_names": "eis_auto",
            "integrations": [
                "ExportIndicators",
                "Create-Mock-Feed-Relationships"
            ],
            "fromversion": "6.0.0",
            "timeout": 3500,
            "memory_threshold": 900,
            "pid_threshold": 12,
            "context_print_dt": "EISHey"
        },
        {
            "integrations": "jamf v2",
            "playbookID": "Jamf_v2_test",
            "fromversion": "5.5.0"
        },
        {
            "integrations": "GuardiCore v2",
            "playbookID": "GuardiCoreV2-Test",
            "fromversion": "6.0.0"
        },
        {
            "playbookID": "DBot Build Phishing Classifier Test - Multiple Algorithms",
            "timeout": 60000,
            "fromversion": "6.1.0",
            "instance_names": "ml_dummy_prod",
            "integrations": "AzureWAF"
        },
        {
            "integrations": [
                "AutoFocus Daily Feed",
                "Demisto REST API"
            ],
            "playbookID": "Fetch Indicators Test",
            "fromversion": "6.0.0",
            "is_mockable": false,
            "timeout": 2400
        },
        {
            "integrations": "SOCRadarIncidents",
            "playbookID": "SOCRadarIncidents-Test"
        },
        {
            "integrations": "SOCRadarThreatFusion",
            "playbookID": "SOCRadarThreatFusion-Test"
        },
        {
            "integrations": "TheHive Project",
            "playbookID": "Playbook_TheHiveProject_Test",
            "fromversion": "6.0.0"
        },
        {
            "integrations": [
                "ServiceNow v2",
                "Demisto REST API"
            ],
            "playbookID": "Fetch Incidents Test",
            "instance_names": "snow_basic_auth",
            "fromversion": "6.0.0",
            "is_mockable": false,
            "timeout": 2400
        },
        {
            "playbookID": "SolarWinds-Test",
            "fromversion": "5.5.0",
            "integrations": [
                "SolarWinds"
            ]
        },
        {
            "playbookID": "BastilleNetworks-Test",
            "fromversion": "5.0.0",
            "integrations": [
                "Bastille Networks"
            ]
        },
        {
            "playbookID": "bc993d1a-98f5-4554-8075-68a38004c119",
            "fromversion": "5.0.0",
            "integrations": [
                "Gamma"
            ]
        },
        {
            "playbookID": "Service Desk Plus (On-Premise) Test",
            "fromversion": "5.0.0",
            "integrations": [
                "ServiceDeskPlus (On-Premise)"
            ]
        },
        {
            "playbookID": "IronDefense Test",
            "fromversion": "5.0.0",
            "integrations": [
                "IronDefense"
            ]
        },
        {
            "playbookID": "AgariPhishingDefense-Test",
            "fromversion": "5.0.0",
            "integrations": [
                "Agari Phishing Defense"
            ]
        },
        {
            "playbookID": "SecurityIntelligenceServicesFeed - Test",
            "fromversion": "5.5.0",
            "integrations": [
                "SecurityIntelligenceServicesFeed"
            ]
        },
        {
            "playbookID": "FeedTalosTestPlaybook",
            "fromversion": "5.5.0",
            "integrations": [
                "Talos Feed"
            ]
        },
        {
            "playbookID": "Netscout Arbor Sightline - Test Playbook",
            "fromversion": "5.5.0",
            "integrations": [
                "NetscoutArborSightline"
            ]
        },
        {
            "playbookID": "test_MsGraphFiles",
            "fromversion": "5.0.0",
            "integrations": [
                "Microsoft_Graph_Files"
            ]
        },
        {
            "playbookID": "AlphaVantage Test Playbook",
            "fromversion": "6.0.0",
            "integrations": [
                "AlphaVantage"
            ]
        },
        {
            "playbookID": "Azure SQL - Test",
            "fromversion": "5.0.0",
            "integrations": [
                "Azure SQL Management"
            ]
        },
        {
            "playbookID": "Sophos Central Test",
            "fromversion": "5.0.0",
            "integrations": [
                "Sophos Central"
            ]
        },
        {
            "playbookID": "Microsoft Graph Groups - Test",
            "fromversion": "5.0.0",
            "integrations": [
                "Microsoft Graph Groups"
            ]
        },
        {
            "playbookID": "Humio-Test",
            "fromversion": "5.0.0",
            "integrations": [
                "Humio"
            ]
        },
        {
            "playbookID": "Blueliv_ThreatContext_test",
            "fromversion": "5.0.0",
            "integrations": [
                "Blueliv ThreatContext"
            ]
        },
        {
            "playbookID": "Darktrace Test Playbook",
            "fromversion": "6.0.0",
            "integrations": [
                "Darktrace"
            ]
        },
        {
            "playbookID": "Recorded Future Test Playbook",
            "fromversion": "5.0.0",
            "integrations": [
                "Recorded Future v2"
            ]
        },
        {
            "playbookID": "get_file_sample_by_hash_-_cylance_protect_-_test",
            "fromversion": "5.0.0",
            "integrations": [
                "Cylance Protect v2"
            ]
        },
        {
            "playbookID": "EDL Indicator Performance Test",
            "fromversion": "6.0.0"
        },
        {
            "playbookID": "EDL Performance Test - Concurrency",
            "fromversion": "6.0.0"
        },
        {
            "playbookID": "Venafi - Test",
            "fromversion": "5.0.0",
            "integrations": [
                "Venafi"
            ]
        },
        {
            "playbookID": "3da36d51-3cdf-4120-882a-cee03b038b89",
            "fromversion": "5.0.0",
            "integrations": [
                "FortiManager"
            ]
        },
        {
            "playbookID": "X509Certificate Test Playbook",
            "fromversion": "6.0.0"
        },
        {
            "playbookID": "Pcysys-Test",
            "fromversion": "5.0.0",
            "integrations": [
                "Pentera"
            ]
        },
        {
            "playbookID": "Pentera Run Scan and Create Incidents - Test",
            "fromversion": "5.0.0",
            "integrations": [
                "Pentera"
            ]
        },
        {
            "playbookID": "Google Chronicle Backstory List Detections - Test",
            "fromversion": "5.0.0",
            "integrations": [
                "Google Chronicle Backstory"
            ]
        },
        {
            "playbookID": "Google Chronicle Backstory List Rules - Test",
            "fromversion": "5.0.0",
            "integrations": [
                "Google Chronicle Backstory"
            ]
        },
        {
            "playbookID": "McAfee ESM v2 - Test",
            "fromversion": "5.0.0",
            "integrations": [
                "McAfee ESM v2"
            ]
        },
        {
            "playbookID": "McAfee ESM Watchlists - Test",
            "fromversion": "5.0.0",
            "integrations": [
                "McAfee ESM v2"
            ]
        },
        {
            "playbookID": "Acalvio Sample Playbook",
            "fromversion": "5.0.0",
            "integrations": [
                "Acalvio ShadowPlex"
            ]
        },
        {
            "playbookID": "playbook-SophosXGFirewall-test",
            "fromversion": "5.0.0",
            "integrations": [
                "sophos_firewall"
            ]
        },
        {
            "playbookID": "CircleCI-Test",
            "fromversion": "5.5.0",
            "integrations": [
                "CircleCI"
            ]
        },
        {
            "playbookID": "XMCyberIntegration-Test",
            "fromversion": "6.0.0",
            "integrations": [
                "XMCyber"
            ]
        },
        {
            "playbookID": "a60ae34e-7a00-4a06-81ca-2ca6ea1d58ba",
            "fromversion": "6.0.0",
            "integrations": [
                "AnsibleAlibabaCloud"
            ]
        },
        {
            "playbookID": "Carbon Black Enterprise EDR Process Search Test",
            "fromversion": "5.0.0",
            "integrations": [
                "Carbon Black Enterprise EDR"
            ]
        },
        {
            "playbookID": "Logzio - Test",
            "fromversion": "5.0.0",
            "integrations": [
                "Logz.io"
            ]
        },
        {
            "playbookID": "PAN-OS Create Or Edit Rule Test",
            "fromversion": "6.1.0",
            "integrations": [
                "Panorama"
            ]
        },
        {
            "playbookID": "GoogleCloudSCC-Test",
            "fromversion": "5.0.0",
            "integrations": [
                "GoogleCloudSCC"
            ]
        },
        {
            "playbookID": "SailPointIdentityNow-Test",
            "fromversion": "6.0.0",
            "integrations": [
                "SailPointIdentityNow"
            ]
        },
        {
            "playbookID": "playbook-Cyberint_Test",
            "fromversion": "5.0.0",
            "integrations": [
                "cyberint"
            ]
        },
        {
            "playbookID": "Druva-Test",
            "fromversion": "5.0.0",
            "integrations": [
                "Druva Ransomware Response"
            ]
        },
        {
            "playbookID": "LogPoint SIEM Integration - Test Playbook 3",
            "fromversion": "6.0.0",
            "integrations": [
                "LogPoint SIEM Integration"
            ]
        },
        {
            "playbookID": "TestGraPlayBook",
            "fromversion": "5.0.0",
            "integrations": [
                "Gurucul-GRA"
            ]
        },
        {
            "playbookID": "TestGreatHornPlaybook",
            "fromversion": "6.0.0",
            "integrations": [
                "GreatHorn"
            ]
        },
        {
            "playbookID": "Microsoft Defender Advanced Threat Protection - Test",
            "fromversion": "5.0.0",
            "integrations": [
                "Microsoft Defender Advanced Threat Protection"
            ]
        },
        {
            "playbookID": "Polygon-Test",
            "fromversion": "5.0.0",
            "integrations": [
                "Group-IB TDS Polygon"
            ]
        },
        {
            "playbookID": "TrustwaveSEG-Test",
            "fromversion": "5.0.0",
            "integrations": [
                "trustwave secure email gateway"
            ]
        },
        {
            "playbookID": "MicrosoftGraphMail-Test",
            "fromversion": "5.0.0",
            "integrations": [
                "MicrosoftGraphMail"
            ]
        },
        {
            "playbookID": "PassiveTotal_v2-Test",
            "fromversion": "5.0.0",
            "integrations": [
                "PassiveTotal v2",
                "PassiveTotal"
            ]
        },
        {
            "playbookID": "02ea5cef-3169-4b17-8f4d-604b44e6348a",
            "fromversion": "5.0.0",
            "integrations": [
                "Cognni"
            ]
        },
        {
            "playbookID": "playbook-InsightIDR-test",
            "fromversion": "5.0.0",
            "integrations": [
                "Rapid7 InsightIDR"
            ]
        },
        {
            "playbookID": "Cofense Intelligence v2 test",
            "fromversion": "5.5.0",
            "integrations": [
                "CofenseIntelligenceV2"
            ]
        },
        {
            "playbookID": "opsgenie-test-playbook",
            "fromversion": "6.0.0",
            "integrations": [
                "Opsgeniev2"
            ]
        },
        {
            "playbookID": "FraudWatch-Test",
            "fromversion": "5.0.0",
            "integrations": [
                "FraudWatch"
            ]
        },
        {
            "playbookID": "SepioPrimeAPI-Test",
            "fromversion": "5.0.0",
            "integrations": [
                "Sepio"
            ]
        },
        {
            "playbookID": "SX - PC - Test Playbook",
            "fromversion": "5.5.0",
            "integrations": [
                "PingCastle"
            ]
        },
        {
            "playbookID": "JARM-Test",
            "fromversion": "5.0.0",
            "integrations": [
                "JARM"
            ]
        },
        {
            "playbookID": "Playbook-HYASInsight-Test",
            "fromversion": "6.0.0",
            "integrations": [
                "HYAS Insight"
            ]
        },
        {
            "playbookID": "ConcentricAI Demo Playbook",
            "fromversion": "6.0.0",
            "integrations": [
                "ConcentricAI"
            ]
        },
        {
            "playbookID": "Cyberpion-Test",
            "fromversion": "6.0.0",
            "integrations": [
                "Cyberpion"
            ]
        },
        {
            "playbookID": "CrowdStrike OpenAPI - Test",
            "fromversion": "6.0.0",
            "integrations": [
                "CrowdStrike OpenAPI"
            ]
        },
        {
            "playbookID": "Smokescreen IllusionBLACK-Test",
            "fromversion": "5.0.0",
            "integrations": [
                "Smokescreen IllusionBLACK"
            ]
        },
        {
            "playbookID": "TestCymptomPlaybook",
            "fromversion": "5.0.0",
            "integrations": [
                "Cymptom"
            ]
        },
        {
            "playbookID": "GitLab-test-playbook",
            "fromversion": "6.0.0",
            "integrations": [
                "GitLab",
                "LGTM",
                "MinIO",
                "Docker Engine API"
            ]
        },
        {
            "playbookID": "LGTM-test-playbook",
            "fromversion": "6.0.0",
            "integrations": [
                "GitLab",
                "LGTM",
                "MinIO",
                "Docker Engine API"
            ]
        },
        {
            "playbookID": "playbook-MinIO-Test",
            "fromversion": "6.0.0",
            "integrations": [
                "GitLab",
                "LGTM",
                "MinIO",
                "Docker Engine API"
            ]
        },
        {
            "playbookID": "MSGraph_DeviceManagement_Test",
            "fromversion": "5.0.0",
            "integrations": [
                "Microsoft Graph Device Management"
            ]
        },
        {
            "playbookID": "G Suite Security Alert Center-Test",
            "fromversion": "5.0.0",
            "integrations": [
                "G Suite Security Alert Center"
            ]
        },
        {
            "playbookID": "VerifyOOBV2Predictions-Test",
            "fromversion": "5.5.0"
        },
        {
            "playbookID": "PAN OS EDL Management - Test",
            "fromversion": "5.0.0",
            "integrations": [
                "palo_alto_networks_pan_os_edl_management"
            ]
        },
        {
            "playbookID": "Group-IB Threat Intelligence & Attribution-Test",
            "fromversion": "6.0.0",
            "integrations": [
                "Group-IB Threat Intelligence & Attribution Feed",
                "Group-IB Threat Intelligence & Attribution"
            ]
        },
        {
            "playbookID": "CounterCraft - Test",
            "fromversion": "5.0.0",
            "integrations": [
                "CounterCraft Deception Director"
            ]
        },
        {
            "playbookID": "Microsoft Graph Security Test",
            "fromversion": "5.0.0",
            "integrations": [
                "Microsoft Graph"
            ]
        },
        {
            "playbookID": "Azure Kubernetes Services - Test",
            "fromversion": "5.0.0",
            "integrations": [
                "Azure Kubernetes Services"
            ]
        },
        {
            "playbookID": "Cortex XDR - IOC - Test without fetch",
            "fromversion": "5.5.0",
            "integrations": [
                "Cortex XDR - IR",
                "Cortex XDR - IOC"
            ]
        },
        {
            "playbookID": "PaloAltoNetworks_IoT-Test",
            "fromversion": "5.0.0",
            "integrations": [
                "Palo Alto Networks IoT"
            ]
        },
        {
            "playbookID": "GreyNoise-Test",
            "fromversion": "5.5.0",
            "integrations": [
                "GreyNoise Community",
                "GreyNoise"
            ]
        },
        {
            "playbookID": "xMatters-Test",
            "fromversion": "5.5.0",
            "integrations": [
                "xMatters"
            ]
        },
        {
            "playbookID": "TestCentrifyPlaybook",
            "fromversion": "6.0.0",
            "integrations": [
                "Centrify Vault"
            ]
        },
        {
            "playbookID": "Infinipoint-Test",
            "fromversion": "5.0.0",
            "integrations": [
                "Infinipoint"
            ]
        },
        {
            "playbookID": "CyrenThreatInDepth-Test",
            "fromversion": "6.0.0",
            "integrations": [
                "CyrenThreatInDepth"
            ]
        },
        {
            "playbookID": "CVSS Calculator Test",
            "fromversion": "5.0.0"
        },
        {
            "playbookID": "7d8ac1af-2d1e-4ed9-875c-d3257d2c6830",
            "fromversion": "6.0.0",
            "integrations": [
                "AnsibleHCloud"
            ]
        },
        {
            "playbookID": "Archer-Test-Playbook",
            "fromversion": "5.0.0",
            "integrations": [
                "RSA Archer",
                "RSA Archer v2"
            ]
        },
        {
            "playbookID": "SMB test",
            "fromversion": "5.0.0",
            "integrations": [
                "Server Message Block (SMB) v2",
                "Server Message Block (SMB)"
            ]
        },
        {
            "playbookID": "Cymulate V1 Test",
            "fromversion": "6.0.0",
            "integrations": [
                "cymulate_v2",
                "Cymulate"
            ]
        },
        {
            "playbookID": "TestUptycs",
            "fromversion": "5.0.0",
            "integrations": [
                "Uptycs"
            ]
        },
        {
            "playbookID": "Microsoft Graph Calendar - Test",
            "fromversion": "5.0.0",
            "integrations": [
                "Microsoft Graph Calendar"
            ]
        },
        {
            "playbookID": "VMRay-Test-URL",
            "fromversion": "5.5.0",
            "integrations": [
                "vmray"
            ]
        },
        {
            "playbookID": "Thycotic-Test",
            "fromversion": "6.0.0",
            "integrations": [
                "Thycotic"
            ]
        },
        {
            "playbookID": "Test Playbook TrendMicroDDA",
            "fromversion": "5.0.0",
            "integrations": [
                "Trend Micro Deep Discovery Analyzer Beta"
            ]
        },
        {
            "playbookID": "CrowdStrike_Falcon_X_-Test-Detonate_URL",
            "fromversion": "5.0.0",
            "integrations": [
                "CrowdStrike Falcon X"
            ]
        },
        {
            "playbookID": "CrowdStrike_Falcon_X_-Test-Detonate_File",
            "fromversion": "5.0.0",
            "integrations": [
                "CrowdStrike Falcon X"
            ]
        },
        {
            "playbookID": "Phishing - Core - Test - Actual Incident",
            "fromversion": "6.0.0",
            "timeout": 4600,
            "integrations": [
                "EWS Mail Sender",
                "Demisto REST API",
                "Rasterize"
            ],
            "memory_threshold": 200
        },
        {
            "playbookID": "Phishing v2 - Test - Actual Incident",
            "fromversion": "6.0.0"
        },
        {
            "playbookID": "PCAP Search test",
            "fromversion": "5.0.0"
        },
        {
            "playbookID": "PCAP Parsing And Indicator Enrichment Test",
            "fromversion": "5.0.0"
        },
        {
            "playbookID": "PCAP File Carving Test",
            "fromversion": "5.0.0"
        },
        {
            "playbookID": "Trello Test",
            "fromversion": "6.0.0",
            "integrations": [
                "Trello"
            ]
        },
        {
            "playbookID": "Google Drive Permissions Test",
            "fromversion": "5.0.0",
            "integrations": [
                "GoogleDrive"
            ]
        },
        {
            "playbookID": "RiskIQDigitalFootprint-Test",
            "fromversion": "5.5.0",
            "integrations": [
                "RiskIQDigitalFootprint"
            ]
        },
        {
            "playbookID": "playbook-feodoteackerhash_test",
            "fromversion": "5.5.0",
            "integrations": [
                "Feodo Tracker IP Blocklist Feed",
                "Feodo Tracker Hashes Feed"
            ]
        },
        {
            "playbookID": "playbook-feodotrackeripblock_test",
            "fromversion": "5.5.0",
            "integrations": [
                "Feodo Tracker IP Blocklist Feed",
                "Feodo Tracker Hashes Feed"
            ]
        },
        {
            "playbookID": "CyberTotal_TestPlaybook",
            "fromversion": "5.0.0",
            "integrations": [
                "CyberTotal"
            ]
        },
        {
            "playbookID": "Deep_Instinct-Test",
            "fromversion": "5.0.0",
            "integrations": [
                "Deep Instinct"
            ]
        },
        {
            "playbookID": "Zabbix - Test",
            "fromversion": "5.0.0",
            "integrations": [
                "Zabbix"
            ]
        },
        {
            "playbookID": "GCS Object Policy (ACL) - Test",
            "fromversion": "5.0.0",
            "integrations": [
                "Google Cloud Storage"
            ]
        },
        {
            "playbookID": "GCS Bucket Management - Test",
            "fromversion": "5.0.0",
            "integrations": [
                "Google Cloud Storage"
            ]
        },
        {
            "playbookID": "GCS Bucket Policy (ACL) - Test",
            "fromversion": "5.0.0",
            "integrations": [
                "Google Cloud Storage"
            ]
        },
        {
            "playbookID": "GCS Object Operations - Test",
            "fromversion": "5.0.0",
            "integrations": [
                "Google Cloud Storage"
            ]
        },
        {
            "playbookID": "OpenLDAP - Test",
            "fromversion": "5.0.0",
            "integrations": [
                "OpenLDAP"
            ]
        },
        {
            "playbookID": "Splunk-Test",
            "fromversion": "5.0.0",
            "integrations": [
                "SplunkPy"
            ]
        },
        {
            "playbookID": "SplunkPySearch_Test",
            "fromversion": "5.0.0",
            "integrations": [
                "SplunkPy"
            ]
        },
        {
            "playbookID": "SplunkPy KV commands",
            "fromversion": "5.0.0",
            "integrations": [
                "SplunkPy"
            ]
        },
        {
            "playbookID": "SplunkPy-Test-V2",
            "fromversion": "5.0.0",
            "integrations": [
                "SplunkPy"
            ]
        },
        {
            "playbookID": "FireEye-Detection-on-Demand-Test",
            "fromversion": "6.0.0",
            "integrations": [
                "FireEye Detection on Demand"
            ]
        },
        {
            "playbookID": "TestIPQualityScorePlaybook",
            "fromversion": "5.0.0",
            "integrations": [
                "IPQualityScore"
            ]
        },
        {
            "playbookID": "Send Email To Recipients",
            "fromversion": "5.0.0",
            "integrations": [
                "EWS Mail Sender"
            ]
        },
        {
            "playbookID": "Endace-Test",
            "fromversion": "5.0.0",
            "integrations": [
                "Endace"
            ]
        },
        {
            "playbookID": "StringToArray_test",
            "fromversion": "6.0.0"
        },
        {
            "playbookID": "URLSSLVerification_test",
            "fromversion": "5.0.0"
        },
        {
            "playbookID": "playbook-SearchIncidentsV2InsideGenericPollng-Test",
            "fromversion": "5.0.0"
        },
        {
            "playbookID": "IsRFC1918-Test",
            "fromversion": "5.0.0"
        },
        {
            "playbookID": "Base64 File in List Test",
            "fromversion": "5.0.0"
        },
        {
            "playbookID": "DbotAverageScore-Test",
            "fromversion": "5.0.0"
        },
        {
            "playbookID": "ExtractEmailV2-Test",
            "fromversion": "5.5.0"
        },
        {
            "playbookID": "IsUrlPartOfDomain Test",
            "fromversion": "5.0.0"
        },
        {
            "playbookID": "URLEncode-Test",
            "fromversion": "5.0.0"
        },
        {
            "playbookID": "IsIPInRanges - Test",
            "fromversion": "5.0.0"
        },
        {
            "playbookID": "Delete Context Subplaybook Test",
            "fromversion": "5.0.0"
        },
        {
            "playbookID": "TruSTAR v2-Test",
            "fromversion": "5.0.0",
            "integrations": [
                "TruSTAR v2",
                "TruSTAR"
            ]
        },
        {
            "playbookID": "Relationships scripts - Test",
            "fromversion": "6.2.0"
        },
        {
            "playbookID": "Test-CreateDBotScore-With-Reliability",
            "fromversion": "6.0.0"
        },
        {
            "playbookID": "ValidateContent - Test",
            "fromversion": "5.5.0"
        },
        {
            "playbookID": "DeleteContext-auto-subplaybook-test",
            "fromversion": "5.0.0"
        },
        {
            "playbookID": "Process Email - Generic - Test - Actual Incident",
            "fromversion": "6.0.0",
            "integrations": [
                "XsoarPowershellTesting",
                "Create-Mock-Feed-Relationships"
            ],
            "memory_threshold": 160
        },
        {
            "playbookID": "Analyst1 Integration Demonstration - Test",
            "fromversion": "5.0.0",
            "integrations": [
                "Analyst1",
                "illuminate"
            ]
        },
        {
            "playbookID": "Analyst1 Integration Test",
            "fromversion": "5.0.0",
            "integrations": [
                "Analyst1",
                "illuminate"
            ]
        },
        {
            "playbookID": "Cofense Triage v3-Test",
            "fromversion": "6.0.0",
            "integrations": [
                "Cofense Triage v2",
                "Cofense Triage v3",
                "Cofense Triage"
            ]
        },
        {
            "playbookID": "SailPointIdentityIQ-Test",
            "fromversion": "6.0.0",
            "integrations": [
                "SailPointIdentityIQ"
            ]
        },
        {
            "playbookID": "Test - ExtFilter",
            "fromversion": "5.0.0"
        },
        {
            "playbookID": "Test - ExtFilter Main",
            "fromversion": "5.0.0"
        },
        {
            "playbookID": "Microsoft Teams - Test",
            "fromversion": "5.0.0",
            "integrations": [
                "Microsoft Teams Management",
                "Microsoft Teams"
            ]
        },
        {
            "playbookID": "TestTOPdeskPlaybook",
            "fromversion": "5.0.0",
            "integrations": [
                "TOPdesk"
            ]
        },
        {
            "integrations": "Cortex XDR - XQL Query Engine",
            "playbookID": "Cortex XDR - XQL Query - Test",
            "fromversion": "6.2.0"
        },
        {
            "playbookID": "ListUsedDockerImages - Test",
            "fromversion": "6.1.0"
        },
        {
            "integrations": "CustomIndicatorDemo",
            "playbookID": "playbook-CustomIndicatorDemo-test"
        },
        {
            "integrations": "Azure Sentinel",
            "fromversion": "5.5.0",
            "is_mockable": false,
            "playbookID": "TestAzureSentinelPlaybookV2"
        },
        {
            "integrations": "AutoFocusTagsFeed",
            "playbookID": "AutoFocusTagsFeed-test"
        },
        {
            "playbookID": "Tanium Threat Response V2 Test",
            "integrations": ["Tanium Threat Response v2", "Demisto REST API"],
            "fromversion": "6.0.0",
            "timeout": 3000
        },
        {
            "playbookID": "IndicatorMaliciousRatioCalculation_test",
            "fromversion": "5.0.0"
        },
        {
<<<<<<< HEAD
            "integrations": "MalwareBazaar",
            "playbookID": "MalwareBazaar_Test",
            "fromversion": "6.0.0"
=======
            "playbookID": "MISPfeed Test",
            "fromversion": "5.5.0",
            "integrations": [
                "MISP Feed"
            ]
        },
        {
            "integrations": [
                "MISP Feed",
                "Demisto REST API"
            ],
            "playbookID": "Fetch Indicators Test",
            "fromversion": "6.0.0",
            "is_mockable": false,
            "instance_names": "MISP_feed_instance",
            "timeout": 2400
        },
        {
            "integrations": [
                "Demisto REST API"
            ],
            "playbookID": "GetTasksWithSections SetIRProcedures end to end test",
            "fromversion": "6.0.0"
        },
        {
            "scripts": [
                "SplunkShowAsset",
                "SplunkShowDrilldown",
                "SplunkShowIdentity"
            ],
            "playbookID": "SplunkShowEnrichment"
>>>>>>> 82f9e368
        }
    ],
    "skipped_tests": {
        "MISP V2 Test": "The integration is deprecated as we released MISP V3",
        "Zscaler Test": "We won't get license (Issues 40157,17784)",
        "Github IAM - Test Playbook": "Issue 32383",
        "O365-SecurityAndCompliance-ContextResults-Test":  "Issue 38900",
        "Calculate Severity - Standard - Test": "Issue 32715",
        "Calculate Severity - Generic v2 - Test": "Issue 32716",
        "Workday - Test": "No credentials Issue 29595",
        "Tidy - Test": "Will run it manually.",
        "Protectwise-Test": "Issue 28168",
        "TestDedupIncidentsPlaybook": "Issue 24344",
        "CreateIndicatorFromSTIXTest": "Issue 24345",
        "Endpoint data collection test": "Uses a deprecated playbook called Endpoint data collection",
        "Prisma_Access_Egress_IP_Feed-Test": "unskip after we will get Prisma Access instance - Issue 27112",
        "Prisma_Access-Test": "unskip after we will get Prisma Access instance - Issue 27112",
        "Symantec Deepsight Test": "Issue 22971",
        "TestProofpointFeed": "Issue 22229",
        "Symantec Data Loss Prevention - Test": "Issue 20134",
        "NetWitness Endpoint Test": "Issue 19878",
        "InfoArmorVigilanteATITest": "Test issue 17358",
        "ArcSight Logger test": "Issue 19117",
        "3da2e31b-f114-4d7f-8702-117f3b498de9": "Issue 19837",
        "d66e5f86-e045-403f-819e-5058aa603c32": "pr 3220",
        "IntSights Mssp Test": "Issue #16351",
        "fd93f620-9a2d-4fb6-85d1-151a6a72e46d": "Issue 19854",
        "Test Playbook TrendMicroDDA": "Issue 16501",
        "ssdeepreputationtest": "Issue #20953",
        "C2sec-Test": "Issue #21633",
        "ThreatConnect v2 - Test": "Issue 26782",
        "Email Address Enrichment - Generic v2.1 - Test": "Issue 26785",
        "Tanium v2 - Test": "Issue 26822",
        "Fidelis Elevate Network": "Issue 26453",
        "Cortex XDR - IOC - Test": "Issue 37957",
        "PAN-OS Query Logs For Indicators Test": "Issue 28753",
        "TCPUtils-Test": "Issue 29677",
        "Polygon-Test": "Issue 29060",
        "AttackIQ - Test": "Issue 29774",
        "Azure Compute - Test": "Issue 28056",
        "forcepoint test": "Issue 28043",
        "Test-VulnDB": "Issue 30875",
        "Malware Domain List Active IPs Feed Test": "Issue 30878",
        "CuckooTest": "Issue 25601",
        "PhishlabsIOC_DRP-Test": "Issue 29589",
        "Carbon Black Live Response Test": "Issue 28237",
        "FeedThreatConnect-Test": "Issue 32317",
        "Palo_Alto_Networks_Enterprise_DLP - Test": "Issue 32568",
        "JoeSecurityTestDetonation": "Issue 25650",
        "JoeSecurityTestPlaybook": "Issue 25649",
        "Cortex Data Lake Test": "Issue 24346",
        "Phishing - Cre - Test - Incident Starter": "Issue 26784",
        "Test Playbook McAfee ATD": "Issue 33409",
        "Detonate Remote File From URL -McAfee-ATD - Test": "Issue 33407",
        "Test Playbook McAfee ATD Upload File": "Issue 33408",
        "Trend Micro Apex - Test": "Issue 27280",
        "Microsoft Defender - ATP - Indicators Test": "Issue 29279",
        "Test-BPA": "Issue 28406",
        "Test-BPA_Integration": "Issue 28236",
        "TestTOPdeskPlaybook": "Issue 35412",
        "PAN-OS EDL Setup v3 Test": "Issue 35386",
        "GmailTest": "Issue 27057",
        "get_file_sample_by_hash_-_cylance_protect_-_test": "Issue 28823",
        "Carbon Black Enterprise EDR Test": "Issue 29775",
        "VirusTotal (API v3) Detonate Test": "Issue 36004",
        "FailedInstances - Test": "Issue 33218",
        "PAN-OS DAG Configuration Test": "Issue 19205",
        "PAN-OS - Block IP - Static Address Group Test": "Issue 37021",
        "PAN-OS - Block IP - Custom Block Rule Test": "Issue 37023",
        "Centreon-Test-Playbook": "Issue 37022",
        "PAN-OS - Block URL - Custom URL Category Test": "Issue 37024",
        "Service Desk Plus - Generic Polling Test": "Issue 30798",
        "get_original_email_-_ews-_test": "Issue 27571",
        "Trend Micro Deep Security - Test": "outsourced",
        "Microsoft Teams - Test": "Issue 38263",
        "QualysVulnerabilityManagement-Test": "Issue 38640",
        "EWS Extension: Powershell Online V2 Test": "Issue 39008",
        "O365 - EWS - Extension - Test": "Issue 39008",
        "Majestic Million Test Playbook": "Issue 30931",
        "iDefense_v2_Test": "Issue 40126",
        "EWS Mail Sender Test": "Issue 27944",
        "McAfee ESM v2 - Test v10.3.0": "Issue 35616",
        "Feed iDefense Test": "Issue 34035",
        "FireEyeNX-Test": "Issue 33216",
        "McAfee ESM v2 - Test v10.2.0": "Issue 35670",
        "McAfee ESM Watchlists - Test v10.3.0": "Issue 37130",
        "McAfee ESM Watchlists - Test v10.2.0": "Issue 39389",
        "Microsoft Teams Management - Test": "Issue 33410",
        "RedLockTest": "Issue 24600",
        "MicrosoftGraphMail-Test_prod": "Issue 40125",
        "Detonate URL - WildFire v2.1 - Test": "Issue 40834",
        "Domain Enrichment - Generic v2 - Test": "Issue 40862",
        "palo_alto_panorama_test_pb": "Issue 34371",
        "TestIPQualityScorePlaybook": "Issue 40915",
        "VerifyOOBV2Predictions-Test": "Issue 37947",
        "HybridAnalysis-Test": "Issue 26599",
        "Infoblox Test": "Issue 25651",
        "Carbon Black Edr - Test": "Issue 40132",
        "Phishing v2 - Test - Actual Incident": "Issue 41322",
        "AutoFocus V2 test": "Issue 26464",
        "Kaspersky Security Center - Test": "Issue 36487",
        "carbonBlackEndpointStandardTestPlaybook": "Issue 36936",
        "LogRhythm REST test": "Issue 40654"
    },
    "skipped_integrations": {

        "_comment1": "~~~ NO INSTANCE ~~~",
        "Ipstack": "Usage limit reached (Issue 38063)",
        "AnsibleAlibabaCloud": "No instance - issue 40447",
        "AnsibleAzure": "No instance - issue 40447",
        "AnsibleCiscoIOS": "No instance - issue 40447",
        "AnsibleCiscoNXOS": "No instance - issue 40447",
        "AnsibleHCloud": "No instance - issue 40447",
        "AnsibleKubernetes": "No instance - issue 40447",
        "AnsibleACME": "No instance - issue 40447",
        "AnsibleDNS": "No instance - issue 40447",
        "AnsibleLinux": "No instance - issue 40447",
        "AnsibleOpenSSL": "No instance - issue 40447",
        "AnsibleMicrosoftWindows": "No instance - issue 40447",
        "AnsibleVMware": "No instance - issue 40447",
        "SolarWinds": "No instance - developed by Crest",
        "SOCRadarIncidents": "No instance - developed by partner",
        "SOCRadarThreatFusion": "No instance - developed by partner",
        "trustwave secure email gateway": "No instance - developed by Qmasters",
        "VMware Workspace ONE UEM (AirWatch MDM)": "No instance - developed by crest",
        "ServiceDeskPlus (On-Premise)": "No instance",
        "Forcepoint": "instance issues. Issue 28043",
        "ZeroFox": "Issue 29284",
        "Symantec Management Center": "Issue 23960",
        "Traps": "Issue 24122",
        "Fidelis Elevate Network": "Issue 26453",
        "CrowdStrike Falcon X": "Issue 26209",
        "ArcSight Logger": "Issue 19117",
        "Sophos Central": "No instance",
        "MxToolBox": "No instance",
        "Prisma Access": "Instance will be provided soon by Lior and Prasen - Issue 27112",
        "AlphaSOC Network Behavior Analytics": "No instance",
        "IsItPhishing": "No instance",
        "Verodin": "No instance",
        "EasyVista": "No instance",
        "Pipl": "No instance",
        "Moloch": "No instance",
        "Twilio": "No instance",
        "Zendesk": "No instance",
        "GuardiCore": "No instance",
        "Nessus": "No instance",
        "Cisco CloudLock": "No instance",
        "Vectra v2": "No instance",
        "GoogleCloudSCC": "No instance, outsourced",
        "FortiGate": "License expired, and not going to get one (issue 14723)",
        "Attivo Botsink": "no instance, not going to get it",
        "AWS Sagemaker": "License expired, and probably not going to get it",
        "Symantec MSS": "No instance, probably not going to get it (issue 15513)",
        "Google Cloud Compute": "Can't test yet",
        "FireEye ETP": "No instance",
        "Proofpoint TAP v2": "No instance",
        "remedy_sr_beta": "No instance",
        "fireeye": "Issue 19839",
        "Remedy On-Demand": "Issue 19835",
        "Check Point": "Issue 18643",
        "CheckPointFirewall_v2": "Issue 18643",
        "Preempt": "Issue 20268",
        "Jask": "Issue 18879",
        "vmray": "Issue 18752",
        "Anomali ThreatStream v2": "Issue 19182",
        "Anomali ThreatStream": "Issue 19182",
        "SCADAfence CNM": "Issue 18376",
        "ArcSight ESM v2": "Issue #18328",
        "AlienVault USM Anywhere": "Issue #18273",
        "Dell Secureworks": "No instance",
        "Netskope": "instance is down",
        "Service Manager": "Expired license",
        "carbonblackprotection": "License expired",
        "icebrg": "Issue 14312",
        "Freshdesk": "Trial account expired",
        "Threat Grid": "Issue 16197",
        "Kafka V2": "Can not connect to instance from remote",
        "Check Point Sandblast": "Issue 15948",
        "Remedy AR": "getting 'Not Found' in test button",
        "Salesforce": "Issue 15901",
        "RedCanary": "License expired",
        "ANYRUN": "No instance",
        "Snowflake": "Looks like account expired, needs looking into",
        "Cisco Spark": "Issue 18940",
        "Phish.AI": "Issue 17291",
        "MaxMind GeoIP2": "Issue 18932.",
        "Exabeam": "Issue 19371",
        "PaloAltoNetworks_PrismaCloudCompute": "Issue 27112",
        "Ivanti Heat": "Issue 26259",
        "AWS - Athena - Beta": "Issue 19834",
        "SNDBOX": "Issue 28826",
        "Workday": "License expired Issue: 29595",
        "FireEyeFeed": "License expired Issue: 31838",
        "Akamai WAF": "Issue 32318",
        "FraudWatch": "Issue 34299",
        "Cisco Stealthwatch": "No instance - developed by Qmasters",
        "Armis": "No instance - developed by SOAR Experts",

        "_comment2": "~~~ UNSTABLE ~~~",
        "Tenable.sc": "unstable instance",
        "ThreatConnect v2": "unstable instance",

        "_comment3": "~~~ QUOTA ISSUES ~~~",
        "Lastline": "issue 20323",
        "Google Resource Manager": "Cannot create projects because have reached allowed quota.",
        "Looker": "Warehouse 'DEMO_WH' cannot be resumed because resource monitor 'LIMITER' has exceeded its quota.",

        "_comment4": "~~~ OTHER ~~~",
        "AlienVault OTX TAXII Feed": "Issue 29197",
        "EclecticIQ Platform": "Issue 8821",
        "Forescout": "Can only be run from within PANW network. Look in keeper for - Demisto in the LAB",
        "FortiManager": "Can only be run within PANW network",
        "HelloWorldSimple": "This is just an example integration - no need for test",
        "TestHelloWorldPlaybook": "This is just an example integration - no need for test",
        "Lastline v2": "Temporary skipping, due to quota issues, in order to merge a PR",
        "AttackIQFireDrill": "License issues #29774",
        "SentinelOne V2": "License expired issue #24933"
    },
    "nightly_integrations": [
        "Laline v2",
        "TruSTAR",
        "VulnDB"
    ],
    "unmockable_integrations": {
        "NetscoutArborSightline": "Uses timestamp",
        "EwsExtension": "Powershell does not support proxy",
        "EWS Extension Online Powershell v2": "Powershell does not support proxy/ssl",
        "Office 365 Feed": "Client sends a unique uuid as first request of every run",
        "AzureWAF": "Has a command that sends parameters in the path",
        "HashiCorp Vault": "Has a command that sends parameters in the path",
        "urlscan.io": "Uses data that comes in the headers",
        "CloudConvert": "has a command that uploads a file (!cloudconvert-upload)",
        "Symantec Messaging Gateway": "Test playbook uses a random string",
        "AlienVault OTX TAXII Feed": "Client from 'cabby' package generates uuid4 in the request",
        "Generic Webhook": "Does not send HTTP traffic",
        "Microsoft Endpoint Configuration Manager": "Uses Microsoft winRM",
        "SecurityIntelligenceServicesFeed": "Need proxy configuration in server",
        "BPA": "Playbook using GenericPolling which is inconsistent",
        "XsoarPowershellTesting": "Integration which not use network.",
        "Mail Listener v2": "Integration has no proxy checkbox",
        "Cortex XDR - IOC": "'Cortex XDR - IOC - Test' is using also the fetch indicators which is not working in proxy mode",
        "SecurityAndCompliance": "Integration doesn't support proxy",
        "Cherwell": "Submits a file - tests that send files shouldn't be mocked. this problem was fixed but the test is not running anymore because the integration is skipped",
        "Maltiverse": "issue 24335",
        "ActiveMQ": "stomp sdk not supporting proxy.",
        "MITRE ATT&CK": "Using taxii2client package",
        "MongoDB": "Our instance not using SSL",
        "Cortex Data Lake": "Integration requires SSL",
        "Google Key Management Service": "The API requires an SSL secure connection to work.",
        "McAfee ESM-v10": "we have multiple instances with same test playbook, mock recording are per playbook so it keeps failing the playback step",
        "mysql": "Does not use http",
        "SlackV2": "Integration requires SSL",
        "SlackV3": "Integration requires SSL",
        "Whois": "Mocks does not support sockets",
        "Panorama": "Exception: Proxy process took to long to go up. https://circleci.com/gh/demisto/content/24826",
        "Image OCR": "Does not perform network traffic",
        "Server Message Block (SMB) v2": "Does not perform http communication",
        "Active Directory Query v2": "Does not perform http communication",
        "dnstwist": "Does not perform http communication",
        "Generic SQL": "Does not perform http communication",
        "PagerDuty v2": "Integration requires SSL",
        "TCPIPUtils": "Integration requires SSL",
        "Luminate": "Integration has no proxy checkbox",
        "Shodan": "Integration has no proxy checkbox",
        "Google BigQuery": "Integration has no proxy checkbox",
        "ReversingLabs A1000": "Checking",
        "Check Point": "Checking",
        "okta": "Test Module failing, suspect it requires SSL",
        "Okta v2": "dynamic test, need to revisit and better avoid conflicts",
        "Awake Security": "Checking",
        "ArcSight ESM v2": "Checking",
        "Phish.AI": "Checking",
        "VMware": "PyVim (SmartConnect class) does not support proxy",
        "Intezer": "Nightly - Checking",
        "ProtectWise": "Nightly - Checking",
        "google-vault": "Nightly - Checking",
        "McAfee NSM": "Nightly - Checking",
        "Forcepoint": "Nightly - Checking",
        "palo_alto_firewall": "Need to check test module",
        "Signal Sciences WAF": "error with certificate",
        "google": "'unsecure' parameter not working",
        "EWS Mail Sender": "Inconsistent test (playback fails, record succeeds)",
        "ReversingLabs Titanium Cloud": "No Unsecure checkbox. proxy trying to connect when disabled.",
        "Recorded Future": "might be dynamic test",
        "AlphaSOC Wisdom": "Test module issue",
        "RedLock": "SSL Issues",
        "Microsoft Graph User": "Test direct access to oproxy",
        "Azure Security Center v2": "Test direct access to oproxy",
        "Azure Compute v2": "Test direct access to oproxy",
        "AWS - CloudWatchLogs": "Issue 20958",
        "AWS - Athena - Beta": "Issue 24926",
        "AWS - CloudTrail": "Issue 24926",
        "AWS - Lambda": "Issue 24926",
        "AWS - IAM": "Issue 24926",
        "AWS Sagemaker": "Issue 24926",
        "Gmail Single User": "googleclient sdk has time based challenge exchange",
        "Gmail": "googleclient sdk has time based challenge exchange",
        "GSuiteAdmin": "googleclient sdk has time based challenge exchange",
        "GSuiteAuditor": "googleclient sdk has time based challenge exchange",
        "GoogleCloudTranslate": "google translate sdk does not support proxy",
        "Google Chronicle Backstory": "SDK",
        "Google Vision AI": "SDK",
        "Google Cloud Compute": "googleclient sdk has time based challenge exchange",
        "Google Cloud Functions": "googleclient sdk has time based challenge exchange",
        "GoogleDocs": "googleclient sdk has time based challenge exchange",
        "GooglePubSub": "googleclient sdk has time based challenge exchange",
        "Google Resource Manager": "googleclient sdk has time based challenge exchange",
        "Google Cloud Storage": "SDK",
        "GoogleCalendar": "googleclient sdk has time based challenge exchange",
        "G Suite Security Alert Center": "googleclient sdk has time based challenge exchange",
        "GoogleDrive": "googleclient sdk has time based challenge exchange",
        "Syslog Sender": "syslog",
        "syslog": "syslog",
        "MongoDB Log": "Our instance not using SSL",
        "MongoDB Key Value Store": "Our instance not using SSL",
        "Zoom": "Uses dynamic token",
        "GoogleKubernetesEngine": "SDK",
        "TAXIIFeed": "Cannot use proxy",
        "EWSO365": "oproxy dependent",
        "MISP V2": "Cleanup process isn't performed as expected.",
        "MISP V3": "Cleanup process isn't performed as expected.",
        "Azure Network Security Groups": "Has a command that sends parameters in the path",
        "GitHub": "Cannot use proxy",
        "LogRhythm": "Cannot use proxy",
        "Create-Mock-Feed-Relationships": "recording is redundant for this integration",
        "RSA Archer v2": "cannot connect to proxy"
    },
    "parallel_integrations": [
        "AWS - EC2",
        "Amazon DynamoDB",
        "AWS - ACM",
        "AWS - Security Hub",
        "Cryptocurrency",
        "SNDBOX",
        "Whois",
        "Rasterize",
        "CVE Search v2",
        "VulnDB",
        "CheckPhish",
        "Tanium",
        "LogRhythmRest",
        "ipinfo",
        "ipinfo_v2",
        "Demisto REST API",
        "syslog",
        "ElasticsearchFeed",
        "MITRE ATT&CK",
        "Microsoft Intune Feed",
        "JSON Feed",
        "Plain Text Feed",
        "Fastly Feed",
        "Malware Domain List Active IPs Feed",
        "Blocklist_de Feed",
        "Cloudflare Feed",
        "AzureFeed",
        "SpamhausFeed",
        "Cofense Feed",
        "Bambenek Consulting Feed",
        "AWS Feed",
        "CSVFeed",
        "ProofpointFeed",
        "abuse.ch SSL Blacklist Feed",
        "TAXIIFeed",
        "Office 365 Feed",
        "AutoFocus Feed",
        "Recorded Future Feed",
        "DShield Feed",
        "AlienVault Reputation Feed",
        "BruteForceBlocker Feed",
        "Feodo Tracker IP Blocklist Feed",
        "AlienVault OTX TAXII Feed",
        "Prisma Access Egress IP feed",
        "Lastline v2",
        "McAfee DXL",
        "GCP Whitelist Feed",
        "Cortex Data Lake",
        "Mail Listener v2",
        "EDL",
        "Create-Mock-Feed-Relationships"
    ],
    "private_tests": [
        "HelloWorldPremium_Scan-Test",
        "HelloWorldPremium-Test"
    ],
    "docker_thresholds": {

        "_comment": "Add here docker images which are specific to an integration and require a non-default threshold (such as rasterize or ews). That way there is no need to define this multiple times. You can specify full image name with version or without.",
        "images": {
            "demisto/chromium": {
                "pid_threshold": 11
            },
            "demisto/py-ews:2.0": {
                "memory_threshold": 150
            },
            "demisto/pymisp:1.0.0.52": {
                "memory_threshold": 150
            },
            "demisto/pytan": {
                "pid_threshold": 11
            },
            "demisto/google-k8s-engine:1.0.0.9467": {
                "pid_threshold": 11
            },
            "demisto/threatconnect-tcex": {
                "pid_threshold": 11
            },
            "demisto/taxii2": {
                "pid_threshold": 11
            },
            "demisto/pwsh-infocyte": {
                "pid_threshold": 24,
                "memory_threshold": 140
            },
            "demisto/pwsh-exchange": {
                "pid_threshold": 24,
                "memory_threshold": 140
            },
            "demisto/powershell": {
                "pid_threshold": 24,
                "memory_threshold": 140
            },
            "demisto/powershell-ubuntu": {
                "pid_threshold": 45,
                "memory_threshold": 250
            },
            "demisto/boto3": {
                "memory_threshold": 90
            },
            "demisto/flask-nginx": {
                "pid_threshold": 11
            }
        }
    }
}<|MERGE_RESOLUTION|>--- conflicted
+++ resolved
@@ -4602,11 +4602,6 @@
             "fromversion": "5.0.0"
         },
         {
-<<<<<<< HEAD
-            "integrations": "MalwareBazaar",
-            "playbookID": "MalwareBazaar_Test",
-            "fromversion": "6.0.0"
-=======
             "playbookID": "MISPfeed Test",
             "fromversion": "5.5.0",
             "integrations": [
@@ -4638,7 +4633,11 @@
                 "SplunkShowIdentity"
             ],
             "playbookID": "SplunkShowEnrichment"
->>>>>>> 82f9e368
+        },
+        {
+            "integrations": "MalwareBazaar",
+            "playbookID": "MalwareBazaar_Test",
+            "fromversion": "6.0.0"
         }
     ],
     "skipped_tests": {
