{
    "available_tests_fields": {
        "context_print_dt": "Prints the incident's context dt directly to the build.",
        "external_playbook_config": "Allows to configure a test playbook inputs.",
        "fromversion": "Server version to start testing from.",
        "has_api": "Determines whether a test playbook uses API, to decide if to run it on nightly. Default value for integrations is true, and for scripts is false.",
        "instance_configuration": "Allows to configure integration instance non-parameters classifier and incoming mapper.",
        "instance_names": "Specific instance names the test should run on. Can hold a list.",
        "integrations": "Integrations that the test uses. Can hold a list.",
        "is_mockable": "Determines whether the results can be mocked in the test. A boolean.",
        "memory_threshold": "Maximum amount of memory required for this test. A number.",
        "nightly": "Determines whether the test will run only on a nightly build. Relevant only for nightly packs. A boolean.",
        "pid_threshold": "Maximum amount of processes allowed for this test. A number.",
        "playbookID": "ID of the playbook that is being tested.",
        "runnable_on_docker_only": "Determines whether the test is runnable on docker only. A boolean.",
        "scripts": "Scripts that the test uses. Can hold a list.",
        "timeout": "Test specific timeout, in order to use a different timeout then default testTimeout. A number.",
        "toversion": "Server version to test up to it."
    },
    "testTimeout": 160,
    "testInterval": 20,
    "tests": [
        {
            "integrations": "Twitter v2",
            "playbookID": "playbook-Test_Twitter_v2",
            "instance_names": "Twitter v2"
        },
        {
            "playbookID": "IndicatorFormatterFilterTest",
            "timeout": 1200
        },
        {
            "integrations": "FeedURLhaus",
            "playbookID": "playbook-urlhaus-feed_Test"
        },
        {
            "integrations": "RSANetWitnessv115",
            "playbookID": "RSANetWitnessv115-Test"
        },
        {
            "integrations": [
                "FeedMandiant",
                "Core REST API"
            ],
            "playbookID": "Fetch Indicators Test",
            "fromversion": "6.1.0",
            "is_mockable": false,
            "instance_names": "FeedMandiant",
            "timeout": 2400
        },
        {
            "integrations": "LogRhythmRest V2",
            "playbookID": "LogRhythmRestV2-test"
        },
        {
            "fromversion": "6.6.0",
            "integrations": "Zendesk v2",
            "playbookID": "Zendesk V2 TEST"
        },
        {
            "playbookID": "Base64Decode - Test"
        },
        {
            "playbookID": "SupportMultithreading - Test",
            "is_mockable": false
        },
        {
            "fromversion": "5.0.0",
            "integrations": [
                "WildFire-v2"
            ],
            "playbookID": "Detonate File - WildFire - Test"
        },
        {
            "integrations": [
                "Microsoft Management Activity API (O365 Azure Events)"
            ],
            "playbookID": "MicrosoftManagementActivity - Test"
        },
        {
            "integrations": "Microsoft Teams Management",
            "playbookID": "Microsoft Teams Management - Test",
            "instance_names": "ms_teams_management_device_code",
            "is_mockable": false,
            "timeout": 700
        },
        {
            "integrations": "Microsoft Teams Management",
            "playbookID": "Microsoft Teams Management - Test",
            "instance_names": "ms_teams_management_client_credentials",
            "is_mockable": false,
            "timeout": 700
        },
        {
            "playbookID": "SetIfEmpty - non-ascii chars - Test"
        },
        {
            "integrations": "Tripwire",
            "playbookID": "TestplaybookTripwire",
            "fromversion": "5.0.0"
        },
        {
            "integrations": "CensysV2",
            "playbookID": "CensysV2-Test",
            "fromversion": "6.1.0"
        },
        {
            "integrations": "Bitbucket",
            "playbookID": "Test_Bitbucket",
            "fromversion": "6.5.0"
        },
        {
            "integrations": "McAfeeNSMv2",
            "playbookID": "Test_McAfeeNSMv2_using_v9",
            "fromversion": "6.5.0",
            "instance_names": "using_v9",
            "memory_threshold": 200,
            "timeout": 300
        },
        {
            "integrations": "McAfeeNSMv2",
            "playbookID": "Test_McAfeeNSMv2_using_v10",
            "instance_names": "using_v10",
            "fromversion": "6.5.0"
        },
        {
            "playbookID": "Generic Polling Test",
            "timeout": 250
        },
        {
            "integrations": "Cisco Umbrella Enforcement",
            "playbookID": "Cisco Umbrella Enforcement-Test",
            "fromversion": "5.0.0"
        },
        {
            "integrations": "GCP-IAM",
            "playbookID": "playbook-GCP-IAM_Test",
            "fromversion": "6.0.0"
        },
        {
            "integrations": "GSuiteAdmin",
            "playbookID": "GSuiteAdmin-Test",
            "fromversion": "5.0.0"
        },
        {
            "integrations": "GSuiteAuditor",
            "playbookID": "GSuiteAuditor-Test",
            "fromversion": "5.5.0"
        },
        {
            "integrations": "GSuiteAdmin",
            "playbookID": "GSuiteAdmin-MobileDevices-Test",
            "fromversion": "5.5.0"
        },
        {
            "integrations": "AzureWAF",
            "instance_names": "azure_waf_prod",
            "playbookID": "Azure WAF - Test",
            "fromversion": "5.0.0"
        },
        {
            "integrations": [
                "Azure Active Directory Identity Protection",
                "Core REST API"
            ],
            "playbookID": "AzureADTest",
            "fromversion": "6.0.0",
            "timeout": 3000,
            "is_mockable": false
        },
        {
            "integrations": "GoogleCalendar",
            "playbookID": "GoogleCalendar-Test",
            "fromversion": "5.0.0"
        },
        {
            "integrations": "AWS-WAF",
            "playbookID": "TEST_AWS_WAF",
            "fromversion": "6.5.0"
        },
        {
            "integrations": "GoogleDrive",
            "playbookID": "GoogleDrive-Test",
            "fromversion": "5.0.0"
        },
        {
            "integrations": "FireEye Central Management",
            "playbookID": "FireEye Central Management - Test",
            "fromversion": "5.5.0",
            "timeout": 500
        },
        {
            "integrations": "FireEyeNX",
            "playbookID": "FireEyeNX-Test"
        },
        {
            "integrations": "FireEyeHX v2",
            "playbookID": "FireEyeHX_v2",
            "fromversion": "6.2.0",
            "timeout": 1200
        },
        {
            "integrations": "FireEyeHX v2",
            "playbookID": "FireEyeHXv2_without_polling"
        },
        {
            "integrations": "EmailRepIO",
            "playbookID": "TestEmailRepIOPlaybook",
            "fromversion": "5.0.0"
        },
        {
            "integrations": "XsoarPowershellTesting",
            "playbookID": "XsoarPowershellTesting-Test",
            "has_api": false
        },
        {
            "integrations": "Palo Alto Networks Threat Vault v2",
            "playbookID": "PANW Threat Vault v2 - Test",
            "fromversion": "6.5.0"
        },
        {
            "integrations": "Microsoft Endpoint Configuration Manager",
            "playbookID": "Microsoft ECM - Test",
            "fromversion": "5.5.0",
            "timeout": 400
        },
        {
            "integrations": "CrowdStrike Falcon Intel v2",
            "playbookID": "CrowdStrike Falcon Intel v2 - Test",
            "fromversion": "5.0.0"
        },
        {
            "integrations": "SecurityAndCompliance",
            "playbookID": "O365-SecurityAndCompliance-Test",
            "fromversion": "5.5.0",
            "memory_threshold": 300,
            "timeout": 1500
        },
        {
            "integrations": "SecurityAndCompliance",
            "playbookID": "O365-SecurityAndCompliance-ContextResults-Test",
            "fromversion": "5.5.0",
            "memory_threshold": 300,
            "timeout": 1500
        },
        {
            "integrations": "SecurityAndComplianceV2",
            "playbookID": "O365-SecurityAndComplianceV2-Test",
            "fromversion": "5.5.0",
            "memory_threshold": 300,
            "pid_threshold": 40,
            "timeout": 2500
        },
        {
            "integrations": "Azure Storage Container",
            "playbookID": "playbook-AzureStorageContainer-Test",
            "fromversion": "6.0.0"
        },
        {
            "integrations": "Azure Storage FileShare",
            "playbookID": "playbook-AzureStorageFileShare-Test",
            "fromversion": "6.0.0"
        },
        {
            "integrations": "Azure Storage Queue",
            "playbookID": "playbook-AzureStorageQueue-Test",
            "fromversion": "6.0.0"
        },
        {
            "integrations": "Azure Storage Table",
            "playbookID": "playbook-AzureStorageTable-Test",
            "fromversion": "6.0.0"
        },
        {
            "integrations": "EwsExtension",
            "playbookID": "playbook-EWS_O365_Extension_test",
            "fromversion": "6.0.0",
            "timeout": 500
        },
        {
            "integrations": "Majestic Million",
            "playbookID": "Majestic Million Test Playbook",
            "fromversion": "5.5.0",
            "memory_threshold": 300,
            "timeout": 500
        },
        {
            "integrations": "Anomali Enterprise",
            "playbookID": "Anomali Match Forensic Search - Test",
            "fromversion": "5.0.0"
        },
        {
            "integrations": [
                "Mail Listener v2",
                "Mail Sender (New)"
            ],
            "playbookID": "Mail-Listener Test Playbook",
            "fromversion": "5.0.0",
            "instance_names": [
                "Mail_Sender_(New)_STARTTLS"
            ]
        },
        {
            "integrations": "GraphQL",
            "fromversion": "5.0.0",
            "instance_names": "fetch_schema",
            "playbookID": "GraphQL - Test"
        },
        {
            "integrations": "GraphQL",
            "fromversion": "5.0.0",
            "instance_names": "no_fetch_schema",
            "playbookID": "GraphQL - Test"
        },
        {
            "integrations": "Azure Network Security Groups",
            "fromversion": "5.0.0",
            "instance_names": "azure_nsg_prod",
            "playbookID": "Azure NSG - Test"
        },
        {
            "integrations": "OpenCTI Feed 4.X",
            "playbookID": "OpenCTI Feed Test",
            "fromversion": "5.5.0"
        },
        {
            "integrations": "AWS - Security Hub",
            "playbookID": "AWS-securityhub Test",
            "timeout": 800
        },
        {
            "integrations": "Microsoft Advanced Threat Analytics",
            "playbookID": "Microsoft Advanced Threat Analytics - Test",
            "fromversion": "5.0.0",
            "is_mockable": false
        },
        {
            "integrations": "Zimperium",
            "playbookID": "Zimperium_Test",
            "fromversion": "5.0.0"
        },
        {
            "integrations": "Absolute",
            "playbookID": "Absolute_TestPlaybook",
            "fromversion": "6.0.0"
        },
        {
            "integrations": "ServiceDeskPlus",
            "playbookID": "Service Desk Plus Test",
            "instance_names": "sdp_instance_1",
            "fromversion": "5.0.0",
            "toversion": "5.9.9",
            "is_mockable": false
        },
        {
            "integrations": "ServiceDeskPlus",
            "playbookID": "Service Desk Plus - Generic Polling Test",
            "instance_names": "sdp_instance_1",
            "fromversion": "5.0.0",
            "toversion": "5.9.9"
        },
        {
            "integrations": "ServiceDeskPlus",
            "playbookID": "Service Desk Plus Test",
            "instance_names": "sdp_instance_2",
            "fromversion": "6.0.0",
            "is_mockable": false
        },
        {
            "integrations": "ServiceDeskPlus",
            "playbookID": "Service Desk Plus - Generic Polling Test",
            "instance_names": "sdp_instance_2",
            "fromversion": "6.0.0"
        },
        {
            "integrations": "ThreatConnect Feed",
            "playbookID": "FeedThreatConnect-Test",
            "fromversion": "5.5.0"
        },
        {
            "integrations": "URLhaus",
            "playbookID": "Test_URLhaus",
            "timeout": 1000
        },
        {
            "integrations": "AzureDevOps",
            "playbookID": "playbook-AzureDevOps-Test",
            "fromversion": "6.2.0"
        },
        {
            "integrations": "Microsoft Intune Feed",
            "playbookID": "FeedMicrosoftIntune_Test",
            "fromversion": "5.5.0"
        },
        {
            "integrations": "Tanium Threat Response",
            "playbookID": "Tanium Threat Response Test"
        },
        {
            "integrations": [
                "Syslog Sender",
                "syslog"
            ],
            "playbookID": "Test Syslog",
            "fromversion": "5.5.0",
            "timeout": 600
        },
        {
            "integrations": "APIVoid",
            "playbookID": "APIVoid Test"
        },
        {
            "integrations": "CloudConvert",
            "playbookID": "CloudConvert-test",
            "fromversion": "5.0.0",
            "timeout": 3000
        },
        {
            "integrations": "Cisco Firepower",
            "playbookID": "Cisco Firepower - Test",
            "timeout": 1000,
            "fromversion": "5.0.0"
        },
        {
            "integrations": "IllusiveNetworks",
            "playbookID": "IllusiveNetworks-Test",
            "fromversion": "5.0.0",
            "timeout": 500
        },
        {
            "integrations": "JSON Feed",
            "playbookID": "JSON_Feed_Test",
            "fromversion": "5.5.0",
            "instance_names": "JSON Feed no_auto_detect"
        },
        {
            "integrations": "JSON Feed",
            "playbookID": "JSON_Feed_Test",
            "fromversion": "5.5.0",
            "instance_names": "JSON Feed_auto_detect"
        },
        {
            "integrations": "JSON Feed",
            "playbookID": "JSON_Feed_Test",
            "fromversion": "5.5.0",
            "instance_names": "JSON Feed_post"
        },
        {
            "integrations": "Google Cloud Functions",
            "playbookID": "test playbook - Google Cloud Functions",
            "fromversion": "5.0.0"
        },
        {
            "integrations": "Plain Text Feed",
            "playbookID": "PlainText Feed - Test",
            "fromversion": "5.5.0",
            "instance_names": "Plain Text Feed no_auto_detect"
        },
        {
            "integrations": "Plain Text Feed",
            "playbookID": "PlainText Feed - Test",
            "fromversion": "5.5.0",
            "instance_names": "Plain Text Feed_auto_detect"
        },
        {
            "integrations": "Silverfort",
            "playbookID": "Silverfort-test",
            "fromversion": "5.0.0"
        },
        {
            "integrations": "GoogleKubernetesEngine",
            "playbookID": "GoogleKubernetesEngine_Test",
            "timeout": 600,
            "fromversion": "5.5.0"
        },
        {
            "integrations": "Fastly Feed",
            "playbookID": "Fastly Feed Test",
            "fromversion": "5.5.0"
        },
        {
            "integrations": "Malware Domain List Active IPs Feed",
            "playbookID": "Malware Domain List Active IPs Feed Test",
            "fromversion": "5.5.0"
        },
        {
            "integrations": "Claroty",
            "playbookID": "Claroty - Test",
            "fromversion": "5.0.0"
        },
        {
            "integrations": "Trend Micro Apex",
            "playbookID": "Trend Micro Apex - Test",
            "is_mockable": false
        },
        {
            "integrations": "Blocklist_de Feed",
            "playbookID": "Blocklist_de - Test",
            "fromversion": "5.5.0"
        },
        {
            "integrations": "Cloudflare Feed",
            "playbookID": "cloudflare - Test",
            "fromversion": "5.5.0"
        },
        {
            "integrations": "AzureFeed",
            "playbookID": "AzureFeed - Test",
            "fromversion": "5.5.0"
        },
        {
            "integrations": "SpamhausFeed",
            "playbookID": "Spamhaus_Feed_Test",
            "fromversion": "5.5.0"
        },
        {
            "integrations": "Cofense Feed",
            "playbookID": "TestCofenseFeed",
            "fromversion": "5.5.0"
        },
        {
            "integrations": "Bambenek Consulting Feed",
            "playbookID": "BambenekConsultingFeed_Test",
            "fromversion": "5.5.0"
        },
        {
            "integrations": "Pipl",
            "playbookID": "Pipl Test"
        },
        {
            "integrations": "AWS Feed",
            "playbookID": "AWS Feed Test",
            "fromversion": "5.5.0"
        },
        {
            "integrations": "QuestKace",
            "playbookID": "QuestKace test",
            "fromversion": "5.0.0"
        },
        {
            "integrations": "Digital Defense FrontlineVM",
            "playbookID": "Digital Defense FrontlineVM - Scan Asset Not Recently Scanned Test"
        },
        {
            "integrations": "Digital Defense FrontlineVM",
            "playbookID": "Digital Defense FrontlineVM - Test Playbook"
        },
        {
            "integrations": "CSVFeed",
            "playbookID": "CSV_Feed_Test",
            "fromversion": "5.5.0",
            "instance_names": "CSVFeed_no_auto_detect"
        },
        {
            "integrations": "CSVFeed",
            "playbookID": "CSV_Feed_Test",
            "fromversion": "5.5.0",
            "instance_names": "CSVFeed_auto_detect"
        },
        {
            "integrations": "ProofpointFeed",
            "playbookID": "TestProofpointFeed",
            "fromversion": "5.5.0"
        },
        {
            "integrations": "Digital Shadows",
            "playbookID": "Digital Shadows - Test"
        },
        {
            "integrations": "Azure Compute v2",
            "playbookID": "Azure Compute - Test",
            "instance_names": "ms_azure_compute_dev"
        },
        {
            "integrations": "Azure Compute v2",
            "playbookID": "Azure Compute - Test",
            "instance_names": "ms_azure_compute_prod",
            "is_mockable": false
        },
        {
            "integrations": "Azure Compute v2",
            "playbookID": "Azure Compute - Login Test",
            "instance_names": "ms_azure_compute_prod",
            "is_mockable": false
        },
        {
            "integrations": "Azure Compute v2",
            "playbookID": "Azure Compute - Login Test",
            "instance_names": "ms_azure_compute_self_deployed"
        },
        {
            "integrations": [
                "Symantec Data Loss Prevention",
                "Symantec Data Loss Prevention v2"
            ],
            "playbookID": "Symantec Data Loss Prevention - Test",
            "fromversion": "4.5.0"
        },
        {
            "integrations": "Symantec Data Loss Prevention v2",
            "playbookID": "Symantec Data Loss Prevention v2 - Test",
            "fromversion": "6.0.0"
        },
        {
            "integrations": "Lockpath KeyLight v2",
            "playbookID": "Keylight v2 - Test"
        },
        {
            "integrations": "Azure Security Center v2",
            "playbookID": "Azure SecurityCenter - Test",
            "instance_names": "ms_azure_sc_prod",
            "is_mockable": false
        },
        {
            "integrations": "Azure Security Center v2",
            "playbookID": "Azure SecurityCenter - Test",
            "instance_names": "ms_azure_sc_self_deployed"
        },
        {
            "integrations": "JsonWhoIs",
            "playbookID": "JsonWhoIs-Test"
        },
        {
            "integrations": "Maltiverse",
            "playbookID": "Maltiverse Test"
        },
        {
            "integrations": "Box v2",
            "playbookID": "BoxV2_TestPlaybook"
        },
        {
            "integrations": "MicrosoftGraphMail",
            "playbookID": "MicrosoftGraphMail-Test_dev",
            "timeout": 600,
            "instance_names": "ms_graph_mail_dev"
        },
        {
            "integrations": "MicrosoftGraphMail",
            "playbookID": "MicrosoftGraphMail-Test_dev_no_oproxy",
            "instance_names": "ms_graph_mail_dev_no_oproxy"
        },
        {
            "integrations": "MicrosoftGraphMail",
            "playbookID": "MicrosoftGraphMail-Test_prod",
            "instance_names": "ms_graph_mail_prod",
            "is_mockable": false
        },
        {
            "integrations": "CloudShark",
            "playbookID": "CloudShark - Test Playbook"
        },
        {
            "integrations": "Google Vision AI",
            "playbookID": "Google Vision API - Test"
        },
        {
            "integrations": "nmap",
            "playbookID": "Nmap - Test",
            "fromversion": "5.0.0"
        },
        {
            "integrations": "AutoFocus V2",
            "playbookID": "Autofocus Query Samples, Sessions and Tags Test Playbook",
            "fromversion": "4.5.0",
            "timeout": 1500
        },
        {
            "integrations": "HelloWorld",
            "playbookID": "HelloWorld-Test",
            "fromversion": "5.0.0"
        },
        {
            "integrations": "HelloWorld",
            "playbookID": "Sanity Test - Playbook with integration",
            "fromversion": "5.0.0"
        },
        {
            "integrations": "HelloWorld",
            "playbookID": "Sanity Test - Playbook with mocked integration",
            "fromversion": "5.0.0"
        },
        {
            "playbookID": "Sanity Test - Playbook with no integration",
            "fromversion": "5.0.0"
        },
        {
            "integrations": "Gmail",
            "playbookID": "Sanity Test - Playbook with Unmockable Integration",
            "fromversion": "5.0.0"
        },
        {
            "integrations": "Whois",
            "playbookID": "Sanity Test - Playbook with Unmockable Whois Integration",
            "fromversion": "6.5.0"
        },
        {
            "integrations": "HelloWorld",
            "playbookID": "HelloWorld_Scan-Test",
            "fromversion": "5.0.0",
            "timeout": 400
        },
        {
            "integrations": "HelloWorldPremium",
            "playbookID": "HelloWorldPremium_Scan-Test",
            "fromversion": "5.0.0",
            "timeout": 400
        },
        {
            "integrations": "HelloWorldPremium",
            "playbookID": "HelloWorldPremium-Test",
            "fromversion": "5.0.0"
        },
        {
            "integrations": "ThreatQ v2",
            "playbookID": "ThreatQ - Test",
            "fromversion": "4.5.0"
        },
        {
            "integrations": "AttackIQFireDrill",
            "playbookID": "AttackIQ - Test"
        },
        {
            "integrations": "PhishLabs IOC EIR",
            "playbookID": "PhishlabsIOC_EIR-Test"
        },
        {
            "integrations": "Amazon DynamoDB",
            "playbookID": "AWS_DynamoDB-Test"
        },
        {
            "integrations": "PhishLabs IOC DRP",
            "playbookID": "PhishlabsIOC_DRP-Test"
        },
        {
            "playbookID": "Create Phishing Classifier V2 ML Test",
            "timeout": 60000,
            "fromversion": "6.1.0",
            "instance_names": "ml_dummy_prod",
            "integrations": "AzureWAF"
        },
        {
            "integrations": "ZeroFox",
            "playbookID": "ZeroFox-Test",
            "fromversion": "4.1.0"
        },
        {
            "integrations": "AlienVault OTX v2",
            "playbookID": "Alienvault_OTX_v2 - Test"
        },
        {
            "integrations": "AWS - CloudWatchLogs",
            "playbookID": "AWS - CloudWatchLogs Test Playbook",
            "fromversion": "5.0.0"
        },
        {
            "integrations": "SlackV2",
            "playbookID": "Slack Test Playbook",
            "timeout": 400,
            "pid_threshold": 5,
            "fromversion": "5.0.0"
        },
        {
            "integrations": "SlackV3",
            "playbookID": "SlackV3 TestPB",
            "instance_names": "cached",
            "timeout": 800,
            "pid_threshold": 8,
            "fromversion": "5.5.0"
        },
        {
            "integrations": "SlackV3",
            "playbookID": "Test_SlackV3_NonCaching",
            "instance_names": "non_cached",
            "timeout": 400,
            "pid_threshold": 8,
            "fromversion": "5.5.0"
        },
        {
            "integrations": "Cortex XDR - IR",
            "playbookID": "Test XDR Playbook execute script commands",
            "fromversion": "4.1.0",
            "timeout": 3000
        },
        {
            "integrations": "Cortex XDR - IR",
            "playbookID": "Test XDR Playbook quarantine file command",
            "fromversion": "4.1.0",
            "timeout": 2500
        },
        {
            "integrations": "Cortex XDR - IR",
            "playbookID": "Test XDR Playbook general commands",
            "fromversion": "4.1.0",
            "timeout": 2500
        },
        {
            "integrations": "Cortex XDR - IR",
            "playbookID": "Test XDR Playbook retrieve file command",
            "fromversion": "4.1.0",
            "timeout": 3500
        },
        {
            "integrations": "Cortex XDR - IOC",
            "playbookID": "Cortex XDR - IOC - Test",
            "fromversion": "5.5.0",
            "timeout": 1200
        },
        {
            "integrations": "Cloaken",
            "playbookID": "Cloaken-Test",
            "is_mockable": false
        },
        {
            "integrations": "ThreatX",
            "playbookID": "ThreatX-test",
            "timeout": 600
        },
        {
            "integrations": "Akamai WAF SIEM",
            "playbookID": "Akamai_WAF_SIEM-Test"
        },
        {
            "integrations": "Cofense Triage v2",
            "playbookID": "Cofense Triage v2 Test"
        },
        {
            "integrations": "Akamai WAF",
            "playbookID": "Akamai_WAF-Test"
        },
        {
            "integrations": "abuse.ch SSL Blacklist Feed",
            "playbookID": "SSL Blacklist test",
            "fromversion": "5.5.0"
        },
        {
            "integrations": "CheckPhish",
            "playbookID": "CheckPhish-Test"
        },
        {
            "integrations": "Symantec Management Center",
            "playbookID": "SymantecMC_TestPlaybook"
        },
        {
            "integrations": "Looker",
            "playbookID": "Test-Looker"
        },
        {
            "integrations": "Vertica",
            "playbookID": "Vertica Test"
        },
        {
            "integrations": "Server Message Block (SMB) v2",
            "playbookID": "SMB_v2-Test",
            "has_api": false,
            "fromversion": "5.0.0"
        },
        {
            "integrations": "Server Message Block (SMB) v2",
            "playbookID": "SMB test",
            "has_api": false,
            "fromversion": "5.0.0"
        },
        {
            "playbookID": "ConvertFile-Test",
            "fromversion": "4.5.0"
        },
        {
            "playbookID": "TestAwsEC2GetPublicSGRules-Test"
        },
        {
            "integrations": "RSA NetWitness Packets and Logs",
            "playbookID": "rsa_packets_and_logs_test"
        },
        {
            "playbookID": "CheckpointFW-test",
            "integrations": "Check Point"
        },
        {
            "playbookID": "RegPathReputationBasicLists_test"
        },
        {
            "playbookID": "EmailDomainSquattingReputation-Test"
        },
        {
            "playbookID": "RandomStringGenerateTest"
        },
        {
            "playbookID": "playbook-checkEmailAuthenticity-test"
        },
        {
            "playbookID": "HighlightWords_Test"
        },
        {
            "playbookID": "StringContainsArray_test"
        },
        {
            "integrations": "Fidelis Elevate Network",
            "playbookID": "Fidelis-Test"
        },
        {
            "integrations": "AWS - ACM",
            "playbookID": "ACM-Test"
        },
        {
            "integrations": "Thinkst Canary",
            "playbookID": "CanaryTools Test"
        },
        {
            "integrations": "ThreatMiner",
            "playbookID": "ThreatMiner-Test"
        },
        {
            "playbookID": "StixCreator-Test"
        },
        {
            "playbookID": "CompareIncidentsLabels-test-playbook"
        },
        {
            "integrations": "Have I Been Pwned? V2",
            "playbookID": "Pwned v2 test"
        },
        {
            "integrations": "Alexa Rank Indicator",
            "playbookID": "Alexa Test Playbook"
        },
        {
            "playbookID": "UnEscapeURL-Test"
        },
        {
            "playbookID": "UnEscapeIPs-Test"
        },
        {
            "playbookID": "ExtractDomainFromUrlAndEmail-Test"
        },
        {
            "playbookID": "ConvertKeysToTableFieldFormat_Test"
        },
        {
            "integrations": "CVE Search v2",
            "playbookID": "CVE Search v2 - Test"
        },
        {
            "integrations": "CVE Search v2",
            "playbookID": "cveReputation Test"
        },
        {
            "integrations": "HashiCorp Vault",
            "playbookID": "hashicorp_test",
            "fromversion": "5.0.0"
        },
        {
            "integrations": "AWS - Athena - Beta",
            "playbookID": "Beta-Athena-Test"
        },
        {
            "integrations": "BeyondTrust Password Safe",
            "playbookID": "BeyondTrust-Test"
        },
        {
            "integrations": "Dell Secureworks",
            "playbookID": "secureworks_test"
        },
        {
            "integrations": "ServiceNow v2",
            "playbookID": "servicenow_test_v2",
            "instance_names": "snow_basic_auth",
            "is_mockable": false
        },
        {
            "integrations": "ServiceNow v2",
            "playbookID": "ServiceNow_OAuth_Test",
            "instance_names": "snow_oauth"
        },
        {
            "playbookID": "Create ServiceNow Ticket and Mirror Test",
            "integrations": "ServiceNow v2",
            "instance_names": "snow_basic_auth",
            "fromversion": "6.0.0",
            "timeout": 500
        },
        {
            "playbookID": "Create ServiceNow Ticket and State Polling Test",
            "integrations": "ServiceNow v2",
            "instance_names": "snow_basic_auth",
            "fromversion": "6.0.0",
            "timeout": 3000
        },
        {
            "integrations": "ServiceNow CMDB",
            "playbookID": "ServiceNow_CMDB_Test",
            "instance_names": "snow_cmdb_basic_auth"
        },
        {
            "integrations": "ServiceNow CMDB",
            "playbookID": "ServiceNow_CMDB_OAuth_Test",
            "instance_names": "snow_cmdb_oauth"
        },
        {
            "integrations": "ExtraHop v2",
            "playbookID": "ExtraHop_v2-Test"
        },
        {
            "playbookID": "Test CommonServer"
        },
        {
            "playbookID": "Test-debug-mode",
            "fromversion": "5.0.0"
        },
        {
            "integrations": "CIRCL",
            "playbookID": "CirclIntegrationTest"
        },
        {
            "integrations": "MISP V3",
            "playbookID": "MISP V3 Test",
            "timeout": 300,
            "fromversion": "5.5.0"
        },
        {
            "playbookID": "test-LinkIncidentsWithRetry"
        },
        {
            "playbookID": "CopyContextToFieldTest"
        },
        {
            "integrations": "OTRS",
            "playbookID": "OTRS Test",
            "fromversion": "4.1.0"
        },
        {
            "integrations": "Attivo Botsink",
            "playbookID": "AttivoBotsinkTest"
        },
        {
            "integrations": "FortiGate",
            "playbookID": "Fortigate Test"
        },
        {
            "playbookID": "FormattedDateToEpochTest"
        },
        {
            "integrations": "SNDBOX",
            "playbookID": "SNDBOX_Test",
            "timeout": 1000
        },
        {
            "integrations": "SNDBOX",
            "playbookID": "Detonate File - SNDBOX - Test",
            "timeout": 1000
        },
        {
            "integrations": "Awake Security",
            "playbookID": "awake_security_test_pb"
        },
        {
            "integrations": "Tenable.sc",
            "playbookID": "tenable-sc-test",
            "timeout": 240
        },
        {
            "integrations": "MimecastV2",
            "playbookID": "Mimecast test"
        },
        {
            "playbookID": "CreateEmailHtmlBody_test_pb",
            "fromversion": "4.1.0"
        },
        {
            "playbookID": "ReadPDFFileV2-Test",
            "timeout": 1000
        },
        {
            "playbookID": "JSONtoCSV-Test"
        },
        {
            "integrations": "Generic SQL",
            "playbookID": "generic-sql",
            "instance_names": "mysql instance",
            "fromversion": "5.0.0",
            "has_api": false
        },
        {
            "integrations": "Generic SQL",
            "playbookID": "generic-sql",
            "instance_names": "postgreSQL instance",
            "fromversion": "5.0.0",
            "has_api": false
        },
        {
            "integrations": "Generic SQL",
            "playbookID": "generic-sql",
            "instance_names": "Microsoft SQL instance",
            "fromversion": "5.0.0",
            "has_api": false
        },
        {
            "integrations": "Generic SQL",
            "playbookID": "generic-sql-oracle",
            "instance_names": "Oracle instance",
            "fromversion": "5.0.0",
            "has_api": false
        },
        {
            "integrations": "Generic SQL",
            "playbookID": "generic-sql-mssql-encrypted-connection",
            "instance_names": "Microsoft SQL instance using encrypted connection",
            "fromversion": "5.0.0",
            "has_api": false
        },
        {
            "integrations": "Panorama",
            "instance_names": "palo_alto_firewall_9.0",
            "playbookID": "Panorama Query Logs - Test",
            "fromversion": "6.1.0",
            "timeout": 1500,
            "nightly": true
        },
        {
            "integrations": "Panorama",
            "instance_names": "palo_alto_firewall_9.1",
            "playbookID": "palo_alto_firewall_test_pb",
            "fromversion": "6.1.0",
            "timeout": 1000
        },
        {
            "integrations": "Panorama",
            "instance_names": "palo_alto_panorama_9.1",
            "playbookID": "PAN-OS-panorama-topology-test-pb",
            "fromversion": "6.1.0",
            "timeout": 1000
        },
        {
            "integrations": "Panorama",
            "instance_names": "palo_alto_firewall_9.1",
            "playbookID": "PAN-OS-firewall-topology-test-pb",
            "fromversion": "6.1.0",
            "timeout": 1000
        },
        {
            "integrations": "Panorama",
            "instance_names": "palo_alto_panorama_9.1",
            "playbookID": "palo_alto_panorama_test_pb",
            "fromversion": "6.1.0",
            "timeout": 2400
        },
        {
            "integrations": "Panorama",
            "instance_names": "palo_alto_firewall_9.0",
            "playbookID": "PAN-OS URL Filtering enrichment - Test",
            "fromversion": "6.1.0"
        },
        {
            "integrations": "Panorama",
            "instance_names": "panorama_instance_best_practice",
            "playbookID": "Panorama Best Practise - Test",
            "fromversion": "6.1.0"
        },
        {
            "integrations": "Tenable.io",
            "playbookID": "Tenable.io test"
        },
        {
            "playbookID": "URLDecode-Test"
        },
        {
            "playbookID": "GetTime-Test"
        },
        {
            "playbookID": "GetTime-ObjectVsStringTest"
        },
        {
            "integrations": "Tenable.io",
            "playbookID": "Tenable.io Scan Test",
            "timeout": 3600
        },
        {
            "integrations": "Tenable.sc",
            "playbookID": "tenable-sc-scan-test",
            "timeout": 600
        },
        {
            "integrations": "google-vault",
            "playbookID": "Google-Vault-Generic-Test",
            "timeout": 3600,
            "memory_threshold": 180
        },
        {
            "integrations": "google-vault",
            "playbookID": "Google_Vault-Search_And_Display_Results_test",
            "memory_threshold": 180,
            "timeout": 3600
        },
        {
            "integrations": "MxToolBox",
            "playbookID": "MxToolbox-test"
        },
        {
            "integrations": "Nessus",
            "playbookID": "Nessus - Test"
        },
        {
            "playbookID": "Palo Alto Networks - Malware Remediation Test",
            "fromversion": "4.5.0"
        },
        {
            "playbookID": "SumoLogic-Test",
            "integrations": "SumoLogic",
            "fromversion": "4.1.0"
        },
        {
            "playbookID": "ParseEmailFiles-test"
        },
        {
            "playbookID": "ParseEmailFilesV2-test"
        },
        {
            "playbookID": "PAN-OS - Block IP and URL - External Dynamic List v2 Test",
            "integrations": [
                "Panorama",
                "palo_alto_networks_pan_os_edl_management"
            ],
            "instance_names": "palo_alto_firewall_9.0",
            "fromversion": "6.1.0"
        },
        {
            "playbookID": "Test_EDL",
            "integrations": "EDL",
            "instance_names": "edl_update",
            "fromversion": "5.5.0",
            "pid_threshold": 8,
            "has_api": false
        },
        {
            "playbookID": "Test_export_indicators_service",
            "instance_names": "eis_on_demand",
            "integrations": "ExportIndicators",
            "fromversion": "5.5.0"
        },
        {
            "playbookID": "PAN-OS - Block IP - Custom Block Rule Test",
            "integrations": "Panorama",
            "instance_names": "panorama_instance_security_team",
            "fromversion": "6.1.0"
        },
        {
            "playbookID": "PAN-OS - Block IP - Static Address Group Test",
            "integrations": "Panorama",
            "instance_names": "panorama_instance_security_team",
            "fromversion": "6.1.0"
        },
        {
            "playbookID": "Block IP - Generic V3_Test",
            "fromversion": "6.0.0"
        },
        {
            "playbookID": "PAN-OS - Block URL - Custom URL Category Test",
            "integrations": "Panorama",
            "instance_names": "panorama_instance_security_team",
            "fromversion": "6.1.0"
        },
        {
            "playbookID": "Endpoint Malware Investigation - Generic - Test",
            "integrations": [
                "Cylance Protect v2",
                "Core REST API"
            ],
            "fromversion": "5.0.0",
            "timeout": 1200
        },
        {
            "playbookID": "ParseExcel-test"
        },
        {
            "playbookID": "ParseHTMLIndicators-Test",
            "has_api": true
        },
        {
            "playbookID": "Detonate File - No Files test"
        },
        {
            "integrations": "SentinelOne V2",
            "instance_names": "SentinelOne_v2.0",
            "playbookID": "SentinelOne V2.0 - Test"
        },
        {
            "integrations": "SentinelOne V2",
            "instance_names": "SentinelOne_v2.1",
            "playbookID": "SentinelOne V2.1 - Test"
        },
        {
            "integrations": "InfoArmor VigilanteATI",
            "playbookID": "InfoArmorVigilanteATITest"
        },
        {
            "integrations": "IntSights",
            "instance_names": "intsights_standard_account",
            "playbookID": "IntSights Test"
        },
        {
            "integrations": "IntSights",
            "playbookID": "IntSights Mssp Test",
            "instance_names": "intsights_mssp_account"
        },
        {
            "integrations": "dnstwist",
            "playbookID": "dnstwistTest",
            "has_api": false
        },
        {
            "integrations": "BitDam",
            "playbookID": "Detonate File - BitDam Test"
        },
        {
            "integrations": "Threat Grid",
            "playbookID": "Test-Detonate URL - ThreatGrid",
            "timeout": 600
        },
        {
            "integrations": "Threat Grid",
            "playbookID": "ThreatGrid_Test",
            "timeout": 600
        },
        {
            "integrations": "ThreatGridv2",
            "playbookID": "ThreatGrid_v2_Test",
            "timeout": 600
        },
        {
            "integrations": "Signal Sciences WAF",
            "playbookID": "SignalSciences-Test"
        },
        {
            "integrations": "RTIR",
            "playbookID": "RTIR Test"
        },
        {
            "integrations": "RedCanary",
            "playbookID": "RedCanaryTest"
        },
        {
            "playbookID": "URL Enrichment - Generic v2 - Test",
            "instance_names": "virus_total_v3",
            "integrations": [
                "VirusTotal (API v3)",
                "Rasterize"
            ],
            "timeout": 500,
            "pid_threshold": 12
        },
        {
            "playbookID": "CutTransformerTest"
        },
        {
            "playbookID": "TestEditServerConfig"
        },
        {
            "playbookID": "ContentPackInstaller_Test",
            "integrations": "Core REST API",
            "fromversion": "6.0.0"
        },
        {
            "playbookID": "Default - Test",
            "integrations": [
                "ThreatQ v2",
                "Core REST API"
            ],
            "fromversion": "5.0.0"
        },
        {
            "integrations": "SCADAfence CNM",
            "playbookID": "SCADAfence_test"
        },
        {
            "integrations": "ProtectWise",
            "playbookID": "Protectwise-Test"
        },
        {
            "integrations": "WhatsMyBrowser",
            "playbookID": "WhatsMyBrowser-Test"
        },
        {
            "integrations": "BigFix",
            "playbookID": "BigFixTest"
        },
        {
            "integrations": "Lastline v2",
            "playbookID": "Lastline v2 - Test"
        },
        {
            "integrations": "McAfee DXL",
            "playbookID": "McAfee DXL - Test"
        },
        {
            "playbookID": "TextFromHTML_test_playbook"
        },
        {
            "playbookID": "PortListenCheck-test"
        },
        {
            "integrations": "ThreatExchange",
            "playbookID": "ThreatExchange-test"
        },
        {
            "integrations": "Joe Security",
            "playbookID": "JoeSecurityTestPlaybook",
            "timeout": 500
        },
        {
            "integrations": "Joe Security",
            "playbookID": "JoeSecurityTestDetonation",
            "timeout": 2000
        },
        {
            "integrations": "WildFire-v2",
            "playbookID": "Wildfire Test",
            "is_mockable": false,
            "fromversion": "5.0.0",
            "toversion": "6.1.9"
        },
        {
            "integrations": "WildFire-v2",
            "playbookID": "Wildfire Test With Polling",
            "is_mockable": false,
            "fromversion": "6.2.0",
            "timeout": 1100
        },
        {
            "integrations": "WildFire-v2",
            "playbookID": "Detonate URL - WildFire-v2 - Test",
            "timeout": 200

        },
        {
            "integrations": "WildFire-v2",
            "playbookID": "Detonate URL - WildFire v2.1 - Test"
        },
        {
            "integrations": "GRR",
            "playbookID": "GRR Test"
        },
        {
            "integrations": "VirusTotal",
            "instance_names": "virus_total_general",
            "playbookID": "virusTotal-test-playbook",
            "timeout": 1400
        },
        {
            "integrations": "VirusTotal",
            "instance_names": "virus_total_preferred_vendors",
            "playbookID": "virusTotaI-test-preferred-vendors",
            "timeout": 1400
        },
        {
            "integrations": [
                "Gmail Single User",
                "Gmail"
            ],
            "playbookID": "Gmail Single User - Test",
            "fromversion": "4.5.0",
            "memory_threshold": 150
        },
        {
            "integrations": "EWS v2",
            "playbookID": "get_original_email_-_ews-_test",
            "instance_names": "ewv2_regular"
        },
        {
            "integrations": [
                "EWSO365",
                "EWS v2"
            ],
            "playbookID": "EWS search-mailbox test",
            "instance_names": [
                "ewv2_regular",
                "ewso365_dev_team"
            ],
            "timeout": 300
        },
        {
            "integrations": "PagerDuty v2",
            "playbookID": "PagerDuty Test"
        },
        {
            "scripts": [
                "DeleteContext"
            ],
            "playbookID": "test_delete_context"
        },
        {
            "playbookID": "DeleteContext-auto-test"
        },
        {
            "playbookID": "GmailTest",
            "integrations": "Gmail"
        },
        {
            "playbookID": "Gmail Convert Html Test",
            "integrations": "Gmail",
            "memory_threshold": 150
        },
        {
            "playbookID": "reputations.json Test",
            "toversion": "5.0.0"
        },
        {
            "playbookID": "URL extraction test",
            "fromversion": "5.5.0"
        },
        {
            "playbookID": "Domain extraction test",
            "fromversion": "5.5.0"
        },
        {
            "playbookID": "Email extraction test",
            "fromversion": "5.5.0"
        },
        {
            "playbookID": "File extraction test",
            "fromversion": "5.5.0"
        },
        {
            "playbookID": "IPv4 extraction test",
            "fromversion": "5.5.0"
        },
        {
            "playbookID": "IPv4 CIDR extraction test",
            "fromversion": "5.5.0"
        },
        {
            "playbookID": "IPv6 CIDR extraction test",
            "fromversion": "5.5.0"
        },
        {
            "playbookID": "IPv6 extraction test",
            "fromversion": "5.5.0"
        },
        {
            "playbookID": "Test IP Indicator Fields",
            "fromversion": "5.0.0"
        },
        {
            "playbookID": "TestDedupIncidentsPlaybook"
        },
        {
            "playbookID": "TestDedupIncidentsByName"
        },
        {
            "integrations": "McAfee Advanced Threat Defense",
            "playbookID": "Test Playbook McAfee ATD",
            "timeout": 700
        },
        {
            "integrations": "McAfee Advanced Threat Defense",
            "playbookID": "Detonate Remote File From URL -McAfee-ATD - Test",
            "timeout": 700
        },
        {
            "playbookID": "stripChars - Test"
        },
        {
            "integrations": "McAfee Advanced Threat Defense",
            "playbookID": "Test Playbook McAfee ATD Upload File"
        },
        {
            "playbookID": "exporttocsv_script_test"
        },
        {
            "playbookID": "Set - Test"
        },
        {
            "integrations": "Intezer v2",
            "playbookID": "Intezer Testing v2",
            "fromversion": "4.1.0",
            "timeout": 600
        },
        {
            "integrations": [
                "Mail Sender (New)",
                "Gmail"
            ],
            "playbookID": "Mail Sender (New) Test",
            "instance_names": [
                "Mail_Sender_(New)_STARTTLS"
            ],
            "memory_threshold": 100
        },
        {
            "playbookID": "buildewsquery_test"
        },
        {
            "integrations": "Rapid7 Nexpose",
            "playbookID": "nexpose_test",
            "timeout": 240
        },
        {
            "playbookID": "GetIndicatorDBotScore Test"
        },
        {
            "integrations": "EWS Mail Sender",
            "playbookID": "EWS Mail Sender Test",
            "instance_names": [
                "ews_mail_sender_labdemisto"
            ]
        },
        {
            "integrations": [
                "EWS v2",
                "Rasterize"
            ],
            "instance_names": [
                "ews_mail_sender_labdemisto"
            ],
            "playbookID": "EWS V2 Send Mail Test 2"
        },
        {
            "integrations": [
                "EWS v2",
                "SMIME Messaging"
            ],
            "instance_names": [
                "ews_mail_sender_labdemisto",
                "SMIME Messaging"
            ],
            "playbookID": "EWS V2 Send Mail Test 3"
        },
        {
            "playbookID": "decodemimeheader_-_test"
        },
        {
            "playbookID": "test_url_regex"
        },
        {
            "integrations": "Skyformation",
            "playbookID": "TestSkyformation"
        },
        {
            "integrations": "okta",
            "playbookID": "okta_test_playbook",
            "timeout": 240
        },
        {
            "integrations": "Okta v2",
            "playbookID": "OktaV2-Test",
            "timeout": 300
        },
        {
            "integrations": "Okta IAM",
            "playbookID": "Okta IAM - Test Playbook",
            "fromversion": "6.0.0"
        },
        {
            "playbookID": "Test filters & transformers scripts"
        },
        {
            "integrations": "Salesforce",
            "playbookID": "SalesforceTestPlaybook"
        },
        {
            "integrations": "McAfee ESM v2",
            "instance_names": "v11.1.3",
            "playbookID": "McAfee ESM v2 - Test v11.1.3",
            "fromversion": "5.0.0",
            "is_mockable": false
        },
        {
            "integrations": "McAfee ESM v2",
            "instance_names": "v11.3",
            "playbookID": "McAfee ESM v2 (v11.3) - Test",
            "fromversion": "5.0.0",
            "timeout": 300,
            "is_mockable": false
        },
        {
            "integrations": "McAfee ESM v2",
            "instance_names": "v11.1.3",
            "playbookID": "McAfee ESM Watchlists - Test v11.1.3",
            "fromversion": "5.0.0"
        },
        {
            "integrations": "McAfee ESM v2",
            "instance_names": "v11.3",
            "playbookID": "McAfee ESM Watchlists - Test v11.3",
            "fromversion": "5.0.0"
        },
        {
            "integrations": "GoogleSafeBrowsing",
            "playbookID": "Google Safe Browsing Test",
            "timeout": 240,
            "fromversion": "5.0.0"
        },
        {
            "integrations": "Google Safe Browsing v2",
            "playbookID": "Google Safe Browsing V2 Test",
            "fromversion": "5.5.0"
        },
        {
            "integrations": "EWS v2",
            "playbookID": "EWSv2_empty_attachment_test",
            "instance_names": "ewv2_regular"
        },
        {
            "integrations": "EWS v2",
            "playbookID": "EWS Public Folders Test",
            "instance_names": "ewv2_regular",
            "is_mockable": false
        },
        {
            "integrations": "EWS v2",
            "playbookID": "EWS V2 Send Mail Test",
            "instance_names": "ews_mail_sender_labdemisto"
        },
        {
            "integrations": "Symantec Endpoint Protection V2",
            "playbookID": "SymantecEndpointProtection_Test"
        },
        {
            "integrations": "carbonblackprotection",
            "playbookID": "search_endpoints_by_hash_-_carbon_black_protection_-_test",
            "timeout": 500
        },
        {
            "playbookID": "Process Email - Generic - Test - Incident Starter",
            "fromversion": "6.0.0",
            "integrations": "Rasterize",
            "timeout": 240
        },
        {
            "playbookID": "Process Email - Generic - Test - Actual Incident"
        },
        {
            "integrations": "CrowdstrikeFalcon",
            "playbookID": "Test - CrowdStrike Falcon",
            "fromversion": "4.1.0",
            "timeout": 500
        },
        {
            "playbookID": "ExposeIncidentOwner-Test"
        },
        {
            "integrations": "google",
            "playbookID": "GsuiteTest"
        },
        {
            "integrations": "OpenPhish",
            "playbookID": "OpenPhish Test Playbook"
        },
        {
            "integrations": "jira-v2",
            "playbookID": "Jira-v2-Test",
            "timeout": 500,
            "is_mockable": false
        },
        {
            "integrations": "ipinfo",
            "playbookID": "IPInfoTest"
        },
        {
            "integrations": "ipinfo_v2",
            "playbookID": "IPInfo_v2Test",
            "fromversion": "5.5.0"
        },
        {
            "integrations": "GoogleMaps",
            "playbookID": "GoogleMapsTest",
            "fromversion": "6.0.0"
        },
        {
            "playbookID": "VerifyHumanReadableFormat"
        },
        {
            "playbookID": "strings-test"
        },
        {
            "playbookID": "TestCommonPython",
            "timeout": 500
        },
        {
            "playbookID": "TestFileCreateAndUpload"
        },
        {
            "playbookID": "TestIsValueInArray"
        },
        {
            "playbookID": "TestStringReplace"
        },
        {
            "playbookID": "TestHttpPlaybook"
        },
        {
            "integrations": "SplunkPy",
            "playbookID": "SplunkPy parse-raw - Test",
            "memory_threshold": 100,
            "instance_names": "use_default_handler",
            "is_mockable": false
        },
        {
            "integrations": "SplunkPy",
            "playbookID": "SplunkPy-Test-V2_default_handler",
            "memory_threshold": 500,
            "instance_names": "use_default_handler",
            "is_mockable": false
        },
        {
            "integrations": "SplunkPy",
            "playbookID": "Splunk-Test_default_handler",
            "memory_threshold": 200,
            "instance_names": "use_default_handler",
            "is_mockable": false
        },
        {
            "integrations": "AnsibleTower",
            "playbookID": "AnsibleTower_Test_playbook",
            "fromversion": "5.0.0"
        },
        {
            "integrations": "SplunkPy",
            "playbookID": "SplunkPySearch_Test_default_handler",
            "memory_threshold": 200,
            "instance_names": "use_default_handler",
            "is_mockable": false
        },
        {
            "integrations": "SplunkPy",
            "playbookID": "SplunkPy_KV_commands_default_handler",
            "memory_threshold": 200,
            "instance_names": "use_default_handler",
            "is_mockable": false
        },
        {
            "integrations": "SplunkPy",
            "playbookID": "SplunkPy-Test-V2_requests_handler",
            "memory_threshold": 500,
            "instance_names": "use_python_requests_handler"
        },
        {
            "integrations": "SplunkPy",
            "playbookID": "Splunk-Test_requests_handler",
            "memory_threshold": 500,
            "instance_names": "use_python_requests_handler",
            "is_mockable": false
        },
        {
            "integrations": "SplunkPy",
            "playbookID": "SplunkPySearch_Test_requests_handler",
            "memory_threshold": 200,
            "instance_names": "use_python_requests_handler",
            "is_mockable": false
        },
        {
            "integrations": "SplunkPy",
            "playbookID": "SplunkPy_KV_commands_requests_handler",
            "memory_threshold": 200,
            "instance_names": "use_python_requests_handler"
        },
        {
            "integrations": "McAfee NSM",
            "playbookID": "McAfeeNSMTest",
            "timeout": 400
        },
        {
            "integrations": "PhishTank V2",
            "playbookID": "PhishTank Testing"
        },
        {
            "integrations": "McAfee Web Gateway",
            "playbookID": "McAfeeWebGatewayTest",
            "timeout": 500,
            "is_mockable": false
        },
        {
            "integrations": "TCPIPUtils",
            "playbookID": "TCPUtils-Test"
        },
        {
            "playbookID": "listExecutedCommands-Test"
        },
        {
            "integrations": "AWS - Lambda",
            "playbookID": "AWS-Lambda-Test (Read-Only)"
        },
        {
            "integrations": "Service Manager",
            "playbookID": "TestHPServiceManager",
            "timeout": 400
        },
        {
            "integrations": "ServiceNow IAM",
            "playbookID": "ServiceNow IAM - Test Playbook",
            "instance_names": "snow_basic_auth",
            "fromversion": "6.0.0"
        },
        {
            "playbookID": "LanguageDetect-Test",
            "timeout": 300
        },
        {
            "integrations": "Forcepoint",
            "playbookID": "forcepoint test",
            "timeout": 500
        },
        {
            "playbookID": "GeneratePassword-Test"
        },
        {
            "playbookID": "ZipFile-Test"
        },
        {
            "playbookID": "UnzipFile-Test"
        },
        {
            "playbookID": "Test-IsMaliciousIndicatorFound",
            "fromversion": "5.0.0"
        },
        {
            "playbookID": "TestExtractHTMLTables"
        },
        {
            "integrations": "carbonblackliveresponse",
            "playbookID": "Carbon Black Live Response Test",
            "fromversion": "5.0.0",
            "is_mockable": false
        },
        {
            "integrations": "urlscan.io",
            "playbookID": "urlscan_malicious_Test",
            "timeout": 500
        },
        {
            "integrations": "EWS v2",
            "playbookID": "pyEWS_Test",
            "instance_names": "ewv2_regular",
            "is_mockable": false
        },
        {
            "integrations": "EWS v2",
            "playbookID": "pyEWS_Test",
            "instance_names": "ewsv2_separate_process",
            "is_mockable": false
        },
        {
            "integrations": "remedy_sr_beta",
            "playbookID": "remedy_sr_test_pb"
        },
        {
            "integrations": "Cylance Protect v2",
            "playbookID": "Cylance Protect v2 Test"
        },
        {
            "integrations": "ReversingLabs Titanium Cloud",
            "playbookID": "ReversingLabsTCTest"
        },
        {
            "integrations": "ReversingLabs A1000",
            "playbookID": "ReversingLabsA1000Test"
        },
        {
            "integrations": "Demisto Lock",
            "playbookID": "DemistoLockTest",
            "instance_name": "no_sync"
        },
        {
            "playbookID": "test-domain-indicator",
            "timeout": 400
        },
        {
            "playbookID": "Cybereason Test",
            "integrations": "Cybereason",
            "timeout": 1200,
            "fromversion": "4.1.0"
        },
        {
            "integrations": "VirusTotal - Private API",
            "instance_names": "virus_total_private_api_general",
            "playbookID": "File Enrichment - Virus Total Private API Test"
        },
        {
            "integrations": "VirusTotal - Private API",
            "instance_names": "virus_total_private_api_general",
            "playbookID": "virusTotalPrivateAPI-test-playbook",
            "timeout": 1400,
            "pid_threshold": 12
        },
        {
            "integrations": [
                "VirusTotal - Private API",
                "VirusTotal"
            ],
            "playbookID": "vt-detonate test",
            "instance_names": [
                "virus_total_private_api_general",
                "virus_total_general"
            ],
            "timeout": 1400,
            "fromversion": "5.5.0",
            "is_mockable": false
        },
        {
            "integrations": "Cisco ASA",
            "playbookID": "Cisco ASA - Test Playbook"
        },
        {
            "integrations": "VirusTotal - Private API",
            "instance_names": "virus_total_private_api_preferred_vendors",
            "playbookID": "virusTotalPrivateAPI-test-preferred-vendors",
            "timeout": 1400
        },
        {
            "integrations": "Cisco Meraki",
            "playbookID": "Cisco-Meraki-Test"
        },
        {
            "integrations": "Microsoft Defender Advanced Threat Protection",
            "playbookID": "Microsoft Defender Advanced Threat Protection - Test prod",
            "instance_names": "microsoft_defender_atp_prod",
            "is_mockable": false,
            "timeout": 500
        },
        {
            "integrations": "Microsoft Defender Advanced Threat Protection",
            "playbookID": "Microsoft Defender Advanced Threat Protection - Test dev",
            "instance_names": "microsoft_defender_atp_dev",
            "timeout": 500
        },
        {
            "integrations": "Microsoft Defender Advanced Threat Protection",
            "playbookID": "Microsoft Defender Advanced Threat Protection - Test self deployed",
            "instance_names": "microsoft_defender_atp_dev_self_deployed",
            "timeout": 500
        },
        {
            "integrations": "Microsoft Defender Advanced Threat Protection",
            "playbookID": "Microsoft Defender - ATP - Indicators SC Test",
            "instance_names": "microsoft_defender_atp_dev_self_deployed"
        },
        {
            "integrations": "Microsoft Defender Advanced Threat Protection",
            "playbookID": "Microsoft Defender - ATP - Indicators SC Test",
            "instance_names": "microsoft_defender_atp_dev"
        },
        {
            "integrations": "Microsoft Defender Advanced Threat Protection",
            "playbookID": "Microsoft Defender - ATP - Indicators SC Test",
            "instance_names": "microsoft_defender_atp_prod"
        },
        {
            "integrations": "Microsoft 365 Defender",
            "playbookID": "Microsoft_365_Defender-Test",
            "instance_names": "ms_365_defender_device_code"
        },
        {
            "integrations": "Microsoft 365 Defender",
            "playbookID": "Microsoft_365_Defender-Test",
            "instance_names": "ms_365_defender_client_cred"
        },
        {
            "integrations": "Tanium",
            "playbookID": "Tanium Test Playbook",
            "timeout": 1200,
            "pid_threshold": 10
        },
        {
            "integrations": "Recorded Future",
            "playbookID": "Recorded Future Test"
        },
        {
            "integrations": "Microsoft Graph",
            "playbookID": "Microsoft Graph Security Test dev",
            "instance_names": "ms_graph_security_dev"
        },
        {
            "integrations": "Microsoft Graph",
            "playbookID": "Microsoft Graph Security Test prod",
            "instance_names": "ms_graph_security_prod",
            "is_mockable": false
        },
        {
            "integrations": "Microsoft Graph User",
            "playbookID": "Microsoft Graph User - Test",
            "instance_names": "ms_graph_user_dev"
        },
        {
            "integrations": "Microsoft Graph User",
            "playbookID": "Microsoft Graph User - Test",
            "instance_names": "ms_graph_user_prod",
            "is_mockable": false
        },
        {
            "integrations": "Microsoft Graph Groups",
            "playbookID": "Microsoft Graph Groups - Test dev",
            "instance_names": "ms_graph_groups_dev"
        },
        {
            "integrations": "Microsoft Graph Groups",
            "playbookID": "Microsoft Graph Groups - Test prod",
            "instance_names": "ms_graph_groups_prod",
            "is_mockable": false
        },
        {
            "integrations": "Microsoft_Graph_Files",
            "playbookID": "test_MsGraphFiles dev",
            "instance_names": "ms_graph_files_dev",
            "fromversion": "5.0.0"
        },
        {
            "integrations": "Microsoft_Graph_Files",
            "playbookID": "test_MsGraphFiles prod",
            "instance_names": "ms_graph_files_prod",
            "fromversion": "5.0.0",
            "is_mockable": false
        },
        {
            "integrations": "Microsoft Graph Calendar",
            "playbookID": "Microsoft Graph Calendar - Test dev",
            "instance_names": "ms_graph_calendar_dev"
        },
        {
            "integrations": "Microsoft Graph Calendar",
            "playbookID": "Microsoft Graph Calendar - Test prod",
            "instance_names": "ms_graph_calendar_prod",
            "is_mockable": false
        },
        {
            "integrations": "Microsoft Graph Device Management",
            "playbookID": "MSGraph_DeviceManagement_Test_dev",
            "instance_names": "ms_graph_device_management_oproxy_dev",
            "fromversion": "5.0.0"
        },
        {
            "integrations": "Microsoft Graph Device Management",
            "playbookID": "MSGraph_DeviceManagement_Test_prod",
            "instance_names": "ms_graph_device_management_oproxy_prod",
            "fromversion": "5.0.0",
            "is_mockable": false
        },
        {
            "integrations": "Microsoft Graph Device Management",
            "playbookID": "MSGraph_DeviceManagement_Test_self_deployed_prod",
            "instance_names": "ms_graph_device_management_self_deployed_prod",
            "fromversion": "5.0.0"
        },
        {
            "integrations": "RedLock",
            "playbookID": "RedLockTest",
            "nightly": true
        },
        {
            "integrations": "PrismaCloud v2",
            "playbookID": "Prisma Cloud V2 Test"
        },
        {
            "integrations": "Symantec Messaging Gateway",
            "playbookID": "Symantec Messaging Gateway Test"
        },
        {
            "integrations": "ThreatConnect v2",
            "playbookID": "ThreatConnect v2 - Test",
            "fromversion": "5.0.0"
        },
        {
            "integrations": "QRadar_v2",
            "playbookID": "test_Qradar_v2",
            "fromversion": "6.0.0",
            "is_mockable": false
        },
        {
            "integrations": "VMware",
            "playbookID": "VMWare Test",
            "memory_threshold": 300,
            "timeout": 1000
        },
        {
            "integrations": "VMware Carbon Black EDR v2",
            "playbookID": "Carbon Black Edr - Test",
            "is_mockable": false,
            "fromversion": "5.5.0"
        },
        {
            "integrations": "Cisco Umbrella Investigate",
            "playbookID": "Cisco Umbrella Test"
        },
        {
            "integrations": "icebrg",
            "playbookID": "Icebrg Test",
            "timeout": 500
        },
        {
            "integrations": "Symantec MSS",
            "playbookID": "SymantecMSSTest"
        },
        {
            "integrations": "Remedy AR",
            "playbookID": "Remedy AR Test"
        },
        {
            "integrations": "AWS - IAM",
            "playbookID": "AWS - IAM Test Playbook"
        },
        {
            "integrations": "McAfee Active Response",
            "playbookID": "McAfee-MAR_Test",
            "timeout": 700
        },
        {
            "integrations": "McAfee Threat Intelligence Exchange",
            "playbookID": "McAfee-TIE Test",
            "timeout": 700
        },
        {
            "integrations": "ArcSight Logger",
            "playbookID": "ArcSight Logger test"
        },
        {
            "integrations": "ArcSight ESM v2",
            "playbookID": "ArcSight ESM v2 Test"
        },
        {
            "integrations": "ArcSight ESM v2",
            "playbookID": "test Arcsight - Get events related to the Case"
        },
        {
            "integrations": "XFE_v2",
            "playbookID": "Test_XFE_v2",
            "timeout": 500,
            "nightly": true
        },
        {
            "integrations": "McAfee Threat Intelligence Exchange",
            "playbookID": "search_endpoints_by_hash_-_tie_-_test",
            "timeout": 500
        },
        {
            "integrations": "iDefense_v2",
            "playbookID": "iDefense_v2_Test",
            "fromversion": "5.5.0"
        },
        {
            "integrations": "AWS - SQS",
            "playbookID": "AWS - SQS Test Playbook",
            "fromversion": "5.0.0"
        },
        {
            "integrations": "AbuseIPDB",
            "playbookID": "AbuseIPDB Test"
        },
        {
            "integrations": "AbuseIPDB",
            "playbookID": "AbuseIPDB PopulateIndicators Test"
        },
        {
            "integrations": "LogRhythm",
            "playbookID": "LogRhythm-Test-Playbook",
            "timeout": 200
        },
        {
            "integrations": "FireEyeFeed",
            "playbookID": "playbook-FeedFireEye_test",
            "memory_threshold": 110
        },
        {
            "integrations": "Phish.AI",
            "playbookID": "PhishAi-Test"
        },
        {
            "integrations": "Phish.AI",
            "playbookID": "Test-Detonate URL - Phish.AI"
        },
        {
            "integrations": "Centreon",
            "playbookID": "Centreon-Test-Playbook"
        },
        {
            "playbookID": "ReadFile test"
        },
        {
            "integrations": "AlphaSOC Wisdom",
            "playbookID": "AlphaSOC-Wisdom-Test"
        },
        {
            "integrations": "carbonblack-v2",
            "playbookID": "CBFindIP - Test"
        },
        {
            "integrations": "Jask",
            "playbookID": "Jask_Test",
            "fromversion": "4.1.0"
        },
        {
            "integrations": "Whois",
            "playbookID": "whois_test",
            "fromversion": "4.1.0"
        },
        {
            "integrations": "TeamCymru",
            "playbookID": "TeamCymruTest"
        },
        {
            "integrations": "RSA NetWitness Endpoint",
            "playbookID": "NetWitness Endpoint Test"
        },
        {
            "integrations": "Check Point Sandblast",
            "playbookID": "Sandblast_malicious_test"
        },
        {
            "playbookID": "TestMatchRegexV2"
        },
        {
            "integrations": "ActiveMQ",
            "playbookID": "ActiveMQ Test"
        },
        {
            "playbookID": "RegexGroups Test"
        },
        {
            "integrations": "Cisco ISE",
            "playbookID": "cisco-ise-test-playbook"
        },
        {
            "integrations": "RSA NetWitness v11.1",
            "playbookID": "RSA NetWitness Test"
        },
        {
            "playbookID": "ExifReadTest"
        },
        {
            "integrations": "Cuckoo Sandbox",
            "playbookID": "CuckooTest",
            "timeout": 700
        },
        {
            "playbookID": "Detonate File - Generic Test",
            "timeout": 500
        },
        {
            "integrations": [
                "Lastline v2",
                "WildFire-v2",
                "SNDBOX",
                "McAfee Advanced Threat Defense"
            ],
            "playbookID": "Detonate File - Generic Test",
            "timeout": 2400
        },
        {
            "playbookID": "VerifyJSON - Test",
            "fromversion": "5.5.0"
        },
        {
            "playbookID": "PowerShellCommon-Test",
            "fromversion": "5.5.0"
        },
        {
            "playbookID": "GetIndicatorDBotScoreFromCache-Test",
            "fromversion": "6.0.0"
        },
        {
            "playbookID": "Detonate URL - Generic Test",
            "timeout": 2000,
            "integrations": [
                "McAfee Advanced Threat Defense",
                "Lastline v2"
            ]
        },
        {
            "integrations": [
                "VMware Carbon Black EDR v2",
                "carbonblackliveresponse",
                "Cylance Protect v2"
            ],
            "playbookID": "Retrieve File from Endpoint - Generic V2 Test",
            "fromversion": "5.0.0",
            "is_mockable": false
        },
        {
            "integrations": "Zscaler",
            "playbookID": "Zscaler Test",
            "timeout": 500
        },
        {
            "playbookID": "DemistoUploadFileV2 Test",
            "integrations": "Core REST API"
        },
        {
            "playbookID": "MaxMind Test",
            "integrations": "MaxMind GeoIP2"
        },
        {
            "playbookID": "Test Sagemaker",
            "integrations": "AWS Sagemaker"
        },
        {
            "playbookID": "C2sec-Test",
            "integrations": "C2sec irisk",
            "fromversion": "5.0.0"
        },
        {
            "playbookID": "AlexaV2 Test Playbook",
            "integrations": "Alexa Rank Indicator v2",
            "fromversion": "5.5.0"
        },
        {
            "playbookID": "Phishing v2 - Test - Incident Starter",
            "fromversion": "6.0.0",
            "timeout": 1200,
            "integrations": [
<<<<<<< HEAD
                "EWS Mail Sender",
                "Core REST API",
                "Rasterize"
=======
                "Demisto REST API",
                "Rasterize",
                "EWS v2"
>>>>>>> a22b8675
            ],
            "instance_names": [
                "ews_mail_sender_labdemisto"
            ],
            "memory_threshold": 150,
            "pid_threshold": 80
        },
        {
            "playbookID": "Phishing - Core - Test - Incident Starter",
            "fromversion": "6.0.0",
            "timeout": 1700,
            "integrations": [
<<<<<<< HEAD
                "EWS Mail Sender",
                "Core REST API",
                "Rasterize"
=======
                "Demisto REST API",
                "Rasterize",
                "EWS v2"
>>>>>>> a22b8675
            ],
            "instance_names": [
                "ews_mail_sender_labdemisto"
            ],
            "memory_threshold": 160,
            "pid_threshold": 80
        },
        {
            "playbookID": "Phishing - Core - Test - Actual Incident",
            "fromversion": "6.0.0"
        },
        {
            "playbookID": "SLA Scripts - Test",
            "fromversion": "4.1.0"
        },
        {
            "playbookID": "test_manageOOOUsers",
            "fromversion": "5.5.0"
        },
        {
            "playbookID": "PcapHTTPExtractor-Test"
        },
        {
            "playbookID": "Ping Test Playbook"
        },
        {
            "playbookID": "ParseWordDoc-Test"
        },
        {
            "playbookID": "PDFUnlocker-Test",
            "fromversion": "6.0.0"
        },
        {
            "playbookID": "Active Directory Test",
            "integrations": "Active Directory Query v2",
            "instance_names": "active_directory_ninja",
            "has_api": false
        },
        {
            "playbookID": "Active Directory - manual pagination check",
            "integrations": "Active Directory Query v2",
            "instance_names": "active_directory_ninja"
        },
        {
            "playbookID": "Active Directory - automatic pagination check",
            "integrations": "Active Directory Query v2",
            "instance_names": "active_directory_ninja"
        },
        {
            "playbookID": "AD v2 - debug-mode - Test",
            "integrations": "Active Directory Query v2",
            "instance_names": "active_directory_ninja",
            "fromversion": "5.0.0",
            "has_api": false
        },
        {
            "playbookID": "AD v2 - debug-mode - Test",
            "integrations": "Active Directory Query v2",
            "instance_names": "active_directory_ninja_with_ntlm",
            "fromversion": "5.0.0",
            "has_api": false
        },
        {
            "playbookID": "Docker Hardening Test",
            "fromversion": "5.0.0",
            "runnable_on_docker_only": true
        },
        {
            "integrations": "Active Directory Query v2",
            "instance_names": "active_directory_ninja",
            "playbookID": "Active Directory Query V2 configuration with port",
            "has_api": false
        },
        {
            "integrations": "Active Directory Query v2",
            "instance_names": "active_directory_ninja",
            "playbookID": "Active Directory - ad-get-user limit check",
            "has_api": false
        },
        {
            "integrations": "Active Directory Query v2",
            "instance_names": "active_directory_ninja",
            "playbookID": "active directory search user with parentheses test",
            "has_api": false
        },
        {
            "playbookID": "Email Address Enrichment - Generic v2.1 - Test",
            "integrations": "Active Directory Query v2",
            "instance_names": "active_directory_ninja",
            "has_api": false
        },
        {
            "integrations": "Cofense Intelligence",
            "playbookID": "Test - Cofense Intelligence",
            "timeout": 500
        },
        {
            "playbookID": "GDPRContactAuthorities Test"
        },
        {
            "integrations": "Google Resource Manager",
            "playbookID": "GoogleResourceManager-Test",
            "timeout": 500
        },
        {
            "integrations": "SlashNext Phishing Incident Response",
            "playbookID": "SlashNextPhishingIncidentResponse-Test",
            "timeout": 500
        },
        {
            "integrations": "Google Cloud Storage",
            "playbookID": "GCS - Test",
            "timeout": 500,
            "memory_threshold": 80
        },
        {
            "integrations": "GooglePubSub",
            "playbookID": "GooglePubSub_Test",
            "timeout": 500,
            "fromversion": "5.0.0"
        },
        {
            "playbookID": "Calculate Severity - Generic v2 - Test",
            "integrations": [
                "Palo Alto Minemeld",
                "Active Directory Query v2"
            ],
            "instance_names": "active_directory_ninja",
            "fromversion": "4.5.0"
        },
        {
            "integrations": "Freshdesk",
            "playbookID": "Freshdesk-Test",
            "timeout": 500
        },
        {
            "playbookID": "Autoextract - Test",
            "fromversion": "4.1.0"
        },
        {
            "playbookID": "FilterByList - Test",
            "fromversion": "4.5.0"
        },
        {
            "playbookID": "Impossible Traveler - Test",
            "integrations": [
                "Ipstack",
                "ipinfo",
                "Rasterize",
                "Active Directory Query v2",
                "Core REST API"
            ],
            "instance_names": "active_directory_ninja",
            "fromversion": "5.0.0",
            "timeout": 700
        },
        {
            "playbookID": "Active Directory - Get User Manager Details - Test",
            "integrations": "Active Directory Query v2",
            "instance_names": "active_directory_80k",
            "fromversion": "5.0.0",
            "has_api": false
        },
        {
            "integrations": "Kafka V2",
            "playbookID": "Kafka Test"
        },
        {
            "playbookID": "File Enrichment - Generic v2 - Test",
            "instance_names": "virus_total_v3",
            "integrations": [
                "VirusTotal (API v3)",
                "Cylance Protect v2"
            ],
            "is_mockable": false
        },
        {
            "integrations": [
                "epo",
                "McAfee Active Response"
            ],
            "playbookID": "Endpoint data collection test",
            "timeout": 500
        },
        {
            "integrations": [
                "epo",
                "McAfee Active Response"
            ],
            "playbookID": "MAR - Endpoint data collection test",
            "timeout": 500
        },
        {
            "integrations": "DUO Admin",
            "playbookID": "DuoAdmin API test playbook",
            "fromversion": "5.0.0"
        },
        {
            "integrations": [
                "TAXII Server",
                "TAXIIFeed"
            ],
            "playbookID": "TAXII_Feed_Test",
            "fromversion": "5.5.0",
            "timeout": 300,
            "instance_names": [
                "non_https_cert",
                "instance_execute"
            ]
        },
        {
            "integrations": [
                "TAXII Server",
                "TAXIIFeed"
            ],
            "playbookID": "TAXII_Feed_Test",
            "fromversion": "5.5.0",
            "timeout": 300,
            "instance_names": [
                "https_cert",
                "local_https"
            ]
        },
        {
            "integrations": "TAXII 2 Feed",
            "playbookID": "TAXII 2 Feed Test",
            "fromversion": "5.5.0"
        },
        {
            "integrations": "iDefense Feed",
            "playbookID": "Feed iDefense Test",
            "memory_threshold": 200,
            "fromversion": "5.5.0"
        },
        {
            "playbookID": "TestShowScheduledEntries"
        },
        {
            "playbookID": "Calculate Severity - Standard - Test",
            "integrations": "Palo Alto Minemeld",
            "fromversion": "4.5.0"
        },
        {
            "playbookID": "HTTPListRedirects - Test SSL",
            "has_api": true
        },
        {
            "playbookID": "HTTPListRedirects Basic Test",
            "has_api": true
        },
        {
            "playbookID": "CheckDockerImageAvailableTest",
            "has_api": true
        },
        {
            "playbookID": "Extract Indicators From File - Generic v2 - Test",
            "integrations": [
                "Image OCR",
                "Rasterize"
            ],
            "timeout": 700,
            "memory_threshold": 200,
            "fromversion": "4.5.0"
        },
        {
            "playbookID": "Endpoint Enrichment - Generic v2.1 - Test",
            "integrations": [
                "Cylance Protect v2",
                "carbonblack-v2",
                "epo",
                "Active Directory Query v2"
            ],
            "instance_names": "active_directory_ninja"
        },
        {
            "playbookID": "EmailReputationTest",
            "integrations": "Have I Been Pwned? V2"
        },
        {
            "integrations": "Symantec Deepsight Intelligence",
            "playbookID": "Symantec Deepsight Test"
        },
        {
            "playbookID": "ExtractDomainFromEmailTest"
        },
        {
            "playbookID": "Wait Until Datetime - Test",
            "fromversion": "4.5.0"
        },
        {
            "playbookID": "PAN-OS DAG Configuration Test",
            "integrations": "Panorama",
            "instance_names": "palo_alto_panorama_9.0",
            "timeout": 1500
        },
        {
            "playbookID": "PAN-OS EDL Setup v3 Test",
            "integrations": [
                "Panorama",
                "palo_alto_networks_pan_os_edl_management"
            ],
            "instance_names": "palo_alto_firewall_9.0",
            "timeout": 300
        },
        {
            "integrations": "Snowflake",
            "playbookID": "Snowflake-Test"
        },
        {
            "playbookID": "Account Enrichment - Generic v2.1 - Test",
            "integrations": "Active Directory Query v2",
            "instance_names": "active_directory_ninja",
            "has_api": false
        },
        {
            "integrations": "Cisco Umbrella Investigate",
            "playbookID": "Domain Enrichment - Generic v2 - Test"
        },
        {
            "integrations": "Google BigQuery",
            "playbookID": "Google BigQuery Test"
        },
        {
            "integrations": "Zoom",
            "playbookID": "Zoom_Test"
        },
        {
            "integrations": "Cisco WebEx Feed",
            "playbookID": "Test_Cisco_WebEx_Feed",
            "fromversion": "6.0.0"
        },
        {
            "playbookID": "IP Enrichment - Generic v2 - Test",
            "integrations": "Threat Crowd",
            "fromversion": "4.1.0"
        },
        {
            "integrations": "Cherwell",
            "playbookID": "Cherwell Example Scripts - test"
        },
        {
            "integrations": "Cherwell",
            "playbookID": "Cherwell - test"
        },
        {
            "integrations": "CarbonBlackProtectionV2",
            "playbookID": "Carbon Black Enterprise Protection V2 Test"
        },
        {
            "integrations": "Active Directory Query v2",
            "instance_names": "active_directory_ninja",
            "playbookID": "Test ADGetUser Fails with no instances 'Active Directory Query' (old version)",
            "has_api": false
        },
        {
            "integrations": "MITRE ATT&CK v2",
            "playbookID": "FeedMitreAttackv2_test",
            "memory_threshold": 150
        },
        {
            "integrations": "MITRE ATT&CK v2",
            "playbookID": "ExtractAttackPattern-Test",
            "memory_threshold": 150,
            "fromversion": "6.2.0"
        },
        {
            "integrations": "ANYRUN",
            "playbookID": "ANYRUN-Test"
        },
        {
            "integrations": "ANYRUN",
            "playbookID": "Detonate File - ANYRUN - Test"
        },
        {
            "integrations": "ANYRUN",
            "playbookID": "Detonate URL - ANYRUN - Test"
        },
        {
            "integrations": "Netcraft",
            "playbookID": "Netcraft test"
        },
        {
            "integrations": "EclecticIQ Platform",
            "playbookID": "EclecticIQ Test"
        },
        {
            "playbookID": "FormattingPerformance - Test",
            "fromversion": "5.0.0"
        },
        {
            "integrations": "AWS - EC2",
            "instance_names": "AWS - EC2",
            "playbookID": "AWS - EC2 Test Playbook",
            "fromversion": "5.0.0",
            "memory_threshold": 90
        },
        {
            "integrations": "AWS - EC2",
            "playbookID": "d66e5f86-e045-403f-819e-5058aa603c32"
        },
        {
            "integrations": "ANYRUN",
            "playbookID": "Detonate File From URL - ANYRUN - Test"
        },
        {
            "integrations": "AWS - CloudTrail",
            "playbookID": "3da2e31b-f114-4d7f-8702-117f3b498de9"
        },
        {
            "integrations": "carbonblackprotection",
            "playbookID": "67b0f25f-b061-4468-8613-43ab13147173"
        },
        {
            "integrations": "DomainTools",
            "playbookID": "DomainTools-Test"
        },
        {
            "integrations": "Exabeam",
            "playbookID": "Exabeam - Test"
        },
        {
            "integrations": "Cisco Spark",
            "playbookID": "Cisco Spark Test New"
        },
        {
            "integrations": "Remedy On-Demand",
            "playbookID": "Remedy-On-Demand-Test"
        },
        {
            "playbookID": "ssdeepreputationtest"
        },
        {
            "playbookID": "TestIsEmailAddressInternal"
        },
        {
            "integrations": "Google Cloud Compute",
            "playbookID": "GoogleCloudComputeListTest"
        },
        {
            "integrations": "AWS - S3",
            "playbookID": "AWS - S3 Test Playbook",
            "memory_threshold": 80,
            "is_mockable": false
        },
        {
            "integrations": "AwsSecretsManager",
            "playbookID": "AwsSecretsManagerTest"
        },
        {
            "integrations": "Image OCR",
            "playbookID": "TestImageOCR"
        },
        {
            "integrations": "fireeye",
            "playbookID": "Detonate File - FireEye AX - Test"
        },
        {
            "integrations": [
                "Rasterize",
                "Image OCR"
            ],
            "playbookID": "Rasterize Test",
            "fromversion": "5.0.0",
            "memory_threshold": 100
        },
        {
            "integrations": "Rasterize",
            "playbookID": "RasterizeImageTest",
            "fromversion": "5.0.0"
        },
        {
            "integrations": "Ipstack",
            "playbookID": "Ipstack_Test"
        },
        {
            "integrations": "Perch",
            "playbookID": "Perch-Test"
        },
        {
            "integrations": "Forescout",
            "playbookID": "Forescout-Test"
        },
        {
            "integrations": "GitHub",
            "playbookID": "Git_Integration-Test"
        },
        {
            "integrations": "GitHub IAM",
            "playbookID": "Github IAM - Test Playbook",
            "fromversion": "6.1.0"
        },
        {
            "integrations": "LogRhythmRest",
            "playbookID": "LogRhythm REST test"
        },
        {
            "integrations": "AlienVault USM Anywhere",
            "playbookID": "AlienVaultUSMAnywhereTest"
        },
        {
            "playbookID": "PhishLabsTestPopulateIndicators"
        },
        {
            "playbookID": "Test_HTMLtoMD"
        },
        {
            "integrations": "PhishLabs IOC",
            "playbookID": "PhishLabsIOC TestPlaybook",
            "fromversion": "4.1.0"
        },
        {
            "integrations": "PerceptionPoint",
            "playbookID": "PerceptionPoint Test",
            "fromversion": "4.1.0"
        },
        {
            "integrations": "vmray",
            "playbookID": "VMRay-Test-File",
            "fromversion": "5.5.0"
        },
        {
            "integrations": "vmray",
            "playbookID": "File Enrichment - VMRay - Test",
            "fromversion": "5.0.0"
        },
        {
            "integrations": "AutoFocus V2",
            "playbookID": "AutoFocus V2 test",
            "fromversion": "5.0.0",
            "timeout": 1000
        },
        {
            "playbookID": "Process Email - Generic for Rasterize"
        },
        {
            "playbookID": "Send Investigation Summary Reports - Test",
            "integrations": "EWS v2",
            "instance_names": [
                "ews_mail_sender_labdemisto"
            ],
            "fromversion": "4.5.0",
            "memory_threshold": 100
        },
        {
            "integrations": "Flashpoint",
            "playbookID": "Flashpoint_event-Test"
        },
        {
            "integrations": "Flashpoint",
            "playbookID": "Flashpoint_forum-Test"
        },
        {
            "integrations": "Flashpoint",
            "playbookID": "Flashpoint_report-Test"
        },
        {
            "integrations": "Flashpoint",
            "playbookID": "Flashpoint_reputation-Test"
        },
        {
            "integrations": "BluecatAddressManager",
            "playbookID": "Bluecat Address Manager test"
        },
        {
            "integrations": "MailListener - POP3 Beta",
            "playbookID": "MailListener-POP3 - Test"
        },
        {
            "playbookID": "sumList - Test"
        },
        {
            "integrations": "VulnDB",
            "playbookID": "Test-VulnDB"
        },
        {
            "integrations": "Shodan_v2",
            "playbookID": "Test-Shodan_v2",
            "timeout": 1000
        },
        {
            "integrations": "Threat Crowd",
            "playbookID": "ThreatCrowd - Test"
        },
        {
            "integrations": "GoogleDocs",
            "playbookID": "GoogleDocs-test"
        },
        {
            "playbookID": "Request Debugging - Test",
            "fromversion": "5.0.0"
        },
        {
            "playbookID": "Test Convert file hash to corresponding hashes",
            "fromversion": "4.5.0",
            "integrations": [
                "VirusTotal",
                "Zimperium"
            ],
            "instance_names": "virus_total_general"
        },
        {
            "playbookID": "PAN-OS Query Logs For Indicators Test",
            "fromversion": "5.5.0",
            "timeout": 1500,
            "integrations": "Panorama",
            "instance_names": "palo_alto_panorama"
        },
        {
            "integrations": "Elasticsearch v2",
            "instance_names": "es_v7",
            "playbookID": "Elasticsearch_v2_test"
        },
        {
            "integrations": "ElasticsearchFeed",
            "instance_names": "es_demisto_feed",
            "playbookID": "Elasticsearch_Fetch_Demisto_Indicators_Test",
            "fromversion": "5.5.0"
        },
        {
            "integrations": "ElasticsearchFeed",
            "instance_names": "es_generic_feed",
            "playbookID": "Elasticsearch_Fetch_Custom_Indicators_Test",
            "fromversion": "5.5.0"
        },
        {
            "integrations": "Elasticsearch v2",
            "instance_names": "es_v6",
            "playbookID": "Elasticsearch_v2_test-v6"
        },
        {
            "integrations": "Elasticsearch v2",
            "instance_names": "es_v8",
            "playbookID": "Elasticsearch_v2_test-v8"
        },
        {
            "integrations": "PolySwarm",
            "playbookID": "PolySwarm-Test"
        },
        {
            "integrations": "Kennav2",
            "playbookID": "Kenna Test"
        },
        {
            "integrations": "SecurityAdvisor",
            "playbookID": "SecurityAdvisor-Test",
            "fromversion": "4.5.0"
        },
        {
            "integrations": "Google Key Management Service",
            "playbookID": "Google-KMS-test",
            "pid_threshold": 6,
            "memory_threshold": 60
        },
        {
            "integrations": "SecBI",
            "playbookID": "SecBI - Test"
        },
        {
            "playbookID": "ExtractFQDNFromUrlAndEmail-Test"
        },
        {
            "integrations": "EWS v2",
            "playbookID": "Get EWS Folder Test",
            "fromversion": "4.5.0",
            "instance_names": "ewv2_regular",
            "timeout": 1200
        },
        {
            "integrations": "EWSO365",
            "instance_names": "ewso365_dev_team",
            "playbookID": "EWS_O365_test",
            "fromversion": "5.0.0"
        },
        {
            "integrations": "EWSO365",
            "instance_names": "ewso365_dev_team",
            "playbookID": "EWS_O365_send_mail_test",
            "fromversion": "5.0.0"
        },
        {
            "integrations": "Unit42v2 Feed",
            "playbookID": "unit42_atoms",
            "fromversion": "5.5.0"
        },
        {
            "integrations": "QRadar v3",
            "playbookID": "QRadar Indicator Hunting Test",
            "timeout": 12000,
            "fromversion": "6.0.0"
        },
        {
            "integrations": "QRadar v3",
            "playbookID": "QRadar - Get Offense Logs Test",
            "timeout": 600,
            "fromversion": "6.0.0"
        },
        {
            "playbookID": "SetAndHandleEmpty test",
            "fromversion": "4.5.0"
        },
        {
            "integrations": "Tanium v2",
            "playbookID": "Tanium v2 - Test"
        },
        {
            "integrations": "Office 365 Feed",
            "playbookID": "Office365_Feed_Test",
            "fromversion": "5.5.0",
            "memory_threshold": 150
        },
        {
            "integrations": "GoogleCloudTranslate",
            "playbookID": "GoogleCloudTranslate-Test",
            "pid_threshold": 9
        },
        {
            "integrations": "Infoblox",
            "playbookID": "Infoblox Test"
        },
        {
            "integrations": "BPA",
            "playbookID": "Test-BPA",
            "fromversion": "4.5.0"
        },
        {
            "playbookID": "GetValuesOfMultipleFIelds Test",
            "fromversion": "4.5.0"
        },
        {
            "playbookID": "IsInternalHostName Test",
            "fromversion": "4.5.0"
        },
        {
            "playbookID": "DigitalGuardian-Test",
            "integrations": "Digital Guardian",
            "fromversion": "5.0.0"
        },
        {
            "integrations": "SplunkPy",
            "playbookID": "Splunk Indicator Hunting Test",
            "fromversion": "5.0.0",
            "memory_threshold": 500,
            "instance_names": "use_default_handler",
            "is_mockable": false
        },
        {
            "integrations": "BPA",
            "playbookID": "Test-BPA_Integration",
            "fromversion": "4.5.0"
        },
        {
            "integrations": "AutoFocus Feed",
            "playbookID": "playbook-FeedAutofocus_test",
            "fromversion": "5.5.0"
        },
        {
            "integrations": "PaloAltoNetworks_PrismaCloudCompute",
            "playbookID": "PaloAltoNetworks_PrismaCloudCompute-Test",
            "instance_names": "prisma_cloud_compute_21_04"
        },
        {
            "integrations": "SaasSecurity",
            "playbookID": "SaasSecurity-Test"
        },
        {
            "integrations": "Recorded Future Feed",
            "playbookID": "RecordedFutureFeed - Test",
            "instance_names": "recorded_future_feed",
            "timeout": 1000,
            "fromversion": "5.5.0",
            "memory_threshold": 86
        },
        {
            "integrations": "Recorded Future Feed",
            "playbookID": "RecordedFutureFeed - Test",
            "instance_names": "recorded_future_feed_with_risk_rules",
            "timeout": 1000,
            "fromversion": "5.5.0",
            "memory_threshold": 86
        },
        {
            "integrations": "Expanse",
            "playbookID": "test-Expanse-Playbook",
            "fromversion": "5.0.0"
        },
        {
            "integrations": "Expanse",
            "playbookID": "test-Expanse",
            "fromversion": "5.0.0"
        },
        {
            "integrations": "DShield Feed",
            "playbookID": "playbook-DshieldFeed_test",
            "fromversion": "5.5.0",
            "is_mockable": false
        },
        {
            "integrations": "AlienVault Reputation Feed",
            "playbookID": "AlienVaultReputationFeed_Test",
            "fromversion": "5.5.0",
            "memory_threshold": 190
        },
        {
            "integrations": "BruteForceBlocker Feed",
            "playbookID": "playbook-BruteForceBlocker_test",
            "fromversion": "5.5.0",
            "memory_threshold": 190
        },
        {
            "integrations": "F5Silverline",
            "playbookID": "F5Silverline_TestPlaybook",
            "fromversion": "6.0.0",
            "memory_threshold": 190
        },
        {
            "integrations": "Carbon Black Enterprise EDR",
            "playbookID": "Carbon Black Enterprise EDR Test",
            "fromversion": "5.0.0"
        },
        {
            "integrations": "MongoDB Key Value Store",
            "playbookID": "MongoDB KeyValueStore - Test",
            "pid_threshold": 12,
            "fromversion": "5.0.0"
        },
        {
            "integrations": "MongoDB Log",
            "playbookID": "MongoDBLog - Test",
            "pid_threshold": 12,
            "fromversion": "5.0.0"
        },
        {
            "integrations": "CyCognito",
            "playbookID": "CyCognito-Test",
            "fromversion": "6.2.0"
        },
        {
            "integrations": "FeedCyCognito",
            "playbookID": "FeedCyCognito-Test",
            "fromversion": "6.2.0"
        },
        {
            "integrations": "Google Chronicle Backstory",
            "playbookID": "Google Chronicle Backstory Asset - Test",
            "fromversion": "5.0.0"
        },
        {
            "integrations": "Google Chronicle Backstory",
            "playbookID": "Google Chronicle Backstory IOC Details - Test",
            "fromversion": "5.0.0"
        },
        {
            "integrations": "Google Chronicle Backstory",
            "playbookID": "Google Chronicle Backstory List Alerts - Test",
            "fromversion": "5.0.0"
        },
        {
            "integrations": "Google Chronicle Backstory",
            "playbookID": "Google Chronicle Backstory List IOCs - Test",
            "fromversion": "5.0.0"
        },
        {
            "integrations": "Google Chronicle Backstory",
            "playbookID": "Google Chronicle Backstory Reputation - Test",
            "fromversion": "5.0.0"
        },
        {
            "integrations": "Google Chronicle Backstory",
            "playbookID": "Google Chronicle Backstory List Events - Test",
            "fromversion": "5.0.0"
        },
        {
            "integrations": "Feodo Tracker IP Blocklist Feed",
            "instance_names": "feodo_tracker_ip_currently__active",
            "playbookID": "playbook-feodotrackeripblock_test_currently__active",
            "fromversion": "5.5.0"
        },
        {
            "integrations": "Feodo Tracker IP Blocklist Feed",
            "instance_names": "feodo_tracker_ip_30_days",
            "playbookID": "playbook-feodotrackeripblock_test_30_days",
            "fromversion": "5.5.0"
        },
        {
            "integrations": "Code42",
            "playbookID": "Code42-Test",
            "fromversion": "5.0.0",
            "timeout": 600
        },
        {
            "playbookID": "Code42 File Search Test",
            "integrations": "Code42",
            "fromversion": "5.0.0"
        },
        {
            "playbookID": "FetchIndicatorsFromFile-test",
            "fromversion": "5.5.0"
        },
        {
            "integrations": "RiskSense",
            "playbookID": "RiskSense Get Apps - Test"
        },
        {
            "integrations": "RiskSense",
            "playbookID": "RiskSense Get Host Detail - Test"
        },
        {
            "integrations": "RiskSense",
            "playbookID": "RiskSense Get Host Finding Detail - Test"
        },
        {
            "integrations": "RiskSense",
            "playbookID": "RiskSense Get Hosts - Test"
        },
        {
            "integrations": "RiskSense",
            "playbookID": "RiskSense Get Host Findings - Test"
        },
        {
            "integrations": "RiskSense",
            "playbookID": "RiskSense Get Unique Cves - Test"
        },
        {
            "integrations": "RiskSense",
            "playbookID": "RiskSense Get Unique Open Findings - Test"
        },
        {
            "integrations": "RiskSense",
            "playbookID": "RiskSense Get Apps Detail - Test"
        },
        {
            "integrations": "RiskSense",
            "playbookID": "RiskSense Apply Tag - Test"
        },
        {
            "integrations": "Indeni",
            "playbookID": "Indeni_test",
            "fromversion": "5.0.0"
        },
        {
            "integrations": "SafeBreach v2",
            "playbookID": "playbook-SafeBreach-Test",
            "fromversion": "5.5.0"
        },
        {
            "integrations": "AlienVault OTX TAXII Feed",
            "playbookID": "playbook-feedalienvaultotx_test",
            "fromversion": "5.5.0"
        },
        {
            "playbookID": "ExtractDomainAndFQDNFromUrlAndEmail-Test",
            "fromversion": "5.5.0"
        },
        {
            "integrations": "Cortex Data Lake",
            "playbookID": "Cortex Data Lake Test",
            "instance_names": "cdl_prod",
            "fromversion": "4.5.0"
        },
        {
            "integrations": "MongoDB",
            "playbookID": "MongoDB - Test"
        },
        {
            "integrations": "DNSDB_v2",
            "playbookID": "DNSDB-Test",
            "fromversion": "5.0.0"
        },
        {
            "playbookID": "DBotCreatePhishingClassifierV2FromFile-Test",
            "timeout": 60000,
            "fromversion": "6.1.0",
            "instance_names": "ml_dummy_prod",
            "integrations": "AzureWAF"
        },
        {
            "integrations": "IBM Resilient Systems",
            "playbookID": "IBM Resilient Systems Test"
        },
        {
            "integrations": [
                "Prisma Access",
                "Prisma Access Egress IP feed"
            ],
            "playbookID": "Prisma_Access_Egress_IP_Feed-Test",
            "timeout": 60000,
            "fromversion": "5.5.0"
        },
        {
            "integrations": "Palo Alto Networks - Prisma SASE",
            "playbookID": "PrismaSASE Test",
            "fromversion": "6.5.0",
            "timeout": 3000
        },

        {
            "integrations": "Prisma Access",
            "playbookID": "Prisma_Access-Test",
            "timeout": 60000,
            "fromversion": "5.5.0"
        },
        {
            "playbookID": "EvaluateMLModllAtProduction-Test",
            "timeout": 500,
            "fromversion": "5.5.0"
        },
        {
            "integrations": "Google IP Ranges Feed",
            "playbookID": "Fetch Indicators Test",
            "fromversion": "6.0.0"
        },
        {
            "integrations": "Azure AD Connect Health Feed",
            "playbookID": "FeedAzureADConnectHealth_Test",
            "fromversion": "5.5.0"
        },
        {
            "integrations": [
                "Zoom Feed",
                "Core REST API"
            ],
            "playbookID": "FeedZoom_Test",
            "fromversion": "5.5.0"
        },
        {
            "playbookID": "PCAP Analysis Test",
            "integrations": [
                "ipinfo",
                "WildFire-v2"
            ],
            "fromversion": "5.0.0",
            "timeout": 1200
        },
        {
            "integrations": "Workday",
            "playbookID": "Workday - Test",
            "fromversion": "5.0.0",
            "timeout": 600
        },
        {
            "integrations": "Unit42 Feed",
            "playbookID": "Unit42 Feed - Test",
            "fromversion": "5.5.0",
            "timeout": 600
        },
        {
            "integrations": "CrowdStrikeMalquery",
            "playbookID": "CrowdStrikeMalquery-Test",
            "fromversion": "5.0.0",
            "timeout": 2500
        },
        {
            "integrations": "Sixgill_Darkfeed",
            "playbookID": "Sixgill-Darkfeed_Test",
            "fromversion": "5.5.0"
        },
        {
            "playbookID": "hashIncidentFields-test",
            "fromversion": "4.5.0",
            "timeout": 60000
        },
        {
            "integrations": "RSA Archer v2",
            "playbookID": "Archer v2 - Test",
            "fromversion": "5.0.0",
            "timeout": 1500
        },
        {
            "integrations": "WootCloud",
            "playbookID": "TestWootCloudPlaybook",
            "fromversion": "5.0.0"
        },
        {
            "integrations": "Ivanti Heat",
            "playbookID": "Ivanti Heat - Test"
        },
        {
            "integrations": "MicrosoftCloudAppSecurity",
            "playbookID": "MicrosoftCloudAppSecurity-Test"
        },
        {
            "integrations": "Blueliv ThreatCompass",
            "playbookID": "Blueliv_ThreatCompass_test",
            "fromversion": "5.0.0"
        },
        {
            "playbookID": "IncreaseIncidentSeverity-Test",
            "fromversion": "5.0.0"
        },
        {
            "integrations": "TrendMicro Cloud App Security",
            "playbookID": "playbook_TrendmicroCAS_Test",
            "fromversion": "5.0.0",
            "timeout": 300
        },
        {
            "playbookID": "IfThenElse-Test",
            "fromversion": "5.0.0"
        },
        {
            "integrations": "Imperva WAF",
            "playbookID": "Imperva WAF - Test"
        },
        {
            "integrations": "CheckPointFirewall_v2",
            "playbookID": "checkpoint-testplaybook",
            "timeout": 500
        },
        {
            "playbookID": "FailedInstances - Test",
            "integrations": "Whois",
            "fromversion": "4.5.0"
        },
        {
            "integrations": "F5 ASM",
            "playbookID": "playbook-F5_ASM-Test",
            "timeout": 600,
            "fromversion": "5.0.0"
        },
        {
            "playbookID": "Hatching Triage - Detonate File",
            "integrations": "Hatching Triage",
            "fromversion": "5.5.0"
        },
        {
            "integrations": "Rundeck",
            "playbookID": "Rundeck_test",
            "fromversion": "5.5.0",
            "is_mockable": false
        },
        {
            "playbookID": "Field polling test",
            "timeout": 600,
            "fromversion": "5.0.0"
        },
        {
            "integrations": "Generic Webhook",
            "playbookID": "Generic Webhook - Test",
            "fromversion": "5.5.0",
            "has_api": false
        },
        {
            "integrations": "Palo Alto Networks Enterprise DLP",
            "playbookID": "Palo_Alto_Networks_Enterprise_DLP - Test",
            "fromversion": "5.0.0"
        },
        {
            "integrations": "Cryptocurrency",
            "playbookID": "Cryptocurrency-Test",
            "is_mockable": false
        },
        {
            "integrations": "Public DNS Feed",
            "playbookID": "Public_DNS_Feed_Test",
            "fromversion": "5.5.0"
        },
        {
            "integrations": "BitcoinAbuse",
            "playbookID": "BitcoinAbuse-test",
            "fromversion": "5.5.0",
            "memory_threshold": 200
        },
        {
            "integrations": "ExpanseV2",
            "playbookID": "ExpanseV2 Test",
            "fromversion": "6.0.0",
            "timeout": 250
        },
        {
            "integrations": "FeedExpanse",
            "playbookID": "Feed Expanse Test",
            "fromversion": "6.0.0"
        },
        {
            "integrations": "MicrosoftGraphIdentityandAccess",
            "playbookID": "Identity & Access test playbook"
        },
        {
            "integrations": "MicrosoftPolicyAndComplianceAuditLog",
            "playbookID": "Audit Log - Test"
        },
        {
            "integrations": "Nutanix Hypervisor",
            "playbookID": "Nutanix-test"
        },
        {
            "integrations": "Azure Storage",
            "playbookID": "Azure Storage - Test"
        },
        {
            "integrations": "MicrosoftGraphApplications",
            "playbookID": "MSGraph Applications Test",
            "instance_names": "ms_graph_applications_device_code"
        },
        {
            "integrations": "MicrosoftGraphApplications",
            "playbookID": "MSGraph Applications Test",
            "instance_names": "ms_graph_applications_client_cred"
        },
        {
            "integrations": "EWS Extension Online Powershell v2",
            "playbookID": "playbook-O365-EWS-Extension-Powershell-Online-V2-Test",
            "fromversion": "6.0.0",
            "toversion": "6.0.9",
            "timeout": 250
        },
        {
            "integrations": "VirusTotal (API v3)",
            "playbookID": "VirusTotal (API v3) Detonate Test",
            "instance_names": [
                "virus_total_v3",
                "virus_total_v3_premium"
            ],
            "is_mockable": false
        },
        {
            "integrations": "VirusTotal (API v3)",
            "playbookID": "VirusTotalV3-test",
            "instance_names": [
                "virus_total_v3"
            ],
            "fromversion": "5.5.0"
        },
        {
            "integrations": "HostIo",
            "playbookID": "HostIo_Test"
        },
        {
            "playbookID": "CreateCertificate-Test",
            "fromversion": "5.5.0"
        },
        {
            "integrations": "LogPoint SIEM Integration",
            "playbookID": "LogPoint SIEM Integration - Test Playbook 1"
        },
        {
            "integrations": "LogPoint SIEM Integration",
            "playbookID": "LogPoint SIEM Integration - Test Playbook 2"
        },
        {
            "integrations": "Cisco Stealthwatch",
            "fromversion": "5.5.0",
            "playbookID": "Cisco Stealthwatch Test"
        },
        {
            "integrations": "cymulate_v2",
            "playbookID": "Cymulate V2 Test",
            "fromversion": "6.0.0"
        },
        {
            "integrations": "OpenCTI",
            "playbookID": "OpenCTI Test",
            "fromversion": "5.0.0"
        },
        {
            "integrations": "Microsoft Graph API",
            "playbookID": "Microsoft Graph API - Test",
            "fromversion": "5.0.0"
        },
        {
            "integrations": "QRadar v3",
            "playbookID": "QRadar_v3-test",
            "fromversion": "6.0.0",
            "timeout": 600
        },
        {
            "playbookID": "DbotPredictOufOfTheBoxTest",
            "fromversion": "4.5.0",
            "timeout": 1000
        },
        {
            "playbookID": "DbotPredictOufOfTheBoxTestV2",
            "fromversion": "5.5.0",
            "timeout": 1000
        },
        {
            "integrations": "HPEArubaClearPass",
            "playbookID": "HPEArubaClearPass_TestPlaybook",
            "fromversion": "6.0.0"
        },
        {
            "integrations": "CrowdstrikeFalcon",
            "playbookID": "Get endpoint details - Generic - test",
            "fromversion": "5.5.0"
        },
        {
            "integrations": "CrowdstrikeFalcon",
            "playbookID": "Isolate and unisolate endpoint - test",
            "fromversion": "5.5.0"
        },
        {
            "integrations": "VirusTotal - Premium (API v3)",
            "playbookID": "VirusTotal Premium v3 TestPlaybook",
            "fromversion": "5.5.0"
        },
        {
            "integrations": "Armis",
            "playbookID": "Armis-Test",
            "fromversion": "5.5.0"
        },
        {
            "playbookID": "Tidy - Test",
            "integrations": [
                "AWS - EC2",
                "Core REST API",
                "Tidy"
            ],
            "instance_names": [
                "aws_alloacte_host"
            ],
            "fromversion": "6.0.0"
        },
        {
            "integrations": "Trend Micro Deep Security",
            "playbookID": "Trend Micro Deep Security - Test"
        },
        {
            "integrations": "Carbon Black Endpoint Standard",
            "playbookID": "carbonBlackEndpointStandardTestPlaybook",
            "fromversion": "5.5.0",
            "is_mockable": false
        },
        {
            "integrations": "Proofpoint TAP v2",
            "playbookID": "ProofpointTAP-Test"
        },
        {
            "integrations": "QualysV2",
            "playbookID": "QualysVulnerabilityManagement-Test",
            "fromversion": "5.5.0",
            "timeout": 3500
        },
        {
            "integrations": "ThreatExchange v2",
            "playbookID": "ThreatExchangeV2-test",
            "fromversion": "5.5.0"
        },
        {
            "integrations": "NetscoutAED",
            "playbookID": "NetscoutAED-Test",
            "fromversion": "5.5.0"
        },
        {
            "integrations": "VMware Workspace ONE UEM (AirWatch MDM)",
            "playbookID": "VMware Workspace ONE UEM (AirWatch MDM)-Test",
            "fromversion": "6.0.0"
        },
        {
            "integrations": "CarbonBlackLiveResponseCloud",
            "playbookID": "CarbonBlackLiveResponseCloud-Test",
            "fromversion": "5.5.0",
            "is_mockable": false
        },
        {
            "playbookID": "EDL Performance Test",
            "instance_names": "edl_auto",
            "integrations": [
                "EDL",
                "Create-Mock-Feed-Relationships"
            ],
            "fromversion": "6.0.0",
            "timeout": 3500,
            "memory_threshold": 900,
            "pid_threshold": 12,
            "context_print_dt": "EDLHey",
            "has_api": false
        },
        {
            "playbookID": "Export Indicators Performance Test",
            "instance_names": "eis_auto",
            "integrations": [
                "ExportIndicators",
                "Create-Mock-Feed-Relationships"
            ],
            "fromversion": "6.0.0",
            "timeout": 3500,
            "memory_threshold": 900,
            "pid_threshold": 12,
            "context_print_dt": "EISHey"
        },
        {
            "integrations": "jamf v2",
            "playbookID": "Jamf_v2_test",
            "fromversion": "5.5.0"
        },
        {
            "integrations": "GuardiCore v2",
            "playbookID": "GuardiCoreV2-Test",
            "fromversion": "6.0.0"
        },
        {
            "playbookID": "DBot Build Phishing Classifier Test - Multiple Algorithms",
            "timeout": 60000,
            "fromversion": "6.1.0",
            "instance_names": "ml_dummy_prod",
            "integrations": "AzureWAF"
        },
        {
            "integrations": [
                "AutoFocus Daily Feed",
                "Core REST API"
            ],
            "playbookID": "Fetch Indicators Test",
            "fromversion": "6.0.0",
            "is_mockable": false,
            "timeout": 2400
        },
        {
            "integrations": "SOCRadarIncidents",
            "playbookID": "SOCRadarIncidents-Test"
        },
        {
            "integrations": "SOCRadarThreatFusion",
            "playbookID": "SOCRadarThreatFusion-Test"
        },
        {
            "integrations": "FeedSOCRadarThreatFeed",
            "playbookID": "FeedSOCRadarThreatFeed-Test"
        },
        {
            "integrations": "TheHive Project",
            "playbookID": "Playbook_TheHiveProject_Test",
            "fromversion": "6.0.0"
        },
        {
            "integrations": [
                "ServiceNow v2",
                "Core REST API"
            ],
            "playbookID": "Fetch Incidents Test",
            "instance_names": "snow_basic_auth",
            "fromversion": "6.0.0",
            "is_mockable": false,
            "timeout": 2400
        },
        {
            "integrations": [
                "MalwareBazaar Feed",
                "Core REST API"
            ],
            "playbookID": "Fetch Indicators Test",
            "fromversion": "6.0.0",
            "is_mockable": false,
            "instance_names": "malwarebazzar_auto",
            "timeout": 2400
        },
        {
            "playbookID": "SolarWinds-Test",
            "fromversion": "5.5.0",
            "integrations": [
                "SolarWinds"
            ]
        },
        {
            "playbookID": "BastilleNetworks-Test",
            "fromversion": "5.0.0",
            "integrations": [
                "Bastille Networks"
            ]
        },
        {
            "playbookID": "bc993d1a-98f5-4554-8075-68a38004c119",
            "fromversion": "5.0.0",
            "integrations": [
                "Gamma"
            ]
        },
        {
            "playbookID": "Service Desk Plus (On-Premise) Test",
            "fromversion": "5.0.0",
            "integrations": [
                "ServiceDeskPlus (On-Premise)"
            ]
        },
        {
            "playbookID": "IronDefense Test",
            "fromversion": "5.0.0",
            "integrations": [
                "IronDefense"
            ]
        },
        {
            "playbookID": "AgariPhishingDefense-Test",
            "fromversion": "5.0.0",
            "integrations": [
                "Agari Phishing Defense"
            ]
        },
        {
            "playbookID": "SecurityIntelligenceServicesFeed - Test",
            "fromversion": "5.5.0",
            "integrations": [
                "SecurityIntelligenceServicesFeed"
            ]
        },
        {
            "playbookID": "FeedTalosTestPlaybook",
            "fromversion": "5.5.0",
            "integrations": [
                "Talos Feed"
            ]
        },
        {
            "playbookID": "Netscout Arbor Sightline - Test Playbook",
            "fromversion": "5.5.0",
            "integrations": [
                "NetscoutArborSightline"
            ]
        },
        {
            "playbookID": "AlphaVantage Test Playbook",
            "fromversion": "6.0.0",
            "integrations": [
                "AlphaVantage"
            ]
        },
        {
            "playbookID": "Azure SQL - Test",
            "fromversion": "5.0.0",
            "instance_names": "azure_sql_device_code_instance",
            "integrations": [
                "Azure SQL Management"
            ]
        },
        {
            "playbookID": "Sophos Central Test",
            "fromversion": "5.0.0",
            "integrations": [
                "Sophos Central"
            ]
        },
        {
            "playbookID": "Microsoft Graph Groups - Test",
            "fromversion": "5.0.0",
            "integrations": [
                "Microsoft Graph Groups"
            ]
        },
        {
            "playbookID": "Humio-Test",
            "fromversion": "5.0.0",
            "integrations": [
                "Humio"
            ]
        },
        {
            "playbookID": "Blueliv_ThreatContext_test",
            "fromversion": "5.0.0",
            "integrations": [
                "Blueliv ThreatContext"
            ]
        },
        {
            "playbookID": "Darktrace Test Playbook",
            "fromversion": "6.0.0",
            "integrations": [
                "Darktrace"
            ]
        },
        {
            "playbookID": "Recorded Future Test Playbook",
            "fromversion": "5.0.0",
            "integrations": [
                "Recorded Future v2"
            ]
        },
        {
            "playbookID": "get_file_sample_by_hash_-_cylance_protect_-_test",
            "fromversion": "5.0.0",
            "integrations": [
                "Cylance Protect v2"
            ]
        },
        {
            "playbookID": "Venafi - Test",
            "fromversion": "5.0.0",
            "integrations": [
                "Venafi"
            ]
        },
        {
            "playbookID": "3da36d51-3cdf-4120-882a-cee03b038b89",
            "fromversion": "5.0.0",
            "integrations": [
                "FortiManager"
            ]
        },
        {
            "playbookID": "X509Certificate Test Playbook",
            "fromversion": "6.0.0"
        },
        {
            "playbookID": "Pcysys-Test",
            "fromversion": "5.0.0",
            "integrations": [
                "Pentera"
            ]
        },
        {
            "playbookID": "Pentera Run Scan and Create Incidents - Test",
            "fromversion": "5.0.0",
            "integrations": [
                "Pentera"
            ]
        },
        {
            "playbookID": "Google Chronicle Backstory List Detections - Test",
            "fromversion": "5.0.0",
            "integrations": [
                "Google Chronicle Backstory"
            ]
        },
        {
            "playbookID": "Google Chronicle Backstory List Rules - Test",
            "fromversion": "5.0.0",
            "integrations": [
                "Google Chronicle Backstory"
            ]
        },
        {
            "playbookID": "McAfee ESM v2 - Test",
            "fromversion": "5.0.0",
            "instance_names": "v11.1.3",
            "integrations": [
                "McAfee ESM v2"
            ]
        },
        {
            "playbookID": "McAfee ESM Watchlists - Test",
            "fromversion": "5.0.0",
            "instance_names": "v11.1.3",
            "integrations": [
                "McAfee ESM v2"
            ]
        },
        {
            "playbookID": "Acalvio Sample Playbook",
            "fromversion": "5.0.0",
            "integrations": [
                "Acalvio ShadowPlex"
            ]
        },
        {
            "playbookID": "playbook-SophosXGFirewall-test",
            "fromversion": "5.0.0",
            "integrations": [
                "sophos_firewall"
            ]
        },
        {
            "playbookID": "CircleCI-Test",
            "fromversion": "5.5.0",
            "integrations": [
                "CircleCI"
            ]
        },
        {
            "playbookID": "XMCyberIntegration-Test",
            "fromversion": "6.0.0",
            "integrations": [
                "XMCyber"
            ]
        },
        {
            "playbookID": "a60ae34e-7a00-4a06-81ca-2ca6ea1d58ba",
            "fromversion": "6.0.0",
            "integrations": [
                "AnsibleAlibabaCloud"
            ]
        },
        {
            "playbookID": "Carbon Black Enterprise EDR Process Search Test",
            "fromversion": "5.0.0",
            "integrations": [
                "Carbon Black Enterprise EDR"
            ]
        },
        {
            "playbookID": "Logzio - Test",
            "fromversion": "5.0.0",
            "integrations": [
                "Logz.io"
            ]
        },
        {
            "playbookID": "GoogleCloudSCC-Test",
            "fromversion": "5.0.0",
            "integrations": [
                "GoogleCloudSCC"
            ]
        },
        {
            "playbookID": "SailPointIdentityNow-Test",
            "fromversion": "6.0.0",
            "integrations": [
                "SailPointIdentityNow"
            ]
        },
        {
            "playbookID": "playbook-Cyberint_Test",
            "fromversion": "5.0.0",
            "integrations": [
                "cyberint"
            ]
        },
        {
            "playbookID": "Druva-Test",
            "fromversion": "5.0.0",
            "integrations": [
                "Druva Ransomware Response"
            ]
        },
        {
            "playbookID": "LogPoint SIEM Integration - Test Playbook 3",
            "fromversion": "6.0.0",
            "integrations": [
                "LogPoint SIEM Integration"
            ]
        },
        {
            "playbookID": "TestGraPlayBook",
            "fromversion": "5.0.0",
            "integrations": [
                "Gurucul-GRA"
            ]
        },
        {
            "playbookID": "TestGreatHornPlaybook",
            "fromversion": "6.0.0",
            "integrations": [
                "GreatHorn"
            ]
        },
        {
            "playbookID": "Microsoft Defender Advanced Threat Protection - Test",
            "fromversion": "5.0.0",
            "integrations": [
                "Microsoft Defender Advanced Threat Protection"
            ],
            "instance_names": [
                "microsoft_defender_atp_dev_self_deployed"
            ],
            "timeout": 500
        },
        {
            "playbookID": "Polygon-Test",
            "fromversion": "5.0.0",
            "integrations": [
                "Group-IB TDS Polygon"
            ]
        },
        {
            "playbookID": "TrustwaveSEG-Test",
            "fromversion": "5.0.0",
            "integrations": [
                "trustwave secure email gateway"
            ]
        },
        {
            "playbookID": "PassiveTotal_v2-Test",
            "fromversion": "5.0.0",
            "integrations": [
                "PassiveTotal v2",
                "PassiveTotal"
            ]
        },
        {
            "playbookID": "02ea5cef-3169-4b17-8f4d-604b44e6348a",
            "fromversion": "5.0.0",
            "integrations": [
                "Cognni"
            ]
        },
        {
            "playbookID": "playbook-InsightIDR-test",
            "fromversion": "5.0.0",
            "integrations": [
                "Rapid7 InsightIDR"
            ]
        },
        {
            "playbookID": "Cofense Intelligence v2-Test",
            "fromversion": "5.5.0",
            "integrations": [
                "CofenseIntelligenceV2"
            ]
        },
        {
            "integrations": "Cofense Vision",
            "playbookID": "CofenseVision-Test",
            "fromversion": "6.2.0"
        },
        {
            "playbookID": "opsgenie-test-playbook",
            "fromversion": "6.0.0",
            "integrations": [
                "Opsgeniev2"
            ]
        },
        {
            "playbookID": "FraudWatch-Test",
            "fromversion": "5.0.0",
            "integrations": [
                "FraudWatch"
            ]
        },
        {
            "playbookID": "SepioPrimeAPI-Test",
            "fromversion": "5.0.0",
            "integrations": [
                "Sepio"
            ]
        },
        {
            "playbookID": "SX - PC - Test Playbook",
            "fromversion": "5.5.0",
            "integrations": [
                "PingCastle"
            ]
        },
        {
            "playbookID": "JARM-Test",
            "fromversion": "5.0.0",
            "integrations": [
                "JARM"
            ]
        },
        {
            "playbookID": "Playbook-HYASInsight-Test",
            "fromversion": "6.0.0",
            "integrations": [
                "HYAS Insight"
            ]
        },
        {
            "playbookID": "ConcentricAI Demo Playbook",
            "fromversion": "6.0.0",
            "integrations": [
                "ConcentricAI"
            ]
        },
        {
            "playbookID": "Cyberpion-Test",
            "fromversion": "6.0.0",
            "integrations": [
                "Cyberpion"
            ]
        },
        {
            "playbookID": "CrowdStrike OpenAPI - Test",
            "fromversion": "6.0.0",
            "integrations": [
                "CrowdStrike OpenAPI"
            ]
        },
        {
            "playbookID": "Smokescreen IllusionBLACK-Test",
            "fromversion": "5.0.0",
            "integrations": [
                "Smokescreen IllusionBLACK"
            ]
        },
        {
            "playbookID": "TestCymptomPlaybook",
            "fromversion": "5.0.0",
            "integrations": [
                "Cymptom"
            ]
        },
        {
            "playbookID": "Test-GitLab-v2",
            "fromversion": "6.5.0",
            "integrations": "GitLabv2"
        },
        {
            "playbookID": "LGTM-test-playbook",
            "fromversion": "6.0.0",
            "integrations": [
                "LGTM",
                "MinIO",
                "Docker Engine API"
            ]
        },
        {
            "playbookID": "playbook-MinIO-Test",
            "fromversion": "6.0.0",
            "integrations": [
                "LGTM",
                "MinIO",
                "Docker Engine API"
            ]
        },
        {
            "playbookID": "MSGraph_DeviceManagement_Test",
            "fromversion": "5.0.0",
            "instance_names": "ms_graph_device_management_self_deployed_prod",
            "integrations": [
                "Microsoft Graph Device Management"
            ]
        },
        {
            "playbookID": "G Suite Security Alert Center-Test",
            "fromversion": "5.0.0",
            "integrations": [
                "G Suite Security Alert Center"
            ]
        },
        {
            "playbookID": "VerifyOOBV2Predictions-Test",
            "fromversion": "5.5.0"
        },
        {
            "playbookID": "PAN OS EDL Management - Test",
            "fromversion": "5.0.0",
            "integrations": [
                "palo_alto_networks_pan_os_edl_management"
            ],
            "has_api": false
        },
        {
            "playbookID": "Group-IB Threat Intelligence & Attribution-Test",
            "fromversion": "6.0.0",
            "integrations": [
                "Group-IB Threat Intelligence & Attribution Feed",
                "Group-IB Threat Intelligence & Attribution"
            ]
        },
        {
            "playbookID": "CounterCraft - Test",
            "fromversion": "5.0.0",
            "integrations": [
                "CounterCraft Deception Director"
            ]
        },
        {
            "playbookID": "Azure Kubernetes Services - Test",
            "fromversion": "5.0.0",
            "instance_names": "aks_device_code_instance",
            "integrations": [
                "Azure Kubernetes Services"
            ]
        },
        {
            "playbookID": "Cortex XDR - IOC - Test without fetch",
            "fromversion": "5.5.0",
            "integrations": [
                "Cortex XDR - IR",
                "Cortex XDR - IOC"
            ]
        },
        {
            "playbookID": "PaloAltoNetworks_IoT-Test",
            "fromversion": "5.0.0",
            "integrations": [
                "Palo Alto Networks IoT"
            ]
        },
        {
            "playbookID": "GreyNoise-Test",
            "fromversion": "5.5.0",
            "integrations": [
                "GreyNoise Community",
                "GreyNoise"
            ]
        },
        {
            "playbookID": "xMatters-Test",
            "fromversion": "5.5.0",
            "integrations": [
                "xMatters"
            ]
        },
        {
            "playbookID": "TestCentrifyPlaybook",
            "fromversion": "6.0.0",
            "integrations": [
                "Centrify Vault"
            ]
        },
        {
            "playbookID": "Infinipoint-Test",
            "fromversion": "5.0.0",
            "integrations": [
                "Infinipoint"
            ]
        },
        {
            "playbookID": "CyrenThreatInDepth-Test",
            "fromversion": "6.0.0",
            "integrations": [
                "CyrenThreatInDepth"
            ]
        },
        {
            "playbookID": "CVSS Calculator Test",
            "fromversion": "5.0.0"
        },
        {
            "playbookID": "7d8ac1af-2d1e-4ed9-875c-d3257d2c6830",
            "fromversion": "6.0.0",
            "integrations": [
                "AnsibleHCloud"
            ]
        },
        {
            "playbookID": "Archer-Test-Playbook",
            "fromversion": "5.0.0",
            "integrations": [
                "RSA Archer",
                "RSA Archer v2"
            ]
        },
        {
            "playbookID": "Cymulate V1 Test",
            "fromversion": "6.0.0",
            "integrations": [
                "cymulate_v2",
                "Cymulate"
            ]
        },
        {
            "playbookID": "TestUptycs",
            "fromversion": "5.0.0",
            "integrations": [
                "Uptycs"
            ]
        },
        {
            "playbookID": "Microsoft Graph Calendar - Test",
            "fromversion": "5.0.0",
            "instance_names": "ms_graph_calendar_dev",
            "integrations": [
                "Microsoft Graph Calendar"
            ]
        },
        {
            "playbookID": "VMRay-Test-URL",
            "fromversion": "5.5.0",
            "integrations": [
                "vmray"
            ]
        },
        {
            "playbookID": "Thycotic-Test",
            "fromversion": "6.0.0",
            "integrations": [
                "Thycotic"
            ]
        },
        {
            "playbookID": "Test Playbook TrendMicroDDA",
            "fromversion": "5.0.0",
            "integrations": [
                "Trend Micro Deep Discovery Analyzer Beta"
            ]
        },
        {
            "playbookID": "Atlassian Confluence Cloud-Test",
            "fromversion": "6.2.0",
            "integrations": [
                "Atlassian Confluence Cloud"
            ]
        },
        {
            "playbookID": "CrowdStrike_Falcon_X_-Test-Detonate_URL",
            "fromversion": "6.1.0",
            "integrations": [
                "CrowdStrike Falcon X"
            ],
            "timeout": 2500
        },
        {
            "playbookID": "CrowdStrike_Falcon_X_-Test-Detonate_File",
            "fromversion": "6.1.0",
            "memory_threshold": 150,
            "integrations": [
                "CrowdStrike Falcon X"
            ],
            "timeout": 1800
        },
        {
            "playbookID": "CrowdStrike_FalconX_Test",
            "fromversion": "6.1.0",
            "memory_threshold": 160,
            "integrations": [
                "CrowdStrike Falcon X"
            ]
        },
        {
            "playbookID": "Phishing - Core - Test - Actual Incident",
            "fromversion": "6.0.0",
            "timeout": 4600,
            "integrations": [
<<<<<<< HEAD
                "EWS Mail Sender",
                "Core REST API",
                "Rasterize"
=======
                "Demisto REST API",
                "Rasterize",
                "EWS v2"
>>>>>>> a22b8675
            ],
            "memory_threshold": 200
        },
        {
            "playbookID": "Phishing v2 - Test - Actual Incident",
            "fromversion": "6.0.0"
        },
        {
            "playbookID": "Phishing Investigation - Generic v2 - Campaign Test",
            "fromversion": "6.0.0",
            "timeout": 7000,
            "integrations": [
<<<<<<< HEAD
                "EWS Mail Sender",
                "Core REST API",
=======
                "Demisto REST API",
>>>>>>> a22b8675
                "Rasterize",
                "Demisto Lock",
                "EWS v2"
            ],
            "instance_names": [
                "no_sync_long_timeout",
                "ews_mail_sender_labdemisto"
            ],
            "memory_threshold": 160,
            "pid_threshold": 80
        },
        {
            "playbookID": "Phishing v3 - DomainSquatting+EML+MaliciousIndicators - Test",
            "fromversion": "6.2.0",
            "timeout": 7000,
            "integrations": [
                "EWSO365",
                "Core REST API",
                "CreateIncidents",
                "Rasterize"
            ],
            "instance_names": [
                "ewso365_dev_team",
                "Create Test Incidents - Phishing Mock"
            ],
            "external_playbook_config": {
                "playbookID": "Phishing - Generic v3",
                "input_parameters": {
                    "InternalDomains": {
                        "simple": "demistodev.onmicrosoft.com"
                    }
                }
            },
            "instance_configuration": {
                "classifier_id": "EWS v2",
                "incoming_mapper_id": "EWS v2-mapper"
            },
            "memory_threshold": 400,
            "pid_threshold": 80
        },
        {
            "playbookID": "Phishing v3 - Get Original Email + Search & Delete - Test",
            "fromversion": "6.2.0",
            "toversion": "6.4.9",
            "timeout": 7000,
            "integrations": [
                "Core REST API",
                "EWSO365",
                "Rasterize",
                "SecurityAndCompliance",
                "VirusTotal (API v3)"
            ],
            "instance_names": [
                "virus_total_v3",
                "ewso365_dev_team"
            ],
            "external_playbook_config": {
                "playbookID": "Phishing - Generic v3",
                "input_parameters": {
                    "SearchAndDelete": {
                        "simple": "True"
                    },
                    "GetOriginalEmail": {
                        "simple": "True"
                    },
                    "SearchAndDeleteIntegration": {
                        "simple": "O365"
                    },
                    "O365DeleteType": {
                        "simple": "Soft"
                    }
                }
            },
            "memory_threshold": 160,
            "pid_threshold": 80
        },
        {
            "playbookID": "PCAP Search test",
            "fromversion": "5.0.0"
        },
        {
            "playbookID": "PCAP Parsing And Indicator Enrichment Test",
            "fromversion": "5.0.0"
        },
        {
            "playbookID": "PCAP File Carving Test",
            "fromversion": "5.0.0"
        },
        {
            "playbookID": "Trello Test",
            "fromversion": "6.0.0",
            "integrations": [
                "Trello"
            ]
        },
        {
            "playbookID": "Google Drive Permissions Test",
            "fromversion": "5.0.0",
            "integrations": [
                "GoogleDrive"
            ]
        },
        {
            "playbookID": "RiskIQDigitalFootprint-Test",
            "fromversion": "5.5.0",
            "integrations": [
                "RiskIQDigitalFootprint"
            ]
        },
        {
            "playbookID": "playbook-feodotrackeripblock_test",
            "fromversion": "5.5.0",
            "integrations": [
                "Feodo Tracker IP Blocklist Feed"
            ],
            "instance_names": [
                "feodo_tracker_ip_currently__active",
                "feodo_tracker_ip_30_days"
            ]
        },
        {
            "playbookID": "CyberTotal_TestPlaybook",
            "fromversion": "5.0.0",
            "integrations": [
                "CyberTotal"
            ]
        },
        {
            "playbookID": "Deep_Instinct-Test",
            "fromversion": "5.0.0",
            "integrations": [
                "Deep Instinct"
            ]
        },
        {
            "playbookID": "Zabbix - Test",
            "fromversion": "5.0.0",
            "integrations": [
                "Zabbix"
            ]
        },
        {
            "playbookID": "GCS Object Policy (ACL) - Test",
            "fromversion": "5.0.0",
            "integrations": [
                "Google Cloud Storage"
            ]
        },
        {
            "playbookID": "GetStringsDistance - Test",
            "fromversion": "5.0.0",
            "scripts": [
                "GetStringsDistance"
            ]
        },
        {
            "playbookID": "GCS Bucket Management - Test",
            "fromversion": "5.0.0",
            "integrations": [
                "Google Cloud Storage"
            ]
        },
        {
            "playbookID": "GCS Bucket Policy (ACL) - Test",
            "fromversion": "5.0.0",
            "integrations": [
                "Google Cloud Storage"
            ]
        },
        {
            "playbookID": "GCS Object Operations - Test",
            "fromversion": "5.0.0",
            "integrations": [
                "Google Cloud Storage"
            ]
        },
        {
            "playbookID": "OpenLDAP - Test",
            "fromversion": "5.0.0",
            "integrations": [
                "OpenLDAP"
            ],
            "instance_names": "LDAP Authentication (Active Directory)"
        },
        {
            "playbookID": "LDAP Authentication - Test",
            "fromversion": "6.8.0",
            "integrations": [
                "OpenLDAP"
            ],
            "instance_names": "LDAP Authentication (Active Directory)"
        },
        {
            "playbookID": "LDAP Authentication - Test",
            "fromversion": "6.8.0",
            "integrations": [
                "OpenLDAP"
            ],
            "instance_names": "LDAP Authentication (OpenLDAP)"
        },
        {
            "playbookID": "FireEye-Detection-on-Demand-Test",
            "fromversion": "6.0.0",
            "integrations": [
                "FireEye Detection on Demand"
            ]
        },
        {
            "playbookID": "TestIPQualityScorePlaybook",
            "fromversion": "5.0.0",
            "integrations": [
                "IPQualityScore"
            ]
        },
        {
            "integrations": "CrowdStrike Falcon Sandbox V2",
            "playbookID": "CrowdstrikeFalconSandbox2 Test",
            "timeout": 500
        },
        {
            "playbookID": "Send Email To Recipients",
            "fromversion": "5.0.0",
            "integrations": [
                "EWS v2"
            ],
            "instance_names": [
                "ews_mail_sender_labdemisto"
            ]
        },
        {
            "playbookID": "Endace-Test",
            "fromversion": "5.0.0",
            "integrations": [
                "Endace"
            ]
        },
        {
            "playbookID": "StringToArray_test",
            "fromversion": "6.0.0"
        },
        {
            "playbookID": "URLSSLVerification_test",
            "fromversion": "5.0.0"
        },
        {
            "playbookID": "playbook-SearchIncidentsV2InsideGenericPollng-Test",
            "fromversion": "5.0.0"
        },
        {
            "playbookID": "IsRFC1918-Test",
            "fromversion": "5.0.0"
        },
        {
            "playbookID": "Base64 File in List Test",
            "fromversion": "5.0.0"
        },
        {
            "playbookID": "DbotAverageScore-Test",
            "fromversion": "5.0.0"
        },
        {
            "playbookID": "ExtractEmailV2-Test",
            "fromversion": "5.5.0"
        },
        {
            "playbookID": "IsUrlPartOfDomain Test",
            "fromversion": "5.0.0"
        },
        {
            "playbookID": "URLEncode-Test",
            "fromversion": "5.0.0"
        },
        {
            "playbookID": "IsIPInRanges - Test",
            "fromversion": "5.0.0"
        },
        {
            "playbookID": "TruSTAR v2-Test",
            "fromversion": "5.0.0",
            "integrations": [
                "TruSTAR v2",
                "TruSTAR"
            ]
        },
        {
            "playbookID": "Relationships scripts - Test",
            "fromversion": "6.2.0"
        },
        {
            "playbookID": "Test-CreateDBotScore-With-Reliability",
            "fromversion": "6.0.0"
        },
        {
            "playbookID": "ValidateContent - Test",
            "fromversion": "5.5.0",
            "has_api": true
        },
        {
            "playbookID": "DeleteContext-auto-subplaybook-test",
            "fromversion": "5.0.0"
        },
        {
            "playbookID": "Process Email - Generic - Test - Actual Incident",
            "fromversion": "6.0.0",
            "integrations": [
                "XsoarPowershellTesting",
                "Create-Mock-Feed-Relationships"
            ],
            "memory_threshold": 160
        },
        {
            "playbookID": "Analyst1 Integration Demonstration - Test",
            "fromversion": "5.0.0",
            "integrations": [
                "Analyst1",
                "illuminate"
            ]
        },
        {
            "playbookID": "Analyst1 Integration Test",
            "fromversion": "5.0.0",
            "integrations": [
                "Analyst1",
                "illuminate"
            ]
        },
        {
            "playbookID": "Cofense Triage v3-Test",
            "fromversion": "6.0.0",
            "integrations": [
                "Cofense Triage v2",
                "Cofense Triage v3",
                "Cofense Triage"
            ]
        },
        {
            "playbookID": "SailPointIdentityIQ-Test",
            "fromversion": "6.0.0",
            "integrations": [
                "SailPointIdentityIQ"
            ]
        },
        {
            "playbookID": "Test - ExtFilter",
            "fromversion": "5.0.0"
        },
        {
            "playbookID": "Test - ExtFilter Main",
            "fromversion": "5.0.0"
        },
        {
            "playbookID": "Microsoft Teams - Test",
            "fromversion": "5.0.0",
            "instance_names": "ms_teams_management_device_code",
            "integrations": [
                "Microsoft Teams Management",
                "Microsoft Teams"
            ]
        },
        {
            "playbookID": "TestTOPdeskPlaybook",
            "fromversion": "5.0.0",
            "integrations": [
                "TOPdesk"
            ]
        },
        {
            "integrations": "Cortex XDR - XQL Query Engine",
            "playbookID": "Cortex XDR - XQL Query - Test",
            "fromversion": "6.2.0",
            "memory_threshold": 90
        },
        {
            "playbookID": "ListUsedDockerImages - Test",
            "fromversion": "6.1.0"
        },
        {
            "integrations": "CustomIndicatorDemo",
            "playbookID": "playbook-CustomIndicatorDemo-test"
        },
        {
            "integrations": "Azure Sentinel",
            "fromversion": "5.5.0",
            "is_mockable": false,
            "playbookID": "TestAzureSentinelPlaybookV2"
        },
        {
            "integrations": "AnsibleAlibabaCloud",
            "playbookID": "Test-AlibabaCloud"
        },
        {
            "integrations": "AnsibleAzure",
            "playbookID": "Test-AnsibleAzure"
        },
        {
            "integrations": "AnsibleCiscoIOS",
            "playbookID": "Test-AnsibleCiscoIOS"
        },
        {
            "integrations": "AnsibleCiscoNXOS",
            "playbookID": "Test-AnsibleCiscoNXOS"
        },
        {
            "integrations": "AnsibleHCloud",
            "playbookID": "Test-AnsibleHCloud"
        },
        {
            "integrations": "AnsibleKubernetes",
            "playbookID": "Test-AnsibleKubernetes"
        },
        {
            "integrations": "AnsibleLinux",
            "playbookID": "Test-AnsibleLinux"
        },
        {
            "integrations": "AnsibleMicrosoftWindows",
            "playbookID": "Test-AnsibleWindows"
        },
        {
            "integrations": "AnsibleVMware",
            "playbookID": "Test-AnsibleVMware"
        },
        {
            "integrations": "Anomali ThreatStream",
            "playbookID": "Anomali_ThreatStream_Test"
        },
        {
            "integrations": "Anomali ThreatStream v2",
            "playbookID": "ThreatStream-Test"
        },
        {
            "integrations": "Anomali ThreatStream v3",
            "fromversion": "6.0.0",
            "playbookID": "ThreatStream-Test"
        },
        {
            "integrations": [
                "AutoFocusTagsFeed",
                "Core REST API"
            ],
            "playbookID": "AutoFocusTagsFeed-test",
            "timeout": 1500,
            "fromversion": "6.5.0"
        },
        {
            "integrations": [
                "Unit42IntelObjectsFeed",
                "Core REST API"
            ],
            "playbookID": "Unit42 Intel Objects Feed - Test",
            "timeout": 15000,
            "fromversion": "6.5.0"
        },
        {
            "playbookID": "Tanium Threat Response V2 Test",
            "integrations": [
                "Tanium Threat Response v2",
                "Core REST API"
            ],
            "fromversion": "6.0.0",
            "timeout": 3000
        },
        {
            "playbookID": "Tanium Threat Response - Create Connection v2 - Test",
            "integrations": "Tanium Threat Response v2",
            "fromversion": "6.0.0"
        },
        {
            "playbookID": "Tanium Threat Response - Request File Download v2 - Test",
            "integrations": "Tanium Threat Response v2",
            "fromversion": "6.0.0"
        },
        {
            "playbookID": "IndicatorMaliciousRatioCalculation_test",
            "fromversion": "5.0.0"
        },
        {
            "playbookID": "MISPfeed Test",
            "fromversion": "5.5.0",
            "integrations": [
                "MISP Feed"
            ]
        },
        {
            "integrations": [
                "MISP Feed",
                "Core REST API"
            ],
            "playbookID": "Fetch Indicators Test",
            "fromversion": "6.0.0",
            "is_mockable": false,
            "instance_names": "MISP_feed_instance",
            "timeout": 2400
        },
        {
            "integrations": [
                "CrowdStrike Indicator Feed",
                "Core REST API"
            ],
            "playbookID": "Fetch Indicators Test",
            "fromversion": "6.0.0",
            "is_mockable": false,
            "instance_names": "CrowdStrike_feed_instance",
            "timeout": 2400
        },
        {
            "playbookID": "Get Original Email - Microsoft Graph Mail - test",
            "fromversion": "6.1.0",
            "integrations": [
                "MicrosoftGraphMail"
            ],
            "instance_names": "ms_graph_mail_dev_no_oproxy"
        },
        {
            "playbookID": "Get Original Email - Gmail v2 - test",
            "fromversion": "6.1.0",
            "memory_threshold": 150,
            "integrations": [
                "Gmail"
            ]
        },
        {
            "playbookID": "Get Original Email - EWS v2 - test",
            "fromversion": "6.1.0",
            "integrations": [
                "EWS v2"
            ],
            "instance_names": "ewv2_regular"
        },
        {
            "integrations": [
                "Core REST API"
            ],
            "playbookID": "GetTasksWithSections SetIRProcedures end to end test",
            "fromversion": "6.0.0"
        },
        {
            "integrations": "AzureDataExplorer",
            "playbookID": "playbook-AzureDataExplorer-Test",
            "fromversion": "6.0.0"
        },
        {
            "integrations": [
                "Core REST API"
            ],
            "playbookID": "TestDemistoRestAPI",
            "fromversion": "5.5.0"
        },
        {
            "scripts": [
                "SplunkShowAsset",
                "SplunkShowDrilldown",
                "SplunkShowIdentity"
            ],
            "playbookID": "SplunkShowEnrichment"
        },
        {
            "integrations": "MalwareBazaar",
            "playbookID": "MalwareBazaar_Test",
            "fromversion": "6.0.0",
            "memory_threshold": 90
        },
        {
            "playbookID": "IAMInitOktaUser - Test",
            "integrations": [
                "Okta v2",
                "EWSO365"
            ],
            "instance_names": [
                "ewso365_dev_team"
            ],
            "fromversion": "6.5.0"
        },
        {
            "integrations": "OpsGenieV3",
            "playbookID": "OpsGenieV3TestPlaybook",
            "fromversion": "6.2.0"
        },
        {
            "playbookID": "test_AssignToNextShiftOOO",
            "fromversion": "5.5.0"
        },
        {
            "playbookID": "JsonToTable - Test Playbook",
            "fromversion": "5.5.0"
        },
        {
            "integrations": [
                "RemoteAccess v2"
            ],
            "playbookID": "RemoteAccessTest",
            "fromversion": "6.0.0"
        },
        {
            "playbookID": "AzureRiskyUsers",
            "fromversion": "6.0.0",
            "integrations": "AzureRiskyUsers",
            "instance_names": "AzureRiskyUsers_Device_Code_Flow"
        },
        {
            "playbookID": "AzureRiskyUsers",
            "fromversion": "6.0.0",
            "integrations": "AzureRiskyUsers",
            "instance_names": "AzureRiskyUsers_Client_Credentials_Flow"
        },
        {
            "playbookID": "playbook-AzureKeyVault-Test",
            "fromversion": "6.0.0",
            "integrations": "AzureKeyVault"
        },
        {
            "integrations": "KafkaV3",
            "playbookID": "KafkaV3 Test"
        },
        {
            "playbookID": "FormatURL-Test"
        },
        {
            "playbookID": "IPToHost - Test"
        },
        {
            "playbookID": "NetskopeAPIv1 Test",
            "integrations": "NetskopeAPIv1"
        },
        {
            "playbookID": "Grafana-Test",
            "fromversion": "6.0.0",
            "integrations": [
                "Grafana",
                "Core REST API"
            ],
            "is_mockable": false,
            "timeout": 2400
        },
        {
            "integrations": "McAfee ePO v2",
            "playbookID": "McAfee ePO v2 Test",
            "memory_threshold": 100
        },
        {
            "playbookID": "Dedup - Generic v3",
            "fromversion": "5.5.0"
        },
        {
            "playbookID": "DBotPredictURLPhishing_test",
            "integrations": [
                "Whois",
                "Rasterize"
            ],
            "memory_threshold": 150
        },
        {
            "playbookID": "DBotUpdateLogoURLPhishing_test"
        },
        {
            "playbookID": "TAXII2 Server Performance Test",
            "instance_names": "taxii2server",
            "integrations": [
                "TAXII2 Server",
                "Create-Mock-Feed-Relationships"
            ],
            "fromversion": "6.2.0",
            "timeout": 6000,
            "memory_threshold": 900,
            "pid_threshold": 12,
            "is_mockable": false
        },
        {
            "integrations": "FortiSIEMV2",
            "playbookID": "playbook-FortiSIEMV2_Test",
            "fromversion": "6.0.0"
        },
        {
            "integrations": "Azure Firewall",
            "playbookID": "playbook-AzureFirewall_Test",
            "fromversion": "6.2.0"
        },
        {
            "playbookID": "HttpV2-test",
            "fromversion": "6.5.0",
            "scripts": [
                "HttpV2"
            ],
            "has_api": true
        },
        {
            "integrations": [
                "GoogleSheets",
                "GoogleDrive"
            ],
            "playbookID": "GoogleSheets-Test",
            "fromversion": "6.1.0"
        },
        {
            "integrations": "CloudflareWAF",
            "playbookID": "playbook-TestCloudflareWAFPlaybook_Test",
            "fromversion": "6.2.0"
        },
        {
            "scripts": "CheckIfSubdomain",
            "playbookID": "CheckIfSubdomain_Test",
            "fromversion": "6.0.0"
        },
        {
            "scripts": "CIDRBiggerThanPrefix",
            "playbookID": "CIDRBiggerThanPrefix_Test",
            "fromversion": "6.0.0"
        },
        {
            "integrations": [
                "ForescoutEyeInspect"
            ],
            "playbookID": "playbook-ForescoutEyeInspect_Test",
            "fromversion": "6.1.0"
        },
        {
            "playbookID": "playbook-BmcITSM-Test",
            "fromversion": "6.2.0",
            "integrations": "BmcITSM"
        },
        {
            "integrations": "CheckPointSandBlast",
            "playbookID": "playbook-CheckPointSandBlast_Test",
            "fromversion": "6.2.0"
        },
        {
            "integrations": "Arkime",
            "playbookID": "Arkime Test playbook",
            "fromversion": "6.2.0",
            "memory_threshold": 95
        },
        {
            "integrations": "Cortex Attack Surface Management",
            "playbookID": "CortexAttackSurfaceManagement_Test"
        },
        {
            "integrations": "Cortex Xpanse",
            "playbookID": "CortexXpanse_Test"
        },
        {
            "integrations": "checkpointdome9",
            "playbookID": "Dome9",
            "fromversion": "6.2.0"
        },
        {
            "integrations": "Skyhigh Security",
            "playbookID": "Skyhigh Security Test Play Book",
            "fromversion": "6.5.0"
        },
        {
            "integrations": "Secneurx Analysis",
            "playbookID": "Detonate File - SecneurX Analysis - Test",
            "fromversion": "6.2.0"
        },
        {
            "integrations": "Secneurx Analysis",
            "playbookID": "Detonate URL - SecneurX Anlaysis - Test",
            "fromversion": "6.2.0"
        },
        {
            "playbookID": "GridFieldSetup_test"
        },
        {
            "integrations": "Aha",
            "playbookID": "AHA_TestPlaybook",
            "fromversion": "6.5.0"
        },
        {
            "playbookID": "VerifyCIDR-Test"
        },
        {
            "integrations": "CiscoESA",
            "playbookID": "CiscoESA",
            "fromversion": "6.2.0"
        },
        {
            "integrations": "CiscoSMA",
            "playbookID": "CiscoSMA",
            "fromversion": "6.2.0"
        },
        {
            "integrations": "JoeSecurityV2",
            "fromversion": "6.2.0",
            "playbookID": "testplaybook- JoeSecuirtyV2"
        },
        {
            "integrations": "FortinetFortiwebVM",
            "playbookID": "playbook-FortiwebVM_V1_Test",
            "fromversion": "6.2.0"
        },
        {
            "integrations": "FortinetFortiwebVM",
            "playbookID": "playbook-FortiwebVM_V2_Test",
            "fromversion": "6.2.0"
        },
        {
            "integrations": "Cisco Umbrella Reporting",
            "playbookID": "Cisco Umbrella Reporting Test",
            "fromversion": "6.5.0"
        },
        {
            "integrations": "AMPv2",
            "playbookID": "AMPv2_Test",
            "fromversion": "6.5.0"
        },
        {
            "integrations": "XSOAR EDL Checker",
            "playbookID": "TestXSOAREDLCheckerPlaybook"
        },
        {
            "integrations": "CiscoWSAv2",
            "playbookID": "playbook-CiscoWSA_Test",
            "fromversion": "6.8.0"
        },
        {
            "playbookID": "Threat_Intel_Report_test",
            "fromversion": "6.5.0",
            "scripts": [
                "PublishThreatIntelReport",
                "UnpublishThreatIntelReport"
            ]
        },
        {
            "integrations": "Generic SQL",
            "playbookID": "generic-sql",
            "instance_names": "Microsoft SQL Server - MS ODBC Driver",
            "fromversion": "5.0.0",
            "has_api": false
        },
        {
            "integrations": "Microsoft Teams via Webhook",
            "playbookID": "Microsoft Teams Webhook - Test"
        },
        {
            "integrations": "AWS - Route53",
            "playbookID": "playbook-create_delete_record_Test"
        }
    ],
    "skipped_tests": {
        "CiscoWSAv2": "No instance - developed by Qmasters",
        "RegPathReputationBasicLists_test": "The D2 pack is deprecated",
        "CirclIntegrationTest": "No instance",
        "CrowdStrikeMalquery-Test": "Issue CRTX-71397",
        "playbook-CheckPointSandBlast_Test": "Checkpoint playbook no license",
        "playbook-BmcITSM-Test": "issue with license CIAC-3776",
        "Panorama Query Logs - Test": "issues with firewall environment configuration - CIAC-3459",
        "palo_alto_firewall_test_pb": "issues with firewall environment configuration - CIAC-3459",
        "PAN-OS - Block IP and URL - External Dynamic List v2 Test": "uses deprecated integration, un-skip when playbook is updated",
        "MISP V2 Test": "The integration is deprecated as we released MISP V3",
        "Github IAM - Test Playbook": "Issue 32383",
        "O365-SecurityAndCompliance-ContextResults-Test": "Issue 38900",
        "Calculate Severity - Standard - Test": "Issue 32715",
        "Calculate Severity - Generic v2 - Test": "Issue 32716",
        "Workday - Test": "No credentials Issue 29595",
        "McAfee-MAR_Test": "Issue CIAC-4521",
        "G Suite Security Alert Center-Test": "Issue CIAC-5682",
        "MAR - Endpoint data collection test": "Issue CIAC-4521",
        "Tidy - Test": "Will run it manually.",
        "Protectwise-Test": "Issue 28168",
        "TestDedupIncidentsPlaybook": "Issue 24344",
        "Endpoint data collection test": "Uses a deprecated playbook called Endpoint data collection",
        "Prisma_Access_Egress_IP_Feed-Test": "unskip after we will get Prisma Access instance - Issue 27112",
        "Prisma_Access-Test": "unskip after we will get Prisma Access instance - Issue 27112",
        "Symantec Deepsight Test": "Issue 22971",
        "TestProofpointFeed": "Issue 22229",
        "Symantec Data Loss Prevention - Test": "Issue 20134",
        "NetWitness Endpoint Test": "Issue 19878",
        "InfoArmorVigilanteATITest": "Test issue 17358",
        "ArcSight Logger test": "Issue 19117",
        "3da2e31b-f114-4d7f-8702-117f3b498de9": "Issue 19837",
        "d66e5f86-e045-403f-819e-5058aa603c32": "pr 3220",
        "IntSights Mssp Test": "Issue #16351",
        "fd93f620-9a2d-4fb6-85d1-151a6a72e46d": "Issue 19854",
        "Test Playbook TrendMicroDDA": "Issue 16501",
        "ssdeepreputationtest": "Issue #20953",
        "C2sec-Test": "Issue #21633",
        "ThreatConnect v2 - Test": "Issue 26782",
        "Email Address Enrichment - Generic v2.1 - Test": "Issue 26785",
        "Tanium v2 - Test": "Issue 26822",
        "Fidelis Elevate Network": "Issue 26453",
        "Cortex XDR - IOC - Test": "Issue 37957",
        "PAN-OS Query Logs For Indicators Test": "Issue 28753",
        "TCPUtils-Test": "Issue 29677",
        "Polygon-Test": "Issue 29060",
        "AttackIQ - Test": "Issue 29774",
        "Azure Compute - Test": "Issue 28056",
        "forcepoint test": "Issue 28043",
        "Test-VulnDB": "Issue 30875",
        "Malware Domain List Active IPs Feed Test": "Issue 30878",
        "CuckooTest": "Issue 25601",
        "PhishlabsIOC_DRP-Test": "Issue 29589",
        "Carbon Black Live Response Test": "Issue 28237",
        "FeedThreatConnect-Test": "Issue 32317",
        "Palo_Alto_Networks_Enterprise_DLP - Test": "Issue 32568",
        "JoeSecurityTestDetonation": "Issue 25650",
        "JoeSecurityTestPlaybook": "Issue 25649",
        "Phishing - Core - Test - Incident Starter": "Issue 26784",
        "Phishing - Core - Test - Actual Incident": "Issue 45227",
        "Phishing v2 - Test - Incident Starter": "Issue 46660",
        "Test Playbook McAfee ATD": "Issue 33409",
        "Detonate Remote File From URL -McAfee-ATD - Test": "Issue 33407",
        "Test Playbook McAfee ATD Upload File": "Issue 33408",
        "Trend Micro Apex - Test": "Issue 27280",
        "Test-BPA": "Issue 28406",
        "Test-BPA_Integration": "Issue 28236",
        "TestTOPdeskPlaybook": "Issue 35412",
        "PAN-OS EDL Setup v3 Test": "Issue 35386",
        "GmailTest": "Issue 27057",
        "get_file_sample_by_hash_-_cylance_protect_-_test": "Issue 28823",
        "Carbon Black Enterprise EDR Test": "Issue 29775",
        "VirusTotal (API v3) Detonate Test": "Issue 36004",
        "FailedInstances - Test": "Issue 33218",
        "PAN-OS DAG Configuration Test": "Issue 19205",
        "get_original_email_-_ews-_test": "Issue 27571",
        "Trend Micro Deep Security - Test": "outsourced",
        "Microsoft Teams - Test": "Issue 38263",
        "EWS Extension: Powershell Online V2 Test": "Issue 39008",
        "O365 - EWS - Extension - Test": "Issue 39008",
        "Majestic Million Test Playbook": "Issue 30931",
        "iDefense_v2_Test": "Issue 40126",
        "Feed iDefense Test": "Issue 34035",
        "McAfee ESM v2 - Test v11.1.3": "Issue 43825",
        "McAfee ESM v2 (v11.3) - Test": "Jira ticket CRTX-65370",
        "McAfee ESM Watchlists - Test v11.3": "Jira ticket CRTX-65370",
        "Detonate URL - WildFire v2.1 - Test": "Issue 40834",
        "Domain Enrichment - Generic v2 - Test": "Issue 40862",
        "TestIPQualityScorePlaybook": "Issue 40915",
        "VerifyOOBV2Predictions-Test": "Issue 37947",
        "Infoblox Test": "Issue 25651",
        "AutoFocusTagsFeed-test": "shares API quota with the other test",
        "Carbon Black Edr - Test": "Jira ticket XDR-43185",
        "Phishing v2 - Test - Actual Incident": "Issue 41322",
        "carbonBlackEndpointStandardTestPlaybook": "Issue 36936",
        "test_Qradar_v2": "the integration is deprecated as we released Qradar V3",
        "XsoarPowershellTesting-Test": "Issue 32689",
        "MicrosoftManagementActivity - Test": "Issue 43922",
        "Google-Vault-Generic-Test": "Issue 24347",
        "Google_Vault-Search_And_Display_Results_test": "Issue 24348",
        "Zscaler Test": "Issue 40157, API subscription currently Expired",
        "Cisco Firepower - Test": "Issue 32412",
        "cisco-ise-test-playbook": "Issue 44351",
        "GuardiCoreV2-Test": "Issue 43822",
        "ExtractAttackPattern-Test": "Issue 44095",
        "playbook-EWS_O365_Extension_test": "Issue 25605",
        "Cherwell - test": "Issue 26780",
        "Cherwell Example Scripts - test": "Issue 27107",
        "Endpoint Malware Investigation - Generic - Test": "Issue 44779",
        "Mimecast test": "Issue 26906",
        "AutoFocus V2 test": "Issue 26464",
        "SplunkPy_KV_commands_default_handler": "Issue 41419",
        "LogRhythm REST test": "Issue 40654",
        "Process Email - Generic - Test - Actual Incident": "Issue 45227",
        "Jira-v2-Test": "Issue 33313",
        "Tanium Threat Response Test": "Issue CRTX-58729",
        "Tanium Threat Response - Create Connection v2 - Test": "Issue CRTX-58729",
        "AzureADTest": "Issue 40131",
        "Autoextract - Test": "Issue 45293",
        "LogRhythm-Test-Playbook": "Issue 27164",
        "Microsoft_365_Defender-Test": "Issue 39390",
        "Tanium Threat Response - Request File Download v2 - Test": "Issue 46326",
        "test_AssignToNextShiftOOO": "Issue 44198",
        "EWS_O365_send_mail_test": "Issue 44200",
        "Cisco Umbrella Test": "Issue 24338",
        "Unit42 Intel Objects Feed - Test": "Issue 44100",
        "Fetch Indicators Test": "Issue 45490",
        "FormattedDateToEpochTest": "Issue 26724",
        "CrowdstrikeFalconSandbox2 Test": "Issue 46845",
        "Test ADGetUser Fails with no instances 'Active Directory Query' (old version)": "Issue 44543",
        "CarbonBlackLiveResponseCloud-Test": "Issue 39282",
        "Panorama Best Practise - Test": "Issue 43826",
        "JsonToTable - Test Playbook": "Issue 44302",
        "Recorded Future Test": "Issue 26741",
        "Git_Integration-Test": "Issue 37800",
        "RecordedFutureFeed - Test": "Issue 43923",
        "RedLockTest": "Issue 24600",
        "SymantecEndpointProtection_Test": "Issue 30157",
        "RSANetWitnessv115-Test": "Issue XDRSUP-12553",
        "TestCloudflareWAFPlaybook": "No instance",
        "DBot Build Phishing Classifier Test - Multiple Algorithms": "Issue 48350",
        "Elasticsearch_v2_test-v8": "CRTX-61980",
        "Carbon Black Enterprise Protection V2 Test": "No credentials",
        "TruSTAR v2-Test": "No credentials",
        "Process Email - Generic - Test - Incident Starter": "Issue CIAC-4161",
        "Archer v2 - Test": "Test doesn't pass in the builds because of the creds, but creds seems ok, need to debug further",
        "AD v2 - debug-mode": "No credentials",
        "Google-KMS-test": "No instance",
        "hashicorp_test": "No instance",
        "Google BigQuery Test": "No instance",
        "GCS Object Operations - Test": "No instance",
        "GCS Bucket Management - Test": "No instance",
        "GCS - Test": "No instance",
        "GCS Object Policy (ACL) - Test": "No instance",
        "GCS Bucket Policy (ACL) - Test": "No instance",
        "playbook-AzureDataExplorer-Test": "No Instance",
        "OTRS Test": "No Instance",
        "Microsoft Graph Groups - Test dev": "No Working Instance",
        "Microsoft Graph Groups - Test prod": "No Working Instance",
        "Microsoft Graph Groups - Test": "No Working Instance",
        "Azure Kubernetes Services - Test": "No Working Instance",
        "playbook-AzureDevOps-Test": "No Working Instance",
        "test playbook - Google Cloud Functions": "No Working Instance",
        "playbook-GCP-IAM_Test": "No Working Instance",
        "GoogleCalendar-Test": "No Working Instance",
        "AlexaV2 Test Playbook": "The service is deprecated on Dec 15, 2022",
        "CortexAttackSurfaceManagement_Test": "No instance - issue CRTX-65449",
        "CortexXpanse_Test": "No instance - issue CRTX-65449",
        "OpenCTI Test": "Add Support to version 5.x of OpenCTI - issue CIAC-4407",
        "Archer-Test-Playbook": "the integration is deprecated as we have ArcherV2",
        "O365-SecurityAndCompliance-Test": "Deprecated, consumes connection quota for V2",
        "ThreatGrid_v2_Test": "No instance, developed by Qmasters",
        "Test-Detonate URL - ThreatGrid": "No instance, developed by Qmasters",
        "awake_security_test_pb": "No instance, CRTX-77572",
        "Create Phishing Classifier V2 ML Test": "Updated docker image lacks data for the ml model. Once data issue is solved for ml module can un skip. "
    },
    "skipped_integrations": {
        "CiscoWSAv2": "No instance - No license",
        "Lastline v2": "No instance - No license",
        "AbuseIPDB": "No instance - License expired",
        "checkpointdome9": "No instance - No license",
        "_comment1": "~~~ NO INSTANCE ~~~",
        "FortiSIEMV2": "No instance",
        "Azure Firewall": "No instance",
        "Vertica": "No instance issue 45719",
        "Ipstack": "No instance - Usage limit reached (Issue 38063)",
        "AnsibleAlibabaCloud": "No instance - issue 40447",
        "AnsibleAzure": "No instance - issue 40447",
        "AnsibleCiscoIOS": "No instance - issue 40447",
        "AnsibleCiscoNXOS": "No instance - issue 40447",
        "AnsibleHCloud": "No instance - issue 40447",
        "AnsibleKubernetes": "No instance - issue 40447",
        "AnsibleACME": "No instance - issue 40447",
        "AnsibleDNS": "No instance - issue 40447",
        "AnsibleLinux": "No instance - issue 40447",
        "AnsibleOpenSSL": "No instance - issue 40447",
        "AnsibleMicrosoftWindows": "No instance - issue 40447",
        "AnsibleVMware": "No instance - issue 40447",
        "SolarWinds": "No instance - developed by Crest",
        "Atlassian Confluence Cloud": "No instance - developed by Crest",
        "SOCRadarIncidents": "No instance - developed by partner",
        "SOCRadarThreatFusion": "No instance - developed by partner",
        "NetskopeAPIv1": "No instance - developed by Qmasters",
        "trustwave secure email gateway": "No instance - developed by Qmasters",
        "Azure Storage Table": "No instance - developed by Qmasters",
        "Azure Storage Queue": "No instance - developed by Qmasters",
        "Azure Storage FileShare": "No instance - developed by Qmasters",
        "Azure Storage Container": "No instance - developed by Qmasters",
        "VMware Workspace ONE UEM (AirWatch MDM)": "No instance - developed by crest",
        "ServiceDeskPlus (On-Premise)": "No instance",
        "Forcepoint": "No instance - instance issues. Issue 28043",
        "ZeroFox": "No instance - Issue 29284",
        "Symantec Management Center": "No instance - Issue 23960",
        "Fidelis Elevate Network": "No instance - Issue 26453",
        "ArcSight Logger": "No instance - Issue 19117",
        "Sophos Central": "No instance",
        "MxToolBox": "No instance",
        "Prisma Access": "No instance - Instance will be provided soon by Lior and Prasen - Issue 27112",
        "AlphaSOC Network Behavior Analytics": "No instance",
        "IsItPhishing": "No instance",
        "Verodin": "No instance",
        "EasyVista": "No instance",
        "Pipl": "No instance",
        "Moloch": "No instance",
        "Twilio": "No instance",
        "Zendesk": "No instance",
        "GuardiCore": "No instance",
        "Nessus": "No instance",
        "Cisco CloudLock": "No instance",
        "Vectra v2": "No instance",
        "GoogleCloudSCC": "No instance, outsourced",
        "FortiGate": "No instance - License expired, and not going to get one (issue 14723)",
        "Attivo Botsink": "no instance, not going to get it",
        "AWS Sagemaker": "No instance - License expired, and probably not going to get it",
        "Symantec MSS": "No instance, probably not going to get it (issue 15513)",
        "FireEye ETP": "No instance",
        "Proofpoint TAP v2": "No instance",
        "remedy_sr_beta": "No instance",
        "fireeye": "No instance - Issue 19839",
        "Remedy On-Demand": "No instance - Issue 19835",
        "Check Point": "No instance - Issue 18643",
        "CheckPointFirewall_v2": "No instance - Issue 18643",
        "CTIX v3": "No instance - developed by partner",
        "Jask": "No instance - Issue 18879",
        "vmray": "No instance - Issue 18752",
        "SCADAfence CNM": "No instance - Issue 18376",
        "ArcSight ESM v2": "No instance - Issue #18328",
        "AlienVault USM Anywhere": "No instance - Issue #18273",
        "Dell Secureworks": "No instance",
        "Service Manager": "No instance - Expired license",
        "carbonblackprotection": "No instance - License expired",
        "icebrg": "No instance - Issue 14312",
        "Freshdesk": "No instance - Trial account expired",
        "Kafka V2": "No instance - Can not connect to instance from remote",
        "KafkaV3": "No instance - Can not connect to instance from remote",
        "Check Point Sandblast": "No instance - Issue 15948",
        "Remedy AR": "No instance - getting 'Not Found' in test button",
        "Salesforce": "No instance - Issue 15901",
        "ANYRUN": "No instance",
        "SecneurX Analysis": "No Instance",
        "Snowflake": "No instance - Looks like account expired, needs looking into",
        "Cisco Spark": "No instance - Issue 18940",
        "Phish.AI": "No instance - Issue 17291",
        "MaxMind GeoIP2": "No instance - Issue 18932.",
        "Exabeam": "No instance - Issue 19371",
        "Ivanti Heat": "No instance - Issue 26259",
        "AWS - Athena - Beta": "No instance - Issue 19834",
        "SNDBOX": "No instance - Issue 28826",
        "Workday": "No instance - License expired Issue: 29595",
        "FireEyeFeed": "No instance - License expired Issue: 31838",
        "Akamai WAF": "No instance - Issue 32318",
        "FraudWatch": "No instance - Issue 34299",
        "Cisco Stealthwatch": "No instance - developed by Qmasters",
        "AzureKeyVault": "No instance - developed by Qmasters",
        "Armis": "No instance - developed by SOAR Experts",
        "CiscoESA": "No instance - developed by Qmasters",
        "CiscoSMA": "No instance - developed by Qmasters",
        "CiscoAMP": "No instance & Depreceated, replaced by AMPV2",
        "AMPv2": "No instance - developed by Qmasters",
        "Cisco Umbrella Reporting": "No instance - developed by Login-Soft",
        "FortinetFortiwebVM": "No instance - developed by Qmasters",
        "_comment2": "~~~ UNSTABLE ~~~",
        "Tenable.sc": "unstable instance",
        "ThreatConnect v2": "unstable instance",
        "_comment3": "~~~ QUOTA ISSUES ~~~",
        "Lastline": "issue 20323",
        "Google Resource Manager": "Cannot create projects because have reached allowed quota.",
        "Looker": "Warehouse 'DEMO_WH' cannot be resumed because resource monitor 'LIMITER' has exceeded its quota.",
        "_comment4": "~~~ OTHER ~~~",
        "Anomali ThreatStream v2": "Will be deprecated soon.",
        "Anomali ThreatStream": "Will be deprecated soon.",
        "AlienVault OTX TAXII Feed": "Issue 29197",
        "EclecticIQ Platform": "Issue 8821",
        "Forescout": "Can only be run from within PANW network. Look in keeper for - Demisto in the LAB",
        "ForescoutEyeInspect": "No instance - developed by Qmasters",
        "FortiManager": "Can only be run within PANW network",
        "HelloWorldSimple": "This is just an example integration - no need for test",
        "TestHelloWorldPlaybook": "This is just an example integration - no need for test",
        "AttackIQFireDrill": "License issues #29774",
        "LogRhythm": "The integration is deprecated",
        "Threat Grid": "No instance & Depreceated, replaced by ThreatGridv2",
        "ThreatGridv2": "No instance - developed by Qmasters",
        "SentinelOne V2": "No instance - developed by partner"
    },
    "nightly_packs": [
        "CommonScripts",
        "CommonPlaybooks",
        "rasterize",
        "Phishing",
        "Base",
        "Active_Directory_Query",
        "EWS",
        "DefaultPlaybook",
        "DemistoRESTAPI",
        "Palo_Alto_Networks_WildFire",
        "ipinfo",
        "Whois",
        "AutoFocus",
        "ImageOCR",
        "SplunkPy",
        "MailSenderNew",
        "EWSMailSender",
        "ServiceNow",
        "CortexXDR",
        "PAN-OS",
        "QRadar",
        "PhishTank",
        "OpenPhish",
        "AbuseDB",
        "CrowdStrikeFalcon",
        "XForceExchange",
        "AlienVault_OTX",
        "MicrosoftGraphMail",
        "MISP",
        "Threat_Crowd",
        "Slack",
        "CrowdStrikeFalconX",
        "FeedMitreAttackv2",
        "URLHaus",
        "MicrosoftDefenderAdvancedThreatProtection",
        "CVESearch",
        "CrowdStrikeIntel",
        "Shodan",
        "MailListener",
        "FeedOffice365",
        "GenericSQL",
        "PANWComprehensiveInvestigation",
        "CortexDataLake",
        "PrismaCloud",
        "FeedAWS",
        "AzureSecurityCenter",
        "PrismaCloudCompute",
        "ExpanseV2",
        "PrismaSaasSecurity",
        "PaloAltoNetworks_IoT"
    ],
    "unmockable_integrations": {
        "NetscoutArborSightline": "Uses timestamp",
        "Cylance Protect v2": "uses time-based JWT token",
        "EwsExtension": "Powershell does not support proxy",
        "EWS Extension Online Powershell v2": "Powershell does not support proxy/ssl",
        "Office 365 Feed": "Client sends a unique uuid as first request of every run",
        "AzureWAF": "Has a command that sends parameters in the path",
        "HashiCorp Vault": "Has a command that sends parameters in the path",
        "urlscan.io": "Uses data that comes in the headers",
        "CloudConvert": "has a command that uploads a file (!cloudconvert-upload)",
        "Symantec Messaging Gateway": "Test playbook uses a random string",
        "AlienVault OTX TAXII Feed": "Client from 'cabby' package generates uuid4 in the request",
        "Generic Webhook": "Does not send HTTP traffic",
        "Microsoft Endpoint Configuration Manager": "Uses Microsoft winRM",
        "SecurityIntelligenceServicesFeed": "Need proxy configuration in server",
        "BPA": "Playbook using GenericPolling which is inconsistent",
        "XsoarPowershellTesting": "Integration which not use network.",
        "Mail Listener v2": "Integration has no proxy checkbox",
        "Cortex XDR - IOC": "'Cortex XDR - IOC - Test' is using also the fetch indicators which is not working in proxy mode",
        "SecurityAndCompliance": "Integration doesn't support proxy",
        "SecurityAndComplianceV2": "Integration doesn't support proxy",
        "Cherwell": "Submits a file - tests that send files shouldn't be mocked. this problem was fixed but the test is not running anymore because the integration is skipped",
        "Maltiverse": "issue 24335",
        "ActiveMQ": "stomp sdk not supporting proxy.",
        "MITRE ATT&CK": "Using taxii2client package",
        "MongoDB": "Our instance not using SSL",
        "Cortex Data Lake": "Integration requires SSL",
        "Google Key Management Service": "The API requires an SSL secure connection to work.",
        "McAfee ESM-v10": "we have multiple instances with same test playbook, mock recording are per playbook so it keeps failing the playback step",
        "SlackV2": "Integration requires SSL",
        "SlackV3": "Integration requires SSL",
        "Whois": "Mocks does not support sockets",
        "Panorama": "Exception: Proxy process took to long to go up. https://circleci.com/gh/demisto/content/24826",
        "Image OCR": "Does not perform network traffic",
        "Server Message Block (SMB) v2": "Does not perform http communication",
        "Active Directory Query v2": "Does not perform http communication",
        "dnstwist": "Does not perform http communication",
        "Generic SQL": "Does not perform http communication",
        "PagerDuty v2": "Integration requires SSL",
        "TCPIPUtils": "Integration requires SSL",
        "Luminate": "Integration has no proxy checkbox",
        "Shodan": "Integration has no proxy checkbox",
        "Google BigQuery": "Integration has no proxy checkbox",
        "ReversingLabs A1000": "Checking",
        "Check Point": "Checking",
        "okta": "Test Module failing, suspect it requires SSL",
        "Okta v2": "dynamic test, need to revisit and better avoid conflicts",
        "Awake Security": "Checking",
        "ArcSight ESM v2": "Checking",
        "Phish.AI": "Checking",
        "VMware": "PyVim (SmartConnect class) does not support proxy",
        "Intezer": "Nightly - Checking",
        "ProtectWise": "Nightly - Checking",
        "google-vault": "Nightly - Checking",
        "Forcepoint": "Nightly - Checking",
        "palo_alto_firewall": "Need to check test module",
        "Signal Sciences WAF": "error with certificate",
        "google": "'unsecure' parameter not working",
        "EWS Mail Sender": "Inconsistent test (playback fails, record succeeds)",
        "ReversingLabs Titanium Cloud": "No Unsecure checkbox. proxy trying to connect when disabled.",
        "Recorded Future": "might be dynamic test",
        "AlphaSOC Wisdom": "Test module issue",
        "RedLock": "SSL Issues",
        "Microsoft Graph User": "Test direct access to oproxy",
        "Azure Security Center v2": "Test direct access to oproxy",
        "Azure Compute v2": "Test direct access to oproxy",
        "AWS - CloudWatchLogs": "Issue 20958",
        "AWS - Athena - Beta": "Issue 24926",
        "AWS - CloudTrail": "Issue 24926",
        "AWS - Lambda": "Issue 24926",
        "AWS - IAM": "Issue 24926",
        "AWS Sagemaker": "Issue 24926",
        "Gmail Single User": "googleclient sdk has time based challenge exchange",
        "Gmail": "googleclient sdk has time based challenge exchange",
        "GSuiteAdmin": "googleclient sdk has time based challenge exchange",
        "GSuiteAuditor": "googleclient sdk has time based challenge exchange",
        "GoogleCloudTranslate": "google translate sdk does not support proxy",
        "Google Chronicle Backstory": "SDK",
        "Google Vision AI": "SDK",
        "Google Cloud Compute": "googleclient sdk has time based challenge exchange",
        "Google Cloud Functions": "googleclient sdk has time based challenge exchange",
        "GoogleDocs": "googleclient sdk has time based challenge exchange",
        "GooglePubSub": "googleclient sdk has time based challenge exchange",
        "Google Resource Manager": "googleclient sdk has time based challenge exchange",
        "Google Cloud Storage": "SDK",
        "GoogleCalendar": "googleclient sdk has time based challenge exchange",
        "G Suite Security Alert Center": "googleclient sdk has time based challenge exchange",
        "GoogleDrive": "googleclient sdk has time based challenge exchange",
        "Syslog Sender": "syslog",
        "syslog": "syslog",
        "MongoDB Log": "Our instance not using SSL",
        "MongoDB Key Value Store": "Our instance not using SSL",
        "Zoom": "Uses dynamic token",
        "GoogleKubernetesEngine": "SDK",
        "TAXIIFeed": "Cannot use proxy",
        "EWSO365": "oproxy dependent",
        "MISP V2": "Cleanup process isn't performed as expected.",
        "MISP V3": "Cleanup process isn't performed as expected.",
        "Azure Network Security Groups": "Has a command that sends parameters in the path",
        "GitHub": "Cannot use proxy",
        "LogRhythm": "Cannot use proxy",
        "Create-Mock-Feed-Relationships": "recording is redundant for this integration",
        "RSA Archer v2": "cannot connect to proxy",
        "Anomali ThreatStream v3": "recording is not working",
        "LogRhythmRest V2": "Submits a file - tests that send files shouldn't be mocked.",
        "Cortex XDR - IR": "internal product, no need to mock",
        "Microsoft Teams via Webhook": "message sent contains random hostname of server",
        "TeamCymru": "Mocks does not support sockets"
    },
    "parallel_integrations": [
        "AWS - ACM",
        "AWS - EC2",
        "AWS - Security Hub",
        "AWS Feed",
        "AlienVault OTX TAXII Feed",
        "AlienVault Reputation Feed",
        "Amazon DynamoDB",
        "AutoFocus Feed",
        "AzureFeed",
        "Bambenek Consulting Feed",
        "Blocklist_de Feed",
        "BruteForceBlocker Feed",
        "CSVFeed",
        "CVE Search v2",
        "CheckPhish",
        "Cloudflare Feed",
        "Cofense Feed",
        "Cortex Data Lake",
        "Create-Mock-Feed-Relationships",
        "CreateIncidents",
        "CrowdStrike Falcon X",
        "Cryptocurrency",
        "DShield Feed",
        "Core REST API",
        "EDL",
        "EWS v2",
        "ElasticsearchFeed",
        "Fastly Feed",
        "Feodo Tracker IP Blocklist Feed",
        "HelloWorld",
        "Image OCR",
        "JSON Feed",
        "Lastline v2",
        "LogRhythmRest",
        "MITRE ATT&CK",
        "Mail Listener v2",
        "Malware Domain List Active IPs Feed",
        "McAfee DXL",
        "Microsoft Intune Feed",
        "Office 365 Feed",
        "Plain Text Feed",
        "Prisma Access Egress IP feed",
        "ProofpointFeed",
        "Rasterize",
        "Recorded Future Feed",
        "SNDBOX",
        "SpamhausFeed",
        "TAXII2 Server",
        "TAXIIFeed",
        "Tanium",
        "VirusTotal (API v3)",
        "VulnDB",
        "Whois",
        "abuse.ch SSL Blacklist Feed",
        "ipinfo",
        "ipinfo_v2",
        "syslog"
    ],
    "private_tests": [
        "HelloWorldPremium_Scan-Test",
        "HelloWorldPremium-Test"
    ],
    "docker_thresholds": {
        "_comment": "Add here docker images which are specific to an integration and require a non-default threshold (such as rasterize or ews). That way there is no need to define this multiple times. You can specify full image name with version or without.",
        "images": {
            "demisto/chromium": {
                "pid_threshold": 18
            },
            "demisto/py-ews:2.0": {
                "memory_threshold": 150
            },
            "demisto/pymisp:1.0.0.52": {
                "memory_threshold": 150
            },
            "demisto/pytan": {
                "pid_threshold": 11
            },
            "demisto/google-k8s-engine:1.0.0.9467": {
                "pid_threshold": 11
            },
            "demisto/threatconnect-tcex": {
                "pid_threshold": 11
            },
            "demisto/taxii2": {
                "pid_threshold": 11
            },
            "demisto/pwsh-infocyte": {
                "pid_threshold": 24,
                "memory_threshold": 140
            },
            "demisto/pwsh-exchange": {
                "pid_threshold": 24,
                "memory_threshold": 140
            },
            "demisto/powershell": {
                "pid_threshold": 24,
                "memory_threshold": 140
            },
            "demisto/powershell-ubuntu": {
                "pid_threshold": 45,
                "memory_threshold": 250
            },
            "demisto/boto3": {
                "memory_threshold": 90
            },
            "demisto/flask-nginx": {
                "pid_threshold": 11
            },
            "demisto/py3-tools": {
                "memory_threshold": 105
            },
            "demisto/googleapi-python3": {
                "memory_threshold": 200
            },
            "demisto/python3:3.10.4.29342": {
                "memory_threshold": 85
            }
        }
    },
    "test_marketplacev2": [
        "Sanity Test - Playbook with Unmockable Whois Integration"
    ],
    "reputation_tests":[
        "FormattingPerformance - Test",
        "reputations.json Test",
        "Indicators reputation-.json Test",
        "URL extraction test",
        "Domain extraction test",
        "Email extraction test",
        "File extraction test",
        "IPv4 extraction test",
        "IPv4 CIDR extraction test",
        "IPv6 CIDR extraction test",
        "IPv6 extraction test"
    ]
}<|MERGE_RESOLUTION|>--- conflicted
+++ resolved
@@ -2403,15 +2403,9 @@
             "fromversion": "6.0.0",
             "timeout": 1200,
             "integrations": [
-<<<<<<< HEAD
-                "EWS Mail Sender",
                 "Core REST API",
-                "Rasterize"
-=======
-                "Demisto REST API",
                 "Rasterize",
                 "EWS v2"
->>>>>>> a22b8675
             ],
             "instance_names": [
                 "ews_mail_sender_labdemisto"
@@ -2424,15 +2418,9 @@
             "fromversion": "6.0.0",
             "timeout": 1700,
             "integrations": [
-<<<<<<< HEAD
-                "EWS Mail Sender",
                 "Core REST API",
-                "Rasterize"
-=======
-                "Demisto REST API",
                 "Rasterize",
                 "EWS v2"
->>>>>>> a22b8675
             ],
             "instance_names": [
                 "ews_mail_sender_labdemisto"
@@ -4526,15 +4514,9 @@
             "fromversion": "6.0.0",
             "timeout": 4600,
             "integrations": [
-<<<<<<< HEAD
-                "EWS Mail Sender",
                 "Core REST API",
-                "Rasterize"
-=======
-                "Demisto REST API",
                 "Rasterize",
                 "EWS v2"
->>>>>>> a22b8675
             ],
             "memory_threshold": 200
         },
@@ -4547,12 +4529,7 @@
             "fromversion": "6.0.0",
             "timeout": 7000,
             "integrations": [
-<<<<<<< HEAD
-                "EWS Mail Sender",
                 "Core REST API",
-=======
-                "Demisto REST API",
->>>>>>> a22b8675
                 "Rasterize",
                 "Demisto Lock",
                 "EWS v2"
