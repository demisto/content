--- conflicted
+++ resolved
@@ -329,7 +329,6 @@
           "playbookID": "devo_test_playbook"
         },
         {
-<<<<<<< HEAD
           "playbookID": "URL Enrichment - Generic v2 - Test",
           "integrations": [
               "Rasterize",
@@ -339,10 +338,7 @@
             "timeout": 500
         },
         {
-          "integrations": "urlscan.io",
-=======
             "integrations": "urlscan.io",
->>>>>>> 45a7df76
             "playbookID": "url_enrichment_-_generic_test",
             "timeout": 500
         },
