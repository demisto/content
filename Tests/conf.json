--- conflicted
+++ resolved
@@ -2881,15 +2881,14 @@
             "fromversion": "5.0.0"
         },
         {
-<<<<<<< HEAD
             "integrations": "Unit42 Feed",
             "playbookID": "Unit42 Feed - Test",
             "fromversion": "5.5.0"
-=======
+        },
+        {
             "playbookID": "hashIncidentFields-test",
             "fromversion": "4.5.0",
             "timeout": 60000
->>>>>>> b78e9f0c
         }
     ],
     "skipped_tests": {
