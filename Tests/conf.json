{
    "available_tests_fields": {
        "context_print_dt": "Prints the incident's context dt directly to the build.",
        "external_playbook_config": "Allows to configure a test playbook inputs.",
        "fromversion": "Server version to start testing from.",
        "has_api": "Determines whether a test playbook uses API, to decide if to run it on nightly. Default value for integrations is true, and for scripts is false.",
        "instance_configuration": "Allows to configure integration instance non-parameters classifier and incoming mapper.",
        "instance_names": "Specific instance names the test should run on. Can hold a list.",
        "integrations": "Integrations that the test uses. Can hold a list.",
        "is_mockable": "Determines whether the results can be mocked in the test. A boolean.",
        "memory_threshold": "Maximum amount of memory required for this test. A number.",
        "nightly": "Determines whether the test will run only on a nightly build. Relevant only for nightly packs. A boolean.",
        "pid_threshold": "Maximum amount of processes allowed for this test. A number.",
        "playbookID": "ID of the playbook that is being tested.",
        "runnable_on_docker_only": "Determines whether the test is runnable on docker only. A boolean.",
        "scripts": "Scripts that the test uses. Can hold a list.",
        "timeout": "Test specific timeout, in order to use a different timeout then default testTimeout. A number.",
        "toversion": "Server version to test up to it."
    },
    "testTimeout": 160,
    "testInterval": 20,
    "tests": [
        {
            "playbookID": "playbook-AzureLogAnalytics-test",
            "integrations": "Azure Log Analytics",
            "instance_name": "Azure_Log_Analytics_client_cred",
            "timeout": 800,
            "is_mockable": false
        },
        {
            "playbookID": "Test Playbook - NGFW Scan",
            "integrations": "VirusTotal (API v3)",
            "instance_names": "virus_total_v3",
            "timeout": 1600
        },
        {
            "playbookID": "Test Playbook - WildFire Malware",
            "integrations": "VirusTotal (API v3)",
            "instance_names": "virus_total_v3",
            "timeout": 1600
        },
        {
            "playbookID": "T1036 - Masquerading - Test",
            "integrations": "VirusTotal (API v3)",
            "instance_names": "virus_total_v3",
            "timeout": 800
        },
        {
            "playbookID": "T1059 - Command and Scripting Interpreter - Test",
            "integrations": "LOLBAS Feed",
            "timeout": 600
        },
        {
            "playbookID": "Eradication plan - Test",
            "timeout": 600
        },
        {
            "playbookID": "Containment Plan - Test",
            "timeout": 800,
            "integrations": "Active Directory Query v2",
            "instance_names": "active_directory_80k"
        },
        {
            "playbookID": "Enrichment for Verdict - Test",
            "timeout": 500,
            "integrations": [
                "Active Directory Query v2",
                "VirusTotal (API v3)"
            ],
            "instance_names": [
                "active_directory_80k",
                "virus_total_v3"
            ]
        },
        {
            "integrations": "Microsoft Defender Advanced Threat Protection",
            "playbookID": "Test Playbook - MDE Malware - Incident Enrichment",
            "instance_names": "microsoft_defender_atp_dev"
        },
        {
            "integrations": "Microsoft Defender Advanced Threat Protection",
            "playbookID": "Test Playbook - MDE SIEM ingestion - Get Incident Data",
            "instance_names": "microsoft_defender_atp_dev"
        },
        {
            "integrations": "Microsoft Defender Advanced Threat Protection",
            "playbookID": " Test Playbook - MDE - Retrieve File",
            "instance_names": "microsoft_defender_atp_dev"
        },
        {
            "integrations": "CrowdstrikeFalcon",
            "playbookID": "Test Playbook - CrowdStrike Falcon - Retrieve File"
        },
        {
            "integrations": "CrowdstrikeFalcon",
            "playbookID": "Test Playbook - CrowdStrike Falcon Malware - Verify Containment Actions"
        },
        {
            "integrations": "CrowdstrikeFalcon",
            "playbookID": "Test Playbook - CrowdStrike Falcon - Get Detections by Incident"
        },
        {
            "integrations": "CrowdstrikeFalcon",
            "playbookID": "Test Playbook - CrowdStrike Falcon - Get Endpoint Forensics Data"
        },
        {
            "integrations": "Cortex XDR - IR",
            "playbookID": "Test_Playbook_-_Cortex_XDR_-_Endpoint_Investigation"
        },
        {
            "integrations": "Cortex XDR - IR",
            "playbookID": "Test_Playbook-Cortex_XDR_Malware_-_Incident Enrichment"
        },
        {
            "integrations": "Cortex XDR - IR",
            "playbookID": "Test_Playbook_-_Cortex_XDR_-_Retrieve_File_by_sha256"
        },
        {
            "integrations": "Twitter v2",
            "playbookID": "playbook-Test_Twitter_v2",
            "instance_names": "Twitter v2"
        },
        {
            "playbookID": "IndicatorFormatterFilterTest",
            "timeout": 1200
        },
        {
            "integrations": "FeedURLhaus",
            "playbookID": "playbook-urlhaus-feed_Test"
        },
        {
            "integrations": "RSANetWitnessv115",
            "playbookID": "RSANetWitnessv115-Test"
        },
        {
            "integrations": [
                "FeedMandiant",
                "Core REST API"
            ],
            "playbookID": "Fetch Indicators Test",
            "fromversion": "6.1.0",
            "is_mockable": false,
            "instance_names": "FeedMandiant",
            "timeout": 2400
        },
        {
            "integrations": "LogRhythmRest V2",
            "playbookID": "LogRhythmRestV2-test"
        },
        {
            "fromversion": "6.6.0",
            "integrations": "Zendesk v2",
            "playbookID": "Zendesk V2 TEST"
        },
        {
            "playbookID": "Base64Decode - Test"
        },
        {
            "playbookID": "SupportMultithreading - Test",
            "is_mockable": false
        },
        {
            "fromversion": "5.0.0",
            "integrations": [
                "WildFire-v2"
            ],
            "playbookID": "Detonate File - WildFire - Test",
            "timeout": 400
        },
        {
            "integrations": [
                "Microsoft Management Activity API (O365 Azure Events)"
            ],
            "playbookID": "MicrosoftManagementActivity - Test"
        },
        {
            "integrations": "Microsoft Teams Management",
            "playbookID": "Microsoft Teams Management - Test",
            "instance_names": "ms_teams_management_device_code",
            "is_mockable": false,
            "timeout": 700,
            "memory_threshold": 900
        },
        {
            "integrations": "Microsoft Teams Management",
            "playbookID": "Microsoft Teams Management - Test",
            "instance_names": "ms_teams_management_client_credentials",
            "is_mockable": false,
            "timeout": 700,
            "memory_threshold": 500
        },
        {
            "playbookID": "SetIfEmpty_Test"
        },
        {
            "playbookID": "IsEmailAddressInternal_Test"
        },
        {
            "playbookID": "SetAndHandleEmpty_Test"
        },
        {
            "integrations": "Tripwire",
            "playbookID": "TestplaybookTripwire",
            "fromversion": "5.0.0"
        },
        {
            "integrations": "CensysV2",
            "playbookID": "CensysV2-Test",
            "fromversion": "6.1.0"
        },
        {
            "integrations": "Bitbucket",
            "playbookID": "Test_Bitbucket",
            "fromversion": "6.5.0"
        },
        {
            "integrations": "McAfeeNSMv2",
            "playbookID": "Test_McAfeeNSMv2_using_v9",
            "fromversion": "6.5.0",
            "instance_names": "using_v9",
            "memory_threshold": 200,
            "timeout": 300
        },
        {
            "integrations": "McAfeeNSMv2",
            "playbookID": "Test_McAfeeNSMv2_using_v10",
            "instance_names": "using_v10",
            "fromversion": "6.5.0"
        },
        {
            "playbookID": "Generic Polling Test",
            "timeout": 250
        },
        {
            "integrations": "Cisco Umbrella Enforcement",
            "playbookID": "Cisco Umbrella Enforcement-Test",
            "fromversion": "5.0.0"
        },
        {
            "integrations": "GCP-IAM",
            "playbookID": "playbook-GCP-IAM_Test",
            "fromversion": "6.0.0"
        },
        {
            "integrations": "GSuiteAdmin",
            "playbookID": "GSuiteAdmin-Test",
            "fromversion": "5.0.0"
        },
        {
            "integrations": "GSuiteAuditor",
            "playbookID": "GSuiteAuditor-Test",
            "fromversion": "5.5.0"
        },
        {
            "integrations": "GSuiteAdmin",
            "playbookID": "GSuiteAdmin-MobileDevices-Test",
            "fromversion": "5.5.0"
        },
        {
            "integrations": "AzureWAF",
            "instance_names": "azure_waf_prod",
            "playbookID": "Azure WAF - Test",
            "fromversion": "5.0.0",
            "memory_threshold": 300
        },
        {
            "integrations": [
                "Azure Active Directory Identity Protection",
                "Core REST API"
            ],
            "playbookID": "AzureADTest",
            "fromversion": "6.0.0",
            "timeout": 3000,
            "is_mockable": false
        },
        {
            "integrations": "GoogleCalendar",
            "playbookID": "GoogleCalendar-Test",
            "fromversion": "5.0.0"
        },
        {
            "integrations": "AWS-WAF",
            "playbookID": "TEST_AWS_WAF",
            "fromversion": "6.5.0"
        },
        {
            "integrations": "GoogleDrive",
            "playbookID": "GoogleDrive-Test",
            "fromversion": "5.0.0",
            "memory_threshold": 300
        },
        {
            "integrations": "FireEye Central Management",
            "playbookID": "FireEye Central Management - Test",
            "fromversion": "5.5.0",
            "timeout": 500
        },
        {
            "integrations": "FireEyeNX",
            "playbookID": "FireEyeNX-Test"
        },
        {
            "integrations": "FireEyeHX v2",
            "playbookID": "FireEyeHX_v2",
            "fromversion": "6.2.0",
            "timeout": 1200
        },
        {
            "integrations": "FireEyeHX v2",
            "playbookID": "FireEyeHXv2_without_polling"
        },
        {
            "integrations": "EmailRepIO",
            "playbookID": "TestEmailRepIOPlaybook",
            "fromversion": "5.0.0"
        },
        {
            "integrations": "XsoarPowershellTesting",
            "playbookID": "XsoarPowershellTesting-Test",
            "has_api": false
        },
        {
            "integrations": "Palo Alto Networks Threat Vault v2",
            "playbookID": "PANW Threat Vault v2 - Test",
            "fromversion": "6.5.0"
        },
        {
            "integrations": "Microsoft Endpoint Configuration Manager",
            "playbookID": "Microsoft ECM - Test",
            "fromversion": "5.5.0",
            "timeout": 400
        },
        {
            "integrations": "CrowdStrike Falcon Intel v2",
            "playbookID": "CrowdStrike Falcon Intel v2 - Test",
            "fromversion": "5.0.0"
        },
        {
            "integrations": "SecurityAndCompliance",
            "playbookID": "O365-SecurityAndCompliance-Test",
            "fromversion": "5.5.0",
            "memory_threshold": 300,
            "timeout": 1500
        },
        {
            "integrations": "SecurityAndCompliance",
            "playbookID": "O365-SecurityAndCompliance-ContextResults-Test",
            "fromversion": "5.5.0",
            "memory_threshold": 300,
            "timeout": 1500
        },
        {
            "integrations": "SecurityAndComplianceV2",
            "playbookID": "O365-SecurityAndComplianceV2-Test",
            "fromversion": "5.5.0",
            "memory_threshold": 300,
            "pid_threshold": 40,
            "timeout": 2500
        },
        {
            "integrations": "Azure Storage Container",
            "playbookID": "playbook-AzureStorageContainer-Test",
            "fromversion": "6.0.0"
        },
        {
            "integrations": "Azure Storage FileShare",
            "playbookID": "playbook-AzureStorageFileShare-Test",
            "fromversion": "6.0.0"
        },
        {
            "integrations": "Azure Storage Queue",
            "playbookID": "playbook-AzureStorageQueue-Test",
            "fromversion": "6.0.0"
        },
        {
            "integrations": "Azure Storage Table",
            "playbookID": "playbook-AzureStorageTable-Test",
            "fromversion": "6.0.0"
        },
        {
            "integrations": "EwsExtension",
            "playbookID": "playbook-EWS_O365_Extension_test",
            "fromversion": "6.0.0",
            "timeout": 500
        },
        {
            "integrations": "Majestic Million",
            "playbookID": "Majestic Million Test Playbook",
            "fromversion": "5.5.0",
            "memory_threshold": 300,
            "timeout": 500
        },
        {
            "integrations": "Anomali Enterprise",
            "playbookID": "Anomali Match Forensic Search - Test",
            "fromversion": "5.0.0"
        },
        {
            "integrations": [
                "Mail Listener v2",
                "Mail Sender (New)"
            ],
            "playbookID": "Mail-Listener Test Playbook",
            "fromversion": "5.0.0",
            "instance_names": [
                "Mail_Sender_(New)_STARTTLS"
            ]
        },
        {
            "integrations": "GraphQL",
            "fromversion": "5.0.0",
            "instance_names": "fetch_schema",
            "playbookID": "GraphQL - Test"
        },
        {
            "integrations": "GraphQL",
            "fromversion": "5.0.0",
            "instance_names": "no_fetch_schema",
            "playbookID": "GraphQL - Test"
        },
        {
            "integrations": "Azure Network Security Groups",
            "fromversion": "5.0.0",
            "instance_names": "azure_nsg_prod",
            "playbookID": "Azure NSG - Test"
        },
        {
            "integrations": "OpenCTI Feed 4.X",
            "playbookID": "OpenCTI Feed Test",
            "fromversion": "5.5.0"
        },
        {
            "integrations": "AWS - Security Hub",
            "playbookID": "AWS-securityhub Test",
            "timeout": 800
        },
        {
            "integrations": "Microsoft Advanced Threat Analytics",
            "playbookID": "Microsoft Advanced Threat Analytics - Test",
            "fromversion": "5.0.0",
            "is_mockable": false
        },
        {
            "integrations": "Zimperium",
            "playbookID": "Zimperium_Test",
            "fromversion": "5.0.0"
        },
        {
            "integrations": "Absolute",
            "playbookID": "Absolute_TestPlaybook",
            "fromversion": "6.0.0"
        },
        {
            "integrations": "ServiceDeskPlus",
            "playbookID": "Service Desk Plus Test",
            "instance_names": "sdp_instance_1",
            "fromversion": "5.0.0",
            "toversion": "5.9.9",
            "is_mockable": false
        },
        {
            "integrations": "ServiceDeskPlus",
            "playbookID": "Service Desk Plus - Generic Polling Test",
            "instance_names": "sdp_instance_1",
            "fromversion": "5.0.0",
            "toversion": "5.9.9"
        },
        {
            "integrations": "ServiceDeskPlus",
            "playbookID": "Service Desk Plus Test",
            "instance_names": "sdp_instance_2",
            "fromversion": "6.0.0",
            "is_mockable": false
        },
        {
            "integrations": "ServiceDeskPlus",
            "playbookID": "Service Desk Plus - Generic Polling Test",
            "instance_names": "sdp_instance_2",
            "fromversion": "6.0.0"
        },
        {
            "integrations": "ThreatConnect Feed",
            "playbookID": "FeedThreatConnect-Test",
            "fromversion": "5.5.0"
        },
        {
            "integrations": "URLhaus",
            "playbookID": "Test_URLhaus",
            "timeout": 1000
        },
        {
            "integrations": "AzureDevOps",
            "playbookID": "playbook-AzureDevOps-Test",
            "fromversion": "6.2.0"
        },
        {
            "integrations": "Microsoft Intune Feed",
            "playbookID": "FeedMicrosoftIntune_Test",
            "fromversion": "5.5.0"
        },
        {
            "integrations": "Tanium Threat Response",
            "playbookID": "Tanium Threat Response Test"
        },
        {
            "integrations": [
                "Syslog Sender",
                "syslog"
            ],
            "playbookID": "Test Syslog",
            "fromversion": "5.5.0",
            "timeout": 600
        },
        {
            "integrations": "APIVoid",
            "playbookID": "APIVoid Test"
        },
        {
            "integrations": "CloudConvert",
            "playbookID": "CloudConvert-test",
            "fromversion": "5.0.0",
            "timeout": 3000
        },
        {
            "integrations": "Cisco Firepower",
            "playbookID": "Cisco Firepower - Test",
            "timeout": 1000,
            "fromversion": "5.0.0"
        },
        {
            "integrations": "IllusiveNetworks",
            "playbookID": "IllusiveNetworks-Test",
            "fromversion": "5.0.0",
            "timeout": 500
        },
        {
            "integrations": "JSON Feed",
            "playbookID": "JSON_Feed_Test",
            "fromversion": "5.5.0",
            "instance_names": "JSON Feed no_auto_detect"
        },
        {
            "integrations": "JSON Feed",
            "playbookID": "JSON_Feed_Test",
            "fromversion": "5.5.0",
            "instance_names": "JSON Feed_auto_detect"
        },
        {
            "integrations": "JSON Feed",
            "playbookID": "JSON_Feed_Test",
            "fromversion": "5.5.0",
            "instance_names": "JSON Feed_post"
        },
        {
            "integrations": "Google Cloud Functions",
            "playbookID": "test playbook - Google Cloud Functions",
            "fromversion": "5.0.0"
        },
        {
            "integrations": "Plain Text Feed",
            "playbookID": "PlainText Feed - Test",
            "fromversion": "5.5.0",
            "instance_names": "Plain Text Feed no_auto_detect"
        },
        {
            "integrations": "Plain Text Feed",
            "playbookID": "PlainText Feed - Test",
            "fromversion": "5.5.0",
            "instance_names": "Plain Text Feed_auto_detect"
        },
        {
            "integrations": "Silverfort",
            "playbookID": "Silverfort-test",
            "fromversion": "5.0.0"
        },
        {
            "integrations": "GoogleKubernetesEngine",
            "playbookID": "GoogleKubernetesEngine_Test",
            "timeout": 600,
            "fromversion": "5.5.0"
        },
        {
            "integrations": "Fastly Feed",
            "playbookID": "Fastly Feed Test",
            "fromversion": "5.5.0"
        },
        {
            "integrations": "Malware Domain List Active IPs Feed",
            "playbookID": "Malware Domain List Active IPs Feed Test",
            "fromversion": "5.5.0"
        },
        {
            "integrations": "Claroty",
            "playbookID": "Claroty - Test",
            "fromversion": "5.0.0"
        },
        {
            "integrations": "Trend Micro Apex",
            "playbookID": "Trend Micro Apex - Test",
            "is_mockable": false
        },
        {
            "integrations": "Blocklist_de Feed",
            "playbookID": "Blocklist_de - Test",
            "fromversion": "5.5.0"
        },
        {
            "integrations": "Cloudflare Feed",
            "playbookID": "cloudflare - Test",
            "fromversion": "5.5.0"
        },
        {
            "integrations": "AzureFeed",
            "playbookID": "AzureFeed - Test",
            "fromversion": "5.5.0"
        },
        {
            "integrations": "SpamhausFeed",
            "playbookID": "Spamhaus_Feed_Test",
            "fromversion": "5.5.0"
        },
        {
            "integrations": "Cofense Feed",
            "playbookID": "TestCofenseFeed",
            "fromversion": "5.5.0"
        },
        {
            "integrations": "Bambenek Consulting Feed",
            "playbookID": "BambenekConsultingFeed_Test",
            "fromversion": "5.5.0"
        },
        {
            "integrations": "Pipl",
            "playbookID": "Pipl Test"
        },
        {
            "integrations": "AWS Feed",
            "playbookID": "AWS Feed Test",
            "fromversion": "5.5.0"
        },
        {
            "integrations": "QuestKace",
            "playbookID": "QuestKace test",
            "fromversion": "5.0.0"
        },
        {
            "integrations": "Digital Defense FrontlineVM",
            "playbookID": "Digital Defense FrontlineVM - Scan Asset Not Recently Scanned Test"
        },
        {
            "integrations": "Digital Defense FrontlineVM",
            "playbookID": "Digital Defense FrontlineVM - Test Playbook"
        },
        {
            "integrations": "CSVFeed",
            "playbookID": "CSV_Feed_Test",
            "fromversion": "5.5.0",
            "instance_names": "CSVFeed_no_auto_detect"
        },
        {
            "integrations": "CSVFeed",
            "playbookID": "CSV_Feed_Test",
            "fromversion": "5.5.0",
            "instance_names": "CSVFeed_auto_detect"
        },
        {
            "integrations": "ProofpointFeed",
            "playbookID": "TestProofpointFeed",
            "fromversion": "5.5.0"
        },
        {
            "integrations": "Digital Shadows",
            "playbookID": "Digital Shadows - Test"
        },
        {
            "integrations": "Azure Compute v2",
            "playbookID": "Azure Compute - Test",
            "instance_names": "ms_azure_compute_dev"
        },
        {
            "integrations": "Azure Compute v2",
            "playbookID": "Azure Compute - Test",
            "instance_names": "ms_azure_compute_prod",
            "is_mockable": false
        },
        {
            "integrations": "Azure Compute v2",
            "playbookID": "Azure Compute - Login Test",
            "instance_names": "ms_azure_compute_prod",
            "is_mockable": false
        },
        {
            "integrations": "Azure Compute v2",
            "playbookID": "Azure Compute - Login Test",
            "instance_names": "ms_azure_compute_self_deployed"
        },
        {
            "integrations": [
                "Symantec Data Loss Prevention",
                "Symantec Data Loss Prevention v2"
            ],
            "playbookID": "Symantec Data Loss Prevention - Test",
            "fromversion": "4.5.0"
        },
        {
            "integrations": "Symantec Data Loss Prevention v2",
            "playbookID": "Symantec Data Loss Prevention v2 - Test",
            "fromversion": "6.0.0"
        },
        {
            "integrations": "Lockpath KeyLight v2",
            "playbookID": "Keylight v2 - Test"
        },
        {
            "integrations": "Azure Security Center v2",
            "playbookID": "Azure SecurityCenter - Test",
            "instance_names": "ms_azure_sc_prod",
            "is_mockable": false
        },
        {
            "integrations": "Azure Security Center v2",
            "playbookID": "Azure SecurityCenter - Test",
            "instance_names": "ms_azure_sc_self_deployed"
        },
        {
            "integrations": "JsonWhoIs",
            "playbookID": "JsonWhoIs-Test"
        },
        {
            "integrations": "Maltiverse",
            "playbookID": "Maltiverse Test"
        },
        {
            "integrations": "Box v2",
            "playbookID": "BoxV2_TestPlaybook"
        },
        {
            "integrations": "MicrosoftGraphMail",
            "playbookID": "MicrosoftGraphMail-Test_dev",
            "timeout": 1300,
            "instance_names": "ms_graph_mail_dev"
        },
        {
            "integrations": "MicrosoftGraphMail",
            "timeout": 900,
            "playbookID": "MicrosoftGraphMail-Test_dev_no_oproxy",
            "instance_names": "ms_graph_mail_dev_no_oproxy"
        },
        {
            "integrations": "MicrosoftGraphMail",
            "playbookID": "MicrosoftGraphMail-Test_prod",
            "instance_names": "ms_graph_mail_prod",
            "is_mockable": false,
            "memory_threshold": 300
        },
        {
            "integrations": "CloudShark",
            "playbookID": "CloudShark - Test Playbook"
        },
        {
            "integrations": "Google Vision AI",
            "playbookID": "Google Vision API - Test"
        },
        {
            "integrations": "nmap",
            "playbookID": "Nmap - Test",
            "fromversion": "5.0.0"
        },
        {
            "integrations": "Netmiko",
            "playbookID": "Netmiko_test"
        },
        {
            "integrations": "AutoFocus V2",
            "playbookID": "Autofocus Query Samples, Sessions and Tags Test Playbook",
            "fromversion": "4.5.0",
            "timeout": 1800
        },
        {
            "integrations": "HelloWorld",
            "playbookID": "HelloWorld-Test",
            "fromversion": "5.0.0"
        },
        {
            "integrations": "HelloWorld",
            "playbookID": "Sanity Test - Playbook with integration",
            "fromversion": "5.0.0"
        },
        {
            "integrations": "HelloWorld",
            "playbookID": "Sanity Test - Playbook with mocked integration",
            "fromversion": "5.0.0"
        },
        {
            "playbookID": "Sanity Test - Playbook with no integration",
            "fromversion": "5.0.0"
        },
        {
            "integrations": "Gmail",
            "playbookID": "Sanity Test - Playbook with Unmockable Integration",
            "fromversion": "5.0.0"
        },
        {
            "integrations": "Whois",
            "playbookID": "Sanity Test - Playbook with Unmockable Whois Integration",
            "fromversion": "6.5.0"
        },
        {
            "integrations": "HelloWorld",
            "playbookID": "HelloWorld_Scan-Test",
            "fromversion": "5.0.0",
            "timeout": 400
        },
        {
            "integrations": "HelloWorldPremium",
            "playbookID": "HelloWorldPremium_Scan-Test",
            "fromversion": "5.0.0",
            "timeout": 400
        },
        {
            "integrations": "HelloWorldPremium",
            "playbookID": "HelloWorldPremium-Test",
            "fromversion": "5.0.0"
        },
        {
            "integrations": "ThreatQ v2",
            "playbookID": "ThreatQ - Test",
            "fromversion": "4.5.0"
        },
        {
            "integrations": "AttackIQFireDrill",
            "playbookID": "AttackIQ - Test"
        },
        {
            "integrations": "PhishLabs IOC EIR",
            "playbookID": "PhishlabsIOC_EIR-Test"
        },
        {
            "integrations": "Amazon DynamoDB",
            "playbookID": "AWS_DynamoDB-Test"
        },
        {
            "integrations": "PhishLabs IOC DRP",
            "playbookID": "PhishlabsIOC_DRP-Test"
        },
        {
            "playbookID": "Create Phishing Classifier V2 ML Test",
            "timeout": 60000,
            "fromversion": "6.1.0",
            "instance_names": "ml_dummy_prod",
            "integrations": "AzureWAF"
        },
        {
            "integrations": "ZeroFox",
            "playbookID": "ZeroFox-Test",
            "fromversion": "4.1.0"
        },
        {
            "integrations": "AlienVault OTX v2",
            "playbookID": "Alienvault_OTX_v2 - Test"
        },
        {
            "integrations": "AWS - CloudWatchLogs",
            "playbookID": "AWS - CloudWatchLogs Test Playbook",
            "fromversion": "5.0.0"
        },
        {
            "integrations": "SlackV2",
            "playbookID": "Slack Test Playbook",
            "timeout": 400,
            "pid_threshold": 5,
            "fromversion": "5.0.0"
        },
        {
            "integrations": "SlackV3",
            "playbookID": "SlackV3 TestPB",
            "instance_names": "cached",
            "timeout": 800,
            "pid_threshold": 8,
            "fromversion": "5.5.0"
        },
        {
            "integrations": "SlackV3",
            "playbookID": "Test_SlackV3_NonCaching",
            "instance_names": "non_cached",
            "timeout": 400,
            "pid_threshold": 8,
            "fromversion": "5.5.0"
        },
        {
            "integrations": "Cortex XDR - IR",
            "playbookID": "Test XDR Playbook execute script commands",
            "fromversion": "4.1.0",
            "timeout": 3000
        },
        {
            "integrations": "Cortex XDR - IR",
            "playbookID": "Test XDR Playbook quarantine file command",
            "fromversion": "4.1.0",
            "timeout": 2500
        },
        {
            "integrations": "Cortex XDR - IR",
            "playbookID": "Test XDR Playbook general commands",
            "fromversion": "4.1.0",
            "timeout": 2500
        },
        {
            "integrations": "Cortex XDR - IR",
            "playbookID": "Test XDR Playbook retrieve file command",
            "fromversion": "4.1.0",
            "timeout": 3500
        },
        {
            "integrations": "Cortex XDR - IOC",
            "playbookID": "Cortex XDR - IOC - Test",
            "fromversion": "5.5.0",
            "timeout": 1200
        },
        {
            "integrations": "Cloaken",
            "playbookID": "Cloaken-Test",
            "is_mockable": false
        },
        {
            "integrations": "ThreatX",
            "playbookID": "ThreatX-test",
            "timeout": 600
        },
        {
            "integrations": "Akamai WAF SIEM",
            "playbookID": "Akamai_WAF_SIEM-Test"
        },
        {
            "integrations": "FreshworksFreshservice",
            "playbookID": "FreshworkFreshservice"
        },
        {
            "integrations": "Cofense Triage v2",
            "playbookID": "Cofense Triage v2 Test"
        },
        {
            "integrations": "Akamai WAF",
            "playbookID": "Akamai_WAF-Test"
        },
        {
            "integrations": "abuse.ch SSL Blacklist Feed",
            "playbookID": "SSL Blacklist test",
            "fromversion": "5.5.0"
        },
        {
            "integrations": "CheckPhish",
            "playbookID": "CheckPhish-Test"
        },
        {
            "integrations": "Symantec Management Center",
            "playbookID": "SymantecMC_TestPlaybook"
        },
        {
            "integrations": "Looker",
            "playbookID": "Test-Looker"
        },
        {
            "integrations": "Vertica",
            "playbookID": "Vertica Test"
        },
        {
            "integrations": "Server Message Block (SMB) v2",
            "playbookID": "SMB_v2-Test",
            "has_api": false,
            "fromversion": "5.0.0"
        },
        {
            "integrations": "Server Message Block (SMB) v2",
            "playbookID": "SMB test",
            "has_api": false,
            "fromversion": "5.0.0"
        },
        {
            "playbookID": "ConvertFile-Test",
            "fromversion": "4.5.0"
        },
        {
            "playbookID": "TestAwsEC2GetPublicSGRules-Test"
        },
        {
            "integrations": "RSA NetWitness Packets and Logs",
            "playbookID": "rsa_packets_and_logs_test"
        },
        {
            "playbookID": "CheckpointFW-test",
            "integrations": "Check Point"
        },
        {
            "playbookID": "RegPathReputationBasicLists_test"
        },
        {
            "playbookID": "EmailDomainSquattingReputation-Test"
        },
        {
            "playbookID": "RandomStringGenerateTest"
        },
        {
            "playbookID": "playbook-checkEmailAuthenticity-test"
        },
        {
            "playbookID": "HighlightWords_Test"
        },
        {
            "playbookID": "StringContainsArray_test"
        },
        {
            "integrations": "Fidelis Elevate Network",
            "playbookID": "Fidelis-Test"
        },
        {
            "integrations": "AWS - ACM",
            "playbookID": "ACM-Test"
        },
        {
            "integrations": "Thinkst Canary",
            "playbookID": "CanaryTools Test",
            "is_mockable": false
        },
        {
            "integrations": "ThreatMiner",
            "playbookID": "ThreatMiner-Test"
        },
        {
            "playbookID": "StixCreator-Test"
        },
        {
            "playbookID": "CompareIncidentsLabels-test-playbook"
        },
        {
            "integrations": "Have I Been Pwned? V2",
            "playbookID": "Pwned v2 test"
        },
        {
            "integrations": "Alexa Rank Indicator",
            "playbookID": "Alexa Test Playbook"
        },
        {
            "playbookID": "UnEscapeURL-Test"
        },
        {
            "playbookID": "UnEscapeIPs-Test"
        },
        {
            "playbookID": "ExtractDomainFromUrlAndEmail-Test"
        },
        {
            "playbookID": "ConvertKeysToTableFieldFormat_Test"
        },
        {
            "integrations": "HashiCorp Vault",
            "playbookID": "hashicorp_test",
            "fromversion": "5.0.0"
        },
        {
            "integrations": "AWS - Athena - Beta",
            "playbookID": "Beta-Athena-Test"
        },
        {
            "integrations": "BeyondTrust Password Safe",
            "playbookID": "BeyondTrust-Test"
        },
        {
            "integrations": "Dell Secureworks",
            "playbookID": "secureworks_test"
        },
        {
            "integrations": "ServiceNow v2",
            "playbookID": "servicenow_test_v2",
            "instance_names": "snow_basic_auth",
            "is_mockable": false
        },
        {
            "integrations": "ServiceNow v2",
            "playbookID": "ServiceNow_OAuth_Test",
            "instance_names": "snow_oauth"
        },
        {
            "playbookID": "Create ServiceNow Ticket and Mirror Test",
            "integrations": "ServiceNow v2",
            "instance_names": "snow_basic_auth",
            "fromversion": "6.0.0",
            "timeout": 500
        },
        {
            "playbookID": "Create ServiceNow Ticket and State Polling Test",
            "integrations": "ServiceNow v2",
            "instance_names": "snow_basic_auth",
            "fromversion": "6.0.0",
            "timeout": 3000
        },
        {
            "integrations": "ServiceNow CMDB",
            "playbookID": "ServiceNow_CMDB_Test",
            "instance_names": "snow_cmdb_basic_auth"
        },
        {
            "integrations": "ServiceNow CMDB",
            "playbookID": "ServiceNow_CMDB_OAuth_Test",
            "instance_names": "snow_cmdb_oauth"
        },
        {
            "integrations": "ExtraHop v2",
            "playbookID": "ExtraHop_v2-Test"
        },
        {
            "playbookID": "Test CommonServer"
        },
        {
            "playbookID": "Test-debug-mode",
            "fromversion": "5.0.0"
        },
        {
            "integrations": "CIRCL",
            "playbookID": "CirclIntegrationTest"
        },
        {
            "integrations": "MISP V3",
            "playbookID": "MISP V3 Test",
            "timeout": 300,
            "fromversion": "5.5.0"
        },
        {
            "playbookID": "test-LinkIncidentsWithRetry"
        },
        {
            "playbookID": "CopyContextToFieldTest"
        },
        {
            "integrations": "OTRS",
            "playbookID": "OTRS Test",
            "fromversion": "4.1.0"
        },
        {
            "integrations": "Attivo Botsink",
            "playbookID": "AttivoBotsinkTest"
        },
        {
            "integrations": "FortiGate",
            "playbookID": "Fortigate Test"
        },
        {
            "playbookID": "FormattedDateToEpochTest"
        },
        {
            "integrations": "SNDBOX",
            "playbookID": "SNDBOX_Test",
            "timeout": 1000
        },
        {
            "integrations": "SNDBOX",
            "playbookID": "Detonate File - SNDBOX - Test",
            "timeout": 1000
        },
        {
            "integrations": "Awake Security",
            "playbookID": "awake_security_test_pb"
        },
        {
            "integrations": "Tenable.sc",
            "playbookID": "tenable-sc-test",
            "instance_names": "Tenable_SC_secman_api_key",
            "timeout": 240
        },
        {
            "integrations": "MimecastV2",
            "playbookID": "Mimecast test"
        },
        {
            "playbookID": "CreateEmailHtmlBody_test_pb",
            "fromversion": "4.1.0"
        },
        {
            "playbookID": "ReadPDFFileV2-Test",
            "timeout": 1000
        },
        {
            "playbookID": "JSONtoCSV-Test"
        },
        {
            "integrations": "Generic SQL",
            "playbookID": "generic-sql",
            "instance_names": "mysql instance",
            "fromversion": "5.0.0",
            "has_api": false
        },
        {
            "integrations": "Generic SQL",
            "playbookID": "generic-sql",
            "instance_names": "postgreSQL instance",
            "fromversion": "5.0.0",
            "has_api": false
        },
        {
            "integrations": "Generic SQL",
            "playbookID": "generic-sql",
            "instance_names": "Microsoft SQL instance",
            "fromversion": "5.0.0",
            "has_api": false
        },
        {
            "integrations": "Generic SQL",
            "playbookID": "generic-sql-oracle",
            "instance_names": "Oracle instance",
            "fromversion": "5.0.0",
            "has_api": false
        },
        {
            "integrations": "Generic SQL",
            "playbookID": "generic-sql-mssql-encrypted-connection",
            "instance_names": "Microsoft SQL instance",
            "fromversion": "5.0.0",
            "has_api": false
        },
        {
            "integrations": "Panorama",
            "instance_names": "palo_alto_firewall_9.0",
            "playbookID": "Panorama Query Logs - Test",
            "fromversion": "6.1.0",
            "timeout": 1500,
            "nightly": true
        },
        {
            "integrations": "Panorama",
            "instance_names": "palo_alto_firewall_9.1",
            "playbookID": "palo_alto_firewall_test_pb",
            "fromversion": "6.1.0",
            "timeout": 1000
        },
        {
            "integrations": "Panorama",
            "instance_names": "palo_alto_panorama_9.1",
            "playbookID": "PAN-OS-panorama-topology-test-pb",
            "fromversion": "6.1.0",
            "timeout": 1000
        },
        {
            "integrations": "Panorama",
            "instance_names": "palo_alto_firewall_9.1",
            "playbookID": "PAN-OS-firewall-topology-test-pb",
            "fromversion": "6.1.0",
            "timeout": 1000
        },
        {
            "integrations": "Panorama",
            "instance_names": "palo_alto_panorama_9.1",
            "playbookID": "palo_alto_panorama_test_pb",
            "fromversion": "6.1.0",
            "timeout": 2400
        },
        {
            "integrations": "Panorama",
            "instance_names": "palo_alto_firewall_9.0",
            "playbookID": "PAN-OS URL Filtering enrichment - Test",
            "fromversion": "6.1.0"
        },
        {
            "integrations": "Panorama",
            "instance_names": "panorama_instance_best_practice",
            "playbookID": "Panorama Best Practise - Test",
            "fromversion": "6.1.0"
        },
        {
            "integrations": "Tenable.io",
            "playbookID": "Tenable.io test",
            "timeout": 3600
        },
        {
            "playbookID": "URLDecode-Test"
        },
        {
            "playbookID": "GetTime-Test"
        },
        {
            "playbookID": "GetTime-ObjectVsStringTest"
        },
        {
            "integrations": "Tenable.io",
            "playbookID": "Tenable.io Scan Test",
            "timeout": 3600
        },
        {
            "integrations": "google-vault",
            "playbookID": "Google-Vault-Generic-Test",
            "timeout": 3600,
            "memory_threshold": 180
        },
        {
            "integrations": "google-vault",
            "playbookID": "Google_Vault-Search_And_Display_Results_test",
            "memory_threshold": 180,
            "timeout": 3600
        },
        {
            "integrations": "MxToolBox",
            "playbookID": "MxToolbox-test"
        },
        {
            "integrations": "Nessus",
            "playbookID": "Nessus - Test"
        },
        {
            "playbookID": "Palo Alto Networks - Malware Remediation Test",
            "fromversion": "4.5.0"
        },
        {
            "playbookID": "SumoLogic-Test",
            "integrations": "SumoLogic",
            "fromversion": "4.1.0"
        },
        {
            "playbookID": "ParseEmailFiles-test"
        },
        {
            "playbookID": "ParseEmailFilesV2-test"
        },
        {
            "playbookID": "PAN-OS - Block IP and URL - External Dynamic List v2 Test",
            "integrations": [
                "Panorama",
                "palo_alto_networks_pan_os_edl_management"
            ],
            "instance_names": "palo_alto_firewall_9.0",
            "fromversion": "6.1.0"
        },
        {
            "playbookID": "Test_EDL",
            "integrations": "EDL",
            "instance_names": "edl_update_to_7_9_9",
            "fromversion": "5.5.0",
            "toversion": "7.9.9",
            "pid_threshold": 8,
            "has_api": false
        },
        {
            "playbookID": "EDL Performance Test",
            "instance_names": "edl_auto_to_7_9_9",
            "integrations": [
                "EDL",
                "Create-Mock-Feed-Relationships"
            ],
            "fromversion": "6.0.0",
            "toversion": "7.9.9",
            "timeout": 3500,
            "memory_threshold": 900,
            "pid_threshold": 12,
            "context_print_dt": "EDLHey",
            "has_api": false
        },
        {
            "playbookID": "Test_export_indicators_service",
            "instance_names": "eis_on_demand",
            "integrations": "ExportIndicators",
            "fromversion": "5.5.0"
        },
        {
            "playbookID": "PAN-OS - Block IP - Custom Block Rule Test",
            "integrations": "Panorama",
            "instance_names": "panorama_instance_security_team",
            "fromversion": "6.1.0"
        },
        {
            "playbookID": "PAN-OS - Block IP - Static Address Group Test",
            "integrations": "Panorama",
            "instance_names": "panorama_instance_security_team",
            "fromversion": "6.1.0"
        },
        {
            "playbookID": "Block IP - Generic V3_Test",
            "fromversion": "6.0.0"
        },
        {
            "playbookID": "PAN-OS - Block URL - Custom URL Category Test",
            "integrations": "Panorama",
            "instance_names": "panorama_instance_security_team",
            "fromversion": "6.1.0"
        },
        {
            "playbookID": "Endpoint Malware Investigation - Generic - Test",
            "integrations": [
                "Cylance Protect v2",
                "Core REST API"
            ],
            "fromversion": "5.0.0",
            "timeout": 1200
        },
        {
            "playbookID": "ParseExcel-test"
        },
        {
            "playbookID": "ParseHTMLIndicators-Test",
            "has_api": true
        },
        {
            "playbookID": "Detonate File - No Files test"
        },
        {
            "integrations": "SentinelOne V2",
            "instance_names": "SentinelOne_v2.0",
            "playbookID": "SentinelOne V2.0 - Test"
        },
        {
            "integrations": "SentinelOne V2",
            "instance_names": "SentinelOne_v2.1",
            "playbookID": "SentinelOne V2.1 - Test"
        },
        {
            "integrations": "InfoArmor VigilanteATI",
            "playbookID": "InfoArmorVigilanteATITest"
        },
        {
            "integrations": "IntSights",
            "instance_names": "intsights_standard_account",
            "playbookID": "IntSights Test"
        },
        {
            "integrations": "IntSights",
            "playbookID": "IntSights Mssp Test",
            "instance_names": "intsights_mssp_account"
        },
        {
            "integrations": "dnstwist",
            "playbookID": "dnstwistTest",
            "has_api": false
        },
        {
            "integrations": "BitDam",
            "playbookID": "Detonate File - BitDam Test"
        },
        {
            "integrations": "Threat Grid",
            "playbookID": "Test-Detonate URL - ThreatGrid",
            "timeout": 600
        },
        {
            "integrations": "Threat Grid",
            "playbookID": "ThreatGrid_Test",
            "timeout": 600
        },
        {
            "integrations": "ThreatGridv2",
            "playbookID": "ThreatGrid_v2_Test",
            "timeout": 600
        },
        {
            "integrations": "Signal Sciences WAF",
            "playbookID": "SignalSciences-Test"
        },
        {
            "integrations": "RTIR",
            "playbookID": "RTIR Test"
        },
        {
            "integrations": "RedCanary",
            "playbookID": "RedCanaryTest"
        },
        {
            "playbookID": "URL Enrichment - Generic v2 - Test",
            "instance_names": "virus_total_v3",
            "integrations": [
                "VirusTotal (API v3)",
                "Rasterize"
            ],
            "timeout": 500,
            "pid_threshold": 12,
            "memory_threshold": 150
        },
        {
            "playbookID": "CutTransformerTest"
        },
        {
            "playbookID": "TestEditServerConfig"
        },
        {
            "playbookID": "ContentPackInstaller_Test",
            "integrations": "Core REST API",
            "fromversion": "6.0.0"
        },
        {
            "playbookID": "Default - Test",
            "integrations": [
                "ThreatQ v2",
                "Core REST API"
            ],
            "fromversion": "5.0.0",
            "toversion": "7.9.9"
        },
        {
            "integrations": "SCADAfence CNM",
            "playbookID": "SCADAfence_test"
        },
        {
            "integrations": "ProtectWise",
            "playbookID": "Protectwise-Test"
        },
        {
            "integrations": "WhatsMyBrowser",
            "playbookID": "WhatsMyBrowser-Test"
        },
        {
            "integrations": "BigFix",
            "playbookID": "BigFixTest"
        },
        {
            "integrations": "Lastline v2",
            "playbookID": "Lastline v2 - Test"
        },
        {
            "integrations": "McAfee DXL",
            "playbookID": "McAfee DXL - Test"
        },
        {
            "playbookID": "TextFromHTML_test_playbook"
        },
        {
            "playbookID": "PortListenCheck-test"
        },
        {
            "integrations": "ThreatExchange",
            "playbookID": "ThreatExchange-test"
        },
        {
            "integrations": "Joe Security",
            "playbookID": "JoeSecurityTestPlaybook",
            "timeout": 500
        },
        {
            "integrations": "Joe Security",
            "playbookID": "JoeSecurityTestDetonation",
            "timeout": 2000
        },
        {
            "integrations": "WildFire-v2",
            "playbookID": "Wildfire Test",
            "is_mockable": false,
            "fromversion": "5.0.0",
            "toversion": "6.1.9"
        },
        {
            "integrations": "WildFire-v2",
            "playbookID": "Wildfire Test With Polling",
            "is_mockable": false,
            "fromversion": "6.2.0",
            "timeout": 1100
        },
        {
            "integrations": "WildFire-v2",
            "playbookID": "Detonate URL - WildFire-v2 - Test",
            "timeout": 500
        },
        {
            "integrations": "WildFire-v2",
            "playbookID": "Detonate URL - WildFire v2.1 - Test"
        },
        {
            "integrations": "GRR",
            "playbookID": "GRR Test"
        },
        {
            "integrations": "VirusTotal",
            "instance_names": "virus_total_general",
            "playbookID": "virusTotal-test-playbook",
            "timeout": 1400
        },
        {
            "integrations": "VirusTotal",
            "instance_names": "virus_total_preferred_vendors",
            "playbookID": "virusTotaI-test-preferred-vendors",
            "timeout": 1400
        },
        {
            "integrations": [
                "Gmail Single User",
                "Gmail"
            ],
            "playbookID": "Gmail Single User - Test",
            "fromversion": "4.5.0",
            "memory_threshold": 150
        },
        {
            "integrations": "EWS v2",
            "playbookID": "get_original_email_-_ews-_test",
            "instance_names": "ewv2_regular"
        },
        {
            "integrations": [
                "EWSO365",
                "EWS v2"
            ],
            "playbookID": "EWS search-mailbox test",
            "instance_names": [
                "ewv2_regular",
                "ewso365_dev_team"
            ],
            "timeout": 400,
            "memory_threshold": 150
        },
        {
            "integrations": "PagerDuty v2",
            "playbookID": "PagerDuty Test"
        },
        {
            "scripts": [
                "DeleteContext"
            ],
            "playbookID": "test_delete_context"
        },
        {
            "playbookID": "DeleteContext-auto-test"
        },
        {
            "playbookID": "GmailTest",
            "integrations": "Gmail"
        },
        {
            "playbookID": "Gmail Convert Html Test",
            "integrations": "Gmail",
            "memory_threshold": 150
        },
        {
            "playbookID": "reputations.json Test",
            "toversion": "5.0.0"
        },
        {
            "playbookID": "URL extraction test",
            "fromversion": "5.5.0"
        },
        {
            "playbookID": "Domain extraction test",
            "fromversion": "5.5.0"
        },
        {
            "playbookID": "Email extraction test",
            "fromversion": "5.5.0"
        },
        {
            "playbookID": "File extraction test",
            "fromversion": "5.5.0"
        },
        {
            "playbookID": "IPv4 extraction test",
            "fromversion": "5.5.0"
        },
        {
            "playbookID": "IPv4 CIDR extraction test",
            "fromversion": "5.5.0"
        },
        {
            "playbookID": "IPv6 CIDR extraction test",
            "fromversion": "5.5.0"
        },
        {
            "playbookID": "IPv6 extraction test",
            "fromversion": "5.5.0"
        },
        {
            "playbookID": "Test IP Indicator Fields",
            "fromversion": "5.0.0"
        },
        {
            "playbookID": "TestDedupIncidentsPlaybook"
        },
        {
            "playbookID": "TestDedupIncidentsByName"
        },
        {
            "integrations": "McAfee Advanced Threat Defense",
            "playbookID": "Test Playbook McAfee ATD",
            "timeout": 700
        },
        {
            "integrations": "McAfee Advanced Threat Defense",
            "playbookID": "Detonate Remote File From URL -McAfee-ATD - Test",
            "timeout": 700
        },
        {
            "playbookID": "stripChars - Test"
        },
        {
            "integrations": "McAfee Advanced Threat Defense",
            "playbookID": "Test Playbook McAfee ATD Upload File"
        },
        {
            "playbookID": "exporttocsv_script_test"
        },
        {
            "playbookID": "Set - Test"
        },
        {
            "integrations": "Intezer v2",
            "playbookID": "Intezer Testing v2",
            "fromversion": "4.1.0",
            "timeout": 600
        },
        {
            "integrations": [
                "Mail Sender (New)",
                "Gmail"
            ],
            "playbookID": "Mail Sender (New) Test",
            "instance_names": [
                "Mail_Sender_(New)_STARTTLS"
            ],
            "memory_threshold": 100
        },
        {
            "playbookID": "buildewsquery_test"
        },
        {
            "integrations": "Rapid7 Nexpose",
            "playbookID": "nexpose_test",
            "timeout": 240
        },
        {
            "playbookID": "GetIndicatorDBotScore Test"
        },
        {
            "integrations": "EWS Mail Sender",
            "playbookID": "EWS Mail Sender Test",
            "instance_names": [
                "ews_mail_sender_labdemisto"
            ]
        },
        {
            "integrations": [
                "EWS v2",
                "Rasterize"
            ],
            "instance_names": [
                "ews_mail_sender_labdemisto"
            ],
            "playbookID": "EWS V2 Send Mail Test 2",
            "memory_threshold": 150
        },
        {
            "integrations": [
                "EWS v2",
                "SMIME Messaging"
            ],
            "instance_names": [
                "ews_mail_sender_labdemisto",
                "SMIME Messaging"
            ],
            "playbookID": "EWS V2 Send Mail Test 3"
        },
        {
            "playbookID": "decodemimeheader_-_test"
        },
        {
            "playbookID": "test_url_regex"
        },
        {
            "integrations": "Skyformation",
            "playbookID": "TestSkyformation"
        },
        {
            "integrations": "okta",
            "playbookID": "okta_test_playbook",
            "timeout": 240
        },
        {
            "integrations": "Okta v2",
            "playbookID": "OktaV2-Test",
            "timeout": 300
        },
        {
            "integrations": "Okta IAM",
            "playbookID": "Okta IAM - Test Playbook",
            "fromversion": "6.0.0"
        },
        {
            "playbookID": "Test filters & transformers scripts"
        },
        {
            "integrations": "Salesforce",
            "playbookID": "SalesforceTestPlaybook"
        },
        {
            "integrations": "McAfee ESM v2",
            "instance_names": "v11.1.3",
            "playbookID": "McAfee ESM v2 - Test v11.1.3",
            "fromversion": "5.0.0",
            "is_mockable": false
        },
        {
            "integrations": "McAfee ESM v2",
            "instance_names": "v11.3",
            "playbookID": "McAfee ESM v2 (v11.3) - Test",
            "fromversion": "5.0.0",
            "timeout": 300,
            "is_mockable": false
        },
        {
            "integrations": "McAfee ESM v2",
            "instance_names": "v11.1.3",
            "playbookID": "McAfee ESM Watchlists - Test v11.1.3",
            "fromversion": "5.0.0"
        },
        {
            "integrations": "McAfee ESM v2",
            "instance_names": "v11.3",
            "playbookID": "McAfee ESM Watchlists - Test v11.3",
            "fromversion": "5.0.0"
        },
        {
            "integrations": "GoogleSafeBrowsing",
            "playbookID": "Google Safe Browsing Test",
            "timeout": 240,
            "fromversion": "5.0.0"
        },
        {
            "integrations": "Google Safe Browsing v2",
            "playbookID": "Google Safe Browsing V2 Test",
            "fromversion": "5.5.0"
        },
        {
            "integrations": "EWS v2",
            "playbookID": "EWSv2_empty_attachment_test",
            "instance_names": "ewv2_regular"
        },
        {
            "integrations": "EWS v2",
            "playbookID": "EWS Public Folders Test",
            "instance_names": "ewv2_regular",
            "is_mockable": false
        },
        {
            "integrations": "EWS v2",
            "playbookID": "EWS V2 Send Mail Test",
            "instance_names": "ews_mail_sender_labdemisto"
        },
        {
            "integrations": "Symantec Endpoint Protection V2",
            "playbookID": "SymantecEndpointProtection_Test"
        },
        {
            "integrations": "carbonblackprotection",
            "playbookID": "search_endpoints_by_hash_-_carbon_black_protection_-_test",
            "timeout": 500
        },
        {
            "playbookID": "Process Email - Generic - Test - Incident Starter",
            "fromversion": "6.0.0",
            "integrations": "Rasterize",
            "timeout": 240,
            "memory_threshold": 150
        },
        {
            "playbookID": "Process Email - Generic - Test - Actual Incident"
        },
        {
            "integrations": "CrowdstrikeFalcon",
            "playbookID": "Test - CrowdStrike Falcon",
            "fromversion": "4.1.0",
            "timeout": 1000,
            "is_mockable": false
        },
        {
            "playbookID": "ExposeIncidentOwner-Test"
        },
        {
            "integrations": "google",
            "playbookID": "GsuiteTest"
        },
        {
            "integrations": "OpenPhish",
            "playbookID": "OpenPhish Test Playbook"
        },
        {
            "integrations": "Jira V3",
            "playbookID": "JiraV3 Test",
            "instance_names": "jira_basic_auth",
            "is_mockable": false
        },
        {
            "integrations": "ipinfo",
            "playbookID": "IPInfoTest"
        },
        {
            "integrations": "ipinfo_v2",
            "playbookID": "IPInfo_v2Test",
            "fromversion": "5.5.0"
        },
        {
            "integrations": "GoogleMaps",
            "playbookID": "GoogleMapsTest",
            "fromversion": "6.0.0"
        },
        {
            "playbookID": "VerifyHumanReadableFormat"
        },
        {
            "playbookID": "strings-test"
        },
        {
            "playbookID": "TestCommonPython",
            "timeout": 500
        },
        {
            "playbookID": "TestFileCreateAndUpload"
        },
        {
            "playbookID": "TestIsValueInArray"
        },
        {
            "playbookID": "TestStringReplace"
        },
        {
            "playbookID": "TestHttpPlaybook"
        },
        {
            "integrations": "SplunkPy",
            "playbookID": "SplunkPy parse-raw - Test",
            "memory_threshold": 100,
            "instance_names": "use_default_handler",
            "is_mockable": false
        },
        {
            "integrations": "SplunkPy",
            "playbookID": "SplunkPy-Test-V2_default_handler",
            "memory_threshold": 500,
            "instance_names": "use_default_handler",
            "is_mockable": false
        },
        {
            "integrations": "SplunkPy",
            "playbookID": "Splunk-Test_default_handler",
            "memory_threshold": 200,
            "instance_names": "use_default_handler",
            "is_mockable": false
        },
        {
            "integrations": "AnsibleTower",
            "playbookID": "AnsibleTower_Test_playbook",
            "fromversion": "5.0.0"
        },
        {
            "integrations": "SplunkPy",
            "playbookID": "SplunkPySearch_Test_default_handler",
            "memory_threshold": 200,
            "instance_names": "use_default_handler",
            "is_mockable": false
        },
        {
            "integrations": "SplunkPy",
            "playbookID": "SplunkPy_KV_commands_default_handler",
            "memory_threshold": 200,
            "instance_names": "use_default_handler",
            "is_mockable": false
        },
        {
            "integrations": "SplunkPy",
            "playbookID": "SplunkPy-Test-V2_requests_handler",
            "memory_threshold": 500,
            "instance_names": "use_python_requests_handler"
        },
        {
            "integrations": "SplunkPy",
            "playbookID": "Splunk-Test_requests_handler",
            "memory_threshold": 500,
            "instance_names": "use_python_requests_handler",
            "is_mockable": false
        },
        {
            "integrations": "SplunkPy",
            "playbookID": "SplunkPySearch_Test_requests_handler",
            "memory_threshold": 200,
            "instance_names": "use_python_requests_handler",
            "is_mockable": false
        },
        {
            "integrations": "SplunkPy",
            "playbookID": "SplunkPy_KV_commands_requests_handler",
            "memory_threshold": 200,
            "instance_names": "use_python_requests_handler"
        },
        {
            "integrations": "McAfee NSM",
            "playbookID": "McAfeeNSMTest",
            "timeout": 400
        },
        {
            "integrations": "PhishTank V2",
            "playbookID": "PhishTank Testing",
            "is_mockable": false
        },
        {
            "integrations": "McAfee Web Gateway",
            "playbookID": "McAfeeWebGatewayTest",
            "timeout": 500,
            "is_mockable": false
        },
        {
            "integrations": "TCPIPUtils",
            "playbookID": "TCPUtils-Test"
        },
        {
            "playbookID": "listExecutedCommands-Test"
        },
        {
            "integrations": "AWS - Lambda",
            "playbookID": "AWS-Lambda-Test (Read-Only)"
        },
        {
            "integrations": "Service Manager",
            "playbookID": "TestHPServiceManager",
            "timeout": 400
        },
        {
            "integrations": "ServiceNow IAM",
            "playbookID": "ServiceNow IAM - Test Playbook",
            "instance_names": "snow_basic_auth",
            "fromversion": "6.0.0"
        },
        {
            "playbookID": "LanguageDetect-Test",
            "timeout": 300
        },
        {
            "integrations": "Forcepoint",
            "playbookID": "forcepoint test",
            "timeout": 500
        },
        {
            "playbookID": "GeneratePassword-Test"
        },
        {
            "playbookID": "ZipFile-Test"
        },
        {
            "playbookID": "UnzipFile-Test"
        },
        {
            "playbookID": "Test-IsMaliciousIndicatorFound",
            "fromversion": "5.0.0"
        },
        {
            "playbookID": "TestExtractHTMLTables"
        },
        {
            "integrations": "carbonblackliveresponse",
            "playbookID": "Carbon Black Live Response Test",
            "fromversion": "5.0.0",
            "is_mockable": false
        },
        {
            "integrations": "urlscan.io",
            "playbookID": "urlscan_malicious_Test",
            "timeout": 500
        },
        {
            "integrations": "EWS v2",
            "playbookID": "pyEWS_Test",
            "instance_names": "ewv2_regular",
            "is_mockable": false
        },
        {
            "integrations": "EWS v2",
            "playbookID": "pyEWS_Test",
            "instance_names": "ewsv2_separate_process",
            "is_mockable": false
        },
        {
            "integrations": "remedy_sr_beta",
            "playbookID": "remedy_sr_test_pb"
        },
        {
            "integrations": "Cylance Protect v2",
            "playbookID": "Cylance Protect v2 Test"
        },
        {
            "integrations": "ReversingLabs Titanium Cloud",
            "playbookID": "ReversingLabsTCTest"
        },
        {
            "integrations": "ReversingLabs A1000",
            "playbookID": "ReversingLabsA1000Test"
        },
        {
            "integrations": "Demisto Lock",
            "playbookID": "DemistoLockTest",
            "instance_name": "no_sync"
        },
        {
            "playbookID": "test-domain-indicator",
            "timeout": 400
        },
        {
            "playbookID": "Cybereason Test",
            "integrations": "Cybereason",
            "timeout": 1200,
            "fromversion": "4.1.0"
        },
        {
            "integrations": "VirusTotal - Private API",
            "instance_names": "virus_total_private_api_general",
            "playbookID": "File Enrichment - Virus Total Private API Test"
        },
        {
            "integrations": "VirusTotal - Private API",
            "instance_names": "virus_total_private_api_general",
            "playbookID": "virusTotalPrivateAPI-test-playbook",
            "timeout": 1400,
            "pid_threshold": 12
        },
        {
            "integrations": [
                "VirusTotal - Private API",
                "VirusTotal"
            ],
            "playbookID": "vt-detonate test",
            "instance_names": [
                "virus_total_private_api_general",
                "virus_total_general"
            ],
            "timeout": 1400,
            "fromversion": "5.5.0",
            "is_mockable": false
        },
        {
            "integrations": "Cisco ASA",
            "playbookID": "Cisco ASA - Test Playbook"
        },
        {
            "integrations": "VirusTotal - Private API",
            "instance_names": "virus_total_private_api_preferred_vendors",
            "playbookID": "virusTotalPrivateAPI-test-preferred-vendors",
            "timeout": 1400
        },
        {
            "integrations": "Cisco Meraki",
            "playbookID": "Cisco-Meraki-Test"
        },
        {
            "integrations": "Microsoft Defender Advanced Threat Protection",
            "playbookID": "Microsoft Defender Advanced Threat Protection - Test prod",
            "instance_names": "microsoft_defender_atp_prod",
            "is_mockable": false,
            "timeout": 500
        },
        {
            "integrations": "Microsoft Defender Advanced Threat Protection",
            "playbookID": "Microsoft Defender Advanced Threat Protection - Test dev",
            "instance_names": "microsoft_defender_atp_dev",
            "timeout": 500
        },
        {
            "integrations": "Microsoft Defender Advanced Threat Protection",
            "playbookID": "Microsoft Defender Advanced Threat Protection - Test self deployed",
            "instance_names": "microsoft_defender_atp_dev_self_deployed",
            "timeout": 700
        },
        {
            "integrations": "Microsoft Defender Advanced Threat Protection",
            "playbookID": "Microsoft Defender - ATP - Indicators SC Test",
            "instance_names": "microsoft_defender_atp_dev_self_deployed",
            "is_mockable": false
        },
        {
            "integrations": "Microsoft Defender Advanced Threat Protection",
            "playbookID": "Microsoft Defender - ATP - Indicators SC Test",
            "instance_names": "microsoft_defender_atp_dev",
            "is_mockable": false
        },
        {
            "integrations": "Microsoft Defender Advanced Threat Protection",
            "playbookID": "Microsoft Defender - ATP - Indicators SC Test",
            "instance_names": "microsoft_defender_atp_prod",
            "is_mockable": false
        },
        {
            "integrations": "Microsoft 365 Defender",
            "playbookID": "Microsoft_365_Defender-Test",
            "instance_names": "ms_365_defender_device_code"
        },
        {
            "integrations": "Microsoft 365 Defender",
            "playbookID": "Microsoft_365_Defender-Test",
            "instance_names": "ms_365_defender_client_cred"
        },
        {
            "integrations": "Tanium",
            "playbookID": "Tanium Test Playbook",
            "timeout": 1200,
            "pid_threshold": 10
        },
        {
            "integrations": "Recorded Future",
            "playbookID": "Recorded Future Test"
        },
        {
            "integrations": "Microsoft Graph",
            "playbookID": "Microsoft Graph Security Test dev",
            "instance_names": "ms_graph_security_dev"
        },
        {
            "integrations": "Microsoft Graph",
            "playbookID": "MSG-ediscovery-tpb",
            "instance_names": "ms_graph_security_ediscovery"
        },
        {
            "integrations": "Microsoft Graph",
            "playbookID": "Microsoft Graph Security Test prod",
            "instance_names": "ms_graph_security_prod",
            "is_mockable": false
        },
        {
            "integrations": "Microsoft Graph",
            "playbookID": "Microsoft Graph Security Test self deployed",
            "instance_names": "ms_graph_security_client_cred",
            "is_mockable": false
        },
        {
            "integrations": "Microsoft Graph",
            "playbookID": "Microsoft Graph Security Test dev v2",
            "instance_names": "ms_graph_security_dev_v2"
        },
        {
            "integrations": "Microsoft Graph",
            "playbookID": "Microsoft Graph Security Test prod v2",
            "instance_names": "ms_graph_security_prod_v2",
            "is_mockable": false,
            "timeout": 500
        },
        {
            "integrations": "Microsoft Graph",
            "playbookID": "Microsoft Graph Security Test self deployed v2",
            "instance_names": "ms_graph_security_client_cred_v2",
            "is_mockable": false
        },
        {
            "integrations": "Microsoft Graph",
            "playbookID": "MSG-Threat-Assessment-test",
            "instance_names": "ms_graph_security_threat_assessment"
        },
        {
            "integrations": "Microsoft Graph User",
            "playbookID": "Microsoft Graph User - Test",
            "instance_names": "ms_graph_user_dev"
        },
        {
            "integrations": "Microsoft Graph User",
            "playbookID": "Microsoft Graph User - Test",
            "instance_names": "ms_graph_user_prod",
            "is_mockable": false
        },
        {
            "integrations": "Microsoft Graph Groups",
            "playbookID": "Microsoft Graph Groups - Test dev",
            "instance_names": "ms_graph_groups_dev"
        },
        {
            "integrations": "Microsoft Graph Groups",
            "playbookID": "Microsoft Graph Groups - Test prod",
            "instance_names": "ms_graph_groups_prod",
            "is_mockable": false
        },
        {
            "integrations": "Microsoft_Graph_Files",
            "playbookID": "test_MsGraphFiles dev",
            "instance_names": "ms_graph_files_dev",
            "fromversion": "5.0.0"
        },
        {
            "integrations": "Microsoft_Graph_Files",
            "playbookID": "test_MsGraphFiles prod",
            "instance_names": "ms_graph_files_prod",
            "fromversion": "5.0.0",
            "is_mockable": false
        },
        {
            "integrations": "Microsoft Graph Calendar",
            "playbookID": "Microsoft Graph Calendar - Test dev",
            "instance_names": "ms_graph_calendar_dev"
        },
        {
            "integrations": "Microsoft Graph Calendar",
            "playbookID": "Microsoft Graph Calendar - Test prod",
            "instance_names": "ms_graph_calendar_prod",
            "is_mockable": false
        },
        {
            "integrations": "Microsoft Graph Device Management",
            "playbookID": "MSGraph_DeviceManagement_Test_dev",
            "instance_names": "ms_graph_device_management_oproxy_dev",
            "fromversion": "5.0.0"
        },
        {
            "integrations": "Microsoft Graph Device Management",
            "playbookID": "MSGraph_DeviceManagement_Test_prod",
            "instance_names": "ms_graph_device_management_oproxy_prod",
            "fromversion": "5.0.0",
            "is_mockable": false
        },
        {
            "integrations": "Microsoft Graph Device Management",
            "playbookID": "MSGraph_DeviceManagement_Test_self_deployed_prod",
            "instance_names": "ms_graph_device_management_self_deployed_prod",
            "fromversion": "5.0.0"
        },
        {
            "integrations": "PrismaCloud v2",
            "playbookID": "Prisma Cloud V2 Test"
        },
        {
            "integrations": "Symantec Messaging Gateway",
            "playbookID": "Symantec Messaging Gateway Test"
        },
        {
            "integrations": "ThreatConnect v2",
            "playbookID": "ThreatConnect v2 - Test",
            "fromversion": "5.0.0"
        },
        {
            "integrations": "QRadar_v2",
            "playbookID": "test_Qradar_v2",
            "fromversion": "6.0.0",
            "is_mockable": false
        },
        {
            "integrations": "VMware",
            "playbookID": "VMWare Test",
            "memory_threshold": 300,
            "timeout": 1000
        },
        {
            "integrations": "VMware Carbon Black EDR v2",
            "playbookID": "Carbon Black Edr - Test",
            "is_mockable": false,
            "fromversion": "5.5.0"
        },
        {
            "integrations": "Cisco Umbrella Investigate",
            "playbookID": "Cisco Umbrella Test"
        },
        {
            "integrations": "icebrg",
            "playbookID": "Icebrg Test",
            "timeout": 500
        },
        {
            "integrations": "Symantec MSS",
            "playbookID": "SymantecMSSTest"
        },
        {
            "integrations": "Remedy AR",
            "playbookID": "Remedy AR Test"
        },
        {
            "integrations": "AWS - IAM",
            "playbookID": "AWS - IAM Test Playbook"
        },
        {
            "integrations": "McAfee Active Response",
            "playbookID": "McAfee-MAR_Test",
            "timeout": 700
        },
        {
            "integrations": "McAfee Threat Intelligence Exchange",
            "playbookID": "McAfee-TIE Test",
            "timeout": 700
        },
        {
            "integrations": "ArcSight Logger",
            "playbookID": "ArcSight Logger test"
        },
        {
            "integrations": "ArcSight ESM v2",
            "playbookID": "ArcSight ESM v2 Test"
        },
        {
            "integrations": "ArcSight ESM v2",
            "playbookID": "test Arcsight - Get events related to the Case"
        },
        {
            "integrations": "XFE_v2",
            "playbookID": "Test_XFE_v2",
            "timeout": 500,
            "nightly": true
        },
        {
            "integrations": "McAfee Threat Intelligence Exchange",
            "playbookID": "search_endpoints_by_hash_-_tie_-_test",
            "timeout": 500
        },
        {
            "integrations": "iDefense_v2",
            "playbookID": "iDefense_v2_Test",
            "fromversion": "5.5.0"
        },
        {
            "integrations": "AWS - SQS",
            "playbookID": "AWS - SQS Test Playbook",
            "fromversion": "5.0.0"
        },
        {
            "integrations": "AbuseIPDB",
            "playbookID": "AbuseIPDB Test"
        },
        {
            "integrations": "AbuseIPDB",
            "playbookID": "AbuseIPDB PopulateIndicators Test"
        },
        {
            "integrations": "LogRhythm",
            "playbookID": "LogRhythm-Test-Playbook",
            "timeout": 200
        },
        {
            "integrations": "FireEyeFeed",
            "playbookID": "playbook-FeedFireEye_test",
            "memory_threshold": 110
        },
        {
            "integrations": "Phish.AI",
            "playbookID": "PhishAi-Test"
        },
        {
            "integrations": "Phish.AI",
            "playbookID": "Test-Detonate URL - Phish.AI"
        },
        {
            "integrations": "Centreon",
            "playbookID": "Centreon-Test-Playbook"
        },
        {
            "playbookID": "ReadFile test"
        },
        {
            "integrations": "AlphaSOC Wisdom",
            "playbookID": "AlphaSOC-Wisdom-Test"
        },
        {
            "integrations": "carbonblack-v2",
            "playbookID": "CBFindIP - Test"
        },
        {
            "integrations": "Jask",
            "playbookID": "Jask_Test",
            "fromversion": "4.1.0"
        },
        {
            "integrations": "Whois",
            "playbookID": "whois_test",
            "fromversion": "5.0.0",
            "timeout": 2000
        },
        {
            "integrations": "TeamCymru",
            "playbookID": "TeamCymruTest"
        },
        {
            "integrations": "RSA NetWitness Endpoint",
            "playbookID": "NetWitness Endpoint Test"
        },
        {
            "integrations": "Check Point Sandblast",
            "playbookID": "Sandblast_malicious_test"
        },
        {
            "playbookID": "TestMatchRegexV2"
        },
        {
            "integrations": "ActiveMQ",
            "playbookID": "ActiveMQ Test"
        },
        {
            "playbookID": "RegexGroups Test"
        },
        {
            "integrations": "Cisco ISE",
            "playbookID": "cisco-ise-test-playbook"
        },
        {
            "integrations": "RSA NetWitness v11.1",
            "playbookID": "RSA NetWitness Test"
        },
        {
            "playbookID": "ExifReadTest"
        },
        {
            "integrations": "Cuckoo Sandbox",
            "playbookID": "CuckooTest",
            "timeout": 700
        },
        {
            "playbookID": "Detonate File - Generic Test",
            "timeout": 500
        },
        {
            "integrations": [
                "Lastline v2",
                "WildFire-v2",
                "SNDBOX",
                "McAfee Advanced Threat Defense"
            ],
            "playbookID": "Detonate File - Generic Test",
            "timeout": 2400
        },
        {
            "playbookID": "VerifyJSON - Test",
            "fromversion": "5.5.0"
        },
        {
            "playbookID": "PowerShellCommon-Test",
            "fromversion": "5.5.0"
        },
        {
            "playbookID": "GetIndicatorDBotScoreFromCache-Test",
            "fromversion": "6.0.0"
        },
        {
            "playbookID": "Detonate URL - Generic Test",
            "timeout": 2000,
            "integrations": [
                "McAfee Advanced Threat Defense",
                "Lastline v2"
            ]
        },
        {
            "integrations": [
                "VMware Carbon Black EDR v2",
                "carbonblackliveresponse",
                "Cylance Protect v2"
            ],
            "playbookID": "Retrieve File from Endpoint - Generic V2 Test",
            "fromversion": "5.0.0",
            "is_mockable": false
        },
        {
            "integrations": "Zscaler",
            "playbookID": "Zscaler Test",
            "timeout": 500
        },
        {
            "playbookID": "DemistoUploadFileV2 Test",
            "integrations": "Core REST API"
        },
        {
            "playbookID": "MaxMind Test",
            "integrations": "MaxMind GeoIP2"
        },
        {
            "playbookID": "Test Sagemaker",
            "integrations": "AWS Sagemaker"
        },
        {
            "playbookID": "C2sec-Test",
            "integrations": "C2sec irisk",
            "fromversion": "5.0.0"
        },
        {
            "playbookID": "AlexaV2 Test Playbook",
            "integrations": "Alexa Rank Indicator v2",
            "fromversion": "5.5.0"
        },
        {
            "playbookID": "Phishing v2 - Test - Incident Starter",
            "fromversion": "6.0.0",
            "timeout": 1200,
            "integrations": [
                "Core REST API",
                "Rasterize",
                "EWS v2"
            ],
            "instance_names": [
                "ews_mail_sender_labdemisto"
            ],
            "memory_threshold": 150,
            "pid_threshold": 80
        },
        {
            "playbookID": "Phishing - Core - Test - Incident Starter",
            "fromversion": "6.0.0",
            "timeout": 1700,
            "integrations": [
                "Core REST API",
                "Rasterize",
                "EWS v2"
            ],
            "instance_names": [
                "ews_mail_sender_labdemisto"
            ],
            "memory_threshold": 160,
            "pid_threshold": 80
        },
        {
            "playbookID": "Phishing - Core - Test - Actual Incident",
            "fromversion": "6.0.0"
        },
        {
            "playbookID": "SLA Scripts - Test",
            "fromversion": "4.1.0"
        },
        {
            "playbookID": "test_manageOOOUsers",
            "fromversion": "5.5.0"
        },
        {
            "playbookID": "PcapHTTPExtractor-Test"
        },
        {
            "playbookID": "Ping Test Playbook"
        },
        {
            "playbookID": "ParseWordDoc-Test"
        },
        {
            "playbookID": "PDFUnlocker-Test",
            "fromversion": "6.0.0"
        },
        {
            "playbookID": "Active Directory Test",
            "integrations": "Active Directory Query v2",
            "instance_names": "active_directory_ninja",
            "memory_threshold": 100,
            "has_api": false
        },
        {
            "playbookID": "Active Directory - manual pagination check",
            "integrations": "Active Directory Query v2",
            "instance_names": "active_directory_ninja",
            "memory_threshold": 100
        },
        {
            "playbookID": "Active Directory - automatic pagination check",
            "integrations": "Active Directory Query v2",
            "instance_names": "active_directory_ninja",
            "memory_threshold": 100
        },
        {
            "playbookID": "AD v2 - debug-mode - Test",
            "integrations": "Active Directory Query v2",
            "instance_names": "active_directory_ninja",
            "memory_threshold": 100,
            "fromversion": "5.0.0",
            "has_api": false
        },
        {
            "playbookID": "AD v2 - debug-mode - Test",
            "integrations": "Active Directory Query v2",
            "instance_names": "active_directory_ninja_with_ntlm",
            "memory_threshold": 100,
            "fromversion": "5.0.0",
            "has_api": false
        },
        {
            "playbookID": "Docker Hardening Test",
            "fromversion": "5.0.0",
            "runnable_on_docker_only": true
        },
        {
            "integrations": "Active Directory Query v2",
            "instance_names": "active_directory_ninja",
            "playbookID": "Active Directory Query V2 configuration with port",
            "memory_threshold": 100,
            "has_api": false
        },
        {
            "integrations": "Active Directory Query v2",
            "instance_names": "active_directory_ninja",
            "playbookID": "Active Directory - ad-get-user limit check",
            "memory_threshold": 100,
            "has_api": false
        },
        {
            "integrations": "Active Directory Query v2",
            "instance_names": "active_directory_ninja",
            "playbookID": "active directory search user with parentheses test",
            "memory_threshold": 100,
            "has_api": false
        },
        {
            "playbookID": "Email Address Enrichment - Generic v2.1 - Test",
            "integrations": "Active Directory Query v2",
            "memory_threshold": 100,
            "instance_names": "active_directory_ninja",
            "has_api": false
        },
        {
            "integrations": "Cofense Intelligence",
            "playbookID": "Test - Cofense Intelligence",
            "timeout": 500
        },
        {
            "playbookID": "GDPRContactAuthorities Test"
        },
        {
            "integrations": "Google Resource Manager",
            "playbookID": "GoogleResourceManager-Test",
            "timeout": 500
        },
        {
            "integrations": "SlashNext Phishing Incident Response",
            "playbookID": "SlashNextPhishingIncidentResponse-Test",
            "timeout": 500
        },
        {
            "integrations": "Google Cloud Storage",
            "playbookID": "GCS - Test",
            "timeout": 500,
            "memory_threshold": 80
        },
        {
            "integrations": "GooglePubSub",
            "playbookID": "GooglePubSub_Test",
            "timeout": 500,
            "fromversion": "5.0.0"
        },
        {
            "playbookID": "Calculate Severity - Generic v2 - Test",
            "integrations": [
                "Palo Alto Minemeld",
                "Active Directory Query v2"
            ],
            "instance_names": "active_directory_ninja",
            "fromversion": "4.5.0"
        },
        {
            "integrations": "Freshdesk",
            "playbookID": "Freshdesk-Test",
            "timeout": 500
        },
        {
            "playbookID": "Autoextract - Test",
            "fromversion": "4.1.0"
        },
        {
            "playbookID": "FilterByList - Test",
            "fromversion": "4.5.0"
        },
        {
            "playbookID": "Impossible Traveler - Test",
            "integrations": [
                "Ipstack",
                "ipinfo",
                "Rasterize",
                "Active Directory Query v2",
                "Core REST API"
            ],
            "instance_names": "active_directory_ninja",
            "fromversion": "5.0.0",
            "timeout": 700
        },
        {
            "playbookID": "Active Directory - Get User Manager Details - Test",
            "integrations": "Active Directory Query v2",
            "memory_threshold": 100,
            "instance_names": "active_directory_80k",
            "fromversion": "5.0.0",
            "has_api": false
        },
        {
            "integrations": "Kafka V2",
            "playbookID": "Kafka Test"
        },
        {
            "playbookID": "File Enrichment - Generic v2 - Test",
            "instance_names": "virus_total_v3",
            "integrations": [
                "VirusTotal (API v3)",
                "Cylance Protect v2"
            ],
            "is_mockable": false
        },
        {
            "integrations": [
                "epo",
                "McAfee Active Response"
            ],
            "playbookID": "Endpoint data collection test",
            "timeout": 500
        },
        {
            "integrations": [
                "epo",
                "McAfee Active Response"
            ],
            "playbookID": "MAR - Endpoint data collection test",
            "timeout": 500
        },
        {
            "integrations": "DUO Admin",
            "playbookID": "DuoAdmin API test playbook",
            "fromversion": "5.0.0"
        },
        {
            "integrations": [
                "TAXII Server",
                "TAXIIFeed"
            ],
            "playbookID": "TAXII_Feed_Test",
            "fromversion": "5.5.0",
            "timeout": 300,
            "instance_names": [
                "non_https_cert",
                "instance_execute"
            ]
        },
        {
            "integrations": [
                "TAXII Server",
                "TAXIIFeed"
            ],
            "playbookID": "TAXII_Feed_Test",
            "fromversion": "5.5.0",
            "timeout": 300,
            "instance_names": [
                "https_cert",
                "local_https"
            ]
        },
        {
            "integrations": "TAXII 2 Feed",
            "playbookID": "TAXII 2 Feed Test",
            "fromversion": "5.5.0"
        },
        {
            "integrations": "iDefense Feed",
            "playbookID": "Feed iDefense Test",
            "memory_threshold": 200,
            "fromversion": "5.5.0"
        },
        {
            "playbookID": "TestShowScheduledEntries"
        },
        {
            "playbookID": "Calculate Severity - Standard - Test",
            "integrations": "Palo Alto Minemeld",
            "fromversion": "4.5.0"
        },
        {
            "playbookID": "HTTPListRedirects - Test SSL",
            "has_api": true
        },
        {
            "playbookID": "HTTPListRedirects Basic Test",
            "has_api": true
        },
        {
            "playbookID": "CheckDockerImageAvailableTest",
            "has_api": true
        },
        {
            "playbookID": "Extract Indicators From File - Generic v2 - Test",
            "integrations": [
                "Image OCR",
                "Rasterize"
            ],
            "timeout": 700,
            "memory_threshold": 200,
            "fromversion": "4.5.0"
        },
        {
            "playbookID": "Endpoint Enrichment - Generic v2.1 - Test",
            "integrations": [
                "Cylance Protect v2",
                "carbonblack-v2",
                "epo",
                "Active Directory Query v2",
                "VMware Carbon Black EDR v2"
            ],
            "memory_threshold": 100,
            "instance_names": "active_directory_ninja"
        },
        {
            "playbookID": "EmailReputationTest",
            "integrations": "Have I Been Pwned? V2"
        },
        {
            "integrations": "Symantec Deepsight Intelligence",
            "playbookID": "Symantec Deepsight Test"
        },
        {
            "playbookID": "ExtractDomainFromEmailTest"
        },
        {
            "playbookID": "Wait Until Datetime - Test",
            "fromversion": "4.5.0"
        },
        {
            "playbookID": "PAN-OS DAG Configuration Test",
            "integrations": "Panorama",
            "instance_names": "palo_alto_panorama_9.0",
            "timeout": 1500
        },
        {
            "playbookID": "PAN-OS EDL Setup v3 Test",
            "integrations": [
                "Panorama",
                "palo_alto_networks_pan_os_edl_management"
            ],
            "instance_names": "palo_alto_firewall_9.0",
            "timeout": 300
        },
        {
            "integrations": "Snowflake",
            "playbookID": "Snowflake-Test"
        },
        {
            "playbookID": "Account Enrichment - Generic v2.1 - Test",
            "integrations": [
                "Active Directory Query v2",
                "Cortex XDR - IR"
            ],
            "memory_threshold": 100,
            "instance_names": "active_directory_80k",
            "has_api": false
        },
        {
            "integrations": "Cisco Umbrella Investigate",
            "playbookID": "Domain Enrichment - Generic v2 - Test"
        },
        {
            "integrations": "Google BigQuery",
            "playbookID": "Google BigQuery Test"
        },
        {
            "integrations": "Zoom",
            "playbookID": "Zoom_Test"
        },
        {
            "integrations": "Cisco WebEx Feed",
            "playbookID": "Test_Cisco_WebEx_Feed",
            "fromversion": "6.0.0"
        },
        {
            "playbookID": "IP Enrichment - Generic v2 - Test",
            "integrations": "VirusTotal (API v3)",
            "instance_names": "virus_total_v3",
            "fromversion": "4.1.0"
        },
        {
            "integrations": "Cherwell",
            "playbookID": "Cherwell Example Scripts - test"
        },
        {
            "integrations": "Cherwell",
            "playbookID": "Cherwell - test"
        },
        {
            "integrations": "CarbonBlackProtectionV2",
            "playbookID": "Carbon Black Enterprise Protection V2 Test"
        },
        {
            "integrations": "Active Directory Query v2",
            "memory_threshold": 100,
            "instance_names": "active_directory_ninja",
            "playbookID": "Test ADGetUser Fails with no instances 'Active Directory Query' (old version)",
            "has_api": false
        },
        {
            "integrations": "MITRE ATT&CK v2",
            "playbookID": "FeedMitreAttackv2_test",
            "memory_threshold": 150
        },
        {
            "integrations": "MITRE ATT&CK v2",
            "playbookID": "ExtractAttackPattern-Test",
            "memory_threshold": 150,
            "fromversion": "6.2.0"
        },
        {
            "integrations": "ANYRUN",
            "playbookID": "ANYRUN-Test"
        },
        {
            "integrations": "ANYRUN",
            "playbookID": "Detonate File - ANYRUN - Test"
        },
        {
            "integrations": "ANYRUN",
            "playbookID": "Detonate URL - ANYRUN - Test"
        },
        {
            "integrations": "Netcraft",
            "playbookID": "Netcraft test"
        },
        {
            "integrations": "EclecticIQ Platform",
            "playbookID": "EclecticIQ Test"
        },
        {
            "playbookID": "FormattingPerformance - Test",
            "fromversion": "5.0.0",
            "toversion": "7.9.9"
        },
        {
            "integrations": "AWS - EC2",
            "instance_names": "AWS - EC2",
            "playbookID": "AWS - EC2 Test Playbook",
            "fromversion": "5.0.0",
            "memory_threshold": 90,
            "timeout": 700,
            "is_mockable": false
        },
        {
            "integrations": "AWS - EC2",
            "playbookID": "d66e5f86-e045-403f-819e-5058aa603c32"
        },
        {
            "integrations": "ANYRUN",
            "playbookID": "Detonate File From URL - ANYRUN - Test"
        },
        {
            "integrations": "AWS - CloudTrail",
            "playbookID": "3da2e31b-f114-4d7f-8702-117f3b498de9"
        },
        {
            "integrations": "carbonblackprotection",
            "playbookID": "67b0f25f-b061-4468-8613-43ab13147173"
        },
        {
            "integrations": "DomainTools",
            "playbookID": "DomainTools-Test"
        },
        {
            "integrations": "Exabeam",
            "playbookID": "Exabeam - Test"
        },
        {
            "integrations": "Cisco Spark",
            "playbookID": "Cisco Spark Test New"
        },
        {
            "integrations": "Remedy On-Demand",
            "playbookID": "Remedy-On-Demand-Test"
        },
        {
            "playbookID": "ssdeepreputationtest"
        },
        {
            "playbookID": "TestIsEmailAddressInternal"
        },
        {
            "integrations": "Google Cloud Compute",
            "playbookID": "GoogleCloudComputeListTest"
        },
        {
            "integrations": "AWS - S3",
            "playbookID": "AWS - S3 Test Playbook",
            "memory_threshold": 80,
            "is_mockable": false
        },
        {
            "integrations": "AwsSecretsManager",
            "playbookID": "AwsSecretsManagerTest"
        },
        {
            "integrations": "Image OCR",
            "playbookID": "TestImageOCR"
        },
        {
            "integrations": "fireeye",
            "playbookID": "Detonate File - FireEye AX - Test"
        },
        {
            "integrations": [
                "Rasterize",
                "Image OCR"
            ],
            "playbookID": "Rasterize Test",
            "fromversion": "5.0.0",
            "memory_threshold": 150
        },
        {
            "integrations": "Rasterize",
            "playbookID": "RasterizeImageTest",
            "fromversion": "5.0.0",
            "memory_threshold": 150
        },
        {
            "integrations": "Ipstack",
            "playbookID": "Ipstack_Test"
        },
        {
            "integrations": "Perch",
            "playbookID": "Perch-Test"
        },
        {
            "integrations": "Forescout",
            "playbookID": "Forescout-Test"
        },
        {
            "integrations": "GitHub",
            "playbookID": "Git_Integration-Test"
        },
        {
            "integrations": "GitHub IAM",
            "playbookID": "Github IAM - Test Playbook",
            "fromversion": "6.1.0"
        },
        {
            "integrations": "LogRhythmRest",
            "playbookID": "LogRhythm REST test"
        },
        {
            "integrations": "AlienVault USM Anywhere",
            "playbookID": "AlienVaultUSMAnywhereTest"
        },
        {
            "playbookID": "PhishLabsTestPopulateIndicators"
        },
        {
            "playbookID": "Test_HTMLtoMD"
        },
        {
            "integrations": "PhishLabs IOC",
            "playbookID": "PhishLabsIOC TestPlaybook",
            "fromversion": "4.1.0"
        },
        {
            "integrations": "PerceptionPoint",
            "playbookID": "PerceptionPoint Test",
            "fromversion": "4.1.0"
        },
        {
            "integrations": "vmray",
            "playbookID": "VMRay-Test-File",
            "fromversion": "5.5.0"
        },
        {
            "integrations": "vmray",
            "playbookID": "File Enrichment - VMRay - Test",
            "fromversion": "5.0.0"
        },
        {
            "integrations": "AutoFocus V2",
            "playbookID": "AutoFocus V2 test",
            "fromversion": "5.0.0",
            "timeout": 1000
        },
        {
            "playbookID": "Process Email - Generic for Rasterize"
        },
        {
            "playbookID": "Send Investigation Summary Reports - Test",
            "integrations": "EWS v2",
            "instance_names": [
                "ews_mail_sender_labdemisto"
            ],
            "fromversion": "4.5.0",
            "memory_threshold": 100
        },
        {
            "integrations": "Flashpoint",
            "playbookID": "Flashpoint_event-Test"
        },
        {
            "integrations": "Flashpoint",
            "playbookID": "Flashpoint_forum-Test"
        },
        {
            "integrations": "Flashpoint",
            "playbookID": "Flashpoint_report-Test"
        },
        {
            "integrations": "Flashpoint",
            "playbookID": "Flashpoint_reputation-Test"
        },
        {
            "integrations": "BluecatAddressManager",
            "playbookID": "Bluecat Address Manager test"
        },
        {
            "integrations": "MailListener - POP3 Beta",
            "playbookID": "MailListener-POP3 - Test"
        },
        {
            "playbookID": "sumList - Test"
        },
        {
            "playbookID": "AnyMatch_Test"
        },
        {
            "integrations": "VulnDB",
            "playbookID": "Test-VulnDB"
        },
        {
            "integrations": "Shodan_v2",
            "playbookID": "Test-Shodan_v2",
            "timeout": 1000
        },
        {
            "integrations": "Threat Crowd",
            "playbookID": "ThreatCrowd - Test"
        },
        {
            "integrations": "GoogleDocs",
            "playbookID": "GoogleDocs-test"
        },
        {
            "playbookID": "Request Debugging - Test",
            "fromversion": "5.0.0"
        },
        {
            "playbookID": "Test Convert file hash to corresponding hashes",
            "fromversion": "4.5.0",
            "integrations": [
                "VirusTotal",
                "Zimperium"
            ],
            "instance_names": "virus_total_general"
        },
        {
            "playbookID": "PAN-OS Query Logs For Indicators Test",
            "fromversion": "5.5.0",
            "timeout": 1500,
            "integrations": "Panorama",
            "instance_names": "palo_alto_panorama"
        },
        {
            "integrations": "Elasticsearch v2",
            "instance_names": "es_v7",
            "playbookID": "Elasticsearch_v2_test"
        },
        {
            "integrations": "ElasticsearchFeed",
            "instance_names": "es_demisto_feed",
            "playbookID": "Elasticsearch_Fetch_Demisto_Indicators_Test",
            "fromversion": "5.5.0"
        },
        {
            "integrations": "ElasticsearchFeed",
            "instance_names": "es_generic_feed",
            "playbookID": "Elasticsearch_Fetch_Custom_Indicators_Test",
            "fromversion": "5.5.0"
        },
        {
            "integrations": "Elasticsearch v2",
            "instance_names": "es_v6",
            "playbookID": "Elasticsearch_v2_test-v6"
        },
        {
            "integrations": "Elasticsearch v2",
            "instance_names": "es_v8",
            "playbookID": "Elasticsearch_v2_test-v8"
        },
        {
            "integrations": "PolySwarm",
            "playbookID": "PolySwarm-Test"
        },
        {
            "integrations": "Kennav2",
            "playbookID": "Kenna Test"
        },
        {
            "integrations": "SecurityAdvisor",
            "playbookID": "SecurityAdvisor-Test",
            "fromversion": "4.5.0"
        },
        {
            "integrations": "Google Key Management Service",
            "playbookID": "Google-KMS-test",
            "pid_threshold": 6,
            "memory_threshold": 60
        },
        {
            "integrations": "SecBI",
            "playbookID": "SecBI - Test"
        },
        {
            "playbookID": "ExtractFQDNFromUrlAndEmail-Test"
        },
        {
            "integrations": "EWS v2",
            "playbookID": "Get EWS Folder Test",
            "fromversion": "4.5.0",
            "instance_names": "ewv2_regular",
            "memory_threshold": 100,
            "timeout": 1200
        },
        {
            "integrations": "EWSO365",
            "instance_names": "ewso365_dev_team",
            "playbookID": "EWS_O365_test",
            "fromversion": "5.0.0",
            "timeout": 500
        },
        {
            "integrations": "EWSO365",
            "instance_names": "ewso365_dev_team",
            "playbookID": "EWS_O365_send_mail_test",
            "fromversion": "5.0.0"
        },
        {
            "integrations": "Unit42v2 Feed",
            "playbookID": "unit42_atoms",
            "fromversion": "5.5.0"
        },
        {
            "integrations": "QRadar v3",
            "playbookID": "QRadar Indicator Hunting Test",
            "instance_names": "QRadar_20",
            "timeout": 12000,
            "fromversion": "6.0.0"
        },
        {
            "integrations": "QRadar v3",
            "playbookID": "QRadar - Get Offense Logs Test",
            "instance_names": "QRadar_20",
            "timeout": 600,
            "fromversion": "6.0.0"
        },
        {
            "playbookID": "SetAndHandleEmpty test",
            "fromversion": "4.5.0"
        },
        {
            "integrations": "Tanium v2",
            "playbookID": "Tanium v2 - Test"
        },
        {
            "integrations": "Office 365 Feed",
            "playbookID": "Office365_Feed_Test",
            "fromversion": "5.5.0",
            "memory_threshold": 150
        },
        {
            "integrations": "GoogleCloudTranslate",
            "playbookID": "GoogleCloudTranslate-Test",
            "pid_threshold": 9
        },
        {
            "integrations": "Infoblox",
            "playbookID": "Infoblox Test"
        },
        {
            "integrations": "BPA",
            "playbookID": "Test-BPA",
            "fromversion": "4.5.0"
        },
        {
            "playbookID": "GetValuesOfMultipleFIelds Test",
            "fromversion": "4.5.0"
        },
        {
            "playbookID": "IsInternalHostName Test",
            "fromversion": "4.5.0"
        },
        {
            "playbookID": "DigitalGuardian-Test",
            "integrations": "Digital Guardian",
            "fromversion": "5.0.0"
        },
        {
            "integrations": "SplunkPy",
            "playbookID": "Splunk Indicator Hunting Test",
            "fromversion": "5.0.0",
            "memory_threshold": 500,
            "instance_names": "use_default_handler",
            "is_mockable": false
        },
        {
            "integrations": "BPA",
            "playbookID": "Test-BPA_Integration",
            "fromversion": "4.5.0"
        },
        {
            "integrations": "AutoFocus Feed",
            "playbookID": "playbook-FeedAutofocus_test",
            "fromversion": "5.5.0"
        },
        {
            "integrations": "PaloAltoNetworks_PrismaCloudCompute",
            "playbookID": "PaloAltoNetworks_PrismaCloudCompute-Test",
            "instance_names": "prisma_cloud_compute_21_04"
        },
        {
            "integrations": "SaasSecurity",
            "playbookID": "SaasSecurity-Test"
        },
        {
            "integrations": "Recorded Future Feed",
            "playbookID": "RecordedFutureFeed - Test",
            "instance_names": "recorded_future_feed",
            "timeout": 1000,
            "fromversion": "5.5.0",
            "memory_threshold": 86
        },
        {
            "integrations": "Recorded Future Feed",
            "playbookID": "RecordedFutureFeed - Test",
            "instance_names": "recorded_future_feed_with_risk_rules",
            "timeout": 1000,
            "fromversion": "5.5.0",
            "memory_threshold": 86
        },
        {
            "integrations": "Expanse",
            "playbookID": "test-Expanse-Playbook",
            "fromversion": "5.0.0"
        },
        {
            "integrations": "Expanse",
            "playbookID": "test-Expanse",
            "fromversion": "5.0.0"
        },
        {
            "integrations": "DShield Feed",
            "playbookID": "playbook-DshieldFeed_test",
            "fromversion": "5.5.0",
            "is_mockable": false
        },
        {
            "integrations": "AlienVault Reputation Feed",
            "playbookID": "AlienVaultReputationFeed_Test",
            "fromversion": "5.5.0",
            "memory_threshold": 190
        },
        {
            "integrations": "BruteForceBlocker Feed",
            "playbookID": "playbook-BruteForceBlocker_test",
            "fromversion": "5.5.0",
            "memory_threshold": 190
        },
        {
            "integrations": "F5Silverline",
            "playbookID": "F5Silverline_TestPlaybook",
            "fromversion": "6.0.0",
            "memory_threshold": 190
        },
        {
            "integrations": "Carbon Black Enterprise EDR",
            "playbookID": "Carbon Black Enterprise EDR Test",
            "fromversion": "5.0.0"
        },
        {
            "integrations": "MongoDB Key Value Store",
            "playbookID": "MongoDB KeyValueStore - Test",
            "pid_threshold": 12,
            "fromversion": "5.0.0"
        },
        {
            "integrations": "MongoDB Log",
            "playbookID": "MongoDBLog - Test",
            "pid_threshold": 12,
            "fromversion": "5.0.0"
        },
        {
            "integrations": "CyCognito",
            "playbookID": "CyCognito-Test",
            "fromversion": "6.2.0"
        },
        {
            "integrations": "FeedCyCognito",
            "playbookID": "FeedCyCognito-Test",
            "fromversion": "6.2.0"
        },
        {
            "integrations": "Google Chronicle Backstory",
            "playbookID": "Google Chronicle Backstory Asset - Test",
            "fromversion": "5.0.0"
        },
        {
            "integrations": "Google Chronicle Backstory",
            "playbookID": "Google Chronicle Backstory IOC Details - Test",
            "fromversion": "5.0.0"
        },
        {
            "integrations": "Google Chronicle Backstory",
            "playbookID": "Google Chronicle Backstory List Alerts - Test",
            "fromversion": "5.0.0"
        },
        {
            "integrations": "Google Chronicle Backstory",
            "playbookID": "Google Chronicle Backstory List IOCs - Test",
            "fromversion": "5.0.0"
        },
        {
            "integrations": "Google Chronicle Backstory",
            "playbookID": "Google Chronicle Backstory Reputation - Test",
            "fromversion": "5.0.0"
        },
        {
            "integrations": "Google Chronicle Backstory",
            "playbookID": "Google Chronicle Backstory List Events - Test",
            "fromversion": "5.0.0"
        },
        {
            "integrations": "Feodo Tracker IP Blocklist Feed",
            "instance_names": "feodo_tracker_ip_currently__active",
            "playbookID": "playbook-feodotrackeripblock_test_currently__active",
            "fromversion": "5.5.0"
        },
        {
            "integrations": "Feodo Tracker IP Blocklist Feed",
            "instance_names": "feodo_tracker_ip_30_days",
            "playbookID": "playbook-feodotrackeripblock_test_30_days",
            "fromversion": "5.5.0"
        },
        {
            "integrations": "Code42",
            "playbookID": "Code42-Test",
            "fromversion": "5.0.0",
            "timeout": 600
        },
        {
            "playbookID": "Code42 File Search Test",
            "integrations": "Code42",
            "fromversion": "5.0.0"
        },
        {
            "playbookID": "Code42 Suspicious Activity Action v2 - Test",
            "integrations": "Code42",
            "fromversion": "6.10.0"
        },
        {
            "playbookID": "FetchIndicatorsFromFile-test",
            "fromversion": "5.5.0"
        },
        {
            "integrations": "RiskSense",
            "playbookID": "RiskSense Get Apps - Test"
        },
        {
            "integrations": "RiskSense",
            "playbookID": "RiskSense Get Host Detail - Test"
        },
        {
            "integrations": "RiskSense",
            "playbookID": "RiskSense Get Host Finding Detail - Test"
        },
        {
            "integrations": "RiskSense",
            "playbookID": "RiskSense Get Hosts - Test"
        },
        {
            "integrations": "RiskSense",
            "playbookID": "RiskSense Get Host Findings - Test"
        },
        {
            "integrations": "RiskSense",
            "playbookID": "RiskSense Get Unique Cves - Test"
        },
        {
            "integrations": "RiskSense",
            "playbookID": "RiskSense Get Unique Open Findings - Test"
        },
        {
            "integrations": "RiskSense",
            "playbookID": "RiskSense Get Apps Detail - Test"
        },
        {
            "integrations": "RiskSense",
            "playbookID": "RiskSense Apply Tag - Test"
        },
        {
            "integrations": "Indeni",
            "playbookID": "Indeni_test",
            "fromversion": "5.0.0"
        },
        {
            "integrations": "SafeBreach v2",
            "playbookID": "playbook-SafeBreach-Test",
            "fromversion": "5.5.0"
        },
        {
            "integrations": "AlienVault OTX TAXII Feed",
            "playbookID": "playbook-feedalienvaultotx_test",
            "fromversion": "5.5.0"
        },
        {
            "playbookID": "ExtractDomainAndFQDNFromUrlAndEmail-Test",
            "fromversion": "5.5.0"
        },
        {
            "integrations": "Cortex Data Lake",
            "playbookID": "Cortex Data Lake Test",
            "instance_names": "cdl_prod",
            "fromversion": "4.5.0"
        },
        {
            "integrations": "MongoDB",
            "playbookID": "MongoDB - Test"
        },
        {
            "integrations": "DNSDB_v2",
            "playbookID": "DNSDB-Test",
            "fromversion": "5.0.0"
        },
        {
            "playbookID": "DBotCreatePhishingClassifierV2FromFile-Test",
            "timeout": 60000,
            "fromversion": "6.1.0",
            "instance_names": "ml_dummy_prod",
            "integrations": "AzureWAF"
        },
        {
            "integrations": "IBM Resilient Systems",
            "playbookID": "IBM Resilient Systems Test"
        },
        {
            "integrations": [
                "Prisma Access",
                "Prisma Access Egress IP feed"
            ],
            "playbookID": "Prisma_Access_Egress_IP_Feed-Test",
            "timeout": 60000,
            "fromversion": "5.5.0"
        },
        {
            "integrations": "Palo Alto Networks - Prisma SASE",
            "playbookID": "PrismaSASE Test",
            "fromversion": "6.5.0",
            "timeout": 3000
        },
        {
            "integrations": "Prisma Access",
            "playbookID": "Prisma_Access-Test",
            "timeout": 60000,
            "fromversion": "5.5.0"
        },
        {
            "playbookID": "EvaluateMLModllAtProduction-Test",
            "timeout": 500,
            "fromversion": "5.5.0"
        },
        {
            "integrations": "Google IP Ranges Feed",
            "playbookID": "Fetch Indicators Test",
            "fromversion": "6.0.0"
        },
        {
            "integrations": "Azure AD Connect Health Feed",
            "playbookID": "FeedAzureADConnectHealth_Test",
            "fromversion": "5.5.0"
        },
        {
            "integrations": [
                "Zoom Feed",
                "Core REST API"
            ],
            "playbookID": "FeedZoom_Test",
            "fromversion": "5.5.0"
        },
        {
            "playbookID": "PCAP Analysis Test",
            "integrations": [
                "ipinfo",
                "WildFire-v2"
            ],
            "fromversion": "5.0.0",
            "timeout": 1200
        },
        {
            "integrations": "Workday",
            "playbookID": "Workday - Test",
            "fromversion": "5.0.0",
            "timeout": 600
        },
        {
            "integrations": "Unit42 Feed",
            "playbookID": "Unit42 Feed - Test",
            "fromversion": "5.5.0",
            "timeout": 600
        },
        {
            "integrations": "CrowdStrikeMalquery",
            "playbookID": "CrowdStrikeMalquery-Test",
            "fromversion": "5.0.0",
            "timeout": 2500
        },
        {
            "integrations": "Sixgill_Darkfeed",
            "playbookID": "Sixgill-Darkfeed_Test",
            "fromversion": "5.5.0"
        },
        {
            "playbookID": "hashIncidentFields-test",
            "fromversion": "4.5.0",
            "timeout": 60000
        },
        {
            "integrations": "RSA Archer v2",
            "playbookID": "Archer v2 - Test",
            "fromversion": "5.0.0",
            "timeout": 1500
        },
        {
            "integrations": "WootCloud",
            "playbookID": "TestWootCloudPlaybook",
            "fromversion": "5.0.0"
        },
        {
            "integrations": "Ivanti Heat",
            "playbookID": "Ivanti Heat - Test"
        },
        {
            "integrations": "MicrosoftCloudAppSecurity",
            "playbookID": "MicrosoftCloudAppSecurity-Test"
        },
        {
            "integrations": "Blueliv ThreatCompass",
            "playbookID": "Blueliv_ThreatCompass_test",
            "fromversion": "5.0.0"
        },
        {
            "playbookID": "IncreaseIncidentSeverity-Test",
            "fromversion": "5.0.0"
        },
        {
            "integrations": "TrendMicro Cloud App Security",
            "playbookID": "playbook_TrendmicroCAS_Test",
            "fromversion": "5.0.0",
            "timeout": 300
        },
        {
            "playbookID": "IfThenElse-Test",
            "fromversion": "5.0.0"
        },
        {
            "playbookID": "If-Elif Test",
            "fromversion": "6.9.0"
        },
        {
            "integrations": "Imperva WAF",
            "playbookID": "Imperva WAF - Test"
        },
        {
            "integrations": "CheckPointFirewall_v2",
            "playbookID": "checkpoint-testplaybook",
            "timeout": 500
        },
        {
            "playbookID": "FailedInstances - Test",
            "integrations": "Whois",
            "fromversion": "4.5.0"
        },
        {
            "integrations": "F5 ASM",
            "playbookID": "playbook-F5_ASM-Test",
            "timeout": 600,
            "fromversion": "5.0.0"
        },
        {
            "playbookID": "Hatching Triage - Detonate File",
            "integrations": "Hatching Triage",
            "fromversion": "5.5.0"
        },
        {
            "integrations": "Rundeck",
            "playbookID": "Rundeck_test",
            "fromversion": "5.5.0",
            "is_mockable": false
        },
        {
            "playbookID": "Field polling test",
            "timeout": 600,
            "fromversion": "5.0.0"
        },
        {
            "integrations": "Generic Webhook",
            "playbookID": "Generic Webhook - Test",
            "fromversion": "5.5.0",
            "has_api": false
        },
        {
            "integrations": "Palo Alto Networks Enterprise DLP",
            "playbookID": "Palo_Alto_Networks_Enterprise_DLP - Test",
            "fromversion": "5.0.0"
        },
        {
            "integrations": "Cryptocurrency",
            "playbookID": "Cryptocurrency-Test",
            "is_mockable": false
        },
        {
            "integrations": "Public DNS Feed",
            "playbookID": "Public_DNS_Feed_Test",
            "fromversion": "5.5.0"
        },
        {
            "integrations": "ExpanseV2",
            "playbookID": "ExpanseV2 Test",
            "fromversion": "6.0.0",
            "timeout": 250
        },
        {
            "integrations": "FeedExpanse",
            "playbookID": "Feed Expanse Test",
            "fromversion": "6.0.0"
        },
        {
            "integrations": "MicrosoftGraphIdentityandAccess",
            "playbookID": "Identity & Access test playbook"
        },
        {
            "integrations": "MicrosoftPolicyAndComplianceAuditLog",
            "playbookID": "Audit Log - Test",
            "memory_threshold": 220
        },
        {
            "integrations": "Nutanix Hypervisor",
            "playbookID": "Nutanix-test"
        },
        {
            "integrations": "Azure Storage",
            "playbookID": "Azure Storage - Test",
            "is_mockable": false
        },
        {
            "integrations": "MicrosoftGraphApplications",
            "playbookID": "MSGraph Applications Test",
            "instance_names": "ms_graph_applications_device_code"
        },
        {
            "integrations": "MicrosoftGraphApplications",
            "playbookID": "MSGraph Applications Test",
            "instance_names": "ms_graph_applications_client_cred"
        },
        {
            "integrations": "EWS Extension Online Powershell v2",
            "playbookID": "playbook-O365-EWS-Extension-Powershell-Online-V2-Test",
            "fromversion": "6.0.0",
            "toversion": "6.0.9",
            "timeout": 250
        },
        {
            "integrations": "EWS Extension Online Powershell v3",
            "playbookID": "playbook-O365-EWS-Extension-Powershell-Online-V3-Test",
            "fromversion": "6.0.0",
            "toversion": "6.0.9",
            "timeout": 250
        },
        {
            "integrations": "VirusTotal (API v3)",
            "playbookID": "VirusTotal (API v3) Detonate Test",
            "instance_names": [
                "virus_total_v3",
                "virus_total_v3_premium"
            ],
            "is_mockable": false
        },
        {
            "integrations": "VirusTotal (API v3)",
            "playbookID": "VirusTotalV3-test",
            "instance_names": [
                "virus_total_v3"
            ],
            "fromversion": "5.5.0"
        },
        {
            "integrations": "HostIo",
            "playbookID": "HostIo_Test"
        },
        {
            "playbookID": "CreateCertificate-Test",
            "fromversion": "5.5.0"
        },
        {
            "integrations": "LogPoint SIEM Integration",
            "playbookID": "LogPoint SIEM Integration - Test Playbook 1"
        },
        {
            "integrations": "LogPoint SIEM Integration",
            "playbookID": "LogPoint SIEM Integration - Test Playbook 2"
        },
        {
            "integrations": "Cisco Stealthwatch",
            "fromversion": "5.5.0",
            "playbookID": "Cisco Stealthwatch Test"
        },
        {
            "integrations": "cymulate_v2",
            "playbookID": "Cymulate V2 Test",
            "fromversion": "6.0.0"
        },
        {
            "integrations": "OpenCTI",
            "playbookID": "OpenCTI Test",
            "fromversion": "5.0.0"
        },
        {
            "integrations": "Microsoft Graph API",
            "playbookID": "Microsoft Graph API - Test",
            "fromversion": "5.0.0"
        },
        {
            "integrations": "QRadar v3",
            "playbookID": "QRadar_v3-test",
            "instance_names": "QRadar_20",
            "fromversion": "6.0.0",
            "timeout": 600,
            "is_mockable": false
        },
        {
            "playbookID": "DbotPredictOufOfTheBoxTest",
            "fromversion": "4.5.0",
            "timeout": 1000
        },
        {
            "playbookID": "DbotPredictOufOfTheBoxTestV2",
            "fromversion": "5.5.0",
            "timeout": 1000
        },
        {
            "integrations": "HPEArubaClearPass",
            "playbookID": "HPEArubaClearPass_TestPlaybook",
            "fromversion": "6.0.0"
        },
        {
            "integrations": "CrowdstrikeFalcon",
            "playbookID": "Get endpoint details - Generic - test",
            "fromversion": "5.5.0"
        },
        {
            "integrations": "CrowdstrikeFalcon",
            "playbookID": "Isolate and unisolate endpoint - test",
            "fromversion": "5.5.0",
            "memory_threshold": 150
        },
        {
            "integrations": "VirusTotal - Premium (API v3)",
            "playbookID": "VirusTotal Premium v3 TestPlaybook",
            "fromversion": "5.5.0"
        },
        {
            "integrations": "Armis",
            "playbookID": "Armis-Test",
            "fromversion": "5.5.0"
        },
        {
            "playbookID": "Tidy - Test",
            "integrations": [
                "AWS - EC2",
                "Core REST API",
                "Tidy"
            ],
            "instance_names": [
                "aws_alloacte_host"
            ],
            "fromversion": "6.0.0"
        },
        {
            "integrations": "Trend Micro Deep Security",
            "playbookID": "Trend Micro Deep Security - Test"
        },
        {
            "integrations": "Carbon Black Endpoint Standard",
            "playbookID": "carbonBlackEndpointStandardTestPlaybook",
            "fromversion": "5.5.0",
            "is_mockable": false
        },
        {
            "integrations": "Proofpoint TAP v2",
            "playbookID": "ProofpointTAP-Test"
        },
        {
            "integrations": "QualysV2",
            "playbookID": "QualysVulnerabilityManagement-Test",
            "fromversion": "5.5.0",
            "timeout": 3500
        },
        {
            "integrations": "ThreatExchange v2",
            "playbookID": "ThreatExchangeV2-test",
            "fromversion": "5.5.0"
        },
        {
            "integrations": "NetscoutAED",
            "playbookID": "NetscoutAED-Test",
            "fromversion": "5.5.0"
        },
        {
            "integrations": "VMware Workspace ONE UEM (AirWatch MDM)",
            "playbookID": "VMware Workspace ONE UEM (AirWatch MDM)-Test",
            "fromversion": "6.0.0"
        },
        {
            "integrations": "CarbonBlackLiveResponseCloud",
            "playbookID": "CarbonBlackLiveResponseCloud-Test",
            "fromversion": "5.5.0",
            "is_mockable": false
        },
        {
            "playbookID": "Export Indicators Performance Test",
            "instance_names": "eis_auto",
            "integrations": [
                "ExportIndicators",
                "Create-Mock-Feed-Relationships"
            ],
            "fromversion": "6.0.0",
            "timeout": 3500,
            "memory_threshold": 900,
            "pid_threshold": 12,
            "context_print_dt": "EISHey"
        },
        {
            "integrations": "jamf v2",
            "playbookID": "Jamf_v2_test",
            "fromversion": "5.5.0"
        },
        {
            "integrations": "GuardiCore v2",
            "playbookID": "GuardiCoreV2-Test",
            "fromversion": "6.0.0"
        },
        {
            "playbookID": "DBot Build Phishing Classifier Test - Multiple Algorithms",
            "timeout": 60000,
            "fromversion": "6.1.0",
            "instance_names": "ml_dummy_prod",
            "integrations": "AzureWAF"
        },
        {
            "integrations": [
                "AutoFocus Daily Feed",
                "Core REST API"
            ],
            "playbookID": "Fetch Indicators Test",
            "fromversion": "6.0.0",
            "is_mockable": false,
            "timeout": 2400
        },
        {
            "integrations": "SOCRadarIncidents",
            "playbookID": "SOCRadarIncidents-Test"
        },
        {
            "integrations": "SOCRadarThreatFusion",
            "playbookID": "SOCRadarThreatFusion-Test"
        },
        {
            "integrations": "FeedSOCRadarThreatFeed",
            "playbookID": "FeedSOCRadarThreatFeed-Test"
        },
        {
            "integrations": "TheHive Project",
            "playbookID": "Playbook_TheHiveProject_Test",
            "fromversion": "6.0.0"
        },
        {
            "integrations": [
                "ServiceNow v2",
                "Core REST API"
            ],
            "playbookID": "ServiceNow Fetch Incidents Test",
            "instance_names": "snow_basic_auth",
            "fromversion": "6.8.0",
            "is_mockable": false,
            "timeout": 2400
        },
        {
            "integrations": [
                "MalwareBazaar Feed",
                "Core REST API"
            ],
            "playbookID": "Fetch Indicators Test",
            "fromversion": "6.0.0",
            "is_mockable": false,
            "instance_names": "malwarebazzar_auto",
            "timeout": 2400
        },
        {
            "playbookID": "SolarWinds-Test",
            "fromversion": "5.5.0",
            "integrations": [
                "SolarWinds"
            ]
        },
        {
            "playbookID": "BastilleNetworks-Test",
            "fromversion": "5.0.0",
            "integrations": [
                "Bastille Networks"
            ]
        },
        {
            "playbookID": "bc993d1a-98f5-4554-8075-68a38004c119",
            "fromversion": "5.0.0",
            "integrations": [
                "Gamma"
            ]
        },
        {
            "playbookID": "Service Desk Plus (On-Premise) Test",
            "fromversion": "5.0.0",
            "integrations": [
                "ServiceDeskPlus (On-Premise)"
            ]
        },
        {
            "playbookID": "IronDefense Test",
            "fromversion": "5.0.0",
            "integrations": [
                "IronDefense"
            ]
        },
        {
            "playbookID": "AgariPhishingDefense-Test",
            "fromversion": "5.0.0",
            "integrations": [
                "Agari Phishing Defense"
            ]
        },
        {
            "playbookID": "SecurityIntelligenceServicesFeed - Test",
            "fromversion": "5.5.0",
            "integrations": [
                "SecurityIntelligenceServicesFeed"
            ]
        },
        {
            "playbookID": "FeedTalosTestPlaybook",
            "fromversion": "5.5.0",
            "integrations": [
                "Talos Feed"
            ]
        },
        {
            "playbookID": "Netscout Arbor Sightline - Test Playbook",
            "fromversion": "5.5.0",
            "integrations": [
                "NetscoutArborSightline"
            ]
        },
        {
            "playbookID": "AlphaVantage Test Playbook",
            "fromversion": "6.0.0",
            "integrations": [
                "AlphaVantage"
            ]
        },
        {
            "playbookID": "Azure SQL - Test",
            "fromversion": "5.0.0",
            "instance_names": "azure_sql_device_code_instance",
            "integrations": [
                "Azure SQL Management"
            ]
        },
        {
            "playbookID": "Sophos Central Test",
            "fromversion": "5.0.0",
            "integrations": [
                "Sophos Central"
            ]
        },
        {
            "playbookID": "Microsoft Graph Groups - Test",
            "fromversion": "5.0.0",
            "integrations": [
                "Microsoft Graph Groups"
            ]
        },
        {
            "playbookID": "Humio-Test",
            "fromversion": "5.0.0",
            "integrations": [
                "Humio"
            ]
        },
        {
            "playbookID": "Blueliv_ThreatContext_test",
            "fromversion": "5.0.0",
            "integrations": [
                "Blueliv ThreatContext"
            ]
        },
        {
            "playbookID": "Darktrace Test Playbook",
            "fromversion": "6.0.0",
            "integrations": [
                "Darktrace"
            ]
        },
        {
            "playbookID": "Recorded Future Test Playbook",
            "fromversion": "5.0.0",
            "integrations": [
                "Recorded Future v2"
            ]
        },
        {
            "playbookID": "get_file_sample_by_hash_-_cylance_protect_-_test",
            "fromversion": "5.0.0",
            "integrations": [
                "Cylance Protect v2"
            ]
        },
        {
            "playbookID": "Venafi - Test",
            "fromversion": "5.0.0",
            "integrations": [
                "Venafi"
            ]
        },
        {
            "playbookID": "3da36d51-3cdf-4120-882a-cee03b038b89",
            "fromversion": "5.0.0",
            "integrations": [
                "FortiManager"
            ]
        },
        {
            "playbookID": "X509Certificate Test Playbook",
            "fromversion": "6.0.0"
        },
        {
            "playbookID": "Pcysys-Test",
            "fromversion": "5.0.0",
            "integrations": [
                "Pentera"
            ]
        },
        {
            "playbookID": "Pentera Run Scan and Create Incidents - Test",
            "fromversion": "5.0.0",
            "integrations": [
                "Pentera"
            ]
        },
        {
            "playbookID": "Google Chronicle Backstory List Detections - Test",
            "fromversion": "5.0.0",
            "integrations": [
                "Google Chronicle Backstory"
            ]
        },
        {
            "playbookID": "Google Chronicle Backstory List Rules - Test",
            "fromversion": "5.0.0",
            "integrations": [
                "Google Chronicle Backstory"
            ]
        },
        {
            "playbookID": "McAfee ESM v2 - Test",
            "fromversion": "5.0.0",
            "instance_names": "v11.1.3",
            "integrations": [
                "McAfee ESM v2"
            ]
        },
        {
            "playbookID": "McAfee ESM Watchlists - Test",
            "fromversion": "5.0.0",
            "instance_names": "v11.1.3",
            "integrations": [
                "McAfee ESM v2"
            ]
        },
        {
            "playbookID": "Acalvio Sample Playbook",
            "fromversion": "5.0.0",
            "integrations": [
                "Acalvio ShadowPlex"
            ]
        },
        {
            "playbookID": "playbook-SophosXGFirewall-test",
            "fromversion": "5.0.0",
            "integrations": [
                "sophos_firewall"
            ]
        },
        {
            "playbookID": "CircleCI-Test",
            "fromversion": "5.5.0",
            "integrations": [
                "CircleCI"
            ]
        },
        {
            "playbookID": "XMCyberIntegration-Test",
            "fromversion": "6.0.0",
            "integrations": [
                "XMCyber"
            ]
        },
        {
            "playbookID": "a60ae34e-7a00-4a06-81ca-2ca6ea1d58ba",
            "fromversion": "6.0.0",
            "integrations": [
                "AnsibleAlibabaCloud"
            ]
        },
        {
            "playbookID": "Carbon Black Enterprise EDR Process Search Test",
            "fromversion": "5.0.0",
            "integrations": [
                "Carbon Black Enterprise EDR"
            ]
        },
        {
            "playbookID": "Logzio - Test",
            "fromversion": "5.0.0",
            "integrations": [
                "Logz.io"
            ]
        },
        {
            "playbookID": "GoogleCloudSCC-Test",
            "fromversion": "5.0.0",
            "integrations": [
                "GoogleCloudSCC"
            ]
        },
        {
            "playbookID": "SailPointIdentityNow-Test",
            "fromversion": "6.0.0",
            "integrations": [
                "SailPointIdentityNow"
            ]
        },
        {
            "playbookID": "playbook-Cyberint_Test",
            "fromversion": "5.0.0",
            "integrations": [
                "cyberint"
            ]
        },
        {
            "playbookID": "Druva-Test",
            "fromversion": "5.0.0",
            "integrations": [
                "Druva Ransomware Response"
            ]
        },
        {
            "playbookID": "LogPoint SIEM Integration - Test Playbook 3",
            "fromversion": "6.0.0",
            "integrations": [
                "LogPoint SIEM Integration"
            ]
        },
        {
            "playbookID": "TestGraPlayBook",
            "fromversion": "5.0.0",
            "integrations": [
                "Gurucul-GRA"
            ]
        },
        {
            "playbookID": "TestGreatHornPlaybook",
            "fromversion": "6.0.0",
            "integrations": [
                "GreatHorn"
            ]
        },
        {
            "playbookID": "Microsoft Defender Advanced Threat Protection - Test",
            "fromversion": "5.0.0",
            "integrations": [
                "Microsoft Defender Advanced Threat Protection"
            ],
            "instance_names": [
                "microsoft_defender_atp_dev_self_deployed"
            ],
            "timeout": 500
        },
        {
            "playbookID": "Polygon-Test",
            "fromversion": "5.0.0",
            "integrations": [
                "Group-IB TDS Polygon"
            ]
        },
        {
            "playbookID": "TrustwaveSEG-Test",
            "fromversion": "5.0.0",
            "integrations": [
                "trustwave secure email gateway"
            ]
        },
        {
            "playbookID": "PassiveTotal_v2-Test",
            "fromversion": "5.0.0",
            "integrations": [
                "PassiveTotal v2",
                "PassiveTotal"
            ]
        },
        {
            "playbookID": "02ea5cef-3169-4b17-8f4d-604b44e6348a",
            "fromversion": "5.0.0",
            "integrations": [
                "Cognni"
            ]
        },
        {
            "playbookID": "playbook-InsightIDR-test",
            "fromversion": "5.0.0",
            "integrations": [
                "Rapid7 InsightIDR"
            ]
        },
        {
            "playbookID": "Cofense Intelligence v2-Test",
            "fromversion": "5.5.0",
            "integrations": [
                "CofenseIntelligenceV2"
            ]
        },
        {
            "integrations": "Cofense Vision",
            "playbookID": "CofenseVision-Test",
            "fromversion": "6.2.0"
        },
        {
            "playbookID": "opsgenie-test-playbook",
            "fromversion": "6.0.0",
            "integrations": [
                "Opsgeniev2"
            ]
        },
        {
            "playbookID": "FraudWatch-Test",
            "fromversion": "5.0.0",
            "integrations": [
                "FraudWatch"
            ]
        },
        {
            "playbookID": "SepioPrimeAPI-Test",
            "fromversion": "5.0.0",
            "integrations": [
                "Sepio"
            ]
        },
        {
            "playbookID": "SX - PC - Test Playbook",
            "fromversion": "5.5.0",
            "integrations": [
                "PingCastle"
            ]
        },
        {
            "playbookID": "JARM-Test",
            "fromversion": "5.0.0",
            "integrations": [
                "JARM"
            ]
        },
        {
            "playbookID": "Playbook-HYASInsight-Test",
            "fromversion": "6.0.0",
            "integrations": [
                "HYAS Insight"
            ]
        },
        {
            "playbookID": "ConcentricAI Demo Playbook",
            "fromversion": "6.0.0",
            "integrations": [
                "ConcentricAI"
            ]
        },
        {
            "playbookID": "Cyberpion-Test",
            "fromversion": "6.0.0",
            "integrations": [
                "Cyberpion"
            ]
        },
        {
            "playbookID": "CrowdStrike OpenAPI - Test",
            "fromversion": "6.0.0",
            "integrations": [
                "CrowdStrike OpenAPI"
            ]
        },
        {
            "playbookID": "Smokescreen IllusionBLACK-Test",
            "fromversion": "5.0.0",
            "integrations": [
                "Smokescreen IllusionBLACK"
            ]
        },
        {
            "playbookID": "TestCymptomPlaybook",
            "fromversion": "5.0.0",
            "integrations": [
                "Cymptom"
            ]
        },
        {
            "playbookID": "Test-GitLab-v2",
            "fromversion": "6.5.0",
            "integrations": "GitLabv2",
            "is_mockable": false
        },
        {
            "playbookID": "LGTM-test-playbook",
            "fromversion": "6.0.0",
            "integrations": [
                "LGTM",
                "MinIO",
                "Docker Engine API"
            ]
        },
        {
            "playbookID": "playbook-MinIO-Test",
            "fromversion": "6.0.0",
            "integrations": [
                "LGTM",
                "MinIO",
                "Docker Engine API"
            ]
        },
        {
            "playbookID": "MSGraph_DeviceManagement_Test",
            "fromversion": "5.0.0",
            "instance_names": "ms_graph_device_management_self_deployed_prod",
            "integrations": [
                "Microsoft Graph Device Management"
            ]
        },
        {
            "playbookID": "G Suite Security Alert Center-Test",
            "fromversion": "5.0.0",
            "integrations": [
                "G Suite Security Alert Center"
            ]
        },
        {
            "playbookID": "VerifyOOBV2Predictions-Test",
            "fromversion": "5.5.0"
        },
        {
            "playbookID": "PAN OS EDL Management - Test",
            "fromversion": "5.0.0",
            "integrations": [
                "palo_alto_networks_pan_os_edl_management"
            ],
            "has_api": false
        },
        {
            "playbookID": "Group-IB Threat Intelligence & Attribution-Test",
            "fromversion": "6.0.0",
            "integrations": [
                "Group-IB Threat Intelligence & Attribution Feed",
                "Group-IB Threat Intelligence & Attribution"
            ]
        },
        {
            "playbookID": "CounterCraft - Test",
            "fromversion": "5.0.0",
            "integrations": [
                "CounterCraft Deception Director"
            ]
        },
        {
            "playbookID": "Azure Kubernetes Services - Test",
            "fromversion": "5.0.0",
            "instance_names": "aks_device_code_instance",
            "is_mockable": false,
            "integrations": [
                "Azure Kubernetes Services"
            ]
        },
        {
            "playbookID": "Cortex XDR - IOC - Test without fetch",
            "fromversion": "5.5.0",
            "integrations": [
                "Cortex XDR - IR",
                "Cortex XDR - IOC"
            ]
        },
        {
            "playbookID": "PaloAltoNetworks_IoT-Test",
            "fromversion": "5.0.0",
            "integrations": [
                "Palo Alto Networks IoT"
            ]
        },
        {
            "playbookID": "GreyNoise-Test",
            "fromversion": "5.5.0",
            "integrations": [
                "GreyNoise Community",
                "GreyNoise"
            ]
        },
        {
            "playbookID": "xMatters-Test",
            "fromversion": "5.5.0",
            "integrations": [
                "xMatters"
            ]
        },
        {
            "playbookID": "TestCentrifyPlaybook",
            "fromversion": "6.0.0",
            "integrations": [
                "Centrify Vault"
            ]
        },
        {
            "playbookID": "Infinipoint-Test",
            "fromversion": "5.0.0",
            "integrations": [
                "Infinipoint"
            ]
        },
        {
            "playbookID": "CyrenThreatInDepth-Test",
            "fromversion": "6.0.0",
            "integrations": [
                "CyrenThreatInDepth"
            ]
        },
        {
            "playbookID": "CVSS Calculator Test",
            "fromversion": "5.0.0"
        },
        {
            "playbookID": "7d8ac1af-2d1e-4ed9-875c-d3257d2c6830",
            "fromversion": "6.0.0",
            "integrations": [
                "AnsibleHCloud"
            ]
        },
        {
            "playbookID": "Archer-Test-Playbook",
            "fromversion": "5.0.0",
            "integrations": [
                "RSA Archer",
                "RSA Archer v2"
            ]
        },
        {
            "playbookID": "Cymulate V1 Test",
            "fromversion": "6.0.0",
            "integrations": [
                "cymulate_v2",
                "Cymulate"
            ]
        },
        {
            "playbookID": "TestUptycs",
            "fromversion": "5.0.0",
            "integrations": [
                "Uptycs"
            ]
        },
        {
            "playbookID": "Microsoft Graph Calendar - Test",
            "fromversion": "5.0.0",
            "instance_names": "ms_graph_calendar_dev",
            "integrations": [
                "Microsoft Graph Calendar"
            ]
        },
        {
            "playbookID": "VMRay-Test-URL",
            "fromversion": "5.5.0",
            "integrations": [
                "vmray"
            ]
        },
        {
            "playbookID": "Thycotic-Test",
            "fromversion": "6.0.0",
            "integrations": [
                "Thycotic"
            ]
        },
        {
            "playbookID": "Test Playbook TrendMicroDDA",
            "fromversion": "5.0.0",
            "integrations": [
                "Trend Micro Deep Discovery Analyzer Beta"
            ]
        },
        {
            "playbookID": "Atlassian Confluence Cloud-Test",
            "fromversion": "6.2.0",
            "integrations": [
                "Atlassian Confluence Cloud"
            ]
        },
        {
            "playbookID": "CrowdStrike_Falcon_X_-Test-Detonate_URL",
            "fromversion": "6.1.0",
            "integrations": [
                "CrowdStrike Falcon X"
            ],
            "timeout": 4600
        },
        {
            "playbookID": "CrowdStrike_Falcon_X_-Test-Detonate_File",
            "fromversion": "6.1.0",
            "memory_threshold": 200,
            "integrations": [
                "CrowdStrike Falcon X"
            ],
            "timeout": 1800
        },
        {
            "playbookID": "CrowdStrike_FalconX_Test",
            "fromversion": "6.1.0",
            "memory_threshold": 160,
            "integrations": [
                "CrowdStrike Falcon X"
            ]
        },
        {
            "playbookID": "Phishing - Core - Test - Actual Incident",
            "fromversion": "6.0.0",
            "timeout": 4600,
            "integrations": [
                "Core REST API",
                "Rasterize",
                "EWS v2"
            ],
            "memory_threshold": 200
        },
        {
            "playbookID": "Phishing v2 - Test - Actual Incident",
            "fromversion": "6.0.0"
        },
        {
            "playbookID": "Detect & Manage Phishing Campaigns - Test",
            "fromversion": "6.0.0",
            "timeout": 7000,
            "integrations": [
                "Core REST API",
                "Rasterize",
                "Demisto Lock",
                "EWS v2"
            ],
            "instance_names": [
                "no_sync_long_timeout",
                "ews_mail_sender_labdemisto"
            ],
            "memory_threshold": 350,
            "pid_threshold": 80,
            "is_mockable": false
        },
        {
            "playbookID": "Phishing v3 - DomainSquatting+EML+MaliciousIndicators - Test",
            "fromversion": "6.2.0",
            "timeout": 7000,
            "integrations": [
                "EWSO365",
                "Core REST API",
                "CreateIncidents",
                "Rasterize"
            ],
            "instance_names": [
                "ewso365_dev_team",
                "Create Test Incidents - Phishing Mock"
            ],
            "external_playbook_config": {
                "playbookID": "Phishing - Generic v3",
                "input_parameters": {
                    "InternalDomains": {
                        "simple": "demistodev.onmicrosoft.com"
                    }
                }
            },
            "instance_configuration": {
                "classifier_id": "EWS v2",
                "incoming_mapper_id": "EWS v2-mapper"
            },
            "memory_threshold": 400,
            "pid_threshold": 80
        },
        {
            "playbookID": "Phishing v3 - Get Original Email + Search & Delete - Test",
            "fromversion": "6.2.0",
            "toversion": "6.4.9",
            "timeout": 7000,
            "integrations": [
                "Core REST API",
                "EWSO365",
                "Rasterize",
                "SecurityAndCompliance",
                "VirusTotal (API v3)"
            ],
            "instance_names": [
                "virus_total_v3",
                "ewso365_dev_team"
            ],
            "external_playbook_config": {
                "playbookID": "Phishing - Generic v3",
                "input_parameters": {
                    "SearchAndDelete": {
                        "simple": "True"
                    },
                    "GetOriginalEmail": {
                        "simple": "True"
                    },
                    "SearchAndDeleteIntegration": {
                        "simple": "O365"
                    },
                    "O365DeleteType": {
                        "simple": "Soft"
                    }
                }
            },
            "memory_threshold": 160,
            "pid_threshold": 80
        },
        {
            "playbookID": "PCAP Search test",
            "fromversion": "5.0.0"
        },
        {
            "playbookID": "PCAP Parsing And Indicator Enrichment Test",
            "fromversion": "5.0.0"
        },
        {
            "playbookID": "PCAP File Carving Test",
            "fromversion": "5.0.0"
        },
        {
            "playbookID": "Trello Test",
            "fromversion": "6.0.0",
            "integrations": [
                "Trello"
            ]
        },
        {
            "playbookID": "Google Drive Permissions Test",
            "fromversion": "5.0.0",
            "integrations": [
                "GoogleDrive"
            ],
            "memory_threshold": 300
        },
        {
            "playbookID": "RiskIQDigitalFootprint-Test",
            "fromversion": "5.5.0",
            "integrations": [
                "RiskIQDigitalFootprint"
            ]
        },
        {
            "playbookID": "playbook-feodotrackeripblock_test",
            "fromversion": "5.5.0",
            "integrations": [
                "Feodo Tracker IP Blocklist Feed"
            ],
            "instance_names": [
                "feodo_tracker_ip_currently__active",
                "feodo_tracker_ip_30_days"
            ]
        },
        {
            "playbookID": "CyberTotal_TestPlaybook",
            "fromversion": "5.0.0",
            "integrations": [
                "CyberTotal"
            ]
        },
        {
            "playbookID": "Deep_Instinct-Test",
            "fromversion": "5.0.0",
            "integrations": [
                "Deep Instinct"
            ]
        },
        {
            "playbookID": "Zabbix - Test",
            "fromversion": "5.0.0",
            "integrations": [
                "Zabbix"
            ]
        },
        {
            "playbookID": "GCS Object Policy (ACL) - Test",
            "fromversion": "5.0.0",
            "integrations": [
                "Google Cloud Storage"
            ]
        },
        {
            "playbookID": "GetStringsDistance - Test",
            "fromversion": "5.0.0",
            "scripts": [
                "GetStringsDistance"
            ]
        },
        {
            "playbookID": "GCS Bucket Management - Test",
            "fromversion": "5.0.0",
            "integrations": [
                "Google Cloud Storage"
            ]
        },
        {
            "playbookID": "GCS Bucket Policy (ACL) - Test",
            "fromversion": "5.0.0",
            "integrations": [
                "Google Cloud Storage"
            ]
        },
        {
            "playbookID": "GCS Object Operations - Test",
            "fromversion": "5.0.0",
            "integrations": [
                "Google Cloud Storage"
            ]
        },
        {
            "playbookID": "OpenLDAP - Test",
            "fromversion": "5.0.0",
            "integrations": [
                "OpenLDAP"
            ],
            "instance_names": "LDAP Authentication (Active Directory)"
        },
        {
            "playbookID": "LDAP Authentication - Test",
            "fromversion": "6.8.0",
            "integrations": [
                "OpenLDAP"
            ],
            "instance_names": "LDAP Authentication (Active Directory)"
        },
        {
            "playbookID": "LDAP Authentication - Test",
            "fromversion": "6.8.0",
            "integrations": [
                "OpenLDAP"
            ],
            "instance_names": "LDAP Authentication (OpenLDAP)"
        },
        {
            "playbookID": "FireEye-Detection-on-Demand-Test",
            "fromversion": "6.0.0",
            "integrations": [
                "FireEye Detection on Demand"
            ]
        },
        {
            "playbookID": "TestIPQualityScorePlaybook",
            "fromversion": "5.0.0",
            "integrations": [
                "IPQualityScore"
            ]
        },
        {
            "integrations": "CrowdStrike Falcon Sandbox V2",
            "playbookID": "CrowdstrikeFalconSandbox2 Test",
            "timeout": 500
        },
        {
            "playbookID": "Send Email To Recipients",
            "fromversion": "5.0.0",
            "memory_threshold": 100,
            "integrations": [
                "EWS v2"
            ],
            "instance_names": [
                "ews_mail_sender_labdemisto"
            ]
        },
        {
            "playbookID": "Endace-Test",
            "fromversion": "5.0.0",
            "integrations": [
                "Endace"
            ]
        },
        {
            "playbookID": "StringToArray_test",
            "fromversion": "6.0.0"
        },
        {
            "playbookID": "URLSSLVerification_test",
            "fromversion": "5.0.0"
        },
        {
            "playbookID": "playbook-SearchIncidentsV2InsideGenericPollng-Test",
            "fromversion": "5.0.0",
            "timeout": 300
        },
        {
            "playbookID": "IsRFC1918-Test",
            "fromversion": "5.0.0"
        },
        {
            "playbookID": "Base64 File in List Test",
            "fromversion": "5.0.0"
        },
        {
            "playbookID": "DbotAverageScore-Test",
            "fromversion": "5.0.0"
        },
        {
            "playbookID": "ExtractEmailV2-Test",
            "fromversion": "5.5.0"
        },
        {
            "playbookID": "IsUrlPartOfDomain Test",
            "fromversion": "5.0.0"
        },
        {
            "playbookID": "URLEncode-Test",
            "fromversion": "5.0.0"
        },
        {
            "playbookID": "IsIPInRanges - Test",
            "fromversion": "5.0.0"
        },
        {
            "playbookID": "Relationships scripts - Test",
            "fromversion": "6.2.0"
        },
        {
            "playbookID": "Test-CreateDBotScore-With-Reliability",
            "fromversion": "6.0.0"
        },
        {
            "playbookID": "ValidateContent - Test",
            "fromversion": "5.5.0",
            "has_api": true
        },
        {
            "playbookID": "DeleteContext-auto-subplaybook-test",
            "fromversion": "5.0.0"
        },
        {
            "playbookID": "Process Email - Generic - Test - Actual Incident",
            "fromversion": "6.0.0",
            "integrations": [
                "XsoarPowershellTesting",
                "Create-Mock-Feed-Relationships"
            ],
            "memory_threshold": 160
        },
        {
            "playbookID": "Analyst1 Integration Demonstration - Test",
            "fromversion": "5.0.0",
            "integrations": [
                "Analyst1",
                "illuminate"
            ]
        },
        {
            "playbookID": "Analyst1 Integration Test",
            "fromversion": "5.0.0",
            "integrations": [
                "Analyst1",
                "illuminate"
            ]
        },
        {
            "playbookID": "Cofense Triage v3-Test",
            "fromversion": "6.0.0",
            "integrations": [
                "Cofense Triage v2",
                "Cofense Triage v3",
                "Cofense Triage"
            ]
        },
        {
            "playbookID": "SailPointIdentityIQ-Test",
            "fromversion": "6.0.0",
            "integrations": [
                "SailPointIdentityIQ"
            ]
        },
        {
            "playbookID": "Test - ExtFilter",
            "fromversion": "5.0.0"
        },
        {
            "playbookID": "Test - ExtFilter Main",
            "fromversion": "5.0.0"
        },
        {
            "playbookID": "Microsoft Teams - Test",
            "fromversion": "5.0.0",
            "memory_threshold": 300,
            "instance_names": "ms_teams_management_device_code",
            "integrations": [
                "Microsoft Teams Management",
                "Microsoft Teams"
            ]
        },
        {
            "playbookID": "TestTOPdeskPlaybook",
            "fromversion": "5.0.0",
            "integrations": [
                "TOPdesk"
            ]
        },
        {
            "integrations": "Cortex XDR - XQL Query Engine",
            "playbookID": "Cortex XDR - XQL Query - Test",
            "fromversion": "6.2.0",
            "memory_threshold": 90,
            "timeout": 500
        },
        {
            "playbookID": "ListUsedDockerImages - Test",
            "fromversion": "6.1.0"
        },
        {
            "integrations": "CustomIndicatorDemo",
            "playbookID": "playbook-CustomIndicatorDemo-test"
        },
        {
            "integrations": "Azure Sentinel",
            "fromversion": "5.5.0",
            "is_mockable": false,
            "playbookID": "TestAzureSentinelPlaybookV2",
            "instance_names": "azure_sentinel_dev"
        },
        {
            "integrations": "AnsibleAlibabaCloud",
            "playbookID": "Test-AlibabaCloud"
        },
        {
            "integrations": "AnsibleAzure",
            "playbookID": "Test-AnsibleAzure"
        },
        {
            "integrations": "AnsibleCiscoIOS",
            "playbookID": "Test-AnsibleCiscoIOS"
        },
        {
            "integrations": "AnsibleCiscoNXOS",
            "playbookID": "Test-AnsibleCiscoNXOS"
        },
        {
            "integrations": "AnsibleHCloud",
            "playbookID": "Test-AnsibleHCloud"
        },
        {
            "integrations": "AnsibleKubernetes",
            "playbookID": "Test-AnsibleKubernetes"
        },
        {
            "integrations": "AnsibleLinux",
            "playbookID": "Test-AnsibleLinux"
        },
        {
            "integrations": "AnsibleMicrosoftWindows",
            "playbookID": "Test-AnsibleWindows"
        },
        {
            "integrations": "AnsibleVMware",
            "playbookID": "Test-AnsibleVMware"
        },
        {
            "integrations": "Anomali ThreatStream",
            "playbookID": "Anomali_ThreatStream_Test"
        },
        {
            "integrations": "Anomali ThreatStream v2",
            "playbookID": "ThreatStream-Test"
        },
        {
            "integrations": "Anomali ThreatStream v3",
            "fromversion": "6.0.0",
            "playbookID": "ThreatStream-Test"
        },
        {
            "integrations": [
                "AutoFocusTagsFeed",
                "Core REST API"
            ],
            "playbookID": "AutoFocusTagsFeed-test",
            "timeout": 1500,
            "fromversion": "6.5.0"
        },
        {
            "integrations": [
                "Unit42IntelObjectsFeed",
                "Core REST API"
            ],
            "playbookID": "Unit42 Intel Objects Feed - Test",
            "timeout": 15000,
            "fromversion": "6.5.0"
        },
        {
            "playbookID": "Tanium Threat Response V2 Test",
            "integrations": [
                "Tanium Threat Response v2",
                "Core REST API"
            ],
            "fromversion": "6.0.0",
            "timeout": 3000
        },
        {
            "playbookID": "Tanium Threat Response - Create Connection v2 - Test",
            "integrations": "Tanium Threat Response v2",
            "fromversion": "6.0.0"
        },
        {
            "playbookID": "Tanium Threat Response - Request File Download v2 - Test",
            "integrations": "Tanium Threat Response v2",
            "fromversion": "6.0.0"
        },
        {
            "playbookID": "IndicatorMaliciousRatioCalculation_test",
            "fromversion": "5.0.0"
        },
        {
            "playbookID": "MISPfeed Test",
            "fromversion": "5.5.0",
            "integrations": [
                "MISP Feed"
            ]
        },
        {
            "integrations": [
                "MISP Feed",
                "Core REST API"
            ],
            "playbookID": "Fetch Indicators Test",
            "fromversion": "6.0.0",
            "is_mockable": false,
            "instance_names": "MISP_feed_instance",
            "timeout": 2400
        },
        {
            "integrations": [
                "CrowdStrike Indicator Feed",
                "Core REST API"
            ],
            "playbookID": "Fetch Indicators Test",
            "fromversion": "6.0.0",
            "is_mockable": false,
            "instance_names": "CrowdStrike_feed_instance",
            "timeout": 2400
        },
        {
            "playbookID": "Get Original Email - Microsoft Graph Mail - test",
            "fromversion": "6.1.0",
            "integrations": [
                "MicrosoftGraphMail"
            ],
            "instance_names": "ms_graph_mail_dev_no_oproxy"
        },
        {
            "playbookID": "Get Original Email - Gmail v2 - test",
            "fromversion": "6.1.0",
            "memory_threshold": 150,
            "integrations": [
                "Gmail"
            ]
        },
        {
            "playbookID": "Get Original Email - EWS v2 - test",
            "fromversion": "6.1.0",
            "memory_threshold": 100,
            "integrations": [
                "EWS v2"
            ],
            "instance_names": "ewv2_regular"
        },
        {
            "integrations": [
                "Core REST API"
            ],
            "playbookID": "GetTasksWithSections SetIRProcedures end to end test",
            "fromversion": "6.0.0"
        },
        {
            "integrations": "AzureDataExplorer",
            "playbookID": "playbook-AzureDataExplorer-Test",
            "fromversion": "6.0.0"
        },
        {
            "integrations": [
                "Core REST API"
            ],
            "playbookID": "TestDemistoRestAPI",
            "fromversion": "5.5.0"
        },
        {
            "scripts": [
                "SplunkShowAsset",
                "SplunkShowDrilldown",
                "SplunkShowIdentity"
            ],
            "playbookID": "SplunkShowEnrichment"
        },
        {
            "integrations": "MalwareBazaar",
            "playbookID": "MalwareBazaar_Test",
            "fromversion": "6.0.0",
            "memory_threshold": 90
        },
        {
            "playbookID": "IAMInitOktaUser - Test",
            "integrations": [
                "Okta v2",
                "EWSO365"
            ],
            "instance_names": [
                "ewso365_dev_team"
            ],
            "fromversion": "6.5.0",
            "timeout": 600,
            "memory_threshold": 300
        },
        {
            "integrations": "OpsGenieV3",
            "playbookID": "OpsGenieV3TestPlaybook",
            "fromversion": "6.2.0"
        },
        {
            "playbookID": "test_AssignToNextShiftOOO",
            "fromversion": "5.5.0"
        },
        {
            "playbookID": "JsonToTable - Test Playbook",
            "fromversion": "5.5.0"
        },
        {
            "integrations": [
                "RemoteAccess v2"
            ],
            "playbookID": "RemoteAccessTest",
            "fromversion": "6.0.0"
        },
        {
            "playbookID": "AzureRiskyUsers",
            "fromversion": "6.0.0",
            "integrations": "AzureRiskyUsers",
            "instance_names": "AzureRiskyUsers_Device_Code_Flow"
        },
        {
            "playbookID": "AzureRiskyUsers",
            "fromversion": "6.0.0",
            "integrations": "AzureRiskyUsers",
            "instance_names": "AzureRiskyUsers_Client_Credentials_Flow"
        },
        {
            "playbookID": "playbook-AzureKeyVault-Test",
            "fromversion": "6.0.0",
            "integrations": "AzureKeyVault"
        },
        {
            "integrations": "KafkaV3",
            "playbookID": "KafkaV3 Test"
        },
        {
            "playbookID": "FormatURL-Test"
        },
        {
            "playbookID": "TestGetErrorsFromEntry"
        },
        {
            "playbookID": "IPToHost - Test"
        },
        {
            "playbookID": "TestIsInCidrRanges"
        },
        {
            "playbookID": "NetskopeAPIv1 Test",
            "integrations": "NetskopeAPIv1"
        },
        {
            "playbookID": "Grafana-Test",
            "fromversion": "6.0.0",
            "integrations": [
                "Grafana",
                "Core REST API"
            ],
            "is_mockable": false,
            "timeout": 2400
        },
        {
            "integrations": "McAfee ePO v2",
            "playbookID": "McAfee ePO v2 Test",
            "memory_threshold": 100
        },
        {
            "playbookID": "Dedup - Generic v3",
            "fromversion": "5.5.0"
        },
        {
            "playbookID": "DBotPredictURLPhishing_test",
            "integrations": [
                "Whois",
                "Rasterize"
            ],
            "memory_threshold": 300,
            "toversion": "7.9.9"
        },
        {
            "playbookID": "DBotUpdateLogoURLPhishing_test"
        },
        {
            "playbookID": "TAXII2 Server Performance Test",
            "instance_names": "taxii2server",
            "integrations": [
                "TAXII2 Server",
                "Create-Mock-Feed-Relationships"
            ],
            "fromversion": "6.2.0",
            "timeout": 6000,
            "memory_threshold": 900,
            "pid_threshold": 12,
            "is_mockable": false
        },
        {
            "integrations": "FortiSIEMV2",
            "playbookID": "playbook-FortiSIEMV2_Test",
            "fromversion": "6.0.0"
        },
        {
            "integrations": "Azure Firewall",
            "playbookID": "playbook-AzureFirewall_Test",
            "fromversion": "6.2.0"
        },
        {
            "playbookID": "HttpV2-test",
            "fromversion": "6.5.0",
            "scripts": [
                "HttpV2"
            ],
            "has_api": true
        },
        {
            "integrations": [
                "GoogleSheets",
                "GoogleDrive"
            ],
            "playbookID": "GoogleSheets-Test",
            "fromversion": "6.1.0",
            "memory_threshold": 500
        },
        {
            "integrations": "CloudflareWAF",
            "playbookID": "playbook-TestCloudflareWAFPlaybook_Test",
            "fromversion": "6.2.0"
        },
        {
            "scripts": "CheckIfSubdomain",
            "playbookID": "CheckIfSubdomain_Test",
            "fromversion": "6.0.0"
        },
        {
            "scripts": "CIDRBiggerThanPrefix",
            "playbookID": "CIDRBiggerThanPrefix_Test",
            "fromversion": "6.0.0"
        },
        {
            "integrations": [
                "ForescoutEyeInspect"
            ],
            "playbookID": "playbook-ForescoutEyeInspect_Test",
            "fromversion": "6.1.0"
        },
        {
            "playbookID": "playbook-BmcITSM-Test",
            "fromversion": "6.2.0",
            "integrations": "BmcITSM"
        },
        {
            "integrations": "CheckPointSandBlast",
            "playbookID": "playbook-CheckPointSandBlast_Test",
            "fromversion": "6.2.0"
        },
        {
            "integrations": "Arkime",
            "playbookID": "Arkime Test playbook",
            "fromversion": "6.2.0",
            "memory_threshold": 95
        },
        {
            "integrations": "Cortex Attack Surface Management",
            "playbookID": "CortexAttackSurfaceManagement_Test"
        },
        {
            "integrations": "Cortex Xpanse",
            "playbookID": "CortexXpanse_Test"
        },
        {
            "integrations": "checkpointdome9",
            "playbookID": "Dome9",
            "fromversion": "6.2.0"
        },
        {
            "integrations": "Skyhigh Security",
            "playbookID": "Skyhigh Security Test Play Book",
            "fromversion": "6.5.0"
        },
        {
            "playbookID": "PAN-OS - Add Anti-Spyware Security Profile To Rule - Test",
            "integrations": "Panorama",
            "instance_names": "palo_alto_firewall_9.1",
            "fromversion": "6.9.0"
        },
        {
            "integrations": "Secneurx Analysis",
            "playbookID": "Detonate File - SecneurX Analysis - Test",
            "fromversion": "6.2.0"
        },
        {
            "integrations": "Secneurx Analysis",
            "playbookID": "Detonate URL - SecneurX Anlaysis - Test",
            "fromversion": "6.2.0"
        },
        {
            "playbookID": "GridFieldSetup_test"
        },
        {
            "playbookID": "TestGetArrayElements"
        },
        {
            "integrations": "Aha",
            "playbookID": "AHA_TestPlaybook",
            "fromversion": "6.5.0"
        },
        {
            "playbookID": "VerifyCIDR-Test"
        },
        {
            "integrations": "CiscoESA",
            "playbookID": "CiscoESA",
            "fromversion": "6.2.0"
        },
        {
            "integrations": "CiscoSMA",
            "playbookID": "CiscoSMA",
            "fromversion": "6.2.0"
        },
        {
            "integrations": "JoeSecurityV2",
            "fromversion": "6.2.0",
            "playbookID": "testplaybook- JoeSecuirtyV2"
        },
        {
            "integrations": "FortinetFortiwebVM",
            "playbookID": "playbook-FortiwebVM_V1_Test",
            "fromversion": "6.2.0"
        },
        {
            "integrations": "FortinetFortiwebVM",
            "playbookID": "playbook-FortiwebVM_V2_Test",
            "fromversion": "6.2.0"
        },
        {
            "integrations": "Cisco Umbrella Reporting",
            "playbookID": "Cisco Umbrella Reporting Test",
            "fromversion": "6.5.0"
        },
        {
            "integrations": "AMPv2",
            "playbookID": "AMPv2_Test",
            "fromversion": "6.5.0"
        },
        {
            "integrations": "XSOAR EDL Checker",
            "playbookID": "TestXSOAREDLCheckerPlaybook"
        },
        {
            "integrations": "CiscoWSAv2",
            "playbookID": "playbook-CiscoWSA_Test",
            "fromversion": "6.8.0"
        },
        {
            "integrations": "DatadogCloudSIEM",
            "playbookID": "DatadogCloudSIEM",
            "fromversion": "6.8.0"
        },
        {
            "playbookID": "Threat_Intel_Report_test",
            "fromversion": "6.5.0",
            "scripts": [
                "PublishThreatIntelReport",
                "UnpublishThreatIntelReport"
            ]
        },
        {
            "integrations": "Generic SQL",
            "playbookID": "generic-sql",
            "instance_names": "Microsoft SQL Server - MS ODBC Driver",
            "fromversion": "5.0.0",
            "has_api": false
        },
        {
            "integrations": "Microsoft Teams via Webhook",
            "playbookID": "Microsoft Teams Webhook - Test"
        },
        {
            "integrations": "AWS - Route53",
            "playbookID": "playbook-create_delete_record_Test"
        },
        {
            "integrations": "Cylance Protect v2",
            "playbookID": "Retrieve File from Endpoint - Generic V3 Test"
        },
        {
            "integrations": [
                "LOLBAS Feed",
                "Demisto REST API"
            ],
            "playbookID": "FeedLOLBas_test"
        },
        {
            "integrations": "CIRCL CVE Search",
            "playbookID": "CIRCL CVE Search - Test",
            "fromversion": "6.8.0"
        },
        {
            "integrations": "Kaspersky Security Center",
            "playbookID": "Kaspersky Security Center - Test"
        },
        {
            "integrations": "Forcepoint Security Management Center",
            "playbookID": "ForcepointSecurityManagementCenter_test",
            "is_mockable": false
        },
        {
            "integrations": "AWS - Organizations",
            "playbookID": "Test - AWS_Organizations"
        },
        {
            "integrations": "Netcraft V2",
            "playbookID": "Test - Netcraft"
        }
    ],
    "skipped_tests": {
        "generic-sql-mssql-encrypted-connection": "Instance issues",
        "RSANetWitnessv115-Test": "mocking error CIAC-7576",
        "CiscoWSAv2": "No instance - developed by Qmasters",
        "DatadogCloudSIEM": "No instance - developed by Login soft",
        "RegPathReputationBasicLists_test": "The D2 pack is deprecated",
        "CirclIntegrationTest": "No instance",
        "CrowdStrikeMalquery-Test": "Issue CRTX-71397",
        "playbook-CheckPointSandBlast_Test": "Checkpoint playbook no license",
        "playbook-BmcITSM-Test": "issue with license CIAC-3776",
        "Panorama Query Logs - Test": "issues with firewall environment configuration - CIAC-3459",
        "palo_alto_firewall_test_pb": "issues with firewall environment configuration - CIAC-3459",
        "PAN-OS - Block IP and URL - External Dynamic List v2 Test": "uses deprecated integration, un-skip when playbook is updated",
        "MISP V2 Test": "The integration is deprecated as we released MISP V3",
        "Github IAM - Test Playbook": "Issue 32383",
        "O365-SecurityAndCompliance-ContextResults-Test": "Issue 38900",
        "Calculate Severity - Standard - Test": "Issue 32715",
        "Calculate Severity - Generic v2 - Test": "Issue 32716",
        "Workday - Test": "No credentials Issue 29595",
        "McAfee-MAR_Test": "Issue CIAC-4521",
        "G Suite Security Alert Center-Test": "Issue CIAC-5682",
        "MAR - Endpoint data collection test": "Issue CIAC-4521",
        "Tidy - Test": "Will run it manually.",
        "Protectwise-Test": "Issue CRTX-86776",
        "TestDedupIncidentsPlaybook": "Issue 24344",
        "Endpoint data collection test": "Uses a deprecated playbook called Endpoint data collection",
        "Prisma_Access_Egress_IP_Feed-Test": "unskip after we will get Prisma Access instance - Issue 27112",
        "Prisma_Access-Test": "unskip after we will get Prisma Access instance - Issue 27112",
        "Symantec Deepsight Test": "Issue 22971",
        "TestProofpointFeed": "Issue 22229",
        "Symantec Data Loss Prevention - Test": "Issue 20134",
        "NetWitness Endpoint Test": "Issue 19878",
        "InfoArmorVigilanteATITest": "Test issue 17358",
        "ArcSight Logger test": "Issue 19117",
        "3da2e31b-f114-4d7f-8702-117f3b498de9": "Issue 19837",
        "d66e5f86-e045-403f-819e-5058aa603c32": "pr 3220",
        "IntSights Mssp Test": "Issue #16351",
        "fd93f620-9a2d-4fb6-85d1-151a6a72e46d": "Issue 19854",
        "Test Playbook TrendMicroDDA": "Issue 16501",
        "ssdeepreputationtest": "Issue #20953",
        "C2sec-Test": "Issue #21633",
        "ThreatConnect v2 - Test": "Issue 26782",
        "Email Address Enrichment - Generic v2.1 - Test": "Issue 26785",
        "Tanium v2 - Test": "Issue 26822",
        "Fidelis Elevate Network": "Issue 26453",
        "Cortex XDR - IOC - Test": "Issue 37957",
        "PAN-OS Query Logs For Indicators Test": "Issue 28753",
        "TCPUtils-Test": "Issue 29677",
        "Polygon-Test": "Issue 29060",
        "AttackIQ - Test": "Issue 29774",
        "Azure Compute - Test": "Issue 28056",
        "forcepoint test": "Issue 28043",
        "Test-VulnDB": "Issue 30875",
        "Malware Domain List Active IPs Feed Test": "Issue 30878",
        "CuckooTest": "Issue 25601",
        "PhishlabsIOC_DRP-Test": "Issue 29589",
        "Carbon Black Live Response Test": "Issue 28237",
        "FeedThreatConnect-Test": "Issue 32317",
        "Palo_Alto_Networks_Enterprise_DLP - Test": "Issue 32568",
        "JoeSecurityTestDetonation": "Issue 25650",
        "JoeSecurityTestPlaybook": "Issue 25649",
        "Phishing - Core - Test - Incident Starter": "Issue 26784",
        "Phishing - Core - Test - Actual Incident": "Issue 45227",
        "Phishing v2 - Test - Incident Starter": "Issue 46660",
        "Test Playbook McAfee ATD": "Issue 33409",
        "Detonate Remote File From URL -McAfee-ATD - Test": "Issue 33407",
        "Test Playbook McAfee ATD Upload File": "Issue 33408",
        "Trend Micro Apex - Test": "Issue 27280",
        "Test-BPA": "Issue 28406",
        "Test-BPA_Integration": "Issue 28236",
        "TestTOPdeskPlaybook": "Issue 35412",
        "PAN-OS EDL Setup v3 Test": "Issue 35386",
        "GmailTest": "Issue 27057",
        "get_file_sample_by_hash_-_cylance_protect_-_test": "Issue 28823",
        "Carbon Black Enterprise EDR Test": "Issue 29775",
        "VirusTotal (API v3) Detonate Test": "Issue 36004",
        "FailedInstances - Test": "Issue 33218",
        "PAN-OS DAG Configuration Test": "Issue 19205",
        "get_original_email_-_ews-_test": "Issue 27571",
        "Trend Micro Deep Security - Test": "outsourced",
        "Microsoft Teams - Test": "Issue 38263",
        "EWS Extension: Powershell Online V2 Test": "Issue 39008",
        "O365 - EWS - Extension - Test": "Issue 39008",
        "Majestic Million Test Playbook": "Issue 30931",
        "iDefense_v2_Test": "Issue 40126",
        "Feed iDefense Test": "Issue 34035",
        "McAfee ESM v2 - Test v11.1.3": "Issue 43825",
        "McAfee ESM v2 (v11.3) - Test": "Jira ticket CRTX-65370",
        "McAfee ESM Watchlists - Test v11.3": "Jira ticket CRTX-65370",
        "Detonate URL - WildFire v2.1 - Test": "Issue 40834",
        "Domain Enrichment - Generic v2 - Test": "Issue 40862",
        "TestIPQualityScorePlaybook": "Issue 40915",
        "VerifyOOBV2Predictions-Test": "Issue 37947",
        "Infoblox Test": "Issue 25651",
        "AutoFocusTagsFeed-test": "shares API quota with the other test",
        "Carbon Black Edr - Test": "Jira ticket XDR-43185",
        "Phishing v2 - Test - Actual Incident": "Issue 41322",
        "carbonBlackEndpointStandardTestPlaybook": "Issue 36936",
        "test_Qradar_v2": "the integration is deprecated as we released Qradar V3",
        "XsoarPowershellTesting-Test": "Issue 32689",
        "MicrosoftManagementActivity - Test": "Issue 43922",
        "Google-Vault-Generic-Test": "Issue 24347",
        "Google_Vault-Search_And_Display_Results_test": "Issue 24348",
        "Zscaler Test": "Issue 40157, API subscription currently Expired",
        "Cisco Firepower - Test": "Issue 32412",
        "cisco-ise-test-playbook": "Issue 44351",
        "GuardiCoreV2-Test": "Issue 43822",
        "ExtractAttackPattern-Test": "Issue 44095",
        "playbook-EWS_O365_Extension_test": "Issue 25605",
        "Cherwell - test": "Issue 26780",
        "Cherwell Example Scripts - test": "Issue 27107",
        "Endpoint Malware Investigation - Generic - Test": "Issue 44779",
        "Mimecast test": "Issue 26906",
        "AutoFocus V2 test": "Issue 26464",
        "SplunkPy_KV_commands_default_handler": "Issue 41419",
        "LogRhythm REST test": "Issue 40654",
        "Process Email - Generic - Test - Actual Incident": "Issue 45227",
        "Tanium Threat Response Test": "Issue CRTX-58729",
        "Tanium Threat Response - Create Connection v2 - Test": "Issue CRTX-58729",
        "AzureADTest": "Issue 40131",
        "Autoextract - Test": "Issue 45293",
        "LogRhythm-Test-Playbook": "Issue 27164",
        "Microsoft_365_Defender-Test": "Issue 39390",
        "Tanium Threat Response - Request File Download v2 - Test": "Issue 46326",
        "test_AssignToNextShiftOOO": "Issue 44198",
        "EWS_O365_send_mail_test": "Issue 44200",
        "Cisco Umbrella Test": "Issue 24338",
        "Unit42 Intel Objects Feed - Test": "Issue 44100",
        "Fetch Indicators Test": "Issue 45490",
        "FormattedDateToEpochTest": "Issue 26724",
        "CrowdstrikeFalconSandbox2 Test": "Issue 46845",
        "Test ADGetUser Fails with no instances 'Active Directory Query' (old version)": "Issue 44543",
        "CarbonBlackLiveResponseCloud-Test": "Issue 39282",
        "Panorama Best Practise - Test": "Issue 43826",
        "JsonToTable - Test Playbook": "Issue 44302",
        "Recorded Future Test": "Issue 26741",
        "Git_Integration-Test": "Issue 37800",
        "RecordedFutureFeed - Test": "Issue 43923",
        "SymantecEndpointProtection_Test": "Issue 30157",
        "TestCloudflareWAFPlaybook": "No instance",
        "DBot Build Phishing Classifier Test - Multiple Algorithms": "Issue 48350",
        "Elasticsearch_v2_test-v8": "CRTX-61980",
        "Carbon Black Enterprise Protection V2 Test": "No credentials",
        "TruSTAR v2-Test": "No credentials",
        "Archer v2 - Test": "Test doesn't pass in the builds because of the creds, but creds seems ok, need to debug further",
        "AD v2 - debug-mode": "No credentials",
        "Google-KMS-test": "No instance",
        "hashicorp_test": "No instance",
        "Google BigQuery Test": "No instance",
        "GCS Object Operations - Test": "No instance",
        "GCS Bucket Management - Test": "No instance",
        "GCS - Test": "No instance",
        "GCS Object Policy (ACL) - Test": "No instance",
        "GCS Bucket Policy (ACL) - Test": "No instance",
        "playbook-AzureDataExplorer-Test": "No Instance",
        "OTRS Test": "No Instance",
        "Microsoft Graph Groups - Test dev": "No Working Instance",
        "Microsoft Graph Groups - Test prod": "No Working Instance",
        "Microsoft Graph Groups - Test": "No Working Instance",
        "playbook-AzureDevOps-Test": "No Working Instance",
        "test playbook - Google Cloud Functions": "No Working Instance",
        "playbook-GCP-IAM_Test": "No Working Instance",
        "GoogleCalendar-Test": "No Working Instance",
        "AlexaV2 Test Playbook": "The service is deprecated on Dec 15, 2022",
        "CortexAttackSurfaceManagement_Test": "No instance - issue CRTX-65449",
        "CortexXpanse_Test": "No instance - issue CRTX-65449",
        "OpenCTI Test": "Add Support to version 5.x of OpenCTI - issue CIAC-4407",
        "Archer-Test-Playbook": "the integration is deprecated as we have ArcherV2",
        "O365-SecurityAndCompliance-Test": "Deprecated, consumes connection quota for V2",
        "ThreatGrid_v2_Test": "No instance, developed by Qmasters",
        "Test-Detonate URL - ThreatGrid": "No instance, developed by Qmasters",
        "awake_security_test_pb": "No instance, CRTX-77572",
        "Create Phishing Classifier V2 ML Test": "Updated docker image lacks data for the ml model. Once data issue is solved for ml module can un skip. ",
        "SumoLogic-Test": "401 unauthorized, CIAC-6334",
        "EWS_O365_test": "Issue CIAC-6753",
        "Microsoft Defender Advanced Threat Protection - Test dev": "Issue CIAC-7514",
        "Microsoft Defender Advanced Threat Protection - Test self deployed": "Issue CIAC-7527",
        "Microsoft Defender Advanced Threat Protection - Test": "Issue CIAC-7527",
        "OpsGenieV3TestPlaybook": "Issue CIAC-7649",
<<<<<<< HEAD
        "MSG-Threat-Assessment-test": "API limitation"
=======
        "ThreatStream-Test": "Issue CRTX-96526"
>>>>>>> 2eaf5e9e
    },
    "skipped_integrations": {
        "CiscoWSAv2": "No instance - No license",
        "DatadogCloudSIEM": "No instance - No license",
        "Lastline v2": "No instance - No license",
        "AbuseIPDB": "No instance - License expired",
        "checkpointdome9": "No instance - No license",
        "_comment1": "~~~ NO INSTANCE ~~~",
        "FortiSIEMV2": "No instance",
        "Azure Firewall": "No instance",
        "Vertica": "No instance issue 45719",
        "Ipstack": "No instance - Usage limit reached (Issue 38063)",
        "AnsibleAlibabaCloud": "No instance - issue 40447",
        "AnsibleAzure": "No instance - issue 40447",
        "AnsibleCiscoIOS": "No instance - issue 40447",
        "AnsibleCiscoNXOS": "No instance - issue 40447",
        "AnsibleHCloud": "No instance - issue 40447",
        "AnsibleKubernetes": "No instance - issue 40447",
        "AnsibleACME": "No instance - issue 40447",
        "AnsibleDNS": "No instance - issue 40447",
        "AnsibleLinux": "No instance - issue 40447",
        "AnsibleOpenSSL": "No instance - issue 40447",
        "AnsibleMicrosoftWindows": "No instance - issue 40447",
        "AnsibleVMware": "No instance - issue 40447",
        "SolarWinds": "No instance - developed by Crest",
        "Atlassian Confluence Cloud": "No instance - developed by Crest",
        "SOCRadarIncidents": "No instance - developed by partner",
        "SOCRadarThreatFusion": "No instance - developed by partner",
        "NetskopeAPIv1": "No instance - developed by Qmasters",
        "trustwave secure email gateway": "No instance - developed by Qmasters",
        "Azure Storage Table": "No instance - developed by Qmasters",
        "Azure Storage Queue": "No instance - developed by Qmasters",
        "Azure Storage FileShare": "No instance - developed by Qmasters",
        "Azure Storage Container": "No instance - developed by Qmasters",
        "VMware Workspace ONE UEM (AirWatch MDM)": "No instance - developed by crest",
        "ServiceDeskPlus (On-Premise)": "No instance",
        "Forcepoint": "No instance - instance issues. Issue 28043",
        "ZeroFox": "No instance - Issue 29284",
        "Symantec Management Center": "No instance - Issue 23960",
        "Fidelis Elevate Network": "No instance - Issue 26453",
        "ArcSight Logger": "No instance - Issue 19117",
        "Sophos Central": "No instance",
        "MxToolBox": "No instance",
        "Prisma Access": "No instance - Issue CRTX-84209",
        "AlphaSOC Network Behavior Analytics": "No instance",
        "IsItPhishing": "No instance",
        "Verodin": "No instance",
        "EasyVista": "No instance",
        "Pipl": "No instance",
        "Moloch": "No instance",
        "Twilio": "No instance",
        "Zendesk": "No instance",
        "GuardiCore": "No instance",
        "Nessus": "No instance",
        "Cisco CloudLock": "No instance",
        "Vectra v2": "No instance",
        "GoogleCloudSCC": "No instance, outsourced",
        "FortiGate": "No instance - License expired, and not going to get one (issue 14723)",
        "Attivo Botsink": "no instance, not going to get it",
        "AWS Sagemaker": "No instance - License expired, and probably not going to get it",
        "Symantec MSS": "No instance, probably not going to get it (issue 15513)",
        "FireEye ETP": "No instance",
        "Proofpoint TAP v2": "No instance",
        "remedy_sr_beta": "No instance",
        "fireeye": "No instance - Issue 19839",
        "Remedy On-Demand": "No instance - Issue 19835",
        "Check Point": "No instance - Issue 18643",
        "CheckPointFirewall_v2": "No instance - Issue 18643",
        "CTIX v3": "No instance - developed by partner",
        "Jask": "No instance - Issue 18879",
        "vmray": "No instance - Issue 18752",
        "SCADAfence CNM": "No instance - Issue 18376",
        "ArcSight ESM v2": "No instance - Issue #18328",
        "AlienVault USM Anywhere": "No instance - Issue #18273",
        "Dell Secureworks": "No instance",
        "Service Manager": "No instance - Expired license",
        "carbonblackprotection": "No instance - License expired",
        "icebrg": "No instance - Issue 14312",
        "Freshdesk": "No instance - Trial account expired",
        "Kafka V2": "No instance - Can not connect to instance from remote",
        "KafkaV3": "No instance - Can not connect to instance from remote",
        "Check Point Sandblast": "No instance - Issue 15948",
        "Remedy AR": "No instance - getting 'Not Found' in test button",
        "Salesforce": "No instance - Issue 15901",
        "ANYRUN": "No instance",
        "SecneurX Analysis": "No Instance",
        "Snowflake": "No instance - Looks like account expired, needs looking into",
        "Cisco Spark": "No instance - Issue 18940",
        "Phish.AI": "No instance - Issue 17291",
        "MaxMind GeoIP2": "No instance - Issue 18932.",
        "Exabeam": "No instance - Issue 19371",
        "Ivanti Heat": "No instance - Issue 26259",
        "AWS - Athena - Beta": "No instance - Issue 19834",
        "SNDBOX": "No instance - Issue 28826",
        "Workday": "No instance - License expired Issue: 29595",
        "FireEyeFeed": "No instance - License expired Issue: 31838",
        "Akamai WAF": "No instance - Issue 32318",
        "FreshworksFreshservice": "No instance - Issue 32318",
        "FraudWatch": "No instance - Issue 34299",
        "Cisco Stealthwatch": "No instance - developed by Qmasters",
        "Armis": "No instance - developed by SOAR Experts",
        "CiscoESA": "No instance - developed by Qmasters",
        "CiscoSMA": "No instance - developed by Qmasters",
        "CiscoAMP": "No instance & Depreceated, replaced by AMPV2",
        "AMPv2": "No instance - developed by Qmasters",
        "Cisco Umbrella Reporting": "No instance - developed by Login-Soft",
        "FortinetFortiwebVM": "No instance - developed by Qmasters",
        "_comment2": "~~~ UNSTABLE ~~~",
        "ThreatConnect v2": "unstable instance",
        "_comment3": "~~~ QUOTA ISSUES ~~~",
        "Lastline": "issue 20323",
        "Google Resource Manager": "Cannot create projects because have reached allowed quota.",
        "Looker": "Warehouse 'DEMO_WH' cannot be resumed because resource monitor 'LIMITER' has exceeded its quota.",
        "_comment4": "~~~ OTHER ~~~",
        "Anomali ThreatStream v2": "Will be deprecated soon.",
        "Anomali ThreatStream": "Will be deprecated soon.",
        "AlienVault OTX TAXII Feed": "Issue 29197",
        "EclecticIQ Platform": "Issue 8821",
        "Forescout": "Can only be run from within PANW network. Look in keeper for - Demisto in the LAB",
        "ForescoutEyeInspect": "No instance - developed by Qmasters",
        "FortiManager": "Can only be run within PANW network",
        "HelloWorldSimple": "This is just an example integration - no need for test",
        "TestHelloWorldPlaybook": "This is just an example integration - no need for test",
        "AttackIQFireDrill": "License issues #29774",
        "LogRhythm": "The integration is deprecated",
        "Threat Grid": "No instance & Depreceated, replaced by ThreatGridv2",
        "ThreatGridv2": "No instance - developed by Qmasters",
        "SentinelOne V2": "No instance - developed by partner",
        "CheckPhish": "Issue CRTX-86562",
        "SecurityAndComplianceV2": "Can only be authenticated via MFA and requires user interaction to configure.",
        "ThreatExchange v2": "No instance",
        "PhishLabs IOC EIR": "No instance, CRTX-91214"
    },
    "nightly_packs": [
        "CommonScripts",
        "CommonPlaybooks",
        "CIRCL",
        "rasterize",
        "Phishing",
        "Base",
        "Active_Directory_Query",
        "EWS",
        "DefaultPlaybook",
        "DemistoRESTAPI",
        "Palo_Alto_Networks_WildFire",
        "ipinfo",
        "Whois",
        "AutoFocus",
        "ImageOCR",
        "SplunkPy",
        "MailSenderNew",
        "EWSMailSender",
        "ServiceNow",
        "CortexXDR",
        "PAN-OS",
        "QRadar",
        "PhishTank",
        "OpenPhish",
        "AbuseDB",
        "CrowdStrikeFalcon",
        "XForceExchange",
        "AlienVault_OTX",
        "MicrosoftGraphMail",
        "MISP",
        "Threat_Crowd",
        "Slack",
        "CrowdStrikeFalconX",
        "FeedMitreAttackv2",
        "URLHaus",
        "MicrosoftDefenderAdvancedThreatProtection",
        "CrowdStrikeIntel",
        "Shodan",
        "MailListener",
        "FeedOffice365",
        "GenericSQL",
        "PANWComprehensiveInvestigation",
        "CortexDataLake",
        "PrismaCloud",
        "FeedAWS",
        "AzureSecurityCenter",
        "PrismaCloudCompute",
        "ExpanseV2",
        "PrismaSaasSecurity",
        "PaloAltoNetworks_IoT"
    ],
    "unmockable_integrations": {
        "NetscoutArborSightline": "Uses timestamp",
        "Cylance Protect v2": "uses time-based JWT token",
        "EwsExtension": "Powershell does not support proxy",
        "EWS Extension Online Powershell v2": "Powershell does not support proxy/ssl",
        "Office 365 Feed": "Client sends a unique uuid as first request of every run",
        "AzureWAF": "Has a command that sends parameters in the path",
        "HashiCorp Vault": "Has a command that sends parameters in the path",
        "urlscan.io": "Uses data that comes in the headers",
        "CloudConvert": "has a command that uploads a file (!cloudconvert-upload)",
        "Symantec Messaging Gateway": "Test playbook uses a random string",
        "AlienVault OTX TAXII Feed": "Client from 'cabby' package generates uuid4 in the request",
        "Generic Webhook": "Does not send HTTP traffic",
        "Microsoft Endpoint Configuration Manager": "Uses Microsoft winRM",
        "SecurityIntelligenceServicesFeed": "Need proxy configuration in server",
        "BPA": "Playbook using GenericPolling which is inconsistent",
        "XsoarPowershellTesting": "Integration which not use network.",
        "Mail Listener v2": "Integration has no proxy checkbox",
        "Cortex XDR - IOC": "'Cortex XDR - IOC - Test' is using also the fetch indicators which is not working in proxy mode",
        "SecurityAndCompliance": "Integration doesn't support proxy",
        "SecurityAndComplianceV2": "Integration doesn't support proxy",
        "Cherwell": "Submits a file - tests that send files shouldn't be mocked. this problem was fixed but the test is not running anymore because the integration is skipped",
        "Maltiverse": "issue 24335",
        "ActiveMQ": "stomp sdk not supporting proxy.",
        "MITRE ATT&CK": "Using taxii2client package",
        "MongoDB": "Our instance not using SSL",
        "Cortex Data Lake": "Integration requires SSL",
        "Google Key Management Service": "The API requires an SSL secure connection to work.",
        "McAfee ESM-v10": "we have multiple instances with same test playbook, mock recording are per playbook so it keeps failing the playback step",
        "SlackV2": "Integration requires SSL",
        "SlackV3": "Integration requires SSL",
        "Whois": "Mocks does not support sockets",
        "Panorama": "Exception: Proxy process took to long to go up. https://circleci.com/gh/demisto/content/24826",
        "Image OCR": "Does not perform network traffic",
        "Server Message Block (SMB) v2": "Does not perform http communication",
        "Active Directory Query v2": "Does not perform http communication",
        "dnstwist": "Does not perform http communication",
        "Generic SQL": "Does not perform http communication",
        "PagerDuty v2": "Integration requires SSL",
        "TCPIPUtils": "Integration requires SSL",
        "Luminate": "Integration has no proxy checkbox",
        "Shodan": "Integration has no proxy checkbox",
        "Google BigQuery": "Integration has no proxy checkbox",
        "ReversingLabs A1000": "Checking",
        "Check Point": "Checking",
        "okta": "Test Module failing, suspect it requires SSL",
        "Okta v2": "dynamic test, need to revisit and better avoid conflicts",
        "Awake Security": "Checking",
        "ArcSight ESM v2": "Checking",
        "Phish.AI": "Checking",
        "VMware": "PyVim (SmartConnect class) does not support proxy",
        "Intezer": "Nightly - Checking",
        "ProtectWise": "Nightly - Checking",
        "google-vault": "Nightly - Checking",
        "Forcepoint": "Nightly - Checking",
        "palo_alto_firewall": "Need to check test module",
        "Signal Sciences WAF": "error with certificate",
        "google": "'unsecure' parameter not working",
        "EWS Mail Sender": "Inconsistent test (playback fails, record succeeds)",
        "ReversingLabs Titanium Cloud": "No Unsecure checkbox. proxy trying to connect when disabled.",
        "Recorded Future": "might be dynamic test",
        "AlphaSOC Wisdom": "Test module issue",
        "Microsoft Graph User": "Test direct access to oproxy",
        "Azure Security Center v2": "Test direct access to oproxy",
        "Azure Compute v2": "Test direct access to oproxy",
        "AWS - CloudWatchLogs": "Issue 20958",
        "AWS - Athena - Beta": "Issue 24926",
        "AWS - CloudTrail": "Issue 24926",
        "AWS - Lambda": "Issue 24926",
        "AWS - IAM": "Issue 24926",
        "AWS Sagemaker": "Issue 24926",
        "Gmail Single User": "googleclient sdk has time based challenge exchange",
        "Gmail": "googleclient sdk has time based challenge exchange",
        "GSuiteAdmin": "googleclient sdk has time based challenge exchange",
        "GSuiteAuditor": "googleclient sdk has time based challenge exchange",
        "GoogleCloudTranslate": "google translate sdk does not support proxy",
        "Google Chronicle Backstory": "SDK",
        "Google Vision AI": "SDK",
        "Google Cloud Compute": "googleclient sdk has time based challenge exchange",
        "Google Cloud Functions": "googleclient sdk has time based challenge exchange",
        "GoogleDocs": "googleclient sdk has time based challenge exchange",
        "GooglePubSub": "googleclient sdk has time based challenge exchange",
        "Google Resource Manager": "googleclient sdk has time based challenge exchange",
        "Google Cloud Storage": "SDK",
        "GoogleCalendar": "googleclient sdk has time based challenge exchange",
        "G Suite Security Alert Center": "googleclient sdk has time based challenge exchange",
        "GoogleDrive": "googleclient sdk has time based challenge exchange",
        "Syslog Sender": "syslog",
        "syslog": "syslog",
        "MongoDB Log": "Our instance not using SSL",
        "MongoDB Key Value Store": "Our instance not using SSL",
        "Zoom": "Uses dynamic token",
        "GoogleKubernetesEngine": "SDK",
        "TAXIIFeed": "Cannot use proxy",
        "EWSO365": "oproxy dependent",
        "MISP V2": "Cleanup process isn't performed as expected.",
        "MISP V3": "Cleanup process isn't performed as expected.",
        "Azure Network Security Groups": "Has a command that sends parameters in the path",
        "GitHub": "Cannot use proxy",
        "LogRhythm": "Cannot use proxy",
        "Create-Mock-Feed-Relationships": "recording is redundant for this integration",
        "RSA Archer v2": "cannot connect to proxy",
        "Anomali ThreatStream v3": "recording is not working",
        "LogRhythmRest V2": "Submits a file - tests that send files shouldn't be mocked.",
        "Cortex XDR - IR": "internal product, no need to mock",
        "Microsoft Teams via Webhook": "message sent contains random hostname of server",
        "TeamCymru": "Mocks does not support sockets"
    },
    "parallel_integrations": [
        "AWS - ACM",
        "AWS - EC2",
        "AWS - Security Hub",
        "AWS Feed",
        "AlienVault OTX TAXII Feed",
        "AlienVault Reputation Feed",
        "Amazon DynamoDB",
        "AutoFocus Feed",
        "AzureFeed",
        "Bambenek Consulting Feed",
        "Blocklist_de Feed",
        "BruteForceBlocker Feed",
        "CSVFeed",
        "CheckPhish",
        "CIRCL",
        "Cloudflare Feed",
        "Cofense Feed",
        "Cortex Data Lake",
        "Create-Mock-Feed-Relationships",
        "CreateIncidents",
        "CrowdStrike Falcon X",
        "Cryptocurrency",
        "DShield Feed",
        "Core REST API",
        "EDL",
        "EWS v2",
        "ElasticsearchFeed",
        "Fastly Feed",
        "Feodo Tracker IP Blocklist Feed",
        "HelloWorld",
        "Image OCR",
        "JSON Feed",
        "Lastline v2",
        "LogRhythmRest",
        "MITRE ATT&CK",
        "Mail Listener v2",
        "Malware Domain List Active IPs Feed",
        "McAfee DXL",
        "Microsoft Intune Feed",
        "Office 365 Feed",
        "Plain Text Feed",
        "Prisma Access Egress IP feed",
        "ProofpointFeed",
        "Rasterize",
        "Recorded Future Feed",
        "SNDBOX",
        "SpamhausFeed",
        "TAXII2 Server",
        "TAXIIFeed",
        "Tanium",
        "VirusTotal (API v3)",
        "VulnDB",
        "Whois",
        "abuse.ch SSL Blacklist Feed",
        "ipinfo",
        "ipinfo_v2",
        "syslog"
    ],
    "private_tests": [
        "HelloWorldPremium_Scan-Test",
        "HelloWorldPremium-Test"
    ],
    "docker_thresholds": {
        "_comment": "Add here docker images which are specific to an integration and require a non-default threshold (such as rasterize or ews). That way there is no need to define this multiple times. You can specify full image name with version or without.",
        "images": {
            "demisto/chromium": {
                "pid_threshold": 18
            },
            "demisto/py-ews:2.0": {
                "memory_threshold": 150
            },
            "demisto/pymisp:1.0.0.52": {
                "memory_threshold": 150
            },
            "demisto/pytan": {
                "pid_threshold": 11
            },
            "demisto/google-k8s-engine1.0.0.64696": {
                "pid_threshold": 11,
                "memory_threshold": 110
            },
            "demisto/threatconnect-tcex": {
                "pid_threshold": 11
            },
            "demisto/taxii2": {
                "pid_threshold": 11
            },
            "demisto/pwsh-infocyte": {
                "pid_threshold": 24,
                "memory_threshold": 140
            },
            "demisto/pwsh-exchange": {
                "pid_threshold": 24,
                "memory_threshold": 140
            },
            "demisto/powershell": {
                "pid_threshold": 24,
                "memory_threshold": 140
            },
            "demisto/powershell-ubuntu": {
                "pid_threshold": 45,
                "memory_threshold": 250
            },
            "demisto/boto3": {
                "memory_threshold": 90
            },
            "demisto/flask-nginx": {
                "pid_threshold": 11
            },
            "demisto/py3-tools": {
                "memory_threshold": 105
            },
            "demisto/googleapi-python3": {
                "memory_threshold": 300
            },
            "demisto/python3:3.10.4.29342": {
                "memory_threshold": 85
            }
        }
    },
    "test_marketplacev2": [
        "Sanity Test - Playbook with Unmockable Whois Integration"
    ],
    "reputation_tests": [
        "FormattingPerformance - Test",
        "reputations.json Test",
        "Indicators reputation-.json Test",
        "URL extraction test",
        "Domain extraction test",
        "Email extraction test",
        "File extraction test",
        "IPv4 extraction test",
        "IPv4 CIDR extraction test",
        "IPv6 CIDR extraction test",
        "IPv6 extraction test"
    ]
}<|MERGE_RESOLUTION|>--- conflicted
+++ resolved
@@ -5796,11 +5796,8 @@
         "Microsoft Defender Advanced Threat Protection - Test self deployed": "Issue CIAC-7527",
         "Microsoft Defender Advanced Threat Protection - Test": "Issue CIAC-7527",
         "OpsGenieV3TestPlaybook": "Issue CIAC-7649",
-<<<<<<< HEAD
+        "ThreatStream-Test": "Issue CRTX-96526",
         "MSG-Threat-Assessment-test": "API limitation"
-=======
-        "ThreatStream-Test": "Issue CRTX-96526"
->>>>>>> 2eaf5e9e
     },
     "skipped_integrations": {
         "CiscoWSAv2": "No instance - No license",
