--- conflicted
+++ resolved
@@ -5313,11 +5313,12 @@
             "playbookID": "TestXSOAREDLCheckerPlaybook"
         },
         {
-<<<<<<< HEAD
+
             "integrations": "Cisco WSA",
             "playbookID": "playbook-CiscoWSA_Test",
             "fromversion": "6.8.0"
-=======
+        },
+        {
             "playbookID": "Threat_Intel_Report_test",
             "fromversion": "6.5.0",
             "scripts": [
@@ -5335,7 +5336,6 @@
         {
             "integrations": "Microsoft Teams via Webhook",
             "playbookID": "Microsoft Teams Webhook - Test"
->>>>>>> c56e0395
         }
     ],
     "skipped_tests": {
