{
    "testTimeout": 160,
    "testInterval": 20,
    "tests": [
        {
            "integrations": "GSuiteAdmin",
            "playbookID": "GSuiteAdmin-Test",
            "fromversion": "5.0.0"
        },
        {
            "integrations": "GoogleCalendar",
            "playbookID": "GoogleCalendar-Test",
            "fromversion": "5.0.0"
        },
      {
            "integrations": "GoogleDrive",
            "playbookID": "GoogleDrive-Test",
            "fromversion": "5.0.0"
        },
        {
            "integrations": "FireEyeNX",
            "playbookID": "FireEyeNX-Test"
        },
        {
            "integrations": "EmailRepIO",
            "playbookID": "TestEmailRepPlaybook",
            "fromversion": "5.0.0"
        },
        {
            "integrations": "Palo Alto Networks Threat Vault",
            "playbookID": "PANW Threat Vault - Signature Search - Test",
            "fromversion": "5.0.0"
        },
        {
            "integrations": "Microsoft Endpoint Configuration Manager",
            "playbookID": "Microsoft ECM - Test",
            "fromversion": "5.5.0"
        },
        {
            "integrations": "CrowdStrike Falcon Intel v2",
            "playbookID": "CrowdStrike Falcon Intel v2 - Test",
            "fromversion": "5.0.0"
        },
        {
            "integrations": "SecurityIntelligenceServicesFeed",
            "playbookID": "SecurityIntelligenceServicesFeed - Test",
            "fromversion": "5.5.0"
        },
        {
            "integrations": "Majestic Million",
            "playbookID": "Majestic Million Test Playbook",
            "fromversion": "5.5.0",
            "memory_threshold": 300,
            "timeout": 500
        },
        {
            "integrations": "Anomali Enterprise",
            "playbookID": "Anomali Enterprise Forensic Search - Test",
            "fromversion": "5.0.0"
        },
        {
            "integrations": "RiskIQDigitalFootprint",
            "playbookID": "RiskIQDigitalFootprint-Test",
            "fromversion": "5.5.0",
            "timeout": 500
        },
        {
            "integrations": [
                "Mail Listener v2",
                "Mail Sender (New)"
            ],
            "playbookID": "Mail-Listener Test Playbook",
            "fromversion": "5.0.0",
            "instance_names": [
                "Mail_Sender_(New)_STARTTLS"
            ]
        },
        {
            "integrations": "OpenCTI Feed",
            "playbookID": "OpenCTI Feed Test"
        },
        {
            "integrations": "AWS - Security Hub",
            "playbookID": "AWS-securityhub Test"
        },
        {
            "integrations": "Microsoft Advanced Threat Analytics",
            "playbookID": "Microsoft Advanced Threat Analytics - Test",
            "fromversion": "5.0.0"
        },
        {
            "integrations": "Humio",
            "playbookID": "Humio-Test",
            "fromversion": "5.0.0"
        },
        {
            "integrations": "Infinipoint",
            "playbookID": "Infinipoint-Test",
            "fromversion": "5.0.0"
        },
        {
            "integrations": "Zimperium",
            "playbookID": "Zimperium_Test",
            "fromversion": "5.0.0"
        },
        {
            "integrations": "ServiceDeskPlus",
            "playbookID": "Service Desk Plus Test",
            "instance_names": "sdp_instance_1",
            "fromversion": "5.0.0",
            "toversion": "5.9.9"
        },
        {
            "integrations": "ServiceDeskPlus",
            "playbookID": "Service Desk Plus - Generic Polling Test",
            "instance_names": "sdp_instance_1",
            "fromversion": "5.0.0",
            "toversion": "5.9.9"
        },
        {
            "integrations": "ServiceDeskPlus",
            "playbookID": "Service Desk Plus Test",
            "instance_names": "sdp_instance_2",
            "fromversion": "6.0.0"
        },
        {
            "integrations": "ServiceDeskPlus",
            "playbookID": "Service Desk Plus - Generic Polling Test",
            "instance_names": "sdp_instance_2",
            "fromversion": "6.0.0"
        },
        {
            "integrations": "ThreatConnect Feed",
            "playbookID": "FeedThreatConnect-Test",
            "fromversion": "5.5.0"
        },
        {
            "integrations": "Group-IB TDS Polygon",
            "playbookID": "Polygon-Test",
            "timeout": 1000,
            "fromversion": "5.0.0"
        },
        {
            "integrations": "Bastille Networks",
            "playbookID": "BastilleNetworks-Test"
        },
        {
            "integrations": "MITRE ATT&CK",
            "playbookID": "Mitre Attack List 10 Indicators Feed Test",
            "fromversion": "5.5.0"
        },
        {
            "integrations": "Sepio",
            "playbookID": "SepioPrimeAPI-Test"
        },
        {
            "integrations": "URLhaus",
            "playbookID": "Test_URLhaus",
            "timeout": 1000
        },
        {
            "integrations": "Microsoft Intune Feed",
            "playbookID": "FeedMicrosoftIntune_Test",
            "fromversion": "5.5.0"
        },
        {
            "integrations": "Druva Ransomware Response",
            "playbookID": "Druva-Test"
        },
        {
            "integrations": "Smokescreen IllusionBLACK",
            "playbookID": "Smokescreen IllusionBLACK-Test",
            "fromversion": "5.0.0"
        },
        {
            "integrations": "Tanium Threat Response",
            "playbookID": "Tanium Threat Response Test"
        },
        {
            "integrations": [
                "Syslog Sender",
                "syslog"
            ],
            "playbookID": "Test Syslog",
            "fromversion": "5.5.0",
            "timeout": 600
        },
        {
            "integrations": "APIVoid",
            "playbookID": "APIVoid Test"
        },
        {
            "integrations": "Cisco Firepower",
            "playbookID": "Cisco Firepower - Test",
            "timeout": 1000,
            "fromversion": "5.0.0"
        },
        {
            "integrations": "IllusiveNetworks",
            "playbookID": "IllusiveNetworks-Test",
            "fromversion": "5.0.0",
            "timeout": 500
        },
        {
            "integrations": "JSON Feed",
            "playbookID": "JSON_Feed_Test",
            "fromversion": "5.5.0",
            "instance_names": "JSON Feed no_auto_detect"
        },
        {
            "integrations": "JSON Feed",
            "playbookID": "JSON_Feed_Test",
            "fromversion": "5.5.0",
            "instance_names": "JSON Feed_auto_detect"
        },
        {
            "integrations": "Google Cloud Functions",
            "playbookID": "test playbook - Google Cloud Functions",
            "fromversion": "5.0.0"
        },
        {
            "integrations": "Plain Text Feed",
            "playbookID": "PlainText Feed - Test",
            "fromversion": "5.5.0",
            "instance_names": "Plain Text Feed no_auto_detect"
        },
        {
            "integrations": "Plain Text Feed",
            "playbookID": "PlainText Feed - Test",
            "fromversion": "5.5.0",
            "instance_names": "Plain Text Feed_auto_detect"
        },
        {
            "integrations": "Silverfort",
            "playbookID": "Silverfort-test",
            "fromversion": "5.0.0"
        },
        {
            "integrations": "GoogleKubernetesEngine",
            "playbookID": "GoogleKubernetesEngine_Test",
            "timeout": 600,
            "fromversion": "5.5.0"
        },
        {
            "integrations": "Fastly Feed",
            "playbookID": "Fastly Feed Test",
            "fromversion": "5.5.0"
        },
        {
            "integrations": "Malware Domain List Active IPs Feed",
            "playbookID": "Malware Domain List Active IPs Feed Test",
            "fromversion": "5.5.0"
        },
        {
            "integrations": "Claroty",
            "playbookID": "Claroty - Test",
            "fromversion": "5.0.0"
        },
        {
            "integrations": "Trend Micro Apex",
            "playbookID": "Trend Micro Apex - Test"
        },
        {
            "integrations": "Blocklist_de Feed",
            "playbookID": "Blocklist_de - Test",
            "fromversion": "5.5.0"
        },
        {
            "integrations": "Cloudflare Feed",
            "playbookID": "cloudflare - Test",
            "fromversion": "5.5.0"
        },
        {
            "integrations": "AzureFeed",
            "playbookID": "AzureFeed - Test",
            "fromversion": "5.5.0"
        },
        {
            "playbookID": "CreateIndicatorFromSTIXTest",
            "fromversion": "5.0.0"
        },
        {
            "integrations": "SpamhausFeed",
            "playbookID": "Spamhaus_Feed_Test",
            "fromversion": "5.5.0"
        },
        {
            "integrations": "Cofense Feed",
            "playbookID": "TestCofenseFeed",
            "fromversion": "5.5.0"
        },
        {
            "integrations": "Bambenek Consulting Feed",
            "playbookID": "BambenekConsultingFeed_Test",
            "memory_threshold": 250,
            "fromversion": "5.5.0"
        },
        {
            "integrations": "Pipl",
            "playbookID": "Pipl Test"
        },
        {
            "integrations": "AWS Feed",
            "playbookID": "AWS Feed Test",
            "fromversion": "5.5.0"
        },
        {
            "integrations": "QuestKace",
            "playbookID": "QuestKace test",
            "fromversion": "5.0.0"
        },
        {
            "integrations": "Digital Defense FrontlineVM",
            "playbookID": "Digital Defense FrontlineVM - Scan Asset Not Recently Scanned Test"
        },
        {
            "integrations": "Digital Defense FrontlineVM",
            "playbookID": "Digital Defense FrontlineVM - Test Playbook"
        },
        {
            "integrations": "CSVFeed",
            "playbookID": "CSV_Feed_Test",
            "fromversion": "5.5.0",
            "instance_names": "CSVFeed_no_auto_detect"
        },
        {
            "integrations": "CSVFeed",
            "playbookID": "CSV_Feed_Test",
            "fromversion": "5.5.0",
            "instance_names": "CSVFeed_auto_detect"
        },
        {
            "integrations": "ProofpointFeed",
            "playbookID": "TestProofpointFeed",
            "fromversion": "5.5.0"
        },
        {
            "integrations": "Digital Shadows",
            "playbookID": "Digital Shadows - Test"
        },
        {
            "integrations": "Azure Compute v2",
            "playbookID": "Azure Compute - Test",
            "instance_names": "ms_azure_compute_dev"
        },
        {
            "integrations": "Azure Compute v2",
            "playbookID": "Azure Compute - Test",
            "instance_names": "ms_azure_compute_prod"
        },
        {
            "integrations": "Symantec Data Loss Prevention",
            "playbookID": "Symantec Data Loss Prevention - Test",
            "fromversion": "4.5.0"
        },
        {
            "integrations": "Lockpath KeyLight v2",
            "playbookID": "Keylight v2 - Test"
        },
        {
            "integrations": "Azure Security Center v2",
            "playbookID": "Azure SecurityCenter - Test",
            "instance_names": "ms_azure_sc_prod"
        },
        {
            "integrations": "Azure Security Center v2",
            "playbookID": "Azure SecurityCenter - Test",
            "instance_names": "ms_azure_sc_dev"
        },
        {
            "integrations": "Azure Security Center v2",
            "playbookID": "Azure SecurityCenter - Test",
            "instance_names": "ms_azure_sc_self_deployed"
        },
        {
            "integrations": "JsonWhoIs",
            "playbookID": "JsonWhoIs-Test"
        },
        {
            "integrations": "Maltiverse",
            "playbookID": "Maltiverse Test"
        },
        {
            "integrations": "MicrosoftGraphMail",
            "playbookID": "MicrosoftGraphMail-Test",
            "instance_names": "ms_graph_mail_dev"
        },
        {
            "integrations": "MicrosoftGraphMail",
            "playbookID": "MicrosoftGraphMail-Test",
            "instance_names": "ms_graph_mail_dev_no_oproxy"
        },
        {
            "integrations": "MicrosoftGraphMail",
            "playbookID": "MicrosoftGraphMail-Test",
            "instance_names": "ms_graph_mail_prod"
        },
        {
            "integrations": "CloudShark",
            "playbookID": "CloudShark - Test Playbook"
        },
        {
            "integrations": "Google Vision AI",
            "playbookID": "Google Vision API - Test"
        },
        {
            "integrations": "nmap",
            "playbookID": "Nmap - Test",
            "fromversion": "5.0.0"
        },
        {
            "integrations": "AutoFocus V2",
            "playbookID": "Autofocus Query Samples, Sessions and Tags Test Playbook",
            "fromversion": "4.5.0",
            "timeout": 1000
        },
        {
            "integrations": "HelloWorld",
            "playbookID": "HelloWorld-Test",
            "fromversion": "5.0.0"
        },
        {
            "integrations": "HelloWorld",
            "playbookID": "Sanity Test - Playbook with integration",
            "fromversion": "5.0.0"
        },
        {
            "integrations": "HelloWorld",
            "playbookID": "Sanity Test - Playbook with mocked integration",
            "fromversion": "5.0.0"
        },
        {
            "playbookID": "Sanity Test - Playbook with no integration",
            "fromversion": "5.0.0"
        },
        {
            "integrations": "Gmail",
            "playbookID": "Sanity Test - Playbook with Unmockable Integration",
            "fromversion": "5.0.0"
        },
        {
            "integrations": "HelloWorld",
            "playbookID": "HelloWorld_Scan-Test",
            "fromversion": "5.0.0",
            "timeout": 400
        },
        {
            "integrations": "ThreatQ v2",
            "playbookID": "ThreatQ - Test",
            "fromversion": "4.5.0"
        },
        {
            "integrations": "AttackIQFireDrill",
            "playbookID": "AttackIQ - Test"
        },
        {
            "integrations": "PhishLabs IOC EIR",
            "playbookID": "PhishlabsIOC_EIR-Test"
        },
        {
            "integrations": "Amazon DynamoDB",
            "playbookID": "AWS_DynamoDB-Test"
        },
        {
            "integrations": "PhishLabs IOC DRP",
            "playbookID": "PhishlabsIOC_DRP-Test"
        },
        {
            "playbookID": "Create Phishing Classifier V2 ML Test",
            "timeout": 60000,
            "fromversion": "4.5.0"
        },
        {
            "integrations": "ZeroFox",
            "playbookID": "ZeroFox-Test",
            "fromversion": "4.1.0"
        },
        {
            "integrations": "AlienVault OTX v2",
            "playbookID": "Alienvault_OTX_v2 - Test"
        },
        {
            "integrations": "AWS - CloudWatchLogs",
            "playbookID": "AWS - CloudWatchLogs Test Playbook",
            "fromversion": "5.0.0"
        },
        {
            "integrations": "SlackV2",
            "playbookID": "Slack Test Playbook",
            "timeout": 400,
            "pid_threshold": 5,
            "fromversion": "5.0.0"
        },
        {
            "integrations": "Cortex XDR - IR",
            "playbookID": "Test XDR Playbook",
            "fromversion": "4.1.0"
        },
        {
            "integrations": "Cortex XDR - IOC",
            "playbookID": "Cortex XDR - IOC - Test",
            "fromversion": "5.5.0",
            "timeout": 1200
        },
        {
            "integrations": "Cloaken",
            "playbookID": "Cloaken-Test"
        },
        {
            "integrations": "Uptycs",
            "playbookID": "TestUptycs"
        },
        {
            "integrations": "ThreatX",
            "playbookID": "ThreatX-test",
            "timeout": 600
        },
        {
            "integrations": "Akamai WAF SIEM",
            "playbookID": "Akamai_WAF_SIEM-Test"
        },
        {
            "integrations": "Cofense Triage v2",
            "playbookID": "Cofense Triage v2 Test"
        },
        {
            "integrations": "Akamai WAF",
            "playbookID": "Akamai_WAF-Test"
        },
        {
            "integrations": "Minerva Labs Anti-Evasion Platform",
            "playbookID": "Minerva Test playbook"
        },
        {
            "integrations": "abuse.ch SSL Blacklist Feed",
            "playbookID": "SSL Blacklist test",
            "fromversion": "5.5.0"
        },
        {
            "integrations": "CheckPhish",
            "playbookID": "CheckPhish-Test"
        },
        {
            "integrations": "Symantec Management Center",
            "playbookID": "SymantecMC_TestPlaybook"
        },
        {
            "integrations": "Looker",
            "playbookID": "Test-Looker"
        },
        {
            "integrations": "Vertica",
            "playbookID": "Vertica Test"
        },
        {
            "integrations": "Server Message Block (SMB)",
            "playbookID": "SMB test"
        },
        {
            "playbookID": "ConvertFile-Test",
            "fromversion": "4.5.0"
        },
        {
            "playbookID": "TestAwsEC2GetPublicSGRules-Test"
        },
        {
            "integrations": "RSA NetWitness Packets and Logs",
            "playbookID": "rsa_packets_and_logs_test"
        },
        {
            "playbookID": "CheckpointFW-test",
            "integrations": "Check Point"
        },
        {
            "playbookID": "RegPathReputationBasicLists_test"
        },
        {
            "playbookID": "EmailDomainSquattingReputation-Test"
        },
        {
            "playbookID": "RandomStringGenerateTest"
        },
        {
            "playbookID": "playbook-checkEmailAuthenticity-test"
        },
        {
            "playbookID": "HighlightWords_Test"
        },
        {
            "integrations": "Pentera",
            "playbookID": "Pcysys-Test"
        },
        {
            "integrations": "Pentera",
            "playbookID": "Pentera Run Scan and Create Incidents - Test"
        },
        {
            "playbookID": "StringContainsArray_test"
        },
        {
            "integrations": "Fidelis Elevate Network",
            "playbookID": "Fidelis-Test"
        },
        {
            "integrations": "AWS - ACM",
            "playbookID": "ACM-Test"
        },
        {
            "integrations": "Thinkst Canary",
            "playbookID": "CanaryTools Test"
        },
        {
            "integrations": "ThreatMiner",
            "playbookID": "ThreatMiner-Test"
        },
        {
            "playbookID": "StixCreator-Test"
        },
        {
            "playbookID": "CompareIncidentsLabels-test-playbook"
        },
        {
            "integrations": "Have I Been Pwned? V2",
            "playbookID": "Pwned v2 test"
        },
        {
            "integrations": "Alexa Rank Indicator",
            "playbookID": "Alexa Test Playbook"
        },
        {
            "playbookID": "UnEscapeURL-Test"
        },
        {
            "playbookID": "UnEscapeIPs-Test"
        },
        {
            "playbookID": "ExtractDomainFromUrlAndEmail-Test"
        },
        {
            "playbookID": "ConvertKeysToTableFieldFormat_Test"
        },
        {
            "integrations": "CVE Search v2",
            "playbookID": "CVE Search v2 - Test"
        },
        {
            "integrations": "CVE Search v2",
            "playbookID": "cveReputation Test"
        },
        {
            "integrations": "HashiCorp Vault",
            "playbookID": "hashicorp_test",
            "fromversion": "5.0.0"
        },
        {
            "integrations": "AWS - Athena - Beta",
            "playbookID": "Beta-Athena-Test"
        },
        {
            "integrations": "BeyondTrust Password Safe",
            "playbookID": "BeyondTrust-Test"
        },
        {
            "integrations": "Dell Secureworks",
            "playbookID": "secureworks_test"
        },
        {
            "integrations": "ServiceNow v2",
            "playbookID": "servicenow_test_v2"
        },
        {
            "playbookID": "Create ServiceNow Ticket and Mirror Test",
            "integrations": "ServiceNow v2",
            "fromversion": "6.0.0"
        },
        {
            "playbookID": "Create ServiceNow Ticket and State Polling Test",
            "integrations": "ServiceNow v2",
            "fromversion": "6.0.0",
            "timeout": 500
        },
        {
            "integrations": "ExtraHop v2",
            "playbookID": "ExtraHop_v2-Test"
        },
        {
            "playbookID": "Test CommonServer"
        },
        {
            "playbookID": "Test-debug-mode",
            "fromversion": "5.0.0"
        },
        {
            "integrations": "CIRCL",
            "playbookID": "CirclIntegrationTest"
        },
        {
            "integrations": "MISP V2",
            "playbookID": "MISP V2 Test"
        },
        {
            "playbookID": "test-LinkIncidentsWithRetry"
        },
        {
            "playbookID": "CopyContextToFieldTest"
        },
        {
            "integrations": "OTRS",
            "playbookID": "OTRS Test",
            "fromversion": "4.1.0"
        },
        {
            "integrations": "Attivo Botsink",
            "playbookID": "AttivoBotsinkTest"
        },
        {
            "integrations": "FortiGate",
            "playbookID": "Fortigate Test"
        },
        {
            "playbookID": "FormattedDateToEpochTest"
        },
        {
            "integrations": "SNDBOX",
            "playbookID": "SNDBOX_Test",
            "timeout": 1000
        },
        {
            "integrations": "SNDBOX",
            "playbookID": "Detonate File - SNDBOX - Test",
            "timeout": 1000,
            "nightly": true
        },
        {
            "integrations": "VxStream",
            "playbookID": "Detonate File - HybridAnalysis - Test",
            "timeout": 2400
        },
        {
            "playbookID": "WordTokenizeTest",
            "toversion": "4.5.9"
        },
        {
            "integrations": "QRadar",
            "playbookID": "test playbook - QRadarCorrelations",
            "timeout": 2000,
            "fromversion": "5.0.0",
            "toversion": "5.9.9"
        },
        {
            "integrations": "QRadar_v2",
            "playbookID": "test playbook - QRadarCorrelations For V2",
            "timeout": 2000,
            "fromversion": "6.0.0"
        },
        {
            "integrations": "Awake Security",
            "playbookID": "awake_security_test_pb"
        },
        {
            "integrations": "Tenable.sc",
            "playbookID": "tenable-sc-test",
            "timeout": 240,
            "nightly": true
        },
        {
            "integrations": "MimecastV2",
            "playbookID": "Mimecast test"
        },
        {
            "playbookID": "CreateEmailHtmlBody_test_pb",
            "fromversion": "4.1.0"
        },
        {
            "playbookID": "ReadPDFFileV2-Test",
            "timeout": 1000
        },
        {
            "playbookID": "JSONtoCSV-Test"
        },
        {
            "integrations": "Generic SQL",
            "playbookID": "generic-sql",
            "instance_names": "mysql instance",
            "fromversion": "5.0.0"
        },
        {
            "integrations": "Generic SQL",
            "playbookID": "generic-sql",
            "instance_names": "postgreSQL instance",
            "fromversion": "5.0.0"
        },
        {
            "integrations": "Generic SQL",
            "playbookID": "generic-sql",
            "instance_names": "Microsoft SQL instance",
            "fromversion": "5.0.0"
        },
        {
            "integrations": "Generic SQL",
            "playbookID": "generic-sql-oracle",
            "instance_names": "Oracle instance",
            "fromversion": "5.0.0"
        },
        {
            "integrations": "Generic SQL",
            "playbookID": "generic-sql-mssql-encrypted-connection",
            "instance_names": "Microsoft SQL instance using encrypted connection",
            "fromversion": "5.0.0"
        },
        {
            "integrations": "Panorama",
            "instance_names": "palo_alto_firewall_9.0",
            "playbookID": "Panorama Query Logs - Test",
            "fromversion": "5.5.0",
            "timeout": 1500,
            "nightly": true
        },
        {
            "integrations": "Panorama",
            "instance_names": "palo_alto_firewall",
            "playbookID": "palo_alto_firewall_test_pb",
            "fromversion": "5.5.0",
            "timeout": 1000,
            "nightly": true
        },
        {
            "integrations": "Panorama",
            "instance_names": "palo_alto_firewall_9.0",
            "playbookID": "palo_alto_firewall_test_pb",
            "fromversion": "5.5.0",
            "timeout": 1000,
            "nightly": true
        },
        {
            "integrations": "Panorama",
            "instance_names": "palo_alto_panorama",
            "playbookID": "palo_alto_panorama_test_pb",
            "fromversion": "5.5.0",
            "timeout": 1000,
            "nightly": true
        },
        {
            "integrations": "Panorama",
            "instance_names": "palo_alto_panorama_9.0",
            "playbookID": "palo_alto_panorama_test_pb",
            "fromversion": "5.5.0",
            "timeout": 1000,
            "nightly": true
        },
        {
            "integrations": "Panorama",
            "instance_names": "palo_alto_firewall_9.0",
            "playbookID": "PAN-OS URL Filtering enrichment - Test"
        },
        {
            "integrations": "Panorama",
            "instance_names": "panorama_instance_best_practice",
            "playbookID": "Panorama Best Practise - Test"
        },
        {
            "integrations": "Tenable.io",
            "playbookID": "Tenable.io test"
        },
        {
            "playbookID": "URLDecode-Test"
        },
        {
            "playbookID": "GetTime-Test"
        },
        {
            "playbookID": "GetTime-ObjectVsStringTest"
        },
        {
            "integrations": "Tenable.io",
            "playbookID": "Tenable.io Scan Test",
            "nightly": true,
            "timeout": 900
        },
        {
            "integrations": "Tenable.sc",
            "playbookID": "tenable-sc-scan-test",
            "nightly": true,
            "timeout": 600
        },
        {
            "integrations": "google-vault",
            "playbookID": "Google-Vault-Generic-Test",
            "nightly": true,
            "timeout": 3600,
            "memory_threshold": 130
        },
        {
            "integrations": "google-vault",
            "playbookID": "Google_Vault-Search_And_Display_Results_test",
            "nightly": true,
            "memory_threshold": 130,
            "timeout": 3600
        },
        {
            "playbookID": "Luminate-TestPlaybook",
            "integrations": "Luminate"
        },
        {
            "integrations": "MxToolBox",
            "playbookID": "MxToolbox-test"
        },
        {
            "integrations": "Nessus",
            "playbookID": "Nessus - Test"
        },
        {
            "playbookID": "Palo Alto Networks - Malware Remediation Test",
            "fromversion": "4.5.0"
        },
        {
            "playbookID": "SumoLogic-Test",
            "integrations": "SumoLogic",
            "fromversion": "4.1.0"
        },
        {
            "playbookID": "ParseEmailFiles-test"
        },
        {
            "playbookID": "PAN-OS - Block IP and URL - External Dynamic List v2 Test",
            "integrations": [
                "Panorama",
                "palo_alto_networks_pan_os_edl_management"
            ],
            "instance_names": "palo_alto_firewall_9.0",
            "fromversion": "4.0.0"
        },
        {
            "playbookID": "Test_EDL",
            "integrations": "EDL",
            "fromversion": "5.5.0"
        },
        {
            "playbookID": "Test_export_indicators_service",
            "integrations": "ExportIndicators",
            "fromversion": "5.5.0"
        },
        {
            "playbookID": "PAN-OS - Block IP - Custom Block Rule Test",
            "integrations": "Panorama",
            "instance_names": "palo_alto_panorama",
            "fromversion": "4.0.0"
        },
        {
            "playbookID": "PAN-OS - Block IP - Static Address Group Test",
            "integrations": "Panorama",
            "instance_names": "palo_alto_panorama",
            "fromversion": "4.0.0"
        },
        {
            "playbookID": "PAN-OS - Block URL - Custom URL Category Test",
            "integrations": "Panorama",
            "instance_names": "palo_alto_panorama",
            "fromversion": "4.0.0"
        },
        {
            "playbookID": "Endpoint Malware Investigation - Generic - Test",
            "integrations": [
                "Traps",
                "Cylance Protect v2",
                "Demisto REST API"
            ],
            "fromversion": "5.0.0",
            "timeout": 1200
        },
        {
            "playbookID": "ParseExcel-test"
        },
        {
            "playbookID": "Detonate File - No Files test"
        },
        {
            "integrations": "SentinelOne V2",
            "playbookID": "SentinelOne V2 - test"
        },
        {
            "integrations": "InfoArmor VigilanteATI",
            "playbookID": "InfoArmorVigilanteATITest"
        },
        {
            "integrations": "IntSights",
            "instance_names": "intsights_standard_account",
            "playbookID": "IntSights Test",
            "nightly": true
        },
        {
            "integrations": "IntSights",
            "playbookID": "IntSights Mssp Test",
            "instance_names": "intsights_mssp_account",
            "nightly": true
        },
        {
            "integrations": "dnstwist",
            "playbookID": "dnstwistTest"
        },
        {
            "integrations": "BitDam",
            "playbookID": "Detonate File - BitDam Test"
        },
        {
            "integrations": "Threat Grid",
            "playbookID": "Test-Detonate URL - ThreatGrid",
            "timeout": 600
        },
        {
            "integrations": "Threat Grid",
            "playbookID": "ThreatGridTest",
            "timeout": 600
        },
        {
            "integrations": [
                "Palo Alto Minemeld",
                "Panorama"
            ],
            "instance_names": "palo_alto_firewall",
            "playbookID": "block_indicators_-_generic_-_test"
        },
        {
            "integrations": "Signal Sciences WAF",
            "playbookID": "SignalSciences-Test"
        },
        {
            "integrations": "RTIR",
            "playbookID": "RTIR Test"
        },
        {
            "integrations": "RedCanary",
            "playbookID": "RedCanaryTest",
            "nightly": true
        },
        {
            "integrations": "Devo",
            "playbookID": "Devo test",
            "timeout": 500
        },
        {
            "playbookID": "URL Enrichment - Generic v2 - Test",
            "integrations": [
                "Rasterize",
                "VirusTotal - Private API"
            ],
            "instance_names": "virus_total_private_api_general",
            "timeout": 500,
            "pid_threshold": 12
        },
        {
            "playbookID": "CutTransformerTest"
        },
        {
            "playbookID": "Default - Test",
            "integrations": [
                "ThreatQ v2",
                "Demisto REST API"
            ],
            "fromversion": "5.0.0"
        },
        {
            "integrations": "SCADAfence CNM",
            "playbookID": "SCADAfence_test"
        },
        {
            "integrations": "ProtectWise",
            "playbookID": "Protectwise-Test"
        },
        {
            "integrations": "WhatsMyBrowser",
            "playbookID": "WhatsMyBrowser-Test"
        },
        {
            "integrations": "BigFix",
            "playbookID": "BigFixTest"
        },
        {
            "integrations": "Lastline v2",
            "playbookID": "Lastline v2 - Test",
            "nightly": true
        },
        {
            "integrations": "McAfee DXL",
            "playbookID": "McAfee DXL - Test"
        },
        {
            "playbookID": "TextFromHTML_test_playbook"
        },
        {
            "playbookID": "PortListenCheck-test"
        },
        {
            "integrations": "ThreatExchange",
            "playbookID": "ThreatExchange-test"
        },
        {
            "integrations": "Joe Security",
            "playbookID": "JoeSecurityTestPlaybook",
            "timeout": 500,
            "nightly": true
        },
        {
            "integrations": "Joe Security",
            "playbookID": "JoeSecurityTestDetonation",
            "timeout": 2000,
            "nightly": true
        },
        {
            "integrations": "WildFire-v2",
            "playbookID": "Wildfire Test"
        },
        {
            "integrations": "WildFire-v2",
            "playbookID": "Detonate URL - WildFire-v2 - Test"
        },
        {
            "integrations": "WildFire-v2",
            "playbookID": "Detonate URL - WildFire v2.1 - Test"
        },
        {
            "integrations": "GRR",
            "playbookID": "GRR Test",
            "nightly": true
        },
        {
            "integrations": "VirusTotal",
            "instance_names": "virus_total_general",
            "playbookID": "virusTotal-test-playbook",
            "timeout": 1400,
            "nightly": true
        },
        {
            "integrations": "VirusTotal",
            "instance_names": "virus_total_preferred_vendors",
            "playbookID": "virusTotaI-test-preferred-vendors",
            "timeout": 1400,
            "nightly": true
        },
        {
            "integrations": "Preempt",
            "playbookID": "Preempt Test"
        },
        {
            "integrations": "Gmail",
            "playbookID": "get_original_email_-_gmail_-_test"
        },
        {
            "integrations": [
                "Gmail Single User",
                "Gmail"
            ],
            "playbookID": "Gmail Single User - Test",
            "fromversion": "4.5.0"
        },
        {
            "integrations": "EWS v2",
            "playbookID": "get_original_email_-_ews-_test",
            "instance_names": "ewv2_regular"
        },
        {
            "integrations": [
                "EWS v2",
                "EWS Mail Sender"
            ],
            "playbookID": "EWS search-mailbox test",
            "instance_names": "ewv2_regular",
            "timeout": 300
        },
        {
            "integrations": "PagerDuty v2",
            "playbookID": "PagerDuty Test"
        },
        {
            "playbookID": "test_delete_context"
        },
        {
            "playbookID": "DeleteContext-auto-test"
        },
        {
            "playbookID": "GmailTest",
            "integrations": "Gmail"
        },
        {
            "playbookID": "Gmail Convert Html Test",
            "integrations": "Gmail"
        },
        {
            "playbookID": "reputations.json Test",
            "toversion": "5.0.0"
        },
        {
            "playbookID": "Indicators reputation-.json Test",
            "fromversion": "5.5.0"
        },
        {
            "playbookID": "Test IP Indicator Fields",
            "fromversion": "5.0.0"
        },
        {
            "playbookID": "Dedup - Generic v2 - Test",
            "fromversion": "5.0.0"
        },
        {
            "playbookID": "TestDedupIncidentsPlaybook"
        },
        {
            "playbookID": "TestDedupIncidentsByName"
        },
        {
            "integrations": "McAfee Advanced Threat Defense",
            "playbookID": "Test Playbook McAfee ATD",
            "timeout": 700
        },
        {
            "integrations": "McAfee Advanced Threat Defense",
            "playbookID": "Detonate Remote File From URL -McAfee-ATD - Test",
            "timeout": 700
        },
        {
            "playbookID": "stripChars - Test"
        },
        {
            "integrations": "McAfee Advanced Threat Defense",
            "playbookID": "Test Playbook McAfee ATD Upload File"
        },
        {
            "playbookID": "exporttocsv_script_test"
        },
        {
            "playbookID": "Set - Test"
        },
        {
            "integrations": "Intezer v2",
            "playbookID": "Intezer Testing v2",
            "fromversion": "4.1.0",
            "timeout": 600
        },
        {
            "integrations": "FalconIntel",
            "playbookID": "CrowdStrike Falcon Intel v2"
        },
        {
            "integrations": [
                "Mail Sender (New)",
                "Gmail"
            ],
            "playbookID": "Mail Sender (New) Test",
            "instance_names": [
                "Mail_Sender_(New)_STARTTLS"
            ]
        },
        {
            "playbookID": "buildewsquery_test"
        },
        {
            "integrations": "Rapid7 Nexpose",
            "playbookID": "nexpose_test",
            "timeout": 240
        },
        {
            "playbookID": "GetIndicatorDBotScore Test"
        },
        {
            "integrations": "EWS Mail Sender",
            "playbookID": "EWS Mail Sender Test"
        },
        {
            "integrations": [
                "EWS Mail Sender",
                "Rasterize"
            ],
            "playbookID": "EWS Mail Sender Test 2"
        },
        {
            "playbookID": "decodemimeheader_-_test"
        },
        {
            "playbookID": "test_url_regex"
        },
        {
            "integrations": "Skyformation",
            "playbookID": "TestSkyformation"
        },
        {
            "integrations": "okta",
            "playbookID": "okta_test_playbook",
            "timeout": 240
        },
        {
            "integrations": "Okta v2",
            "playbookID": "OktaV2-Test",
            "nightly": true,
            "timeout": 300
        },
        {
            "playbookID": "Test filters & transformers scripts"
        },
        {
            "integrations": "Salesforce",
            "playbookID": "SalesforceTestPlaybook"
        },
        {
            "integrations": "McAfee ESM v2",
            "instance_names": "v10.2.0",
            "playbookID": "McAfee ESM v2 - Test",
            "fromversion": "5.0.0"
        },
        {
            "integrations": "McAfee ESM v2",
            "instance_names": "v10.3.0",
            "playbookID": "McAfee ESM v2 - Test",
            "fromversion": "5.0.0"
        },
        {
            "integrations": "McAfee ESM v2",
            "instance_names": "v11.3",
            "playbookID": "McAfee ESM v2 (v11.3) - Test",
            "fromversion": "5.0.0",
            "timeout": 300
        },
        {
            "integrations": "McAfee ESM v2",
            "instance_names": "v10.2.0",
            "playbookID": "McAfee ESM Watchlists - Test",
            "fromversion": "5.0.0"
        },
        {
            "integrations": "McAfee ESM v2",
            "instance_names": "v10.3.0",
            "playbookID": "McAfee ESM Watchlists - Test",
            "fromversion": "5.0.0"
        },
        {
            "integrations": "McAfee ESM v2",
            "instance_names": "v11.3",
            "playbookID": "McAfee ESM Watchlists - Test",
            "fromversion": "5.0.0"
        },
        {
            "integrations": "GoogleSafeBrowsing",
            "playbookID": "Google Safe Browsing Test",
            "timeout": 240,
            "fromversion": "5.0.0"
        },
        {
            "integrations": "EWS v2",
            "playbookID": "EWSv2_empty_attachment_test",
            "instance_names": "ewv2_regular"
        },
        {
            "integrations": "EWS v2",
            "playbookID": "EWS Public Folders Test",
            "instance_names": "ewv2_regular"
        },
        {
            "integrations": "Symantec Endpoint Protection V2",
            "playbookID": "SymantecEndpointProtection_Test"
        },
        {
            "integrations": "carbonblackprotection",
            "playbookID": "search_endpoints_by_hash_-_carbon_black_protection_-_test",
            "timeout": 500
        },
        {
            "playbookID": "Process Email - Generic - Test - Incident Starter",
            "fromversion": "6.0.0",
            "integrations": "Rasterize",
            "timeout": 240
        },
        {
            "integrations": "FalconHost",
            "playbookID": "search_endpoints_by_hash_-_crowdstrike_-_test",
            "timeout": 500
        },
        {
            "integrations": "FalconHost",
            "playbookID": "CrowdStrike Endpoint Enrichment - Test"
        },
        {
            "integrations": "FalconHost",
            "playbookID": "FalconHost Test"
        },
        {
            "integrations": "CrowdstrikeFalcon",
            "playbookID": "Test - CrowdStrike Falcon",
            "fromversion": "4.1.0",
            "timeout": 500
        },
        {
            "playbookID": "ExposeIncidentOwner-Test"
        },
        {
            "integrations": "google",
            "playbookID": "GsuiteTest"
        },
        {
            "integrations": "OpenPhish",
            "playbookID": "OpenPhish Test Playbook"
        },
        {
            "integrations": "RSA Archer",
            "playbookID": "Archer-Test-Playbook",
            "nightly": true
        },
        {
            "integrations": "jira-v2",
            "playbookID": "Jira-v2-Test",
            "timeout": 500
        },
        {
            "integrations": "ipinfo",
            "playbookID": "IPInfoTest"
        },
        {
            "playbookID": "VerifyHumanReadableFormat"
        },
        {
            "playbookID": "strings-test"
        },
        {
            "playbookID": "TestCommonPython",
            "timeout": 500
        },
        {
            "playbookID": "TestFileCreateAndUpload"
        },
        {
            "playbookID": "TestIsValueInArray"
        },
        {
            "playbookID": "TestStringReplace"
        },
        {
            "playbookID": "TestHttpPlaybook"
        },
        {
            "integrations": "SplunkPy",
            "playbookID": "SplunkPy parse-raw - Test",
            "instance_names": "use_default_handler"
        },
        {
            "integrations": "SplunkPy",
            "playbookID": "SplunkPy-Test-V2",
            "memory_threshold": 500,
            "instance_names": "use_default_handler"
        },
        {
            "integrations": "SplunkPy",
            "playbookID": "Splunk-Test",
            "memory_threshold": 200,
            "instance_names": "use_default_handler"
        },
        {
            "integrations": "SplunkPy",
            "playbookID": "SplunkPySearch_Test",
            "memory_threshold": 200,
            "instance_names": "use_default_handler"
        },
        {
            "integrations": "SplunkPy",
            "playbookID": "SplunkPy KV commands",
            "memory_threshold": 200,
            "instance_names": "use_default_handler"
        },
        {
            "integrations": "SplunkPy",
            "playbookID": "SplunkPy-Test-V2",
            "memory_threshold": 500,
            "instance_names": "use_python_requests_handler"
        },
        {
            "integrations": "SplunkPy",
            "playbookID": "Splunk-Test",
            "memory_threshold": 500,
            "instance_names": "use_python_requests_handler"
        },
        {
            "integrations": "SplunkPy",
            "playbookID": "SplunkPySearch_Test",
            "memory_threshold": 200,
            "instance_names": "use_python_requests_handler"
        },
        {
            "integrations": "SplunkPy",
            "playbookID": "SplunkPy KV commands",
            "memory_threshold": 200,
            "instance_names": "use_python_requests_handler"
        },
        {
            "integrations": "McAfee NSM",
            "playbookID": "McAfeeNSMTest",
            "timeout": 400,
            "nightly": true
        },
        {
            "integrations": "PhishTank V2",
            "playbookID": "PhishTank Testing"
        },
        {
            "integrations": "McAfee Web Gateway",
            "playbookID": "McAfeeWebGatewayTest",
            "timeout": 500
        },
        {
            "integrations": "TCPIPUtils",
            "playbookID": "TCPUtils-Test"
        },
        {
            "playbookID": "listExecutedCommands-Test"
        },
        {
            "integrations": "AWS - Lambda",
            "playbookID": "AWS-Lambda-Test (Read-Only)"
        },
        {
            "integrations": "Service Manager",
            "playbookID": "TestHPServiceManager",
            "timeout": 400
        },
        {
            "playbookID": "LanguageDetect-Test",
            "timeout": 300
        },
        {
            "integrations": "Forcepoint",
            "playbookID": "forcepoint test",
            "timeout": 500,
            "nightly": true
        },
        {
            "playbookID": "GeneratePassword-Test"
        },
        {
            "playbookID": "ZipFile-Test"
        },
        {
            "playbookID": "UnzipFile-Test"
        },
        {
            "playbookID": "Test-IsMaliciousIndicatorFound",
            "fromversion": "5.0.0"
        },
        {
            "playbookID": "TestExtractHTMLTables"
        },
        {
            "integrations": "carbonblackliveresponse",
            "playbookID": "Carbon Black Live Response Test",
            "nightly": true,
            "fromversion": "5.0.0"
        },
        {
            "integrations": "urlscan.io",
            "playbookID": "urlscan_malicious_Test",
            "timeout": 500
        },
        {
            "integrations": "EWS v2",
            "playbookID": "pyEWS_Test",
            "instance_names": "ewv2_regular"
        },
        {
            "integrations": "EWS v2",
            "playbookID": "pyEWS_Test",
            "instance_names": "ewsv2_separate_process"
        },
        {
            "integrations": "remedy_sr_beta",
            "playbookID": "remedy_sr_test_pb"
        },
        {
            "integrations": "Netskope",
            "playbookID": "Netskope Test"
        },
        {
            "integrations": "Cylance Protect v2",
            "playbookID": "Cylance Protect v2 Test"
        },
        {
            "integrations": "ReversingLabs Titanium Cloud",
            "playbookID": "ReversingLabsTCTest"
        },
        {
            "integrations": "ReversingLabs A1000",
            "playbookID": "ReversingLabsA1000Test"
        },
        {
            "integrations": "Demisto Lock",
            "playbookID": "DemistoLockTest"
        },
        {
            "playbookID": "test-domain-indicator",
            "timeout": 400
        },
        {
            "playbookID": "Cybereason Test",
            "integrations": "Cybereason",
            "timeout": 1200,
            "fromversion": "4.1.0"
        },
        {
            "integrations": "VirusTotal - Private API",
            "instance_names": "virus_total_private_api_general",
            "playbookID": "File Enrichment - Virus Total Private API Test",
            "nightly": true
        },
        {
            "integrations": "VirusTotal - Private API",
            "instance_names": "virus_total_private_api_general",
            "playbookID": "virusTotalPrivateAPI-test-playbook",
            "timeout": 1400,
            "nightly": true,
            "pid_threshold": 12
        },
        {
            "integrations": [
                "VirusTotal - Private API",
                "VirusTotal"
            ],
            "playbookID": "vt-detonate test",
            "instance_names": [
                "virus_total_private_api_general",
                "virus_total_general"
            ],
            "timeout": 1400,
            "fromversion": "5.5.0",
            "nightly": true
        },
        {
            "integrations": "Cisco ASA",
            "playbookID": "Cisco ASA - Test Playbook"
        },
        {
            "integrations": "VirusTotal - Private API",
            "instance_names": "virus_total_private_api_preferred_vendors",
            "playbookID": "virusTotalPrivateAPI-test-preferred-vendors",
            "timeout": 1400,
            "nightly": true
        },
        {
            "integrations": "Cisco Meraki",
            "playbookID": "Cisco-Meraki-Test"
        },
        {
            "integrations": "Microsoft Defender Advanced Threat Protection",
            "playbookID": "Microsoft Defender Advanced Threat Protection - Test",
            "instance_names": "microsoft_defender_atp_prod"
        },
        {
            "integrations": "Microsoft Defender Advanced Threat Protection",
            "playbookID": "Microsoft Defender Advanced Threat Protection - Test",
            "instance_names": "microsoft_defender_atp_dev"
        },
        {
            "integrations": "Microsoft Defender Advanced Threat Protection",
            "playbookID": "Microsoft Defender Advanced Threat Protection - Test",
            "instance_names": "microsoft_defender_atp_dev_self_deployed"
        },
        {
            "integrations": "Microsoft Defender Advanced Threat Protection",
            "playbookID": "Microsoft Defender - ATP - Indicators Test",
            "instance_names": "microsoft_defender_atp_prod"
        },
        {
            "integrations": "Microsoft Defender Advanced Threat Protection",
            "playbookID": "Microsoft Defender - ATP - Indicators Test",
            "instance_names": "microsoft_defender_atp_dev"
        },
        {
            "integrations": "Microsoft Defender Advanced Threat Protection",
            "playbookID": "Microsoft Defender - ATP - Indicators Test",
            "instance_names": "microsoft_defender_atp_dev_self_deployed"
        },
        {
            "integrations": "Tanium",
            "playbookID": "Tanium Test Playbook",
            "nightly": true,
            "timeout": 1200,
            "pid_threshold": 10
        },
        {
            "integrations": "Recorded Future",
            "playbookID": "Recorded Future Test",
            "nightly": true
        },
        {
            "integrations": "Microsoft Graph",
            "playbookID": "Microsoft Graph Security Test",
            "instance_names": "ms_graph_security_dev"
        },
        {
            "integrations": "Microsoft Graph",
            "playbookID": "Microsoft Graph Security Test",
            "instance_names": "ms_graph_security_prod"
        },
        {
            "integrations": "Microsoft Graph User",
            "playbookID": "Microsoft Graph User - Test",
            "instance_names": "ms_graph_user_dev"
        },
        {
            "integrations": "Microsoft Graph User",
            "playbookID": "Microsoft Graph User - Test",
            "instance_names": "ms_graph_user_prod"
        },
        {
            "integrations": "Microsoft Graph Groups",
            "playbookID": "Microsoft Graph Groups - Test",
            "instance_names": "ms_graph_groups_dev"
        },
        {
            "integrations": "Microsoft Graph Groups",
            "playbookID": "Microsoft Graph Groups - Test",
            "instance_names": "ms_graph_groups_prod"
        },
        {
            "integrations": "Microsoft_Graph_Files",
            "playbookID": "test_MsGraphFiles",
            "instance_names": "ms_graph_files_dev",
            "fromversion": "5.0.0"
        },
        {
            "integrations": "Microsoft_Graph_Files",
            "playbookID": "test_MsGraphFiles",
            "instance_names": "ms_graph_files_prod",
            "fromversion": "5.0.0"
        },
        {
            "integrations": "Microsoft Graph Calendar",
            "playbookID": "Microsoft Graph Calendar - Test",
            "instance_names": "ms_graph_calendar_dev"
        },
        {
            "integrations": "Microsoft Graph Calendar",
            "playbookID": "Microsoft Graph Calendar - Test",
            "instance_names": "ms_graph_calendar_prod"
        },
        {
            "integrations": "Microsoft Graph Device Management",
            "playbookID": "MSGraph_DeviceManagement_Test",
            "instance_names": "ms_graph_device_management_oproxy_dev",
            "fromversion": "5.0.0"
        },
        {
            "integrations": "Microsoft Graph Device Management",
            "playbookID": "MSGraph_DeviceManagement_Test",
            "instance_names": "ms_graph_device_management_oproxy_prod",
            "fromversion": "5.0.0"
        },
        {
            "integrations": "Microsoft Graph Device Management",
            "playbookID": "MSGraph_DeviceManagement_Test",
            "instance_names": "ms_graph_device_management_self_deployed_prod",
            "fromversion": "5.0.0"
        },
        {
            "integrations": "RedLock",
            "playbookID": "RedLockTest",
            "nightly": true
        },
        {
            "integrations": "Symantec Messaging Gateway",
            "playbookID": "Symantec Messaging Gateway Test"
        },
        {
            "integrations": "ThreatConnect v2",
            "playbookID": "ThreatConnect v2 - Test",
            "fromversion": "5.0.0"
        },
        {
            "integrations": "VxStream",
            "playbookID": "VxStream Test",
            "nightly": true
        },
        {
            "integrations": "Cylance Protect",
            "playbookID": "get_file_sample_by_hash_-_cylance_protect_-_test",
            "timeout": 240
        },
        {
            "integrations": "Cylance Protect",
            "playbookID": "endpoint_enrichment_-_generic_test"
        },
        {
            "integrations": "QRadar",
            "playbookID": "test_Qradar",
            "fromversion": "5.5.0"
        },
        {
            "integrations": "QRadar_v2",
            "playbookID": "test_Qradar_v2",
            "fromversion": "6.0.0"
        },
        {
            "integrations": "VMware",
            "playbookID": "VMWare Test"
        },
        {
            "integrations": "Anomali ThreatStream",
            "playbookID": "Anomali_ThreatStream_Test"
        },
        {
            "integrations": "carbonblack-v2",
            "playbookID": "Carbon Black Response Test",
            "fromversion": "5.0.0"
        },
        {
            "integrations": "Cisco Umbrella Investigate",
            "playbookID": "Cisco Umbrella Test"
        },
        {
            "integrations": "icebrg",
            "playbookID": "Icebrg Test",
            "timeout": 500
        },
        {
            "integrations": "Symantec MSS",
            "playbookID": "SymantecMSSTest"
        },
        {
            "integrations": "Remedy AR",
            "playbookID": "Remedy AR Test"
        },
        {
            "integrations": "AWS - IAM",
            "playbookID": "d5cb69b1-c81c-4f27-8a40-3106c0cb2620"
        },
        {
            "integrations": "McAfee Active Response",
            "playbookID": "McAfee-MAR_Test",
            "timeout": 700
        },
        {
            "integrations": "McAfee Threat Intelligence Exchange",
            "playbookID": "McAfee-TIE Test",
            "timeout": 700
        },
        {
            "integrations": "ArcSight Logger",
            "playbookID": "ArcSight Logger test"
        },
        {
            "integrations": "ArcSight ESM v2",
            "playbookID": "ArcSight ESM v2 Test"
        },
        {
            "integrations": "ArcSight ESM v2",
            "playbookID": "test Arcsight - Get events related to the Case"
        },
        {
            "integrations": "XFE_v2",
            "playbookID": "Test_XFE_v2",
            "timeout": 500,
            "nightly": true
        },
        {
            "integrations": "McAfee Threat Intelligence Exchange",
            "playbookID": "search_endpoints_by_hash_-_tie_-_test",
            "timeout": 500
        },
        {
            "integrations": "iDefense_v2",
            "playbookID": "iDefense_v2_Test",
            "fromversion": "5.5.0"
        },
        {
            "integrations": "AbuseIPDB",
            "playbookID": "AbuseIPDB Test",
            "nightly": true
        },
        {
            "integrations": "AbuseIPDB",
            "playbookID": "AbuseIPDB PopulateIndicators Test",
            "nightly": true
        },
        {
            "integrations": "LogRhythm",
            "playbookID": "LogRhythm-Test-Playbook",
            "timeout": 200
        },
        {
            "integrations": "FireEye HX",
            "playbookID": "FireEye HX Test",
            "timeout": 500
        },
        {
            "integrations": "FireEyeFeed",
            "playbookID": "playbook-FeedFireEye_test",
            "memory_threshold": 110
        },
        {
            "integrations": "Phish.AI",
            "playbookID": "PhishAi-Test"
        },
        {
            "integrations": "Phish.AI",
            "playbookID": "Test-Detonate URL - Phish.AI"
        },
        {
            "integrations": "Centreon",
            "playbookID": "Centreon-Test-Playbook"
        },
        {
            "playbookID": "ReadFile test"
        },
        {
            "integrations": "AlphaSOC Wisdom",
            "playbookID": "AlphaSOC-Wisdom-Test"
        },
        {
            "integrations": "carbonblack-v2",
            "playbookID": "CBFindIP - Test"
        },
        {
            "integrations": "Jask",
            "playbookID": "Jask_Test",
            "fromversion": "4.1.0"
        },
        {
            "integrations": "Qualys",
            "playbookID": "Qualys-Test"
        },
        {
            "integrations": "Whois",
            "playbookID": "whois_test",
            "fromversion": "4.1.0"
        },
        {
            "integrations": "RSA NetWitness Endpoint",
            "playbookID": "NetWitness Endpoint Test"
        },
        {
            "integrations": "Check Point Sandblast",
            "playbookID": "Sandblast_malicious_test"
        },
        {
            "playbookID": "TestMatchRegexV2"
        },
        {
            "integrations": "ActiveMQ",
            "playbookID": "ActiveMQ Test"
        },
        {
            "playbookID": "RegexGroups Test"
        },
        {
            "integrations": "Cisco ISE",
            "playbookID": "cisco-ise-test-playbook"
        },
        {
            "integrations": "RSA NetWitness v11.1",
            "playbookID": "RSA NetWitness Test"
        },
        {
            "playbookID": "ExifReadTest"
        },
        {
            "integrations": "Cuckoo Sandbox",
            "playbookID": "CuckooTest",
            "timeout": 700
        },
        {
            "integrations": "VxStream",
            "playbookID": "Test-Detonate URL - Crowdstrike",
            "timeout": 1200
        },
        {
            "playbookID": "Detonate File - Generic Test",
            "timeout": 500
        },
        {
            "integrations": [
                "Lastline v2",
                "WildFire-v2",
                "SNDBOX",
                "VxStream",
                "McAfee Advanced Threat Defense"
            ],
            "playbookID": "Detonate File - Generic Test",
            "timeout": 2400,
            "nightly": true
        },
        {
            "playbookID": "detonate_file_-_generic_test",
            "toversion": "3.6.0"
        },
        {
            "playbookID": "STIXParserTest"
        },
        {
            "playbookID": "VerifyJSON - Test",
            "fromversion": "5.5.0"
        },
        {
            "playbookID": "PowerShellCommon-Test",
            "fromversion": "5.5.0"
        },
        {
            "playbookID": "Detonate URL - Generic Test",
            "timeout": 2000,
            "nightly": true,
            "integrations": [
                "McAfee Advanced Threat Defense",
                "VxStream",
                "Lastline v2"
            ]
        },
        {
            "integrations": [
                "FalconHost",
                "McAfee Threat Intelligence Exchange",
                "carbonblackprotection",
                "carbonblack"
            ],
            "playbookID": "search_endpoints_by_hash_-_generic_-_test",
            "timeout": 500,
            "toversion": "4.4.9"
        },
        {
            "integrations": "Zscaler",
            "playbookID": "Zscaler Test",
            "nightly": true,
            "timeout": 500
        },
        {
            "playbookID": "DemistoUploadFileToIncident Test",
            "integrations": "Demisto REST API"
        },
        {
            "playbookID": "DemistoUploadFile Test",
            "integrations": "Demisto REST API"
        },
        {
            "playbookID": "MaxMind Test",
            "integrations": "MaxMind GeoIP2"
        },
        {
            "playbookID": "Test Sagemaker",
            "integrations": "AWS Sagemaker"
        },
        {
            "playbookID": "C2sec-Test",
            "integrations": "C2sec irisk",
            "fromversion": "5.0.0"
        },
        {
            "playbookID": "Phishing v2 - Test - Incident Starter",
            "fromversion": "6.0.0",
            "timeout": 1200,
            "nightly": true,
            "integrations": [
                "EWS Mail Sender",
                "Demisto REST API",
                "Rasterize"
            ],
            "memory_threshold": 115
        },
        {
            "playbookID": "Phishing - Core - Test - Incident Starter",
            "fromversion": "6.0.0",
            "timeout": 1700,
            "nightly": true,
            "integrations": [
                "EWS Mail Sender",
                "Demisto REST API",
                "Rasterize"
            ],
            "memory_threshold": 100
        },
        {
            "integrations": "duo",
            "playbookID": "DUO Test Playbook"
        },
        {
            "playbookID": "SLA Scripts - Test",
            "fromversion": "4.1.0"
        },
        {
            "playbookID": "PcapHTTPExtractor-Test"
        },
        {
            "playbookID": "Ping Test Playbook"
        },
        {
            "playbookID": "Active Directory Test",
            "integrations": "Active Directory Query v2",
            "instance_names": "active_directory_ninja"
        },
        {
            "playbookID": "AD v2 - debug-mode - Test",
            "integrations": "Active Directory Query v2",
            "instance_names": "active_directory_ninja",
            "fromversion": "5.0.0"
        },
        {
            "playbookID": "Docker Hardening Test",
            "fromversion": "5.0.0"
        },
        {
            "integrations": "Active Directory Query v2",
            "instance_names": "active_directory_ninja",
            "playbookID": "Active Directory Query V2 configuration with port"
        },
        {
            "integrations": "Active Directory Query v2",
            "instance_names": "active_directory_ninja",
            "playbookID": "Active Directory - ad-get-user limit check"
        },
        {
            "integrations": "mysql",
            "playbookID": "MySQL Test"
        },
        {
            "playbookID": "Email Address Enrichment - Generic v2.1 - Test",
            "integrations": "Active Directory Query v2",
            "instance_names": "active_directory_ninja"
        },
        {
            "integrations": "Cofense Intelligence",
            "playbookID": "Test - Cofense Intelligence",
            "timeout": 500
        },
        {
            "playbookID": "GDPRContactAuthorities Test"
        },
        {
            "integrations": "Google Resource Manager",
            "playbookID": "GoogleResourceManager-Test",
            "timeout": 500,
            "nightly": true
        },
        {
            "integrations": "SlashNext Phishing Incident Response",
            "playbookID": "SlashNextPhishingIncidentResponse-Test",
            "timeout": 500,
            "nightly": true
        },
        {
            "integrations": "Google Cloud Storage",
            "playbookID": "GCS - Test",
            "timeout": 500,
            "nightly": true,
            "memory_threshold": 80
        },
        {
            "integrations": "GooglePubSub",
            "playbookID": "GooglePubSub_Test",
            "nightly": true,
            "fromversion": "5.0.0"
        },
        {
            "playbookID": "Calculate Severity - Generic v2 - Test",
            "integrations": [
                "Palo Alto Minemeld",
                "Active Directory Query v2"
            ],
            "instance_names": "active_directory_ninja",
            "fromversion": "4.5.0"
        },
        {
            "integrations": "Freshdesk",
            "playbookID": "Freshdesk-Test",
            "timeout": 500,
            "nightly": true
        },
        {
            "playbookID": "Autoextract - Test",
            "fromversion": "4.1.0"
        },
        {
            "playbookID": "FilterByList - Test",
            "fromversion": "4.5.0"
        },
        {
            "playbookID": "Impossible Traveler - Test",
            "integrations": [
                "Ipstack",
                "ipinfo",
                "Rasterize",
                "Active Directory Query v2",
                "Demisto REST API"
            ],
            "instance_names": "active_directory_ninja",
            "fromversion": "5.0.0",
            "timeout": 700
        },
        {
            "playbookID": "Active Directory - Get User Manager Details - Test",
            "integrations": "Active Directory Query v2",
            "instance_names": "active_directory_80k",
            "fromversion": "4.5.0"
        },
        {
            "integrations": "Kafka V2",
            "playbookID": "Kafka Test"
        },
        {
            "playbookID": "File Enrichment - Generic v2 - Test",
            "instance_names": "virus_total_private_api_general",
            "integrations": [
                "VirusTotal - Private API",
                "Cylance Protect v2"
            ]
        },
        {
            "integrations": [
                "epo",
                "McAfee Active Response"
            ],
            "playbookID": "Endpoint data collection test",
            "timeout": 500
        },
        {
            "integrations": [
                "epo",
                "McAfee Active Response"
            ],
            "playbookID": "MAR - Endpoint data collection test",
            "timeout": 500
        },
        {
            "integrations": "DUO Admin",
            "playbookID": "DuoAdmin API test playbook",
            "fromversion": "5.0.0"
        },
        {
            "integrations": [
                "TAXII Server",
                "TAXIIFeed"
            ],
            "playbookID": "TAXII_Feed_Test",
            "fromversion": "5.5.0",
            "timeout": 300
        },
        {
            "integrations": "TAXII 2 Feed",
            "playbookID": "TAXII 2 Feed Test",
            "fromversion": "5.5.0"
        },
        {
            "integrations": "Traps",
            "playbookID": "Traps test",
            "timeout": 600
        },
        {
            "playbookID": "TestShowScheduledEntries"
        },
        {
            "playbookID": "Calculate Severity - Standard - Test",
            "integrations": "Palo Alto Minemeld",
            "fromversion": "4.5.0"
        },
        {
            "integrations": "Symantec Advanced Threat Protection",
            "playbookID": "Symantec ATP Test"
        },
        {
            "playbookID": "HTTPListRedirects - Test SSL"
        },
        {
            "playbookID": "HTTPListRedirects Basic Test"
        },
        {
            "playbookID": "CheckDockerImageAvailableTest"
        },
        {
            "playbookID": "Extract Indicators From File - Generic v2 - Test",
            "integrations": "Image OCR",
            "timeout": 300,
            "fromversion": "4.1.0",
            "toversion": "4.4.9"
        },
        {
            "playbookID": "Extract Indicators From File - Generic v2 - Test",
            "integrations": "Image OCR",
            "timeout": 350,
            "fromversion": "4.5.0"
        },
        {
            "playbookID": "Endpoint Enrichment - Generic v2.1 - Test",
            "integrations": [
                "FalconHost",
                "Cylance Protect v2",
                "carbonblack-v2",
                "epo",
                "Active Directory Query v2"
            ],
            "instance_names": "active_directory_ninja"
        },
        {
            "playbookID": "EmailReputationTest",
            "integrations": "Have I Been Pwned? V2"
        },
        {
            "integrations": "Symantec Deepsight Intelligence",
            "playbookID": "Symantec Deepsight Test"
        },
        {
            "playbookID": "ExtractDomainFromEmailTest"
        },
        {
            "playbookID": "Wait Until Datetime - Test",
            "fromversion": "4.5.0"
        },
        {
            "playbookID": "PAN OS EDL Management - Test",
            "integrations": "palo_alto_networks_pan_os_edl_management"
        },
        {
            "playbookID": "PAN-OS DAG Configuration Test",
            "integrations": "Panorama",
            "instance_names": "palo_alto_panorama_9.0",
            "timeout": 1500
        },
        {
            "playbookID": "PAN-OS Create Or Edit Rule Test",
            "integrations": "Panorama",
            "instance_names": "palo_alto_panorama_9.0",
            "timeout": 1000
        },
        {
            "playbookID": "PAN-OS EDL Setup v3 Test",
            "integrations": [
                "Panorama",
                "palo_alto_networks_pan_os_edl_management"
            ],
            "instance_names": "palo_alto_firewall_9.0",
            "timeout": 300
        },
        {
            "integrations": "Snowflake",
            "playbookID": "Snowflake-Test"
        },
        {
            "playbookID": "Account Enrichment - Generic v2.1 - Test",
            "integrations": "Active Directory Query v2",
            "instance_names": "active_directory_ninja"
        },
        {
            "integrations": "Cisco Umbrella Investigate",
            "playbookID": "Domain Enrichment - Generic v2 - Test"
        },
        {
            "integrations": "Google BigQuery",
            "playbookID": "Google BigQuery Test"
        },
        {
            "integrations": "Zoom",
            "playbookID": "Zoom_Test"
        },
        {
            "playbookID": "IP Enrichment - Generic v2 - Test",
            "integrations": "Threat Crowd",
            "fromversion": "4.1.0"
        },
        {
            "integrations": "Cherwell",
            "playbookID": "Cherwell Example Scripts - test"
        },
        {
            "integrations": "Cherwell",
            "playbookID": "Cherwell - test"
        },
        {
            "integrations": "CarbonBlackProtectionV2",
            "playbookID": "Carbon Black Enterprise Protection V2 Test"
        },
        {
            "integrations": "Active Directory Query v2",
            "instance_names": "active_directory_ninja",
            "playbookID": "Test ADGetUser Fails with no instances 'Active Directory Query' (old version)"
        },
        {
            "integrations": "ANYRUN",
            "playbookID": "ANYRUN-Test"
        },
        {
            "integrations": "ANYRUN",
            "playbookID": "Detonate File - ANYRUN - Test"
        },
        {
            "integrations": "ANYRUN",
            "playbookID": "Detonate URL - ANYRUN - Test"
        },
        {
            "integrations": "Netcraft",
            "playbookID": "Netcraft test"
        },
        {
            "integrations": "EclecticIQ Platform",
            "playbookID": "EclecticIQ Test"
        },
        {
            "playbookID": "FormattingPerformance - Test",
            "fromversion": "5.0.0"
        },
        {
            "integrations": "AWS - EC2",
            "playbookID": "AWS - EC2 Test Playbook",
            "fromversion": "5.0.0",
            "memory_threshold": 75
        },
        {
            "integrations": "AWS - EC2",
            "playbookID": "d66e5f86-e045-403f-819e-5058aa603c32"
        },
        {
            "integrations": "ANYRUN",
            "playbookID": "Detonate File From URL - ANYRUN - Test"
        },
        {
            "integrations": "AWS - CloudTrail",
            "playbookID": "3da2e31b-f114-4d7f-8702-117f3b498de9"
        },
        {
            "integrations": "carbonblackprotection",
            "playbookID": "67b0f25f-b061-4468-8613-43ab13147173"
        },
        {
            "integrations": "DomainTools",
            "playbookID": "DomainTools-Test"
        },
        {
            "integrations": "Exabeam",
            "playbookID": "Exabeam - Test"
        },
        {
            "integrations": "Cisco Spark",
            "playbookID": "Cisco Spark Test New"
        },
        {
            "integrations": "Remedy On-Demand",
            "playbookID": "Remedy-On-Demand-Test"
        },
        {
            "playbookID": "ssdeepreputationtest"
        },
        {
            "playbookID": "TestIsEmailAddressInternal"
        },
        {
            "integrations": "Google Cloud Compute",
            "playbookID": "GoogleCloudCompute-Test"
        },
        {
            "integrations": "AWS - S3",
            "playbookID": "97393cfc-2fc4-4dfe-8b6e-af64067fc436",
            "memory_threshold": 80
        },
        {
            "integrations": "Image OCR",
            "playbookID": "TestImageOCR"
        },
        {
            "integrations": "fireeye",
            "playbookID": "Detonate File - FireEye AX - Test"
        },
        {
            "integrations": [
                "Rasterize",
                "Image OCR"
            ],
            "playbookID": "Rasterize Test",
            "fromversion": "5.0.0"
        },
        {
            "integrations": [
                "Rasterize",
                "Image OCR"
            ],
            "playbookID": "Rasterize 4.5 Test",
            "toversion": "4.5.9"
        },
        {
            "integrations": "Rasterize",
            "playbookID": "RasterizeImageTest",
            "fromversion": "5.0.0"
        },
        {
            "integrations": "Ipstack",
            "playbookID": "Ipstack_Test"
        },
        {
            "integrations": "Perch",
            "playbookID": "Perch-Test"
        },
        {
            "integrations": "Forescout",
            "playbookID": "Forescout-Test"
        },
        {
            "integrations": "GitHub",
            "playbookID": "Git_Integration-Test"
        },
        {
            "integrations": "LogRhythmRest",
            "playbookID": "LogRhythm REST test"
        },
        {
            "integrations": "AlienVault USM Anywhere",
            "playbookID": "AlienVaultUSMAnywhereTest"
        },
        {
            "playbookID": "PhishLabsTestPopulateIndicators"
        },
        {
            "playbookID": "Test_HTMLtoMD"
        },
        {
            "integrations": "PhishLabs IOC",
            "playbookID": "PhishLabsIOC TestPlaybook",
            "fromversion": "4.1.0"
        },
        {
            "integrations": "vmray",
            "playbookID": "VMRay-Test"
        },
        {
            "integrations": "PerceptionPoint",
            "playbookID": "PerceptionPoint Test",
            "fromversion": "4.1.0"
        },
        {
            "integrations": "AutoFocus V2",
            "playbookID": "AutoFocus V2 test",
            "fromversion": "5.0.0",
            "timeout": 1000
        },
        {
            "playbookID": "Process Email - Generic for Rasterize"
        },
        {
            "playbookID": "Send Investigation Summary Reports - Test",
            "integrations": "EWS Mail Sender",
            "fromversion": "4.5.0",
            "memory_threshold": 100
        },
        {
            "integrations": "Anomali ThreatStream v2",
            "playbookID": "ThreatStream-Test"
        },
        {
            "integrations": "Flashpoint",
            "playbookID": "Flashpoint_event-Test"
        },
        {
            "integrations": "Flashpoint",
            "playbookID": "Flashpoint_forum-Test"
        },
        {
            "integrations": "Flashpoint",
            "playbookID": "Flashpoint_report-Test"
        },
        {
            "integrations": "Flashpoint",
            "playbookID": "Flashpoint_reputation-Test"
        },
        {
            "integrations": "BluecatAddressManager",
            "playbookID": "Bluecat Address Manager test"
        },
        {
            "integrations": "MailListener - POP3 Beta",
            "playbookID": "MailListener-POP3 - Test"
        },
        {
            "playbookID": "sumList - Test"
        },
        {
            "integrations": "VulnDB",
            "playbookID": "Test-VulnDB"
        },
        {
            "integrations": "Shodan_v2",
            "playbookID": "Test-Shodan_v2",
            "timeout": 1000
        },
        {
            "integrations": "Threat Crowd",
            "playbookID": "ThreatCrowd - Test"
        },
        {
            "integrations": "GoogleDocs",
            "playbookID": "GoogleDocs-test"
        },
        {
            "playbookID": "Request Debugging - Test",
            "fromversion": "5.0.0"
        },
        {
            "playbookID": "Test Convert file hash to corresponding hashes",
            "fromversion": "4.5.0",
            "integrations": "VirusTotal",
            "instance_names": "virus_total_general"
        },
        {
            "playbookID": "PANW - Hunting and threat detection by indicator type Test",
            "fromversion": "5.0.0",
            "timeout": 1200,
            "integrations": [
                "Panorama",
                "Palo Alto Networks Cortex",
                "AutoFocus V2",
                "VirusTotal"
            ],
            "instance_names": [
                "palo_alto_panorama",
                "virus_total_general"
            ]
        },
        {
            "playbookID": "PAN-OS Query Logs For Indicators Test",
            "fromversion": "5.5.0",
            "timeout": 1500,
            "integrations": "Panorama",
            "instance_names": "palo_alto_panorama"
        },
        {
            "integrations": "Hybrid Analysis",
            "playbookID": "HybridAnalysis-Test",
            "timeout": 500,
            "fromversion": "4.1.0"
        },
        {
            "integrations": "Elasticsearch v2",
            "instance_names": "es_v7",
            "playbookID": "Elasticsearch_v2_test"
        },
        {
            "integrations": "ElasticsearchFeed",
            "instance_names": "es_demisto_feed",
            "playbookID": "Elasticsearch_Fetch_Demisto_Indicators_Test",
            "fromversion": "5.5.0"
        },
        {
            "integrations": "ElasticsearchFeed",
            "instance_names": "es_generic_feed",
            "playbookID": "Elasticsearch_Fetch_Custom_Indicators_Test",
            "fromversion": "5.5.0"
        },
        {
            "integrations": "Elasticsearch v2",
            "instance_names": "es_v6",
            "playbookID": "Elasticsearch_v2_test-v6"
        },
        {
            "integrations": "IronDefense",
            "playbookID": "IronDefenseTest"
        },
        {
            "integrations": "PolySwarm",
            "playbookID": "PolySwarm-Test"
        },
        {
            "integrations": "Kennav2",
            "playbookID": "Kenna Test"
        },
        {
            "integrations": "SecurityAdvisor",
            "playbookID": "SecurityAdvisor-Test",
            "fromversion": "4.5.0"
        },
        {
            "integrations": "Google Key Management Service",
            "playbookID": "Google-KMS-test",
            "pid_threshold": 6,
            "memory_threshold": 60
        },
        {
            "integrations": "SecBI",
            "playbookID": "SecBI - Test"
        },
        {
            "playbookID": "ExtractFQDNFromUrlAndEmail-Test"
        },
        {
            "integrations": "EWS v2",
            "playbookID": "Get EWS Folder Test",
            "fromversion": "4.5.0",
            "instance_names": "ewv2_regular",
            "timeout": 1200
        },
        {
            "integrations": "EWSO365",
            "playbookID": "EWS_O365_test",
            "fromversion": "5.0.0"
        },
        {
            "integrations": "EWSO365",
            "playbookID": "EWS_O365_send_mail_test",
            "fromversion": "5.0.0"
        },
        {
            "integrations": "QRadar_v2",
            "playbookID": "QRadar Indicator Hunting Test",
            "timeout": 600,
            "fromversion": "6.0.0"
        },
        {
            "playbookID": "SetAndHandleEmpty test",
            "fromversion": "4.5.0"
        },
        {
            "integrations": "Tanium v2",
            "playbookID": "Tanium v2 - Test"
        },
        {
            "integrations": "Office 365 Feed",
            "playbookID": "Office365_Feed_Test",
            "fromversion": "5.5.0"
        },
        {
            "integrations": "GoogleCloudTranslate",
            "playbookID": "GoogleCloudTranslate-Test",
            "pid_threshold": 8
        },
        {
            "integrations": "Infoblox",
            "playbookID": "Infoblox Test"
        },
        {
            "integrations": "BPA",
            "playbookID": "Test-BPA",
            "fromversion": "4.5.0"
        },
        {
            "playbookID": "GetValuesOfMultipleFIelds Test",
            "fromversion": "4.5.0"
        },
        {
            "playbookID": "IsInternalHostName Test",
            "fromversion": "4.5.0"
        },
        {
            "playbookID": "DigitalGuardian-Test",
            "integrations": "Digital Guardian",
            "fromversion": "5.0.0"
        },
        {
            "integrations": "SplunkPy",
            "playbookID": "Splunk Indicator Hunting Test",
            "fromversion": "5.0.0",
            "memory_threshold": 500,
            "instance_names": "use_default_handler"
        },
        {
            "integrations": "BPA",
            "playbookID": "Test-BPA_Integration",
            "fromversion": "4.5.0"
        },
        {
            "integrations": "AutoFocus Feed",
            "playbookID": "playbook-FeedAutofocus_test",
            "fromversion": "5.5.0"
        },
        {
            "integrations": "AutoFocus Daily Feed",
            "playbookID": "playbook-FeedAutofocus_daily_test",
            "fromversion": "5.5.0"
        },
        {
            "integrations": "PaloAltoNetworks_PrismaCloudCompute",
            "playbookID": "PaloAltoNetworks_PrismaCloudCompute-Test"
        },
        {
            "integrations": "Recorded Future Feed",
            "playbookID": "RecordedFutureFeed - Test",
            "timeout": 1000,
            "fromversion": "5.5.0",
            "memory_threshold": 86
        },
        {
            "integrations": "Expanse",
            "playbookID": "test-Expanse-Playbook",
            "fromversion": "5.0.0"
        },
        {
            "integrations": "Expanse",
            "playbookID": "test-Expanse",
            "fromversion": "5.0.0"
        },
        {
            "integrations": "DShield Feed",
            "playbookID": "playbook-DshieldFeed_test",
            "fromversion": "5.5.0"
        },
        {
            "integrations": "AlienVault Reputation Feed",
            "playbookID": "AlienVaultReputationFeed_Test",
            "fromversion": "5.5.0",
            "memory_threshold": 190
        },
        {
            "integrations": "BruteForceBlocker Feed",
            "playbookID": "playbook-BruteForceBlocker_test",
            "fromversion": "5.5.0",
            "memory_threshold": 190
        },
        {
            "integrations": "Carbon Black Enterprise EDR",
            "playbookID": "Carbon Black Enterprise EDR Test",
            "fromversion": "5.0.0"
        },
        {
            "integrations": "MongoDB Key Value Store",
            "playbookID": "MongoDB KeyValueStore - Test",
            "pid_threshold": 12,
            "fromversion": "5.0.0"
        },
        {
            "integrations": "MongoDB Log",
            "playbookID": "MongoDBLog - Test",
            "pid_threshold": 12,
            "fromversion": "5.0.0"
        },
        {
            "integrations": "Google Chronicle Backstory",
            "playbookID": "Google Chronicle Backstory Asset - Test",
            "fromversion": "5.0.0"
        },
        {
            "integrations": "Google Chronicle Backstory",
            "playbookID": "Google Chronicle Backstory IOC Details - Test",
            "fromversion": "5.0.0"
        },
        {
            "integrations": "Google Chronicle Backstory",
            "playbookID": "Google Chronicle Backstory List Alerts - Test",
            "fromversion": "5.0.0"
        },
        {
            "integrations": "Google Chronicle Backstory",
            "playbookID": "Google Chronicle Backstory List IOCs - Test",
            "fromversion": "5.0.0"
        },
        {
            "integrations": "Google Chronicle Backstory",
            "playbookID": "Google Chronicle Backstory Reputation - Test",
            "fromversion": "5.0.0"
        },
        {
            "integrations": "Google Chronicle Backstory",
            "playbookID": "Google Chronicle Backstory List Events - Test",
            "fromversion": "5.0.0"
        },
        {
            "integrations": "Feodo Tracker IP Blocklist Feed",
            "instance_names": "feodo_tracker_ip_currently__active",
            "playbookID": "playbook-feodotrackeripblock_test",
            "fromversion": "5.5.0"
        },
        {
            "integrations": "Feodo Tracker IP Blocklist Feed",
            "instance_names": "feodo_tracker_ip_30_days",
            "playbookID": "playbook-feodotrackeripblock_test",
            "fromversion": "5.5.0"
        },
        {
            "integrations": "Code42",
            "playbookID": "Code42-Test",
            "fromversion": "5.0.0",
            "timeout": 600
        },
        {
            "playbookID": "Code42 File Search Test",
            "integrations": "Code42",
            "fromversion": "5.0.0"
        },
        {
            "playbookID": "FetchIndicatorsFromFile-test",
            "fromversion": "5.5.0"
        },
        {
            "integrations": "RiskSense",
            "playbookID": "RiskSense Get Apps - Test"
        },
        {
            "integrations": "RiskSense",
            "playbookID": "RiskSense Get Host Detail - Test"
        },
        {
            "integrations": "RiskSense",
            "playbookID": "RiskSense Get Host Finding Detail - Test"
        },
        {
            "integrations": "RiskSense",
            "playbookID": "RiskSense Get Hosts - Test"
        },
        {
            "integrations": "RiskSense",
            "playbookID": "RiskSense Get Host Findings - Test"
        },
        {
            "integrations": "RiskSense",
            "playbookID": "RiskSense Get Unique Cves - Test"
        },
        {
            "integrations": "RiskSense",
            "playbookID": "RiskSense Get Unique Open Findings - Test"
        },
        {
            "integrations": "RiskSense",
            "playbookID": "RiskSense Get Apps Detail - Test"
        },
        {
            "integrations": "RiskSense",
            "playbookID": "RiskSense Apply Tag - Test"
        },
        {
            "integrations": "Indeni",
            "playbookID": "Indeni_test",
            "fromversion": "5.0.0"
        },
        {
            "integrations": "CounterCraft Deception Director",
            "playbookID": "CounterCraft - Test",
            "fromversion": "5.0.0"
        },
        {
            "integrations": "SafeBreach v2",
            "playbookID": "playbook-SafeBreach-Test",
            "fromversion": "5.5.0"
        },
        {
            "playbookID": "DbotPredictOufOfTheBoxTest",
            "fromversion": "4.5.0",
            "timeout": 1000
        },
        {
            "integrations": "AlienVault OTX TAXII Feed",
            "playbookID": "playbook-feedalienvaultotx_test",
            "fromversion": "5.5.0"
        },
        {
            "playbookID": "ExtractDomainAndFQDNFromUrlAndEmail-Test",
            "fromversion": "5.5.0"
        },
        {
            "integrations": "Cortex Data Lake",
            "playbookID": "Cortex Data Lake Test",
            "instance_names": "cdl_prod",
            "fromversion": "4.5.0"
        },
        {
            "integrations": "Cortex Data Lake",
            "playbookID": "Cortex Data Lake Test",
            "instance_names": "cdl_dev",
            "fromversion": "4.5.0"
        },
        {
            "integrations": "MongoDB",
            "playbookID": "MongoDB - Test"
        },
        {
            "integrations": "DNSDB_v2",
            "playbookID": "DNSDB-Test",
            "fromversion": "5.0.0"
        },
        {
            "playbookID": "DBotCreatePhishingClassifierV2FromFile-Test",
            "timeout": 60000,
            "fromversion": "4.5.0"
        },
        {
            "integrations": "IBM Resilient Systems",
            "playbookID": "IBM Resilient Systems Test"
        },
        {
            "integrations": [
                "Prisma Access",
                "Prisma Access Egress IP feed"
            ],
            "playbookID": "Prisma_Access_Egress_IP_Feed-Test",
            "timeout": 60000,
            "fromversion": "5.5.0",
            "nightly": true
        },
        {
            "integrations": "Prisma Access",
            "playbookID": "Prisma_Access-Test",
            "timeout": 60000,
            "fromversion": "5.5.0",
            "nightly": true
        },
        {
            "playbookID": "EvaluateMLModllAtProduction-Test",
            "fromversion": "4.5.0"
        },
        {
            "integrations": "Zabbix",
            "playbookID": "Zabbix - Test"
        },
        {
            "integrations": "GCP Whitelist Feed",
            "playbookID": "GCPWhitelist_Feed_Test",
            "fromversion": "5.5.0"
        },
        {
            "integrations": "Endace",
            "playbookID": "Endace-Test",
            "fromversion": "5.0.0"
        },
        {
            "integrations": "Deep Instinct",
            "playbookID": "Deep_Instinct-Test",
            "fromversion": "5.0.0"
        },
        {
            "integrations": "Recorded Future v2",
            "playbookID": "Recorded Future Test Playbook",
            "fromversion": "5.0.0"
        },
        {
            "integrations": "CyberTotal",
            "playbookID": "CyberTotal_TestPlaybook",
            "fromversion": "5.5.0"
        },
        {
            "integrations": "Azure AD Connect Health Feed",
            "playbookID": "FeedAzureADConnectHealth_Test",
            "fromversion": "5.5.0"
        },
        {
            "integrations": "Zoom Feed",
            "playbookID": "FeedZoom_Test",
            "fromversion": "5.5.0"
        },
        {
            "playbookID": "PCAP Search test",
            "fromversion": "5.0.0"
        },
        {
            "playbookID": "PCAP Parsing And Indicator Enrichment Test",
            "fromversion": "5.0.0",
            "integrations": "VirusTotal",
            "instance_names": "virus_total_general"
        },
        {
            "playbookID": "PCAP File Carving Test",
            "integrations": [
                "VirusTotal",
                "WildFire-v2"
            ],
            "instance_names": "virus_total_general",
            "fromversion": "5.0.0"
        },
        {
            "playbookID": "PCAP Analysis Test",
            "integrations": [
                "Recorded Future v2",
                "WildFire-v2"
            ],
            "fromversion": "5.0.0",
            "timeout": 1200
        },
        {
            "integrations": "VirusTotal",
            "instance_names": "virus_total_general",
            "playbookID": "PCAP Parsing And Indicator Enrichment Test",
            "fromversion": "5.0.0"
        },
        {
            "integrations": "Workday",
            "playbookID": "Workday - Test",
            "fromversion": "5.0.0",
            "timeout": 600
        },
        {
            "integrations": "Unit42 Feed",
            "playbookID": "Unit42 Feed - Test",
            "fromversion": "5.5.0",
            "timeout": 600
        },
        {
            "integrations": "CrowdStrikeMalquery",
            "playbookID": "CrowdStrikeMalquery-Test",
            "fromversion": "5.0.0",
            "timeout": 2500
        },
        {
            "integrations": "Sixgill_Darkfeed",
            "playbookID": "Sixgill-Darkfeed_Test",
            "fromversion": "5.5.0"
        },
        {
            "playbookID": "hashIncidentFields-test",
            "fromversion": "4.5.0",
            "timeout": 60000
        },
        {
            "integrations": "TruSTAR v2",
            "playbookID": "TruSTAR v2-Test",
            "fromversion": "5.0.0",
            "timeout": 500
        },
        {
            "integrations": "RSA Archer v2",
            "playbookID": "Archer v2 - Test",
            "fromversion": "5.0.0"
        },
        {
            "integrations": "WootCloud",
            "playbookID": "TestWootCloudPlaybook",
            "fromversion": "5.0.0"
        },
        {
            "integrations": "Ivanti Heat",
            "playbookID": "Ivanti Heat - Test"
        },
        {
            "integrations": "MicrosoftCloudAppSecurity",
            "playbookID": "MicrosoftCloudAppSecurity-Test"
        },
        {
            "integrations": "Blueliv ThreatCompass",
            "playbookID": "Blueliv_ThreatCompass_test",
            "fromversion": "5.0.0"
        },
        {
            "playbookID": "IncreaseIncidentSeverity-Test",
            "fromversion": "5.0.0"
        },
        {
            "integrations": "TrendMicro Cloud App Security",
            "playbookID": "playbook_TrendmicroCAS_Test",
            "fromversion": "5.0.0"
        },
        {
            "playbookID": "IfThenElse-Test",
            "fromversion": "5.0.0"
        },
        {
            "integrations": "Imperva WAF",
            "playbookID": "Imperva WAF - Test"
        },
        {
            "integrations": "CheckPointFirewall_v2",
            "playbookID": "checkpoint-testplaybook",
            "timeout": 500,
            "nightly": true
        },
        {
            "playbookID": "FailedInstances - Test",
            "integrations": "Whois",
            "fromversion": "4.5.0"
        },
        {
            "integrations": "F5 ASM",
            "playbookID": "playbook-F5_ASM-Test",
            "timeout": 600,
            "fromversion": "5.0.0",
            "nightly": true
        },
        {
            "playbookID": "Hatching Triage - Detonate File",
            "integrations": "Hatching Triage",
            "fromversion": "5.5.0"
        },
        {
            "integrations": "Talos Feed",
            "playbookID": "FeedTalosTestPlaybook",
            "fromversion": "5.5.0"
        },
        {
            "integrations": "Rundeck",
            "playbookID": "Rundeck_test",
            "fromversion": "5.5.0"
        },
        {
            "playbookID": "Field polling test",
            "timeout": 600,
            "fromversion": "5.0.0"
        },
        {
            "integrations": "Analyst1",
            "playbookID": "Analyst1 Integration Test"
        },
        {
            "integrations": "Analyst1",
            "playbookID": "Analyst1 Integration Demonstration - Test"
        },
        {
            "integrations": "Generic Webhook",
            "playbookID": "Generic Webhook - Test",
            "fromversion": "5.5.0"
        },
        {
            "integrations": "Palo Alto Networks Enterprise DLP",
            "playbookID": "Palo_Alto_Networks_Enterprise_DLP - Test",
            "fromversion": "5.0.0"
        }
    ],
    "skipped_tests": {
        "Workday - Test": "No credentials Issue 29595",
        "PCAP File Carving Test": "Merged with PCAP Analysis Test",
        "PCAP Parsing And Indicator Enrichment Test": "Merged with PCAP Analysis Test",
        "PCAP Search test": "Merged with PCAP Analysis Test",
        "Blueliv_ThreatContext_test": "community pack",
        "Protectwise-Test": "Issue 28168",
        "Phishing Classifier V2 ML Test": "Issue 26066",
        "RedLockTest": "Issue 24600",
        "SentinelOne V2 - test": "Issue 24933",
        "TestDedupIncidentsPlaybook": "Issue 24344",
        "CreateIndicatorFromSTIXTest": "Issue 24345",
        "Endpoint data collection test": "Uses a deprecated playbook called Endpoint data collection",
        "Prisma_Access_Egress_IP_Feed-Test": "unskip after we will get Prisma Access instance - Issue 27112",
        "Prisma_Access-Test": "unskip after we will get Prisma Access instance - Issue 27112",
        "Test-Shodan_v2": "Issue 23370",
        "Symantec Deepsight Test": "Issue 22971",
        "TestProofpointFeed": "Issue 22229",
        "Git_Integration-Test": "Issue 20029",
        "Symantec Data Loss Prevention - Test": "Issue 20134",
        "NetWitness Endpoint Test": "Issue 19878",
        "TestUptycs": "Issue 19750",
        "InfoArmorVigilanteATITest": "Test issue 17358",
        "ArcSight Logger test": "Issue 19117",
        "TestDedupIncidentsByName": "skipped on purpose - this is part of the TestDedupIncidentsPlaybook - no need to execute separately as a test",
        "3da2e31b-f114-4d7f-8702-117f3b498de9": "Issue 19837",
        "d66e5f86-e045-403f-819e-5058aa603c32": "pr 3220",
        "RecordedFutureFeed - Test": "Issue 18922",
        "IntSights Mssp Test": "Issue #16351",
        "fd93f620-9a2d-4fb6-85d1-151a6a72e46d": "Issue 19854",
        "DeleteContext-auto-subplaybook-test": "used in DeleteContext-auto-test as sub playbook",
        "Test Playbook TrendMicroDDA": "Issue 16501",
        "Process Email - Generic - Test - Actual Incident": "Should never run as standalone. Issue #25947",
        "Phishing v2 - Test - Actual Incident": "Should never run as standalone. Issue #25947",
        "Phishing - Core - Test - Actual Incident": "Should never run as standalone. Issue #25947",
        "ssdeepreputationtest": "Issue #20953",
        "C2sec-Test": "Issue #21633",
        "palo_alto_panorama_test_pb": "Issue #22835",
        "GCS Bucket Management - Test": "used in GCS - Test as sub playbook",
        "GCS Object Operations - Test": "used in GCS - Test as sub playbook",
        "GCS Bucket Policy (ACL) - Test": "used in GCS - Test as sub playbook",
        "GCS Object Policy (ACL) - Test": "used in GCS - Test as sub playbook",
        "Send Email To Recipients": "used in EWS Mail Sender Test 2 as sub playbook",
        "Create Phishing Classifier V2 ML Test": "Issue 26341",
        "Account Enrichment - Generic v2 - Test": "Issue 26452",
        "Office365_Feed_Test": "Issue 26455",
        "DBotCreatePhishingClassifierV2FromFile-Test": "Issue 26456",
        "Google Chronicle Backstory Asset - Test": "Issue 26460",
        "HybridAnalysis-Test": "Issue 26599",
        "Tenable.io test": "Issue 26727",
        "Tenable.io Scan Test": "Issue 26727",
        "ThreatConnect v2 - Test": "Issue 26782",
        "Email Address Enrichment - Generic v2.1 - Test": "Issue 26785",
        "Tanium v2 - Test": "Issue 26822",
        "hashIncidentFields-test": "Issue 26850",
        "Luminate-TestPlaybook": "Issue 27016",
        "Fidelis Elevate Network": "Issue 26453",
        "SepioPrimeAPI-Test": "Issue 27240",
        "Cortex XDR - IOC - Test": "Issue 25598",
        "Cherwell Example Scripts - test": "Issue 27107",
        "Cherwell - test": "Issue 26780",
<<<<<<< HEAD
        "MISP V2 Test": "Issue 26905",
=======
>>>>>>> 9db139ca
        "pyEWS_Test": "Issue 28339",
        "GmailTest": "Issue 27057",
        "playbook-SafeBreach-Test": "Issue 21205",
        "SMB test": "Issue 26454",
        "TestCofenseFeed": "Issue 29198",
        "PAN-OS Query Logs For Indicators Test": "Issue 28753",
        "Indeni_test": "Non-certified partner pack, this should be skipped for now",
        "TCPUtils-Test": "Issue 29677",
        "OpenCTI Feed Test": "Issue 29592",
        "Microsoft Advanced Threat Analytics - Test": "Issue 29593",
        "Polygon-Test": "Issue 29060",
        "AttackIQ - Test": "Issue 29774",
        "CyberTotal_TestPlaybook": "Issue 29776",
        "AWS-securityhub Test": "Issue 29796",
        "AWS - CloudWatchLogs Test Playbook": "Issue 29828",
        "IAM - Test Playbook": "Issue 30013",
        "Trend Micro Apex - Test": "Issue 27280",
        "Azure Compute - Test": "Issue 28056",
        "Recorded Future Test": "Issue 26741",
        "Test - CrowdStrike Falcon": "Issue 30068",
        "TestEmailRepPlaybook": "Issue 30070",
        "CounterCraft - Test": "Issue 30069",
        "Test-BPA": "Issue 28406",
        "SymantecEndpointProtection_Test": "Issue 30157",
        "forcepoint test": "Issue 28043",
        "Test-BPA_Integration": "Issue 28236",
        "CanaryTools Test": "Issue 30796",
        "Generic Webhook - Test": "Issue 30797",
        "VxStream Test": "Issue 29280",
        "palo_alto_firewall_test_pb": "Issue 27501"
    },
    "skipped_integrations": {
        
        "_comment1": "~~~ NO INSTANCE ~~~",
        "Forcepoint": "instance issues. Issue 28043",
        "ZeroFox": "Issue 29284",
        "Recorded Future v2": "Issue 29090",
        "Symantec Management Center": "Issue 23960",
        "PerceptionPoint": "Issue 25795",
        "IntSights": "Issue 26742",
        "Traps": "Issue 24122",
        "Fidelis Elevate Network": "Issue 26453",
        "CrowdStrike Falcon X": "Issue 26209",
        "Deep Instinct": "The partner didn't provide an instance",
        "Cofense Triage v2": "No instance - partner integration",
        "ArcSight Logger": "Issue 24303",
        "MxToolBox": "No instance",
        "Skyformation": "No instance, old partner",
        "Prisma Access": "Instance will be provided soon by Lior and Prasen - Issue 27112",
        "AlphaSOC Network Behavior Analytics": "No instance",
        "IsItPhishing": "No instance",
        "Verodin": "No instance",
        "EasyVista": "No instance",
        "Pipl": "No instance",
        "Moloch": "No instance",
        "Twilio": "No instance",
        "Zendesk": "No instance",
        "GuardiCore": "No instance",
        "Nessus": "No instance",
        "Cisco CloudLock": "No instance",
        "SentinelOne": "No instance",
        "Vectra v2": "No instance",
        "Awake Security": "Issue 23376",
        "ExtraHop": "No license, issue 23731",
        "RiskSense": "We should get an instance talk to Francesco",
        "Palo Alto Networks Cortex": "Issue 22300",
        "AWS - IAM": "Issue 21401",
        "FortiGate": "License expired, and not going to get one (issue 14723)",
        "IronDefense": "Test depends on making requests to a non-public API",
        "Attivo Botsink": "no instance, not going to get it",
        "VMware": "no License, and probably not going to get it",
        "AWS Sagemaker": "License expired, and probably not going to get it",
        "Symantec MSS": "No instance, probably not going to get it (issue 15513)",
        "Google Cloud Compute": "Can't test yet",
        "Cymon": "The service was discontinued since April 30th, 2019.",
        "FireEye ETP": "No instance",
        "ProofpointTAP_v2": "No instance",
        "remedy_sr_beta": "No instance",
        "ExtraHop v2": "No instance",
        "Minerva Labs Anti-Evasion Platform": "Issue 18835",
        "PolySwarm": "contribution",
        "Blueliv ThreatContext": "contribution",
        "Silverfort": "contribution",
        "Druva Ransomware Response": "contribution",
        "fireeye": "Issue 19839",
        "DomainTools": "Issue 8298",
        "Remedy On-Demand": "Issue 19835",
        "Check Point": "Issue 18643",
        "CheckPointFirewall_v2": "Issue 18643",
        "Preempt": "Issue 20268",
        "Jask": "Issue 18879",
        "vmray": "Issue 18752",
        "Anomali ThreatStream v2": "Issue 19182",
        "Anomali ThreatStream": "Issue 19182",
        "SCADAfence CNM": "Issue 18376",
        "ArcSight ESM v2": "Issue #18328",
        "AlienVault USM Anywhere": "Issue #18273",
        "Dell Secureworks": "Instance locally installed on @liorblob PC",
        "Netskope": "instance is down",
        "Service Manager": "Expired license",
        "carbonblackprotection": "License expired",
        "icebrg": "Issue 14312",
        "Freshdesk": "Trial account expired",
        "Threat Grid": "Issue 16197",
        "Kafka V2": "Can not connect to instance from remote",
        "Check Point Sandblast": "Issue 15948",
        "Remedy AR": "getting 'Not Found' in test button",
        "Salesforce": "Issue 15901",
        "Zscaler": "Issue 17784",
        "RedCanary": "License expired",
        "ANYRUN": "No instance",
        "Snowflake": "Looks like account expired, needs looking into",
        "Cisco Spark": "Issue 18940",
        "Phish.AI": "Issue 17291",
        "MaxMind GeoIP2": "Issue 18932.",
        "Exabeam": "Issue 19371",
        "McAfee ESM-v10": "Issue 20225",
        "PaloAltoNetworks_PrismaCloudCompute": "Issue 27112",
        "SecBI": "Issue 22545",
        "IBM Resilient Systems": "Issue 23722",
        "Ivanti Heat": "Issue 26259",
        "AWS - Athena - Beta": "Issue 19834",
        "Blueliv ThreatCompass": "Community contribution",
        "Hatching Triage": "Community contribution",
        "SNDBOX": "Issue 28826",
        "illuminate": "Will be replaced by analyst1 - Issue 9401",
        "Workday": "License expired Issue: 29590, 29595",

        "_comment2": "~~~ UNSTABLE ~~~",
        "Tenable.sc": "unstable instance",
        "ThreatConnect v2": "unstable instance",
        
        "_comment3": "~~~ QUOTA ISSUES ~~~",
        "Joe Security": "Issue 25650",
        "XFE_v2": "Required proper instance, otherwise we get quota errors",
        "Lastline": "issue 20323",
        "Google Resource Manager": "Cannot create projects because have reached allowed quota.",
        "Looker": "Warehouse 'DEMO_WH' cannot be resumed because resource monitor 'LIMITER' has exceeded its quota.",
        "Ipstack": "Issue 26266",
        
        "_comment4": "~~~ NO INSTANCE - SUPPORTED BY THE COMMUNITY ~~~",
        "Zabbix": "Supported by external developer",
        "Humio": "supported by the partner",
        "Digital Guardian": "partner integration",
        "Smokescreen IllusionBLACK": "partner integration",
        
        "_comment5": "~~~ OTHER ~~~",
        "XFE": "We have the new integration XFE_v2, so no need to test the old one because they use the same quote",
        "Endace": "Issue 24304",
        "Pentera": "authentication method will not work with testing",
        "EclecticIQ Platform": "Issue 8821",
        "BitDam": "Issue #17247",
        "Zoom": "Issue 19832",
        "Forescout": "Can only be run from within PANW network. Look in keeper for - Demisto in the LAB",
        "FortiManager": "Can only be run within PANW network",
        "HelloWorldSimple": "This is just an example integration - no need for test",
        "TestHelloWorldPlaybook": "This is just an example integration - no need for test",
        "Cymulate": "Partner didn't provided test playbook",
        "Lastline v2": "Temporary skipping, due to quota issues, in order to merge a PR",
        "Palo Alto Minemeld": "Issue #26878",
        "AttackIQFireDrill": "License issues #29774"
    },
    "nightly_integrations": [
        "Lastline v2",
        "TruSTAR",
        "SlackV2",
        "VulnDB"
    ],
    "unmockable_integrations": {
        "Generic Webhook": "Does not send HTTP traffic",
        "Microsoft Endpoint Configuration Manager": "Uses Microsoft winRM",
        "VirusTotal - Private API": "proxy failures with recording. related issues: 26463, 28888",
        "SecurityIntelligenceServicesFeed": "Need proxy configuration in server",
        "BPA": "Playbook using GenericPolling which is inconsistent",
        "Mail Listener v2": "Integration has no proxy checkbox",
        "Cortex XDR - IOC": "'Cortex XDR - IOC - Test' is using also the fetch indicators which is not working in proxy mode",
        "AWS - Security Hub": "Issue 24926",
        "Cherwell": "Submits a file - tests that send files shouldn't be mocked",
        "SNDBOX": "Submits a file - tests that send files shouldn't be mocked",
        "Joe Security": "Submits a file - tests that send files shouldn't be mocked",
        "Maltiverse": "issue 24335",
        "MITRE ATT&CK": "Using taxii2client package",
        "MongoDB": "Our instance not using SSL",
        "Cortex Data Lake": "Integration requires SSL",
        "Google Key Management Service": "The API requires an SSL secure connection to work.",
        "McAfee ESM-v10": "we have multiple instances with same test playbook, mock recording are per playbook so it keeps failing the playback step",
        "SplunkPy": "we have multiple instances with same test playbook, mock recording are per playbook so it keeps failing the playback step",
        "McAfee ESM v2": "we have multiple instances with same test playbook, mock recording are per playbook so it keeps failing the playback step",
        "mysql": "Does not use http",
        "SlackV2": "Integration requires SSL",
        "Whois": "Mocks does not support sockets",
        "Panorama": "Exception: Proxy process took to long to go up. https://circleci.com/gh/demisto/content/24826",
        "Image OCR": "Does not perform network traffic",
        "Server Message Block (SMB)": "Does not perform http communication",
        "Active Directory Query v2": "Does not perform http communication",
        "dnstwist": "Does not perform http communication",
        "Generic SQL": "Does not perform http communication",
        "PagerDuty v2": "Integration requires SSL",
        "TCPIPUtils": "Integration requires SSL",
        "Luminate": "Integration has no proxy checkbox",
        "Shodan": "Integration has no proxy checkbox",
        "Google BigQuery": "Integration has no proxy checkbox",
        "ReversingLabs A1000": "Checking",
        "Check Point": "Checking",
        "okta": "Test Module failing, suspect it requires SSL",
        "Okta v2": "dynamic test, need to revisit and better avoid conflicts",
        "Awake Security": "Checking",
        "ArcSight ESM v2": "Checking",
        "Phish.AI": "Checking",
        "Intezer": "Nightly - Checking",
        "ProtectWise": "Nightly - Checking",
        "google-vault": "Nightly - Checking",
        "McAfee NSM": "Nightly - Checking",
        "Forcepoint": "Nightly - Checking",
        "palo_alto_firewall": "Need to check test module",
        "Signal Sciences WAF": "error with certificate",
        "google": "'unsecure' parameter not working",
        "EWS Mail Sender": "Inconsistent test (playback fails, record succeeds)",
        "ReversingLabs Titanium Cloud": "No Unsecure checkbox. proxy trying to connect when disabled.",
        "Anomali ThreatStream": "'proxy' parameter not working",
        "Palo Alto Networks Cortex": "SDK",
        "Recorded Future": "might be dynamic test",
        "AlphaSOC Wisdom": "Test module issue",
        "RedLock": "SSL Issues",
        "Microsoft Graph": "Test direct access to oproxy",
        "MicrosoftGraphMail": "Test direct access to oproxy",
        "Microsoft Graph User": "Test direct access to oproxy",
        "Microsoft_Graph_Files": "Test direct access to oproxy",
        "Microsoft Graph Groups": "Test direct access to oproxy",
        "Microsoft Defender Advanced Threat Protection": "Test direct access to oproxy",
        "Azure Security Center v2": "Test direct access to oproxy",
        "Microsoft Graph Calendar": "Test direct access to oproxy",
        "Microsoft Graph Device Management": "Test direct access to oproxy",
        "Azure Compute v2": "Test direct access to oproxy",
        "AWS - CloudWatchLogs": "Issue 20958",
        "AWS - AccessAnalyzer": "Issue 24926",
        "AWS - ACM": "Issue 24926",
        "AWS - Athena - Beta": "Issue 24926",
        "AWS - CloudTrail": "Issue 24926",
        "AWS - EC2": "Issue 24926",
        "AWS - GuardDuty": "Issue 24926",
        "AWS - IAM": "Issue 24926",
        "AWS - Lambda": "Issue 24926",
        "AWS - Route53": "Issue 24926",
        "AWS - S3": "Issue 24926",
        "AWS - SQS": "Issue 24926",
        "Amazon DynamoDB": "Issue 24926",
        "AWS Sagemaker": "Issue 24926",
        "Gmail Single User": "googleclient sdk has time based challenge exchange",
        "Gmail": "googleclient sdk has time based challenge exchange",
        "GSuiteAdmin": "googleclient sdk has time based challenge exchange",
        "GoogleCloudTranslate": "google translate sdk does not support proxy",
        "Google Chronicle Backstory": "SDK",
        "Google Vision AI": "SDK",
        "Google Cloud Compute": "googleclient sdk has time based challenge exchange",
        "Google Cloud Functions": "googleclient sdk has time based challenge exchange",
        "GoogleDocs": "googleclient sdk has time based challenge exchange",
        "GooglePubSub": "googleclient sdk has time based challenge exchange",
        "Google Resource Manager": "googleclient sdk has time based challenge exchange",
        "Google Cloud Storage": "SDK",
        "GoogleCalendar": "googleclient sdk has time based challenge exchange",
        "GoogleDrive":  "googleclient sdk has time based challenge exchange",
        "Syslog Sender": "syslog",
        "syslog": "syslog",
        "MongoDB Log": "Our instance not using SSL",
        "MongoDB Key Value Store": "Our instance not using SSL",
        "GoogleKubernetesEngine": "SDK",
        "TAXIIFeed": "Cannot use proxy",
        "EWSO365": "oproxy dependent",
        "QRadar": "Playbooks has parallel steps which are causing inconsistent results",
        "MISP V2": "Issue 26905"
    },
    "parallel_integrations": [
        "SNDBOX",
        "Whois",
        "Rasterize",
        "CVE Search v2",
        "VulnDB",
        "CheckPhish",
        "Tanium",
        "LogRhythmRest",
        "ipinfo",
        "Demisto REST API",
        "syslog",
        "ElasticsearchFeed",
        "MITRE ATT&CK",
        "Microsoft Intune Feed",
        "JSON Feed",
        "Plain Text Feed",
        "Fastly Feed",
        "Malware Domain List Active IPs Feed",
        "Blocklist_de Feed",
        "Cloudflare Feed",
        "AzureFeed",
        "SpamhausFeed",
        "Cofense Feed",
        "Bambenek Consulting Feed",
        "AWS Feed",
        "CSVFeed",
        "ProofpointFeed",
        "abuse.ch SSL Blacklist Feed",
        "TAXIIFeed",
        "Office 365 Feed",
        "AutoFocus Feed",
        "Recorded Future Feed",
        "DShield Feed",
        "AlienVault Reputation Feed",
        "BruteForceBlocker Feed",
        "Feodo Tracker IP Blocklist Feed",
        "AlienVault OTX TAXII Feed",
        "Prisma Access Egress IP feed",
        "Lastline v2",
        "McAfee DXL",
        "GCP Whitelist Feed",
        "Cortex Data Lake",
        "AWS - Security Hub",
        "Mail Listener v2"
    ],
    "docker_thresholds": {
        
        "_comment": "Add here docker images which are specific to an integration and require a non-default threshold (such as rasterize or ews). That way there is no need to define this multiple times. You can specify full image name with version or without.",
        "images": {
            "demisto/chromium": {
                "pid_threshold": 11
            },
            "demisto/py-ews:2.0": {
                "memory_threshold": 150
            },
            "demisto/pymisp:1.0.0.52": {
                "memory_threshold": 150
            },
            "demisto/pytan": {
                "pid_threshold": 11
            },
            "demisto/google-k8s-engine:1.0.0.9467": {
                "pid_threshold": 11
            },
            "demisto/threatconnect-tcex": {
                "pid_threshold": 11
            },
            "demisto/taxii2": {
                "pid_threshold": 11
            }
        }
    }
}<|MERGE_RESOLUTION|>--- conflicted
+++ resolved
@@ -3252,10 +3252,6 @@
         "Cortex XDR - IOC - Test": "Issue 25598",
         "Cherwell Example Scripts - test": "Issue 27107",
         "Cherwell - test": "Issue 26780",
-<<<<<<< HEAD
-        "MISP V2 Test": "Issue 26905",
-=======
->>>>>>> 9db139ca
         "pyEWS_Test": "Issue 28339",
         "GmailTest": "Issue 27057",
         "playbook-SafeBreach-Test": "Issue 21205",
@@ -3288,7 +3284,7 @@
         "palo_alto_firewall_test_pb": "Issue 27501"
     },
     "skipped_integrations": {
-        
+
         "_comment1": "~~~ NO INSTANCE ~~~",
         "Forcepoint": "instance issues. Issue 28043",
         "ZeroFox": "Issue 29284",
@@ -3387,7 +3383,7 @@
         "_comment2": "~~~ UNSTABLE ~~~",
         "Tenable.sc": "unstable instance",
         "ThreatConnect v2": "unstable instance",
-        
+
         "_comment3": "~~~ QUOTA ISSUES ~~~",
         "Joe Security": "Issue 25650",
         "XFE_v2": "Required proper instance, otherwise we get quota errors",
@@ -3395,13 +3391,13 @@
         "Google Resource Manager": "Cannot create projects because have reached allowed quota.",
         "Looker": "Warehouse 'DEMO_WH' cannot be resumed because resource monitor 'LIMITER' has exceeded its quota.",
         "Ipstack": "Issue 26266",
-        
+
         "_comment4": "~~~ NO INSTANCE - SUPPORTED BY THE COMMUNITY ~~~",
         "Zabbix": "Supported by external developer",
         "Humio": "supported by the partner",
         "Digital Guardian": "partner integration",
         "Smokescreen IllusionBLACK": "partner integration",
-        
+
         "_comment5": "~~~ OTHER ~~~",
         "XFE": "We have the new integration XFE_v2, so no need to test the old one because they use the same quote",
         "Endace": "Issue 24304",
@@ -3575,7 +3571,7 @@
         "Mail Listener v2"
     ],
     "docker_thresholds": {
-        
+
         "_comment": "Add here docker images which are specific to an integration and require a non-default threshold (such as rasterize or ews). That way there is no need to define this multiple times. You can specify full image name with version or without.",
         "images": {
             "demisto/chromium": {
