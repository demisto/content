{
    "testTimeout": 160,
    "testInterval": 20,
    "tests": [
         {
            "integrations": "SpamhausFeed",
            "playbookID": "Spamhaus_Feed_Test",
            "fromversion": "5.5.0"
        },
        {
            "integrations": "Digital Defense FrontlineVM",
            "playbookID": "Digital Defense FrontlineVM - Scan Asset Not Recently Scanned Test"
        },
        {
            "integrations": "Digital Defense FrontlineVM",
            "playbookID": "Digital Defense FrontlineVM - Test Playbook"
        },
        {
            "integrations": "CSVFeed",
            "playbookID": "CSV_Feed_Test",
            "fromversion": "5.5.0"
        },
        {
            "integrations": "Digital Shadows",
            "playbookID": "Digital Shadows - Test"
        },
        {
            "integrations": "Azure Compute v2",
            "playbookID": "Azure Compute - Test",
            "instance_names": "ms_azure_compute_dev"
        },
        {
            "integrations": "Azure Compute v2",
            "playbookID": "Azure Compute - Test",
            "instance_names": "ms_azure_compute_prod"
        },
        {
            "integrations": "Symantec Data Loss Prevention",
            "playbookID": "Symantec Data Loss Prevention - Test",
            "fromversion": "4.5.0"
        },
        {
            "integrations": "Lockpath KeyLight v2",
            "playbookID": "Keylight v2 - Test"
        },
        {
            "integrations": "Azure Security Center v2",
            "playbookID": "Azure SecurityCenter - Test",
            "instance_names": "ms_azure_sc_prod"
        },
        {
            "integrations": "Azure Security Center v2",
            "playbookID": "Azure SecurityCenter - Test",
            "instance_names": "ms_azure_sc_prod"
        },
        {
            "integrations": "JsonWhoIs",
            "playbookID": "JsonWhoIs-Test"
        },
        {
            "integrations": "MicrosoftGraphMail",
            "playbookID": "MicrosoftGraphMail-Test",
            "instance_names": "ms_graph_mail_dev"
        },
        {
            "integrations": "MicrosoftGraphMail",
            "playbookID": "MicrosoftGraphMail-Test",
            "instance_names": "ms_graph_mail_dev_no_oproxy"
        },
        {
            "integrations": "MicrosoftGraphMail",
            "playbookID": "MicrosoftGraphMail-Test",
            "instance_names": "ms_graph_mail_prod"
        },
        {
            "integrations": "nmap",
            "playbookID": "Nmap - Test",
            "fromversion": "5.0.0"
        },
        {
            "integrations": "AutoFocus V2",
            "playbookID": "Autofocus Query Samples, Sessions and Tags Test Playbook",
            "fromversion": "4.5.0",
            "timeout": 500
        },
        {
            "integrations": "HelloWorld",
            "playbookID": "TestHelloWorld"
        },
        {
            "integrations": "ThreatQ v2",
            "playbookID": "ThreatQ - Test",
            "fromversion": "4.5.0"
        },
        {
            "integrations": "AttackIQFireDrill",
            "playbookID": "AttackIQ - Test"
        },
        {
            "integrations": "PhishLabs IOC EIR",
            "playbookID": "PhishlabsIOC_EIR-Test"
        },
        {
            "integrations": "PhishLabs IOC DRP",
            "playbookID": "PhishlabsIOC_DRP-Test"
        },
        {
            "playbookID": "Create Phishing Classifier V2 ML Test",
            "timeout" : 60000,
            "fromversion": "4.5.0"
        },
        {
            "integrations": "ZeroFox",
            "playbookID": "ZeroFox-Test",
            "fromversion": "4.1.0"
        },
        {
            "integrations": "AlienVault OTX v2",
            "playbookID": "Alienvault_OTX_v2 - Test"
        },
        {
            "integrations": "AWS - SQS",
            "playbookID": "fd93f620-9a2d-4fb6-85d1-151a6a72e46d"
        },
        {
            "integrations": "SlackV2",
            "playbookID": "Slack Test Playbook",
            "timeout" : 2400,
            "fromversion": "5.0.0"
        },
        {
            "integrations": "Cortex XDR - IR",
            "playbookID": "Test XDR Playbook",
            "fromversion": "4.1.0"
        },
        {
            "integrations": "Cloaken",
            "playbookID": "Cloaken-Test"
        },
        {
            "integrations": "Uptycs",
            "playbookID": "TestUptycs"
        },
        {
            "integrations": "ThreatX",
            "playbookID": "ThreatX-test"
        },
        {
            "integrations": "Akamai WAF SIEM",
            "playbookID": "Akamai_WAF_SIEM-Test"
        },
        {
            "integrations": "AlienVault OTX",
            "playbookID": "AlienVaultOTX Test"
        },
        {
            "integrations": "Cofense Triage",
            "playbookID": "Cofense Triage Test"
        },
        {
            "integrations": "Minerva Labs Anti-Evasion Platform",
            "playbookID": "Minerva Test playbook"
        },
        {
            "integrations": "CheckPhish",
            "playbookID": "CheckPhish-Test"
        },
        {
            "integrations": "Symantec Management Center",
            "playbookID": "SymantecMC_TestPlaybook"
        },
        {
            "integrations": "Tufin",
            "playbookID": "Tufin Test"
        },
        {
            "integrations": "Looker",
            "playbookID": "Test-Looker"
        },
        {
            "integrations": "Vertica",
            "playbookID": "Vertica Test"
        },
        {
            "integrations": "Server Message Block (SMB)",
            "playbookID": "SMB test"
        },
        {
            "playbookID": "ConvertFile-Test",
            "fromversion": "4.5.0"
        },
        {
            "playbookID": "TestAwsEC2GetPublicSGRules-Test"
        },
        {
            "playbookID": "TestParseEmailFile-deprecated-script"
        },
        {
            "integrations": "RSA NetWitness Packets and Logs",
            "playbookID": "rsa_packets_and_logs_test"
        },
        {
            "playbookID": "test_similar_incidents"
        },
        {
            "playbookID": "autofocus_test",
            "integrations": "Autofocus"
        },
        {
            "playbookID": "CheckpointFW-test",
            "integrations": "Check Point"
        },
        {
            "playbookID": "RegPathReputationBasicLists_test"
        },
        {
            "playbookID": "EmailDomainSquattingReputation-Test"
        },
        {
            "playbookID": "RandomStringGenerateTest"
        },
        {
            "playbookID": "DocumentationTest",
            "integrations": "ipinfo"
        },
        {
            "playbookID": "playbook-checkEmailAuthenticity-test"
        },
        {
            "playbookID": "HighlightWords_Test"

        },
        {
            "playbookID": "StringContainsArray_test"
        },
        {
            "integrations": "Fidelis Elevate Network",
            "playbookID": "Fidelis-Test"
        },
        {
            "integrations": "AWS - ACM",
            "playbookID": "ACM-Test"
        },
        {
            "integrations": "Thinkst Canary",
            "playbookID": "CanaryTools Test"
        },
        {
            "integrations": "ThreatMiner",
            "playbookID": "ThreatMiner-Test"
        },
        {
            "playbookID": "StixCreator-Test"
        },
        {
            "playbookID": "CompareIncidentsLabels-test-playbook"
        },
        {
            "integrations": "Have I Been Pwned? V2",
            "playbookID": "Pwned v2 test"
        },
        {
            "integrations": "Alexa Rank Indicator",
            "playbookID": "Alexa Test Playbook"
        },
        {
            "playbookID": "UnEscapeURL-Test"
        },
        {
            "playbookID": "UnEscapeIPs-Test"
        },
        {
            "playbookID": "ExtractDomainFromUrlAndEmail-Test"
        },
        {
            "playbookID": "ConvertKeysToTableFieldFormat_Test"
        },
        {
            "integrations": "CVE Search",
            "playbookID": "cveReputation Test"
        },
        {
            "integrations": "HashiCorp Vault",
            "playbookID": "hashicorp_test"
        },
        {
            "integrations": "AWS - Athena - Beta",
            "playbookID": "Beta-Athena-Test"
        },
        {
            "integrations": "BeyondTrust Password Safe",
            "playbookID": "BeyondTrust-Test"
        },
        {
            "integrations": "Dell Secureworks",
            "playbookID": "secureworks_test"
        },
        {
            "integrations": "ServiceNow",
            "playbookID": "servicenow_test_new"
        },
        {
            "integrations": "ExtraHop",
            "playbookID": "ExtraHop-Test"
        },
        {
            "integrations": "ExtraHop v2",
            "playbookID": "ExtraHop_v2-Test"
        },
        {
            "playbookID": "Test CommonServer"
        },
        {
            "integrations": "CIRCL",
            "playbookID": "CirclIntegrationTest"
        },
        {
            "integrations": "MISP V2",
            "playbookID": "MISP V2 Test"
        },
        {
            "playbookID": "test-LinkIncidentsWithRetry"
        },
        {
            "playbookID": "CopyContextToFieldTest"
        },
        {
            "integrations": "OTRS",
            "playbookID": "OTRS Test",
            "fromversion": "4.1.0"
        },
        {
            "integrations": "Attivo Botsink",
            "playbookID": "AttivoBotsinkTest"
        },
        {
            "playbookID": "CreatePhishingClassifierMLTest",
            "timeout": 2400
        },
        {
            "integrations": "Cymon",
            "playbookID": "playbook-Cymon_Test"
        },
        {
            "integrations": "FortiGate",
            "playbookID": "Fortigate Test"
        },
        {
            "playbookID": "FormattedDateToEpochTest"
        },
        {
            "integrations": "SNDBOX",
            "playbookID": "SNDBOX_Test"
        },
        {
            "integrations": "SNDBOX",
            "playbookID": "Detonate File - SNDBOX - Test",
            "timeout": 2400,
            "nightly": true
        },
        {
            "integrations": "VxStream",
            "playbookID": "Detonate File - HybridAnalysis - Test",
            "timeout": 2400
        },
        {
            "playbookID": "WordTokenizeTest"
        },
        {
            "integrations": "Awake Security",
            "playbookID": "awake_security_test_pb"
        },
        {
            "integrations": "Tenable.sc",
            "playbookID": "tenable-sc-test",
            "timeout": 240,
            "nightly": true
        },
        {
            "integrations": "MimecastV2",
            "playbookID": "Mimecast test"
        },
        {
            "playbookID": "CreateEmailHtmlBody_test_pb",
            "fromversion": "4.1.0"
        },
        {
            "playbookID": "ReadPDFFile-Test"
        },
        {
            "playbookID": "ReadPDFFileV2-Test",
            "timeout": 1000
        },
        {
            "playbookID": "JSONtoCSV-Test"
        },
        {
            "integrations": "Panorama",
            "instance_names": "palo_alto_firewall",
            "playbookID": "palo_alto_firewall_test_pb",
            "timeout": 1000,
            "nightly": true
        },
        {
            "integrations": "Panorama",
            "instance_names": "palo_alto_panorama",
            "playbookID": "palo_alto_panorama_test_pb",
            "timeout": 1000,
            "nightly": true
        },
        {
            "integrations": "Panorama",
            "instance_names": "palo_alto_panorama",
            "playbookID": "Panorama Query Logs - Test",
            "timeout": 1000,
            "nightly": true
        },
        {
            "integrations": "Panorama",
            "instance_names": "palo_alto_firewall_9.0",
            "playbookID": "palo_alto_firewall_test_pb",
            "timeout": 1000,
            "nightly": true
        },
        {
            "integrations": "Panorama",
            "instance_names": "palo_alto_panorama_9.0",
            "playbookID": "palo_alto_panorama_test_pb",
            "timeout": 1000,
            "nightly": true
        },
        {
            "integrations": "Tenable.io",
            "playbookID": "Tenable.io test"
        },
        {
            "playbookID": "URLDecode-Test"
        },
        {
            "playbookID": "GetTime-Test"
        },
        {
            "playbookID": "GetTime-ObjectVsStringTest"
        },
        {
            "integrations": "Tenable.io",
            "playbookID": "Tenable.io Scan Test",
            "nightly": true,
            "timeout": 900
        },
        {
            "integrations": "Tenable.sc",
            "playbookID": "tenable-sc-scan-test",
            "nightly": true,
            "timeout": 600
        },
        {
            "integrations": "google-vault",
            "playbookID": "Google-Vault-Generic-Test",
            "nightly": true,
            "timeout": 3600
        },
        {
            "integrations": "google-vault",
            "playbookID": "Google_Vault-Search_And_Display_Results_test",
            "nightly": true,
            "timeout": 3600
        },
        {
            "playbookID": "Luminate-TestPlaybook",
            "integrations": "Luminate"
        },
        {
            "playbookID": "Palo Alto Networks - Malware Remediation Test",
            "integrations": "Palo Alto Minemeld",
            "fromversion": "4.5.0"
        },
        {
            "playbookID": "SumoLogic-Test",
            "integrations": "SumoLogic",
            "fromversion": "4.1.0"
        },
        {
            "playbookID": "ParseEmailFiles-test"
        },
        {
            "playbookID": "PAN-OS - Block IP and URL - External Dynamic List Test",
            "integrations": "palo_alto_networks_pan_os_edl_management",
            "fromversion": "4.0.0"
        },
        {
            "playbookID": "Test_EDL",
            "integrations": "EDL",
            "fromversion": "5.5.0"
        },
        {
            "playbookID": "PAN-OS - Block IP - Custom Block Rule Test",
            "integrations": "Panorama",
            "instance_names": "palo_alto_panorama",
            "fromversion": "4.0.0"
        },
        {
            "playbookID": "PAN-OS - Block IP - Static Address Group Test",
            "integrations": "Panorama",
            "instance_names": "palo_alto_panorama",
            "fromversion": "4.0.0"
        },
        {
            "playbookID": "PAN-OS - Block URL - Custom URL Category Test",
            "integrations": "Panorama",
            "instance_names": "palo_alto_panorama",
            "fromversion": "4.0.0"
        },
        {
            "playbookID": "Endpoint Malware Investigation - Generic - Test",
            "integrations": [
                "Traps",
                "Cylance Protect v2",
                "Demisto REST API"
            ],
            "fromversion": "5.0.0",
            "timeout": 1200
        },
        {
            "playbookID": "ParseExcel-test"
        },
        {
            "playbookID": "Detonate File - No Files test"
        },
        {
            "integrations": [
                "Panorama",
                "Check Point"
            ],
            "instance_names": "palo_alto_firewall",
            "playbookID": "blockip_test_playbook"
        },
        {
            "integrations": "Palo Alto Minemeld",
            "playbookID": "minemeld_test"
        },
        {
            "integrations": "SentinelOne V2",
            "playbookID": "SentinelOne V2 - test"
        },
        {
            "integrations": "InfoArmor VigilanteATI",
            "playbookID": "InfoArmorVigilanteATITest"
        },
        {
            "integrations": "IntSights",
            "instance_names": "intsights_standard_account",
            "playbookID": "IntSights Test",
            "nightly": true,
            "timeout": 500
        },
        {
            "integrations": "IntSights",
            "playbookID": "IntSights Mssp Test",
            "instance_names": "intsights_mssp_account",
            "nightly": true,
            "timeout": 500
        },
        {
            "integrations": "dnstwist",
            "playbookID": "dnstwistTest"
        },
        {
            "integrations": "BitDam",
            "playbookID": "Detonate File - BitDam Test"
        },
        {
            "integrations": "Threat Grid",
            "playbookID": "Test-Detonate URL - ThreatGrid",
            "timeout": 600
        },
        {
            "integrations": "Threat Grid",
            "playbookID": "ThreatGridTest",
            "timeout": 600
        },
        {
            "integrations": [
                "Palo Alto Minemeld",
                "Panorama"
            ],
            "instance_names": "palo_alto_firewall",
            "playbookID": "block_indicators_-_generic_-_test"
        },
        {
            "integrations": "Signal Sciences WAF",
            "playbookID": "SignalSciences-Test"
        },
        {
            "integrations": "RTIR",
            "playbookID": "RTIR Test"
        },
        {
            "integrations": "RedCanary",
            "playbookID": "RedCanaryTest",
            "nightly": true
        },
        {
            "integrations": "Devo",
            "playbookID": "devo_test_playbook",
            "timeout" : 500
        },
        {
            "playbookID": "URL Enrichment - Generic v2 - Test",
            "integrations": [
                "Rasterize",
                "VirusTotal - Private API"
            ],
            "instance_names": "virus_total_private_api_general",
            "timeout": 500
        },
        {
            "playbookID": "CutTransformerTest"
        },
        {
            "integrations": "SCADAfence CNM",
            "playbookID": "SCADAfence_test"
        },
        {
            "integrations": "ProtectWise",
            "playbookID": "Protectwise-Test"
        },
        {
            "integrations": "WhatsMyBrowser",
            "playbookID": "WhatsMyBrowser-Test"
        },
        {

            "integrations": "BigFix",
            "playbookID": "BigFixTest"
        },
        {
            "integrations": "Lastline",
            "playbookID": "Lastline - testplaybook",
            "nightly": true
        },
        {
            "integrations": "epo",
            "playbookID": "Test Playbook McAfee ePO"
        },
        {
            "integrations": "McAfee DXL",
            "playbookID": "McAfee DXL - Test"
        },
        {
            "integrations": "activedir",
            "playbookID": "calculate_severity_-_critical_assets_-_test"
        },
        {
            "playbookID": "TextFromHTML_test_playbook"
        },
        {
            "playbookID": "PortListenCheck-test"
        },
        {
            "integrations": "ThreatExchange",
            "playbookID": "ThreatExchange-test"
        },
        {
            "integrations": "ThreatExchange",
            "playbookID": "extract_indicators_-_generic_-_test",
            "timeout": 240
        },
        {
            "integrations": "Joe Security",
            "playbookID": "JoeSecurityTestPlaybook",
            "timeout": 500,
            "nightly": true
        },
        {
            "integrations": "Joe Security",
            "playbookID": "JoeSecurityTestDetonation",
            "timeout": 2000,
            "nightly": true
        },
        {
            "integrations": "WildFire-v2",
            "playbookID": "Wildfire Test"
        },
        {
            "integrations": "WildFire-v2",
            "playbookID": "Detonate URL - WildFire-v2 - Test"
        },
        {
            "integrations": "GRR",
            "playbookID": "grr_test",
            "nightly": true
        },
        {
            "integrations": "VirusTotal",
            "instance_names": "virus_total_general",
            "playbookID": "virusTotal-test-playbook",
            "timeout": 1400,
            "nightly": true
        },
        {
            "integrations": "VirusTotal",
            "instance_names": "virus_total_preferred_vendors",
            "playbookID": "virusTotaI-test-preferred-vendors",
            "timeout": 1400,
            "nightly": true
        },
        {
            "integrations": "Preempt",
            "playbookID": "Preempt Test"
        },
        {
            "integrations": "Gmail",
            "playbookID": "get_original_email_-_gmail_-_test"
        },
        {
            "integrations": ["Gmail Single User", "Gmail"],
            "playbookID": "Gmail Single User - Test",
            "fromversion": "4.5.0"
        },
        {
            "integrations": "EWS v2",
            "playbookID": "get_original_email_-_ews-_test",
            "instance_names": "ewv2_regular"
        },
        {
            "integrations": ["EWS v2", "EWS Mail Sender"],
            "playbookID": "EWS search-mailbox test",
            "instance_names": "ewv2_regular",
            "timeout": 300
        },
        {
            "integrations": "PagerDuty v2",
            "playbookID": "PagerDuty Test"
        },
        {
            "playbookID": "test_delete_context"
        },
        {
            "playbookID": "DeleteContext-auto-test"
        },
        {
            "playbookID": "GmailTest",
            "integrations": "Gmail"
        },
        {
            "playbookID": "Gmail Convert Html Test",
            "integrations": "Gmail"
        },
        {
            "playbookID": "reputations.json Test",
            "toversion": "5.0.0"
        },
        {
            "playbookID": "Indicators reputation-.json Test",
            "fromversion": "5.5.0"
        },
        {
            "playbookID": "Test IP Indicator Fields",
            "fromversion": "5.0.0"
        },
        {
            "integrations": "Shodan",
            "playbookID": "ShodanTest"
        },
        {
            "playbookID": "dedup_-_generic_-_test"
        },
        {
            "playbookID": "TestDedupIncidentsPlaybook"
        },
        {
            "playbookID": "TestDedupIncidentsByName"
        },
        {
            "integrations": "McAfee Advanced Threat Defense",
            "playbookID": "Test Playbook McAfee ATD",
            "timeout": 700
        },
        {
            "playbookID": "stripChars - Test"
        },
        {
            "integrations": "McAfee Advanced Threat Defense",
            "playbookID": "Test Playbook McAfee ATD Upload File"
        },
        {
            "playbookID": "exporttocsv_script_test"
        },
        {
            "playbookID": "Set - Test"
        },
        {
            "integrations": "Intezer v2",
            "playbookID": "Intezer Testing v2",
            "fromversion": "4.1.0",
            "timeout": 700
        },
        {
            "integrations": "FalconIntel",
            "playbookID": "CrowdStrike Falcon Intel v2"
        },
        {
            "playbookID": "ContextGetters_Test"
        },
        {
            "integrations": [
                "Mail Sender (New)",
                "google"
            ],
            "playbookID": "Mail Sender (New) Test"
        },
        {
            "playbookID": "buildewsquery_test"
        },
        {
            "integrations": "Rapid7 Nexpose",
            "playbookID": "nexpose_test",
            "timeout": 240
        },
        {
            "playbookID": "GetIndicatorDBotScore Test"
        },
        {
            "integrations": "EWS Mail Sender",
            "playbookID": "EWS Mail Sender Test"
        },
        {
            "integrations": [
                "EWS Mail Sender",
                "Rasterize"
            ],
            "playbookID": "EWS Mail Sender Test 2"
        },
        {
            "playbookID": "decodemimeheader_-_test"
        },
        {
            "integrations": "CVE Search",
            "playbookID": "cve_enrichment_-_generic_-_test"
        },
        {
            "playbookID": "test_url_regex"
        },
        {
            "integrations": "Skyformation",
            "playbookID": "TestSkyformation"
        },
        {
            "integrations": "okta",
            "playbookID": "okta_test_playbook",
            "timeout": 240
        },
        {
            "playbookID": "Test filters & transformers scripts"
        },
        {
            "integrations": "Salesforce",
            "playbookID": "SalesforceTestPlaybook"
        },
        {
            "integrations": "McAfee ESM-v10",
            "instance_names": "v10.2.0",
            "playbookID": "McAfeeESMTest",
            "timeout": 500
        },
        {
            "integrations": "McAfee ESM-v10",
            "instance_names": "v10.3.0",
            "playbookID": "McAfeeESMTest",
            "timeout": 500
        },
        {
            "integrations": "McAfee ESM-v10",
            "instance_names": "v11.1.3",
            "playbookID": "McAfeeESMTest",
            "timeout": 500
        },
        {
            "integrations": "GoogleSafeBrowsing",
            "playbookID": "Google Safe Browsing Test",
            "timeout": 240
        },
        {
            "integrations": "EWS v2",
            "playbookID": "EWSv2_empty_attachment_test",
            "instance_names": "ewv2_regular"
        },
        {
            "integrations": "EWS v2",
            "playbookID": "EWS Public Folders Test",
            "instance_names": "ewv2_regular"
        },
        {
            "playbookID": "TestWordFileToIOC",
            "timeout": 300
        },
        {
            "integrations": "Symantec Endpoint Protection V2",
            "playbookID": "SymantecEndpointProtection_Test"
        },
        {
            "integrations": "carbonblackprotection",
            "playbookID": "search_endpoints_by_hash_-_carbon_black_protection_-_test",
            "timeout": 500
        },
        {
            "playbookID": "process_email_-_generic_-_test",
            "integrations": "Rasterize",
            "timeout": 240
        },
        {
            "integrations": "activedir",
            "playbookID": "account_enrichment_-_generic_test"
        },
        {
            "integrations": "FalconHost",
            "playbookID": "search_endpoints_by_hash_-_crowdstrike_-_test",
            "timeout": 500
        },
        {
            "integrations": "FalconHost",
            "playbookID": "CrowdStrike Endpoint Enrichment - Test"
        },
        {
            "integrations": "FalconHost",
            "playbookID": "crowdstrike_falconhost_test"
        },
        {
            "integrations": "CrowdstrikeFalcon",
            "playbookID": "Test - CrowdStrike Falcon",
            "fromversion": "4.1.0"
        },
        {
            "playbookID": "ExposeIncidentOwner-Test"
        },
        {
            "integrations": "PostgreSQL",
            "playbookID": "PostgreSQL Test"
        },
        {
            "integrations": "google",
            "playbookID": "GsuiteTest"
        },
        {
            "integrations": "OpenPhish",
            "playbookID": "OpenPhish Test Playbook"
        },
        {
            "integrations": "RSA Archer",
            "playbookID": "Archer-Test-Playbook",
            "nightly": true
        },
        {
            "integrations": "jira",
            "playbookID": "Jira-Test"
        },
        {
            "integrations": "jira-v2",
            "playbookID": "Jira-v2-Test"
        },
        {
            "integrations": "ipinfo",
            "playbookID": "IPInfoTest"
        },
        {
            "integrations": "jira",
            "playbookID": "VerifyHumanReadableFormat"
        },
        {
            "playbookID": "ExtractURL Test"
        },
        {
            "playbookID": "strings-test"
        },
        {
            "playbookID": "TestCommonPython"
        },
        {
            "playbookID": "TestFileCreateAndUpload"
        },
        {
            "playbookID": "TestIsValueInArray"
        },
        {
            "playbookID": "TestStringReplace"
        },
        {
            "playbookID": "TestHttpPlaybook"
        },
        {
            "integrations": "SplunkPy",
            "playbookID": "Splunk-Test"
        },
        {
            "integrations": "SplunkPy",
            "playbookID": "SplunkPySearch_Test"
        },
        {
            "integrations": "McAfee NSM",
            "playbookID": "McAfeeNSMTest",
            "timeout": 400,
            "nightly": true
        },
        {
            "integrations": "PhishTank",
            "playbookID": "PhishTank Testing"
        },
        {
            "integrations": "McAfee Web Gateway",
            "playbookID": "McAfeeWebGatewayTest",
            "timeout": 500
        },
        {
            "integrations": "TCPIPUtils",
            "playbookID": "TCPUtils-Test"
        },
        {
            "playbookID": "ProofpointDecodeURL-Test",
            "timeout": 300
        },
        {
            "playbookID": "listExecutedCommands-Test"
        },
        {
            "integrations": "AWS - Lambda",
            "playbookID": "AWS-Lambda-Test (Read-Only)"
        },
        {
            "integrations": "Service Manager",
            "playbookID": "TestHPServiceManager",
            "timeout": 400
        },
        {
            "playbookID": "LanguageDetect-Test",
            "timeout": 300
        },
        {
            "integrations": "Forcepoint",
            "playbookID": "forcepoint test",
            "timeout": 500,
            "nightly": true
        },
        {
            "playbookID": "GeneratePassword-Test"
        },
        {
            "playbookID": "ZipFile-Test"
        },
        {
            "playbookID": "ExtractDomainTest"
        },
        {
            "playbookID": "Test-IsMaliciousIndicatorFound",
            "integrations": "VirusTotal",
            "instance_names": "virus_total_general",
            "fromversion": "5.0.0"
        },
        {
            "playbookID": "TestExtractHTMLTables"
        },
        {
            "integrations": "carbonblackliveresponse",
            "playbookID": "CarbonBlackLiveResponseTest",
            "nightly": true
        },
        {
            "playbookID": "TestSafeBreach",
            "integrations": "SafeBreach"
        },
        {
            "integrations": "urlscan.io",
            "playbookID": "urlscan_malicious_Test",
            "timeout": 500
        },
        {
            "integrations": "EWS v2",
            "playbookID": "pyEWS_Test",
            "instance_names": "ewv2_regular"
        },
        {
            "integrations": "EWS v2",
            "playbookID": "pyEWS_Test",
            "instance_names": "ewsv2_separate_process"
        },
        {
            "integrations": "remedy_sr_beta",
            "playbookID": "remedy_sr_test_pb"
        },
        {

            "integrations": "Netskope",
            "playbookID": "Netskope Test"
        },
        {
            "integrations": "Cylance Protect v2",
            "playbookID": "Cylance Protect v2 Test"
        },
        {
            "integrations": "ReversingLabs Titanium Cloud",
            "playbookID": "ReversingLabsTCTest"
        },
        {
            "integrations": "ReversingLabs A1000",
            "playbookID": "ReversingLabsA1000Test"
        },
        {
            "integrations": "Demisto Lock",
            "playbookID": "DemistoLockTest"
        },
        {
            "playbookID": "test-domain-indicator",
            "timeout": 400
        },
        {
            "playbookID": "Cybereason Test",
            "integrations": "Cybereason",
            "timeout": 1200,
            "fromversion": "4.1.0"
        },
        {
            "integrations": "VirusTotal - Private API",
            "instance_names": "virus_total_private_api_general",
            "playbookID": "File Enrichment - Virus Total Private API Test",
            "nightly": true
        },
        {
            "integrations": "VirusTotal - Private API",
            "instance_names": "virus_total_private_api_general",
            "playbookID": "virusTotalPrivateAPI-test-playbook",
            "timeout": 1400,
            "nightly": true
        },
        {
            "integrations": "VirusTotal - Private API",
            "instance_names": "virus_total_private_api_preferred_vendors",
            "playbookID": "virusTotalPrivateAPI-test-preferred-vendors",
            "timeout": 1400,
            "nightly": true
        },
        {
            "integrations": "Cisco Meraki",
            "playbookID": "Cisco-Meraki-Test"
        },
        {
            "integrations": "Windows Defender Advanced Threat Protection",
            "playbookID": "Test - Windows Defender Advanced Threat Protection",
            "instance_names": "windows_defender_atp_dev"
        },
        {
            "integrations": "Windows Defender Advanced Threat Protection",
            "playbookID": "Test - Windows Defender Advanced Threat Protection",
            "instance_names": "windows_defender_atp_prod"
        },
        {
            "integrations": "Tanium",
            "playbookID": "Tanium Test Playbook",
            "nightly": true,
            "timeout": 1200
        },
        {
            "integrations": "Recorded Future",
            "playbookID": "Recorded Future Test",
            "nightly": true
        },
        {
            "integrations": "Microsoft Graph",
            "playbookID": "Microsoft Graph Test",
            "instance_names": "ms_graph_security_dev"
        },
        {
            "integrations": "Microsoft Graph",
            "playbookID": "Microsoft Graph Test",
            "instance_names": "ms_graph_security_prod"
        },
        {
            "integrations": "Microsoft Graph User",
            "playbookID": "Microsoft Graph - Test",
            "instance_names": "ms_graph_user_dev"
        },
        {
            "integrations": "Microsoft Graph User",
            "playbookID": "Microsoft Graph - Test",
            "instance_names": "ms_graph_user_prod"
        },
        {
            "integrations": "Microsoft Graph Groups",
            "playbookID": "Microsoft Graph Groups - Test",
            "instance_names": "ms_graph_groups_dev"
        },
        {
            "integrations": "Microsoft Graph Groups",
            "playbookID": "Microsoft Graph Groups - Test",
            "instance_names": "ms_graph_groups_prod"
        },
                {
            "integrations": "Microsoft Graph Calendar",
            "playbookID": "Microsoft Graph Calendar - Test",
            "instance_names": "ms_graph_calendar_dev"
        },
        {
            "integrations": "Microsoft Graph Calendar",
            "playbookID": "Microsoft Graph Calendar - Test",
            "instance_names": "ms_graph_calendar_prod"
        },
        {
            "integrations": "RedLock",
            "playbookID": "RedLockTest",
            "nightly": true
        },
        {
            "integrations": "Symantec Messaging Gateway",
            "playbookID": "Symantec Messaging Gateway Test"
        },
        {
            "integrations": "ThreatConnect",
            "playbookID": "test-ThreatConnect"
        },
        {
            "integrations": "VxStream",
            "playbookID": "VxStream Test",
            "nightly": true
        },
        {
            "integrations": "Cylance Protect",
            "playbookID": "get_file_sample_by_hash_-_cylance_protect_-_test",
            "timeout": 240
        },
        {
            "integrations": "Cylance Protect",
            "playbookID": "endpoint_enrichment_-_generic_test"
        },
        {
            "integrations": "QRadar",
            "playbookID": "test_Qradar"
        },
        {
            "integrations": "VMware",
            "playbookID": "VMWare Test"
        },
        {
            "integrations": "Anomali ThreatStream",
            "playbookID": "Anomali_ThreatStream_Test"
        },
        {
            "integrations": "Farsight DNSDB",
            "playbookID": "DNSDBTest"
        },
        {
            "integrations": "carbonblack-v2",
            "playbookID": "CarbonBlackResponseTest"
        },
        {
            "integrations": "Cisco Umbrella Investigate",
            "playbookID": "Cisco Umbrella Test"
        },
        {
            "integrations": "icebrg",
            "playbookID": "Icebrg Test",
            "timeout": 500
        },
        {
            "integrations": "Symantec MSS",
            "playbookID": "SymantecMSSTest"
        },
        {
            "integrations": "Remedy AR",
            "playbookID": "Remedy AR Test"
        },
        {
            "integrations": "AWS - IAM",
            "playbookID": "d5cb69b1-c81c-4f27-8a40-3106c0cb2620"
        },
        {
            "integrations": "McAfee Active Response",
            "playbookID": "McAfee-MAR_Test",
            "timeout": 700
        },
        {
            "integrations": "McAfee Threat Intelligence Exchange",
            "playbookID": "McAfee-TIE Test",
            "timeout": 700
        },
        {
            "integrations": "ArcSight Logger",
            "playbookID": "ArcSight Logger test"
        },
        {
            "integrations": "ArcSight ESM v2",
            "playbookID": "ArcSight ESM v2 Test"
        },
        {
            "integrations": "ArcSight ESM v2",
            "playbookID": "test Arcsight - Get events related to the Case"
        },
        {
            "integrations": "XFE",
            "playbookID": "XFE Test",
            "timeout": 140,
            "nightly": true
        },
        {
            "integrations": "McAfee Threat Intelligence Exchange",
            "playbookID": "search_endpoints_by_hash_-_tie_-_test",
            "timeout": 500
        },
        {
            "integrations": "iDefense",
            "playbookID": "iDefenseTest",
            "timeout": 300
        },
        {
            "integrations": "AbuseIPDB",
            "playbookID": "AbuseIPDB Test",
            "nightly": true
        },
        {
            "integrations": "AbuseIPDB",
            "playbookID": "AbuseIPDB PopulateIndicators Test",
            "nightly": true
        },
        {
            "integrations": "jira",
            "playbookID": "JiraCreateIssue-example-test"
        },
        {
            "integrations": "LogRhythm",
            "playbookID": "LogRhythm-Test-Playbook",
            "timeout": 200
        },
        {
            "integrations": "FireEye HX",
            "playbookID": "FireEye HX Test"
        },
        {
            "integrations": "Phish.AI",
            "playbookID": "PhishAi-Test"
        },
        {
            "integrations": "Phish.AI",
            "playbookID": "Test-Detonate URL - Phish.AI"
        },
        {
            "integrations": "Centreon",
            "playbookID": "Centreon-Test-Playbook"
        },
        {
            "playbookID": "ReadFile test"
        },
        {
            "integrations": "TruSTAR",
            "playbookID": "TruSTAR Test"
        },
        {
            "integrations": "AlphaSOC Wisdom",
            "playbookID": "AlphaSOC-Wisdom-Test"
        },
        {
            "integrations": "carbonblack-v2",
            "playbookID": "CBFindIP - Test"
        },
        {
            "integrations": "Jask",
            "playbookID": "Jask_Test",
            "fromversion": "4.1.0"
        },
        {
            "integrations": "Qualys",
            "playbookID": "Qualys-Test"
        },
        {
            "integrations": "Whois",
            "playbookID": "whois_test",
            "fromversion": "4.1.0"
        },
        {
            "integrations": "RSA NetWitness Endpoint",
            "playbookID": "NetWitness Endpoint Test"
        },
        {
            "integrations": "Check Point Sandblast",
            "playbookID": "Sandblast_malicious_test"
        },
        {
            "playbookID": "TestMatchRegex"
        },
        {
            "integrations": "ActiveMQ",
            "playbookID": "ActiveMQ Test"
        },
        {
            "playbookID": "RegexGroups Test"
        },
        {
            "integrations": "Cisco ISE",
            "playbookID": "cisco-ise-test-playbook"
        },
        {
            "integrations": "RSA NetWitness v11.1",
            "playbookID": "RSA NetWitness Test"
        },
        {
            "playbookID": "ExifReadTest"
        },
        {
            "integrations": "Cuckoo Sandbox",
            "playbookID": "CuckooTest",
            "timeout": 700
        },
        {
            "integrations": "VxStream",
            "playbookID": "Test-Detonate URL - Crowdstrike",
            "timeout": 1200
        },
        {
            "playbookID": "Detonate File - Generic Test",
            "timeout": 500
        },
        {
            "integrations": [
                "Lastline",
                "WildFire-v2",
                "SNDBOX",
                "VxStream",
                "McAfee Advanced Threat Defense"
            ],
            "playbookID": "Detonate File - Generic Test",
            "timeout": 2400,
            "nightly": true
        },
        {
            "playbookID": "detonate_file_-_generic_test",
            "toversion": "3.6.0"
        },
        {
            "playbookID": "STIXParserTest"
        },
        {
            "playbookID": "Detonate URL - Generic Test",
            "timeout": 2000,
            "nightly": true,
            "integrations": [
                "McAfee Advanced Threat Defense",
                "VxStream",
                "Lastline"
            ]
        },
        {
            "playbookID": "ReadPDFFile-Test"
        },
        {
            "integrations": [
                "FalconHost",
                "McAfee Threat Intelligence Exchange",
                "carbonblackprotection",
                "carbonblack"
            ],
            "playbookID": "search_endpoints_by_hash_-_generic_-_test",
            "timeout": 500
        },
        {
            "integrations": "Zscaler",
            "playbookID": "Zscaler Test",
            "nightly": true,
            "timeout": 500
        },
        {
            "playbookID": "DemistoUploadFileToIncident Test",
            "integrations": "Demisto REST API"
        },
        {
            "playbookID": "DemistoUploadFile Test",
            "integrations": "Demisto REST API"
        },
        {
            "playbookID": "MaxMind Test",
            "integrations": "MaxMind GeoIP2"

        },
        {
            "playbookID": "Test_Sagemaker",
            "integrations": "AWS Sagemaker"

        },
        {
            "playbookID": "C2sec-Test",
            "integrations": "C2sec irisk",
            "fromversion": "5.0.0"
        },
        {
            "playbookID": "Phishing v2 Test - Attachment",
            "timeout": 1200,
            "nightly": true,
            "integrations": [
                "EWS Mail Sender",
                "Have I Been Pwned? V2",
                "Demisto REST API",
                "Palo Alto Minemeld",
                "Rasterize"
            ]
        },
        {
            "playbookID": "Phishing v2 Test - Inline",
            "timeout": 1200,
            "nightly": true,
            "integrations": [
                "EWS Mail Sender",
                "Have I Been Pwned? V2",
                "Demisto REST API",
                "Palo Alto Minemeld",
                "Rasterize"
            ]
        },
        {
            "integrations": "duo",
            "playbookID": "DUO Test Playbook"
        },
        {
            "playbookID": "SLA Scripts - Test",
            "fromversion": "4.1.0"
        },
        {
            "playbookID": "PcapHTTPExtractor-Test"
        },
        {
            "playbookID": "Ping Test Playbook"
        },
        {
            "playbookID": "Active Directory Test",
            "integrations": "Active Directory Query v2",
            "instance_names": "active_directory_ninja"
        },
        {
            "playbookID": "AD v2 - debug-mode - Test",
            "integrations": "Active Directory Query v2",
            "instance_names": "active_directory_ninja",
            "fromversion": "5.0.0"
        },
        {
            "playbookID": "Docker Hardening Test",
            "_comment": "Not testing on 5.5 yet. Waiting for #20951",
            "fromversion": "5.0.0",
            "toversion": "5.4.9"
        },
        {
            "integrations": "Active Directory Query v2",
            "instance_names": "active_directory_ninja",
            "playbookID": "Active Directory Query V2 configuration with port"
        },
        {
            "integrations": "mysql",
            "playbookID": "MySQL Test"
        },
        {
            "playbookID": "Email Address Enrichment - Generic v2 - Test"
        },
        {
            "playbookID": "Email Address Enrichment - Generic v2.1 - Test",
            "integrations": "Active Directory Query v2",
            "instance_names": "active_directory_ninja"
        },
        {
            "integrations": "Cofense Intelligence",
            "playbookID": "Test - Cofense Intelligence",
            "timeout": 500
        },
        {
            "playbookID": "GDPRContactAuthorities Test"
        },
        {
            "integrations": "Google Resource Manager",
            "playbookID": "GoogleResourceManager-Test",
            "timeout": 500,
            "nightly": true
        },
        {
            "integrations": "SlashNext Phishing Incident Response",
            "playbookID": "SlashNextPhishingIncidentResponse-Test",
            "timeout": 500,
            "nightly": true
        },
        {
            "integrations": "Google Cloud Storage",
            "playbookID": "GCS - Test",
            "timeout": 500,
            "nightly": true
        },
        {
            "playbookID": "Calculate Severity - Generic v2 - Test",
            "integrations": [
                "Palo Alto Minemeld",
                "Active Directory Query v2"
            ],
            "instance_names": "active_directory_ninja",
            "fromversion": "4.5.0"
        },
        {
            "integrations": "Freshdesk",
            "playbookID": "Freshdesk-Test",
            "timeout": 500,
            "nightly": true
        },
        {
            "playbookID": "Autoextract - Test",
            "fromversion": "4.1.0"
        },
        {
            "playbookID": "FilterByList - Test",
            "fromversion": "4.5.0"
        },
            {
            "playbookID": "Impossible Traveler - Test",
            "integrations": [
                "Ipstack",
                "ipinfo",
                "Rasterize",
                "Active Directory Query v2",
                "Demisto REST API"
            ],
            "instance_names": "active_directory_ninja",
            "fromversion": "5.0.0",
            "timeout": 700
        },
        {
            "playbookID": "Active Directory - Get User Manager Details - Test",
            "integrations": "Active Directory Query v2",
            "instance_names": "active_directory_80k",
            "fromversion": "4.5.0"
        },
        {
            "integrations": "Kafka V2",
            "playbookID": "Kafka Test"
        },
        {
            "playbookID": "File Enrichment - Generic v2 - Test",
            "instance_names": "virus_total_private_api_general",
            "integrations": [
                "VirusTotal - Private API",
                "Cylance Protect v2"
            ]
        },
        {
            "integrations": "McAfee Active Response",
            "playbookID": "Endpoint data collection test",
            "timeout": 500
        },
        {
            "playbookID": "Phishing - Core - Test",
            "integrations": [
                "EWS Mail Sender",
                "Demisto REST API",
                "Palo Alto Minemeld",
                "Rasterize"
            ],
            "fromversion": "4.5.0",
            "timeout": 1700
        },
        {
            "integrations": "McAfee Active Response",
            "playbookID": "MAR - Endpoint data collection test",
            "timeout": 500
        },
        {

            "integrations": "DUO Admin",
            "playbookID": "DuoAdmin API test playbook"
        },
        {
            "integrations": "TAXIIFeed",
            "playbookID": "TAXII_Feed_Test",
            "fromversion": "5.5.0"
        },
        {
            "integrations": "Traps",
            "playbookID": "Traps test",
            "timeout": 600
        },
        {
            "playbookID": "TestShowScheduledEntries"
        },
        {
            "playbookID": "Calculate Severity - Standard - Test",
            "integrations": "Palo Alto Minemeld",
            "fromversion": "4.5.0"
        },
        {
            "integrations": "Symantec Advanced Threat Protection",
            "playbookID": "Symantec ATP Test"

        },
        {
            "playbookID": "HTTPListRedirects - Test SSL"
        },
        {
            "playbookID": "HTTPListRedirects Basic Test"
        },
        {
            "playbookID": "CheckDockerImageAvailableTest"
        },
        {
            "playbookID": "ExtractDomainFromEmailTest"
        },
        {
            "playbookID": "Account Enrichment - Generic v2 - Test",
            "integrations": "activedir"
        },
        {
            "playbookID": "Extract Indicators From File - Generic v2 - Test",
            "integrations": "Image OCR",
            "timeout": 300,
            "fromversion": "4.1.0",
            "toversion": "4.4.9"
        },
        {
            "playbookID": "Extract Indicators From File - Generic v2 - Test",
            "integrations": "Image OCR",
            "timeout": 350,
            "fromversion": "4.5.0"
        },
        {
            "playbookID": "Endpoint Enrichment - Generic v2.1 - Test",
            "integrations": [
                "FalconHost",
                "Cylance Protect v2",
                "carbonblack-v2",
                "epo",
                "Active Directory Query v2"
            ],
            "instance_names": "active_directory_ninja"
        },
        {
            "playbookID": "EmailReputationTest",
            "integrations": "Have I Been Pwned? V2"
        },
        {
            "integrations": "Symantec Deepsight Intelligence",
            "playbookID": "Symantec Deepsight Test"
        },
        {
            "playbookID": "ExtractDomainFromEmailTest"
        },
        {
            "playbookID": "PAN OS EDL Management - Test",
            "integrations": "palo_alto_networks_pan_os_edl_management"
        },
        {
            "playbookID": "PAN-OS DAG Configuration Test",
            "integrations": "Panorama",
            "instance_names": "palo_alto_panorama",
            "timeout": 1000
        },
        {
            "playbookID": "PAN-OS Create Or Edit Rule Test",
            "integrations": "Panorama",
            "instance_names": "palo_alto_panorama",
            "timeout": 1000
        },
        {
            "playbookID": "PAN-OS EDL Setup Test",
            "integrations": ["Panorama", "palo_alto_networks_pan_os_edl_management"],
            "instance_names": "palo_alto_panorama",
            "timeout": 1000
        },
        {
            "integrations": "Snowflake",
            "playbookID": "Snowflake-Test"
        },
        {
            "playbookID": "Account Enrichment - Generic v2.1 - Test",
            "integrations": "Active Directory Query v2",
            "instance_names": "active_directory_ninja"
        },
        {
            "integrations": "Cisco Umbrella Investigate",
            "playbookID": "Domain Enrichment - Generic v2 - Test"
        },
        {
            "integrations": "Google BigQuery",
            "playbookID": "Google BigQuery Test"
        },
        {
            "integrations": "Zoom",
            "playbookID": "Zoom_Test"
        },
        {
            "integrations": "Palo Alto Networks Cortex",
            "playbookID": "Palo Alto Networks Cortex Test",
            "fromversion": "4.1.0"
        },
        {
            "playbookID": "IP Enrichment - Generic v2 - Test",
            "integrations": "Threat Crowd",
            "fromversion": "4.1.0"
        },
        {
            "integrations": "Cherwell",
            "playbookID": "Cherwell Example Scripts - test"
        },
        {
            "integrations": "Cherwell",
            "playbookID": "Cherwell - test"
        },
        {
            "integrations": "CarbonBlackProtectionV2",
            "playbookID": "Carbon Black Enterprise Protection V2 Test"
        },
        {
            "integrations": "Active Directory Query v2",
            "instance_names": "active_directory_ninja",
            "playbookID": "Test ADGetUser Fails with no instances 'Active Directory Query' (old version)"
        },
        {
            "integrations": "ANYRUN",
            "playbookID": "ANYRUN-Test"
        },
        {
            "integrations": "ANYRUN",
            "playbookID": "Detonate File - ANYRUN - Test"
        },
        {
            "integrations": "ANYRUN",
            "playbookID": "Detonate URL - ANYRUN - Test"
        },
        {
            "integrations": "Netcraft",
            "playbookID": "Netcraft test"
        },
        {
            "integrations": "EclecticIQ Platform",
            "playbookID": "EclecticIQ Test"
        },
        {
            "playbookID": "FormattingPerformance - Test",
            "fromversion": "5.0.0"
        },
        {
            "integrations": "AWS - EC2",
            "playbookID": "2142f8de-29d5-4288-8426-0db39abe988b"
        },
        {
            "integrations": "AWS - EC2",
            "playbookID": "d66e5f86-e045-403f-819e-5058aa603c32"
        },
        {
            "integrations": "ANYRUN",
            "playbookID": "Detonate File From URL - ANYRUN - Test"
        },
        {
            "integrations": "AWS - CloudWatchLogs",
            "playbookID": "2cddaacb-4e4c-407e-8ef5-d924867b810c"
        },
        {
            "integrations": "AWS - CloudTrail",
            "playbookID": "3da2e31b-f114-4d7f-8702-117f3b498de9"
        },
        {
            "integrations": "carbonblackprotection",
            "playbookID": "67b0f25f-b061-4468-8613-43ab13147173"
        },
        {
            "integrations": "DomainTools",
            "playbookID": "DomainTools-Test"
        },
        {
            "integrations": "Exabeam",
            "playbookID": "Exabeam - Test"
        },
        {
            "integrations": "DomainTools Iris",
            "playbookID": "DomainTools Iris - Test",
            "fromversion": "4.1.0"
        },
        {
            "integrations": "Cisco Spark",
            "playbookID": "efc817d2-6660-4d4f-890d-90513ca1e180"
        },
        {
            "playbookID": "get_file_sample_from_path_-_d2_-_test"
        },
        {
            "integrations": "Remedy On-Demand",
            "playbookID": "Remedy-On-Demand-Test"
        },
        {
            "playbookID": "ssdeepreputationtest"
        },
        {
            "playbookID": "TestIsEmailAddressInternal"
        },
        {
            "integrations": "Google Cloud Compute",
            "playbookID": "GoogleCloudCompute-Test"
        },
        {
            "integrations": "AWS - S3",
            "playbookID": "97393cfc-2fc4-4dfe-8b6e-af64067fc436"
        },
        {
            "integrations": "Image OCR",
            "playbookID": "TestImageOCR"
        },
        {
            "integrations": "fireeye",
            "playbookID": "Detonate File - FireEye AX - Test"
        },
        {
            "integrations": ["Rasterize","Image OCR"],
            "playbookID": "Rasterize Test"
        },
        {
            "integrations": "Rasterize",
            "playbookID": "RasterizeImageTest"
        },
        {
            "integrations": "Ipstack",
            "playbookID": "Ipstack_Test"
        },
        {

            "integrations": "Perch",
            "playbookID": "Perch-Test"
        },
        {
            "integrations": "Forescout",
            "playbookID": "Forescout-Test"
        },
        {
            "integrations": "GitHub",
            "playbookID": "Git_Integration-Test"
        },
        {
            "integrations": "LogRhythmRest",
            "playbookID": "LogRhythm REST test"
        },
        {
            "integrations": "AlienVault USM Anywhere",
            "playbookID": "AlienVaultUSMAnywhereTest"
        },
        {
            "playbookID": "PhishLabsTestPopulateIndicators"
        },
        {
            "integrations": "PhishLabs IOC",
            "playbookID": "PhishLabsIOC TestPlaybook",
            "fromversion": "4.1.0"
        },
        {
            "integrations": "vmray",
            "playbookID": "VMRay-Test"
        },
        {
            "integrations": "PerceptionPoint",
            "playbookID": "PerceptionPoint Test",
            "fromversion": "4.1.0"
        },
        {
            "integrations": "AutoFocus V2",
            "playbookID": "AutoFocus V2 test",
            "fromversion": "5.0.0"
        },
        {
            "playbookID": "Process Email - Generic for Rasterize"
        },
        {
            "playbookID": "Send Investigation Summary Reports - Test",
            "integrations": "EWS Mail Sender",
            "fromversion": "4.1.0"
        },
        {
            "integrations": "Anomali ThreatStream v2",
            "playbookID": "ThreatStream-Test"
        },
        {
            "integrations": "Flashpoint",
            "playbookID": "Flashpoint_event-Test"
        },
        {
            "integrations": "Flashpoint",
            "playbookID": "Flashpoint_forum-Test"
        },
        {
            "integrations": "Flashpoint",
            "playbookID": "Flashpoint_report-Test"
        },
        {
            "integrations": "Flashpoint",
            "playbookID": "Flashpoint_reputation-Test"
        },
        {
            "integrations": "BluecatAddressManager",
            "playbookID": "Bluecat Address Manager test"
        },
        {
            "integrations": "MailListener - POP3 Beta",
            "playbookID": "MailListener-POP3 - Test"
        },
        {
            "playbookID": "sumList - Test"
        },
        {
            "integrations": "VulnDB",
            "playbookID": "Test-VulnDB"
        },
        {
            "integrations": "Shodan_v2",
            "playbookID": "Test-Shodan_v2",
            "timeout": 1000
        },
        {
            "integrations": "Threat Crowd",
            "playbookID": "ThreatCrowd - Test"
        },
        {
            "integrations": "GoogleDocs",
            "playbookID": "GoogleDocs-test"
        },
        {
            "playbookID": "Request Debugging - Test",
            "fromversion": "5.0.0"
        },
        {
            "playbookID": "Test Convert file hash to corresponding hashes",
            "fromversion": "4.5.0",
            "integrations": "VirusTotal",
            "instance_names": "virus_total_general"
        },
        {
            "playbookID": "PANW - Hunting and threat detection by indicator type Test",
            "fromversion": "5.0.0",
            "timeout": 1200,
            "integrations": ["Panorama","Palo Alto Networks Cortex","AutoFocus V2","VirusTotal"],
            "instance_names": ["palo_alto_panorama","virus_total_general"]
        },
        {
            "playbookID": "PAN-OS Query Logs For Indicators Test",
            "fromversion": "4.5.0",
            "timeout": 600,
            "integrations": "Panorama",
            "instance_names": "palo_alto_panorama"
        },
        {
            "integrations": "Hybrid Analysis",
            "playbookID": "HybridAnalysis-Test",
            "timeout": 500,
            "fromversion": "4.1.0"
        },
        {
            "integrations": "Elasticsearch v2",
            "instance_names": "es_v7",
            "playbookID": "Elasticsearch_v2_test"
        },
        {
            "integrations": "Elasticsearch v2",
            "instance_names": "es_v7",
            "playbookID": "Elasticsearch_Fetch_Indicators_Test",
            "fromversion": "5.5.0"
        },
        {
            "integrations": "Elasticsearch v2",
            "instance_names": "es_v6",
            "playbookID": "Elasticsearch_v2_test-v6"
        },
        {
            "integrations": "IronDefense",
            "playbookID": "IronDefenseTest"
        },
        {
            "integrations": "PolySwarm",
            "playbookID": "PolySwarm-Test"
        },
        {
            "integrations": "Kennav2",
            "playbookID": "Kenna Test"
        },
        {
            "integrations": "SecurityAdvisor",
            "playbookID": "SecurityAdvisor-Test",
            "fromversion": "4.5.0"
        },
        {
            "integrations": "Google Key Management Service",
            "playbookID": "Google-KMS-test"
        },
        {
            "integrations": "SecBI",
            "playbookID": "SecBI - Test"
        },
        {
            "playbookID": "ExtractFQDNFromUrlAndEmail-Test"
        },
        {
          "integrations": "EWS v2",
          "playbookID": "Get EWS Folder Test",
          "fromversion": "4.5.0",
          "instance_names": "ewv2_regular"
        },
        {
          "integrations": "QRadar",
          "playbookID": "QRadar Indicator Hunting Test",
          "timeout": 1200,
          "fromversion": "5.0.0"
        },
        {
            "playbookID": "SetAndHandleEmpty test",
            "fromversion": "4.5.0"
        },
        {
            "integrations": "Tanium v2",
            "playbookID": "Tanium v2 - Test"
        },
        {
          "integrations": "FeedOffice365",
          "playbookID": "Office365_Feed_Test",
          "fromversion": "5.5.0"
        },
        {
            "integrations": "GoogleCloudTranslate",
            "playbookID": "GoogleCloudTranslate-Test"
        },
        {
            "integrations": "Infoblox",
            "playbookID": "Infoblox Test"
        },
        {
            "integrations": "BPA",
            "playbookID": "Test-BPA",
            "fromversion": "4.5.0"
        },
        {
            "playbookID": "GetValuesOfMultipleFIelds Test",
            "fromversion": "4.5.0"
        },
        {
            "integrations": "BPA",
            "playbookID": "Test-BPA_Integration",
            "fromversion": "4.5.0"
        },
        {
            "integrations": "PaloAltoNetworks_PrismaCloudCompute",
            "playbookID": "PaloAltoNetworks_PrismaCloudCompute-Test"
        }
    ],
    "skipped_tests": {
        "Test-Detonate URL - Crowdstrike": "Issue 19439",
        "Git_Integration-Test": "Issue 20029",
        "Symantec Data Loss Prevention - Test": "Issue 20134",
        "Extract Indicators From File - Generic v2": "Issue 20143",
        "PAN-OS Create Or Edit Rule Test":"Issue 20037",
        "NetWitness Endpoint Test": "Issue 19878",
        "TestParseEmailHeaders": "Issue 18815",
        "TestUptycs": "Issue 19750",
        "InfoArmorVigilanteATITest": "Test issue 17358",
        "Lastline - testplaybook": "Checking the integration via Generic detonation playbooks, don't want to load the daily quota",
        "ArcSight Logger test": "Issue 19117",
        "TruSTAR Test": "Issue 19777",
        "TestDedupIncidentsByName": "skipped on purpose - this is part of the TestDedupIncidentsPlaybook - no need to execute separately as a test",
        "3da2e31b-f114-4d7f-8702-117f3b498de9": "Issue 19837",
        "d66e5f86-e045-403f-819e-5058aa603c32": "pr 3220",
        "Carbon Black Enterprise Protection V2 Test": "Issue 19838",
        "get_file_sample_from_path_-_d2_-_test": "Issue 19844",
        "Cofense Triage Test": "Creds only works on demo4",
        "Test - Windows Defender Advanced Threat Protection": "Issue - #18552",
        "nexpose_test": "Issue 18694",
        "Recorded Future Test": "Issue 18922",
        "IntSights Mssp Test": "Issue #16351",
        "CheckPhish-Test": "Issue 19188",
        "fd93f620-9a2d-4fb6-85d1-151a6a72e46d": "Issue 19854",
        "PAN-OS DAG Configuration Test": "Issue #19205",
        "DeleteContext-auto-subplaybook-test": "used in DeleteContext-auto-test as sub playbook",
        "Test Playbook TrendMicroDDA": "Issue 16501",
        "ssdeepreputationtest": "Issue #20953",
<<<<<<< HEAD
        "Elasticsearch_v2_test-v6": "Issue #21510"
=======
        "C2sec-Test": "Issue #21633"
>>>>>>> 0e3f8da3
    },
    "skipped_integrations": {
        "_comment": "~~~ NO INSTANCE ~~~",
        "AWS - IAM": "Issue 21401",
        "FortiGate": "License expired, and not going to get one (issue 14723)",
        "IronDefense": "Test depends on making requests to a non-public API",
        "Attivo Botsink": "no instance, not going to get it",
        "VMware": "no License, and probably not going to get it",
        "AWS Sagemaker": "License expired, and probably not going to get it",
        "Symantec MSS": "No instance, probably not going to get it (issue 15513)",
        "Google Cloud Compute": "Can't test yet",
        "Cymon": "The service was discontinued since April 30th, 2019.",
        "FireEye ETP": "No instance",
        "ProofpointTAP_v2": "No instance",
        "remedy_sr_beta": "No instance",
        "ExtraHop v2": "No instance",
        "Fidelis Elevate Network": "Issue 20735",
        "Minerva Labs Anti-Evasion Platform": "Issue 18835",
        "PolySwarm": "contribution",
        "fireeye": "Issue 19839",
        "DomainTools": "Issue 8298",
        "Remedy On-Demand": "Issue 19835",
        "ProtectWise": "Issue 20486",
        "ThreatMiner": "Issue 20469",
        "DomainTools Iris": "Issue 20433",
        "Check Point": "Issue 18643",
        "Preempt": "Issue 20268",
        "iDefense": "Issue 20095",
        "Joe Security": "Issue 17996",
        "CrowdstrikeFalcon": "Issue 19833",
        "ZeroFox": "Issue 19161",
        "Jask": "Issue 18879",
        "vmray": "Issue 18752",
        "Anomali ThreatStream v2": "Issue 18561",
        "Anomali ThreatStream": "Issue 19182",
        "SCADAfence CNM": "Issue 18376",
        "ArcSight ESM v2": "Issue #18328",
        "AlienVault USM Anywhere": "Issue #18273",
        "Tufin": "Issue 16441",
        "Dell Secureworks": "Instance locally installed on @liorblob PC",
        "MimecastV2": "Issue 14593",
        "Netskope": "instance is down",
        "Farsight DNSDB": "Issue 15512",
        "Service Manager": "Expired license",
        "carbonblackprotection": "License expired",
        "icebrg": "Issue 14312",
        "Freshdesk": "Trial account expired",
        "Threat Grid": "Issue 16197",
        "Kafka V2": "Can not connect to instance from remote",
        "Check Point Sandblast": "Issue 15948",
        "Remedy AR": "getting 'Not Found' in test button",
        "Salesforce": "Issue 15901",
        "Zscaler": "Issue 17784",
        "RedCanary": "License expired",
        "ANYRUN": "No instance",
        "Snowflake": "Looks like account expired, needs looking into",
        "Cisco Spark": "Issue 18940",
        "Phish.AI": "Issue 17291",
        "MaxMind GeoIP2": "Issue 18932.",
        "Exabeam": "Issue 19371",
        "McAfee ESM-v10": "Issue 20225",
        "PaloAltoNetworks_PrismaCloudCompute": "Instance not set up yet",

        "_comment": "~~~ UNSTABLE ~~~",
        "ServiceNow": "Instance goes to hibernate every few hours",
        "Tanium": "issue 15497",
        "Tenable.sc": "unstable instance",


        "_comment": "~~~ OTHER ~~~",
        "EclecticIQ Platform": "Issue 8821",
        "BitDam": "Issue #17247",
        "Zoom": "Issue 19832",
        "Forescout": "Can only be run from within PANW network. Look in keeper for - Demisto in the LAB",
        "HelloWorldSimple": "This is just an example integration - no need for test",
        "Lockpath KeyLight": "Deprecated. No tests.",
        "SafeBreach": "pending rewrite",

        "_comment": "~~~ QUOTA ISSUES ~~~",
        "AWS - Athena - Beta": "Issue 19834",
        "Lastline": "issue 20323",
        "Google Resource Manager": "Cannot create projects because have reached alloted quota.",
        "Looker": "Warehouse 'DEMO_WH' cannot be resumed because resource monitor 'LIMITER' has exceeded its quota."
    },
    "nightly_integrations": [
        "Lastline",
        "TruSTAR",
        "SlackV2"
    ],
    "unmockable_integrations": {
        "Google Key Management Service": "The API requires an SSL secure connection to work.",
        "McAfee ESM-v10": "we have multiple instances with same test playbook, mock recording are per playbook so it keeps failing the playback step",
        "mysql": "Does not use http",
        "SlackV2": "Integration requires SSL",
        "Whois": "Mocks does not support sockets",
        "Panorama": "Exception: Proxy process took to long to go up. https://circleci.com/gh/demisto/content/24826",
        "Image OCR": "Does not perform network traffic",
        "Server Message Block (SMB)": "Does not perform http communication",
        "Active Directory Query v2": "Does not perform http communication",
        "dnstwist": "Does not peform http communication",
        "VxStream": "Issue 15544",
        "PagerDuty v2": "Integration requires SSL",
        "TCPIPUtils": "Integration requires SSL",
        "Luminate": "Integration has no proxy checkbox",
        "Shodan": "Integration has no proxy checkbox",
        "Google BigQuery": "Integration has no proxy checkbox",
        "ReversingLabs A1000": "Checking",
        "Check Point": "Checking",
        "okta": "Test Module failing, suspect it requires SSL",
        "Awake Security": "Checking",
        "ArcSight ESM v2": "Checking",
        "Phish.AI": "Checking",
        "Intezer": "Nightly - Checking",
        "ProtectWise": "Nightly - Checking",
        "google-vault": "Nightly - Checking",
        "RSA Archer": "Nightly - Checking",
        "McAfee NSM": "Nightly - Checking",
        "Forcepoint": "Nightly - Checking",
        "palo_alto_firewall": "Need to check test module",
        "Signal Sciences WAF": "error with certificate",
        "google": "'unsecure' parameter not working",
        "EWS Mail Sender": "Inconsistent test (playback fails, record succeeds)",
        "ReversingLabs Titanium Cloud": "No Unsecure checkbox. proxy trying to connect when disabled.",
        "Anomali ThreatStream": "'proxy' parameter not working",
        "Palo Alto Networks Cortex": "SDK",
        "Recorded Future": "might be dynamic test",
        "AlphaSOC Wisdom": "Test module issue",
        "RedLock": "SSL Issues",
        "Microsoft Graph": "Test direct access to oproxy",
        "MicrosoftGraphMail": "Test direct access to oproxy",
        "Microsoft Graph User": "Test direct access to oproxy",
        "Windows Defender Advanced Threat Protection": "Test direct access to oproxy",
        "Microsoft Graph Groups": "Test direct access to oproxy",
        "SafeBreach": "SSL Issues",
        "FeedOffice365": "SSl Issues. issue: 21181",
        "AWS - CloudWatchLogs": "Issue 20958",
        "Gmail Single User" : "googleclient sdk has time based challenge exchange",
        "Gmail": "googleclient sdk has time based challenge exchange",
        "GoogleCloudTranslate": "google translate sdk does not support proxy",
        "Kennav2": "HTTPSConnectionPool(host='api.kennasecurity.com', port=443), issue:21233"
    }
}<|MERGE_RESOLUTION|>--- conflicted
+++ resolved
@@ -2169,11 +2169,9 @@
         "DeleteContext-auto-subplaybook-test": "used in DeleteContext-auto-test as sub playbook",
         "Test Playbook TrendMicroDDA": "Issue 16501",
         "ssdeepreputationtest": "Issue #20953",
-<<<<<<< HEAD
         "Elasticsearch_v2_test-v6": "Issue #21510"
-=======
+        "ssdeepreputationtest": "Issue #20953",
         "C2sec-Test": "Issue #21633"
->>>>>>> 0e3f8da3
     },
     "skipped_integrations": {
         "_comment": "~~~ NO INSTANCE ~~~",
