--- conflicted
+++ resolved
@@ -4594,10 +4594,6 @@
             "timeout": 3000
         },
         {
-<<<<<<< HEAD
-            "integrations": "LogRhythmRest V2",
-            "playbookID": "LogRhythmRestV2-test"
-=======
             "playbookID": "IndicatorMaliciousRatioCalculation_test",
             "fromversion": "5.0.0"
         },
@@ -4618,7 +4614,6 @@
             "is_mockable": false,
             "instance_names": "MISP_feed_instance",
             "timeout": 2400
->>>>>>> bd06f4f5
         }
     ],
     "skipped_tests": {
@@ -4944,8 +4939,7 @@
         "GitHub": "Cannot use proxy",
         "LogRhythm": "Cannot use proxy",
         "Create-Mock-Feed-Relationships": "recording is redundant for this integration",
-        "RSA Archer v2": "cannot connect to proxy",
-        "LogRhythmRest V2": "has a command that uploads a file - tests that send files shouldn't be mocked"
+        "RSA Archer v2": "cannot connect to proxy"
     },
     "parallel_integrations": [
         "AWS - EC2",
