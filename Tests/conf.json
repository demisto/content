{
    "testTimeout": 160,
    "testInterval": 20,
    "tests": [
        {
<<<<<<< HEAD
            "playbookID": "TestParseEmailFile-deprecated-script"
=======
            "playbookID": "test_similar_incidents"
        },
        {
            "playbookID": "CheckpointFW-test",
            "integrations": "Check Point"
        },
        {
            "playbookID": "RegPathReputationBasicLists_test"
        },
        {
            "playbookID": "RandomStringGenerateTest"
        },
        {
            "playbookID": "DocumentationTest",
            "integrations": "ipinfo"
>>>>>>> 90aa6b8e
        },
        {
            "playbookID": "HighlightWords_Test"

        },
        {
            "playbookID": "StringContainsArray_test"
        },
        {
            "integrations": "Fidelis Elevate Network",
            "playbookID": "Fidelis-Test"
        },
        {
            "integrations": "ThreatMiner",
            "playbookID": "ThreatMiner-Test"
        },
        {
            "integrations": "Pwned",
            "playbookID": "Pwned test",
            "nightly": true
        },
        {
            "integrations": "Alexa Rank Indicator",
            "playbookID": "Alexa Test Playbook"
        },
        {
            "playbookID": "UnEscapeURLs-Test"
        },
        {
            "playbookID": "ConvertKeysToTableFieldFormat_Test"
        },
        {
            "playbookID": "ParseCSVnullbytesTest"
        },
        {
            "integrations": "CVE Search",
            "playbookID": "cveReputation Test"
        },
        {
            "integrations": "HashiCorp Vault",
            "playbookID": "hashicorp_test"
        },
        {
            "integrations": "Dell Secureworks",
            "playbookID": "secureworks_test"
        },
        {
            "playbookID": "Test CommonServer"
        },
        {
            "integrations": "CIRCL",
            "playbookID": "CirclIntegrationTest"
        },
        {
            "integrations": "MISP V2",
            "playbookID": "MISP V2 Test"
        },
        {
            "playbookID": "test-LinkIncidentsWithRetry"
        },
        {
            "playbookID": "CopyContextToFieldTest"
        },
        {
            "integrations": "OTRS",
            "playbookID": "OTRS Test"
        },
        {
            "integrations": "Attivo Botsink",
            "playbookID": "AttivoBotsinkTest"
        },
        {
            "playbookID": "CreatePhishingClassifierMLTest",
            "timeout" : 2400
        },
        {
            "integrations": "Cymon",
            "playbookID": "playbook-Cymon_Test"
        },
        {
            "integrations": "FortiGate",
            "playbookID": "Fortigate Test"
        },
        {
            "integrations": [
                "Lastline",
                "WildFire",
                "SNDBOX",
                "VxStream"
            ],
            "playbookID" : "Detonate File - Generic Test",
            "timeout" : 2400,
            "nightly" : true
        },
        {
            "integrations": [
                "Lastline",
                "WildFire",
                "SNDBOX",
                "VxStream"
            ],
            "playbookID" : "detonate_file_-_generic_test"
        },
        {
            "integrations": "SNDBOX",
            "playbookID": "SNDBOX_Test"
        },
        {
            "integrations": "SNDBOX",
            "playbookID": "Detonate File - SNDBOX - Test",
            "timeout": 2400,
            "nightly": true
        },
        {
            "integrations": "VxStream",
            "playbookID": "Detonate File - HybridAnalysis - Test",
            "timeout": 2400
        },
        {
            "playbookID": "WordTokenizeTest"
        },
        {
            "integrations": "Awake Security",
            "playbookID": "awake_security_test_pb"
        },
        {
          "integrations": "Tenable.sc",
          "playbookID": "tenable-sc-test",
          "timeout": 240,
          "nightly": true
        },
        {
            "integrations": "MimecastV2",
            "playbookID": "Mimecast test"
        },
        {
            "playbookID": "CreateEmailHtmlBody_test_pb"
        },
        {
          "playbookID": "ReadPDFFile-Test"
        },
        {
          "playbookID": "JSONtoCSV-Test"
        },
        {
            "integrations": "Panorama",
            "instance_names": "palo_alto_firewall",
            "playbookID": "palo_alto_firewall_test_pb",
            "timeout": 1000,
            "nightly": true
        },
        {
            "integrations": "Panorama",
            "instance_names": "palo_alto_panorama",
            "playbookID": "palo_alto_panorama_test_pb",
            "timeout": 1000,
            "nightly": true
        },
        {
          "integrations": "Tenable.io",
          "playbookID": "Tenable.io test"
        },
        {
          "playbookID": "URLDecode-Test"
        },
        {
          "playbookID": "GetTime-Test"
        },
        {
          "integrations": "Tenable.io",
          "playbookID": "Tenable.io Scan Test",
          "nightly": true,
          "timeout": 900
        },
        {
            "integrations": "Tenable.sc",
            "playbookID": "tenable-sc-scan-test",
            "nightly": true,
            "timeout": 600
        },
        {
            "integrations": "google-vault",
            "playbookID": "Google-Vault-Generic-Test",
            "nightly": true,
            "timeout": 3600
        },
        {
            "integrations": "google-vault",
            "playbookID": "Google_Vault-Search_And_Display_Results_test",
            "nightly": true,
            "timeout": 3600
        },
        {
            "playbookID": "Luminate-TestPlaybook",
            "integrations": "Luminate"
        },
        {
            "playbookID": "ParseEmailFiles-test"
        },
        {
            "playbookID": "ParseExcel-test"
        },
        {
            "playbookID": "Detonate File - No Files test"
        },
        {
            "integrations": [
                "Panorama",
                "Check Point"
            ],
            "instance_names": "palo_alto_firewall",
            "playbookID": "blockip_test_playbook"
        },
        {
            "integrations": "Palo Alto Minemeld",
            "playbookID": "minemeld_test"
        },
        {
            "integrations": "InfoArmor VigilanteATI",
            "playbookID": "InfoArmorVigilanteATITest"
        },
        {
            "integrations": "IntSights",
            "instance_names": "intsights_standard_account",
            "playbookID": "IntSights Test",
            "nightly": true,
            "timeout": 500
        },
        {
            "integrations": "IntSights",
            "playbookID": "IntSights Mssp Test",
            "instance_names": "intsights_mssp_account",
            "nightly": true,
            "timeout": 500
        },
        {
            "integrations": "dnstwist",
            "playbookID": "dnstwistTest"
        },
        {
            "integrations": "BitDam",
            "playbookID": "Detonate File - BitDam Test"
        },
        {
            "integrations": "Threat Grid",
            "playbookID": "ThreatGridTest",
            "timeout": 600
        },
        {
            "integrations": [
                "Palo Alto Minemeld",
                "Panorama"
            ],
            "instance_names": "palo_alto_firewall",
            "playbookID": "block_indicators_-_generic_-_test"
        },
        {
          "integrations": "Signal Sciences WAF",
          "playbookID": "SignalSciences Test"
        },
        {
            "integrations": "RTIR",
            "playbookID": "RTIR Test"
        },
        {
            "integrations": "RedCanary",
            "playbookID": "RedCanaryTest",
            "nightly" : true
        },
        {
          "integrations": "Devo",
          "playbookID": "devo_test_playbook"
        },
        {
          "integrations": "urlscan.io",
            "playbookID": "url_enrichment_-_generic_test",
            "timeout": 500
        },
        {
            "playbookID": "TransformersTestPlaybook"
        },
        {
            "integrations": "SCADAfence CNM",
            "playbookID": "SCADAfence_test"
        },
        {
            "integrations": "WhatsMyBrowser",
            "playbookID": "WhatsMyBrowser-Test"
        },
        {

            "integrations": "BigFix",
            "playbookID": "BigFixTest"
        },
        {
            "integrations": "Lastline",
            "playbookID": "Lastline - testplaybook",
            "nightly": true
        },
        {
            "integrations": "epo",
            "playbookID": "Test Playbook McAfee ePO"
        },
        {
            "integrations": "activedir",
            "playbookID": "calculate_severity_-_critical_assets_-_test"
        },
        {
            "playbookID": "TextFromHTML_test_playbook"
        },
        {
            "playbookID": "PortListenCheck-test"
        },
        {
            "integrations": "ThreatExchange",
            "playbookID": "ThreatExchange-test"
        },
        {
            "integrations": "ThreatExchange",
            "playbookID": "extract_indicators_-_generic_-_test",
            "timeout": 240
        },
        {
            "integrations": "Joe Security",
            "playbookID": "JoeSecurityTestPlaybook",
            "timeout": 500,
            "nightly": true
        },
        {
            "integrations": "Joe Security",
            "playbookID": "JoeSecurityTestDetonation",
            "timeout": 2000,
            "nightly": true
        },
        {
            "integrations": "WildFire",
            "playbookID": "Wildfire Test"
        },
        {
            "integrations": "GRR",
            "playbookID": "grr_test",
            "nightly": true
        },
        {
            "integrations": "RSA NetWitness Packets and Logs",
            "playbookID": "rsa_packets_and_logs_test"
        },
        {
            "integrations": "VirusTotal",
            "playbookID": "virusTotal-test-playbook",
            "nightly": true,
            "timeout": 1400
        },
        {
            "integrations": "Preempt",
            "playbookID": "Preempt Test"
        },
        {   "integrations": "Gmail",
            "playbookID": "get_original_email_-_gmail_-_test"
        },
        {
            "integrations": "EWS v2",
            "playbookID": "get_original_email_-_ews-_test"
        },
        {
            "integrations": ["EWS v2","EWS Mail Sender"],
            "playbookID": "EWS search-mailbox test",
            "timeout": 300
        },
        {
            "integrations": "PagerDuty v2",
            "playbookID": "PagerDuty Test"
        },
        {
            "playbookID": "test_delete_context"
        },
        {
            "playbookID": "GmailTest",
            "integrations": "Gmail"
        },
        {
            "playbookID": "Gmail Convert Html Test",
            "integrations": "Gmail"
        },
        {
            "playbookID": "TestParseCSV"
        },
        {
            "integrations": "Shodan",
            "playbookID": "ShodanTest"
        },
        {
            "playbookID": "Extract Indicators From File - test"
        },
        {
            "playbookID": "dedup_-_generic_-_test"
        },
        {
            "playbookID": "TestDedupIncidentsPlaybook"
        },
        {
            "playbookID": "TestDedupIncidentsByName"
        },
        {
            "integrations": "McAfee Advanced Threat Defense",
            "playbookID": "Test Playbook McAfee ATD",
            "timeout": 700
        },
        {
            "integrations": "McAfee Advanced Threat Defense",
            "playbookID": "Test Playbook McAfee ATD Upload File"
        },
        {
            "playbookID": "exporttocsv_script_test"
        },
        {
            "integrations": "Intezer",
            "playbookID": "Intezer Testing",
            "nightly": true,
            "timeout": 500
        },
        {
            "integrations": "FalconIntel",
            "playbookID": "CrowdStrike Falcon Intel v2"
        },
        {"playbookID": "3010a07c-0a85-480c-87db-cf3f09fcbd7c"},
        {
            "integrations": [
                "Mail Sender (New)",
                "google"
            ],
            "playbookID": "Mail Sender (New) Test"
        },
        {
            "playbookID": "buildewsquery_test"
        },
        {
            "integrations": "Rapid7 Nexpose",
            "playbookID": "nexpose_test",
            "timeout": 240
        },
        {
            "integrations": "EWS Mail Sender",
            "playbookID": "EWS Mail Sender Test"
        },
        {
            "playbookID": "decodemimeheader_-_test"
        },
        {
            "integrations": "CVE Search",
            "playbookID": "cve_enrichment_-_generic_-_test"
        },
        {
            "playbookID": "test_url_regex"
        },
        {
            "integrations": "Skyformation",
            "playbookID": "TestSkyformation"
        },
        {
            "integrations": "okta",
            "playbookID": "okta_test_playbook",
            "timeout": 240
        },
        {
            "playbookID": "Test filters & transformers scripts"
        },
        {
            "integrations": "Salesforce",
            "playbookID": "SalesforceTestPlaybook"
        },
        {
            "integrations": "McAfee ESM-v10",
            "playbookID": "McAfeeESMTest",
            "timeout": 500
        },
        {
            "integrations": "GoogleSafeBrowsing",
            "playbookID": "Google Safe Browsing Test",
            "timeout": 240
        },
        {
            "integrations": "EWS v2",
            "playbookID": "EWSv2_empty_attachment_test"
        },
        {
            "integrations": "EWS v2",
            "playbookID": "EWS Public Folders Test"
        },
        {
            "playbookID": "TestWordFileToIOC",
            "timeout": 300
        },
        {
            "integrations": "Symantec Endpoint Protection V2",
            "playbookID": "SymantecEndpointProtection_Test"
        },
        {
            "integrations": "carbonblackprotection",
            "playbookID": "search_endpoints_by_hash_-_carbon_black_protection_-_test",
            "timeout": 500
        },
        {
            "playbookID": "process_email_-_generic_-_test",
            "timeout": 240
        },
        {
            "integrations": "activedir",
            "playbookID": "account_enrichment_-_generic_test"
        },
        {
            "integrations": "FalconHost",
            "playbookID": "search_endpoints_by_hash_-_crowdstrike_-_test",
            "timeout": 500
        },
        {
            "integrations": "FalconHost",
            "playbookID": "CrowdStrike Endpoint Enrichment - Test"
        },
        {
          "integrations": "FalconHost",
          "playbookID": "crowdstrike_falconhost_test"
        },
        {
            "integrations": [
                "VirusTotal"
            ],
            "playbookID": "ip_enrichment_generic_test"
        },
        {
            "playbookID": "ExposeIncidentOwner-Test"
        },
        {
            "integrations": "OpenPhish",
            "playbookID": "email_test"
        },
        {
            "integrations": "VirusTotal",
            "playbookID": "domain_enrichment_generic_test"
        },
        {
            "integrations": "PostgreSQL",
            "playbookID": "PostgreSQL Test"
        },
        {
            "integrations": "google",
            "playbookID": "GsuiteTest"
        },
        {
            "integrations": "OpenPhish",
            "playbookID": "OpenPhish Test Playbook"
        },
        {
            "integrations": "RSA Archer",
            "playbookID": "Archer-Test-Playbook",
            "nightly": true
        },
        {
            "integrations": "jira",
            "playbookID": "Jira-Test"
        },
        {
            "integrations": "ipinfo",
            "playbookID": "IPInfoTest"
        },
        {
            "integrations": "jira",
            "playbookID": "VerifyHumanReadableFormat"
        },
        {
            "playbookID": "ExtractURL Test"
        },
        {
            "playbookID": "strings-test"
        },
        {
            "playbookID": "TestCommonPython"
        },
        {
            "playbookID": "TestFileCreateAndUpload"
        },
        {
            "playbookID": "TestIsValueInArray"
        },
        {
            "playbookID": "TestStringReplace"
        },
        {
            "playbookID": "TestHttpPlaybook"
        },
        {
            "integrations": "SplunkPy",
            "playbookID": "Splunk-Test"
        },
        {
            "integrations": "SplunkPy",
            "playbookID": "SplunkPySearch_Test"
        },
        {
            "integrations" : "McAfee NSM",
            "playbookID" : "McAfeeNSMTest",
            "timeout" : 400,
            "nightly": true
        },
        {
            "integrations": "PhishTank",
            "playbookID": "PhishTank Testing"
        },
        {
            "integrations": "McAfee Web Gateway",
            "playbookID": "McAfeeWebGatewayTest",
            "timeout" : 500
        },
        {
            "integrations": "TCPIPUtils",
            "playbookID": "TCPUtils-Test"
        },
        {
            "playbookID": "ProofpointDecodeURL-Test",
            "timeout": 300
        },
        {
            "playbookID": "listExecutedCommands-Test"
        },
        {
            "integrations": "Service Manager",
            "playbookID": "TestHPServiceManager",
            "timeout": 400
        },
        {
            "playbookID": "LanguageDetect-Test",
            "timeout": 300
        },
        {
            "integrations": "Forcepoint",
            "playbookID": "forcepoint test",
            "timeout": 500,
            "nightly": true
        },
        {
            "playbookID": "GeneratePassword-Test"
        },
        {
            "playbookID": "ZipFile-Test"
        },
        {
            "playbookID": "ExtractDomainTest"
        },
        {
            "playbookID": "Detonate File - Generic Test",
            "timeout": 500
        },
        {
            "playbookID": "Test-IsMaliciousIndicatorFound"
        },
        {
            "playbookID": "TestExtractHTMLTables"
        },
        {
            "integrations": "carbonblackliveresponse",
            "playbookID": "CarbonBlackLiveResponseTest",
            "nightly": true
        },
        {
            "playbookID": "TestSafeBreach",
            "integrations": "SafeBreach"
        },
        {
            "integrations": "urlscan.io",
            "playbookID": "urlscan_malicious_Test"
        },
        {
            "integrations": "EWS v2",
            "playbookID": "pyEWS_Test"
        },
        {

            "integrations": "Netskope",
            "playbookID": "Netskope Test"
        },
        {
            "integrations": "Cylance Protect v2",
            "playbookID": "Cylance Protect v2 Test"
        },
        {
            "integrations": "ReversingLabs Titanium Cloud",
            "playbookID": "ReversingLabsTCTest"
        },
        {
            "integrations": "ReversingLabs A1000",
            "playbookID": "ReversingLabsA1000Test"
        },
        {
            "integrations": "Demisto Lock",
            "playbookID": "DemistoLockTest"
        },
        {
            "playbookID": "test-domain-indicator",
            "timeout": 400
        },
        {
            "playbookID": "Cybereason Test",
            "integrations": "Cybereason",
            "timeout": 1200
        },
        {
            "integrations": "VirusTotal - Private API",
            "playbookID": "virusTotalPrivateAPI-test-playbook",
            "nightly": true
        },
        {
            "integrations": "Cisco Meraki",
            "playbookID": "Cisco-Meraki-Test"
        },
        {
            "integrations": "Tanium",
            "playbookID": "Tanium Test Playbook",
            "nightly": true,
            "timeout": 1200
        },
        {
            "integrations": "Recorded Future",
            "playbookID": "Recorded Future Test",
            "nightly": true
        },
        {
            "integrations": "Microsoft Graph",
            "playbookID": "Microsoft Graph Test"
        },
        {
            "integrations": "RedLock",
            "playbookID": "RedLockTest",
            "nightly": true
        },
        {
            "integrations": "Symantec Messaging Gateway",
            "playbookID": "Symantec Messaging Gateway Test"
        },
        {
            "integrations": "ThreatConnect",
            "playbookID": "test-ThreatConnect"
        },
        {
            "integrations": "VxStream",
            "playbookID": "VxStream Test",
            "nightly": true
        },
        {
            "integrations":"Cylance Protect",
            "playbookID": "get_file_sample_by_hash_-_cylance_protect_-_test",
            "timeout": 240
        },
        {
            "integrations": "Cylance Protect",
            "playbookID": "endpoint_enrichment_-_generic_test"
        },
        {
            "integrations": "QRadar",
            "playbookID": "test_Qradar"
        },
        {
            "integrations": "VMware",
            "playbookID": "VMWare Test"
        },
        {
            "integrations": "Anomali ThreatStream",
            "playbookID": "Anomali_ThreatStream_Test"
        },
        {
            "integrations": "Farsight DNSDB",
            "playbookID": "DNSDBTest"
        },
        {
            "integrations": "carbonblack-v2",
            "playbookID": "CarbonBlackResponseTest"
        },
        {
            "integrations": "Cisco Umbrella Investigate",
            "playbookID": "Cisco Umbrella Test"
        },
        {
            "integrations": "icebrg",
            "playbookID": "Icebrg Test",
            "timeout" : 500
        },
        {
            "integrations": "Symantec MSS",
            "playbookID": "SymantecMSSTest"
        },
        {
            "integrations": "Remedy AR",
            "playbookID": "Remedy AR Test"
        },
        {
            "integrations": "McAfee Active Response",
            "playbookID": "McAfee-MAR_Test",
            "timeout": 700
        },
        {
            "integrations": "McAfee Threat Intelligence Exchange",
            "playbookID": "McAfee-TIE Test",
            "timeout": 700
        },
        {
            "integrations": "ArcSight Logger",
            "playbookID": "ArcSight Logger test"
        },
        {
            "integrations": "ArcSight ESM v2",
            "playbookID": "ArcSight ESM v2 Test"
        },
        {
            "integrations": "ArcSight ESM v2",
            "playbookID": "test Arcsight - Get events related to the Case"
        },
        {
            "integrations": "XFE",
            "playbookID": "XFE Test",
            "timeout": 140,
            "nightly": true
        },
        {
            "integrations": [
                "VirusTotal"
            ],
            "playbookID": "File Enrichment - Generic Test"
        },
        {
            "integrations": "McAfee Threat Intelligence Exchange",
            "playbookID": "search_endpoints_by_hash_-_tie_-_test",
            "timeout": 500
        },
        {
            "integrations": "iDefense",
            "playbookID": "iDefenseTest",
            "timeout": 300
        },
        {
            "integrations": "AbuseIPDB",
            "playbookID": "AbuseIPDB Test",
            "nightly": true
        },
        {
            "integrations": "AbuseIPDB",
            "playbookID": "AbuseIPDB PopulateIndicators Test",
            "nightly": true
        },
        {
            "integrations" : "jira",
            "playbookID" : "JiraCreateIssue-example-test"
        },
        {
            "integrations": "LogRhythm",
            "playbookID": "LogRhythm-Test-Playbook",
            "timeout": 200
        },
        {
            "integrations": "FireEye HX",
            "playbookID": "FireEye HX Test"
        },
        {
            "integrations": "Phish.AI",
            "playbookID": "PhishAi-Test"
        },
        {
            "integrations": "Phish.AI",
            "playbookID": "Test-Detonate URL - Phish.AI"
        },
        {
            "integrations": "Centreon",
            "playbookID": "Centreon-Test-Playbook"
        },
        {
            "integrations": "TruSTAR",
            "playbookID": "TruSTAR Test"
        },
        {
            "integrations": "AlphaSOC Wisdom",
            "playbookID": "AlphaSOC-Wisdom-Test"
        },
        {
            "integrations": "Jask",
            "playbookID": "Jask_Test"
        },
        {
            "integrations": "Qualys",
            "playbookID": "Qualys-Test",
            "nightly": true
        },
        {
            "playbookID": "whois_test"
        },
        {
            "integrations": "RSA NetWitness Endpoint",
            "playbookID": "NetWitness Endpoint Test"
        },
        {
            "integrations": "Check Point Sandblast",
            "playbookID": "Sandblast_malicious_test"
        },
        {
            "playbookID": "TestMatchRegex"
        },
        {
            "integrations": "ActiveMQ",
            "playbookID": "ActiveMQ Test"
        },
        {
            "playbookID": "RegexGroups Test"
        },
        {
            "integrations": "Cisco pxGrid ISE",
            "playbookID": "cisco-ise-test-playbook"
        },
        {
            "integrations": "RSA NetWitness v11.1",
            "playbookID": "RSA NetWitness Test"
        },
        {
            "integrations": "Rasterize",
            "playbookID": "RasterizeImageTest"
        },
        {
            "playbookID": "ExifReadTest"
        },
        {
          "integrations": "Cuckoo Sandbox",
          "playbookID": "CuckooTest",
          "timeout": 700
        },
        {
            "integrations" : "VxStream",
            "playbookID" : "Test-Detonate URL - Crowdstrike",
            "timeout" : 1200
        },
        {
           "playbookID": "Detonate File - Generic Test",
           "timeout": 2000,
           "nightly": true,
           "integrations": [
             "VxStream",
             "McAfee Advanced Threat Defense",
             "WildFire",
             "Lastline"
           ]
        },
        {
           "playbookID": "Detonate URL - Generic Test",
           "timeout": 2000,
           "nightly": true,
           "integrations": [
             "McAfee Advanced Threat Defense",
             "VxStream",
             "Lastline"
           ]
        },
        {
            "playbookID": "ReadPDFFile-Test"
        },
        {
            "integrations": [
                "VirusTotal",
                "urlscan.io",
                "activedir"
            ],
            "playbookID": "entity_enrichment_generic_test",
            "timeout": 240
        },
        {
            "integrations": [
                "FalconHost",
                "McAfee Threat Intelligence Exchange",
                "carbonblackprotection",
                "carbonblack"
            ],
            "playbookID": "search_endpoints_by_hash_-_generic_-_test",
            "timeout": 500
        },
        {
            "integrations": "Zscaler",
            "playbookID": "Zscaler Test",
            "nightly": true
        },
        {
            "playbookID": "DemistoUploadFileToIncident Test",
            "integrations": "Demisto REST API"

        },
        {
            "playbookID": "MaxMind Test",
            "integrations": "MaxMind GeoIP2"

        },
        {
            "playbookID": "Test_Sagemaker",
            "integrations": "AWS Sagemaker"

        },
        {
            "playbookID": "Phishing test - attachment",
            "timeout": 600,
            "nightly": true,
            "integrations": [
                "EWS Mail Sender",
                "Pwned",
                "Demisto REST API",
                "Palo Alto Minemeld"
            ]
        },
        {
            "playbookID": "Phishing test - Inline",
            "timeout": 500,
            "nightly": true,
            "integrations": [
                "EWS Mail Sender",
                "Pwned",
                "Demisto REST API",
                "Palo Alto Minemeld"
            ]
        },
        {
            "integrations": "duo",
            "playbookID": "DUO Test Playbook"
        },
        {
            "playbookID": "SLA Scripts - Test"
        },
        {
            "playbookID": "PcapHTTPExtractor-Test"
        },
        {
            "playbookID": "Ping Test Playbook"
        },
        {
            "integrations": "mysql",
            "playbookID": "MySQL Test"
        },
        {
            "integrations": "Phishme Intelligence",
            "playbookID": "Test - PhishMe Intelligence"
        },
        {
            "integrations": "Google Resource Manager",
            "playbookID": "GoogleResourceManager-Test",
            "timeout": 500,
            "nightly": true
        },
        {
            "integrations": "Freshdesk",
            "playbookID": "Freshdesk-Test",
            "timeout": 500,
            "nightly": true
        },
        {
            "playbookID": "Autoextract - Test"
        },
        {
            "playbookID": "FilterByList - Test"
        },
        {
            "integrations": "Kafka V2",
            "playbookID": "Kafka Test"
        },
        {
            "integrations": "McAfee Active Response",
            "playbookID": "Endpoint data collection test",
            "timeout": 500
        },
        {
            "integrations": "McAfee Active Response",
            "playbookID": "MAR - Endpoint data collection test"
        },
        {
            "playbookID": "TestShowScheduledEntries"
        }
    ],
    "skipped_tests": {
        "entity_enrichment_generic_test": "Need to check the reason for skipping",
        "search_endpoints_by_hash_-_generic_-_test": "Need to check the reason for skipping",
        "ArcSight Logger test": "Possibly outdated API calls",
        "Qualys-Test": "Need to check the reason for skipping",
        "tenable-sc-scan-test": "Scan takes too long",
        "Microsoft Graph Test": "DB is missing alerts to test on - in work of DevOps",
        "tenable-sc-test": "Unstable instance = flaky test",
        "XFE Test": "License expired",
        "TruSTAR Test": "The test runs even when not supposed to, which causes its quota to run out",
        "FireEye HX Test": "Problem with file acquisition - need to contact FireEye ",
        "RedLockTest": "RedLock has API issues - opened an issue (15493)",
        "GsuiteTest": "error was fixed only on server master and not on ",
        "TestDedupIncidentsByName": "skipped on purpose - this is part of the TestDedupIncidentsPlaybook - no need to execute separately as a test",
        "GmailTest": "Gmail test is failing on gmail-list-users command (issue 15571)"
    },
    "skipped_integrations": {
        "Jask": "Cannot access instance token not valid (issue 12900)",
        "FortiGate": "License expired, in the process of getting new one (issue 14723)",
        "Skyformation": "Server installed by skyformation is down, waiting on reply (issue 14311)",
        "icebrg": "Requires BD (issue 14312)",
        "VMware": "We don't have a license for VMWare, and probably not going to get it",
        "Farsight DNSDB": "No instance (issue 15512)",
        "Symantec MSS": "No instance (issue 15513)",
        "Remedy AR": "DevOps investigation (issue 15514)",
        "iDefense": "DevOps investigation",
        "LogRhythm": "DevOps investigation",
        "Dell Secureworks": "Instance locally installed on @liorblob PC",
        "Service Manager": "Expired license",
        "Signal Sciences WAF": "API problems, not returning the correct data",
        "Server Message Block (SMB)": "No instance",
        "ServiceNow": "Instance goes to hibernate every few hours",
        "MimecastV2": "Several issues with instance",
        "AWS Sagemaker": "License expired, no renewal in the near future",
        "Attivo Botsink": "no instance, @Arian will update",
        "carbonblackprotection": "License expired",
        "Lastline": "Out of quota",
        "Netskope": "instance is down",
        "Google Resource Manager": "Cannot create projects because have reached alloted quota",
        "RSA NetWitness Endpoint": "Instance is down, waiting for devops to rebuild",
        "Freshdesk": "Trial account expired",
        "Tanium": "Instance is not stable (issue 15497)",
        "Joe Security": "JoeSecurityTestPlaybook test fails (issue 15614)",
        "Kafka V2": "Can not connect to instance from remote"
    },
    "nigthly_integrations": [
        "Lastline",
        "TruSTAR"
    ]
}<|MERGE_RESOLUTION|>--- conflicted
+++ resolved
@@ -3,9 +3,9 @@
     "testInterval": 20,
     "tests": [
         {
-<<<<<<< HEAD
             "playbookID": "TestParseEmailFile-deprecated-script"
-=======
+        },
+        {
             "playbookID": "test_similar_incidents"
         },
         {
@@ -21,7 +21,6 @@
         {
             "playbookID": "DocumentationTest",
             "integrations": "ipinfo"
->>>>>>> 90aa6b8e
         },
         {
             "playbookID": "HighlightWords_Test"
