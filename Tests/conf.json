--- conflicted
+++ resolved
@@ -4588,7 +4588,6 @@
             "playbookID": "TestAzureSentinelPlaybookV2"
         },
         {
-<<<<<<< HEAD
             "integrations": "AnsibleAlibabaCloud",
             "playbookID": "Test-AlibabaCloud"
         },
@@ -4623,7 +4622,8 @@
         {
             "integrations": "AnsibleVMware",
             "playbookID": "Test-AnsibleVMware"
-=======
+        },
+        {
             "integrations": "Anomali ThreatStream",
             "playbookID": "Anomali_ThreatStream_Test"
         },
@@ -4640,7 +4640,6 @@
             "integrations": ["AutoFocusTagsFeed", "Demisto REST API"],
             "playbookID": "AutoFocusTagsFeed-test",
             "timeout": 300
->>>>>>> 6330e8bc
         },
         {
             "playbookID": "Tanium Threat Response V2 Test",
