--- conflicted
+++ resolved
@@ -3043,18 +3043,10 @@
         "Cherwell - test": "Issue 26780",
         "Infinipoint-Test": "Issue 27453",
         "663e1ec3-5590-4e23-8d99-d8a4e0c22a52": "Issue 27454",
-<<<<<<< HEAD
-        "Init_McAfee_ESM_v2_Test": "issue #26187"
-
-=======
         "Init_McAfee_ESM_v2_Test": "issue #26187",
         "MISP V2 Test": "Issue 26905",
-        "Logzio - Test": "Issue 26729",
+        "Logzio - Test": "Issue 26729"
 
-        "_comment": "~~~ DEPRECATED ~~~",
-        "Endpoint Enrichment - Generic v2 - Test": "DEPRECATED"
-
->>>>>>> 4e27e826
     },
     "skipped_integrations": {
         
