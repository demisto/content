--- conflicted
+++ resolved
@@ -5210,11 +5210,11 @@
             "fromversion": "6.5.0"
         },
         {
-<<<<<<< HEAD
             "integrations": "CiscoAMP",
             "playbookID": "CiscoAMP",
             "fromversion": "6.2.0"
-=======
+        },
+        {
             "integrations": "XSOAR EDL Checker",
             "playbookID": "TestXSOAREDLCheckerPlaybook"
         },
@@ -5233,7 +5233,6 @@
             "instance_names": "Microsoft SQL Server - MS ODBC Driver",
             "fromversion": "5.0.0",
             "has_api": false
->>>>>>> 5d720607
         }
     ],
     "skipped_tests": {
