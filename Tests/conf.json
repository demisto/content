{
    "testTimeout": 160,
    "testInterval": 20,
    "tests": [
        {
            "integrations": "AWS - Security Hub",
            "playbookID": "AWS-securityhub Test"
        },
        {
            "integrations": "Humio",
            "playbookID": "Humio-Test",
            "fromversion": "5.0.0"
        },
        {
            "integrations": "Zimperium",
            "playbookID": "Zimperium_Test",
            "fromversion": "5.0.0"
        },
        {
            "integrations": "ServiceDeskPlus",
            "playbookID": "Service Desk Plus Test",
            "fromversion": "5.0.0"
        },
        {
            "integrations": "ServiceDeskPlus",
            "playbookID": "Service Desk Plus - Generic Polling Test",
            "fromversion": "5.0.0"
        },
        {
            "integrations": "Group-IB TDS Polygon",
            "playbookID": "Polygon-Test",
            "timeout": 1000,
            "fromversion": "5.0.0"
        },
        {
            "integrations": "Bastille Networks",
            "playbookID": "BastilleNetworks-Test"
        },
        {
            "integrations": "MITRE ATT&CK",
            "playbookID": "Mitre Attack List 10 Indicators Feed Test",
            "fromversion": "5.5.0"
        },
        {
            "integrations": "Sepio",
            "playbookID": "SepioPrimeAPI-Test"
        },
        {
            "integrations": "URLhaus",
            "playbookID": "Test_URLhaus",
            "timeout": 1000
        },
        {
            "integrations": "Microsoft Intune Feed",
            "playbookID": "FeedMicrosoftIntune_Test",
            "fromversion": "5.5.0"
        },
        {
            "integrations": "Druva Ransomware Response",
            "playbookID": "Druva-Test"
        },
        {
            "integrations": "Smokescreen IllusionBLACK",
            "playbookID": "Smokescreen IllusionBLACK-Test",
            "fromversion": "5.0.0"
        },
        {
            "integrations": "Malwarebytes",
            "playbookID": "Malwarebytes-Test",
            "fromversion": "5.0.0"
        },
        {
            "integrations": "Tanium Threat Response",
            "playbookID": "Tanium Threat Response Test"
        },
        {
            "integrations": [
                "Syslog Sender",
                "syslog"
            ],
            "playbookID": "Test Syslog",
            "fromversion": "5.5.0",
            "timeout": 600
        },
        {
            "integrations": "APIVoid",
            "playbookID": "APIVoid Test"
        },
        {
            "integrations": "Cisco Firepower",
            "playbookID": "Cisco Firepower - Test",
            "timeout": 1000,
            "fromversion": "5.0.0"
        },
        {
            "integrations": "IllusiveNetworks",
            "playbookID": "IllusiveNetworks-Test",
            "fromversion": "5.0.0"
        },
        {
            "integrations": "JSON Feed",
            "playbookID": "JSON_Feed_Test",
            "fromversion": "5.5.0",
            "instance_names": "JSON Feed no_auto_detect"
        },
        {
            "integrations": "JSON Feed",
            "playbookID": "JSON_Feed_Test",
            "fromversion": "5.5.0",
            "instance_names": "JSON Feed_auto_detect"
        },
        {
            "integrations": "Google Cloud Functions",
            "playbookID": "test playbook - Google Cloud Functions",
            "fromversion": "5.0.0"
        },
        {
            "integrations": "Plain Text Feed",
            "playbookID": "PlainText Feed - Test",
            "fromversion": "5.5.0",
            "instance_names": "Plain Text Feed no_auto_detect"
        },
        {
            "integrations": "Plain Text Feed",
            "playbookID": "PlainText Feed - Test",
            "fromversion": "5.5.0",
            "instance_names": "Plain Text Feed_auto_detect"
        },
        {
            "integrations": "Silverfort",
            "playbookID": "Silverfort-test",
            "fromversion": "5.0.0"
        },
        {
            "integrations": "GoogleKubernetesEngine",
            "playbookID": "GoogleKubernetesEngine_Test",
            "timeout": 600,
            "fromversion": "5.5.0"
        },
        {
            "integrations": "Fastly Feed",
            "playbookID": "Fastly Feed Test",
            "fromversion": "5.5.0"
        },
        {
            "integrations": "Malware Domain List Active IPs Feed",
            "playbookID": "Malware Domain List Active IPs Feed Test",
            "fromversion": "5.5.0"
        },
        {
            "integrations": "Claroty",
            "playbookID": "Claroty - Test",
            "fromversion": "5.0.0"
        },
        {
            "integrations": "Trend Micro Apex",
            "playbookID": "Trend Micro Apex - Test"
        },
        {
            "integrations": "Blocklist_de Feed",
            "playbookID": "Blocklist_de - Test",
            "fromversion": "5.5.0"
        },
        {
            "integrations": "Cloudflare Feed",
            "playbookID": "cloudflare - Test",
            "fromversion": "5.5.0"
        },
        {
            "integrations": "AzureFeed",
            "playbookID": "AzureFeed - Test",
            "fromversion": "5.5.0"
        },
        {
            "playbookID": "CreateIndicatorFromSTIXTest",
            "fromversion": "5.0.0"
        },
        {
            "integrations": "SpamhausFeed",
            "playbookID": "Spamhaus_Feed_Test",
            "fromversion": "5.5.0"
        },
        {
            "integrations": "Cofense Feed",
            "playbookID": "TestCofenseFeed",
            "fromversion": "5.5.0"
        },
        {
            "integrations": "Bambenek Consulting Feed",
            "playbookID": "BambenekConsultingFeed_Test",
            "fromversion": "5.5.0"
        },
        {
            "integrations": "Pipl",
            "playbookID": "Pipl Test"
        },
        {
            "integrations": "AWS Feed",
            "playbookID": "AWS Feed Test",
            "fromversion": "5.5.0"
        },
        {
            "integrations": "QuestKace",
            "playbookID": "QuestKace test",
            "fromversion": "5.0.0"
        },
        {
            "integrations": "Digital Defense FrontlineVM",
            "playbookID": "Digital Defense FrontlineVM - Scan Asset Not Recently Scanned Test"
        },
        {
            "integrations": "Digital Defense FrontlineVM",
            "playbookID": "Digital Defense FrontlineVM - Test Playbook"
        },
        {
            "integrations": "CSVFeed",
            "playbookID": "CSV_Feed_Test",
            "fromversion": "5.5.0",
            "instance_names": "CSVFeed_no_auto_detect"
        },
        {
            "integrations": "CSVFeed",
            "playbookID": "CSV_Feed_Test",
            "fromversion": "5.5.0",
            "instance_names": "CSVFeed_auto_detect"
        },
        {
            "integrations": "ProofpointFeed",
            "playbookID": "TestProofpointFeed",
            "fromversion": "5.5.0"
        },
        {
            "integrations": "Digital Shadows",
            "playbookID": "Digital Shadows - Test"
        },
        {
            "integrations": "Azure Compute v2",
            "playbookID": "Azure Compute - Test",
            "instance_names": "ms_azure_compute_dev"
        },
        {
            "integrations": "Azure Compute v2",
            "playbookID": "Azure Compute - Test",
            "instance_names": "ms_azure_compute_prod"
        },
        {
            "integrations": "Symantec Data Loss Prevention",
            "playbookID": "Symantec Data Loss Prevention - Test",
            "fromversion": "4.5.0"
        },
        {
            "integrations": "Lockpath KeyLight v2",
            "playbookID": "Keylight v2 - Test"
        },
        {
            "integrations": "Azure Security Center v2",
            "playbookID": "Azure SecurityCenter - Test",
            "instance_names": "ms_azure_sc_prod"
        },
        {
            "integrations": "Azure Security Center v2",
            "playbookID": "Azure SecurityCenter - Test",
            "instance_names": "ms_azure_sc_dev"
        },
        {
            "integrations": "Azure Security Center v2",
            "playbookID": "Azure SecurityCenter - Test",
            "instance_names": "ms_azure_sc_self_deployed"
        },
        {
            "integrations": "JsonWhoIs",
            "playbookID": "JsonWhoIs-Test"
        },
        {
            "integrations": "Maltiverse",
            "playbookID": "Maltiverse Test"
        },
        {
            "integrations": "MicrosoftGraphMail",
            "playbookID": "MicrosoftGraphMail-Test",
            "instance_names": "ms_graph_mail_dev"
        },
        {
            "integrations": "MicrosoftGraphMail",
            "playbookID": "MicrosoftGraphMail-Test",
            "instance_names": "ms_graph_mail_dev_no_oproxy"
        },
        {
            "integrations": "MicrosoftGraphMail",
            "playbookID": "MicrosoftGraphMail-Test",
            "instance_names": "ms_graph_mail_prod"
        },
        {
            "integrations": "CloudShark",
            "playbookID": "CloudShark - Test Playbook"
        },
        {
            "integrations": "Google Vision AI",
            "playbookID": "Google Vision API - Test"
        },
        {
            "integrations": "nmap",
            "playbookID": "Nmap - Test",
            "fromversion": "5.0.0"
        },
        {
            "integrations": "AutoFocus V2",
            "playbookID": "Autofocus Query Samples, Sessions and Tags Test Playbook",
            "fromversion": "4.5.0",
            "timeout": 1000
        },
        {
            "integrations": "HelloWorld",
            "playbookID": "HelloWorld-Test",
            "fromversion": "5.0.0"
        },
        {
            "integrations": "HelloWorld",
            "playbookID": "HelloWorld_Scan-Test",
            "fromversion": "5.0.0",
            "timeout": 400
        },
        {
            "integrations": "ThreatQ v2",
            "playbookID": "ThreatQ - Test",
            "fromversion": "4.5.0"
        },
        {
            "integrations": "AttackIQFireDrill",
            "playbookID": "AttackIQ - Test"
        },
        {
            "integrations": "PhishLabs IOC EIR",
            "playbookID": "PhishlabsIOC_EIR-Test"
        },
        {
            "integrations": "Amazon DynamoDB",
            "playbookID": "AWS_DynamoDB-Test"
        },
        {
            "integrations": "PhishLabs IOC DRP",
            "playbookID": "PhishlabsIOC_DRP-Test"
        },
        {
            "playbookID": "Create Phishing Classifier V2 ML Test",
            "timeout": 60000,
            "fromversion": "4.5.0"
        },
        {
            "integrations": "ZeroFox",
            "playbookID": "ZeroFox-Test",
            "fromversion": "4.1.0"
        },
        {
            "integrations": "AlienVault OTX v2",
            "playbookID": "Alienvault_OTX_v2 - Test"
        },
        {
            "integrations": "AWS - CloudWatchLogs",
            "playbookID": "AWS - CloudWatchLogs Test Playbook",
            "fromversion": "5.0.0"
        },
        {
            "integrations": "SlackV2",
            "playbookID": "Slack Test Playbook",
            "timeout": 400,
            "pid_threshold": 5,
            "fromversion": "5.0.0"
        },
        {
            "integrations": "Cortex XDR - IR",
            "playbookID": "Test XDR Playbook",
            "fromversion": "4.1.0"
        },
        {
            "integrations": "Cortex XDR - IOC",
            "playbookID": "Cortex XDR - IOC - Test",
            "fromversion": "5.5.0",
            "timeout": 1000
        },
        {
            "integrations": "Cloaken",
            "playbookID": "Cloaken-Test"
        },
        {
            "integrations": "Uptycs",
            "playbookID": "TestUptycs"
        },
        {
            "integrations": "ThreatX",
            "playbookID": "ThreatX-test",
            "timeout": 600
        },
        {
            "integrations": "Akamai WAF SIEM",
            "playbookID": "Akamai_WAF_SIEM-Test"
        },
        {
            "integrations": "Cofense Triage v2",
            "playbookID": "Cofense Triage v2 Test"
        },
        {
            "integrations": "Akamai WAF",
            "playbookID": "Akamai_WAF-Test"
        },
        {
            "integrations": "Minerva Labs Anti-Evasion Platform",
            "playbookID": "Minerva Test playbook"
        },
        {
            "integrations": "abuse.ch SSL Blacklist Feed",
            "playbookID": "SSL Blacklist test",
            "fromversion": "5.5.0"
        },
        {
            "integrations": "CheckPhish",
            "playbookID": "CheckPhish-Test"
        },
        {
            "integrations": "Symantec Management Center",
            "playbookID": "SymantecMC_TestPlaybook"
        },
        {
            "integrations": "Tufin",
            "playbookID": "Tufin-Test"
        },
        {
            "integrations": "Looker",
            "playbookID": "Test-Looker"
        },
        {
            "integrations": "Vertica",
            "playbookID": "Vertica Test"
        },
        {
            "integrations": "Server Message Block (SMB)",
            "playbookID": "SMB test"
        },
        {
            "playbookID": "ConvertFile-Test",
            "fromversion": "4.5.0"
        },
        {
            "playbookID": "TestAwsEC2GetPublicSGRules-Test"
        },
        {
            "integrations": "RSA NetWitness Packets and Logs",
            "playbookID": "rsa_packets_and_logs_test"
        },
        {
            "playbookID": "CheckpointFW-test",
            "integrations": "Check Point"
        },
        {
            "playbookID": "RegPathReputationBasicLists_test"
        },
        {
            "playbookID": "EmailDomainSquattingReputation-Test"
        },
        {
            "playbookID": "RandomStringGenerateTest"
        },
        {
            "playbookID": "playbook-checkEmailAuthenticity-test"
        },
        {
            "playbookID": "HighlightWords_Test"
        },
        {
            "integrations": "Pentera",
            "playbookID": "Pcysys-Test"
        },
        {
            "integrations": "Pentera",
            "playbookID": "Pentera Run Scan and Create Incidents - Test"
        },
        {
            "playbookID": "StringContainsArray_test"
        },
        {
            "integrations": "Fidelis Elevate Network",
            "playbookID": "Fidelis-Test"
        },
        {
            "integrations": "AWS - ACM",
            "playbookID": "ACM-Test"
        },
        {
            "integrations": "Thinkst Canary",
            "playbookID": "CanaryTools Test"
        },
        {
            "integrations": "ThreatMiner",
            "playbookID": "ThreatMiner-Test"
        },
        {
            "playbookID": "StixCreator-Test"
        },
        {
            "playbookID": "CompareIncidentsLabels-test-playbook"
        },
        {
            "integrations": "Have I Been Pwned? V2",
            "playbookID": "Pwned v2 test"
        },
        {
            "integrations": "Alexa Rank Indicator",
            "playbookID": "Alexa Test Playbook"
        },
        {
            "playbookID": "UnEscapeURL-Test"
        },
        {
            "playbookID": "UnEscapeIPs-Test"
        },
        {
            "playbookID": "ExtractDomainFromUrlAndEmail-Test"
        },
        {
            "playbookID": "ConvertKeysToTableFieldFormat_Test"
        },
        {
            "integrations": "CVE Search v2",
            "playbookID": "CVE Search v2 - Test"
        },
        {
            "integrations": "CVE Search v2",
            "playbookID": "cveReputation Test"
        },
        {
            "integrations": "HashiCorp Vault",
            "playbookID": "hashicorp_test",
            "fromversion": "5.0.0"
        },
        {
            "integrations": "AWS - Athena - Beta",
            "playbookID": "Beta-Athena-Test"
        },
        {
            "integrations": "BeyondTrust Password Safe",
            "playbookID": "BeyondTrust-Test"
        },
        {
            "integrations": "Dell Secureworks",
            "playbookID": "secureworks_test"
        },
        {
            "integrations": "ServiceNow",
            "playbookID": "servicenow_test_new"
        },
        {
            "integrations": "ExtraHop v2",
            "playbookID": "ExtraHop_v2-Test"
        },
        {
            "playbookID": "Test CommonServer"
        },
        {
            "playbookID": "Test-debug-mode",
            "fromversion": "5.0.0"
        },
        {
            "integrations": "CIRCL",
            "playbookID": "CirclIntegrationTest"
        },
        {
            "integrations": "MISP V2",
            "playbookID": "MISP V2 Test"
        },
        {
            "playbookID": "test-LinkIncidentsWithRetry"
        },
        {
            "playbookID": "CopyContextToFieldTest"
        },
        {
            "integrations": "OTRS",
            "playbookID": "OTRS Test",
            "fromversion": "4.1.0"
        },
        {
            "integrations": "Attivo Botsink",
            "playbookID": "AttivoBotsinkTest"
        },
        {
            "integrations": "FortiGate",
            "playbookID": "Fortigate Test"
        },
        {
            "playbookID": "FormattedDateToEpochTest"
        },
        {
            "integrations": "SNDBOX",
            "playbookID": "SNDBOX_Test",
            "timeout": 1000
        },
        {
            "integrations": "SNDBOX",
            "playbookID": "Detonate File - SNDBOX - Test",
            "timeout": 1000,
            "nightly": true
        },
        {
            "integrations": "VxStream",
            "playbookID": "Detonate File - HybridAnalysis - Test",
            "timeout": 2400
        },
        {
            "playbookID": "WordTokenizeTest",
            "toversion": "4.5.9"
        },
        {
            "integrations": "QRadar",
            "playbookID": "test playbook - QRadarCorreltaions",
            "timeout": 600,
            "fromversion": "5.0.0"
        },
        {
            "integrations": "Awake Security",
            "playbookID": "awake_security_test_pb"
        },
        {
            "integrations": "Tenable.sc",
            "playbookID": "tenable-sc-test",
            "timeout": 240,
            "nightly": true
        },
        {
            "integrations": "MimecastV2",
            "playbookID": "Mimecast test"
        },
        {
            "playbookID": "CreateEmailHtmlBody_test_pb",
            "fromversion": "4.1.0"
        },
        {
            "playbookID": "ReadPDFFileV2-Test",
            "timeout": 1000
        },
        {
            "playbookID": "JSONtoCSV-Test"
        },
        {
            "integrations": "Generic SQL",
            "playbookID": "generic-sql",
            "instance_names": "mysql instance",
            "fromversion": "5.0.0"
        },
        {
            "integrations": "Generic SQL",
            "playbookID": "generic-sql",
            "instance_names": "postgreSQL instance",
            "fromversion": "5.0.0"
        },
        {
            "integrations": "Generic SQL",
            "playbookID": "generic-sql",
            "instance_names": "Microsoft SQL instance",
            "fromversion": "5.0.0"
        },
        {
            "integrations": "Generic SQL",
            "playbookID": "generic-sql-oracle",
            "instance_names": "Oracle instance",
            "fromversion": "5.0.0"
        },
        {
            "integrations": "Generic SQL",
            "playbookID": "generic-sql-mssql-encrypted-connection",
            "instance_names": "Microsoft SQL instance using encrypted connection",
            "fromversion": "5.0.0"
        },
        {
            "integrations": "Panorama",
            "instance_names": "palo_alto_panorama",
            "playbookID": "palo_alto_panorama_test_pb",
            "timeout": 1000,
            "nightly": true
        },
        {
            "integrations": "Panorama",
            "instance_names": "palo_alto_panorama",
            "playbookID": "Panorama Query Logs - Test",
            "timeout": 1500,
            "nightly": true
        },
        {
            "integrations": "Panorama",
            "instance_names": "palo_alto_firewall_9.0",
            "playbookID": "palo_alto_firewall_test_pb",
            "timeout": 1000,
            "nightly": true
        },
        {
            "integrations": "Panorama",
            "instance_names": "palo_alto_panorama_9.0",
            "playbookID": "palo_alto_panorama_test_pb",
            "timeout": 1000,
            "nightly": true
        },
        {
            "integrations": "Panorama",
            "instance_names": "palo_alto_firewall_9.0",
            "playbookID": "PAN-OS URL Filtering enrichment - Test"
        },
        {
            "integrations": "Tenable.io",
            "playbookID": "Tenable.io test"
        },
        {
            "playbookID": "URLDecode-Test"
        },
        {
            "playbookID": "GetTime-Test"
        },
        {
            "playbookID": "GetTime-ObjectVsStringTest"
        },
        {
            "integrations": "Tenable.io",
            "playbookID": "Tenable.io Scan Test",
            "nightly": true,
            "timeout": 900
        },
        {
            "integrations": "Tenable.sc",
            "playbookID": "tenable-sc-scan-test",
            "nightly": true,
            "timeout": 600
        },
        {
            "integrations": "google-vault",
            "playbookID": "Google-Vault-Generic-Test",
            "nightly": true,
            "timeout": 3600,
            "memory_threshold": 130
        },
        {
            "integrations": "google-vault",
            "playbookID": "Google_Vault-Search_And_Display_Results_test",
            "nightly": true,
            "memory_threshold": 130,
            "timeout": 3600
        },
        {
            "playbookID": "Luminate-TestPlaybook",
            "integrations": "Luminate"
        },
        {
            "integrations": "MxToolBox",
            "playbookID": "MxToolbox-test"
        },
        {
            "integrations": "Nessus",
            "playbookID": "Nessus - Test"
        },
        {
            "playbookID": "Palo Alto Networks - Malware Remediation Test",
            "fromversion": "4.5.0"
        },
        {
            "playbookID": "SumoLogic-Test",
            "integrations": "SumoLogic",
            "fromversion": "4.1.0"
        },
        {
            "playbookID": "ParseEmailFiles-test"
        },
        {
            "playbookID": "PAN-OS - Block IP and URL - External Dynamic List v2 Test",
            "integrations": [
                "Panorama",
                "palo_alto_networks_pan_os_edl_management"
            ],
            "instance_names": "palo_alto_firewall_9.0",
            "fromversion": "4.0.0"
        },
        {
            "playbookID": "Test_EDL",
            "integrations": "EDL",
            "fromversion": "5.5.0"
        },
        {
            "playbookID": "Test_export_indicators_service",
            "integrations": "ExportIndicators",
            "fromversion": "5.5.0"
        },
        {
            "playbookID": "PAN-OS - Block IP - Custom Block Rule Test",
            "integrations": "Panorama",
            "instance_names": "palo_alto_panorama",
            "fromversion": "4.0.0"
        },
        {
            "playbookID": "PAN-OS - Block IP - Static Address Group Test",
            "integrations": "Panorama",
            "instance_names": "palo_alto_panorama",
            "fromversion": "4.0.0"
        },
        {
            "playbookID": "PAN-OS - Block URL - Custom URL Category Test",
            "integrations": "Panorama",
            "instance_names": "palo_alto_panorama",
            "fromversion": "4.0.0"
        },
        {
            "playbookID": "Endpoint Malware Investigation - Generic - Test",
            "integrations": [
                "Traps",
                "Cylance Protect v2",
                "Demisto REST API"
            ],
            "fromversion": "5.0.0",
            "timeout": 1200
        },
        {
            "playbookID": "ParseExcel-test"
        },
        {
            "playbookID": "Detonate File - No Files test"
        },
        {
            "integrations": "SentinelOne V2",
            "playbookID": "SentinelOne V2 - test"
        },
        {
            "integrations": "InfoArmor VigilanteATI",
            "playbookID": "InfoArmorVigilanteATITest"
        },
        {
            "integrations": "IntSights",
            "instance_names": "intsights_standard_account",
            "playbookID": "IntSights Test",
            "nightly": true
        },
        {
            "integrations": "IntSights",
            "playbookID": "IntSights Mssp Test",
            "instance_names": "intsights_mssp_account",
            "nightly": true
        },
        {
            "integrations": "dnstwist",
            "playbookID": "dnstwistTest"
        },
        {
            "integrations": "BitDam",
            "playbookID": "Detonate File - BitDam Test"
        },
        {
            "integrations": "Threat Grid",
            "playbookID": "Test-Detonate URL - ThreatGrid",
            "timeout": 600
        },
        {
            "integrations": "Threat Grid",
            "playbookID": "ThreatGridTest",
            "timeout": 600
        },
        {
            "integrations": [
                "Palo Alto Minemeld",
                "Panorama"
            ],
            "instance_names": "palo_alto_firewall",
            "playbookID": "block_indicators_-_generic_-_test"
        },
        {
            "integrations": "Signal Sciences WAF",
            "playbookID": "SignalSciences-Test"
        },
        {
            "integrations": "RTIR",
            "playbookID": "RTIR Test"
        },
        {
            "integrations": "RedCanary",
            "playbookID": "RedCanaryTest",
            "nightly": true
        },
        {
            "integrations": "Devo",
            "playbookID": "Devo test",
            "timeout": 500
        },
        {
            "playbookID": "URL Enrichment - Generic v2 - Test",
            "integrations": [
                "Rasterize",
                "VirusTotal - Private API"
            ],
            "instance_names": "virus_total_private_api_general",
            "timeout": 500,
            "pid_threshold": 12
        },
        {
            "playbookID": "CutTransformerTest"
        },
        {
            "playbookID": "Default - Test",
            "integrations": [
                "ThreatQ v2",
                "Demisto REST API"
            ],
            "fromversion": "5.0.0"
        },
        {
            "integrations": "SCADAfence CNM",
            "playbookID": "SCADAfence_test"
        },
        {
            "integrations": "ProtectWise",
            "playbookID": "Protectwise-Test"
        },
        {
            "integrations": "WhatsMyBrowser",
            "playbookID": "WhatsMyBrowser-Test"
        },
        {
            "integrations": "BigFix",
            "playbookID": "BigFixTest"
        },
        {
            "integrations": "Lastline v2",
            "playbookID": "Lastline v2 - Test",
            "nightly": true
        },
        {
            "integrations": "McAfee DXL",
            "playbookID": "McAfee DXL - Test"
        },
        {
            "playbookID": "TextFromHTML_test_playbook"
        },
        {
            "playbookID": "PortListenCheck-test"
        },
        {
            "integrations": "ThreatExchange",
            "playbookID": "ThreatExchange-test"
        },
        {
            "integrations": "Joe Security",
            "playbookID": "JoeSecurityTestPlaybook",
            "timeout": 500,
            "nightly": true
        },
        {
            "integrations": "Joe Security",
            "playbookID": "JoeSecurityTestDetonation",
            "timeout": 2000,
            "nightly": true
        },
        {
            "integrations": "WildFire-v2",
            "playbookID": "Wildfire Test"
        },
        {
            "integrations": "WildFire-v2",
            "playbookID": "Detonate URL - WildFire-v2 - Test"
        },
        {
            "integrations": "WildFire-v2",
            "playbookID": "Detonate URL - WildFire v2.1 - Test"
        },
        {
            "integrations": "GRR",
            "playbookID": "GRR Test",
            "nightly": true
        },
        {
            "integrations": "VirusTotal",
            "instance_names": "virus_total_general",
            "playbookID": "virusTotal-test-playbook",
            "timeout": 1400,
            "nightly": true
        },
        {
            "integrations": "VirusTotal",
            "instance_names": "virus_total_preferred_vendors",
            "playbookID": "virusTotaI-test-preferred-vendors",
            "timeout": 1400,
            "nightly": true
        },
        {
            "integrations": "Preempt",
            "playbookID": "Preempt Test"
        },
        {
            "integrations": "Gmail",
            "playbookID": "get_original_email_-_gmail_-_test"
        },
        {
            "integrations": [
                "Gmail Single User",
                "Gmail"
            ],
            "playbookID": "Gmail Single User - Test",
            "fromversion": "4.5.0"
        },
        {
            "integrations": "EWS v2",
            "playbookID": "get_original_email_-_ews-_test",
            "instance_names": "ewv2_regular"
        },
        {
            "integrations": [
                "EWS v2",
                "EWS Mail Sender"
            ],
            "playbookID": "EWS search-mailbox test",
            "instance_names": "ewv2_regular",
            "timeout": 300
        },
        {
            "integrations": "PagerDuty v2",
            "playbookID": "PagerDuty Test"
        },
        {
            "playbookID": "test_delete_context"
        },
        {
            "playbookID": "DeleteContext-auto-test"
        },
        {
            "playbookID": "GmailTest",
            "integrations": "Gmail"
        },
        {
            "playbookID": "Gmail Convert Html Test",
            "integrations": "Gmail"
        },
        {
            "playbookID": "reputations.json Test",
            "toversion": "5.0.0"
        },
        {
            "playbookID": "Indicators reputation-.json Test",
            "fromversion": "5.5.0"
        },
        {
            "playbookID": "Test IP Indicator Fields",
            "fromversion": "5.0.0"
        },
        {
            "playbookID": "Dedup - Generic v2 - Test",
            "fromversion": "5.0.0"
        },
        {
            "playbookID": "TestDedupIncidentsPlaybook"
        },
        {
            "playbookID": "TestDedupIncidentsByName"
        },
        {
            "integrations": "McAfee Advanced Threat Defense",
            "playbookID": "Test Playbook McAfee ATD",
            "timeout": 700
        },
        {
            "playbookID": "stripChars - Test"
        },
        {
            "integrations": "McAfee Advanced Threat Defense",
            "playbookID": "Test Playbook McAfee ATD Upload File"
        },
        {
            "playbookID": "exporttocsv_script_test"
        },
        {
            "playbookID": "Set - Test"
        },
        {
            "integrations": "Intezer v2",
            "playbookID": "Intezer Testing v2",
            "fromversion": "4.1.0",
            "timeout": 600
        },
        {
            "integrations": "FalconIntel",
            "playbookID": "CrowdStrike Falcon Intel v2"
        },
        {
            "integrations": [
                "Mail Sender (New)",
                "Gmail"
            ],
            "playbookID": "Mail Sender (New) Test",
            "instance_names": [
                "Mail_Sender_(New)_STARTTLS"
            ]
        },
        {
            "integrations": [
                "Mail Sender (New)",
                "Gmail"
            ],
            "playbookID": "Mail Sender (New) Test",
            "instance_names": [
                "Mail_Sender_(New)_SSL/TLS"
            ]
        },
        {
            "playbookID": "buildewsquery_test"
        },
        {
            "integrations": "Rapid7 Nexpose",
            "playbookID": "nexpose_test",
            "timeout": 240
        },
        {
            "playbookID": "GetIndicatorDBotScore Test"
        },
        {
            "integrations": "EWS Mail Sender",
            "playbookID": "EWS Mail Sender Test"
        },
        {
            "integrations": [
                "EWS Mail Sender",
                "Rasterize"
            ],
            "playbookID": "EWS Mail Sender Test 2"
        },
        {
            "playbookID": "decodemimeheader_-_test"
        },
        {
            "integrations": "CVE Search v2",
            "playbookID": "cve_enrichment_-_generic_-_test"
        },
        {
            "playbookID": "test_url_regex"
        },
        {
            "integrations": "Skyformation",
            "playbookID": "TestSkyformation"
        },
        {
            "integrations": "okta",
            "playbookID": "okta_test_playbook",
            "timeout": 240
        },
        {
            "integrations": "Okta v2",
            "playbookID": "OktaV2-Test",
            "nightly": true,
            "timeout": 300
        },
        {
            "playbookID": "Test filters & transformers scripts"
        },
        {
            "integrations": "Salesforce",
            "playbookID": "SalesforceTestPlaybook"
        },
        {
            "integrations": "McAfee ESM-v10",
            "instance_names": "v10.2.0",
            "playbookID": "McAfeeESMTest",
            "timeout": 500
        },
        {
            "integrations": "McAfee ESM-v10",
            "instance_names": "v10.3.0",
            "playbookID": "McAfeeESMTest",
            "timeout": 500
        },
        {
            "integrations": "McAfee ESM-v10",
            "instance_names": "v11.1.3",
            "playbookID": "McAfeeESMTest",
            "timeout": 500
        },
        {
            "integrations": "GoogleSafeBrowsing",
            "playbookID": "Google Safe Browsing Test",
            "timeout": 240,
            "fromversion": "5.0.0"
        },
        {
            "integrations": "EWS v2",
            "playbookID": "EWSv2_empty_attachment_test",
            "instance_names": "ewv2_regular"
        },
        {
            "integrations": "EWS v2",
            "playbookID": "EWS Public Folders Test",
            "instance_names": "ewv2_regular"
        },
        {
            "integrations": "Symantec Endpoint Protection V2",
            "playbookID": "SymantecEndpointProtection_Test"
        },
        {
            "integrations": "carbonblackprotection",
            "playbookID": "search_endpoints_by_hash_-_carbon_black_protection_-_test",
            "timeout": 500
        },
        {
            "playbookID": "Process Email - Generic - Test - Incident Starter",
            "fromversion": "6.0.0",
            "integrations": "Rasterize",
            "timeout": 240
        },
        {
            "integrations": "FalconHost",
            "playbookID": "search_endpoints_by_hash_-_crowdstrike_-_test",
            "timeout": 500
        },
        {
            "integrations": "FalconHost",
            "playbookID": "CrowdStrike Endpoint Enrichment - Test"
        },
        {
            "integrations": "FalconHost",
            "playbookID": "FalconHost Test"
        },
        {
            "integrations": "CrowdstrikeFalcon",
            "playbookID": "Test - CrowdStrike Falcon",
            "fromversion": "4.1.0"
        },
        {
            "playbookID": "ExposeIncidentOwner-Test"
        },
        {
            "integrations": "google",
            "playbookID": "GsuiteTest"
        },
        {
            "integrations": "OpenPhish",
            "playbookID": "OpenPhish Test Playbook"
        },
        {
            "integrations": "RSA Archer",
            "playbookID": "Archer-Test-Playbook",
            "nightly": true
        },
        {
            "integrations": "jira-v2",
            "playbookID": "Jira-v2-Test",
            "timeout": 500
        },
        {
            "integrations": "ipinfo",
            "playbookID": "IPInfoTest"
        },
        {
            "playbookID": "VerifyHumanReadableFormat"
        },
        {
            "playbookID": "strings-test"
        },
        {
            "playbookID": "TestCommonPython",
            "timeout": 500
        },
        {
            "playbookID": "TestFileCreateAndUpload"
        },
        {
            "playbookID": "TestIsValueInArray"
        },
        {
            "playbookID": "TestStringReplace"
        },
        {
            "playbookID": "TestHttpPlaybook"
        },
        {
            "integrations": "SplunkPy",
            "playbookID": "SplunkPy-Test-V2",
            "memory_threshold": 500,
            "instance_names": "use_default_handler"
        },
        {
            "integrations": "SplunkPy",
            "playbookID": "Splunk-Test",
            "memory_threshold": 200,
            "instance_names": "use_default_handler"
        },
        {
            "integrations": "SplunkPy",
            "playbookID": "SplunkPySearch_Test",
            "memory_threshold": 200,
            "instance_names": "use_default_handler"
        },
        {
            "integrations": "SplunkPy",
            "playbookID": "SplunkPy KV commands",
            "memory_threshold": 200,
            "instance_names": "use_default_handler"
        },
        {
            "integrations": "SplunkPy",
            "playbookID": "SplunkPy-Test-V2",
            "memory_threshold": 500,
            "instance_names": "use_python_requests_handler"
        },
        {
            "integrations": "SplunkPy",
            "playbookID": "Splunk-Test",
            "memory_threshold": 500,
            "instance_names": "use_python_requests_handler"
        },
        {
            "integrations": "SplunkPy",
            "playbookID": "SplunkPySearch_Test",
            "memory_threshold": 200,
            "instance_names": "use_python_requests_handler"
        },
        {
            "integrations": "SplunkPy",
            "playbookID": "SplunkPy KV commands",
            "memory_threshold": 200,
            "instance_names": "use_python_requests_handler"
        },
        {
            "integrations": "McAfee NSM",
            "playbookID": "McAfeeNSMTest",
            "timeout": 400,
            "nightly": true
        },
        {
            "integrations": "PhishTank",
            "playbookID": "PhishTank Testing"
        },
        {
            "integrations": "McAfee Web Gateway",
            "playbookID": "McAfeeWebGatewayTest",
            "timeout": 500
        },
        {
            "integrations": "TCPIPUtils",
            "playbookID": "TCPUtils-Test"
        },
        {
            "playbookID": "listExecutedCommands-Test"
        },
        {
            "integrations": "AWS - Lambda",
            "playbookID": "AWS-Lambda-Test (Read-Only)"
        },
        {
            "integrations": "Service Manager",
            "playbookID": "TestHPServiceManager",
            "timeout": 400
        },
        {
            "playbookID": "LanguageDetect-Test",
            "timeout": 300
        },
        {
            "integrations": "Forcepoint",
            "playbookID": "forcepoint test",
            "timeout": 500,
            "nightly": true
        },
        {
            "playbookID": "GeneratePassword-Test"
        },
        {
            "playbookID": "ZipFile-Test"
        },
        {
            "playbookID": "UnzipFile-Test"
        },
        {
            "playbookID": "Test-IsMaliciousIndicatorFound",
            "fromversion": "5.0.0"
        },
        {
            "playbookID": "TestExtractHTMLTables"
        },
        {
            "integrations": "carbonblackliveresponse",
            "playbookID": "Carbon Black Live Response Test",
            "nightly": true,
            "fromversion": "5.0.0"
        },
        {
            "integrations": "urlscan.io",
            "playbookID": "urlscan_malicious_Test",
            "timeout": 500
        },
        {
            "integrations": "EWS v2",
            "playbookID": "pyEWS_Test",
            "instance_names": "ewv2_regular"
        },
        {
            "integrations": "EWS v2",
            "playbookID": "pyEWS_Test",
            "instance_names": "ewsv2_separate_process"
        },
        {
            "integrations": "remedy_sr_beta",
            "playbookID": "remedy_sr_test_pb"
        },
        {
            "integrations": "Netskope",
            "playbookID": "Netskope Test"
        },
        {
            "integrations": "Cylance Protect v2",
            "playbookID": "Cylance Protect v2 Test"
        },
        {
            "integrations": "ReversingLabs Titanium Cloud",
            "playbookID": "ReversingLabsTCTest"
        },
        {
            "integrations": "ReversingLabs A1000",
            "playbookID": "ReversingLabsA1000Test"
        },
        {
            "integrations": "Demisto Lock",
            "playbookID": "DemistoLockTest"
        },
        {
            "playbookID": "test-domain-indicator",
            "timeout": 400
        },
        {
            "playbookID": "Cybereason Test",
            "integrations": "Cybereason",
            "timeout": 1200,
            "fromversion": "4.1.0"
        },
        {
            "integrations": "VirusTotal - Private API",
            "instance_names": "virus_total_private_api_general",
            "playbookID": "File Enrichment - Virus Total Private API Test",
            "nightly": true
        },
        {
            "integrations": "VirusTotal - Private API",
            "instance_names": "virus_total_private_api_general",
            "playbookID": "virusTotalPrivateAPI-test-playbook",
            "timeout": 1400,
            "nightly": true,
            "pid_threshold": 12
        },
        {
            "integrations": [
                "VirusTotal - Private API",
                "VirusTotal"
            ],
            "playbookID": "vt-detonate test",
            "instance_names": [
                "virus_total_private_api_general",
                "virus_total_general"
            ],
            "timeout": 1400,
            "fromversion": "5.5.0",
            "nightly": true
        },
        {
            "integrations": "Cisco ASA",
            "playbookID": "Cisco ASA - Test Playbook"
        },
        {
            "integrations": "VirusTotal - Private API",
            "instance_names": "virus_total_private_api_preferred_vendors",
            "playbookID": "virusTotalPrivateAPI-test-preferred-vendors",
            "timeout": 1400,
            "nightly": true
        },
        {
            "integrations": "Cisco Meraki",
            "playbookID": "Cisco-Meraki-Test"
        },
        {
            "integrations": "Microsoft Defender Advanced Threat Protection",
            "playbookID": "Microsoft Defender Advanced Threat Protection - Test",
            "instance_names": "microsoft_defender_atp_prod"
        },
        {
            "integrations": "Microsoft Defender Advanced Threat Protection",
            "playbookID": "Microsoft Defender Advanced Threat Protection - Test",
            "instance_names": "microsoft_defender_atp_dev"
        },
        {
            "integrations": "Tanium",
            "playbookID": "Tanium Test Playbook",
            "nightly": true,
            "timeout": 1200,
            "pid_threshold": 10
        },
        {
            "integrations": "Recorded Future",
            "playbookID": "Recorded Future Test",
            "nightly": true
        },
        {
            "integrations": "Microsoft Graph",
            "playbookID": "Microsoft Graph Test",
            "instance_names": "ms_graph_security_dev"
        },
        {
            "integrations": "Microsoft Graph",
            "playbookID": "Microsoft Graph Test",
            "instance_names": "ms_graph_security_prod"
        },
        {
            "integrations": "Microsoft Graph User",
            "playbookID": "Microsoft Graph - Test",
            "instance_names": "ms_graph_user_dev"
        },
        {
            "integrations": "Microsoft Graph User",
            "playbookID": "Microsoft Graph - Test",
            "instance_names": "ms_graph_user_prod"
        },
        {
            "integrations": "Microsoft Graph Groups",
            "playbookID": "Microsoft Graph Groups - Test",
            "instance_names": "ms_graph_groups_dev"
        },
        {
            "integrations": "Microsoft Graph Groups",
            "playbookID": "Microsoft Graph Groups - Test",
            "instance_names": "ms_graph_groups_prod"
        },
        {
            "integrations": "Microsoft_Graph_Files",
            "playbookID": "test_MsGraphFiles",
            "instance_names": "ms_graph_files_dev",
            "fromversion": "5.0.0"
        },
        {
            "integrations": "Microsoft_Graph_Files",
            "playbookID": "test_MsGraphFiles",
            "instance_names": "ms_graph_files_prod",
            "fromversion": "5.0.0"
        },
        {
            "integrations": "Microsoft Graph Calendar",
            "playbookID": "Microsoft Graph Calendar - Test",
            "instance_names": "ms_graph_calendar_dev"
        },
        {
            "integrations": "Microsoft Graph Calendar",
            "playbookID": "Microsoft Graph Calendar - Test",
            "instance_names": "ms_graph_calendar_prod"
        },
        {
            "integrations": "Microsoft Graph Device Management",
            "playbookID": "MSGraph_DeviceManagement_Test",
            "instance_names": "ms_graph_device_management_oproxy_dev",
            "fromversion": "5.0.0"
        },
        {
            "integrations": "Microsoft Graph Device Management",
            "playbookID": "MSGraph_DeviceManagement_Test",
            "instance_names": "ms_graph_device_management_oproxy_prod",
            "fromversion": "5.0.0"
        },
        {
            "integrations": "Microsoft Graph Device Management",
            "playbookID": "MSGraph_DeviceManagement_Test",
            "instance_names": "ms_graph_device_management_self_deployed_prod",
            "fromversion": "5.0.0"
        },
        {
            "integrations": "RedLock",
            "playbookID": "RedLockTest",
            "nightly": true
        },
        {
            "integrations": "Symantec Messaging Gateway",
            "playbookID": "Symantec Messaging Gateway Test"
        },
        {
            "integrations": "ThreatConnect v2",
            "playbookID": "ThreatConnect v2 - Test",
            "fromversion": "5.0.0"
        },
        {
            "integrations": "VxStream",
            "playbookID": "VxStream Test",
            "nightly": true
        },
        {
            "integrations": "Cylance Protect",
            "playbookID": "get_file_sample_by_hash_-_cylance_protect_-_test",
            "timeout": 240
        },
        {
            "integrations": "Cylance Protect",
            "playbookID": "endpoint_enrichment_-_generic_test"
        },
        {
            "integrations": "QRadar",
            "playbookID": "test_Qradar",
            "fromversion": "5.5.0"
        },
        {
            "integrations": "VMware",
            "playbookID": "VMWare Test"
        },
        {
            "integrations": "Anomali ThreatStream",
            "playbookID": "Anomali_ThreatStream_Test"
        },
        {
            "integrations": "Farsight DNSDB",
            "playbookID": "DNSDBTest"
        },
        {
            "integrations": "carbonblack-v2",
            "playbookID": "Carbon Black Response Test",
            "fromversion": "5.0.0"
        },
        {
            "integrations": "Cisco Umbrella Investigate",
            "playbookID": "Cisco Umbrella Test"
        },
        {
            "integrations": "icebrg",
            "playbookID": "Icebrg Test",
            "timeout": 500
        },
        {
            "integrations": "Symantec MSS",
            "playbookID": "SymantecMSSTest"
        },
        {
            "integrations": "Remedy AR",
            "playbookID": "Remedy AR Test"
        },
        {
            "integrations": "AWS - IAM",
            "playbookID": "d5cb69b1-c81c-4f27-8a40-3106c0cb2620"
        },
        {
            "integrations": "McAfee Active Response",
            "playbookID": "McAfee-MAR_Test",
            "timeout": 700
        },
        {
            "integrations": "McAfee Threat Intelligence Exchange",
            "playbookID": "McAfee-TIE Test",
            "timeout": 700
        },
        {
            "integrations": "ArcSight Logger",
            "playbookID": "ArcSight Logger test"
        },
        {
            "integrations": "ArcSight ESM v2",
            "playbookID": "ArcSight ESM v2 Test"
        },
        {
            "integrations": "ArcSight ESM v2",
            "playbookID": "test Arcsight - Get events related to the Case"
        },
        {
            "integrations": "XFE",
            "playbookID": "XFE Test",
            "timeout": 140,
            "nightly": true
        },
        {
            "integrations": "XFE_v2",
            "playbookID": "Test_XFE_v2",
            "timeout": 500,
            "nightly": true
        },
        {
            "integrations": "McAfee Threat Intelligence Exchange",
            "playbookID": "search_endpoints_by_hash_-_tie_-_test",
            "timeout": 500
        },
        {
            "integrations": "iDefense",
            "playbookID": "iDefenseTest",
            "timeout": 300
        },
        {
            "integrations": "AbuseIPDB",
            "playbookID": "AbuseIPDB Test",
            "nightly": true
        },
        {
            "integrations": "AbuseIPDB",
            "playbookID": "AbuseIPDB PopulateIndicators Test",
            "nightly": true
        },
        {
            "integrations": "LogRhythm",
            "playbookID": "LogRhythm-Test-Playbook",
            "timeout": 200
        },
        {
            "integrations": "FireEye HX",
            "playbookID": "FireEye HX Test"
        },
        {
            "integrations": "Phish.AI",
            "playbookID": "PhishAi-Test"
        },
        {
            "integrations": "Phish.AI",
            "playbookID": "Test-Detonate URL - Phish.AI"
        },
        {
            "integrations": "Centreon",
            "playbookID": "Centreon-Test-Playbook"
        },
        {
            "playbookID": "ReadFile test"
        },
        {
            "integrations": "AlphaSOC Wisdom",
            "playbookID": "AlphaSOC-Wisdom-Test"
        },
        {
            "integrations": "carbonblack-v2",
            "playbookID": "CBFindIP - Test"
        },
        {
            "integrations": "Jask",
            "playbookID": "Jask_Test",
            "fromversion": "4.1.0"
        },
        {
            "integrations": "Infocyte",
            "playbookID": "Infocyte-Test",
            "timeout": 1200,
            "fromversion": "5.5.0"
        },
        {
            "integrations": "Qualys",
            "playbookID": "Qualys-Test"
        },
        {
            "integrations": "Whois",
            "playbookID": "whois_test",
            "fromversion": "4.1.0"
        },
        {
            "integrations": "RSA NetWitness Endpoint",
            "playbookID": "NetWitness Endpoint Test"
        },
        {
            "integrations": "Check Point Sandblast",
            "playbookID": "Sandblast_malicious_test"
        },
        {
            "playbookID": "TestMatchRegex"
        },
        {
            "integrations": "ActiveMQ",
            "playbookID": "ActiveMQ Test"
        },
        {
            "playbookID": "RegexGroups Test"
        },
        {
            "integrations": "Cisco ISE",
            "playbookID": "cisco-ise-test-playbook"
        },
        {
            "integrations": "RSA NetWitness v11.1",
            "playbookID": "RSA NetWitness Test"
        },
        {
            "playbookID": "ExifReadTest"
        },
        {
            "integrations": "Cuckoo Sandbox",
            "playbookID": "CuckooTest",
            "timeout": 700
        },
        {
            "integrations": "VxStream",
            "playbookID": "Test-Detonate URL - Crowdstrike",
            "timeout": 1200
        },
        {
            "playbookID": "Detonate File - Generic Test",
            "timeout": 500
        },
        {
            "integrations": [
                "Lastline v2",
                "WildFire-v2",
                "SNDBOX",
                "VxStream",
                "McAfee Advanced Threat Defense"
            ],
            "playbookID": "Detonate File - Generic Test",
            "timeout": 2400,
            "nightly": true
        },
        {
            "playbookID": "detonate_file_-_generic_test",
            "toversion": "3.6.0"
        },
        {
            "playbookID": "STIXParserTest"
        },
        {
            "playbookID": "VerifyJSON - Test",
            "fromversion": "5.5.0"
        },
        {
            "playbookID": "PowerShellCommon-Test",
            "fromversion": "5.5.0"
        },
        {
            "playbookID": "Detonate URL - Generic Test",
            "timeout": 2000,
            "nightly": true,
            "integrations": [
                "McAfee Advanced Threat Defense",
                "VxStream",
                "Lastline v2"
            ]
        },
        {
            "integrations": [
                "FalconHost",
                "McAfee Threat Intelligence Exchange",
                "carbonblackprotection",
                "carbonblack"
            ],
            "playbookID": "search_endpoints_by_hash_-_generic_-_test",
            "timeout": 500,
            "toversion": "4.4.9"
        },
        {
            "integrations": "Zscaler",
            "playbookID": "Zscaler Test",
            "nightly": true,
            "timeout": 500
        },
        {
            "playbookID": "DemistoUploadFileToIncident Test",
            "integrations": "Demisto REST API"
        },
        {
            "playbookID": "DemistoUploadFile Test",
            "integrations": "Demisto REST API"
        },
        {
            "playbookID": "MaxMind Test",
            "integrations": "MaxMind GeoIP2"
        },
        {
            "playbookID": "Test Sagemaker",
            "integrations": "AWS Sagemaker"
        },
        {
            "playbookID": "C2sec-Test",
            "integrations": "C2sec irisk",
            "fromversion": "5.0.0"
        },
        {
            "playbookID": "Phishing v2 - Test - Incident Starter",
            "fromversion": "6.0.0",
            "timeout": 1200,
            "nightly": true,
            "integrations": [
                "EWS Mail Sender",
                "Have I Been Pwned? V2",
                "Demisto REST API",
                "Rasterize"
            ]
        },
        {
            "playbookID": "Phishing - Core - Test - Incident Starter",
            "fromversion": "6.0.0",
            "timeout": 1700,
            "nightly": true,
            "integrations": [
                "EWS Mail Sender",
                "Have I Been Pwned? V2",
                "Demisto REST API",
                "Rasterize"
            ]
        },
        {
            "integrations": "duo",
            "playbookID": "DUO Test Playbook"
        },
        {
            "playbookID": "SLA Scripts - Test",
            "fromversion": "4.1.0"
        },
        {
            "playbookID": "PcapHTTPExtractor-Test"
        },
        {
            "playbookID": "Ping Test Playbook"
        },
        {
            "playbookID": "Active Directory Test",
            "integrations": "Active Directory Query v2",
            "instance_names": "active_directory_ninja"
        },
        {
            "playbookID": "AD v2 - debug-mode - Test",
            "integrations": "Active Directory Query v2",
            "instance_names": "active_directory_ninja",
            "fromversion": "5.0.0"
        },
        {
            "playbookID": "Docker Hardening Test",
            "fromversion": "5.0.0"
        },
        {
            "integrations": "Active Directory Query v2",
            "instance_names": "active_directory_ninja",
            "playbookID": "Active Directory Query V2 configuration with port"
        },
        {
            "integrations": "mysql",
            "playbookID": "MySQL Test"
        },
        {
            "playbookID": "Email Address Enrichment - Generic v2.1 - Test",
            "integrations": "Active Directory Query v2",
            "instance_names": "active_directory_ninja"
        },
        {
            "integrations": "Cofense Intelligence",
            "playbookID": "Test - Cofense Intelligence",
            "timeout": 500
        },
        {
            "playbookID": "GDPRContactAuthorities Test"
        },
        {
            "integrations": "Google Resource Manager",
            "playbookID": "GoogleResourceManager-Test",
            "timeout": 500,
            "nightly": true
        },
        {
            "integrations": "SlashNext Phishing Incident Response",
            "playbookID": "SlashNextPhishingIncidentResponse-Test",
            "timeout": 500,
            "nightly": true
        },
        {
            "integrations": "Google Cloud Storage",
            "playbookID": "GCS - Test",
            "timeout": 500,
            "nightly": true,
            "memory_threshold": 80
        },
        {
            "integrations": "GooglePubSub",
            "playbookID": "GooglePubSub_Test",
            "nightly": true,
            "fromversion": "5.0.0"
        },
        {
            "playbookID": "Calculate Severity - Generic v2 - Test",
            "integrations": [
                "Palo Alto Minemeld",
                "Active Directory Query v2"
            ],
            "instance_names": "active_directory_ninja",
            "fromversion": "4.5.0"
        },
        {
            "integrations": "Freshdesk",
            "playbookID": "Freshdesk-Test",
            "timeout": 500,
            "nightly": true
        },
        {
            "playbookID": "Autoextract - Test",
            "fromversion": "4.1.0"
        },
        {
            "playbookID": "FilterByList - Test",
            "fromversion": "4.5.0"
        },
        {
            "playbookID": "Impossible Traveler - Test",
            "integrations": [
                "Ipstack",
                "ipinfo",
                "Rasterize",
                "Active Directory Query v2",
                "Demisto REST API"
            ],
            "instance_names": "active_directory_ninja",
            "fromversion": "5.0.0",
            "timeout": 700
        },
        {
            "playbookID": "Active Directory - Get User Manager Details - Test",
            "integrations": "Active Directory Query v2",
            "instance_names": "active_directory_80k",
            "fromversion": "4.5.0"
        },
        {
            "integrations": "Kafka V2",
            "playbookID": "Kafka Test"
        },
        {
            "playbookID": "File Enrichment - Generic v2 - Test",
            "instance_names": "virus_total_private_api_general",
            "integrations": [
                "VirusTotal - Private API",
                "Cylance Protect v2"
            ]
        },
        {
            "integrations": [
                "epo",
                "McAfee Active Response"
            ],
            "playbookID": "Endpoint data collection test",
            "timeout": 500
        },
        {
            "integrations": [
                "epo",
                "McAfee Active Response"
            ],
            "playbookID": "MAR - Endpoint data collection test",
            "timeout": 500
        },
        {
            "integrations": "DUO Admin",
            "playbookID": "DuoAdmin API test playbook"
        },
        {
            "integrations": [
                "TAXII Server",
                "TAXIIFeed"
            ],
            "playbookID": "TAXII_Feed_Test",
            "fromversion": "5.5.0",
            "timeout": 300
        },
        {
            "integrations": "TAXII 2 Feed",
            "playbookID": "TAXII 2 Feed Test",
            "fromversion": "5.5.0"
        },
        {
            "integrations": "Traps",
            "playbookID": "Traps test",
            "timeout": 600
        },
        {
            "playbookID": "TestShowScheduledEntries"
        },
        {
            "playbookID": "Calculate Severity - Standard - Test",
            "integrations": "Palo Alto Minemeld",
            "fromversion": "4.5.0"
        },
        {
            "integrations": "Symantec Advanced Threat Protection",
            "playbookID": "Symantec ATP Test"
        },
        {
            "playbookID": "HTTPListRedirects - Test SSL"
        },
        {
            "playbookID": "HTTPListRedirects Basic Test"
        },
        {
            "playbookID": "CheckDockerImageAvailableTest"
        },
        {
            "playbookID": "ExtractDomainFromEmailTest"
        },
        {
            "playbookID": "Extract Indicators From File - Generic v2 - Test",
            "integrations": "Image OCR",
            "timeout": 300,
            "fromversion": "4.1.0",
            "toversion": "4.4.9"
        },
        {
            "playbookID": "Extract Indicators From File - Generic v2 - Test",
            "integrations": "Image OCR",
            "timeout": 350,
            "fromversion": "4.5.0"
        },
        {
            "playbookID": "Endpoint Enrichment - Generic v2.1 - Test",
            "integrations": [
                "FalconHost",
                "Cylance Protect v2",
                "carbonblack-v2",
                "epo",
                "Active Directory Query v2"
            ],
            "instance_names": "active_directory_ninja"
        },
        {
            "playbookID": "EmailReputationTest",
            "integrations": "Have I Been Pwned? V2"
        },
        {
            "integrations": "Symantec Deepsight Intelligence",
            "playbookID": "Symantec Deepsight Test"
        },
        {
            "playbookID": "ExtractDomainFromEmailTest"
        },
        {
            "playbookID": "Wait Until Datetime - Test",
            "fromversion": "4.5.0"
        },
        {
            "playbookID": "PAN OS EDL Management - Test",
            "integrations": "palo_alto_networks_pan_os_edl_management"
        },
        {
            "playbookID": "PAN-OS DAG Configuration Test",
            "integrations": "Panorama",
            "instance_names": "palo_alto_panorama_9.0",
            "timeout": 300
        },
        {
            "playbookID": "PAN-OS Create Or Edit Rule Test",
            "integrations": "Panorama",
            "instance_names": "palo_alto_panorama_9.0",
            "timeout": 1000
        },
        {
            "playbookID": "PAN-OS EDL Setup v3 Test",
            "integrations": [
                "Panorama",
                "palo_alto_networks_pan_os_edl_management"
            ],
            "instance_names": "palo_alto_firewall_9.0",
            "timeout": 300
        },
        {
            "integrations": "Snowflake",
            "playbookID": "Snowflake-Test"
        },
        {
            "playbookID": "Account Enrichment - Generic v2.1 - Test",
            "integrations": "Active Directory Query v2",
            "instance_names": "active_directory_ninja"
        },
        {
            "integrations": "Cisco Umbrella Investigate",
            "playbookID": "Domain Enrichment - Generic v2 - Test"
        },
        {
            "integrations": "Google BigQuery",
            "playbookID": "Google BigQuery Test"
        },
        {
            "integrations": "Zoom",
            "playbookID": "Zoom_Test"
        },
        {
            "playbookID": "IP Enrichment - Generic v2 - Test",
            "integrations": "Threat Crowd",
            "fromversion": "4.1.0"
        },
        {
            "integrations": "Cherwell",
            "playbookID": "Cherwell Example Scripts - test"
        },
        {
            "integrations": "Cherwell",
            "playbookID": "Cherwell - test"
        },
        {
            "integrations": "CarbonBlackProtectionV2",
            "playbookID": "Carbon Black Enterprise Protection V2 Test"
        },
        {
            "integrations": "Active Directory Query v2",
            "instance_names": "active_directory_ninja",
            "playbookID": "Test ADGetUser Fails with no instances 'Active Directory Query' (old version)"
        },
        {
            "integrations": "ANYRUN",
            "playbookID": "ANYRUN-Test"
        },
        {
            "integrations": "ANYRUN",
            "playbookID": "Detonate File - ANYRUN - Test"
        },
        {
            "integrations": "ANYRUN",
            "playbookID": "Detonate URL - ANYRUN - Test"
        },
        {
            "integrations": "Netcraft",
            "playbookID": "Netcraft test"
        },
        {
            "integrations": "EclecticIQ Platform",
            "playbookID": "EclecticIQ Test"
        },
        {
            "playbookID": "FormattingPerformance - Test",
            "fromversion": "5.0.0"
        },
        {
            "integrations": "AWS - EC2",
            "playbookID": "2142f8de-29d5-4288-8426-0db39abe988b",
            "memory_threshold": 75
        },
        {
            "integrations": "AWS - EC2",
            "playbookID": "d66e5f86-e045-403f-819e-5058aa603c32"
        },
        {
            "integrations": "ANYRUN",
            "playbookID": "Detonate File From URL - ANYRUN - Test"
        },
        {
            "integrations": "AWS - CloudTrail",
            "playbookID": "3da2e31b-f114-4d7f-8702-117f3b498de9"
        },
        {
            "integrations": "carbonblackprotection",
            "playbookID": "67b0f25f-b061-4468-8613-43ab13147173"
        },
        {
            "integrations": "DomainTools",
            "playbookID": "DomainTools-Test"
        },
        {
            "integrations": "Exabeam",
            "playbookID": "Exabeam - Test"
        },
        {
            "integrations": "DomainTools Iris",
            "playbookID": "DomainTools Iris - Test",
            "fromversion": "4.1.0"
        },
        {
            "integrations": "Cisco Spark",
            "playbookID": "Cisco Spark Test New"
        },
        {
            "integrations": "Remedy On-Demand",
            "playbookID": "Remedy-On-Demand-Test"
        },
        {
            "playbookID": "ssdeepreputationtest"
        },
        {
            "playbookID": "TestIsEmailAddressInternal"
        },
        {
            "integrations": "Google Cloud Compute",
            "playbookID": "GoogleCloudCompute-Test"
        },
        {
            "integrations": "AWS - S3",
            "playbookID": "97393cfc-2fc4-4dfe-8b6e-af64067fc436"
        },
        {
            "integrations": "Image OCR",
            "playbookID": "TestImageOCR"
        },
        {
            "integrations": "fireeye",
            "playbookID": "Detonate File - FireEye AX - Test"
        },
        {
            "integrations": [
                "Rasterize",
                "Image OCR"
            ],
            "playbookID": "Rasterize Test",
            "fromversion": "5.0.0"
        },
        {
            "integrations": [
                "Rasterize",
                "Image OCR"
            ],
            "playbookID": "Rasterize 4.5 Test",
            "toversion": "4.5.9"
        },
        {
            "integrations": "Rasterize",
            "playbookID": "RasterizeImageTest",
            "fromversion": "5.0.0"
        },
        {
            "integrations": "Ipstack",
            "playbookID": "Ipstack_Test"
        },
        {
            "integrations": "Perch",
            "playbookID": "Perch-Test"
        },
        {
            "integrations": "Forescout",
            "playbookID": "Forescout-Test"
        },
        {
            "integrations": "GitHub",
            "playbookID": "Git_Integration-Test"
        },
        {
            "integrations": "LogRhythmRest",
            "playbookID": "LogRhythm REST test"
        },
        {
            "integrations": "AlienVault USM Anywhere",
            "playbookID": "AlienVaultUSMAnywhereTest"
        },
        {
            "playbookID": "PhishLabsTestPopulateIndicators"
        },
        {
            "playbookID": "Test_HTMLtoMD"
        },
        {
            "integrations": "PhishLabs IOC",
            "playbookID": "PhishLabsIOC TestPlaybook",
            "fromversion": "4.1.0"
        },
        {
            "integrations": "vmray",
            "playbookID": "VMRay-Test"
        },
        {
            "integrations": "PerceptionPoint",
            "playbookID": "PerceptionPoint Test",
            "fromversion": "4.1.0"
        },
        {
            "integrations": "AutoFocus V2",
            "playbookID": "AutoFocus V2 test",
            "fromversion": "5.0.0",
            "timeout": 1000
        },
        {
            "playbookID": "Process Email - Generic for Rasterize"
        },
        {
            "playbookID": "Send Investigation Summary Reports - Test",
            "integrations": "EWS Mail Sender",
            "fromversion": "4.5.0"
        },
        {
            "integrations": "Anomali ThreatStream v2",
            "playbookID": "ThreatStream-Test"
        },
        {
            "integrations": "Flashpoint",
            "playbookID": "Flashpoint_event-Test"
        },
        {
            "integrations": "Flashpoint",
            "playbookID": "Flashpoint_forum-Test"
        },
        {
            "integrations": "Flashpoint",
            "playbookID": "Flashpoint_report-Test"
        },
        {
            "integrations": "Flashpoint",
            "playbookID": "Flashpoint_reputation-Test"
        },
        {
            "integrations": "BluecatAddressManager",
            "playbookID": "Bluecat Address Manager test"
        },
        {
            "integrations": "MailListener - POP3 Beta",
            "playbookID": "MailListener-POP3 - Test"
        },
        {
            "playbookID": "sumList - Test"
        },
        {
            "integrations": "VulnDB",
            "playbookID": "Test-VulnDB"
        },
        {
            "integrations": "Shodan_v2",
            "playbookID": "Test-Shodan_v2",
            "timeout": 1000
        },
        {
            "integrations": "Threat Crowd",
            "playbookID": "ThreatCrowd - Test"
        },
        {
            "integrations": "GoogleDocs",
            "playbookID": "GoogleDocs-test"
        },
        {
            "playbookID": "Request Debugging - Test",
            "fromversion": "5.0.0"
        },
        {
            "playbookID": "Test Convert file hash to corresponding hashes",
            "fromversion": "4.5.0",
            "integrations": "VirusTotal",
            "instance_names": "virus_total_general"
        },
        {
            "playbookID": "PANW - Hunting and threat detection by indicator type Test",
            "fromversion": "5.0.0",
            "timeout": 1200,
            "integrations": [
                "Panorama",
                "Palo Alto Networks Cortex",
                "AutoFocus V2",
                "VirusTotal"
            ],
            "instance_names": [
                "palo_alto_panorama",
                "virus_total_general"
            ]
        },
        {
            "playbookID": "PAN-OS Query Logs For Indicators Test",
            "fromversion": "4.5.0",
            "timeout": 1500,
            "integrations": "Panorama",
            "instance_names": "palo_alto_panorama"
        },
        {
            "integrations": "Hybrid Analysis",
            "playbookID": "HybridAnalysis-Test",
            "timeout": 500,
            "fromversion": "4.1.0"
        },
        {
            "integrations": "Elasticsearch v2",
            "instance_names": "es_v7",
            "playbookID": "Elasticsearch_v2_test"
        },
        {
            "integrations": "ElasticsearchFeed",
            "instance_names": "es_demisto_feed",
            "playbookID": "Elasticsearch_Fetch_Demisto_Indicators_Test",
            "fromversion": "5.5.0"
        },
        {
            "integrations": "ElasticsearchFeed",
            "instance_names": "es_generic_feed",
            "playbookID": "Elasticsearch_Fetch_Custom_Indicators_Test",
            "fromversion": "5.5.0"
        },
        {
            "integrations": "Elasticsearch v2",
            "instance_names": "es_v6",
            "playbookID": "Elasticsearch_v2_test-v6"
        },
        {
            "integrations": "IronDefense",
            "playbookID": "IronDefenseTest"
        },
        {
            "integrations": "PolySwarm",
            "playbookID": "PolySwarm-Test"
        },
        {
            "integrations": "Kennav2",
            "playbookID": "Kenna Test"
        },
        {
            "integrations": "SecurityAdvisor",
            "playbookID": "SecurityAdvisor-Test",
            "fromversion": "4.5.0"
        },
        {
            "integrations": "Google Key Management Service",
            "playbookID": "Google-KMS-test",
            "pid_threshold": 6,
            "memory_threshold": 60
        },
        {
            "integrations": "SecBI",
            "playbookID": "SecBI - Test"
        },
        {
            "playbookID": "ExtractFQDNFromUrlAndEmail-Test"
        },
        {
            "integrations": "EWS v2",
            "playbookID": "Get EWS Folder Test",
            "fromversion": "4.5.0",
            "instance_names": "ewv2_regular",
            "timeout": 1200
        },
        {
            "integrations": "EWSO365",
            "playbookID": "EWS_O365_test",
            "fromversion": "5.0.0"
        },
        {
            "integrations": "QRadar",
            "playbookID": "QRadar Indicator Hunting Test",
            "timeout": 600,
            "fromversion": "5.0.0"
        },
        {
            "playbookID": "SetAndHandleEmpty test",
            "fromversion": "4.5.0"
        },
        {
            "integrations": "Tanium v2",
            "playbookID": "Tanium v2 - Test"
        },
        {
            "integrations": "Office 365 Feed",
            "playbookID": "Office365_Feed_Test",
            "fromversion": "5.5.0"
        },
        {
            "integrations": "GoogleCloudTranslate",
            "playbookID": "GoogleCloudTranslate-Test",
            "pid_threshold": 8
        },
        {
            "integrations": "Infoblox",
            "playbookID": "Infoblox Test"
        },
        {
            "integrations": "BPA",
            "playbookID": "Test-BPA",
            "fromversion": "4.5.0"
        },
        {
            "playbookID": "GetValuesOfMultipleFIelds Test",
            "fromversion": "4.5.0"
        },
        {
            "playbookID": "IsInternalHostName Test",
            "fromversion": "4.5.0"
        },
        {
            "playbookID": "DigitalGuardian-Test",
            "integrations": "Digital Guardian",
            "fromversion": "5.0.0"
        },
        {
            "integrations": "SplunkPy",
            "playbookID": "Splunk Indicator Hunting Test",
            "fromversion": "5.0.0",
            "memory_threshold": 500,
            "instance_names": "use_default_handler"
        },
        {
            "integrations": "BPA",
            "playbookID": "Test-BPA_Integration",
            "fromversion": "4.5.0"
        },
        {
            "integrations": "AutoFocus Feed",
            "playbookID": "playbook-FeedAutofocus_test",
            "fromversion": "5.5.0"
        },
        {
            "integrations": "AutoFocus Daily Feed",
            "playbookID": "playbook-FeedAutofocus_daily_test",
            "fromversion": "5.5.0"
        },
        {
            "integrations": "PaloAltoNetworks_PrismaCloudCompute",
            "playbookID": "PaloAltoNetworks_PrismaCloudCompute-Test"
        },
        {
            "integrations": "Recorded Future Feed",
            "playbookID": "RecordedFutureFeed - Test",
            "timeout": 1000,
            "fromversion": "5.5.0",
            "memory_threshold": 86
        },
        {
            "integrations": "Expanse",
            "playbookID": "test-Expanse-Playbook",
            "fromversion": "5.0.0"
        },
        {
            "integrations": "Expanse",
            "playbookID": "test-Expanse",
            "fromversion": "5.0.0"
        },
        {
            "integrations": "DShield Feed",
            "playbookID": "playbook-DshieldFeed_test",
            "fromversion": "5.5.0"
        },
        {
            "integrations": "AlienVault Reputation Feed",
            "playbookID": "AlienVaultReputationFeed_Test",
            "fromversion": "5.5.0",
            "memory_threshold": 175
        },
        {
            "integrations": "BruteForceBlocker Feed",
            "playbookID": "playbook-BruteForceBlocker_test",
            "fromversion": "5.5.0"
        },
        {
            "integrations": "illuminate",
            "playbookID": "illuminate Integration Test"
        },
        {
            "integrations": "Carbon Black Enterprise EDR",
            "playbookID": "Carbon Black Enterprise EDR Test",
            "fromversion": "5.0.0"
        },
        {
            "integrations": "illuminate",
            "playbookID": "illuminate Integration Demonstration - Test"
        },
        {
            "integrations": "MongoDB Key Value Store",
            "playbookID": "MongoDB KeyValueStore - Test",
            "pid_threshold": 12,
            "fromversion": "5.0.0"
        },
        {
            "integrations": "MongoDB Log",
            "playbookID": "MongoDBLog - Test",
            "pid_threshold": 12,
            "fromversion": "5.0.0"
        },
        {
            "integrations": "Google Chronicle Backstory",
            "playbookID": "Google Chronicle Backstory Asset - Test",
            "fromversion": "5.0.0"
        },
        {
            "integrations": "Google Chronicle Backstory",
            "playbookID": "Google Chronicle Backstory IOC Details - Test",
            "fromversion": "5.0.0"
        },
        {
            "integrations": "Google Chronicle Backstory",
            "playbookID": "Google Chronicle Backstory List Alerts - Test",
            "fromversion": "5.0.0"
        },
        {
            "integrations": "Google Chronicle Backstory",
            "playbookID": "Google Chronicle Backstory List IOCs - Test",
            "fromversion": "5.0.0"
        },
        {
            "integrations": "Google Chronicle Backstory",
            "playbookID": "Google Chronicle Backstory Reputation - Test",
            "fromversion": "5.0.0"
        },
        {
            "integrations": "Google Chronicle Backstory",
            "playbookID": "Google Chronicle Backstory List Events - Test",
            "fromversion": "5.0.0"
        },
        {
            "integrations": "Feodo Tracker Hashes Feed",
            "playbookID": "playbook-feodoteackerhash_test",
            "fromversion": "5.5.0",
            "memory_threshold": 130,
            "timeout": 600
        },
        {
            "integrations": "Feodo Tracker IP Blocklist Feed",
            "instance_names": "feodo_tracker_ip_currently__active",
            "playbookID": "playbook-feodotrackeripblock_test",
            "fromversion": "5.5.0"
        },
        {
            "integrations": "Feodo Tracker IP Blocklist Feed",
            "instance_names": "feodo_tracker_ip_30_days",
            "playbookID": "playbook-feodotrackeripblock_test",
            "fromversion": "5.5.0"
        },
        {
            "integrations": "Code42",
            "playbookID": "Code42-Test",
            "timeout": 600
        },
        {
            "playbookID": "Code42 File Search Test",
            "integrations": "Code42"
        },
        {
            "playbookID": "FetchIndicatorsFromFile-test",
            "fromversion": "5.5.0"
        },
        {
            "integrations": "RiskSense",
            "playbookID": "RiskSense Get Apps - Test"
        },
        {
            "integrations": "RiskSense",
            "playbookID": "RiskSense Get Host Detail - Test"
        },
        {
            "integrations": "RiskSense",
            "playbookID": "RiskSense Get Host Finding Detail - Test"
        },
        {
            "integrations": "RiskSense",
            "playbookID": "RiskSense Get Hosts - Test"
        },
        {
            "integrations": "RiskSense",
            "playbookID": "RiskSense Get Host Findings - Test"
        },
        {
            "integrations": "RiskSense",
            "playbookID": "RiskSense Get Unique Cves - Test"
        },
        {
            "integrations": "RiskSense",
            "playbookID": "RiskSense Get Unique Open Findings - Test"
        },
        {
            "integrations": "RiskSense",
            "playbookID": "RiskSense Get Apps Detail - Test"
        },
        {
            "integrations": "RiskSense",
            "playbookID": "RiskSense Apply Tag - Test"
        },
        {
            "integrations": "Indeni",
            "playbookID": "Indeni_test",
            "fromversion": "5.0.0"
        },
        {
            "integrations": "CounterCraft Deception Director",
            "playbookID": "CounterCraft - Test",
            "fromversion": "5.0.0"
        },
        {
            "integrations": "SafeBreach v2",
            "playbookID": "playbook-SafeBreach-Test",
            "fromversion": "5.5.0"
        },
        {
            "playbookID": "DbotPredictOufOfTheBoxTest",
            "fromversion": "4.5.0",
            "timeout": 1000
        },
        {
            "integrations": "AlienVault OTX TAXII Feed",
            "playbookID": "playbook-feedalienvaultotx_test",
            "fromversion": "5.5.0"
        },
        {
            "playbookID": "ExtractDomainAndFQDNFromUrlAndEmail-Test",
            "fromversion": "5.5.0"
        },
        {
            "integrations": "Cortex Data Lake",
            "playbookID": "Cortex Data Lake Test",
            "instance_names": "cdl_prod",
            "fromversion": "4.5.0"
        },
        {
            "integrations": "Cortex Data Lake",
            "playbookID": "Cortex Data Lake Test",
            "instance_names": "cdl_dev",
            "fromversion": "4.5.0"
        },
        {
            "integrations": "MongoDB",
            "playbookID": "MongoDB - Test"
        },
        {
            "playbookID": "DBotCreatePhishingClassifierV2FromFile-Test",
            "timeout": 60000,
            "fromversion": "4.5.0"
        },
        {
            "integrations": "Logz.io",
            "playbookID": "Logzio - Test",
            "fromversion": "5.0.0"
        },
        {
            "integrations": "IBM Resilient Systems",
            "playbookID": "IBM Resilient Systems Test"
        },
        {
            "integrations": [
                "Prisma Access",
                "Prisma Access Egress IP feed"
            ],
            "playbookID": "Prisma_Access_Egress_IP_Feed-Test",
            "timeout": 60000,
            "fromversion": "5.5.0",
            "nightly": true
        },
        {
            "integrations": "Prisma Access",
            "playbookID": "Prisma_Access-Test",
            "timeout": 60000,
            "fromversion": "5.5.0",
            "nightly": true
        },
        {
            "playbookID": "EvaluateMLModllAtProduction-Test",
            "fromversion": "4.5.0"
        },
        {
            "integrations": "Zabbix",
            "playbookID": "Zabbix - Test"
        },
        {
            "integrations": "GCP Whitelist Feed",
            "playbookID": "GCPWhitelist_Feed_Test",
            "fromversion": "5.5.0"
        },
        {
            "integrations": "Endace",
            "playbookID": "Endace-Test",
            "fromversion": "5.0.0"
        },
        {
            "integrations": "Deep Instinct",
            "playbookID": "Deep_Instinct-Test",
            "fromversion": "5.0.0"
        },
        {
            "integrations": "Recorded Future v2",
            "playbookID": "Recorded Future Test Playbook",
            "fromversion": "5.0.0"
        },
        {
            "integrations": "CyberTotal",
            "playbookID": "CyberTotal_TestPlaybook",
            "fromversion": "5.5.0"
        },
        {
            "integrations": "Azure AD Connect Health Feed",
            "playbookID": "FeedAzureADConnectHealth_Test",
            "fromversion": "5.5.0"
        },
        {
            "integrations": "Zoom Feed",
            "playbookID": "FeedZoom_Test",
            "fromversion": "5.5.0"
        },
        {
            "playbookID": "PCAP Search test",
            "fromversion": "5.0.0"
        },
        {
            "playbookID": "PCAP Parsing And Indicator Enrichment Test",
            "fromversion": "5.0.0",
            "integrations": "VirusTotal",
            "instance_names": "virus_total_general"
        },
        {
            "playbookID": "PCAP File Carving Test",
            "integrations": [
                "VirusTotal",
                "WildFire-v2"
            ],
            "instance_names": "virus_total_general",
            "fromversion": "5.0.0"
        },
        {
            "playbookID": "PCAP Analysis Test",
            "integrations": [
                "Recorded Future v2",
                "WildFire-v2"
            ],
            "fromversion": "5.0.0",
            "timeout": 1200
        },
        {
            "integrations": "VirusTotal",
            "instance_names": "virus_total_general",
            "playbookID": "PCAP Parsing And Indicator Enrichment Test",
            "fromversion": "5.0.0"
        },
        {
            "integrations": "Workday",
            "playbookID": "Workday - Test",
            "fromversion": "5.0.0",
            "timeout": 600
        },
        {
            "integrations": "Unit42 Feed",
            "playbookID": "Unit42 Feed - Test",
            "fromversion": "5.5.0",
            "timeout": 600
        },
        {
            "integrations": "CrowdStrikeMalquery",
            "playbookID": "CrowdStrikeMalquery-Test",
            "fromversion": "5.0.0",
            "timeout": 1500
        },
        {
            "integrations": "Sixgill_Darkfeed",
            "playbookID": "Sixgill-Darkfeed_Test",
            "fromversion": "5.5.0"
        },
        {
            "playbookID": "hashIncidentFields-test",
            "fromversion": "4.5.0",
            "timeout": 60000
        },
        {
            "integrations": "TruSTAR v2",
            "playbookID": "TruSTAR v2-Test",
            "timeout": 500
        },
        {
            "integrations": "RSA Archer v2",
            "playbookID": "Archer v2 - Test"
        },
        {
            "integrations": "Ivanti Heat",
            "playbookID": "Ivanti Heat - Test"
        },
        {
            "integrations": "Blueliv ThreatCompass",
            "playbookID": "Blueliv_ThreatCompass_test",
            "fromversion": "5.0.0"
        },
        {
<<<<<<< HEAD
            "integrations": "TrendMicro Cloud App Security",
            "playbookID": "playbook_TrendmicroCAS_Test",
=======
            "playbookID": "IncreaseIncidentSeverity-Test",
>>>>>>> de1b221f
            "fromversion": "5.0.0"
        },
        {
            "playbookID": "IfThenElse-Test",
            "fromversion": "5.0.0"
        },
        {
            "integrations": "Imperva WAF",
            "playbookID": "Imperva WAF - Test"
        },
        {
            "playbookID": "FailedInstances - Test",
            "integrations": "Whois",
            "fromversion": "4.5.0"
        }
    ],
    "skipped_tests": {
        "PCAP File Carving Test": "Merged with PCAP Analysis Test",
        "PCAP Parsing And Indicator Enrichment Test": "Merged with PCAP Analysis Test",
        "PCAP Search test": "Merged with PCAP Analysis Test",
        "PAN-OS DAG Configuration Test": "Issue 60693",
        "Phishing Classifier V2 ML Test": "Issue 26066",
        "CuckooTest": "Issue 25601",
        "RedLockTest": "Issue 24600",
        "SentinelOne V2 - test": "Issue 24933",
        "Maltiverse Test": "Issue 24335",
        "TestDedupIncidentsPlaybook": "Issue 24344",
        "CreateIndicatorFromSTIXTest": "Issue 24345",
        "SNDBOX_Test": "Issue 24349",
        "Endpoint data collection test": "Uses a deprecated playbook called Endpoint data collection",
        "Prisma_Access_Egress_IP_Feed-Test": "unskip after we will get Prisma Access instance - Issue 27112",
        "Prisma_Access-Test": "unskip after we will get Prisma Access instance - Issue 27112",
        "Test-Shodan_v2": "Issue 23370",
        "Symantec Deepsight Test": "Issue 22971",
        "Cybereason Test": "Issue 22683",
        "TestProofpointFeed": "Issue 22229",
        "Git_Integration-Test": "Issue 20029",
        "Symantec Data Loss Prevention - Test": "Issue 20134",
        "NetWitness Endpoint Test": "Issue 19878",
        "TestUptycs": "Issue 19750",
        "InfoArmorVigilanteATITest": "Test issue 17358",
        "ArcSight Logger test": "Issue 19117",
        "TestDedupIncidentsByName": "skipped on purpose - this is part of the TestDedupIncidentsPlaybook - no need to execute separately as a test",
        "3da2e31b-f114-4d7f-8702-117f3b498de9": "Issue 19837",
        "d66e5f86-e045-403f-819e-5058aa603c32": "pr 3220",
        "RecordedFutureFeed - Test": "Issue 18922",
        "IntSights Mssp Test": "Issue #16351",
        "CheckPhish-Test": "Issue 19188",
        "fd93f620-9a2d-4fb6-85d1-151a6a72e46d": "Issue 19854",
        "DeleteContext-auto-subplaybook-test": "used in DeleteContext-auto-test as sub playbook",
        "Test Playbook TrendMicroDDA": "Issue 16501",
        "Process Email - Generic - Test - Actual Incident": "Should never run as standalone. Issue #25947",
        "Phishing v2 - Test - Actual Incident": "Should never run as standalone. Issue #25947",
        "Phishing - Core - Test - Actual Incident": "Should never run as standalone. Issue #25947",
        "ssdeepreputationtest": "Issue #20953",
        "C2sec-Test": "Issue #21633",
        "PAN-OS Query Logs For Indicators Test": "Issue #23505",
        "Panorama Query Logs - Test": "Issue #23505",
        "palo_alto_panorama_test_pb": "Issue #22835",
        "GCS Bucket Management - Test": "used in GCS - Test as sub playbook",
        "GCS Object Operations - Test": "used in GCS - Test as sub playbook",
        "GCS Bucket Policy (ACL) - Test": "used in GCS - Test as sub playbook",
        "GCS Object Policy (ACL) - Test": "used in GCS - Test as sub playbook",
        "Send Email To Recipients": "used in EWS Mail Sender Test 2 as sub playbook",
        "Create Phishing Classifier V2 ML Test": "Issue 26341",
        "DuoAdmin API test playbook": "Issue 24937",
        "SMB test": "Issue 26454",
        "Infocyte-Test": "Issue 26445",
        "Account Enrichment - Generic v2 - Test": "Issue 26452",
        "Office365_Feed_Test": "Issue 26455",
        "DBotCreatePhishingClassifierV2FromFile-Test": "Issue 26456",
        "Google Chronicle Backstory Asset - Test": "Issue 26460",
        "HybridAnalysis-Test": "Issue 26599",
        "Tenable.io test": "Issue 26727",
        "Tenable.io Scan Test": "Issue 26727",
        "URL Enrichment - Generic v2 - Test": "Issue 26463",
        "ThreatConnect v2 - Test": "Issue 26782",
        "Pwned v2 test": "Issue 26601",
        "Email Address Enrichment - Generic v2.1 - Test": "Issue 26785",
        "Tanium v2 - Test": "Issue 26822",
        "Google Chronicle Backstory List IOCs - Test": "Issue 26461",
        "EvaluateMLModllAtProduction-Test": "Issue 26849",
        "hashIncidentFields-test": "Issue 26850",
        "MISP V2 Test": "Issue 26905",
        "Mail Sender (New) Test": "Issue 25602",
        "TAXII_Feed_Test": "Issue 22423",
        "Recorded Future Test": "Issue 26741",
        "CirclIntegrationTest": "Issue 25600",
        "Luminate-TestPlaybook": "Issue 27016",
        "AutoFocus V2 test": "Issue 26464",
        "Claroty - Test": "Issue 27210",
        "test-Expanse": "Issue 27279",
        "SepioPrimeAPI-Test": "Issue 27240",
        "Trend Micro Apex - Test": "Issue 27280",
        "Cortex Data Lake Test": "Issue 24346"
    },
    "skipped_integrations": {
        
        "_comment1": "~~~ NO INSTANCE ~~~",
        "Symantec Management Center": "Issue 23960",
        "PerceptionPoint": "Issue 25795",
        "Infoblox": "Issue 25651",
        "Traps": "Issue 24122",
        "McAfee Advanced Threat Defense": "Issue 16909",
        "CrowdStrike Falcon X": "Issue 26209",
        "Deep Instinct": "The partner didn't provide an instance",
        "Cofense Triage v2": "No instance - partner integration",
        "ArcSight Logger": "Issue 24303",
        "MxToolBox": "No instance",
        "Skyformation": "No instance, old partner",
        "Prisma Access": "Instance will be provided soon by Lior and Prasen - Issue 27112",
        "AlphaSOC Network Behavior Analytics": "No instance",
        "IsItPhishing": "No instance",
        "Verodin": "No instance",
        "EasyVista": "No instance",
        "Pipl": "No instance",
        "Moloch": "No instance",
        "Twilio": "No instance",
        "Zendesk": "No instance",
        "google-vault": "Issue 25798",
        "GuardiCore": "No instance",
        "Nessus": "No instance",
        "Cisco CloudLock": "No instance",
        "SentinelOne": "No instance",
        "Vectra v2": "No instance",
        "Awake Security": "Issue 23376",
        "ExtraHop": "No license, issue 23731",
        "RiskSense": "We should get an instance talk to Francesco",
        "Palo Alto Networks Cortex": "Issue 22300",
        "AWS - IAM": "Issue 21401",
        "FortiGate": "License expired, and not going to get one (issue 14723)",
        "IronDefense": "Test depends on making requests to a non-public API",
        "Attivo Botsink": "no instance, not going to get it",
        "VMware": "no License, and probably not going to get it",
        "AWS Sagemaker": "License expired, and probably not going to get it",
        "Symantec MSS": "No instance, probably not going to get it (issue 15513)",
        "Google Cloud Compute": "Can't test yet",
        "Cymon": "The service was discontinued since April 30th, 2019.",
        "FireEye ETP": "No instance",
        "ProofpointTAP_v2": "No instance",
        "remedy_sr_beta": "No instance",
        "ExtraHop v2": "No instance",
        "Minerva Labs Anti-Evasion Platform": "Issue 18835",
        "PolySwarm": "contribution",
        "Blueliv ThreatContext": "contribution",
        "Silverfort": "contribution",
        "Druva Ransomware Response": "contribution",
        "fireeye": "Issue 19839",
        "DomainTools": "Issue 8298",
        "Remedy On-Demand": "Issue 19835",
        "Check Point": "Issue 18643",
        "Preempt": "Issue 20268",
        "iDefense": "Issue 20095",
        "Jask": "Issue 18879",
        "vmray": "Issue 18752",
        "Anomali ThreatStream v2": "Issue 19182",
        "Anomali ThreatStream": "Issue 19182",
        "SCADAfence CNM": "Issue 18376",
        "ArcSight ESM v2": "Issue #18328",
        "AlienVault USM Anywhere": "Issue #18273",
        "Tufin": "Issue 16441",
        "Dell Secureworks": "Instance locally installed on @liorblob PC",
        "Netskope": "instance is down",
        "Farsight DNSDB": "Issue 15512",
        "Service Manager": "Expired license",
        "carbonblackprotection": "License expired",
        "icebrg": "Issue 14312",
        "Freshdesk": "Trial account expired",
        "Threat Grid": "Issue 16197",
        "Kafka V2": "Can not connect to instance from remote",
        "Check Point Sandblast": "Issue 15948",
        "Remedy AR": "getting 'Not Found' in test button",
        "Salesforce": "Issue 15901",
        "Zscaler": "Issue 17784",
        "RedCanary": "License expired",
        "ANYRUN": "No instance",
        "Snowflake": "Looks like account expired, needs looking into",
        "Cisco Spark": "Issue 18940",
        "Phish.AI": "Issue 17291",
        "MaxMind GeoIP2": "Issue 18932.",
        "Exabeam": "Issue 19371",
        "McAfee ESM-v10": "Issue 20225",
        "PaloAltoNetworks_PrismaCloudCompute": "Issue 27112",
        "Code42": "Instance not set up yet",
        "SecBI": "Issue 22545",
        "IBM Resilient Systems": "Issue 23722",
        "VxStream": "Issue #23795",
        "Ivanti Heat": "Issue 26259",
        "Bambenek Consulting Feed": "Issue 26184",
        "AWS - Athena - Beta": "Issue 19834",
        "Blueliv ThreatCompass": "Community contribution",
        
        "_comment2": "~~~ UNSTABLE ~~~",
        "ServiceNow": "Instance goes to hibernate every few hours",
        "Tenable.sc": "unstable instance",
        "ThreatConnect v2": "unstable instance",
        
        "_comment3": "~~~ QUOTA ISSUES ~~~",
        "Joe Security": "Issue 25650",
        "XFE_v2": "Issue 22715",
        "AlphaSOC Wisdom": "API key has expired",
        "Lastline": "issue 20323",
        "Google Resource Manager": "Cannot create projects because have reached alloted quota.",
        "Looker": "Warehouse 'DEMO_WH' cannot be resumed because resource monitor 'LIMITER' has exceeded its quota.",
        "Ipstack": "Issue 26266",
        
        "_comment4": "~~~ NO INSTANCE - SUPPORTED BY THE COMMUNITY ~~~",
        "Zabbix": "Supported by external developer",
        "SafeBreach v2": "it is a partner integration, no instance",
        "IllusiveNetworks": "supported by partner",
        "Recorded Future v2": "supported by partner",
        "Humio": "supported by the partner",
        "Digital Guardian": "partner integration",
        
        "_comment5": "~~~ OTHER ~~~",
        "XFE": "We have the new integration XFE_v2, so no need to test the old one because they use the same quote",
        "Cisco ASA": "Issue 25741",
        "Endace": "Issue 24304",
        "Pentera": "authentication method will not work with testing",
        "EclecticIQ Platform": "Issue 8821",
        "BitDam": "Issue #17247",
        "Zoom": "Issue 19832",
        "urlscan.io": "Issue 21831",
        "Forescout": "Can only be run from within PANW network. Look in keeper for - Demisto in the LAB",
        "HelloWorldSimple": "This is just an example integration - no need for test",
        "TestHelloWorldPlaybook": "This is just an example integration - no need for test",
        "Cymulate": "Partner didn't provided test playbook",
        "Lastline v2": "Temporary skipping, due to quota issues, in order to merge a PR",
        "Palo Alto Minemeld": "Issue #26878"
    },
    "nightly_integrations": [
        "Lastline v2",
        "TruSTAR",
        "SlackV2",
        "VulnDB"
    ],
    "unmockable_integrations": {
        "AWS - Security Hub": "Issue 24926",
        "Cherwell": "Submits a file - tests that send files shouldn't be mocked",
        "ThreatConnect v2": "Issue 26794",
        "Infocyte": "Proxy issues",
        "SNDBOX": "Submits a file - tests that send files shouldn't be mocked",
        "Joe Security": "Submits a file - tests that send files shouldn't be mocked",
        "Maltiverse": "issue 24335",
        "MITRE ATT&CK": "Using taxii2client package",
        "MongoDB": "Our instance not using SSL",
        "Cortex Data Lake": "Integration requires SSL",
        "Google Key Management Service": "The API requires an SSL secure connection to work.",
        "McAfee ESM-v10": "we have multiple instances with same test playbook, mock recording are per playbook so it keeps failing the playback step",
        "SplunkPy": "we have multiple instances with same test playbook, mock recording are per playbook so it keeps failing the playback step",
        "mysql": "Does not use http",
        "SlackV2": "Integration requires SSL",
        "Whois": "Mocks does not support sockets",
        "Panorama": "Exception: Proxy process took to long to go up. https://circleci.com/gh/demisto/content/24826",
        "Image OCR": "Does not perform network traffic",
        "Server Message Block (SMB)": "Does not perform http communication",
        "Active Directory Query v2": "Does not perform http communication",
        "dnstwist": "Does not perform http communication",
        "Generic SQL": "Does not perform http communication",
        "VxStream": "Issue 15544",
        "PagerDuty v2": "Integration requires SSL",
        "TCPIPUtils": "Integration requires SSL",
        "Luminate": "Integration has no proxy checkbox",
        "Shodan": "Integration has no proxy checkbox",
        "Google BigQuery": "Integration has no proxy checkbox",
        "ReversingLabs A1000": "Checking",
        "Check Point": "Checking",
        "okta": "Test Module failing, suspect it requires SSL",
        "Okta v2": "dynamic test, need to revisit and better avoid conflicts",
        "Awake Security": "Checking",
        "ArcSight ESM v2": "Checking",
        "Phish.AI": "Checking",
        "Intezer": "Nightly - Checking",
        "ProtectWise": "Nightly - Checking",
        "google-vault": "Nightly - Checking",
        "McAfee NSM": "Nightly - Checking",
        "Forcepoint": "Nightly - Checking",
        "palo_alto_firewall": "Need to check test module",
        "Signal Sciences WAF": "error with certificate",
        "google": "'unsecure' parameter not working",
        "EWS Mail Sender": "Inconsistent test (playback fails, record succeeds)",
        "ReversingLabs Titanium Cloud": "No Unsecure checkbox. proxy trying to connect when disabled.",
        "Anomali ThreatStream": "'proxy' parameter not working",
        "Palo Alto Networks Cortex": "SDK",
        "Recorded Future": "might be dynamic test",
        "AlphaSOC Wisdom": "Test module issue",
        "RedLock": "SSL Issues",
        "Microsoft Graph": "Test direct access to oproxy",
        "MicrosoftGraphMail": "Test direct access to oproxy",
        "Microsoft Graph User": "Test direct access to oproxy",
        "Microsoft_Graph_Files": "Test direct access to oproxy",
        "Microsoft Graph Groups": "Test direct access to oproxy",
        "Microsoft Defender Advanced Threat Protection": "Test direct access to oproxy",
        "Azure Security Center v2": "Test direct access to oproxy",
        "Microsoft Graph Calendar": "Test direct access to oproxy",
        "Microsoft Graph Device Management": "Test direct access to oproxy",
        "Azure Compute v2": "Test direct access to oproxy",
        "AWS - CloudWatchLogs": "Issue 20958",
        "AWS - AccessAnalyzer": "Issue 24926",
        "AWS - ACM": "Issue 24926",
        "AWS - Athena - Beta": "Issue 24926",
        "AWS - CloudTrail": "Issue 24926",
        "AWS - EC2": "Issue 24926",
        "AWS - GuardDuty": "Issue 24926",
        "AWS - IAM": "Issue 24926",
        "AWS - Lambda": "Issue 24926",
        "AWS - Route53": "Issue 24926",
        "AWS - S3": "Issue 24926",
        "AWS - SQS": "Issue 24926",
        "Amazon DynamoDB": "Issue 24926",
        "AWS Sagemaker": "Issue 24926",
        "Gmail Single User": "googleclient sdk has time based challenge exchange",
        "Gmail": "googleclient sdk has time based challenge exchange",
        "GoogleCloudTranslate": "google translate sdk does not support proxy",
        "Google Chronicle Backstory": "SDK",
        "Google Vision AI": "SDK",
        "Google Cloud Compute": "googleclient sdk has time based challenge exchange",
        "Google Cloud Functions": "googleclient sdk has time based challenge exchange",
        "GoogleDocs": "googleclient sdk has time based challenge exchange",
        "GooglePubSub": "googleclient sdk has time based challenge exchange",
        "Google Resource Manager": "googleclient sdk has time based challenge exchange",
        "Google Cloud Storage": "SDK",
        "Syslog Sender": "syslog",
        "syslog": "syslog",
        "MongoDB Log": "Our instance not using SSL",
        "MongoDB Key Value Store": "Our instance not using SSL",
        "GoogleKubernetesEngine": "SDK"
    },
    "parallel_integrations": [
        "SNDBOX",
        "Whois",
        "Rasterize",
        "CVE Search v2",
        "VulnDB",
        "CheckPhish",
        "Tanium",
        "LogRhythmRest",
        "ipinfo",
        "Demisto REST API",
        "syslog",
        "ElasticsearchFeed",
        "MITRE ATT&CK",
        "Microsoft Intune Feed",
        "JSON Feed",
        "Plain Text Feed",
        "Fastly Feed",
        "Malware Domain List Active IPs Feed",
        "Blocklist_de Feed",
        "Cloudflare Feed",
        "AzureFeed",
        "SpamhausFeed",
        "Cofense Feed",
        "Bambenek Consulting Feed",
        "AWS Feed",
        "CSVFeed",
        "ProofpointFeed",
        "abuse.ch SSL Blacklist Feed",
        "TAXIIFeed",
        "Office 365 Feed",
        "AutoFocus Feed",
        "Recorded Future Feed",
        "DShield Feed",
        "AlienVault Reputation Feed",
        "BruteForceBlocker Feed",
        "Feodo Tracker Hashes Feed",
        "Feodo Tracker IP Blocklist Feed",
        "Feodo Tracker IP Blocklist Feed",
        "AlienVault OTX TAXII Feed",
        "Prisma Access Egress IP feed",
        "Lastline v2",
        "McAfee DXL",
        "GCP Whitelist Feed",
        "Cortex Data Lake",
        "AWS - Security Hub"
    ],
    "docker_thresholds": {
        
        "_comment": "Add here docker images which are specific to an integration and require a non-default threshold (such as rasterize or ews). That way there is no need to define this multiple times. You can specify full image name with version or without.",
        "images": {
            "demisto/chromium": {
                "pid_threshold": 11
            },
            "demisto/py-ews:2.0": {
                "memory_threshold": 150
            },
            "demisto/pytan": {
                "pid_threshold": 11
            },
            "demisto/google-k8s-engine:1.0.0.9467": {
                "pid_threshold": 11
            }
        }
    }
}<|MERGE_RESOLUTION|>--- conflicted
+++ resolved
@@ -2927,12 +2927,12 @@
             "fromversion": "5.0.0"
         },
         {
-<<<<<<< HEAD
+            "playbookID": "IncreaseIncidentSeverity-Test",
+            "fromversion": "5.0.0"
+        },
+        {
             "integrations": "TrendMicro Cloud App Security",
             "playbookID": "playbook_TrendmicroCAS_Test",
-=======
-            "playbookID": "IncreaseIncidentSeverity-Test",
->>>>>>> de1b221f
             "fromversion": "5.0.0"
         },
         {
