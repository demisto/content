{
    "testTimeout": 160,
    "testInterval": 20,
    "tests": [
        {
            "integrations": "LogRhythmRest V2",
            "playbookID": "LogRhythmRestV2-test"
        },
        {
            "playbookID": "Base64Decode - Test"
        },
        {
            "playbookID": "SupportMultithreading - Test",
            "is_mockable": false
        },
        {
            "fromversion": "5.0.0",
            "integrations": [
                "WildFire-v2"
            ],
            "playbookID": "Detonate File - WildFire - Test"
        },
        {
            "integrations": [
                "Microsoft Management Activity API (O365 Azure Events)"
            ],
            "playbookID": "MicrosoftManagementActivity - Test"
        },
        {
            "integrations": "Microsoft Teams Management",
            "playbookID": "Microsoft Teams Management - Test",
            "is_mockable": false,
            "timeout": 700
        },
        {
            "playbookID": "SetIfEmpty - non-ascii chars - Test"
        },
        {
            "integrations": "Tripwire",
            "playbookID": "TestplaybookTripwire",
            "fromversion": "5.0.0"
        },
        {
            "playbookID": "Generic Polling Test",
            "timeout": 250
        },
        {
            "integrations": "Cisco Umbrella Enforcement",
            "playbookID": "Cisco Umbrella Enforcement-Test",
            "fromversion": "5.0.0"
        },
        {
            "integrations": "GSuiteAdmin",
            "playbookID": "GSuiteAdmin-Test",
            "fromversion": "5.0.0"
        },
        {
            "integrations": "GSuiteAuditor",
            "playbookID": "GSuiteAuditor-Test",
            "fromversion": "5.5.0"
        },
        {
            "integrations": "AzureWAF",
            "instance_names": "azure_waf_prod",
            "playbookID": "Azure WAF - Test",
            "fromversion": "5.0.0"
        },
        {
            "integrations": [
                "Azure Active Directory Identity Protection",
                "Demisto REST API"
            ],
            "playbookID": "AzureADTest",
            "fromversion": "6.0.0",
            "timeout": 3000,
            "is_mockable": false
        },
        {
            "integrations": "GoogleCalendar",
            "playbookID": "GoogleCalendar-Test",
            "fromversion": "5.0.0"
        },
        {
            "integrations": "GoogleDrive",
            "playbookID": "GoogleDrive-Test",
            "fromversion": "5.0.0"
        },
        {
            "integrations": "FireEye Central Management",
            "playbookID": "FireEye Central Management - Test",
            "fromversion": "5.5.0",
            "timeout": 500
        },
        {
            "integrations": "FireEyeNX",
            "playbookID": "FireEyeNX-Test"
        },
        {
            "integrations": "EmailRepIO",
            "playbookID": "TestEmailRepIOPlaybook",
            "fromversion": "5.0.0"
        },
        {
            "integrations": "XsoarPowershellTesting",
            "playbookID": "XsoarPowershellTesting-Test"
        },
        {
            "integrations": "Palo Alto Networks Threat Vault",
            "playbookID": "PANW Threat Vault - Signature Search - Test",
            "fromversion": "5.0.0"
        },
        {
            "integrations": "Microsoft Endpoint Configuration Manager",
            "playbookID": "Microsoft ECM - Test",
            "fromversion": "5.5.0",
            "timeout": 400
        },
        {
            "integrations": "CrowdStrike Falcon Intel v2",
            "playbookID": "CrowdStrike Falcon Intel v2 - Test",
            "fromversion": "5.0.0"
        },
        {
            "integrations": "SecurityAndCompliance",
            "playbookID": "O365-SecurityAndCompliance-Test",
            "fromversion": "5.5.0",
            "memory_threshold": 300,
            "timeout": 1500
        },
        {
            "integrations": "SecurityAndCompliance",
            "playbookID": "O365-SecurityAndCompliance-ContextResults-Test",
            "fromversion": "5.5.0",
            "memory_threshold": 300,
            "timeout": 1500
        },
        {
            "integrations": "EwsExtension",
            "playbookID": "O365 - EWS - Extension - Test",
            "fromversion": "6.0.0",
            "timeout": 500
        },
        {
            "integrations": "Majestic Million",
            "playbookID": "Majestic Million Test Playbook",
            "fromversion": "5.5.0",
            "memory_threshold": 300,
            "timeout": 500
        },
        {
            "integrations": "Anomali Enterprise",
            "playbookID": "Anomali Match Forensic Search - Test",
            "fromversion": "5.0.0"
        },
        {
            "integrations": [
                "Mail Listener v2",
                "Mail Sender (New)"
            ],
            "playbookID": "Mail-Listener Test Playbook",
            "fromversion": "5.0.0",
            "instance_names": [
                "Mail_Sender_(New)_STARTTLS"
            ]
        },
        {
            "integrations": "GraphQL",
            "fromversion": "5.0.0",
            "instance_names": "fetch_schema",
            "playbookID": "GraphQL - Test"
        },
        {
            "integrations": "GraphQL",
            "fromversion": "5.0.0",
            "instance_names": "no_fetch_schema",
            "playbookID": "GraphQL - Test"
        },
        {
            "integrations": "Azure Network Security Groups",
            "fromversion": "5.0.0",
            "instance_names": "azure_nsg_prod",
            "playbookID": "Azure NSG - Test"
        },
        {
            "integrations": "OpenCTI Feed",
            "playbookID": "OpenCTI Feed Test",
            "fromversion": "5.5.0"
        },
        {
            "integrations": "AWS - Security Hub",
            "playbookID": "AWS-securityhub Test",
            "timeout": 800
        },
        {
            "integrations": "Microsoft Advanced Threat Analytics",
            "playbookID": "Microsoft Advanced Threat Analytics - Test",
            "fromversion": "5.0.0",
            "is_mockable": false
        },
        {
            "integrations": "Zimperium",
            "playbookID": "Zimperium_Test",
            "fromversion": "5.0.0"
        },
        {
            "integrations": "ServiceDeskPlus",
            "playbookID": "Service Desk Plus Test",
            "instance_names": "sdp_instance_1",
            "fromversion": "5.0.0",
            "toversion": "5.9.9",
            "is_mockable": false
        },
        {
            "integrations": "ServiceDeskPlus",
            "playbookID": "Service Desk Plus - Generic Polling Test",
            "instance_names": "sdp_instance_1",
            "fromversion": "5.0.0",
            "toversion": "5.9.9"
        },
        {
            "integrations": "ServiceDeskPlus",
            "playbookID": "Service Desk Plus Test",
            "instance_names": "sdp_instance_2",
            "fromversion": "6.0.0",
            "is_mockable": false
        },
        {
            "integrations": "ServiceDeskPlus",
            "playbookID": "Service Desk Plus - Generic Polling Test",
            "instance_names": "sdp_instance_2",
            "fromversion": "6.0.0"
        },
        {
            "integrations": "ThreatConnect Feed",
            "playbookID": "FeedThreatConnect-Test",
            "fromversion": "5.5.0"
        },
        {
            "integrations": "MITRE ATT&CK",
            "playbookID": "Mitre Attack List 10 Indicators Feed Test",
            "fromversion": "5.5.0"
        },
        {
            "integrations": "URLhaus",
            "playbookID": "Test_URLhaus",
            "timeout": 1000
        },
        {
            "integrations": "Microsoft Intune Feed",
            "playbookID": "FeedMicrosoftIntune_Test",
            "fromversion": "5.5.0"
        },
        {
            "integrations": "Tanium Threat Response",
            "playbookID": "Tanium Threat Response Test"
        },
        {
            "integrations": [
                "Syslog Sender",
                "syslog"
            ],
            "playbookID": "Test Syslog",
            "fromversion": "5.5.0",
            "timeout": 600
        },
        {
            "integrations": "APIVoid",
            "playbookID": "APIVoid Test"
        },
        {
            "integrations": "CloudConvert",
            "playbookID": "CloudConvert-test",
            "fromversion": "5.0.0",
            "timeout": 3000
        },
        {
            "integrations": "Cisco Firepower",
            "playbookID": "Cisco Firepower - Test",
            "timeout": 1000,
            "fromversion": "5.0.0"
        },
        {
            "integrations": "IllusiveNetworks",
            "playbookID": "IllusiveNetworks-Test",
            "fromversion": "5.0.0",
            "timeout": 500
        },
        {
            "integrations": "JSON Feed",
            "playbookID": "JSON_Feed_Test",
            "fromversion": "5.5.0",
            "instance_names": "JSON Feed no_auto_detect"
        },
        {
            "integrations": "JSON Feed",
            "playbookID": "JSON_Feed_Test",
            "fromversion": "5.5.0",
            "instance_names": "JSON Feed_auto_detect"
        },
        {
            "integrations": "JSON Feed",
            "playbookID": "JSON_Feed_Test",
            "fromversion": "5.5.0",
            "instance_names": "JSON Feed_post"
        },
        {
            "integrations": "Google Cloud Functions",
            "playbookID": "test playbook - Google Cloud Functions",
            "fromversion": "5.0.0"
        },
        {
            "integrations": "Plain Text Feed",
            "playbookID": "PlainText Feed - Test",
            "fromversion": "5.5.0",
            "instance_names": "Plain Text Feed no_auto_detect"
        },
        {
            "integrations": "Plain Text Feed",
            "playbookID": "PlainText Feed - Test",
            "fromversion": "5.5.0",
            "instance_names": "Plain Text Feed_auto_detect"
        },
        {
            "integrations": "Silverfort",
            "playbookID": "Silverfort-test",
            "fromversion": "5.0.0"
        },
        {
            "integrations": "GoogleKubernetesEngine",
            "playbookID": "GoogleKubernetesEngine_Test",
            "timeout": 600,
            "fromversion": "5.5.0"
        },
        {
            "integrations": "Fastly Feed",
            "playbookID": "Fastly Feed Test",
            "fromversion": "5.5.0"
        },
        {
            "integrations": "Malware Domain List Active IPs Feed",
            "playbookID": "Malware Domain List Active IPs Feed Test",
            "fromversion": "5.5.0"
        },
        {
            "integrations": "Claroty",
            "playbookID": "Claroty - Test",
            "fromversion": "5.0.0"
        },
        {
            "integrations": "Trend Micro Apex",
            "playbookID": "Trend Micro Apex - Test",
            "is_mockable": false
        },
        {
            "integrations": "Blocklist_de Feed",
            "playbookID": "Blocklist_de - Test",
            "fromversion": "5.5.0"
        },
        {
            "integrations": "Cloudflare Feed",
            "playbookID": "cloudflare - Test",
            "fromversion": "5.5.0"
        },
        {
            "integrations": "AzureFeed",
            "playbookID": "AzureFeed - Test",
            "fromversion": "5.5.0"
        },
        {
            "playbookID": "CreateIndicatorFromSTIXTest",
            "fromversion": "5.0.0"
        },
        {
            "integrations": "SpamhausFeed",
            "playbookID": "Spamhaus_Feed_Test",
            "fromversion": "5.5.0"
        },
        {
            "integrations": "Cofense Feed",
            "playbookID": "TestCofenseFeed",
            "fromversion": "5.5.0"
        },
        {
            "integrations": "Bambenek Consulting Feed",
            "playbookID": "BambenekConsultingFeed_Test",
            "fromversion": "5.5.0"
        },
        {
            "integrations": "Pipl",
            "playbookID": "Pipl Test"
        },
        {
            "integrations": "AWS Feed",
            "playbookID": "AWS Feed Test",
            "fromversion": "5.5.0"
        },
        {
            "integrations": "QuestKace",
            "playbookID": "QuestKace test",
            "fromversion": "5.0.0"
        },
        {
            "integrations": "Digital Defense FrontlineVM",
            "playbookID": "Digital Defense FrontlineVM - Scan Asset Not Recently Scanned Test"
        },
        {
            "integrations": "Digital Defense FrontlineVM",
            "playbookID": "Digital Defense FrontlineVM - Test Playbook"
        },
        {
            "integrations": "CSVFeed",
            "playbookID": "CSV_Feed_Test",
            "fromversion": "5.5.0",
            "instance_names": "CSVFeed_no_auto_detect"
        },
        {
            "integrations": "CSVFeed",
            "playbookID": "CSV_Feed_Test",
            "fromversion": "5.5.0",
            "instance_names": "CSVFeed_auto_detect"
        },
        {
            "integrations": "ProofpointFeed",
            "playbookID": "TestProofpointFeed",
            "fromversion": "5.5.0"
        },
        {
            "integrations": "Digital Shadows",
            "playbookID": "Digital Shadows - Test"
        },
        {
            "integrations": "Azure Compute v2",
            "playbookID": "Azure Compute - Test",
            "instance_names": "ms_azure_compute_dev"
        },
        {
            "integrations": "Azure Compute v2",
            "playbookID": "Azure Compute - Test",
            "instance_names": "ms_azure_compute_prod",
            "is_mockable": false
        },
        {
            "integrations": "Azure Compute v2",
            "playbookID": "Azure Compute - Login Test",
            "instance_names": "ms_azure_compute_prod",
            "is_mockable": false
        },
        {
            "integrations": "Azure Compute v2",
            "playbookID": "Azure Compute - Login Test",
            "instance_names": "ms_azure_compute_self_deployed"
        },
        {
            "integrations": "Symantec Data Loss Prevention",
            "playbookID": "Symantec Data Loss Prevention - Test",
            "fromversion": "4.5.0"
        },
        {
            "integrations": "Lockpath KeyLight v2",
            "playbookID": "Keylight v2 - Test"
        },
        {
            "integrations": "Azure Security Center v2",
            "playbookID": "Azure SecurityCenter - Test",
            "instance_names": "ms_azure_sc_prod",
            "is_mockable": false
        },
        {
            "integrations": "Azure Security Center v2",
            "playbookID": "Azure SecurityCenter - Test",
            "instance_names": "ms_azure_sc_dev"
        },
        {
            "integrations": "Azure Security Center v2",
            "playbookID": "Azure SecurityCenter - Test",
            "instance_names": "ms_azure_sc_self_deployed"
        },
        {
            "integrations": "JsonWhoIs",
            "playbookID": "JsonWhoIs-Test"
        },
        {
            "integrations": "Maltiverse",
            "playbookID": "Maltiverse Test"
        },
        {
            "integrations": "Box v2",
            "playbookID": "BoxV2_TestPlaybook"
        },
        {
            "integrations": "MicrosoftGraphMail",
            "playbookID": "MicrosoftGraphMail-Test_dev",
            "instance_names": "ms_graph_mail_dev"
        },
        {
            "integrations": "MicrosoftGraphMail",
            "playbookID": "MicrosoftGraphMail-Test_dev_no_oproxy",
            "instance_names": "ms_graph_mail_dev_no_oproxy"
        },
        {
            "integrations": "MicrosoftGraphMail",
            "playbookID": "MicrosoftGraphMail-Test_prod",
            "instance_names": "ms_graph_mail_prod",
            "is_mockable": false
        },
        {
            "integrations": "CloudShark",
            "playbookID": "CloudShark - Test Playbook"
        },
        {
            "integrations": "Google Vision AI",
            "playbookID": "Google Vision API - Test"
        },
        {
            "integrations": "nmap",
            "playbookID": "Nmap - Test",
            "fromversion": "5.0.0"
        },
        {
            "integrations": "AutoFocus V2",
            "playbookID": "Autofocus Query Samples, Sessions and Tags Test Playbook",
            "fromversion": "4.5.0",
            "timeout": 1000
        },
        {
            "integrations": "HelloWorld",
            "playbookID": "HelloWorld-Test",
            "fromversion": "5.0.0"
        },
        {
            "integrations": "HelloWorld",
            "playbookID": "Sanity Test - Playbook with integration",
            "fromversion": "5.0.0"
        },
        {
            "integrations": "HelloWorld",
            "playbookID": "Sanity Test - Playbook with mocked integration",
            "fromversion": "5.0.0"
        },
        {
            "playbookID": "Sanity Test - Playbook with no integration",
            "fromversion": "5.0.0"
        },
        {
            "integrations": "Gmail",
            "playbookID": "Sanity Test - Playbook with Unmockable Integration",
            "fromversion": "5.0.0"
        },
        {
            "integrations": "HelloWorld",
            "playbookID": "HelloWorld_Scan-Test",
            "fromversion": "5.0.0",
            "timeout": 400
        },
        {
            "integrations": "HelloWorldPremium",
            "playbookID": "HelloWorldPremium_Scan-Test",
            "fromversion": "5.0.0",
            "timeout": 400
        },
        {
            "integrations": "HelloWorldPremium",
            "playbookID": "HelloWorldPremium-Test",
            "fromversion": "5.0.0"
        },
        {
            "integrations": "ThreatQ v2",
            "playbookID": "ThreatQ - Test",
            "fromversion": "4.5.0"
        },
        {
            "integrations": "AttackIQFireDrill",
            "playbookID": "AttackIQ - Test"
        },
        {
            "integrations": "PhishLabs IOC EIR",
            "playbookID": "PhishlabsIOC_EIR-Test"
        },
        {
            "integrations": "Amazon DynamoDB",
            "playbookID": "AWS_DynamoDB-Test"
        },
        {
            "integrations": "PhishLabs IOC DRP",
            "playbookID": "PhishlabsIOC_DRP-Test"
        },
        {
            "playbookID": "Create Phishing Classifier V2 ML Test",
            "timeout": 60000,
            "fromversion": "6.1.0",
            "instance_names": "ml_dummy_prod",
            "integrations": "AzureWAF"
        },
        {
            "integrations": "ZeroFox",
            "playbookID": "ZeroFox-Test",
            "fromversion": "4.1.0"
        },
        {
            "integrations": "AlienVault OTX v2",
            "playbookID": "Alienvault_OTX_v2 - Test"
        },
        {
            "integrations": "AWS - CloudWatchLogs",
            "playbookID": "AWS - CloudWatchLogs Test Playbook",
            "fromversion": "5.0.0"
        },
        {
            "integrations": "SlackV2",
            "playbookID": "Slack Test Playbook",
            "timeout": 400,
            "pid_threshold": 5,
            "fromversion": "5.0.0"
        },
        {
            "integrations": "SlackV3",
            "playbookID": "SlackV3 TestPB",
            "timeout": 400,
            "pid_threshold": 8,
            "fromversion": "5.5.0"
        },
        {
            "integrations": "Cortex XDR - IR",
            "playbookID": "Test XDR Playbook",
            "fromversion": "4.1.0",
            "timeout": 1500
        },
        {
            "integrations": "Cortex XDR - IOC",
            "playbookID": "Cortex XDR - IOC - Test",
            "fromversion": "5.5.0",
            "timeout": 1200
        },
        {
            "integrations": "Cloaken",
            "playbookID": "Cloaken-Test",
            "is_mockable": false
        },
        {
            "integrations": "ThreatX",
            "playbookID": "ThreatX-test",
            "timeout": 600
        },
        {
            "integrations": "Akamai WAF SIEM",
            "playbookID": "Akamai_WAF_SIEM-Test"
        },
        {
            "integrations": "Cofense Triage v2",
            "playbookID": "Cofense Triage v2 Test"
        },
        {
            "integrations": "Akamai WAF",
            "playbookID": "Akamai_WAF-Test"
        },
        {
            "integrations": "abuse.ch SSL Blacklist Feed",
            "playbookID": "SSL Blacklist test",
            "fromversion": "5.5.0"
        },
        {
            "integrations": "CheckPhish",
            "playbookID": "CheckPhish-Test"
        },
        {
            "integrations": "Symantec Management Center",
            "playbookID": "SymantecMC_TestPlaybook"
        },
        {
            "integrations": "Looker",
            "playbookID": "Test-Looker"
        },
        {
            "integrations": "Vertica",
            "playbookID": "Vertica Test"
        },
        {
            "integrations": "Server Message Block (SMB) v2",
            "playbookID": "SMB_v2-Test"
        },
        {
            "playbookID": "ConvertFile-Test",
            "fromversion": "4.5.0"
        },
        {
            "playbookID": "TestAwsEC2GetPublicSGRules-Test"
        },
        {
            "integrations": "RSA NetWitness Packets and Logs",
            "playbookID": "rsa_packets_and_logs_test"
        },
        {
            "playbookID": "CheckpointFW-test",
            "integrations": "Check Point"
        },
        {
            "playbookID": "RegPathReputationBasicLists_test"
        },
        {
            "playbookID": "EmailDomainSquattingReputation-Test"
        },
        {
            "playbookID": "RandomStringGenerateTest"
        },
        {
            "playbookID": "playbook-checkEmailAuthenticity-test"
        },
        {
            "playbookID": "HighlightWords_Test"
        },
        {
            "playbookID": "StringContainsArray_test"
        },
        {
            "integrations": "Fidelis Elevate Network",
            "playbookID": "Fidelis-Test"
        },
        {
            "integrations": "AWS - ACM",
            "playbookID": "ACM-Test"
        },
        {
            "integrations": "Thinkst Canary",
            "playbookID": "CanaryTools Test"
        },
        {
            "integrations": "ThreatMiner",
            "playbookID": "ThreatMiner-Test"
        },
        {
            "playbookID": "StixCreator-Test"
        },
        {
            "playbookID": "CompareIncidentsLabels-test-playbook"
        },
        {
            "integrations": "Have I Been Pwned? V2",
            "playbookID": "Pwned v2 test"
        },
        {
            "integrations": "Alexa Rank Indicator",
            "playbookID": "Alexa Test Playbook"
        },
        {
            "playbookID": "UnEscapeURL-Test"
        },
        {
            "playbookID": "UnEscapeIPs-Test"
        },
        {
            "playbookID": "ExtractDomainFromUrlAndEmail-Test"
        },
        {
            "playbookID": "ConvertKeysToTableFieldFormat_Test"
        },
        {
            "integrations": "CVE Search v2",
            "playbookID": "CVE Search v2 - Test"
        },
        {
            "integrations": "CVE Search v2",
            "playbookID": "cveReputation Test"
        },
        {
            "integrations": "HashiCorp Vault",
            "playbookID": "hashicorp_test",
            "fromversion": "5.0.0"
        },
        {
            "integrations": "AWS - Athena - Beta",
            "playbookID": "Beta-Athena-Test"
        },
        {
            "integrations": "BeyondTrust Password Safe",
            "playbookID": "BeyondTrust-Test"
        },
        {
            "integrations": "Dell Secureworks",
            "playbookID": "secureworks_test"
        },
        {
            "integrations": "ServiceNow v2",
            "playbookID": "servicenow_test_v2",
            "instance_names": "snow_basic_auth",
            "is_mockable": false
        },
        {
            "integrations": "ServiceNow v2",
            "playbookID": "ServiceNow_OAuth_Test",
            "instance_names": "snow_oauth"
        },
        {
            "playbookID": "Create ServiceNow Ticket and Mirror Test",
            "integrations": "ServiceNow v2",
            "instance_names": "snow_basic_auth",
            "fromversion": "6.0.0",
            "timeout": 500
        },
        {
            "playbookID": "Create ServiceNow Ticket and State Polling Test",
            "integrations": "ServiceNow v2",
            "instance_names": "snow_basic_auth",
            "fromversion": "6.0.0",
            "timeout": 500
        },
        {
            "integrations": "ServiceNow CMDB",
            "playbookID": "ServiceNow_CMDB_Test",
            "instance_names": "snow_cmdb_basic_auth"
        },
        {
            "integrations": "ServiceNow CMDB",
            "playbookID": "ServiceNow_CMDB_OAuth_Test",
            "instance_names": "snow_cmdb_oauth"
        },
        {
            "integrations": "ExtraHop v2",
            "playbookID": "ExtraHop_v2-Test"
        },
        {
            "playbookID": "Test CommonServer"
        },
        {
            "playbookID": "Test-debug-mode",
            "fromversion": "5.0.0"
        },
        {
            "integrations": "CIRCL",
            "playbookID": "CirclIntegrationTest"
        },
        {
            "integrations": "MISP V3",
            "playbookID": "MISP V3 Test",
            "timeout": 300,
            "fromversion": "5.5.0"
        },
        {
            "playbookID": "test-LinkIncidentsWithRetry"
        },
        {
            "playbookID": "CopyContextToFieldTest"
        },
        {
            "integrations": "OTRS",
            "playbookID": "OTRS Test",
            "fromversion": "4.1.0"
        },
        {
            "integrations": "Attivo Botsink",
            "playbookID": "AttivoBotsinkTest"
        },
        {
            "integrations": "FortiGate",
            "playbookID": "Fortigate Test"
        },
        {
            "playbookID": "FormattedDateToEpochTest"
        },
        {
            "integrations": "SNDBOX",
            "playbookID": "SNDBOX_Test",
            "timeout": 1000
        },
        {
            "integrations": "SNDBOX",
            "playbookID": "Detonate File - SNDBOX - Test",
            "timeout": 1000,
            "nightly": true
        },
        {
            "integrations": "VxStream",
            "playbookID": "Detonate File - HybridAnalysis - Test",
            "timeout": 2400
        },
        {
            "integrations": "QRadar_v2",
            "playbookID": "test playbook - QRadarCorrelations For V2",
            "timeout": 2600,
            "fromversion": "6.0.0",
            "is_mockable": false
        },
        {
            "integrations": "Awake Security",
            "playbookID": "awake_security_test_pb"
        },
        {
            "integrations": "Tenable.sc",
            "playbookID": "tenable-sc-test",
            "timeout": 240,
            "nightly": true
        },
        {
            "integrations": "MimecastV2",
            "playbookID": "Mimecast test"
        },
        {
            "playbookID": "CreateEmailHtmlBody_test_pb",
            "fromversion": "4.1.0"
        },
        {
            "playbookID": "ReadPDFFileV2-Test",
            "timeout": 1000
        },
        {
            "playbookID": "JSONtoCSV-Test"
        },
        {
            "integrations": "Generic SQL",
            "playbookID": "generic-sql",
            "instance_names": "mysql instance",
            "fromversion": "5.0.0"
        },
        {
            "integrations": "Generic SQL",
            "playbookID": "generic-sql",
            "instance_names": "postgreSQL instance",
            "fromversion": "5.0.0"
        },
        {
            "integrations": "Generic SQL",
            "playbookID": "generic-sql",
            "instance_names": "Microsoft SQL instance",
            "fromversion": "5.0.0"
        },
        {
            "integrations": "Generic SQL",
            "playbookID": "generic-sql",
            "instance_names": "Microsoft SQL Server - MS ODBC Driver",
            "fromversion": "5.0.0"
        },
        {
            "integrations": "Generic SQL",
            "playbookID": "generic-sql-oracle",
            "instance_names": "Oracle instance",
            "fromversion": "5.0.0"
        },
        {
            "integrations": "Generic SQL",
            "playbookID": "generic-sql-mssql-encrypted-connection",
            "instance_names": "Microsoft SQL instance using encrypted connection",
            "fromversion": "5.0.0"
        },
        {
            "integrations": "Panorama",
            "instance_names": "palo_alto_firewall_9.0",
            "playbookID": "Panorama Query Logs - Test",
            "fromversion": "6.1.0",
            "timeout": 1500,
            "nightly": true
        },
        {
            "integrations": "Panorama",
            "instance_names": "palo_alto_firewall",
            "playbookID": "palo_alto_firewall_test_pb",
            "fromversion": "6.1.0",
            "timeout": 1000
        },
        {
            "integrations": "Panorama",
            "instance_names": "palo_alto_firewall_9.0",
            "playbookID": "palo_alto_firewall_test_pb",
            "fromversion": "6.1.0",
            "timeout": 1000
        },
        {
            "integrations": "Panorama",
            "instance_names": "palo_alto_panorama",
            "playbookID": "palo_alto_panorama_test_pb",
            "fromversion": "6.1.0",
            "timeout": 2400
        },
        {
            "integrations": "Panorama",
            "instance_names": "palo_alto_panorama_9.0",
            "playbookID": "palo_alto_panorama_test_pb",
            "fromversion": "6.1.0",
            "timeout": 2400
        },
        {
            "integrations": "Panorama",
            "instance_names": "palo_alto_firewall_9.0",
            "playbookID": "PAN-OS URL Filtering enrichment - Test",
            "fromversion": "6.1.0"
        },
        {
            "integrations": "Panorama",
            "instance_names": "panorama_instance_best_practice",
            "playbookID": "Panorama Best Practise - Test",
            "fromversion": "6.1.0"
        },
        {
            "integrations": "Tenable.io",
            "playbookID": "Tenable.io test"
        },
        {
            "playbookID": "URLDecode-Test"
        },
        {
            "playbookID": "GetTime-Test"
        },
        {
            "playbookID": "GetTime-ObjectVsStringTest"
        },
        {
            "integrations": "Tenable.io",
            "playbookID": "Tenable.io Scan Test",
            "nightly": true,
            "timeout": 3600
        },
        {
            "integrations": "Tenable.sc",
            "playbookID": "tenable-sc-scan-test",
            "nightly": true,
            "timeout": 600
        },
        {
            "integrations": "google-vault",
            "playbookID": "Google-Vault-Generic-Test",
            "nightly": true,
            "timeout": 3600,
            "memory_threshold": 180
        },
        {
            "integrations": "google-vault",
            "playbookID": "Google_Vault-Search_And_Display_Results_test",
            "nightly": true,
            "memory_threshold": 180,
            "timeout": 3600
        },
        {
            "playbookID": "Luminate-TestPlaybook",
            "integrations": "Luminate"
        },
        {
            "integrations": "MxToolBox",
            "playbookID": "MxToolbox-test"
        },
        {
            "integrations": "Nessus",
            "playbookID": "Nessus - Test"
        },
        {
            "playbookID": "Palo Alto Networks - Malware Remediation Test",
            "fromversion": "4.5.0"
        },
        {
            "playbookID": "SumoLogic-Test",
            "integrations": "SumoLogic",
            "fromversion": "4.1.0"
        },
        {
            "playbookID": "ParseEmailFiles-test"
        },
        {
            "playbookID": "PAN-OS - Block IP and URL - External Dynamic List v2 Test",
            "integrations": [
                "Panorama",
                "palo_alto_networks_pan_os_edl_management"
            ],
            "instance_names": "palo_alto_firewall_9.0",
            "fromversion": "6.1.0"
        },
        {
            "playbookID": "Test_EDL",
            "integrations": "EDL",
            "instance_names": "edl_update",
            "fromversion": "5.5.0",
            "pid_threshold": 8
        },
        {
            "playbookID": "Test_export_indicators_service",
            "instance_names": "eis_on_demand",
            "integrations": "ExportIndicators",
            "fromversion": "5.5.0"
        },
        {
            "playbookID": "PAN-OS - Block IP - Custom Block Rule Test",
            "integrations": "Panorama",
            "instance_names": "panorama_instance_security_team",
            "fromversion": "6.1.0"
        },
        {
            "playbookID": "PAN-OS - Block IP - Static Address Group Test",
            "integrations": "Panorama",
            "instance_names": "panorama_instance_security_team",
            "fromversion": "6.1.0"
        },
        {
            "playbookID": "Block IP - Generic V3_Test",
            "fromversion": "6.0.0"
        },
        {
            "playbookID": "PAN-OS - Block URL - Custom URL Category Test",
            "integrations": "Panorama",
            "instance_names": "panorama_instance_security_team",
            "fromversion": "6.1.0"
        },
        {
            "playbookID": "Endpoint Malware Investigation - Generic - Test",
            "integrations": [
                "Traps",
                "Cylance Protect v2",
                "Demisto REST API"
            ],
            "fromversion": "5.0.0",
            "timeout": 1200
        },
        {
            "playbookID": "ParseExcel-test"
        },
        {
            "playbookID": "ParseHTMLIndicators-Test"
        },
        {
            "playbookID": "Detonate File - No Files test"
        },
        {
            "integrations": "SentinelOne V2",
            "instance_names": "SentinelOne_v2.0",
            "playbookID": "SentinelOne V2.0 - Test"
        },
        {
            "integrations": "SentinelOne V2",
            "instance_names": "SentinelOne_v2.1",
            "playbookID": "SentinelOne V2.1 - Test"
        },
        {
            "integrations": "InfoArmor VigilanteATI",
            "playbookID": "InfoArmorVigilanteATITest"
        },
        {
            "integrations": "IntSights",
            "instance_names": "intsights_standard_account",
            "playbookID": "IntSights Test",
            "nightly": true
        },
        {
            "integrations": "IntSights",
            "playbookID": "IntSights Mssp Test",
            "instance_names": "intsights_mssp_account",
            "nightly": true
        },
        {
            "integrations": "dnstwist",
            "playbookID": "dnstwistTest"
        },
        {
            "integrations": "BitDam",
            "playbookID": "Detonate File - BitDam Test"
        },
        {
            "integrations": "Threat Grid",
            "playbookID": "Test-Detonate URL - ThreatGrid",
            "timeout": 600
        },
        {
            "integrations": "Threat Grid",
            "playbookID": "ThreatGridTest",
            "timeout": 600
        },
        {
            "integrations": "Signal Sciences WAF",
            "playbookID": "SignalSciences-Test"
        },
        {
            "integrations": "RTIR",
            "playbookID": "RTIR Test"
        },
        {
            "integrations": "RedCanary",
            "playbookID": "RedCanaryTest",
            "nightly": true
        },
        {
            "playbookID": "URL Enrichment - Generic v2 - Test",
            "integrations": [
                "Rasterize",
                "VirusTotal - Private API"
            ],
            "instance_names": "virus_total_private_api_general",
            "timeout": 500,
            "pid_threshold": 12
        },
        {
            "playbookID": "CutTransformerTest"
        },
        {
            "playbookID": "TestEditServerConfig"
        },
        {
            "playbookID": "MarketplacePackInstaller_Test",
            "integrations": "Demisto REST API",
            "fromversion": "6.0.0"
        },
        {
            "playbookID": "Default - Test",
            "integrations": [
                "ThreatQ v2",
                "Demisto REST API"
            ],
            "fromversion": "5.0.0"
        },
        {
            "integrations": "SCADAfence CNM",
            "playbookID": "SCADAfence_test"
        },
        {
            "integrations": "ProtectWise",
            "playbookID": "Protectwise-Test"
        },
        {
            "integrations": "WhatsMyBrowser",
            "playbookID": "WhatsMyBrowser-Test"
        },
        {
            "integrations": "BigFix",
            "playbookID": "BigFixTest"
        },
        {
            "integrations": "Lastline v2",
            "playbookID": "Lastline v2 - Test",
            "nightly": true
        },
        {
            "integrations": "McAfee DXL",
            "playbookID": "McAfee DXL - Test"
        },
        {
            "playbookID": "TextFromHTML_test_playbook"
        },
        {
            "playbookID": "PortListenCheck-test"
        },
        {
            "integrations": "ThreatExchange",
            "playbookID": "ThreatExchange-test"
        },
        {
            "integrations": "Joe Security",
            "playbookID": "JoeSecurityTestPlaybook",
            "timeout": 500,
            "nightly": true
        },
        {
            "integrations": "Joe Security",
            "playbookID": "JoeSecurityTestDetonation",
            "timeout": 2000,
            "nightly": true
        },
        {
            "integrations": "WildFire-v2",
            "playbookID": "Wildfire Test",
            "is_mockable": false,
            "fromversion": "5.0.0",
            "toversion": "6.1.9"
        },
        {
            "integrations": "WildFire-v2",
            "playbookID": "Wildfire Test With Polling",
            "is_mockable": false,
            "fromversion": "6.2.0",
            "timeout": 1100
        },
        {
            "integrations": "WildFire-v2",
            "playbookID": "Detonate URL - WildFire-v2 - Test"
        },
        {
            "integrations": "WildFire-v2",
            "playbookID": "Detonate URL - WildFire v2.1 - Test"
        },
        {
            "integrations": "GRR",
            "playbookID": "GRR Test",
            "nightly": true
        },
        {
            "integrations": "VirusTotal",
            "instance_names": "virus_total_general",
            "playbookID": "virusTotal-test-playbook",
            "timeout": 1400,
            "nightly": true
        },
        {
            "integrations": "VirusTotal",
            "instance_names": "virus_total_preferred_vendors",
            "playbookID": "virusTotaI-test-preferred-vendors",
            "timeout": 1400,
            "nightly": true
        },
        {
            "integrations": "Preempt",
            "playbookID": "Preempt Test"
        },
        {
            "integrations": "Gmail",
            "playbookID": "get_original_email_-_gmail_-_test"
        },
        {
            "integrations": [
                "Gmail Single User",
                "Gmail"
            ],
            "playbookID": "Gmail Single User - Test",
            "fromversion": "4.5.0"
        },
        {
            "integrations": "EWS v2",
            "playbookID": "get_original_email_-_ews-_test",
            "instance_names": "ewv2_regular"
        },
        {
            "integrations": [
                "EWS v2",
                "EWS Mail Sender"
            ],
            "playbookID": "EWS search-mailbox test",
            "instance_names": "ewv2_regular",
            "timeout": 300
        },
        {
            "integrations": "PagerDuty v2",
            "playbookID": "PagerDuty Test"
        },
        {
            "playbookID": "test_delete_context"
        },
        {
            "playbookID": "DeleteContext-auto-test"
        },
        {
            "playbookID": "GmailTest",
            "integrations": "Gmail"
        },
        {
            "playbookID": "Gmail Convert Html Test",
            "integrations": "Gmail"
        },
        {
            "playbookID": "reputations.json Test",
            "toversion": "5.0.0"
        },
        {
            "playbookID": "Indicators reputation-.json Test",
            "fromversion": "5.5.0"
        },
        {
            "playbookID": "Test IP Indicator Fields",
            "fromversion": "5.0.0"
        },
        {
            "playbookID": "TestDedupIncidentsPlaybook"
        },
        {
            "playbookID": "TestDedupIncidentsByName"
        },
        {
            "integrations": "McAfee Advanced Threat Defense",
            "playbookID": "Test Playbook McAfee ATD",
            "timeout": 700
        },
        {
            "integrations": "McAfee Advanced Threat Defense",
            "playbookID": "Detonate Remote File From URL -McAfee-ATD - Test",
            "timeout": 700
        },
        {
            "playbookID": "stripChars - Test"
        },
        {
            "integrations": "McAfee Advanced Threat Defense",
            "playbookID": "Test Playbook McAfee ATD Upload File"
        },
        {
            "playbookID": "exporttocsv_script_test"
        },
        {
            "playbookID": "Set - Test"
        },
        {
            "integrations": "Intezer v2",
            "playbookID": "Intezer Testing v2",
            "fromversion": "4.1.0",
            "timeout": 600
        },
        {
            "integrations": [
                "Mail Sender (New)",
                "Gmail"
            ],
            "playbookID": "Mail Sender (New) Test",
            "instance_names": [
                "Mail_Sender_(New)_STARTTLS"
            ]
        },
        {
            "playbookID": "buildewsquery_test"
        },
        {
            "integrations": "Rapid7 Nexpose",
            "playbookID": "nexpose_test",
            "timeout": 240
        },
        {
            "playbookID": "GetIndicatorDBotScore Test"
        },
        {
            "integrations": "EWS Mail Sender",
            "playbookID": "EWS Mail Sender Test"
        },
        {
            "integrations": [
                "EWS Mail Sender",
                "Rasterize"
            ],
            "playbookID": "EWS Mail Sender Test 2"
        },
        {
            "playbookID": "decodemimeheader_-_test"
        },
        {
            "playbookID": "test_url_regex"
        },
        {
            "integrations": "Skyformation",
            "playbookID": "TestSkyformation"
        },
        {
            "integrations": "okta",
            "playbookID": "okta_test_playbook",
            "timeout": 240
        },
        {
            "integrations": "Okta v2",
            "playbookID": "OktaV2-Test",
            "nightly": true,
            "timeout": 300
        },
        {
            "integrations": "Okta IAM",
            "playbookID": "Okta IAM - Test Playbook",
            "fromversion": "6.0.0"
        },
        {
            "playbookID": "Test filters & transformers scripts"
        },
        {
            "integrations": "Salesforce",
            "playbookID": "SalesforceTestPlaybook"
        },
        {
            "integrations": "McAfee ESM v2",
            "instance_names": "v10.2.0",
            "playbookID": "McAfee ESM v2 - Test v10.2.0",
            "fromversion": "5.0.0",
            "is_mockable": false
        },
        {
            "integrations": "McAfee ESM v2",
            "instance_names": "v11.1.3",
            "playbookID": "McAfee ESM v2 - Test v11.1.3",
            "fromversion": "5.0.0",
            "is_mockable": false
        },
        {
            "integrations": "McAfee ESM v2",
            "instance_names": "v11.3",
            "playbookID": "McAfee ESM v2 (v11.3) - Test",
            "fromversion": "5.0.0",
            "timeout": 300,
            "is_mockable": false
        },
        {
            "integrations": "McAfee ESM v2",
            "instance_names": "v10.2.0",
            "playbookID": "McAfee ESM Watchlists - Test v10.2.0",
            "fromversion": "5.0.0"
        },
        {
            "integrations": "McAfee ESM v2",
            "instance_names": "v11.1.3",
            "playbookID": "McAfee ESM Watchlists - Test v11.1.3",
            "fromversion": "5.0.0"
        },
        {
            "integrations": "McAfee ESM v2",
            "instance_names": "v11.3",
            "playbookID": "McAfee ESM Watchlists - Test v11.3",
            "fromversion": "5.0.0"
        },
        {
            "integrations": "GoogleSafeBrowsing",
            "playbookID": "Google Safe Browsing Test",
            "timeout": 240,
            "fromversion": "5.0.0"
        },
        {
            "integrations": "Google Safe Browsing v2",
            "playbookID": "Google Safe Browsing V2 Test",
            "fromversion": "5.5.0"
        },
        {
            "integrations": "EWS v2",
            "playbookID": "EWSv2_empty_attachment_test",
            "instance_names": "ewv2_regular"
        },
        {
            "integrations": "EWS v2",
            "playbookID": "EWS Public Folders Test",
            "instance_names": "ewv2_regular",
            "is_mockable": false
        },
        {
            "integrations": "Symantec Endpoint Protection V2",
            "playbookID": "SymantecEndpointProtection_Test"
        },
        {
            "integrations": "carbonblackprotection",
            "playbookID": "search_endpoints_by_hash_-_carbon_black_protection_-_test",
            "timeout": 500
        },
        {
            "playbookID": "Process Email - Generic - Test - Incident Starter",
            "fromversion": "6.0.0",
            "integrations": "Rasterize",
            "timeout": 240
        },
        {
            "integrations": "CrowdstrikeFalcon",
            "playbookID": "Test - CrowdStrike Falcon",
            "fromversion": "4.1.0",
            "timeout": 500
        },
        {
            "playbookID": "ExposeIncidentOwner-Test"
        },
        {
            "integrations": "google",
            "playbookID": "GsuiteTest"
        },
        {
            "integrations": "OpenPhish",
            "playbookID": "OpenPhish Test Playbook"
        },
        {
            "integrations": "jira-v2",
            "playbookID": "Jira-v2-Test",
            "timeout": 500,
            "is_mockable": false
        },
        {
            "integrations": "ipinfo",
            "playbookID": "IPInfoTest"
        },
        {
            "integrations": "ipinfo_v2",
            "playbookID": "IPInfo_v2Test",
            "fromversion": "5.5.0"
        },
        {
            "integrations": "GoogleMaps",
            "playbookID": "GoogleMapsTest",
            "fromversion": "6.0.0"
        },
        {
            "playbookID": "VerifyHumanReadableFormat"
        },
        {
            "playbookID": "strings-test"
        },
        {
            "playbookID": "TestCommonPython",
            "timeout": 500
        },
        {
            "playbookID": "TestFileCreateAndUpload"
        },
        {
            "playbookID": "TestIsValueInArray"
        },
        {
            "playbookID": "TestStringReplace"
        },
        {
            "playbookID": "TestHttpPlaybook"
        },
        {
            "integrations": "SplunkPy",
            "playbookID": "SplunkPy parse-raw - Test",
            "memory_threshold": 100,
            "instance_names": "use_default_handler"
        },
        {
            "integrations": "SplunkPy",
            "playbookID": "SplunkPy-Test-V2_default_handler",
            "memory_threshold": 500,
            "instance_names": "use_default_handler"
        },
        {
            "integrations": "SplunkPy",
            "playbookID": "Splunk-Test_default_handler",
            "memory_threshold": 200,
            "instance_names": "use_default_handler"
        },
        {
            "integrations": "AnsibleTower",
            "playbookID": "AnsibleTower_Test_playbook",
            "fromversion": "5.0.0"
        },
        {
            "integrations": "SplunkPy",
            "playbookID": "SplunkPySearch_Test_default_handler",
            "memory_threshold": 200,
            "instance_names": "use_default_handler"
        },
        {
            "integrations": "SplunkPy",
            "playbookID": "SplunkPy_KV_commands_default_handler",
            "memory_threshold": 200,
            "instance_names": "use_default_handler",
            "is_mockable": false
        },
        {
            "integrations": "SplunkPy",
            "playbookID": "SplunkPy-Test-V2_requests_handler",
            "memory_threshold": 500,
            "instance_names": "use_python_requests_handler"
        },
        {
            "integrations": "SplunkPy",
            "playbookID": "Splunk-Test_requests_handler",
            "memory_threshold": 500,
            "instance_names": "use_python_requests_handler",
            "is_mockable": false
        },
        {
            "integrations": "SplunkPy",
            "playbookID": "SplunkPySearch_Test_requests_handler",
            "memory_threshold": 200,
            "instance_names": "use_python_requests_handler",
            "is_mockable": false
        },
        {
            "integrations": "SplunkPy",
            "playbookID": "SplunkPy_KV_commands_requests_handler",
            "memory_threshold": 200,
            "instance_names": "use_python_requests_handler"
        },
        {
            "integrations": "McAfee NSM",
            "playbookID": "McAfeeNSMTest",
            "timeout": 400,
            "nightly": true
        },
        {
            "integrations": "PhishTank V2",
            "playbookID": "PhishTank Testing"
        },
        {
            "integrations": "McAfee Web Gateway",
            "playbookID": "McAfeeWebGatewayTest",
            "timeout": 500
        },
        {
            "integrations": "TCPIPUtils",
            "playbookID": "TCPUtils-Test"
        },
        {
            "playbookID": "listExecutedCommands-Test"
        },
        {
            "integrations": "AWS - Lambda",
            "playbookID": "AWS-Lambda-Test (Read-Only)"
        },
        {
            "integrations": "Service Manager",
            "playbookID": "TestHPServiceManager",
            "timeout": 400
        },
        {
            "integrations": "ServiceNow IAM",
            "playbookID": "ServiceNow IAM - Test Playbook",
            "instance_name": "snow_basic_auth",
            "fromversion": "6.0.0"
        },
        {
            "playbookID": "LanguageDetect-Test",
            "timeout": 300
        },
        {
            "integrations": "Forcepoint",
            "playbookID": "forcepoint test",
            "timeout": 500,
            "nightly": true
        },
        {
            "playbookID": "GeneratePassword-Test"
        },
        {
            "playbookID": "ZipFile-Test"
        },
        {
            "playbookID": "UnzipFile-Test"
        },
        {
            "playbookID": "Test-IsMaliciousIndicatorFound",
            "fromversion": "5.0.0"
        },
        {
            "playbookID": "TestExtractHTMLTables"
        },
        {
            "integrations": "carbonblackliveresponse",
            "playbookID": "Carbon Black Live Response Test",
            "nightly": true,
            "fromversion": "5.0.0",
            "is_mockable": false
        },
        {
            "integrations": "urlscan.io",
            "playbookID": "urlscan_malicious_Test",
            "timeout": 500
        },
        {
            "integrations": "EWS v2",
            "playbookID": "pyEWS_Test",
            "instance_names": "ewv2_regular",
            "is_mockable": false
        },
        {
            "integrations": "EWS v2",
            "playbookID": "pyEWS_Test",
            "instance_names": "ewsv2_separate_process",
            "is_mockable": false
        },
        {
            "integrations": "remedy_sr_beta",
            "playbookID": "remedy_sr_test_pb"
        },
        {
            "integrations": "Netskope",
            "playbookID": "Netskope Test"
        },
        {
            "integrations": "Cylance Protect v2",
            "playbookID": "Cylance Protect v2 Test"
        },
        {
            "integrations": "ReversingLabs Titanium Cloud",
            "playbookID": "ReversingLabsTCTest"
        },
        {
            "integrations": "ReversingLabs A1000",
            "playbookID": "ReversingLabsA1000Test"
        },
        {
            "integrations": "Demisto Lock",
            "playbookID": "DemistoLockTest"
        },
        {
            "playbookID": "test-domain-indicator",
            "timeout": 400
        },
        {
            "playbookID": "Cybereason Test",
            "integrations": "Cybereason",
            "timeout": 1200,
            "fromversion": "4.1.0"
        },
        {
            "integrations": "VirusTotal - Private API",
            "instance_names": "virus_total_private_api_general",
            "playbookID": "File Enrichment - Virus Total Private API Test",
            "nightly": true
        },
        {
            "integrations": "VirusTotal - Private API",
            "instance_names": "virus_total_private_api_general",
            "playbookID": "virusTotalPrivateAPI-test-playbook",
            "timeout": 1400,
            "nightly": true,
            "pid_threshold": 12
        },
        {
            "integrations": [
                "VirusTotal - Private API",
                "VirusTotal"
            ],
            "playbookID": "vt-detonate test",
            "instance_names": [
                "virus_total_private_api_general",
                "virus_total_general"
            ],
            "timeout": 1400,
            "fromversion": "5.5.0",
            "nightly": true,
            "is_mockable": false
        },
        {
            "integrations": "Cisco ASA",
            "playbookID": "Cisco ASA - Test Playbook"
        },
        {
            "integrations": "VirusTotal - Private API",
            "instance_names": "virus_total_private_api_preferred_vendors",
            "playbookID": "virusTotalPrivateAPI-test-preferred-vendors",
            "timeout": 1400,
            "nightly": true
        },
        {
            "integrations": "Cisco Meraki",
            "playbookID": "Cisco-Meraki-Test"
        },
        {
            "integrations": "Microsoft Defender Advanced Threat Protection",
            "playbookID": "Microsoft Defender Advanced Threat Protection - Test prod",
            "instance_names": "microsoft_defender_atp_prod",
            "is_mockable": false
        },
        {
            "integrations": "Microsoft Defender Advanced Threat Protection",
            "playbookID": "Microsoft Defender Advanced Threat Protection - Test dev",
            "instance_names": "microsoft_defender_atp_dev"
        },
        {
            "integrations": "Microsoft Defender Advanced Threat Protection",
            "playbookID": "Microsoft Defender Advanced Threat Protection - Test self deployed",
            "instance_names": "microsoft_defender_atp_dev_self_deployed"
        },
        {
            "integrations": "Microsoft Defender Advanced Threat Protection",
            "playbookID": "Microsoft Defender - ATP - Indicators Test",
            "instance_names": "microsoft_defender_atp_dev",
            "is_mockable": false
        },
        {
            "integrations": "Microsoft Defender Advanced Threat Protection",
            "playbookID": "Microsoft Defender - ATP - Indicators SC Test",
            "instance_names": "microsoft_defender_atp_dev_self_deployed"
        },
        {
            "integrations": "Microsoft Defender Advanced Threat Protection",
            "playbookID": "Microsoft Defender - ATP - Indicators SC Test",
            "instance_names": "microsoft_defender_atp_dev"
        },
        {
            "integrations": "Microsoft Defender Advanced Threat Protection",
            "playbookID": "Microsoft Defender - ATP - Indicators SC Test",
            "instance_names": "microsoft_defender_atp_prod"
        },
        {
            "integrations": "Microsoft 365 Defender",
            "playbookID": "Microsoft_365_Defender-Test",
            "instance_names": "ms_365_defender_device_code"
        },
        {
            "integrations": "Microsoft 365 Defender",
            "playbookID": "Microsoft_365_Defender-Test",
            "instance_names": "ms_365_defender_client_cred"
        },
        {
            "integrations": "Tanium",
            "playbookID": "Tanium Test Playbook",
            "timeout": 1200,
            "pid_threshold": 10
        },
        {
            "integrations": "Recorded Future",
            "playbookID": "Recorded Future Test",
            "nightly": true
        },
        {
            "integrations": "Microsoft Graph",
            "playbookID": "Microsoft Graph Security Test dev",
            "instance_names": "ms_graph_security_dev"
        },
        {
            "integrations": "Microsoft Graph",
            "playbookID": "Microsoft Graph Security Test prod",
            "instance_names": "ms_graph_security_prod",
            "is_mockable": false
        },
        {
            "integrations": "Microsoft Graph User",
            "playbookID": "Microsoft Graph User - Test",
            "instance_names": "ms_graph_user_dev"
        },
        {
            "integrations": "Microsoft Graph User",
            "playbookID": "Microsoft Graph User - Test",
            "instance_names": "ms_graph_user_prod",
            "is_mockable": false
        },
        {
            "integrations": "Microsoft Graph Groups",
            "playbookID": "Microsoft Graph Groups - Test dev",
            "instance_names": "ms_graph_groups_dev"
        },
        {
            "integrations": "Microsoft Graph Groups",
            "playbookID": "Microsoft Graph Groups - Test prod",
            "instance_names": "ms_graph_groups_prod",
            "is_mockable": false
        },
        {
            "integrations": "Microsoft_Graph_Files",
            "playbookID": "test_MsGraphFiles dev",
            "instance_names": "ms_graph_files_dev",
            "fromversion": "5.0.0"
        },
        {
            "integrations": "Microsoft_Graph_Files",
            "playbookID": "test_MsGraphFiles prod",
            "instance_names": "ms_graph_files_prod",
            "fromversion": "5.0.0",
            "is_mockable": false
        },
        {
            "integrations": "Microsoft Graph Calendar",
            "playbookID": "Microsoft Graph Calendar - Test dev",
            "instance_names": "ms_graph_calendar_dev"
        },
        {
            "integrations": "Microsoft Graph Calendar",
            "playbookID": "Microsoft Graph Calendar - Test prod",
            "instance_names": "ms_graph_calendar_prod",
            "is_mockable": false
        },
        {
            "integrations": "Microsoft Graph Device Management",
            "playbookID": "MSGraph_DeviceManagement_Test_dev",
            "instance_names": "ms_graph_device_management_oproxy_dev",
            "fromversion": "5.0.0"
        },
        {
            "integrations": "Microsoft Graph Device Management",
            "playbookID": "MSGraph_DeviceManagement_Test_prod",
            "instance_names": "ms_graph_device_management_oproxy_prod",
            "fromversion": "5.0.0",
            "is_mockable": false
        },
        {
            "integrations": "Microsoft Graph Device Management",
            "playbookID": "MSGraph_DeviceManagement_Test_self_deployed_prod",
            "instance_names": "ms_graph_device_management_self_deployed_prod",
            "fromversion": "5.0.0"
        },
        {
            "integrations": "RedLock",
            "playbookID": "RedLockTest",
            "nightly": true
        },
        {
            "integrations": "Symantec Messaging Gateway",
            "playbookID": "Symantec Messaging Gateway Test"
        },
        {
            "integrations": "ThreatConnect v2",
            "playbookID": "ThreatConnect v2 - Test",
            "fromversion": "5.0.0"
        },
        {
            "integrations": "VxStream",
            "playbookID": "VxStream Test",
            "nightly": true,
            "is_mockable": false
        },
        {
            "integrations": "QRadar_v2",
            "playbookID": "test_Qradar_v2",
            "fromversion": "6.0.0",
            "is_mockable": false
        },
        {
            "integrations": "VMware",
            "playbookID": "VMWare Test"
        },
        {
            "integrations": "carbonblack-v2",
            "playbookID": "Carbon Black Response Test",
            "fromversion": "5.0.0"
        },
        {
            "integrations": "VMware Carbon Black EDR v2",
            "playbookID": "Carbon Black Edr - Test",
            "is_mockable": false,
            "fromversion": "5.5.0"
        },
        {
            "integrations": "Cisco Umbrella Investigate",
            "playbookID": "Cisco Umbrella Test"
        },
        {
            "integrations": "icebrg",
            "playbookID": "Icebrg Test",
            "timeout": 500
        },
        {
            "integrations": "Symantec MSS",
            "playbookID": "SymantecMSSTest"
        },
        {
            "integrations": "Remedy AR",
            "playbookID": "Remedy AR Test"
        },
        {
            "integrations": "AWS - IAM",
            "playbookID": "AWS - IAM Test Playbook"
        },
        {
            "integrations": "McAfee Active Response",
            "playbookID": "McAfee-MAR_Test",
            "timeout": 700
        },
        {
            "integrations": "McAfee Threat Intelligence Exchange",
            "playbookID": "McAfee-TIE Test",
            "timeout": 700
        },
        {
            "integrations": "ArcSight Logger",
            "playbookID": "ArcSight Logger test"
        },
        {
            "integrations": "ArcSight ESM v2",
            "playbookID": "ArcSight ESM v2 Test"
        },
        {
            "integrations": "ArcSight ESM v2",
            "playbookID": "test Arcsight - Get events related to the Case"
        },
        {
            "integrations": "XFE_v2",
            "playbookID": "Test_XFE_v2",
            "timeout": 500,
            "nightly": true
        },
        {
            "integrations": "McAfee Threat Intelligence Exchange",
            "playbookID": "search_endpoints_by_hash_-_tie_-_test",
            "timeout": 500
        },
        {
            "integrations": "iDefense_v2",
            "playbookID": "iDefense_v2_Test",
            "fromversion": "5.5.0"
        },
        {
            "integrations": "AWS - SQS",
            "playbookID": "AWS - SQS Test Playbook",
            "fromversion": "5.0.0"
        },
        {
            "integrations": "AbuseIPDB",
            "playbookID": "AbuseIPDB Test"
        },
        {
            "integrations": "AbuseIPDB",
            "playbookID": "AbuseIPDB PopulateIndicators Test"
        },
        {
            "integrations": "LogRhythm",
            "playbookID": "LogRhythm-Test-Playbook",
            "timeout": 200
        },
        {
            "integrations": "FireEye HX",
            "playbookID": "FireEye HX Test",
            "timeout": 800
        },
        {
            "integrations": "FireEyeFeed",
            "playbookID": "playbook-FeedFireEye_test",
            "memory_threshold": 110
        },
        {
            "integrations": "Phish.AI",
            "playbookID": "PhishAi-Test"
        },
        {
            "integrations": "Phish.AI",
            "playbookID": "Test-Detonate URL - Phish.AI"
        },
        {
            "integrations": "Centreon",
            "playbookID": "Centreon-Test-Playbook"
        },
        {
            "playbookID": "ReadFile test"
        },
        {
            "integrations": "AlphaSOC Wisdom",
            "playbookID": "AlphaSOC-Wisdom-Test"
        },
        {
            "integrations": "carbonblack-v2",
            "playbookID": "CBFindIP - Test"
        },
        {
            "integrations": "Jask",
            "playbookID": "Jask_Test",
            "fromversion": "4.1.0"
        },
        {
            "integrations": "Whois",
            "playbookID": "whois_test",
            "fromversion": "4.1.0"
        },
        {
            "integrations": "RSA NetWitness Endpoint",
            "playbookID": "NetWitness Endpoint Test"
        },
        {
            "integrations": "Check Point Sandblast",
            "playbookID": "Sandblast_malicious_test"
        },
        {
            "playbookID": "TestMatchRegexV2"
        },
        {
            "integrations": "ActiveMQ",
            "playbookID": "ActiveMQ Test"
        },
        {
            "playbookID": "RegexGroups Test"
        },
        {
            "integrations": "Cisco ISE",
            "playbookID": "cisco-ise-test-playbook"
        },
        {
            "integrations": "RSA NetWitness v11.1",
            "playbookID": "RSA NetWitness Test"
        },
        {
            "playbookID": "ExifReadTest"
        },
        {
            "integrations": "Cuckoo Sandbox",
            "playbookID": "CuckooTest",
            "timeout": 700
        },
        {
            "integrations": "VxStream",
            "playbookID": "Test-Detonate URL - Crowdstrike",
            "timeout": 1200
        },
        {
            "playbookID": "Detonate File - Generic Test",
            "timeout": 500
        },
        {
            "integrations": [
                "Lastline v2",
                "WildFire-v2",
                "SNDBOX",
                "McAfee Advanced Threat Defense"
            ],
            "playbookID": "Detonate File - Generic Test",
            "timeout": 2400,
            "nightly": true
        },
        {
            "playbookID": "STIXParserTest"
        },
        {
            "playbookID": "VerifyJSON - Test",
            "fromversion": "5.5.0"
        },
        {
            "playbookID": "PowerShellCommon-Test",
            "fromversion": "5.5.0"
        },
        {
            "playbookID": "GetIndicatorDBotScoreFromCache-Test",
            "fromversion": "6.0.0"
        },
        {
            "playbookID": "Detonate URL - Generic Test",
            "timeout": 2000,
            "nightly": true,
            "integrations": [
                "McAfee Advanced Threat Defense",
                "VxStream",
                "Lastline v2"
            ]
        },
        {
            "integrations": [
                "carbonblack-v2",
                "carbonblackliveresponse",
                "Cylance Protect v2"
            ],
            "playbookID": "Retrieve File from Endpoint - Generic V2 Test",
            "fromversion": "5.0.0",
            "is_mockable": false
        },
        {
            "integrations": "Zscaler",
            "playbookID": "Zscaler Test",
            "nightly": true,
            "timeout": 500
        },
        {
            "playbookID": "DemistoUploadFileToIncident Test",
            "integrations": "Demisto REST API"
        },
        {
            "playbookID": "DemistoUploadFile Test",
            "integrations": "Demisto REST API"
        },
        {
            "playbookID": "MaxMind Test",
            "integrations": "MaxMind GeoIP2"
        },
        {
            "playbookID": "Test Sagemaker",
            "integrations": "AWS Sagemaker"
        },
        {
            "playbookID": "C2sec-Test",
            "integrations": "C2sec irisk",
            "fromversion": "5.0.0"
        },
        {
            "playbookID": "AlexaV2 Test Playbook",
            "integrations": "Alexa Rank Indicator v2",
            "fromversion": "5.5.0"
        },
        {
            "playbookID": "Phishing v2 - Test - Incident Starter",
            "fromversion": "6.0.0",
            "timeout": 1200,
            "nightly": false,
            "integrations": [
                "EWS Mail Sender",
                "Demisto REST API",
                "Rasterize"
            ],
            "memory_threshold": 150,
            "pid_threshold": 80
        },
        {
            "playbookID": "Phishing - Core - Test - Incident Starter",
            "fromversion": "6.0.0",
            "timeout": 1700,
            "nightly": false,
            "integrations": [
                "EWS Mail Sender",
                "Demisto REST API",
                "Rasterize"
            ],
            "memory_threshold": 160,
            "pid_threshold": 80
        },
        {
            "integrations": "duo",
            "playbookID": "DUO Test Playbook"
        },
        {
            "playbookID": "SLA Scripts - Test",
            "fromversion": "4.1.0"
        },
        {
            "playbookID": "test_manageOOOUsers",
            "fromversion": "5.5.0"
        },
        {
            "playbookID": "PcapHTTPExtractor-Test"
        },
        {
            "playbookID": "Ping Test Playbook"
        },
        {
            "playbookID": "ParseWordDoc-Test"
        },
        {
            "playbookID": "PDFUnlocker-Test",
            "fromversion": "6.0.0"
        },
        {
            "playbookID": "Active Directory Test",
            "integrations": "Active Directory Query v2",
            "instance_names": "active_directory_ninja"
        },
        {
            "playbookID": "AD v2 - debug-mode - Test",
            "integrations": "Active Directory Query v2",
            "instance_names": "active_directory_ninja",
            "fromversion": "5.0.0"
        },
        {
            "playbookID": "Docker Hardening Test",
            "fromversion": "5.0.0",
            "runnable_on_docker_only": true
        },
        {
            "integrations": "Active Directory Query v2",
            "instance_names": "active_directory_ninja",
            "playbookID": "Active Directory Query V2 configuration with port"
        },
        {
            "integrations": "Active Directory Query v2",
            "instance_names": "active_directory_ninja",
            "playbookID": "Active Directory - ad-get-user limit check"
        },
        {
            "integrations": "Active Directory Query v2",
            "instance_names": "active_directory_ninja",
            "playbookID": "active directory search user with parentheses test"
        },
        {
            "integrations": "mysql",
            "playbookID": "MySQL Test"
        },
        {
            "playbookID": "Email Address Enrichment - Generic v2.1 - Test",
            "integrations": "Active Directory Query v2",
            "instance_names": "active_directory_ninja"
        },
        {
            "integrations": "Cofense Intelligence",
            "playbookID": "Test - Cofense Intelligence",
            "timeout": 500
        },
        {
            "playbookID": "GDPRContactAuthorities Test"
        },
        {
            "integrations": "Google Resource Manager",
            "playbookID": "GoogleResourceManager-Test",
            "timeout": 500,
            "nightly": true
        },
        {
            "integrations": "SlashNext Phishing Incident Response",
            "playbookID": "SlashNextPhishingIncidentResponse-Test",
            "timeout": 500,
            "nightly": true
        },
        {
            "integrations": "Google Cloud Storage",
            "playbookID": "GCS - Test",
            "timeout": 500,
            "nightly": true,
            "memory_threshold": 80
        },
        {
            "integrations": "GooglePubSub",
            "playbookID": "GooglePubSub_Test",
            "nightly": true,
            "timeout": 500,
            "fromversion": "5.0.0"
        },
        {
            "playbookID": "Calculate Severity - Generic v2 - Test",
            "integrations": [
                "Palo Alto Minemeld",
                "Active Directory Query v2"
            ],
            "instance_names": "active_directory_ninja",
            "fromversion": "4.5.0"
        },
        {
            "integrations": "Freshdesk",
            "playbookID": "Freshdesk-Test",
            "timeout": 500,
            "nightly": true
        },
        {
            "playbookID": "Autoextract - Test",
            "fromversion": "4.1.0"
        },
        {
            "playbookID": "FilterByList - Test",
            "fromversion": "4.5.0"
        },
        {
            "playbookID": "Impossible Traveler - Test",
            "integrations": [
                "Ipstack",
                "ipinfo",
                "Rasterize",
                "Active Directory Query v2",
                "Demisto REST API"
            ],
            "instance_names": "active_directory_ninja",
            "fromversion": "5.0.0",
            "timeout": 700
        },
        {
            "playbookID": "Active Directory - Get User Manager Details - Test",
            "integrations": "Active Directory Query v2",
            "instance_names": "active_directory_80k",
            "fromversion": "4.5.0"
        },
        {
            "integrations": "Kafka V2",
            "playbookID": "Kafka Test"
        },
        {
            "playbookID": "File Enrichment - Generic v2 - Test",
            "instance_names": "virus_total_private_api_general",
            "integrations": [
                "VirusTotal - Private API",
                "Cylance Protect v2"
            ],
            "is_mockable": false
        },
        {
            "integrations": [
                "epo",
                "McAfee Active Response"
            ],
            "playbookID": "Endpoint data collection test",
            "timeout": 500
        },
        {
            "integrations": [
                "epo",
                "McAfee Active Response"
            ],
            "playbookID": "MAR - Endpoint data collection test",
            "timeout": 500
        },
        {
            "integrations": "DUO Admin",
            "playbookID": "DuoAdmin API test playbook",
            "fromversion": "5.0.0"
        },
        {
            "integrations": [
                "TAXII Server",
                "TAXIIFeed"
            ],
            "playbookID": "TAXII_Feed_Test",
            "fromversion": "5.5.0",
            "timeout": 300,
            "instance_names": [
                "non_https_cert",
                "instance_execute"
            ]
        },
        {
            "integrations": [
                "TAXII Server",
                "TAXIIFeed"
            ],
            "playbookID": "TAXII_Feed_Test",
            "fromversion": "5.5.0",
            "timeout": 300,
            "instance_names": [
                "https_cert",
                "local_https"
            ]
        },
        {
            "integrations": "TAXII 2 Feed",
            "playbookID": "TAXII 2 Feed Test",
            "fromversion": "5.5.0"
        },
        {
            "integrations": "iDefense Feed",
            "playbookID": "Feed iDefense Test",
            "memory_threshold": 200,
            "fromversion": "5.5.0"
        },
        {
            "integrations": "Traps",
            "playbookID": "Traps test",
            "timeout": 600
        },
        {
            "playbookID": "TestShowScheduledEntries"
        },
        {
            "playbookID": "Calculate Severity - Standard - Test",
            "integrations": "Palo Alto Minemeld",
            "fromversion": "4.5.0"
        },
        {
            "integrations": "Symantec Advanced Threat Protection",
            "playbookID": "Symantec ATP Test"
        },
        {
            "playbookID": "HTTPListRedirects - Test SSL"
        },
        {
            "playbookID": "HTTPListRedirects Basic Test"
        },
        {
            "playbookID": "CheckDockerImageAvailableTest"
        },
        {
            "playbookID": "Extract Indicators From File - Generic v2 - Test",
            "integrations": [
                "Image OCR",
                "Rasterize"
            ],
            "timeout": 350,
            "memory_threshold": 200,
            "fromversion": "4.5.0"
        },
        {
            "playbookID": "Endpoint Enrichment - Generic v2.1 - Test",
            "integrations": [
                "Cylance Protect v2",
                "carbonblack-v2",
                "epo",
                "Active Directory Query v2"
            ],
            "instance_names": "active_directory_ninja"
        },
        {
            "playbookID": "EmailReputationTest",
            "integrations": "Have I Been Pwned? V2"
        },
        {
            "integrations": "Symantec Deepsight Intelligence",
            "playbookID": "Symantec Deepsight Test"
        },
        {
            "playbookID": "ExtractDomainFromEmailTest"
        },
        {
            "playbookID": "Wait Until Datetime - Test",
            "fromversion": "4.5.0"
        },
        {
            "playbookID": "PAN-OS DAG Configuration Test",
            "integrations": "Panorama",
            "instance_names": "palo_alto_panorama_9.0",
            "timeout": 1500
        },
        {
            "playbookID": "PAN-OS EDL Setup v3 Test",
            "integrations": [
                "Panorama",
                "palo_alto_networks_pan_os_edl_management"
            ],
            "instance_names": "palo_alto_firewall_9.0",
            "timeout": 300
        },
        {
            "integrations": "Snowflake",
            "playbookID": "Snowflake-Test"
        },
        {
            "playbookID": "Account Enrichment - Generic v2.1 - Test",
            "integrations": "Active Directory Query v2",
            "instance_names": "active_directory_ninja"
        },
        {
            "integrations": "Cisco Umbrella Investigate",
            "playbookID": "Domain Enrichment - Generic v2 - Test"
        },
        {
            "integrations": "Google BigQuery",
            "playbookID": "Google BigQuery Test"
        },
        {
            "integrations": "Zoom",
            "playbookID": "Zoom_Test"
        },
        {
            "playbookID": "IP Enrichment - Generic v2 - Test",
            "integrations": "Threat Crowd",
            "fromversion": "4.1.0"
        },
        {
            "integrations": "Cherwell",
            "playbookID": "Cherwell Example Scripts - test"
        },
        {
            "integrations": "Cherwell",
            "playbookID": "Cherwell - test"
        },
        {
            "integrations": "CarbonBlackProtectionV2",
            "playbookID": "Carbon Black Enterprise Protection V2 Test"
        },
        {
            "integrations": "Active Directory Query v2",
            "instance_names": "active_directory_ninja",
            "playbookID": "Test ADGetUser Fails with no instances 'Active Directory Query' (old version)"
        },
        {
            "integrations": "MITRE ATT&CK v2",
            "playbookID": "FeedMitreAttackv2_test",
            "memory_threshold": 150
        },
        {
            "integrations": "MITRE ATT&CK v2",
            "playbookID": "ExtractAttackPattern-Test",
            "memory_threshold": 150,
            "fromversion": "6.2.0"
        },
        {
            "integrations": "ANYRUN",
            "playbookID": "ANYRUN-Test"
        },
        {
            "integrations": "ANYRUN",
            "playbookID": "Detonate File - ANYRUN - Test"
        },
        {
            "integrations": "ANYRUN",
            "playbookID": "Detonate URL - ANYRUN - Test"
        },
        {
            "integrations": "Netcraft",
            "playbookID": "Netcraft test"
        },
        {
            "integrations": "EclecticIQ Platform",
            "playbookID": "EclecticIQ Test"
        },
        {
            "playbookID": "FormattingPerformance - Test",
            "fromversion": "5.0.0"
        },
        {
            "integrations": "AWS - EC2",
            "instance_names": "AWS - EC2",
            "playbookID": "AWS - EC2 Test Playbook",
            "fromversion": "5.0.0",
            "memory_threshold": 90
        },
        {
            "integrations": "AWS - EC2",
            "playbookID": "d66e5f86-e045-403f-819e-5058aa603c32"
        },
        {
            "integrations": "ANYRUN",
            "playbookID": "Detonate File From URL - ANYRUN - Test"
        },
        {
            "integrations": "AWS - CloudTrail",
            "playbookID": "3da2e31b-f114-4d7f-8702-117f3b498de9"
        },
        {
            "integrations": "carbonblackprotection",
            "playbookID": "67b0f25f-b061-4468-8613-43ab13147173"
        },
        {
            "integrations": "DomainTools",
            "playbookID": "DomainTools-Test"
        },
        {
            "integrations": "Exabeam",
            "playbookID": "Exabeam - Test"
        },
        {
            "integrations": "Cisco Spark",
            "playbookID": "Cisco Spark Test New"
        },
        {
            "integrations": "Remedy On-Demand",
            "playbookID": "Remedy-On-Demand-Test"
        },
        {
            "playbookID": "ssdeepreputationtest"
        },
        {
            "playbookID": "TestIsEmailAddressInternal"
        },
        {
            "integrations": "Google Cloud Compute",
            "playbookID": "GoogleCloudCompute-Test"
        },
        {
            "integrations": "AWS - S3",
            "playbookID": "97393cfc-2fc4-4dfe-8b6e-af64067fc436",
            "memory_threshold": 80
        },
        {
            "integrations": "Image OCR",
            "playbookID": "TestImageOCR"
        },
        {
            "integrations": "fireeye",
            "playbookID": "Detonate File - FireEye AX - Test"
        },
        {
            "integrations": [
                "Rasterize",
                "Image OCR"
            ],
            "playbookID": "Rasterize Test",
            "fromversion": "5.0.0"
        },
        {
            "integrations": "Rasterize",
            "playbookID": "RasterizeImageTest",
            "fromversion": "5.0.0"
        },
        {
            "integrations": "Ipstack",
            "playbookID": "Ipstack_Test"
        },
        {
            "integrations": "Perch",
            "playbookID": "Perch-Test"
        },
        {
            "integrations": "Forescout",
            "playbookID": "Forescout-Test"
        },
        {
            "integrations": "GitHub",
            "playbookID": "Git_Integration-Test"
        },
        {
            "integrations": "GitHub IAM",
            "playbookID": "Github IAM - Test Playbook",
            "fromversion": "6.1.0"
        },
        {
            "integrations": "LogRhythmRest",
            "playbookID": "LogRhythm REST test"
        },
        {
            "integrations": "AlienVault USM Anywhere",
            "playbookID": "AlienVaultUSMAnywhereTest"
        },
        {
            "playbookID": "PhishLabsTestPopulateIndicators"
        },
        {
            "playbookID": "Test_HTMLtoMD"
        },
        {
            "integrations": "PhishLabs IOC",
            "playbookID": "PhishLabsIOC TestPlaybook",
            "fromversion": "4.1.0"
        },
        {
            "integrations": "PerceptionPoint",
            "playbookID": "PerceptionPoint Test",
            "fromversion": "4.1.0"
        },
        {
            "integrations": "vmray",
            "playbookID": "VMRay-Test-File",
            "fromversion": "5.5.0"
        },
        {
            "integrations": "vmray",
            "playbookID": "File Enrichment - VMRay - Test",
            "fromversion": "5.0.0"
        },
        {
            "integrations": "AutoFocus V2",
            "playbookID": "AutoFocus V2 test",
            "fromversion": "5.0.0",
            "timeout": 1000
        },
        {
            "playbookID": "Process Email - Generic for Rasterize"
        },
        {
            "playbookID": "Send Investigation Summary Reports - Test",
            "integrations": "EWS Mail Sender",
            "fromversion": "4.5.0",
            "memory_threshold": 100
        },
        {
            "integrations": "Flashpoint",
            "playbookID": "Flashpoint_event-Test"
        },
        {
            "integrations": "Flashpoint",
            "playbookID": "Flashpoint_forum-Test"
        },
        {
            "integrations": "Flashpoint",
            "playbookID": "Flashpoint_report-Test"
        },
        {
            "integrations": "Flashpoint",
            "playbookID": "Flashpoint_reputation-Test"
        },
        {
            "integrations": "BluecatAddressManager",
            "playbookID": "Bluecat Address Manager test"
        },
        {
            "integrations": "MailListener - POP3 Beta",
            "playbookID": "MailListener-POP3 - Test"
        },
        {
            "playbookID": "sumList - Test"
        },
        {
            "integrations": "VulnDB",
            "playbookID": "Test-VulnDB"
        },
        {
            "integrations": "Shodan_v2",
            "playbookID": "Test-Shodan_v2",
            "timeout": 1000
        },
        {
            "integrations": "Threat Crowd",
            "playbookID": "ThreatCrowd - Test"
        },
        {
            "integrations": "GoogleDocs",
            "playbookID": "GoogleDocs-test"
        },
        {
            "playbookID": "Request Debugging - Test",
            "fromversion": "5.0.0"
        },
        {
            "integrations": "Kaspersky Security Center",
            "playbookID": "Kaspersky Security Center - Test",
            "fromversion": "5.5.0"
        },
        {
            "playbookID": "Test Convert file hash to corresponding hashes",
            "fromversion": "4.5.0",
            "integrations": "VirusTotal",
            "instance_names": "virus_total_general"
        },
        {
            "playbookID": "PAN-OS Query Logs For Indicators Test",
            "fromversion": "5.5.0",
            "timeout": 1500,
            "integrations": "Panorama",
            "instance_names": "palo_alto_panorama"
        },
        {
            "integrations": "Hybrid Analysis",
            "playbookID": "HybridAnalysis-Test",
            "timeout": 500,
            "fromversion": "4.1.0",
            "is_mockable": false
        },
        {
            "integrations": "Elasticsearch v2",
            "instance_names": "es_v7",
            "playbookID": "Elasticsearch_v2_test"
        },
        {
            "integrations": "ElasticsearchFeed",
            "instance_names": "es_demisto_feed",
            "playbookID": "Elasticsearch_Fetch_Demisto_Indicators_Test",
            "fromversion": "5.5.0"
        },
        {
            "integrations": "ElasticsearchFeed",
            "instance_names": "es_generic_feed",
            "playbookID": "Elasticsearch_Fetch_Custom_Indicators_Test",
            "fromversion": "5.5.0"
        },
        {
            "integrations": "Elasticsearch v2",
            "instance_names": "es_v6",
            "playbookID": "Elasticsearch_v2_test-v6"
        },
        {
            "integrations": "PolySwarm",
            "playbookID": "PolySwarm-Test"
        },
        {
            "integrations": "Kennav2",
            "playbookID": "Kenna Test"
        },
        {
            "integrations": "SecurityAdvisor",
            "playbookID": "SecurityAdvisor-Test",
            "fromversion": "4.5.0"
        },
        {
            "integrations": "Google Key Management Service",
            "playbookID": "Google-KMS-test",
            "pid_threshold": 6,
            "memory_threshold": 60
        },
        {
            "integrations": "SecBI",
            "playbookID": "SecBI - Test"
        },
        {
            "playbookID": "ExtractFQDNFromUrlAndEmail-Test"
        },
        {
            "integrations": "EWS v2",
            "playbookID": "Get EWS Folder Test",
            "fromversion": "4.5.0",
            "instance_names": "ewv2_regular",
            "timeout": 1200
        },
        {
            "integrations": "EWSO365",
            "playbookID": "EWS_O365_test",
            "fromversion": "5.0.0"
        },
        {
            "integrations": "EWSO365",
            "playbookID": "EWS_O365_send_mail_test",
            "fromversion": "5.0.0"
        },
        {
            "integrations": "QRadar_v2",
            "playbookID": "QRadar Indicator Hunting Test",
            "timeout": 600,
            "fromversion": "6.0.0"
        },
        {
            "playbookID": "SetAndHandleEmpty test",
            "fromversion": "4.5.0"
        },
        {
            "integrations": "Tanium v2",
            "playbookID": "Tanium v2 - Test"
        },
        {
            "integrations": "Office 365 Feed",
            "playbookID": "Office365_Feed_Test",
            "fromversion": "5.5.0"
        },
        {
            "integrations": "GoogleCloudTranslate",
            "playbookID": "GoogleCloudTranslate-Test",
            "pid_threshold": 9
        },
        {
            "integrations": "Infoblox",
            "playbookID": "Infoblox Test"
        },
        {
            "integrations": "BPA",
            "playbookID": "Test-BPA",
            "fromversion": "4.5.0"
        },
        {
            "playbookID": "GetValuesOfMultipleFIelds Test",
            "fromversion": "4.5.0"
        },
        {
            "playbookID": "IsInternalHostName Test",
            "fromversion": "4.5.0"
        },
        {
            "playbookID": "DigitalGuardian-Test",
            "integrations": "Digital Guardian",
            "fromversion": "5.0.0"
        },
        {
            "integrations": "SplunkPy",
            "playbookID": "Splunk Indicator Hunting Test",
            "fromversion": "5.0.0",
            "memory_threshold": 500,
            "instance_names": "use_default_handler"
        },
        {
            "integrations": "BPA",
            "playbookID": "Test-BPA_Integration",
            "fromversion": "4.5.0"
        },
        {
            "integrations": "AutoFocus Feed",
            "playbookID": "playbook-FeedAutofocus_test",
            "fromversion": "5.5.0"
        },
        {
            "integrations": "AutoFocus Daily Feed",
            "playbookID": "playbook-FeedAutofocus_daily_test",
            "fromversion": "5.5.0"
        },
        {
            "integrations": "PaloAltoNetworks_PrismaCloudCompute",
            "playbookID": "PaloAltoNetworks_PrismaCloudCompute-Test"
        },
        {
            "integrations": "SaasSecurity",
            "playbookID": "SaasSecurity-Test"
        },
        {
            "integrations": "Recorded Future Feed",
            "playbookID": "RecordedFutureFeed - Test",
            "timeout": 1000,
            "fromversion": "5.5.0",
            "memory_threshold": 86
        },
        {
            "integrations": "Expanse",
            "playbookID": "test-Expanse-Playbook",
            "fromversion": "5.0.0"
        },
        {
            "integrations": "Expanse",
            "playbookID": "test-Expanse",
            "fromversion": "5.0.0"
        },
        {
            "integrations": "DShield Feed",
            "playbookID": "playbook-DshieldFeed_test",
            "fromversion": "5.5.0",
            "is_mockable": false
        },
        {
            "integrations": "AlienVault Reputation Feed",
            "playbookID": "AlienVaultReputationFeed_Test",
            "fromversion": "5.5.0",
            "memory_threshold": 190
        },
        {
            "integrations": "BruteForceBlocker Feed",
            "playbookID": "playbook-BruteForceBlocker_test",
            "fromversion": "5.5.0",
            "memory_threshold": 190
        },
        {
            "integrations": "F5Silverline",
            "playbookID": "F5Silverline_TestPlaybook",
            "fromversion": "6.0.0",
            "memory_threshold": 190
        },
        {
            "integrations": "Carbon Black Enterprise EDR",
            "playbookID": "Carbon Black Enterprise EDR Test",
            "fromversion": "5.0.0"
        },
        {
            "integrations": "MongoDB Key Value Store",
            "playbookID": "MongoDB KeyValueStore - Test",
            "pid_threshold": 12,
            "fromversion": "5.0.0"
        },
        {
            "integrations": "MongoDB Log",
            "playbookID": "MongoDBLog - Test",
            "pid_threshold": 12,
            "fromversion": "5.0.0"
        },
        {
            "integrations": "Google Chronicle Backstory",
            "playbookID": "Google Chronicle Backstory Asset - Test",
            "fromversion": "5.0.0"
        },
        {
            "integrations": "Google Chronicle Backstory",
            "playbookID": "Google Chronicle Backstory IOC Details - Test",
            "fromversion": "5.0.0"
        },
        {
            "integrations": "Google Chronicle Backstory",
            "playbookID": "Google Chronicle Backstory List Alerts - Test",
            "fromversion": "5.0.0"
        },
        {
            "integrations": "Google Chronicle Backstory",
            "playbookID": "Google Chronicle Backstory List IOCs - Test",
            "fromversion": "5.0.0"
        },
        {
            "integrations": "Google Chronicle Backstory",
            "playbookID": "Google Chronicle Backstory Reputation - Test",
            "fromversion": "5.0.0"
        },
        {
            "integrations": "Google Chronicle Backstory",
            "playbookID": "Google Chronicle Backstory List Events - Test",
            "fromversion": "5.0.0"
        },
        {
            "integrations": "Feodo Tracker IP Blocklist Feed",
            "instance_names": "feodo_tracker_ip_currently__active",
            "playbookID": "playbook-feodotrackeripblock_test_currently__active",
            "fromversion": "5.5.0"
        },
        {
            "integrations": "Feodo Tracker IP Blocklist Feed",
            "instance_names": "feodo_tracker_ip_30_days",
            "playbookID": "playbook-feodotrackeripblock_test_30_days",
            "fromversion": "5.5.0"
        },
        {
            "integrations": "Code42",
            "playbookID": "Code42-Test",
            "fromversion": "5.0.0",
            "timeout": 600
        },
        {
            "playbookID": "Code42 File Search Test",
            "integrations": "Code42",
            "fromversion": "5.0.0"
        },
        {
            "playbookID": "FetchIndicatorsFromFile-test",
            "fromversion": "5.5.0"
        },
        {
            "integrations": "RiskSense",
            "playbookID": "RiskSense Get Apps - Test"
        },
        {
            "integrations": "RiskSense",
            "playbookID": "RiskSense Get Host Detail - Test"
        },
        {
            "integrations": "RiskSense",
            "playbookID": "RiskSense Get Host Finding Detail - Test"
        },
        {
            "integrations": "RiskSense",
            "playbookID": "RiskSense Get Hosts - Test"
        },
        {
            "integrations": "RiskSense",
            "playbookID": "RiskSense Get Host Findings - Test"
        },
        {
            "integrations": "RiskSense",
            "playbookID": "RiskSense Get Unique Cves - Test"
        },
        {
            "integrations": "RiskSense",
            "playbookID": "RiskSense Get Unique Open Findings - Test"
        },
        {
            "integrations": "RiskSense",
            "playbookID": "RiskSense Get Apps Detail - Test"
        },
        {
            "integrations": "RiskSense",
            "playbookID": "RiskSense Apply Tag - Test"
        },
        {
            "integrations": "Indeni",
            "playbookID": "Indeni_test",
            "fromversion": "5.0.0"
        },
        {
            "integrations": "SafeBreach v2",
            "playbookID": "playbook-SafeBreach-Test",
            "fromversion": "5.5.0"
        },
        {
            "integrations": "AlienVault OTX TAXII Feed",
            "playbookID": "playbook-feedalienvaultotx_test",
            "fromversion": "5.5.0"
        },
        {
            "playbookID": "ExtractDomainAndFQDNFromUrlAndEmail-Test",
            "fromversion": "5.5.0"
        },
        {
            "integrations": "Cortex Data Lake",
            "playbookID": "Cortex Data Lake Test",
            "instance_names": "cdl_prod",
            "fromversion": "4.5.0"
        },
        {
            "integrations": "Cortex Data Lake",
            "playbookID": "Cortex Data Lake Test",
            "instance_names": "cdl_dev",
            "fromversion": "4.5.0"
        },
        {
            "integrations": "MongoDB",
            "playbookID": "MongoDB - Test"
        },
        {
            "integrations": "DNSDB_v2",
            "playbookID": "DNSDB-Test",
            "fromversion": "5.0.0"
        },
        {
            "playbookID": "DBotCreatePhishingClassifierV2FromFile-Test",
            "timeout": 60000,
            "fromversion": "6.1.0",
            "instance_names": "ml_dummy_prod",
            "integrations": "AzureWAF"
        },
        {
            "integrations": "IBM Resilient Systems",
            "playbookID": "IBM Resilient Systems Test"
        },
        {
            "integrations": [
                "Prisma Access",
                "Prisma Access Egress IP feed"
            ],
            "playbookID": "Prisma_Access_Egress_IP_Feed-Test",
            "timeout": 60000,
            "fromversion": "5.5.0",
            "nightly": true
        },
        {
            "integrations": "Prisma Access",
            "playbookID": "Prisma_Access-Test",
            "timeout": 60000,
            "fromversion": "5.5.0",
            "nightly": true
        },
        {
            "playbookID": "EvaluateMLModllAtProduction-Test",
            "fromversion": "5.5.0"
        },
        {
            "integrations": "Google IP Ranges Feed",
            "playbookID": "Fetch Indicators Test",
            "fromversion": "6.0.0"
        },
        {
            "integrations": "Azure AD Connect Health Feed",
            "playbookID": "FeedAzureADConnectHealth_Test",
            "fromversion": "5.5.0"
        },
        {
            "integrations": "Zoom Feed",
            "playbookID": "FeedZoom_Test",
            "fromversion": "5.5.0"
        },
        {
            "playbookID": "PCAP Analysis Test",
            "integrations": [
                "ipinfo",
                "WildFire-v2"
            ],
            "fromversion": "5.0.0",
            "timeout": 1200
        },
        {
            "integrations": "Workday",
            "playbookID": "Workday - Test",
            "fromversion": "5.0.0",
            "timeout": 600
        },
        {
            "integrations": "Unit42 Feed",
            "playbookID": "Unit42 Feed - Test",
            "fromversion": "5.5.0",
            "timeout": 600
        },
        {
            "integrations": "CrowdStrikeMalquery",
            "playbookID": "CrowdStrikeMalquery-Test",
            "fromversion": "5.0.0",
            "timeout": 2500
        },
        {
            "integrations": "Sixgill_Darkfeed",
            "playbookID": "Sixgill-Darkfeed_Test",
            "fromversion": "5.5.0"
        },
        {
            "playbookID": "hashIncidentFields-test",
            "fromversion": "4.5.0",
            "timeout": 60000
        },
        {
            "integrations": "RSA Archer v2",
            "playbookID": "Archer v2 - Test",
            "fromversion": "5.0.0",
            "timeout": 600
        },
        {
            "integrations": "WootCloud",
            "playbookID": "TestWootCloudPlaybook",
            "fromversion": "5.0.0"
        },
        {
            "integrations": "Ivanti Heat",
            "playbookID": "Ivanti Heat - Test"
        },
        {
            "integrations": "MicrosoftCloudAppSecurity",
            "playbookID": "MicrosoftCloudAppSecurity-Test"
        },
        {
            "integrations": "Blueliv ThreatCompass",
            "playbookID": "Blueliv_ThreatCompass_test",
            "fromversion": "5.0.0"
        },
        {
            "playbookID": "IncreaseIncidentSeverity-Test",
            "fromversion": "5.0.0"
        },
        {
            "integrations": "TrendMicro Cloud App Security",
            "playbookID": "playbook_TrendmicroCAS_Test",
            "fromversion": "5.0.0",
            "timeout": 300
        },
        {
            "playbookID": "IfThenElse-Test",
            "fromversion": "5.0.0"
        },
        {
            "integrations": "Imperva WAF",
            "playbookID": "Imperva WAF - Test"
        },
        {
            "integrations": "CheckPointFirewall_v2",
            "playbookID": "checkpoint-testplaybook",
            "timeout": 500,
            "nightly": true
        },
        {
            "playbookID": "FailedInstances - Test",
            "integrations": "Whois",
            "fromversion": "4.5.0"
        },
        {
            "integrations": "F5 ASM",
            "playbookID": "playbook-F5_ASM-Test",
            "timeout": 600,
            "fromversion": "5.0.0",
            "nightly": true
        },
        {
            "playbookID": "Hatching Triage - Detonate File",
            "integrations": "Hatching Triage",
            "fromversion": "5.5.0"
        },
        {
            "integrations": "Rundeck",
            "playbookID": "Rundeck_test",
            "fromversion": "5.5.0",
            "is_mockable": false
        },
        {
            "playbookID": "Field polling test",
            "timeout": 600,
            "fromversion": "5.0.0"
        },
        {
            "integrations": "Generic Webhook",
            "playbookID": "Generic Webhook - Test",
            "fromversion": "5.5.0"
        },
        {
            "integrations": "Palo Alto Networks Enterprise DLP",
            "playbookID": "Palo_Alto_Networks_Enterprise_DLP - Test",
            "fromversion": "5.0.0"
        },
        {
            "integrations": "Cryptocurrency",
            "playbookID": "Cryptocurrency-Test",
            "is_mockable": false
        },
        {
            "integrations": "Public DNS Feed",
            "playbookID": "Public_DNS_Feed_Test",
            "fromversion": "5.5.0"
        },
        {
            "integrations": "BitcoinAbuse",
            "playbookID": "BitcoinAbuse-test",
            "fromversion": "5.5.0"
        },
        {
            "integrations": "ExpanseV2",
            "playbookID": "ExpanseV2 Test",
            "fromversion": "6.0.0"
        },
        {
            "integrations": "FeedExpanse",
            "playbookID": "Feed Expanse Test",
            "fromversion": "6.0.0"
        },
        {
            "integrations": "MicrosoftGraphIdentityandAccess",
            "playbookID": "Identity & Access test playbook"
        },
        {
            "integrations": "MicrosoftPolicyAndComplianceAuditLog",
            "playbookID": "Audit Log - Test"
        },
        {
            "integrations": "Nutanix Hypervisor",
            "playbookID": "Nutanix-test"
        },
        {
            "integrations": "Azure Storage",
            "playbookID": "Azure Storage - Test"
        },
        {
            "integrations": "MicrosoftGraphApplications",
            "playbookID": "MSGraph Applications Test"
        },
        {
            "integrations": "EWS Extension Online Powershell v2",
            "playbookID": "EWS Extension: Powershell Online V2 Test",
            "fromversion": "6.0.0",
            "toversion": "6.0.9",
            "timeout": 250
        },
        {
            "integrations": "VirusTotal (API v3)",
            "playbookID": "VirusTotal (API v3) Detonate Test",
            "instance_names": [
                "virus_total_v3",
                "virus_total_v3_premium"
            ],
            "is_mockable": false
        },
        {
            "integrations": "VirusTotal (API v3)",
            "playbookID": "VirusTotalV3-test",
            "instance_names": [
                "virus_total_v3"
            ],
            "fromversion": "5.5.0"
        },
        {
            "integrations": "HostIo",
            "playbookID": "HostIo_Test"
        },
        {
            "playbookID": "CreateCertificate-Test",
            "fromversion": "5.5.0"
        },
        {
            "integrations": "LogPoint SIEM Integration",
            "playbookID": "LogPoint SIEM Integration - Test Playbook 1"
        },
        {
            "integrations": "LogPoint SIEM Integration",
            "playbookID": "LogPoint SIEM Integration - Test Playbook 2"
        },
        {
            "integrations": "Cisco Stealthwatch",
            "fromversion": "5.5.0",
            "playbookID": "Cisco Stealthwatch Test"
        },
        {
            "integrations": "cymulate_v2",
            "playbookID": "Cymulate V2 Test",
            "fromversion": "6.0.0"
        },
        {
            "integrations": "OpenCTI",
            "playbookID": "OpenCTI Test",
            "fromversion": "5.0.0"
        },
        {
            "integrations": "Microsoft Graph API",
            "playbookID": "Microsoft Graph API - Test",
            "fromversion": "5.0.0"
        },
        {
            "integrations": "QRadar v3",
            "playbookID": "QRadar_v3-test",
            "fromversion": "6.0.0"
        },
        {
            "playbookID": "DbotPredictOufOfTheBoxTest",
            "fromversion": "4.5.0",
            "timeout": 1000
        },
        {
            "playbookID": "DbotPredictOufOfTheBoxTestV2",
            "fromversion": "5.5.0",
            "timeout": 1000
        },
        {
            "integrations": "HPEArubaClearPass",
            "playbookID": "HPEArubaClearPass_TestPlaybook",
            "fromversion": "6.0.0"
        },
        {
            "integrations": "CrowdstrikeFalcon",
            "playbookID": "Get endpoint details - Generic - test",
            "fromversion": "5.5.0"
        },
        {
            "integrations": "CrowdstrikeFalcon",
            "playbookID": "Isolate and unisolate endpoint - test",
            "fromversion": "5.5.0"
        },
        {
            "integrations": "VirusTotal - Premium (API v3)",
            "playbookID": "VirusTotal Premium v3 TestPlaybook",
            "fromversion": "5.5.0"
        },
        {
            "integrations": "Armis",
            "playbookID": "Armis-Test",
            "fromversion": "5.5.0"
        },
        {
            "playbookID": "Tidy - Test",
            "integrations": [
                "AWS - EC2",
                "Demisto REST API",
                "Tidy"
            ],
            "instance_names": [
                "aws_alloacte_host"
            ],
            "fromversion": "6.0.0",
            "nightly": true
        },
        {
            "integrations": "Trend Micro Deep Security",
            "playbookID": "Trend Micro Deep Security - Test"
        },
        {
            "integrations": "Carbon Black Endpoint Standard",
            "playbookID": "carbonBlackEndpointStandardTestPlaybook",
            "fromversion": "5.5.0",
            "is_mockable": false
        },
        {
            "integrations": "Proofpoint TAP v2",
            "playbookID": "ProofpointTAP-Test"
        },
        {
            "integrations": "QualysV2",
            "playbookID": "QualysVulnerabilityManagement-Test",
            "fromversion": "5.5.0",
            "timeout": 3000
        },
        {
            "integrations": "ThreatExchange v2",
            "playbookID": "ThreatExchangeV2-test",
            "fromversion": "5.5.0"
        },
        {
            "integrations": "NetscoutAED",
            "playbookID": "NetscoutAED-Test",
            "fromversion": "5.5.0"
        },
        {
            "integrations": "VMware Workspace ONE UEM (AirWatch MDM)",
            "playbookID": "VMware Workspace ONE UEM (AirWatch MDM)-Test",
            "fromversion": "6.0.0"
        },
        {
            "integrations": "CarbonBlackLiveResponseCloud",
            "playbookID": "CarbonBlackLiveResponseCloud-Test",
            "fromversion": "5.5.0",
            "is_mockable": false
        },
        {
            "playbookID": "EDL Performance Test",
            "instance_names": "edl_auto",
            "integrations": [
                "EDL",
                "Create-Mock-Feed-Relationships"
            ],
            "fromversion": "6.0.0",
            "timeout": 3500,
            "memory_threshold": 900,
            "pid_threshold": 12,
            "context_print_dt": "EDLHey"
        },
        {
            "playbookID": "Export Indicators Performance Test",
            "instance_names": "eis_auto",
            "integrations": [
                "ExportIndicators",
                "Create-Mock-Feed-Relationships"
            ],
            "fromversion": "6.0.0",
            "timeout": 3500,
            "memory_threshold": 900,
            "pid_threshold": 12,
            "context_print_dt": "EISHey"
        },
        {
            "integrations": "jamf v2",
            "playbookID": "Jamf_v2_test",
            "fromversion": "5.5.0"
        },
        {
            "integrations": "GuardiCore v2",
            "playbookID": "GuardiCoreV2-Test",
            "fromversion": "6.0.0"
        },
        {
            "playbookID": "DBot Build Phishing Classifier Test - Multiple Algorithms",
            "timeout": 60000,
            "fromversion": "6.1.0",
            "instance_names": "ml_dummy_prod",
            "integrations": "AzureWAF"
        },
        {
            "integrations": [
                "AutoFocus Daily Feed",
                "Demisto REST API"
            ],
            "playbookID": "Fetch Indicators Test",
            "fromversion": "6.0.0",
            "is_mockable": false,
            "timeout": 2400
        },
        {
            "integrations": "SOCRadarIncidents",
            "playbookID": "SOCRadarIncidents-Test"
        },
        {
            "integrations": "SOCRadarThreatFusion",
            "playbookID": "SOCRadarThreatFusion-Test"
        },
        {
            "integrations": "TheHive Project",
            "playbookID": "Playbook_TheHiveProject_Test",
            "fromversion": "6.0.0"
        },
        {
            "integrations": [
                "ServiceNow v2",
                "Demisto REST API"
            ],
            "playbookID": "Fetch Incidents Test",
            "instance_names": "snow_basic_auth",
            "fromversion": "6.0.0",
            "is_mockable": false,
            "timeout": 2400
        },
        {
            "integrations": ["MalwareBazaar Feed", "Demisto REST API"],
            "playbookID": "Fetch Indicators Test",
            "fromversion": "6.0.0",
            "is_mockable": false,
            "instance_names": "malwarebazzar_auto",
            "timeout": 2400
        },
        {
            "playbookID": "SolarWinds-Test",
            "fromversion": "5.5.0",
            "integrations": [
                "SolarWinds"
            ]
        },
        {
            "playbookID": "BastilleNetworks-Test",
            "fromversion": "5.0.0",
            "integrations": [
                "Bastille Networks"
            ]
        },
        {
            "playbookID": "bc993d1a-98f5-4554-8075-68a38004c119",
            "fromversion": "5.0.0",
            "integrations": [
                "Gamma"
            ]
        },
        {
            "playbookID": "Service Desk Plus (On-Premise) Test",
            "fromversion": "5.0.0",
            "integrations": [
                "ServiceDeskPlus (On-Premise)"
            ]
        },
        {
            "playbookID": "IronDefense Test",
            "fromversion": "5.0.0",
            "integrations": [
                "IronDefense"
            ]
        },
        {
            "playbookID": "AgariPhishingDefense-Test",
            "fromversion": "5.0.0",
            "integrations": [
                "Agari Phishing Defense"
            ]
        },
        {
            "playbookID": "SecurityIntelligenceServicesFeed - Test",
            "fromversion": "5.5.0",
            "integrations": [
                "SecurityIntelligenceServicesFeed"
            ]
        },
        {
            "playbookID": "FeedTalosTestPlaybook",
            "fromversion": "5.5.0",
            "integrations": [
                "Talos Feed"
            ]
        },
        {
            "playbookID": "Netscout Arbor Sightline - Test Playbook",
            "fromversion": "5.5.0",
            "integrations": [
                "NetscoutArborSightline"
            ]
        },
        {
            "playbookID": "test_MsGraphFiles",
            "fromversion": "5.0.0",
            "integrations": [
                "Microsoft_Graph_Files"
            ]
        },
        {
            "playbookID": "AlphaVantage Test Playbook",
            "fromversion": "6.0.0",
            "integrations": [
                "AlphaVantage"
            ]
        },
        {
            "playbookID": "Azure SQL - Test",
            "fromversion": "5.0.0",
            "integrations": [
                "Azure SQL Management"
            ]
        },
        {
            "playbookID": "Sophos Central Test",
            "fromversion": "5.0.0",
            "integrations": [
                "Sophos Central"
            ]
        },
        {
            "playbookID": "Microsoft Graph Groups - Test",
            "fromversion": "5.0.0",
            "integrations": [
                "Microsoft Graph Groups"
            ]
        },
        {
            "playbookID": "Humio-Test",
            "fromversion": "5.0.0",
            "integrations": [
                "Humio"
            ]
        },
        {
            "playbookID": "Blueliv_ThreatContext_test",
            "fromversion": "5.0.0",
            "integrations": [
                "Blueliv ThreatContext"
            ]
        },
        {
            "playbookID": "Darktrace Test Playbook",
            "fromversion": "6.0.0",
            "integrations": [
                "Darktrace"
            ]
        },
        {
            "playbookID": "Recorded Future Test Playbook",
            "fromversion": "5.0.0",
            "integrations": [
                "Recorded Future v2"
            ]
        },
        {
            "playbookID": "get_file_sample_by_hash_-_cylance_protect_-_test",
            "fromversion": "5.0.0",
            "integrations": [
                "Cylance Protect v2"
            ]
        },
        {
            "playbookID": "EDL Indicator Performance Test",
            "fromversion": "6.0.0"
        },
        {
            "playbookID": "EDL Performance Test - Concurrency",
            "fromversion": "6.0.0"
        },
        {
            "playbookID": "Venafi - Test",
            "fromversion": "5.0.0",
            "integrations": [
                "Venafi"
            ]
        },
        {
            "playbookID": "3da36d51-3cdf-4120-882a-cee03b038b89",
            "fromversion": "5.0.0",
            "integrations": [
                "FortiManager"
            ]
        },
        {
            "playbookID": "X509Certificate Test Playbook",
            "fromversion": "6.0.0"
        },
        {
            "playbookID": "Pcysys-Test",
            "fromversion": "5.0.0",
            "integrations": [
                "Pentera"
            ]
        },
        {
            "playbookID": "Pentera Run Scan and Create Incidents - Test",
            "fromversion": "5.0.0",
            "integrations": [
                "Pentera"
            ]
        },
        {
            "playbookID": "Google Chronicle Backstory List Detections - Test",
            "fromversion": "5.0.0",
            "integrations": [
                "Google Chronicle Backstory"
            ]
        },
        {
            "playbookID": "Google Chronicle Backstory List Rules - Test",
            "fromversion": "5.0.0",
            "integrations": [
                "Google Chronicle Backstory"
            ]
        },
        {
            "playbookID": "McAfee ESM v2 - Test",
            "fromversion": "5.0.0",
            "integrations": [
                "McAfee ESM v2"
            ]
        },
        {
            "playbookID": "McAfee ESM Watchlists - Test",
            "fromversion": "5.0.0",
            "integrations": [
                "McAfee ESM v2"
            ]
        },
        {
            "playbookID": "Acalvio Sample Playbook",
            "fromversion": "5.0.0",
            "integrations": [
                "Acalvio ShadowPlex"
            ]
        },
        {
            "playbookID": "playbook-SophosXGFirewall-test",
            "fromversion": "5.0.0",
            "integrations": [
                "sophos_firewall"
            ]
        },
        {
            "playbookID": "CircleCI-Test",
            "fromversion": "5.5.0",
            "integrations": [
                "CircleCI"
            ]
        },
        {
            "playbookID": "XMCyberIntegration-Test",
            "fromversion": "6.0.0",
            "integrations": [
                "XMCyber"
            ]
        },
        {
            "playbookID": "a60ae34e-7a00-4a06-81ca-2ca6ea1d58ba",
            "fromversion": "6.0.0",
            "integrations": [
                "AnsibleAlibabaCloud"
            ]
        },
        {
            "playbookID": "Carbon Black Enterprise EDR Process Search Test",
            "fromversion": "5.0.0",
            "integrations": [
                "Carbon Black Enterprise EDR"
            ]
        },
        {
            "playbookID": "Logzio - Test",
            "fromversion": "5.0.0",
            "integrations": [
                "Logz.io"
            ]
        },
        {
            "playbookID": "PAN-OS Create Or Edit Rule Test",
            "fromversion": "6.1.0",
            "integrations": [
                "Panorama"
            ]
        },
        {
            "playbookID": "GoogleCloudSCC-Test",
            "fromversion": "5.0.0",
            "integrations": [
                "GoogleCloudSCC"
            ]
        },
        {
            "playbookID": "SailPointIdentityNow-Test",
            "fromversion": "6.0.0",
            "integrations": [
                "SailPointIdentityNow"
            ]
        },
        {
            "playbookID": "playbook-Cyberint_Test",
            "fromversion": "5.0.0",
            "integrations": [
                "cyberint"
            ]
        },
        {
            "playbookID": "Druva-Test",
            "fromversion": "5.0.0",
            "integrations": [
                "Druva Ransomware Response"
            ]
        },
        {
            "playbookID": "LogPoint SIEM Integration - Test Playbook 3",
            "fromversion": "6.0.0",
            "integrations": [
                "LogPoint SIEM Integration"
            ]
        },
        {
            "playbookID": "TestGraPlayBook",
            "fromversion": "5.0.0",
            "integrations": [
                "Gurucul-GRA"
            ]
        },
        {
            "playbookID": "TestGreatHornPlaybook",
            "fromversion": "6.0.0",
            "integrations": [
                "GreatHorn"
            ]
        },
        {
            "playbookID": "Microsoft Defender Advanced Threat Protection - Test",
            "fromversion": "5.0.0",
            "integrations": [
                "Microsoft Defender Advanced Threat Protection"
            ]
        },
        {
            "playbookID": "Polygon-Test",
            "fromversion": "5.0.0",
            "integrations": [
                "Group-IB TDS Polygon"
            ]
        },
        {
            "playbookID": "TrustwaveSEG-Test",
            "fromversion": "5.0.0",
            "integrations": [
                "trustwave secure email gateway"
            ]
        },
        {
            "playbookID": "MicrosoftGraphMail-Test",
            "fromversion": "5.0.0",
            "integrations": [
                "MicrosoftGraphMail"
            ]
        },
        {
            "playbookID": "PassiveTotal_v2-Test",
            "fromversion": "5.0.0",
            "integrations": [
                "PassiveTotal v2",
                "PassiveTotal"
            ]
        },
        {
            "playbookID": "02ea5cef-3169-4b17-8f4d-604b44e6348a",
            "fromversion": "5.0.0",
            "integrations": [
                "Cognni"
            ]
        },
        {
            "playbookID": "playbook-InsightIDR-test",
            "fromversion": "5.0.0",
            "integrations": [
                "Rapid7 InsightIDR"
            ]
        },
        {
            "playbookID": "Cofense Intelligence v2 test",
            "fromversion": "5.5.0",
            "integrations": [
                "CofenseIntelligenceV2"
            ]
        },
        {
            "playbookID": "opsgenie-test-playbook",
            "fromversion": "6.0.0",
            "integrations": [
                "Opsgeniev2"
            ]
        },
        {
            "playbookID": "FraudWatch-Test",
            "fromversion": "5.0.0",
            "integrations": [
                "FraudWatch"
            ]
        },
        {
            "playbookID": "SepioPrimeAPI-Test",
            "fromversion": "5.0.0",
            "integrations": [
                "Sepio"
            ]
        },
        {
            "playbookID": "SX - PC - Test Playbook",
            "fromversion": "5.5.0",
            "integrations": [
                "PingCastle"
            ]
        },
        {
            "playbookID": "JARM-Test",
            "fromversion": "5.0.0",
            "integrations": [
                "JARM"
            ]
        },
        {
            "playbookID": "Playbook-HYASInsight-Test",
            "fromversion": "6.0.0",
            "integrations": [
                "HYAS Insight"
            ]
        },
        {
            "playbookID": "ConcentricAI Demo Playbook",
            "fromversion": "6.0.0",
            "integrations": [
                "ConcentricAI"
            ]
        },
        {
            "playbookID": "Cyberpion-Test",
            "fromversion": "6.0.0",
            "integrations": [
                "Cyberpion"
            ]
        },
        {
            "playbookID": "CrowdStrike OpenAPI - Test",
            "fromversion": "6.0.0",
            "integrations": [
                "CrowdStrike OpenAPI"
            ]
        },
        {
            "playbookID": "Smokescreen IllusionBLACK-Test",
            "fromversion": "5.0.0",
            "integrations": [
                "Smokescreen IllusionBLACK"
            ]
        },
        {
            "playbookID": "TestCymptomPlaybook",
            "fromversion": "5.0.0",
            "integrations": [
                "Cymptom"
            ]
        },
        {
            "playbookID": "GitLab-test-playbook",
            "fromversion": "6.0.0",
            "integrations": [
                "GitLab",
                "LGTM",
                "MinIO",
                "Docker Engine API"
            ]
        },
        {
            "playbookID": "LGTM-test-playbook",
            "fromversion": "6.0.0",
            "integrations": [
                "GitLab",
                "LGTM",
                "MinIO",
                "Docker Engine API"
            ]
        },
        {
            "playbookID": "playbook-MinIO-Test",
            "fromversion": "6.0.0",
            "integrations": [
                "GitLab",
                "LGTM",
                "MinIO",
                "Docker Engine API"
            ]
        },
        {
            "playbookID": "MSGraph_DeviceManagement_Test",
            "fromversion": "5.0.0",
            "integrations": [
                "Microsoft Graph Device Management"
            ]
        },
        {
            "playbookID": "G Suite Security Alert Center-Test",
            "fromversion": "5.0.0",
            "integrations": [
                "G Suite Security Alert Center"
            ]
        },
        {
            "playbookID": "VerifyOOBV2Predictions-Test",
            "fromversion": "5.5.0"
        },
        {
            "playbookID": "PAN OS EDL Management - Test",
            "fromversion": "5.0.0",
            "integrations": [
                "palo_alto_networks_pan_os_edl_management"
            ]
        },
        {
            "playbookID": "Group-IB Threat Intelligence & Attribution-Test",
            "fromversion": "6.0.0",
            "integrations": [
                "Group-IB Threat Intelligence & Attribution Feed",
                "Group-IB Threat Intelligence & Attribution"
            ]
        },
        {
            "playbookID": "CounterCraft - Test",
            "fromversion": "5.0.0",
            "integrations": [
                "CounterCraft Deception Director"
            ]
        },
        {
            "playbookID": "Microsoft Graph Security Test",
            "fromversion": "5.0.0",
            "integrations": [
                "Microsoft Graph"
            ]
        },
        {
            "playbookID": "Azure Kubernetes Services - Test",
            "fromversion": "5.0.0",
            "integrations": [
                "Azure Kubernetes Services"
            ]
        },
        {
            "playbookID": "Cortex XDR - IOC - Test without fetch",
            "fromversion": "5.5.0",
            "integrations": [
                "Cortex XDR - IR",
                "Cortex XDR - IOC"
            ]
        },
        {
            "playbookID": "PaloAltoNetworks_IoT-Test",
            "fromversion": "5.0.0",
            "integrations": [
                "Palo Alto Networks IoT"
            ]
        },
        {
            "playbookID": "GreyNoise-Test",
            "fromversion": "5.5.0",
            "integrations": [
                "GreyNoise Community",
                "GreyNoise"
            ]
        },
        {
            "playbookID": "xMatters-Test",
            "fromversion": "5.5.0",
            "integrations": [
                "xMatters"
            ]
        },
        {
            "playbookID": "TestCentrifyPlaybook",
            "fromversion": "6.0.0",
            "integrations": [
                "Centrify Vault"
            ]
        },
        {
            "playbookID": "Infinipoint-Test",
            "fromversion": "5.0.0",
            "integrations": [
                "Infinipoint"
            ]
        },
        {
            "playbookID": "CyrenThreatInDepth-Test",
            "fromversion": "6.0.0",
            "integrations": [
                "CyrenThreatInDepth"
            ]
        },
        {
            "playbookID": "CVSS Calculator Test",
            "fromversion": "5.0.0"
        },
        {
            "playbookID": "7d8ac1af-2d1e-4ed9-875c-d3257d2c6830",
            "fromversion": "6.0.0",
            "integrations": [
                "AnsibleHCloud"
            ]
        },
        {
            "playbookID": "Archer-Test-Playbook",
            "fromversion": "5.0.0",
            "integrations": [
                "RSA Archer",
                "RSA Archer v2"
            ]
        },
        {
            "playbookID": "SMB test",
            "fromversion": "5.0.0",
            "integrations": [
                "Server Message Block (SMB) v2",
                "Server Message Block (SMB)"
            ]
        },
        {
            "playbookID": "Cymulate V1 Test",
            "fromversion": "6.0.0",
            "integrations": [
                "cymulate_v2",
                "Cymulate"
            ]
        },
        {
            "playbookID": "TestUptycs",
            "fromversion": "5.0.0",
            "integrations": [
                "Uptycs"
            ]
        },
        {
            "playbookID": "Microsoft Graph Calendar - Test",
            "fromversion": "5.0.0",
            "integrations": [
                "Microsoft Graph Calendar"
            ]
        },
        {
            "playbookID": "VMRay-Test-URL",
            "fromversion": "5.5.0",
            "integrations": [
                "vmray"
            ]
        },
        {
            "playbookID": "Thycotic-Test",
            "fromversion": "6.0.0",
            "integrations": [
                "Thycotic"
            ]
        },
        {
            "playbookID": "Test Playbook TrendMicroDDA",
            "fromversion": "5.0.0",
            "integrations": [
                "Trend Micro Deep Discovery Analyzer Beta"
            ]
        },
        {
            "playbookID": "CrowdStrike_Falcon_X_-Test-Detonate_URL",
            "fromversion": "5.0.0",
            "integrations": [
                "CrowdStrike Falcon X"
            ]
        },
        {
            "playbookID": "CrowdStrike_Falcon_X_-Test-Detonate_File",
            "fromversion": "5.0.0",
            "integrations": [
                "CrowdStrike Falcon X"
            ]
        },
        {
            "playbookID": "Phishing - Core - Test - Actual Incident",
            "fromversion": "6.0.0",
            "timeout": 4600,
            "integrations": [
                "EWS Mail Sender",
                "Demisto REST API",
                "Rasterize"
            ],
            "memory_threshold": 200
        },
        {
            "playbookID": "Phishing v2 - Test - Actual Incident",
            "fromversion": "6.0.0"
        },
        {
            "playbookID": "PCAP Search test",
            "fromversion": "5.0.0"
        },
        {
            "playbookID": "PCAP Parsing And Indicator Enrichment Test",
            "fromversion": "5.0.0"
        },
        {
            "playbookID": "PCAP File Carving Test",
            "fromversion": "5.0.0"
        },
        {
            "playbookID": "Trello Test",
            "fromversion": "6.0.0",
            "integrations": [
                "Trello"
            ]
        },
        {
            "playbookID": "Google Drive Permissions Test",
            "fromversion": "5.0.0",
            "integrations": [
                "GoogleDrive"
            ]
        },
        {
            "playbookID": "RiskIQDigitalFootprint-Test",
            "fromversion": "5.5.0",
            "integrations": [
                "RiskIQDigitalFootprint"
            ]
        },
        {
            "playbookID": "playbook-feodoteackerhash_test",
            "fromversion": "5.5.0",
            "integrations": [
                "Feodo Tracker IP Blocklist Feed",
                "Feodo Tracker Hashes Feed"
            ]
        },
        {
            "playbookID": "playbook-feodotrackeripblock_test",
            "fromversion": "5.5.0",
            "integrations": [
                "Feodo Tracker IP Blocklist Feed",
                "Feodo Tracker Hashes Feed"
            ]
        },
        {
            "playbookID": "CyberTotal_TestPlaybook",
            "fromversion": "5.0.0",
            "integrations": [
                "CyberTotal"
            ]
        },
        {
            "playbookID": "Deep_Instinct-Test",
            "fromversion": "5.0.0",
            "integrations": [
                "Deep Instinct"
            ]
        },
        {
            "playbookID": "Zabbix - Test",
            "fromversion": "5.0.0",
            "integrations": [
                "Zabbix"
            ]
        },
        {
            "playbookID": "GCS Object Policy (ACL) - Test",
            "fromversion": "5.0.0",
            "integrations": [
                "Google Cloud Storage"
            ]
        },
        {
            "playbookID": "GCS Bucket Management - Test",
            "fromversion": "5.0.0",
            "integrations": [
                "Google Cloud Storage"
            ]
        },
        {
            "playbookID": "GCS Bucket Policy (ACL) - Test",
            "fromversion": "5.0.0",
            "integrations": [
                "Google Cloud Storage"
            ]
        },
        {
            "playbookID": "GCS Object Operations - Test",
            "fromversion": "5.0.0",
            "integrations": [
                "Google Cloud Storage"
            ]
        },
        {
            "playbookID": "OpenLDAP - Test",
            "fromversion": "5.0.0",
            "integrations": [
                "OpenLDAP"
            ]
        },
        {
            "playbookID": "Splunk-Test",
            "fromversion": "5.0.0",
            "integrations": [
                "SplunkPy"
            ]
        },
        {
            "playbookID": "SplunkPySearch_Test",
            "fromversion": "5.0.0",
            "integrations": [
                "SplunkPy"
            ]
        },
        {
            "playbookID": "SplunkPy KV commands",
            "fromversion": "5.0.0",
            "integrations": [
                "SplunkPy"
            ]
        },
        {
            "playbookID": "SplunkPy-Test-V2",
            "fromversion": "5.0.0",
            "integrations": [
                "SplunkPy"
            ]
        },
        {
            "playbookID": "FireEye-Detection-on-Demand-Test",
            "fromversion": "6.0.0",
            "integrations": [
                "FireEye Detection on Demand"
            ]
        },
        {
            "playbookID": "TestIPQualityScorePlaybook",
            "fromversion": "5.0.0",
            "integrations": [
                "IPQualityScore"
            ]
        },
        {
            "playbookID": "Send Email To Recipients",
            "fromversion": "5.0.0",
            "integrations": [
                "EWS Mail Sender"
            ]
        },
        {
            "playbookID": "Endace-Test",
            "fromversion": "5.0.0",
            "integrations": [
                "Endace"
            ]
        },
        {
            "playbookID": "StringToArray_test",
            "fromversion": "6.0.0"
        },
        {
            "playbookID": "URLSSLVerification_test",
            "fromversion": "5.0.0"
        },
        {
            "playbookID": "playbook-SearchIncidentsV2InsideGenericPollng-Test",
            "fromversion": "5.0.0"
        },
        {
            "playbookID": "IsRFC1918-Test",
            "fromversion": "5.0.0"
        },
        {
            "playbookID": "Base64 File in List Test",
            "fromversion": "5.0.0"
        },
        {
            "playbookID": "DbotAverageScore-Test",
            "fromversion": "5.0.0"
        },
        {
            "playbookID": "ExtractEmailV2-Test",
            "fromversion": "5.5.0"
        },
        {
            "playbookID": "IsUrlPartOfDomain Test",
            "fromversion": "5.0.0"
        },
        {
            "playbookID": "URLEncode-Test",
            "fromversion": "5.0.0"
        },
        {
            "playbookID": "IsIPInRanges - Test",
            "fromversion": "5.0.0"
        },
        {
            "playbookID": "Delete Context Subplaybook Test",
            "fromversion": "5.0.0"
        },
        {
            "playbookID": "TruSTAR v2-Test",
            "fromversion": "5.0.0",
            "integrations": [
                "TruSTAR v2",
                "TruSTAR"
            ]
        },
        {
            "playbookID": "Relationships scripts - Test",
            "fromversion": "6.2.0"
        },
        {
            "playbookID": "Test-CreateDBotScore-With-Reliability",
            "fromversion": "6.0.0"
        },
        {
            "playbookID": "ValidateContent - Test",
            "fromversion": "5.5.0"
        },
        {
            "playbookID": "DeleteContext-auto-subplaybook-test",
            "fromversion": "5.0.0"
        },
        {
            "playbookID": "Process Email - Generic - Test - Actual Incident",
            "fromversion": "6.0.0",
            "integrations": [
                "XsoarPowershellTesting",
                "Create-Mock-Feed-Relationships"
            ],
            "memory_threshold": 160
        },
        {
            "playbookID": "Analyst1 Integration Demonstration - Test",
            "fromversion": "5.0.0",
            "integrations": [
                "Analyst1",
                "illuminate"
            ]
        },
        {
            "playbookID": "Analyst1 Integration Test",
            "fromversion": "5.0.0",
            "integrations": [
                "Analyst1",
                "illuminate"
            ]
        },
        {
            "playbookID": "Cofense Triage v3-Test",
            "fromversion": "6.0.0",
            "integrations": [
                "Cofense Triage v2",
                "Cofense Triage v3",
                "Cofense Triage"
            ]
        },
        {
            "playbookID": "SailPointIdentityIQ-Test",
            "fromversion": "6.0.0",
            "integrations": [
                "SailPointIdentityIQ"
            ]
        },
        {
            "playbookID": "Test - ExtFilter",
            "fromversion": "5.0.0"
        },
        {
            "playbookID": "Test - ExtFilter Main",
            "fromversion": "5.0.0"
        },
        {
            "playbookID": "Microsoft Teams - Test",
            "fromversion": "5.0.0",
            "integrations": [
                "Microsoft Teams Management",
                "Microsoft Teams"
            ]
        },
        {
            "playbookID": "TestTOPdeskPlaybook",
            "fromversion": "5.0.0",
            "integrations": [
                "TOPdesk"
            ]
        },
        {
            "integrations": "Cortex XDR - XQL Query Engine",
            "playbookID": "Cortex XDR - XQL Query - Test",
            "fromversion": "6.2.0"
        },
        {
            "playbookID": "ListUsedDockerImages - Test",
            "fromversion": "6.1.0"
        },
        {
            "integrations": "CustomIndicatorDemo",
            "playbookID": "playbook-CustomIndicatorDemo-test"
        },
        {
            "integrations": "Azure Sentinel",
            "fromversion": "5.5.0",
            "is_mockable": false,
            "playbookID": "TestAzureSentinelPlaybookV2"
        },
        {
            "integrations": "AnsibleAlibabaCloud",
            "playbookID": "Test-AlibabaCloud"
        },
        {
            "integrations": "AnsibleAzure",
            "playbookID": "Test-AnsibleAzure"
        },
        {
            "integrations": "AnsibleCiscoIOS",
            "playbookID": "Test-AnsibleCiscoIOS"
        },
        {
            "integrations": "AnsibleCiscoNXOS",
            "playbookID": "Test-AnsibleCiscoNXOS"
        },
        {
            "integrations": "AnsibleHCloud",
            "playbookID": "Test-AnsibleHCloud"
        },
        {
            "integrations": "AnsibleKubernetes",
            "playbookID": "Test-AnsibleKubernetes"
        },
        {
            "integrations": "AnsibleLinux",
            "playbookID": "Test-AnsibleLinux"
        },
        {
            "integrations": "AnsibleMicrosoftWindows",
            "playbookID": "Test-AnsibleWindows"
        },
        {
            "integrations": "AnsibleVMware",
            "playbookID": "Test-AnsibleVMware"
        },
        {
            "integrations": "Anomali ThreatStream",
            "playbookID": "Anomali_ThreatStream_Test"
        },
        {
            "integrations": "Anomali ThreatStream v2",
            "playbookID": "ThreatStream-Test"
        },
        {
            "integrations": "Anomali ThreatStream v3",
            "fromversion": "6.0.0",
            "playbookID": "ThreatStream-Test"
        },
        {
            "integrations": ["AutoFocusTagsFeed", "Demisto REST API"],
            "playbookID": "AutoFocusTagsFeed-test",
            "timeout": 300
        },
        {
            "playbookID": "Tanium Threat Response V2 Test",
            "integrations": ["Tanium Threat Response v2", "Demisto REST API"],
            "fromversion": "6.0.0",
            "timeout": 3000
        },
        {
            "playbookID": "IndicatorMaliciousRatioCalculation_test",
            "fromversion": "5.0.0"
        },
        {
            "playbookID": "MISPfeed Test",
            "fromversion": "5.5.0",
            "integrations": [
                "MISP Feed"
            ]
        },
        {
            "integrations": [
                "MISP Feed",
                "Demisto REST API"
            ],
            "playbookID": "Fetch Indicators Test",
            "fromversion": "6.0.0",
            "is_mockable": false,
            "instance_names": "MISP_feed_instance",
            "timeout": 2400
        },
        {
            "playbookID": "Get Original Email - Microsoft Graph Mail - test",
            "fromversion": "6.1.0",
            "integrations": [
                "MicrosoftGraphMail"
            ],
            "instance_names": "ms_graph_mail_dev_no_oproxy"
        },
        {
            "playbookID": "Get Original Email - Gmail v2 - test",
            "fromversion": "6.1.0",
            "integrations": [
                "Gmail"
            ]
        },
        {
            "playbookID": "Get Original Email - EWS v2 - test",
            "fromversion": "6.1.0",
            "integrations": [
                "EWS v2"
            ],
            "instance_names": "ewv2_regular"
       },
       {
            "integrations": [
                "Demisto REST API"
            ],
            "playbookID": "GetTasksWithSections SetIRProcedures end to end test",
            "fromversion": "6.0.0"
        },
        {
            "scripts": [
                "SplunkShowAsset",
                "SplunkShowDrilldown",
                "SplunkShowIdentity"
            ],
            "playbookID": "SplunkShowEnrichment"
        },
        {
            "integrations": "MalwareBazaar",
            "playbookID": "MalwareBazaar_Test",
            "fromversion": "6.0.0"
        },
        {
            "playbookID": "test_AssignToNextShiftOOO",
            "fromversion": "5.5.0"
        }
    ],
    "skipped_tests": {
        "MISP V2 Test": "The integration is deprecated as we released MISP V3",
        "Zscaler Test": "We won't get license (Issues 40157,17784)",
        "Github IAM - Test Playbook": "Issue 32383",
        "O365-SecurityAndCompliance-ContextResults-Test":  "Issue 38900",
        "Calculate Severity - Standard - Test": "Issue 32715",
        "Calculate Severity - Generic v2 - Test": "Issue 32716",
        "Workday - Test": "No credentials Issue 29595",
        "Tidy - Test": "Will run it manually.",
        "Protectwise-Test": "Issue 28168",
        "TestDedupIncidentsPlaybook": "Issue 24344",
        "CreateIndicatorFromSTIXTest": "Issue 24345",
        "Endpoint data collection test": "Uses a deprecated playbook called Endpoint data collection",
        "Prisma_Access_Egress_IP_Feed-Test": "unskip after we will get Prisma Access instance - Issue 27112",
        "Prisma_Access-Test": "unskip after we will get Prisma Access instance - Issue 27112",
        "Symantec Deepsight Test": "Issue 22971",
        "TestProofpointFeed": "Issue 22229",
        "Symantec Data Loss Prevention - Test": "Issue 20134",
        "NetWitness Endpoint Test": "Issue 19878",
        "InfoArmorVigilanteATITest": "Test issue 17358",
        "ArcSight Logger test": "Issue 19117",
        "3da2e31b-f114-4d7f-8702-117f3b498de9": "Issue 19837",
        "d66e5f86-e045-403f-819e-5058aa603c32": "pr 3220",
        "IntSights Mssp Test": "Issue #16351",
        "fd93f620-9a2d-4fb6-85d1-151a6a72e46d": "Issue 19854",
        "Test Playbook TrendMicroDDA": "Issue 16501",
        "ssdeepreputationtest": "Issue #20953",
        "C2sec-Test": "Issue #21633",
        "ThreatConnect v2 - Test": "Issue 26782",
        "Email Address Enrichment - Generic v2.1 - Test": "Issue 26785",
        "Tanium v2 - Test": "Issue 26822",
        "Fidelis Elevate Network": "Issue 26453",
        "Cortex XDR - IOC - Test": "Issue 37957",
        "PAN-OS Query Logs For Indicators Test": "Issue 28753",
        "TCPUtils-Test": "Issue 29677",
        "Polygon-Test": "Issue 29060",
        "AttackIQ - Test": "Issue 29774",
        "Azure Compute - Test": "Issue 28056",
        "forcepoint test": "Issue 28043",
        "Test-VulnDB": "Issue 30875",
        "Malware Domain List Active IPs Feed Test": "Issue 30878",
        "CuckooTest": "Issue 25601",
        "PhishlabsIOC_DRP-Test": "Issue 29589",
        "Carbon Black Live Response Test": "Issue 28237",
        "FeedThreatConnect-Test": "Issue 32317",
        "Palo_Alto_Networks_Enterprise_DLP - Test": "Issue 32568",
        "JoeSecurityTestDetonation": "Issue 25650",
        "JoeSecurityTestPlaybook": "Issue 25649",
        "Cortex Data Lake Test": "Issue 24346",
        "Phishing - Cre - Test - Incident Starter": "Issue 26784",
        "Test Playbook McAfee ATD": "Issue 33409",
        "Detonate Remote File From URL -McAfee-ATD - Test": "Issue 33407",
        "Test Playbook McAfee ATD Upload File": "Issue 33408",
        "Trend Micro Apex - Test": "Issue 27280",
        "Microsoft Defender - ATP - Indicators Test": "Issue 29279",
        "Test-BPA": "Issue 28406",
        "Test-BPA_Integration": "Issue 28236",
        "TestTOPdeskPlaybook": "Issue 35412",
        "PAN-OS EDL Setup v3 Test": "Issue 35386",
        "GmailTest": "Issue 27057",
        "get_file_sample_by_hash_-_cylance_protect_-_test": "Issue 28823",
        "Carbon Black Enterprise EDR Test": "Issue 29775",
        "VirusTotal (API v3) Detonate Test": "Issue 36004",
        "FailedInstances - Test": "Issue 33218",
        "PAN-OS DAG Configuration Test": "Issue 19205",
        "Service Desk Plus - Generic Polling Test": "Issue 30798",
        "get_original_email_-_ews-_test": "Issue 27571",
        "Trend Micro Deep Security - Test": "outsourced",
        "Microsoft Teams - Test": "Issue 38263",
        "QualysVulnerabilityManagement-Test": "Issue 38640",
        "EWS Extension: Powershell Online V2 Test": "Issue 39008",
        "O365 - EWS - Extension - Test": "Issue 39008",
        "Majestic Million Test Playbook": "Issue 30931",
        "iDefense_v2_Test": "Issue 40126",
        "EWS Mail Sender Test": "Issue 27944",
        "McAfee ESM v2 - Test v10.3.0": "Issue 35616",
        "Feed iDefense Test": "Issue 34035",
        "McAfee ESM v2 - Test v10.2.0": "Issue 35670",
        "McAfee ESM Watchlists - Test v10.3.0": "Issue 37130",
        "McAfee ESM Watchlists - Test v10.2.0": "Issue 39389",
        "Microsoft Teams Management - Test": "Issue 33410",
        "RedLockTest": "Issue 24600",
        "MicrosoftGraphMail-Test_prod": "Issue 40125",
        "Detonate URL - WildFire v2.1 - Test": "Issue 40834",
        "Domain Enrichment - Generic v2 - Test": "Issue 40862",
        "palo_alto_panorama_test_pb": "Issue 34371",
        "TestIPQualityScorePlaybook": "Issue 40915",
        "VerifyOOBV2Predictions-Test": "Issue 37947",
        "HybridAnalysis-Test": "Issue 26599",
        "Infoblox Test": "Issue 25651",
        "Carbon Black Edr - Test": "Issue 40132",
        "Phishing v2 - Test - Actual Incident": "Issue 41322",
        "Kaspersky Security Center - Test": "Issue 36487",
        "carbonBlackEndpointStandardTestPlaybook": "Issue 36936"
    },
    "skipped_integrations": {

        "_comment1": "~~~ NO INSTANCE ~~~",
        "Ipstack": "Usage limit reached (Issue 38063)",
        "AnsibleAlibabaCloud": "No instance - issue 40447",
        "AnsibleAzure": "No instance - issue 40447",
        "AnsibleCiscoIOS": "No instance - issue 40447",
        "AnsibleCiscoNXOS": "No instance - issue 40447",
        "AnsibleHCloud": "No instance - issue 40447",
        "AnsibleKubernetes": "No instance - issue 40447",
        "AnsibleACME": "No instance - issue 40447",
        "AnsibleDNS": "No instance - issue 40447",
        "AnsibleLinux": "No instance - issue 40447",
        "AnsibleOpenSSL": "No instance - issue 40447",
        "AnsibleMicrosoftWindows": "No instance - issue 40447",
        "AnsibleVMware": "No instance - issue 40447",
        "SolarWinds": "No instance - developed by Crest",
        "SOCRadarIncidents": "No instance - developed by partner",
        "SOCRadarThreatFusion": "No instance - developed by partner",
        "trustwave secure email gateway": "No instance - developed by Qmasters",
        "VMware Workspace ONE UEM (AirWatch MDM)": "No instance - developed by crest",
        "ServiceDeskPlus (On-Premise)": "No instance",
        "Forcepoint": "instance issues. Issue 28043",
        "ZeroFox": "Issue 29284",
        "Symantec Management Center": "Issue 23960",
        "Traps": "Issue 24122",
        "Fidelis Elevate Network": "Issue 26453",
        "CrowdStrike Falcon X": "Issue 26209",
        "ArcSight Logger": "Issue 19117",
        "Sophos Central": "No instance",
        "MxToolBox": "No instance",
        "Prisma Access": "Instance will be provided soon by Lior and Prasen - Issue 27112",
        "AlphaSOC Network Behavior Analytics": "No instance",
        "IsItPhishing": "No instance",
        "Verodin": "No instance",
        "EasyVista": "No instance",
        "Pipl": "No instance",
        "Moloch": "No instance",
        "Twilio": "No instance",
        "Zendesk": "No instance",
        "GuardiCore": "No instance",
        "Nessus": "No instance",
        "Cisco CloudLock": "No instance",
        "Vectra v2": "No instance",
        "GoogleCloudSCC": "No instance, outsourced",
        "FortiGate": "License expired, and not going to get one (issue 14723)",
        "Attivo Botsink": "no instance, not going to get it",
        "AWS Sagemaker": "License expired, and probably not going to get it",
        "Symantec MSS": "No instance, probably not going to get it (issue 15513)",
        "Google Cloud Compute": "Can't test yet",
        "FireEye ETP": "No instance",
        "Proofpoint TAP v2": "No instance",
        "remedy_sr_beta": "No instance",
        "fireeye": "Issue 19839",
        "Remedy On-Demand": "Issue 19835",
        "Check Point": "Issue 18643",
        "CheckPointFirewall_v2": "Issue 18643",
        "Preempt": "Issue 20268",
        "Jask": "Issue 18879",
        "vmray": "Issue 18752",
        "SCADAfence CNM": "Issue 18376",
        "ArcSight ESM v2": "Issue #18328",
        "AlienVault USM Anywhere": "Issue #18273",
        "Dell Secureworks": "No instance",
        "Netskope": "instance is down",
        "Service Manager": "Expired license",
        "carbonblackprotection": "License expired",
        "icebrg": "Issue 14312",
        "Freshdesk": "Trial account expired",
        "Threat Grid": "Issue 16197",
        "Kafka V2": "Can not connect to instance from remote",
        "Check Point Sandblast": "Issue 15948",
        "Remedy AR": "getting 'Not Found' in test button",
        "Salesforce": "Issue 15901",
        "ANYRUN": "No instance",
        "Snowflake": "Looks like account expired, needs looking into",
        "Cisco Spark": "Issue 18940",
        "Phish.AI": "Issue 17291",
        "MaxMind GeoIP2": "Issue 18932.",
        "Exabeam": "Issue 19371",
        "PaloAltoNetworks_PrismaCloudCompute": "Issue 27112",
        "Ivanti Heat": "Issue 26259",
        "AWS - Athena - Beta": "Issue 19834",
        "SNDBOX": "Issue 28826",
        "Workday": "License expired Issue: 29595",
        "FireEyeFeed": "License expired Issue: 31838",
        "Akamai WAF": "Issue 32318",
        "FraudWatch": "Issue 34299",
        "Cisco Stealthwatch": "No instance - developed by Qmasters",
        "Armis": "No instance - developed by SOAR Experts",

        "_comment2": "~~~ UNSTABLE ~~~",
        "Tenable.sc": "unstable instance",
        "ThreatConnect v2": "unstable instance",

        "_comment3": "~~~ QUOTA ISSUES ~~~",
        "Lastline": "issue 20323",
        "Google Resource Manager": "Cannot create projects because have reached allowed quota.",
        "Looker": "Warehouse 'DEMO_WH' cannot be resumed because resource monitor 'LIMITER' has exceeded its quota.",

        "_comment4": "~~~ OTHER ~~~",
        "Anomali ThreatStream v2": "Will be deprecated soon.",
        "Anomali ThreatStream": "Will be deprecated soon.",
        "AlienVault OTX TAXII Feed": "Issue 29197",
        "EclecticIQ Platform": "Issue 8821",
        "Forescout": "Can only be run from within PANW network. Look in keeper for - Demisto in the LAB",
        "FortiManager": "Can only be run within PANW network",
        "HelloWorldSimple": "This is just an example integration - no need for test",
        "TestHelloWorldPlaybook": "This is just an example integration - no need for test",
        "Lastline v2": "Temporary skipping, due to quota issues, in order to merge a PR",
        "AttackIQFireDrill": "License issues #29774",
        "SentinelOne V2": "License expired issue #24933"
    },
    "nightly_integrations": [
        "Laline v2",
        "TruSTAR",
        "VulnDB"
    ],
    "unmockable_integrations": {
        "NetscoutArborSightline": "Uses timestamp",
        "EwsExtension": "Powershell does not support proxy",
        "EWS Extension Online Powershell v2": "Powershell does not support proxy/ssl",
        "Office 365 Feed": "Client sends a unique uuid as first request of every run",
        "AzureWAF": "Has a command that sends parameters in the path",
        "HashiCorp Vault": "Has a command that sends parameters in the path",
        "urlscan.io": "Uses data that comes in the headers",
        "CloudConvert": "has a command that uploads a file (!cloudconvert-upload)",
        "Symantec Messaging Gateway": "Test playbook uses a random string",
        "AlienVault OTX TAXII Feed": "Client from 'cabby' package generates uuid4 in the request",
        "Generic Webhook": "Does not send HTTP traffic",
        "Microsoft Endpoint Configuration Manager": "Uses Microsoft winRM",
        "SecurityIntelligenceServicesFeed": "Need proxy configuration in server",
        "BPA": "Playbook using GenericPolling which is inconsistent",
        "XsoarPowershellTesting": "Integration which not use network.",
        "Mail Listener v2": "Integration has no proxy checkbox",
        "Cortex XDR - IOC": "'Cortex XDR - IOC - Test' is using also the fetch indicators which is not working in proxy mode",
        "SecurityAndCompliance": "Integration doesn't support proxy",
        "Cherwell": "Submits a file - tests that send files shouldn't be mocked. this problem was fixed but the test is not running anymore because the integration is skipped",
        "Maltiverse": "issue 24335",
        "ActiveMQ": "stomp sdk not supporting proxy.",
        "MITRE ATT&CK": "Using taxii2client package",
        "MongoDB": "Our instance not using SSL",
        "Cortex Data Lake": "Integration requires SSL",
        "Google Key Management Service": "The API requires an SSL secure connection to work.",
        "McAfee ESM-v10": "we have multiple instances with same test playbook, mock recording are per playbook so it keeps failing the playback step",
        "mysql": "Does not use http",
        "SlackV2": "Integration requires SSL",
        "SlackV3": "Integration requires SSL",
        "Whois": "Mocks does not support sockets",
        "Panorama": "Exception: Proxy process took to long to go up. https://circleci.com/gh/demisto/content/24826",
        "Image OCR": "Does not perform network traffic",
        "Server Message Block (SMB) v2": "Does not perform http communication",
        "Active Directory Query v2": "Does not perform http communication",
        "dnstwist": "Does not perform http communication",
        "Generic SQL": "Does not perform http communication",
        "PagerDuty v2": "Integration requires SSL",
        "TCPIPUtils": "Integration requires SSL",
        "Luminate": "Integration has no proxy checkbox",
        "Shodan": "Integration has no proxy checkbox",
        "Google BigQuery": "Integration has no proxy checkbox",
        "ReversingLabs A1000": "Checking",
        "Check Point": "Checking",
        "okta": "Test Module failing, suspect it requires SSL",
        "Okta v2": "dynamic test, need to revisit and better avoid conflicts",
        "Awake Security": "Checking",
        "ArcSight ESM v2": "Checking",
        "Phish.AI": "Checking",
        "VMware": "PyVim (SmartConnect class) does not support proxy",
        "Intezer": "Nightly - Checking",
        "ProtectWise": "Nightly - Checking",
        "google-vault": "Nightly - Checking",
        "McAfee NSM": "Nightly - Checking",
        "Forcepoint": "Nightly - Checking",
        "palo_alto_firewall": "Need to check test module",
        "Signal Sciences WAF": "error with certificate",
        "google": "'unsecure' parameter not working",
        "EWS Mail Sender": "Inconsistent test (playback fails, record succeeds)",
        "ReversingLabs Titanium Cloud": "No Unsecure checkbox. proxy trying to connect when disabled.",
        "Recorded Future": "might be dynamic test",
        "AlphaSOC Wisdom": "Test module issue",
        "RedLock": "SSL Issues",
        "Microsoft Graph User": "Test direct access to oproxy",
        "Azure Security Center v2": "Test direct access to oproxy",
        "Azure Compute v2": "Test direct access to oproxy",
        "AWS - CloudWatchLogs": "Issue 20958",
        "AWS - Athena - Beta": "Issue 24926",
        "AWS - CloudTrail": "Issue 24926",
        "AWS - Lambda": "Issue 24926",
        "AWS - IAM": "Issue 24926",
        "AWS Sagemaker": "Issue 24926",
        "Gmail Single User": "googleclient sdk has time based challenge exchange",
        "Gmail": "googleclient sdk has time based challenge exchange",
        "GSuiteAdmin": "googleclient sdk has time based challenge exchange",
        "GSuiteAuditor": "googleclient sdk has time based challenge exchange",
        "GoogleCloudTranslate": "google translate sdk does not support proxy",
        "Google Chronicle Backstory": "SDK",
        "Google Vision AI": "SDK",
        "Google Cloud Compute": "googleclient sdk has time based challenge exchange",
        "Google Cloud Functions": "googleclient sdk has time based challenge exchange",
        "GoogleDocs": "googleclient sdk has time based challenge exchange",
        "GooglePubSub": "googleclient sdk has time based challenge exchange",
        "Google Resource Manager": "googleclient sdk has time based challenge exchange",
        "Google Cloud Storage": "SDK",
        "GoogleCalendar": "googleclient sdk has time based challenge exchange",
        "G Suite Security Alert Center": "googleclient sdk has time based challenge exchange",
        "GoogleDrive": "googleclient sdk has time based challenge exchange",
        "Syslog Sender": "syslog",
        "syslog": "syslog",
        "MongoDB Log": "Our instance not using SSL",
        "MongoDB Key Value Store": "Our instance not using SSL",
        "Zoom": "Uses dynamic token",
        "GoogleKubernetesEngine": "SDK",
        "TAXIIFeed": "Cannot use proxy",
        "EWSO365": "oproxy dependent",
        "MISP V2": "Cleanup process isn't performed as expected.",
        "MISP V3": "Cleanup process isn't performed as expected.",
        "Azure Network Security Groups": "Has a command that sends parameters in the path",
        "GitHub": "Cannot use proxy",
        "LogRhythm": "Cannot use proxy",
        "Create-Mock-Feed-Relationships": "recording is redundant for this integration",
        "RSA Archer v2": "cannot connect to proxy",
<<<<<<< HEAD
        "Anomali ThreatStream v3": "recording is not working"
=======
        "LogRhythmRest V2": "Submits a file - tests that send files shouldn't be mocked."
>>>>>>> 0deb3805
    },
    "parallel_integrations": [
        "AWS - EC2",
        "Amazon DynamoDB",
        "AWS - ACM",
        "AWS - Security Hub",
        "Cryptocurrency",
        "SNDBOX",
        "Whois",
        "Rasterize",
        "CVE Search v2",
        "VulnDB",
        "CheckPhish",
        "Tanium",
        "LogRhythmRest",
        "ipinfo",
        "ipinfo_v2",
        "Demisto REST API",
        "syslog",
        "ElasticsearchFeed",
        "MITRE ATT&CK",
        "Microsoft Intune Feed",
        "JSON Feed",
        "Plain Text Feed",
        "Fastly Feed",
        "Malware Domain List Active IPs Feed",
        "Blocklist_de Feed",
        "Cloudflare Feed",
        "AzureFeed",
        "SpamhausFeed",
        "Cofense Feed",
        "Bambenek Consulting Feed",
        "AWS Feed",
        "CSVFeed",
        "ProofpointFeed",
        "abuse.ch SSL Blacklist Feed",
        "TAXIIFeed",
        "Office 365 Feed",
        "AutoFocus Feed",
        "Recorded Future Feed",
        "DShield Feed",
        "AlienVault Reputation Feed",
        "BruteForceBlocker Feed",
        "Feodo Tracker IP Blocklist Feed",
        "AlienVault OTX TAXII Feed",
        "Prisma Access Egress IP feed",
        "Lastline v2",
        "McAfee DXL",
        "Cortex Data Lake",
        "Mail Listener v2",
        "EDL",
        "Create-Mock-Feed-Relationships"
    ],
    "private_tests": [
        "HelloWorldPremium_Scan-Test",
        "HelloWorldPremium-Test"
    ],
    "docker_thresholds": {

        "_comment": "Add here docker images which are specific to an integration and require a non-default threshold (such as rasterize or ews). That way there is no need to define this multiple times. You can specify full image name with version or without.",
        "images": {
            "demisto/chromium": {
                "pid_threshold": 11
            },
            "demisto/py-ews:2.0": {
                "memory_threshold": 150
            },
            "demisto/pymisp:1.0.0.52": {
                "memory_threshold": 150
            },
            "demisto/pytan": {
                "pid_threshold": 11
            },
            "demisto/google-k8s-engine:1.0.0.9467": {
                "pid_threshold": 11
            },
            "demisto/threatconnect-tcex": {
                "pid_threshold": 11
            },
            "demisto/taxii2": {
                "pid_threshold": 11
            },
            "demisto/pwsh-infocyte": {
                "pid_threshold": 24,
                "memory_threshold": 140
            },
            "demisto/pwsh-exchange": {
                "pid_threshold": 24,
                "memory_threshold": 140
            },
            "demisto/powershell": {
                "pid_threshold": 24,
                "memory_threshold": 140
            },
            "demisto/powershell-ubuntu": {
                "pid_threshold": 45,
                "memory_threshold": 250
            },
            "demisto/boto3": {
                "memory_threshold": 90
            },
            "demisto/flask-nginx": {
                "pid_threshold": 11
            }
        }
    }
}<|MERGE_RESOLUTION|>--- conflicted
+++ resolved
@@ -5055,11 +5055,8 @@
         "LogRhythm": "Cannot use proxy",
         "Create-Mock-Feed-Relationships": "recording is redundant for this integration",
         "RSA Archer v2": "cannot connect to proxy",
-<<<<<<< HEAD
-        "Anomali ThreatStream v3": "recording is not working"
-=======
+        "Anomali ThreatStream v3": "recording is not working",
         "LogRhythmRest V2": "Submits a file - tests that send files shouldn't be mocked."
->>>>>>> 0deb3805
     },
     "parallel_integrations": [
         "AWS - EC2",
