--- conflicted
+++ resolved
@@ -3,19 +3,15 @@
     "testInterval": 20,
     "tests": [
         {
-<<<<<<< HEAD
             "integrations": "RiskIQDigitalFootprint",
             "playbookID": "RiskIQDigitalFootprint-Test",
             "fromversion": "5.0.0"
         },
         {
-            "integrations": ["Mail Listener v2", "Mail Sender (New)"],
-=======
             "integrations": [
                 "Mail Listener v2",
                 "Mail Sender (New)"
             ],
->>>>>>> 0ac0acb3
             "playbookID": "Mail-Listener Test Playbook",
             "fromversion": "5.0.0",
             "instance_names": [
