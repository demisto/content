--- conflicted
+++ resolved
@@ -4,17 +4,16 @@
     "testInterval": 20,
     "tests": [
         {
-<<<<<<< HEAD
             "integrations": "RSANetWitnessv115",
             "playbookID": "RSANetWitnessv115-Test"
-=======
+        },
+        {
             "integrations": ["FeedMandiant", "Demisto REST API"],
             "playbookID": "Fetch Indicators Test",
             "fromversion": "6.1.0",
             "is_mockable": false,
             "instance_names": "FeedMandiant",
             "timeout": 2400
->>>>>>> 7e51bc46
         },
         {
             "integrations": "LogRhythmRest V2",
