--- conflicted
+++ resolved
@@ -2876,15 +2876,14 @@
             "fromversion": "5.0.0"
         },
         {
-<<<<<<< HEAD
+            "integrations": "Unit42 Feed",
+            "playbookID": "Unit42 Feed - Test",
+            "fromversion": "5.5.0"
+        },
+        {
             "integrations": "CrowdStrikeMalquery",
             "playbookID": "CrowdStrikeMalquery Test",
             "fromversion": "5.0.0"
-=======
-            "integrations": "Unit42 Feed",
-            "playbookID": "Unit42 Feed - Test",
-            "fromversion": "5.5.0"
->>>>>>> 687c5c2f
         },
         {
             "playbookID": "hashIncidentFields-test",
