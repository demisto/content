{
    "available_tests_fields": {
        "context_print_dt": "Prints the incident's context dt directly to the build.",
        "external_playbook_config": "Allows to configure a test playbook inputs.",
        "fromversion": "Server version to start testing from.",
        "has_api": "Determines whether a test playbook uses API, to decide if to run it on nightly. Default value for integrations is true, and for scripts is false.",
        "instance_configuration": "Allows to configure integration instance non-parameters classifier and incoming mapper.",
        "instance_names": "Specific instance names the test should run on. Can hold a list.",
        "integrations": "Integrations that the test uses. Can hold a list.",
        "is_mockable": "Determines whether the results can be mocked in the test. A boolean.",
        "memory_threshold": "Maximum amount of memory required for this test. A number.",
        "nightly": "Determines whether the test will run only on a nightly build. Relevant only for nightly packs. A boolean.",
        "pid_threshold": "Maximum amount of processes allowed for this test. A number.",
        "playbookID": "ID of the playbook that is being tested.",
        "runnable_on_docker_only": "Determines whether the test is runnable on docker only. A boolean.",
        "scripts": "Scripts that the test uses. Can hold a list.",
        "timeout": "Test specific timeout, in order to use a different timeout then default testTimeout. A number.",
        "toversion": "Server version to test up to it."
    },
    "testTimeout": 160,
    "testInterval": 20,
    "tests": [
        {
            "integrations": "Cortex XDR - IR",
<<<<<<< HEAD
            "playbookID": "Test_Playbook-Cortex_XDR_Malware_-_Incident Enrichment"
=======
            "playbookID": "Test_Playbook_-_Cortex_XDR_-_Retrieve_File_by_sha256"
>>>>>>> a8a40374
        },
        {
            "integrations": "Twitter v2",
            "playbookID": "playbook-Test_Twitter_v2",
            "instance_names": "Twitter v2"
        },
        {
            "playbookID": "IndicatorFormatterFilterTest",
            "timeout": 1200
        },
        {
            "integrations": "FeedURLhaus",
            "playbookID": "playbook-urlhaus-feed_Test"
        },
        {
            "integrations": "RSANetWitnessv115",
            "playbookID": "RSANetWitnessv115-Test"
        },
        {
            "integrations": [
                "FeedMandiant",
                "Demisto REST API"
            ],
            "playbookID": "Fetch Indicators Test",
            "fromversion": "6.1.0",
            "is_mockable": false,
            "instance_names": "FeedMandiant",
            "timeout": 2400
        },
        {
            "integrations": "LogRhythmRest V2",
            "playbookID": "LogRhythmRestV2-test"
        },
        {
            "fromversion": "6.6.0",
            "integrations": "Zendesk v2",
            "playbookID": "Zendesk V2 TEST"
        },
        {
            "playbookID": "Base64Decode - Test"
        },
        {
            "playbookID": "SupportMultithreading - Test",
            "is_mockable": false
        },
        {
            "fromversion": "5.0.0",
            "integrations": [
                "WildFire-v2"
            ],
            "playbookID": "Detonate File - WildFire - Test"
        },
        {
            "integrations": [
                "Microsoft Management Activity API (O365 Azure Events)"
            ],
            "playbookID": "MicrosoftManagementActivity - Test"
        },
        {
            "integrations": "Microsoft Teams Management",
            "playbookID": "Microsoft Teams Management - Test",
            "instance_names": "ms_teams_management_device_code",
            "is_mockable": false,
            "timeout": 700
        },
        {
            "integrations": "Microsoft Teams Management",
            "playbookID": "Microsoft Teams Management - Test",
            "instance_names": "ms_teams_management_client_credentials",
            "is_mockable": false,
            "timeout": 700
        },
        {
            "playbookID": "SetIfEmpty - non-ascii chars - Test"
        },
        {
            "integrations": "Tripwire",
            "playbookID": "TestplaybookTripwire",
            "fromversion": "5.0.0"
        },
        {
            "integrations": "CensysV2",
            "playbookID": "CensysV2-Test",
            "fromversion": "6.1.0"
        },
        {
            "integrations": "Bitbucket",
            "playbookID": "Test_Bitbucket",
            "fromversion": "6.5.0"
        },
        {
            "integrations": "McAfeeNSMv2",
            "playbookID": "Test_McAfeeNSMv2_using_v9",
            "fromversion": "6.5.0",
            "instance_names": "using_v9",
            "memory_threshold": 200,
            "timeout": 300
        },
        {
            "integrations": "McAfeeNSMv2",
            "playbookID": "Test_McAfeeNSMv2_using_v10",
            "instance_names": "using_v10",
            "fromversion": "6.5.0"
        },
        {
            "playbookID": "Generic Polling Test",
            "timeout": 250
        },
        {
            "integrations": "Cisco Umbrella Enforcement",
            "playbookID": "Cisco Umbrella Enforcement-Test",
            "fromversion": "5.0.0"
        },
        {
            "integrations": "GCP-IAM",
            "playbookID": "playbook-GCP-IAM_Test",
            "fromversion": "6.0.0"
        },
        {
            "integrations": "GSuiteAdmin",
            "playbookID": "GSuiteAdmin-Test",
            "fromversion": "5.0.0"
        },
        {
            "integrations": "GSuiteAuditor",
            "playbookID": "GSuiteAuditor-Test",
            "fromversion": "5.5.0"
        },
        {
            "integrations": "GSuiteAdmin",
            "playbookID": "GSuiteAdmin-MobileDevices-Test",
            "fromversion": "5.5.0"
        },
        {
            "integrations": "AzureWAF",
            "instance_names": "azure_waf_prod",
            "playbookID": "Azure WAF - Test",
            "fromversion": "5.0.0"
        },
        {
            "integrations": [
                "Azure Active Directory Identity Protection",
                "Demisto REST API"
            ],
            "playbookID": "AzureADTest",
            "fromversion": "6.0.0",
            "timeout": 3000,
            "is_mockable": false
        },
        {
            "integrations": "GoogleCalendar",
            "playbookID": "GoogleCalendar-Test",
            "fromversion": "5.0.0"
        },
        {
            "integrations": "AWS-WAF",
            "playbookID": "TEST_AWS_WAF",
            "fromversion": "6.5.0"
        },
        {
            "integrations": "GoogleDrive",
            "playbookID": "GoogleDrive-Test",
            "fromversion": "5.0.0"
        },
        {
            "integrations": "FireEye Central Management",
            "playbookID": "FireEye Central Management - Test",
            "fromversion": "5.5.0",
            "timeout": 500
        },
        {
            "integrations": "FireEyeNX",
            "playbookID": "FireEyeNX-Test"
        },
        {
            "integrations": "FireEyeHX v2",
            "playbookID": "FireEyeHX_v2",
            "fromversion": "6.2.0",
            "timeout": 1200
        },
        {
            "integrations": "FireEyeHX v2",
            "playbookID": "FireEyeHXv2_without_polling"
        },
        {
            "integrations": "EmailRepIO",
            "playbookID": "TestEmailRepIOPlaybook",
            "fromversion": "5.0.0"
        },
        {
            "integrations": "XsoarPowershellTesting",
            "playbookID": "XsoarPowershellTesting-Test",
            "has_api": false
        },
        {
            "integrations": "Palo Alto Networks Threat Vault v2",
            "playbookID": "PANW Threat Vault v2 - Test",
            "fromversion": "6.5.0"
        },
        {
            "integrations": "Microsoft Endpoint Configuration Manager",
            "playbookID": "Microsoft ECM - Test",
            "fromversion": "5.5.0",
            "timeout": 400
        },
        {
            "integrations": "CrowdStrike Falcon Intel v2",
            "playbookID": "CrowdStrike Falcon Intel v2 - Test",
            "fromversion": "5.0.0"
        },
        {
            "integrations": "SecurityAndCompliance",
            "playbookID": "O365-SecurityAndCompliance-Test",
            "fromversion": "5.5.0",
            "memory_threshold": 300,
            "timeout": 1500
        },
        {
            "integrations": "SecurityAndCompliance",
            "playbookID": "O365-SecurityAndCompliance-ContextResults-Test",
            "fromversion": "5.5.0",
            "memory_threshold": 300,
            "timeout": 1500
        },
        {
            "integrations": "SecurityAndComplianceV2",
            "playbookID": "O365-SecurityAndComplianceV2-Test",
            "fromversion": "5.5.0",
            "memory_threshold": 300,
            "pid_threshold": 40,
            "timeout": 2500
        },
        {
            "integrations": "Azure Storage Container",
            "playbookID": "playbook-AzureStorageContainer-Test",
            "fromversion": "6.0.0"
        },
        {
            "integrations": "Azure Storage FileShare",
            "playbookID": "playbook-AzureStorageFileShare-Test",
            "fromversion": "6.0.0"
        },
        {
            "integrations": "Azure Storage Queue",
            "playbookID": "playbook-AzureStorageQueue-Test",
            "fromversion": "6.0.0"
        },
        {
            "integrations": "Azure Storage Table",
            "playbookID": "playbook-AzureStorageTable-Test",
            "fromversion": "6.0.0"
        },
        {
            "integrations": "EwsExtension",
            "playbookID": "playbook-EWS_O365_Extension_test",
            "fromversion": "6.0.0",
            "timeout": 500
        },
        {
            "integrations": "Majestic Million",
            "playbookID": "Majestic Million Test Playbook",
            "fromversion": "5.5.0",
            "memory_threshold": 300,
            "timeout": 500
        },
        {
            "integrations": "Anomali Enterprise",
            "playbookID": "Anomali Match Forensic Search - Test",
            "fromversion": "5.0.0"
        },
        {
            "integrations": [
                "Mail Listener v2",
                "Mail Sender (New)"
            ],
            "playbookID": "Mail-Listener Test Playbook",
            "fromversion": "5.0.0",
            "instance_names": [
                "Mail_Sender_(New)_STARTTLS"
            ]
        },
        {
            "integrations": "GraphQL",
            "fromversion": "5.0.0",
            "instance_names": "fetch_schema",
            "playbookID": "GraphQL - Test"
        },
        {
            "integrations": "GraphQL",
            "fromversion": "5.0.0",
            "instance_names": "no_fetch_schema",
            "playbookID": "GraphQL - Test"
        },
        {
            "integrations": "Azure Network Security Groups",
            "fromversion": "5.0.0",
            "instance_names": "azure_nsg_prod",
            "playbookID": "Azure NSG - Test"
        },
        {
            "integrations": "OpenCTI Feed 4.X",
            "playbookID": "OpenCTI Feed Test",
            "fromversion": "5.5.0"
        },
        {
            "integrations": "AWS - Security Hub",
            "playbookID": "AWS-securityhub Test",
            "timeout": 800
        },
        {
            "integrations": "Microsoft Advanced Threat Analytics",
            "playbookID": "Microsoft Advanced Threat Analytics - Test",
            "fromversion": "5.0.0",
            "is_mockable": false
        },
        {
            "integrations": "Zimperium",
            "playbookID": "Zimperium_Test",
            "fromversion": "5.0.0"
        },
        {
            "integrations": "Absolute",
            "playbookID": "Absolute_TestPlaybook",
            "fromversion": "6.0.0"
        },
        {
            "integrations": "ServiceDeskPlus",
            "playbookID": "Service Desk Plus Test",
            "instance_names": "sdp_instance_1",
            "fromversion": "5.0.0",
            "toversion": "5.9.9",
            "is_mockable": false
        },
        {
            "integrations": "ServiceDeskPlus",
            "playbookID": "Service Desk Plus - Generic Polling Test",
            "instance_names": "sdp_instance_1",
            "fromversion": "5.0.0",
            "toversion": "5.9.9"
        },
        {
            "integrations": "ServiceDeskPlus",
            "playbookID": "Service Desk Plus Test",
            "instance_names": "sdp_instance_2",
            "fromversion": "6.0.0",
            "is_mockable": false
        },
        {
            "integrations": "ServiceDeskPlus",
            "playbookID": "Service Desk Plus - Generic Polling Test",
            "instance_names": "sdp_instance_2",
            "fromversion": "6.0.0"
        },
        {
            "integrations": "ThreatConnect Feed",
            "playbookID": "FeedThreatConnect-Test",
            "fromversion": "5.5.0"
        },
        {
            "integrations": "URLhaus",
            "playbookID": "Test_URLhaus",
            "timeout": 1000
        },
        {
            "integrations": "AzureDevOps",
            "playbookID": "playbook-AzureDevOps-Test",
            "fromversion": "6.2.0"
        },
        {
            "integrations": "Microsoft Intune Feed",
            "playbookID": "FeedMicrosoftIntune_Test",
            "fromversion": "5.5.0"
        },
        {
            "integrations": "Tanium Threat Response",
            "playbookID": "Tanium Threat Response Test"
        },
        {
            "integrations": [
                "Syslog Sender",
                "syslog"
            ],
            "playbookID": "Test Syslog",
            "fromversion": "5.5.0",
            "timeout": 600
        },
        {
            "integrations": "APIVoid",
            "playbookID": "APIVoid Test"
        },
        {
            "integrations": "CloudConvert",
            "playbookID": "CloudConvert-test",
            "fromversion": "5.0.0",
            "timeout": 3000
        },
        {
            "integrations": "Cisco Firepower",
            "playbookID": "Cisco Firepower - Test",
            "timeout": 1000,
            "fromversion": "5.0.0"
        },
        {
            "integrations": "IllusiveNetworks",
            "playbookID": "IllusiveNetworks-Test",
            "fromversion": "5.0.0",
            "timeout": 500
        },
        {
            "integrations": "JSON Feed",
            "playbookID": "JSON_Feed_Test",
            "fromversion": "5.5.0",
            "instance_names": "JSON Feed no_auto_detect"
        },
        {
            "integrations": "JSON Feed",
            "playbookID": "JSON_Feed_Test",
            "fromversion": "5.5.0",
            "instance_names": "JSON Feed_auto_detect"
        },
        {
            "integrations": "JSON Feed",
            "playbookID": "JSON_Feed_Test",
            "fromversion": "5.5.0",
            "instance_names": "JSON Feed_post"
        },
        {
            "integrations": "Google Cloud Functions",
            "playbookID": "test playbook - Google Cloud Functions",
            "fromversion": "5.0.0"
        },
        {
            "integrations": "Plain Text Feed",
            "playbookID": "PlainText Feed - Test",
            "fromversion": "5.5.0",
            "instance_names": "Plain Text Feed no_auto_detect"
        },
        {
            "integrations": "Plain Text Feed",
            "playbookID": "PlainText Feed - Test",
            "fromversion": "5.5.0",
            "instance_names": "Plain Text Feed_auto_detect"
        },
        {
            "integrations": "Silverfort",
            "playbookID": "Silverfort-test",
            "fromversion": "5.0.0"
        },
        {
            "integrations": "GoogleKubernetesEngine",
            "playbookID": "GoogleKubernetesEngine_Test",
            "timeout": 600,
            "fromversion": "5.5.0"
        },
        {
            "integrations": "Fastly Feed",
            "playbookID": "Fastly Feed Test",
            "fromversion": "5.5.0"
        },
        {
            "integrations": "Malware Domain List Active IPs Feed",
            "playbookID": "Malware Domain List Active IPs Feed Test",
            "fromversion": "5.5.0"
        },
        {
            "integrations": "Claroty",
            "playbookID": "Claroty - Test",
            "fromversion": "5.0.0"
        },
        {
            "integrations": "Trend Micro Apex",
            "playbookID": "Trend Micro Apex - Test",
            "is_mockable": false
        },
        {
            "integrations": "Blocklist_de Feed",
            "playbookID": "Blocklist_de - Test",
            "fromversion": "5.5.0"
        },
        {
            "integrations": "Cloudflare Feed",
            "playbookID": "cloudflare - Test",
            "fromversion": "5.5.0"
        },
        {
            "integrations": "AzureFeed",
            "playbookID": "AzureFeed - Test",
            "fromversion": "5.5.0"
        },
        {
            "integrations": "SpamhausFeed",
            "playbookID": "Spamhaus_Feed_Test",
            "fromversion": "5.5.0"
        },
        {
            "integrations": "Cofense Feed",
            "playbookID": "TestCofenseFeed",
            "fromversion": "5.5.0"
        },
        {
            "integrations": "Bambenek Consulting Feed",
            "playbookID": "BambenekConsultingFeed_Test",
            "fromversion": "5.5.0"
        },
        {
            "integrations": "Pipl",
            "playbookID": "Pipl Test"
        },
        {
            "integrations": "AWS Feed",
            "playbookID": "AWS Feed Test",
            "fromversion": "5.5.0"
        },
        {
            "integrations": "QuestKace",
            "playbookID": "QuestKace test",
            "fromversion": "5.0.0"
        },
        {
            "integrations": "Digital Defense FrontlineVM",
            "playbookID": "Digital Defense FrontlineVM - Scan Asset Not Recently Scanned Test"
        },
        {
            "integrations": "Digital Defense FrontlineVM",
            "playbookID": "Digital Defense FrontlineVM - Test Playbook"
        },
        {
            "integrations": "CSVFeed",
            "playbookID": "CSV_Feed_Test",
            "fromversion": "5.5.0",
            "instance_names": "CSVFeed_no_auto_detect"
        },
        {
            "integrations": "CSVFeed",
            "playbookID": "CSV_Feed_Test",
            "fromversion": "5.5.0",
            "instance_names": "CSVFeed_auto_detect"
        },
        {
            "integrations": "ProofpointFeed",
            "playbookID": "TestProofpointFeed",
            "fromversion": "5.5.0"
        },
        {
            "integrations": "Digital Shadows",
            "playbookID": "Digital Shadows - Test"
        },
        {
            "integrations": "Azure Compute v2",
            "playbookID": "Azure Compute - Test",
            "instance_names": "ms_azure_compute_dev"
        },
        {
            "integrations": "Azure Compute v2",
            "playbookID": "Azure Compute - Test",
            "instance_names": "ms_azure_compute_prod",
            "is_mockable": false
        },
        {
            "integrations": "Azure Compute v2",
            "playbookID": "Azure Compute - Login Test",
            "instance_names": "ms_azure_compute_prod",
            "is_mockable": false
        },
        {
            "integrations": "Azure Compute v2",
            "playbookID": "Azure Compute - Login Test",
            "instance_names": "ms_azure_compute_self_deployed"
        },
        {
            "integrations": [
                "Symantec Data Loss Prevention",
                "Symantec Data Loss Prevention v2"
            ],
            "playbookID": "Symantec Data Loss Prevention - Test",
            "fromversion": "4.5.0"
        },
        {
            "integrations": "Symantec Data Loss Prevention v2",
            "playbookID": "Symantec Data Loss Prevention v2 - Test",
            "fromversion": "6.0.0"
        },
        {
            "integrations": "Lockpath KeyLight v2",
            "playbookID": "Keylight v2 - Test"
        },
        {
            "integrations": "Azure Security Center v2",
            "playbookID": "Azure SecurityCenter - Test",
            "instance_names": "ms_azure_sc_prod",
            "is_mockable": false
        },
        {
            "integrations": "Azure Security Center v2",
            "playbookID": "Azure SecurityCenter - Test",
            "instance_names": "ms_azure_sc_self_deployed"
        },
        {
            "integrations": "JsonWhoIs",
            "playbookID": "JsonWhoIs-Test"
        },
        {
            "integrations": "Maltiverse",
            "playbookID": "Maltiverse Test"
        },
        {
            "integrations": "Box v2",
            "playbookID": "BoxV2_TestPlaybook"
        },
        {
            "integrations": "MicrosoftGraphMail",
            "playbookID": "MicrosoftGraphMail-Test_dev",
            "timeout": 600,
            "instance_names": "ms_graph_mail_dev"
        },
        {
            "integrations": "MicrosoftGraphMail",
            "playbookID": "MicrosoftGraphMail-Test_dev_no_oproxy",
            "instance_names": "ms_graph_mail_dev_no_oproxy"
        },
        {
            "integrations": "MicrosoftGraphMail",
            "playbookID": "MicrosoftGraphMail-Test_prod",
            "instance_names": "ms_graph_mail_prod",
            "is_mockable": false
        },
        {
            "integrations": "CloudShark",
            "playbookID": "CloudShark - Test Playbook"
        },
        {
            "integrations": "Google Vision AI",
            "playbookID": "Google Vision API - Test"
        },
        {
            "integrations": "nmap",
            "playbookID": "Nmap - Test",
            "fromversion": "5.0.0"
        },
        {
            "integrations": "AutoFocus V2",
            "playbookID": "Autofocus Query Samples, Sessions and Tags Test Playbook",
            "fromversion": "4.5.0",
            "timeout": 1500
        },
        {
            "integrations": "HelloWorld",
            "playbookID": "HelloWorld-Test",
            "fromversion": "5.0.0"
        },
        {
            "integrations": "HelloWorld",
            "playbookID": "Sanity Test - Playbook with integration",
            "fromversion": "5.0.0"
        },
        {
            "integrations": "HelloWorld",
            "playbookID": "Sanity Test - Playbook with mocked integration",
            "fromversion": "5.0.0"
        },
        {
            "playbookID": "Sanity Test - Playbook with no integration",
            "fromversion": "5.0.0"
        },
        {
            "integrations": "Gmail",
            "playbookID": "Sanity Test - Playbook with Unmockable Integration",
            "fromversion": "5.0.0"
        },
        {
            "integrations": "Whois",
            "playbookID": "Sanity Test - Playbook with Unmockable Whois Integration",
            "fromversion": "6.5.0"
        },
        {
            "integrations": "HelloWorld",
            "playbookID": "HelloWorld_Scan-Test",
            "fromversion": "5.0.0",
            "timeout": 400
        },
        {
            "integrations": "HelloWorldPremium",
            "playbookID": "HelloWorldPremium_Scan-Test",
            "fromversion": "5.0.0",
            "timeout": 400
        },
        {
            "integrations": "HelloWorldPremium",
            "playbookID": "HelloWorldPremium-Test",
            "fromversion": "5.0.0"
        },
        {
            "integrations": "ThreatQ v2",
            "playbookID": "ThreatQ - Test",
            "fromversion": "4.5.0"
        },
        {
            "integrations": "AttackIQFireDrill",
            "playbookID": "AttackIQ - Test"
        },
        {
            "integrations": "PhishLabs IOC EIR",
            "playbookID": "PhishlabsIOC_EIR-Test"
        },
        {
            "integrations": "Amazon DynamoDB",
            "playbookID": "AWS_DynamoDB-Test"
        },
        {
            "integrations": "PhishLabs IOC DRP",
            "playbookID": "PhishlabsIOC_DRP-Test"
        },
        {
            "playbookID": "Create Phishing Classifier V2 ML Test",
            "timeout": 60000,
            "fromversion": "6.1.0",
            "instance_names": "ml_dummy_prod",
            "integrations": "AzureWAF"
        },
        {
            "integrations": "ZeroFox",
            "playbookID": "ZeroFox-Test",
            "fromversion": "4.1.0"
        },
        {
            "integrations": "AlienVault OTX v2",
            "playbookID": "Alienvault_OTX_v2 - Test"
        },
        {
            "integrations": "AWS - CloudWatchLogs",
            "playbookID": "AWS - CloudWatchLogs Test Playbook",
            "fromversion": "5.0.0"
        },
        {
            "integrations": "SlackV2",
            "playbookID": "Slack Test Playbook",
            "timeout": 400,
            "pid_threshold": 5,
            "fromversion": "5.0.0"
        },
        {
            "integrations": "SlackV3",
            "playbookID": "SlackV3 TestPB",
            "instance_names": "cached",
            "timeout": 800,
            "pid_threshold": 8,
            "fromversion": "5.5.0"
        },
        {
            "integrations": "SlackV3",
            "playbookID": "Test_SlackV3_NonCaching",
            "instance_names": "non_cached",
            "timeout": 400,
            "pid_threshold": 8,
            "fromversion": "5.5.0"
        },
        {
            "integrations": "Cortex XDR - IR",
            "playbookID": "Test XDR Playbook execute script commands",
            "fromversion": "4.1.0",
            "timeout": 3000
        },
        {
            "integrations": "Cortex XDR - IR",
            "playbookID": "Test XDR Playbook quarantine file command",
            "fromversion": "4.1.0",
            "timeout": 2500
        },
        {
            "integrations": "Cortex XDR - IR",
            "playbookID": "Test XDR Playbook general commands",
            "fromversion": "4.1.0",
            "timeout": 2500
        },
        {
            "integrations": "Cortex XDR - IR",
            "playbookID": "Test XDR Playbook retrieve file command",
            "fromversion": "4.1.0",
            "timeout": 3500
        },
        {
            "integrations": "Cortex XDR - IOC",
            "playbookID": "Cortex XDR - IOC - Test",
            "fromversion": "5.5.0",
            "timeout": 1200
        },
        {
            "integrations": "Cloaken",
            "playbookID": "Cloaken-Test",
            "is_mockable": false
        },
        {
            "integrations": "ThreatX",
            "playbookID": "ThreatX-test",
            "timeout": 600
        },
        {
            "integrations": "Akamai WAF SIEM",
            "playbookID": "Akamai_WAF_SIEM-Test"
        },
        {
            "integrations": "FreshworksFreshservice",
            "playbookID": "FreshworkFreshservice"
        },
        {
            "integrations": "Cofense Triage v2",
            "playbookID": "Cofense Triage v2 Test"
        },
        {
            "integrations": "Akamai WAF",
            "playbookID": "Akamai_WAF-Test"
        },
        {
            "integrations": "abuse.ch SSL Blacklist Feed",
            "playbookID": "SSL Blacklist test",
            "fromversion": "5.5.0"
        },
        {
            "integrations": "CheckPhish",
            "playbookID": "CheckPhish-Test"
        },
        {
            "integrations": "Symantec Management Center",
            "playbookID": "SymantecMC_TestPlaybook"
        },
        {
            "integrations": "Looker",
            "playbookID": "Test-Looker"
        },
        {
            "integrations": "Vertica",
            "playbookID": "Vertica Test"
        },
        {
            "integrations": "Server Message Block (SMB) v2",
            "playbookID": "SMB_v2-Test",
            "has_api": false,
            "fromversion": "5.0.0"
        },
        {
            "integrations": "Server Message Block (SMB) v2",
            "playbookID": "SMB test",
            "has_api": false,
            "fromversion": "5.0.0"
        },
        {
            "playbookID": "ConvertFile-Test",
            "fromversion": "4.5.0"
        },
        {
            "playbookID": "TestAwsEC2GetPublicSGRules-Test"
        },
        {
            "integrations": "RSA NetWitness Packets and Logs",
            "playbookID": "rsa_packets_and_logs_test"
        },
        {
            "playbookID": "CheckpointFW-test",
            "integrations": "Check Point"
        },
        {
            "playbookID": "RegPathReputationBasicLists_test"
        },
        {
            "playbookID": "EmailDomainSquattingReputation-Test"
        },
        {
            "playbookID": "RandomStringGenerateTest"
        },
        {
            "playbookID": "playbook-checkEmailAuthenticity-test"
        },
        {
            "playbookID": "HighlightWords_Test"
        },
        {
            "playbookID": "StringContainsArray_test"
        },
        {
            "integrations": "Fidelis Elevate Network",
            "playbookID": "Fidelis-Test"
        },
        {
            "integrations": "AWS - ACM",
            "playbookID": "ACM-Test"
        },
        {
            "integrations": "Thinkst Canary",
            "playbookID": "CanaryTools Test"
        },
        {
            "integrations": "ThreatMiner",
            "playbookID": "ThreatMiner-Test"
        },
        {
            "playbookID": "StixCreator-Test"
        },
        {
            "playbookID": "CompareIncidentsLabels-test-playbook"
        },
        {
            "integrations": "Have I Been Pwned? V2",
            "playbookID": "Pwned v2 test"
        },
        {
            "integrations": "Alexa Rank Indicator",
            "playbookID": "Alexa Test Playbook"
        },
        {
            "playbookID": "UnEscapeURL-Test"
        },
        {
            "playbookID": "UnEscapeIPs-Test"
        },
        {
            "playbookID": "ExtractDomainFromUrlAndEmail-Test"
        },
        {
            "playbookID": "ConvertKeysToTableFieldFormat_Test"
        },
        {
            "integrations": "CVE Search v2",
            "playbookID": "CVE Search v2 - Test"
        },
        {
            "integrations": "CVE Search v2",
            "playbookID": "cveReputation Test"
        },
        {
            "integrations": "HashiCorp Vault",
            "playbookID": "hashicorp_test",
            "fromversion": "5.0.0"
        },
        {
            "integrations": "AWS - Athena - Beta",
            "playbookID": "Beta-Athena-Test"
        },
        {
            "integrations": "BeyondTrust Password Safe",
            "playbookID": "BeyondTrust-Test"
        },
        {
            "integrations": "Dell Secureworks",
            "playbookID": "secureworks_test"
        },
        {
            "integrations": "ServiceNow v2",
            "playbookID": "servicenow_test_v2",
            "instance_names": "snow_basic_auth",
            "is_mockable": false
        },
        {
            "integrations": "ServiceNow v2",
            "playbookID": "ServiceNow_OAuth_Test",
            "instance_names": "snow_oauth"
        },
        {
            "playbookID": "Create ServiceNow Ticket and Mirror Test",
            "integrations": "ServiceNow v2",
            "instance_names": "snow_basic_auth",
            "fromversion": "6.0.0",
            "timeout": 500
        },
        {
            "playbookID": "Create ServiceNow Ticket and State Polling Test",
            "integrations": "ServiceNow v2",
            "instance_names": "snow_basic_auth",
            "fromversion": "6.0.0",
            "timeout": 3000
        },
        {
            "integrations": "ServiceNow CMDB",
            "playbookID": "ServiceNow_CMDB_Test",
            "instance_names": "snow_cmdb_basic_auth"
        },
        {
            "integrations": "ServiceNow CMDB",
            "playbookID": "ServiceNow_CMDB_OAuth_Test",
            "instance_names": "snow_cmdb_oauth"
        },
        {
            "integrations": "ExtraHop v2",
            "playbookID": "ExtraHop_v2-Test"
        },
        {
            "playbookID": "Test CommonServer"
        },
        {
            "playbookID": "Test-debug-mode",
            "fromversion": "5.0.0"
        },
        {
            "integrations": "CIRCL",
            "playbookID": "CirclIntegrationTest"
        },
        {
            "integrations": "MISP V3",
            "playbookID": "MISP V3 Test",
            "timeout": 300,
            "fromversion": "5.5.0"
        },
        {
            "playbookID": "test-LinkIncidentsWithRetry"
        },
        {
            "playbookID": "CopyContextToFieldTest"
        },
        {
            "integrations": "OTRS",
            "playbookID": "OTRS Test",
            "fromversion": "4.1.0"
        },
        {
            "integrations": "Attivo Botsink",
            "playbookID": "AttivoBotsinkTest"
        },
        {
            "integrations": "FortiGate",
            "playbookID": "Fortigate Test"
        },
        {
            "playbookID": "FormattedDateToEpochTest"
        },
        {
            "integrations": "SNDBOX",
            "playbookID": "SNDBOX_Test",
            "timeout": 1000
        },
        {
            "integrations": "SNDBOX",
            "playbookID": "Detonate File - SNDBOX - Test",
            "timeout": 1000
        },
        {
            "integrations": "Awake Security",
            "playbookID": "awake_security_test_pb"
        },
        {
            "integrations": "Tenable.sc",
            "playbookID": "tenable-sc-test",
            "timeout": 240
        },
        {
            "integrations": "MimecastV2",
            "playbookID": "Mimecast test"
        },
        {
            "playbookID": "CreateEmailHtmlBody_test_pb",
            "fromversion": "4.1.0"
        },
        {
            "playbookID": "ReadPDFFileV2-Test",
            "timeout": 1000
        },
        {
            "playbookID": "JSONtoCSV-Test"
        },
        {
            "integrations": "Generic SQL",
            "playbookID": "generic-sql",
            "instance_names": "mysql instance",
            "fromversion": "5.0.0",
            "has_api": false
        },
        {
            "integrations": "Generic SQL",
            "playbookID": "generic-sql",
            "instance_names": "postgreSQL instance",
            "fromversion": "5.0.0",
            "has_api": false
        },
        {
            "integrations": "Generic SQL",
            "playbookID": "generic-sql",
            "instance_names": "Microsoft SQL instance",
            "fromversion": "5.0.0",
            "has_api": false
        },
        {
            "integrations": "Generic SQL",
            "playbookID": "generic-sql-oracle",
            "instance_names": "Oracle instance",
            "fromversion": "5.0.0",
            "has_api": false
        },
        {
            "integrations": "Generic SQL",
            "playbookID": "generic-sql-mssql-encrypted-connection",
            "instance_names": "Microsoft SQL instance using encrypted connection",
            "fromversion": "5.0.0",
            "has_api": false
        },
        {
            "integrations": "Panorama",
            "instance_names": "palo_alto_firewall_9.0",
            "playbookID": "Panorama Query Logs - Test",
            "fromversion": "6.1.0",
            "timeout": 1500,
            "nightly": true
        },
        {
            "integrations": "Panorama",
            "instance_names": "palo_alto_firewall_9.1",
            "playbookID": "palo_alto_firewall_test_pb",
            "fromversion": "6.1.0",
            "timeout": 1000
        },
        {
            "integrations": "Panorama",
            "instance_names": "palo_alto_panorama_9.1",
            "playbookID": "PAN-OS-panorama-topology-test-pb",
            "fromversion": "6.1.0",
            "timeout": 1000
        },
        {
            "integrations": "Panorama",
            "instance_names": "palo_alto_firewall_9.1",
            "playbookID": "PAN-OS-firewall-topology-test-pb",
            "fromversion": "6.1.0",
            "timeout": 1000
        },
        {
            "integrations": "Panorama",
            "instance_names": "palo_alto_panorama_9.1",
            "playbookID": "palo_alto_panorama_test_pb",
            "fromversion": "6.1.0",
            "timeout": 2400
        },
        {
            "integrations": "Panorama",
            "instance_names": "palo_alto_firewall_9.0",
            "playbookID": "PAN-OS URL Filtering enrichment - Test",
            "fromversion": "6.1.0"
        },
        {
            "integrations": "Panorama",
            "instance_names": "panorama_instance_best_practice",
            "playbookID": "Panorama Best Practise - Test",
            "fromversion": "6.1.0"
        },
        {
            "integrations": "Tenable.io",
            "playbookID": "Tenable.io test"
        },
        {
            "playbookID": "URLDecode-Test"
        },
        {
            "playbookID": "GetTime-Test"
        },
        {
            "playbookID": "GetTime-ObjectVsStringTest"
        },
        {
            "integrations": "Tenable.io",
            "playbookID": "Tenable.io Scan Test",
            "timeout": 3600
        },
        {
            "integrations": "Tenable.sc",
            "playbookID": "tenable-sc-scan-test",
            "timeout": 600
        },
        {
            "integrations": "google-vault",
            "playbookID": "Google-Vault-Generic-Test",
            "timeout": 3600,
            "memory_threshold": 180
        },
        {
            "integrations": "google-vault",
            "playbookID": "Google_Vault-Search_And_Display_Results_test",
            "memory_threshold": 180,
            "timeout": 3600
        },
        {
            "integrations": "MxToolBox",
            "playbookID": "MxToolbox-test"
        },
        {
            "integrations": "Nessus",
            "playbookID": "Nessus - Test"
        },
        {
            "playbookID": "Palo Alto Networks - Malware Remediation Test",
            "fromversion": "4.5.0"
        },
        {
            "playbookID": "SumoLogic-Test",
            "integrations": "SumoLogic",
            "fromversion": "4.1.0"
        },
        {
            "playbookID": "ParseEmailFiles-test"
        },
        {
            "playbookID": "ParseEmailFilesV2-test"
        },
        {
            "playbookID": "PAN-OS - Block IP and URL - External Dynamic List v2 Test",
            "integrations": [
                "Panorama",
                "palo_alto_networks_pan_os_edl_management"
            ],
            "instance_names": "palo_alto_firewall_9.0",
            "fromversion": "6.1.0"
        },
        {
            "playbookID": "Test_EDL",
            "integrations": "EDL",
            "instance_names": "edl_update",
            "fromversion": "5.5.0",
            "pid_threshold": 8,
            "has_api": false
        },
        {
            "playbookID": "Test_export_indicators_service",
            "instance_names": "eis_on_demand",
            "integrations": "ExportIndicators",
            "fromversion": "5.5.0"
        },
        {
            "playbookID": "PAN-OS - Block IP - Custom Block Rule Test",
            "integrations": "Panorama",
            "instance_names": "panorama_instance_security_team",
            "fromversion": "6.1.0"
        },
        {
            "playbookID": "PAN-OS - Block IP - Static Address Group Test",
            "integrations": "Panorama",
            "instance_names": "panorama_instance_security_team",
            "fromversion": "6.1.0"
        },
        {
            "playbookID": "Block IP - Generic V3_Test",
            "fromversion": "6.0.0"
        },
        {
            "playbookID": "PAN-OS - Block URL - Custom URL Category Test",
            "integrations": "Panorama",
            "instance_names": "panorama_instance_security_team",
            "fromversion": "6.1.0"
        },
        {
            "playbookID": "Endpoint Malware Investigation - Generic - Test",
            "integrations": [
                "Cylance Protect v2",
                "Demisto REST API"
            ],
            "fromversion": "5.0.0",
            "timeout": 1200
        },
        {
            "playbookID": "ParseExcel-test"
        },
        {
            "playbookID": "ParseHTMLIndicators-Test",
            "has_api": true
        },
        {
            "playbookID": "Detonate File - No Files test"
        },
        {
            "integrations": "SentinelOne V2",
            "instance_names": "SentinelOne_v2.0",
            "playbookID": "SentinelOne V2.0 - Test"
        },
        {
            "integrations": "SentinelOne V2",
            "instance_names": "SentinelOne_v2.1",
            "playbookID": "SentinelOne V2.1 - Test"
        },
        {
            "integrations": "InfoArmor VigilanteATI",
            "playbookID": "InfoArmorVigilanteATITest"
        },
        {
            "integrations": "IntSights",
            "instance_names": "intsights_standard_account",
            "playbookID": "IntSights Test"
        },
        {
            "integrations": "IntSights",
            "playbookID": "IntSights Mssp Test",
            "instance_names": "intsights_mssp_account"
        },
        {
            "integrations": "dnstwist",
            "playbookID": "dnstwistTest",
            "has_api": false
        },
        {
            "integrations": "BitDam",
            "playbookID": "Detonate File - BitDam Test"
        },
        {
            "integrations": "Threat Grid",
            "playbookID": "Test-Detonate URL - ThreatGrid",
            "timeout": 600
        },
        {
            "integrations": "Threat Grid",
            "playbookID": "ThreatGrid_Test",
            "timeout": 600
        },
        {
            "integrations": "ThreatGridv2",
            "playbookID": "ThreatGrid_v2_Test",
            "timeout": 600
        },
        {
            "integrations": "Signal Sciences WAF",
            "playbookID": "SignalSciences-Test"
        },
        {
            "integrations": "RTIR",
            "playbookID": "RTIR Test"
        },
        {
            "integrations": "RedCanary",
            "playbookID": "RedCanaryTest"
        },
        {
            "playbookID": "URL Enrichment - Generic v2 - Test",
            "instance_names": "virus_total_v3",
            "integrations": [
                "VirusTotal (API v3)",
                "Rasterize"
            ],
            "timeout": 500,
            "pid_threshold": 12
        },
        {
            "playbookID": "CutTransformerTest"
        },
        {
            "playbookID": "TestEditServerConfig"
        },
        {
            "playbookID": "ContentPackInstaller_Test",
            "integrations": "Demisto REST API",
            "fromversion": "6.0.0"
        },
        {
            "playbookID": "Default - Test",
            "integrations": [
                "ThreatQ v2",
                "Demisto REST API"
            ],
            "fromversion": "5.0.0",
            "toversion": "7.9.9"
        },
        {
            "integrations": "SCADAfence CNM",
            "playbookID": "SCADAfence_test"
        },
        {
            "integrations": "ProtectWise",
            "playbookID": "Protectwise-Test"
        },
        {
            "integrations": "WhatsMyBrowser",
            "playbookID": "WhatsMyBrowser-Test"
        },
        {
            "integrations": "BigFix",
            "playbookID": "BigFixTest"
        },
        {
            "integrations": "Lastline v2",
            "playbookID": "Lastline v2 - Test"
        },
        {
            "integrations": "McAfee DXL",
            "playbookID": "McAfee DXL - Test"
        },
        {
            "playbookID": "TextFromHTML_test_playbook"
        },
        {
            "playbookID": "PortListenCheck-test"
        },
        {
            "integrations": "ThreatExchange",
            "playbookID": "ThreatExchange-test"
        },
        {
            "integrations": "Joe Security",
            "playbookID": "JoeSecurityTestPlaybook",
            "timeout": 500
        },
        {
            "integrations": "Joe Security",
            "playbookID": "JoeSecurityTestDetonation",
            "timeout": 2000
        },
        {
            "integrations": "WildFire-v2",
            "playbookID": "Wildfire Test",
            "is_mockable": false,
            "fromversion": "5.0.0",
            "toversion": "6.1.9"
        },
        {
            "integrations": "WildFire-v2",
            "playbookID": "Wildfire Test With Polling",
            "is_mockable": false,
            "fromversion": "6.2.0",
            "timeout": 1100
        },
        {
            "integrations": "WildFire-v2",
            "playbookID": "Detonate URL - WildFire-v2 - Test",
            "timeout": 200

        },
        {
            "integrations": "WildFire-v2",
            "playbookID": "Detonate URL - WildFire v2.1 - Test"
        },
        {
            "integrations": "GRR",
            "playbookID": "GRR Test"
        },
        {
            "integrations": "VirusTotal",
            "instance_names": "virus_total_general",
            "playbookID": "virusTotal-test-playbook",
            "timeout": 1400
        },
        {
            "integrations": "VirusTotal",
            "instance_names": "virus_total_preferred_vendors",
            "playbookID": "virusTotaI-test-preferred-vendors",
            "timeout": 1400
        },
        {
            "integrations": [
                "Gmail Single User",
                "Gmail"
            ],
            "playbookID": "Gmail Single User - Test",
            "fromversion": "4.5.0",
            "memory_threshold": 150
        },
        {
            "integrations": "EWS v2",
            "playbookID": "get_original_email_-_ews-_test",
            "instance_names": "ewv2_regular"
        },
        {
            "integrations": [
                "EWSO365",
                "EWS v2"
            ],
            "playbookID": "EWS search-mailbox test",
            "instance_names": [
                "ewv2_regular",
                "ewso365_dev_team"
            ],
            "timeout": 300
        },
        {
            "integrations": "PagerDuty v2",
            "playbookID": "PagerDuty Test"
        },
        {
            "scripts": [
                "DeleteContext"
            ],
            "playbookID": "test_delete_context"
        },
        {
            "playbookID": "DeleteContext-auto-test"
        },
        {
            "playbookID": "GmailTest",
            "integrations": "Gmail"
        },
        {
            "playbookID": "Gmail Convert Html Test",
            "integrations": "Gmail",
            "memory_threshold": 150
        },
        {
            "playbookID": "reputations.json Test",
            "toversion": "5.0.0"
        },
        {
            "playbookID": "URL extraction test",
            "fromversion": "5.5.0"
        },
        {
            "playbookID": "Domain extraction test",
            "fromversion": "5.5.0"
        },
        {
            "playbookID": "Email extraction test",
            "fromversion": "5.5.0"
        },
        {
            "playbookID": "File extraction test",
            "fromversion": "5.5.0"
        },
        {
            "playbookID": "IPv4 extraction test",
            "fromversion": "5.5.0"
        },
        {
            "playbookID": "IPv4 CIDR extraction test",
            "fromversion": "5.5.0"
        },
        {
            "playbookID": "IPv6 CIDR extraction test",
            "fromversion": "5.5.0"
        },
        {
            "playbookID": "IPv6 extraction test",
            "fromversion": "5.5.0"
        },
        {
            "playbookID": "Test IP Indicator Fields",
            "fromversion": "5.0.0"
        },
        {
            "playbookID": "TestDedupIncidentsPlaybook"
        },
        {
            "playbookID": "TestDedupIncidentsByName"
        },
        {
            "integrations": "McAfee Advanced Threat Defense",
            "playbookID": "Test Playbook McAfee ATD",
            "timeout": 700
        },
        {
            "integrations": "McAfee Advanced Threat Defense",
            "playbookID": "Detonate Remote File From URL -McAfee-ATD - Test",
            "timeout": 700
        },
        {
            "playbookID": "stripChars - Test"
        },
        {
            "integrations": "McAfee Advanced Threat Defense",
            "playbookID": "Test Playbook McAfee ATD Upload File"
        },
        {
            "playbookID": "exporttocsv_script_test"
        },
        {
            "playbookID": "Set - Test"
        },
        {
            "integrations": "Intezer v2",
            "playbookID": "Intezer Testing v2",
            "fromversion": "4.1.0",
            "timeout": 600
        },
        {
            "integrations": [
                "Mail Sender (New)",
                "Gmail"
            ],
            "playbookID": "Mail Sender (New) Test",
            "instance_names": [
                "Mail_Sender_(New)_STARTTLS"
            ],
            "memory_threshold": 100
        },
        {
            "playbookID": "buildewsquery_test"
        },
        {
            "integrations": "Rapid7 Nexpose",
            "playbookID": "nexpose_test",
            "timeout": 240
        },
        {
            "playbookID": "GetIndicatorDBotScore Test"
        },
        {
            "integrations": "EWS Mail Sender",
            "playbookID": "EWS Mail Sender Test",
            "instance_names": [
                "ews_mail_sender_labdemisto"
            ]
        },
        {
            "integrations": [
                "EWS v2",
                "Rasterize"
            ],
            "instance_names": [
                "ews_mail_sender_labdemisto"
            ],
            "playbookID": "EWS V2 Send Mail Test 2"
        },
        {
            "integrations": [
                "EWS v2",
                "SMIME Messaging"
            ],
            "instance_names": [
                "ews_mail_sender_labdemisto",
                "SMIME Messaging"
            ],
            "playbookID": "EWS V2 Send Mail Test 3"
        },
        {
            "playbookID": "decodemimeheader_-_test"
        },
        {
            "playbookID": "test_url_regex"
        },
        {
            "integrations": "Skyformation",
            "playbookID": "TestSkyformation"
        },
        {
            "integrations": "okta",
            "playbookID": "okta_test_playbook",
            "timeout": 240
        },
        {
            "integrations": "Okta v2",
            "playbookID": "OktaV2-Test",
            "timeout": 300
        },
        {
            "integrations": "Okta IAM",
            "playbookID": "Okta IAM - Test Playbook",
            "fromversion": "6.0.0"
        },
        {
            "playbookID": "Test filters & transformers scripts"
        },
        {
            "integrations": "Salesforce",
            "playbookID": "SalesforceTestPlaybook"
        },
        {
            "integrations": "McAfee ESM v2",
            "instance_names": "v11.1.3",
            "playbookID": "McAfee ESM v2 - Test v11.1.3",
            "fromversion": "5.0.0",
            "is_mockable": false
        },
        {
            "integrations": "McAfee ESM v2",
            "instance_names": "v11.3",
            "playbookID": "McAfee ESM v2 (v11.3) - Test",
            "fromversion": "5.0.0",
            "timeout": 300,
            "is_mockable": false
        },
        {
            "integrations": "McAfee ESM v2",
            "instance_names": "v11.1.3",
            "playbookID": "McAfee ESM Watchlists - Test v11.1.3",
            "fromversion": "5.0.0"
        },
        {
            "integrations": "McAfee ESM v2",
            "instance_names": "v11.3",
            "playbookID": "McAfee ESM Watchlists - Test v11.3",
            "fromversion": "5.0.0"
        },
        {
            "integrations": "GoogleSafeBrowsing",
            "playbookID": "Google Safe Browsing Test",
            "timeout": 240,
            "fromversion": "5.0.0"
        },
        {
            "integrations": "Google Safe Browsing v2",
            "playbookID": "Google Safe Browsing V2 Test",
            "fromversion": "5.5.0"
        },
        {
            "integrations": "EWS v2",
            "playbookID": "EWSv2_empty_attachment_test",
            "instance_names": "ewv2_regular"
        },
        {
            "integrations": "EWS v2",
            "playbookID": "EWS Public Folders Test",
            "instance_names": "ewv2_regular",
            "is_mockable": false
        },
        {
            "integrations": "EWS v2",
            "playbookID": "EWS V2 Send Mail Test",
            "instance_names": "ews_mail_sender_labdemisto"
        },
        {
            "integrations": "Symantec Endpoint Protection V2",
            "playbookID": "SymantecEndpointProtection_Test"
        },
        {
            "integrations": "carbonblackprotection",
            "playbookID": "search_endpoints_by_hash_-_carbon_black_protection_-_test",
            "timeout": 500
        },
        {
            "playbookID": "Process Email - Generic - Test - Incident Starter",
            "fromversion": "6.0.0",
            "integrations": "Rasterize",
            "timeout": 240
        },
        {
            "playbookID": "Process Email - Generic - Test - Actual Incident"
        },
        {
            "integrations": "CrowdstrikeFalcon",
            "playbookID": "Test - CrowdStrike Falcon",
            "fromversion": "4.1.0",
            "timeout": 500,
            "is_mockable": false
        },
        {
            "playbookID": "ExposeIncidentOwner-Test"
        },
        {
            "integrations": "google",
            "playbookID": "GsuiteTest"
        },
        {
            "integrations": "OpenPhish",
            "playbookID": "OpenPhish Test Playbook"
        },
        {
            "integrations": "jira-v2",
            "playbookID": "Jira-v2-Test",
            "timeout": 500,
            "is_mockable": false
        },
        {
            "integrations": "ipinfo",
            "playbookID": "IPInfoTest"
        },
        {
            "integrations": "ipinfo_v2",
            "playbookID": "IPInfo_v2Test",
            "fromversion": "5.5.0"
        },
        {
            "integrations": "GoogleMaps",
            "playbookID": "GoogleMapsTest",
            "fromversion": "6.0.0"
        },
        {
            "playbookID": "VerifyHumanReadableFormat"
        },
        {
            "playbookID": "strings-test"
        },
        {
            "playbookID": "TestCommonPython",
            "timeout": 500
        },
        {
            "playbookID": "TestFileCreateAndUpload"
        },
        {
            "playbookID": "TestIsValueInArray"
        },
        {
            "playbookID": "TestStringReplace"
        },
        {
            "playbookID": "TestHttpPlaybook"
        },
        {
            "integrations": "SplunkPy",
            "playbookID": "SplunkPy parse-raw - Test",
            "memory_threshold": 100,
            "instance_names": "use_default_handler",
            "is_mockable": false
        },
        {
            "integrations": "SplunkPy",
            "playbookID": "SplunkPy-Test-V2_default_handler",
            "memory_threshold": 500,
            "instance_names": "use_default_handler",
            "is_mockable": false
        },
        {
            "integrations": "SplunkPy",
            "playbookID": "Splunk-Test_default_handler",
            "memory_threshold": 200,
            "instance_names": "use_default_handler",
            "is_mockable": false
        },
        {
            "integrations": "AnsibleTower",
            "playbookID": "AnsibleTower_Test_playbook",
            "fromversion": "5.0.0"
        },
        {
            "integrations": "SplunkPy",
            "playbookID": "SplunkPySearch_Test_default_handler",
            "memory_threshold": 200,
            "instance_names": "use_default_handler",
            "is_mockable": false
        },
        {
            "integrations": "SplunkPy",
            "playbookID": "SplunkPy_KV_commands_default_handler",
            "memory_threshold": 200,
            "instance_names": "use_default_handler",
            "is_mockable": false
        },
        {
            "integrations": "SplunkPy",
            "playbookID": "SplunkPy-Test-V2_requests_handler",
            "memory_threshold": 500,
            "instance_names": "use_python_requests_handler"
        },
        {
            "integrations": "SplunkPy",
            "playbookID": "Splunk-Test_requests_handler",
            "memory_threshold": 500,
            "instance_names": "use_python_requests_handler",
            "is_mockable": false
        },
        {
            "integrations": "SplunkPy",
            "playbookID": "SplunkPySearch_Test_requests_handler",
            "memory_threshold": 200,
            "instance_names": "use_python_requests_handler",
            "is_mockable": false
        },
        {
            "integrations": "SplunkPy",
            "playbookID": "SplunkPy_KV_commands_requests_handler",
            "memory_threshold": 200,
            "instance_names": "use_python_requests_handler"
        },
        {
            "integrations": "McAfee NSM",
            "playbookID": "McAfeeNSMTest",
            "timeout": 400
        },
        {
            "integrations": "PhishTank V2",
            "playbookID": "PhishTank Testing"
        },
        {
            "integrations": "McAfee Web Gateway",
            "playbookID": "McAfeeWebGatewayTest",
            "timeout": 500,
            "is_mockable": false
        },
        {
            "integrations": "TCPIPUtils",
            "playbookID": "TCPUtils-Test"
        },
        {
            "playbookID": "listExecutedCommands-Test"
        },
        {
            "integrations": "AWS - Lambda",
            "playbookID": "AWS-Lambda-Test (Read-Only)"
        },
        {
            "integrations": "Service Manager",
            "playbookID": "TestHPServiceManager",
            "timeout": 400
        },
        {
            "integrations": "ServiceNow IAM",
            "playbookID": "ServiceNow IAM - Test Playbook",
            "instance_names": "snow_basic_auth",
            "fromversion": "6.0.0"
        },
        {
            "playbookID": "LanguageDetect-Test",
            "timeout": 300
        },
        {
            "integrations": "Forcepoint",
            "playbookID": "forcepoint test",
            "timeout": 500
        },
        {
            "playbookID": "GeneratePassword-Test"
        },
        {
            "playbookID": "ZipFile-Test"
        },
        {
            "playbookID": "UnzipFile-Test"
        },
        {
            "playbookID": "Test-IsMaliciousIndicatorFound",
            "fromversion": "5.0.0"
        },
        {
            "playbookID": "TestExtractHTMLTables"
        },
        {
            "integrations": "carbonblackliveresponse",
            "playbookID": "Carbon Black Live Response Test",
            "fromversion": "5.0.0",
            "is_mockable": false
        },
        {
            "integrations": "urlscan.io",
            "playbookID": "urlscan_malicious_Test",
            "timeout": 500
        },
        {
            "integrations": "EWS v2",
            "playbookID": "pyEWS_Test",
            "instance_names": "ewv2_regular",
            "is_mockable": false
        },
        {
            "integrations": "EWS v2",
            "playbookID": "pyEWS_Test",
            "instance_names": "ewsv2_separate_process",
            "is_mockable": false
        },
        {
            "integrations": "remedy_sr_beta",
            "playbookID": "remedy_sr_test_pb"
        },
        {
            "integrations": "Cylance Protect v2",
            "playbookID": "Cylance Protect v2 Test"
        },
        {
            "integrations": "ReversingLabs Titanium Cloud",
            "playbookID": "ReversingLabsTCTest"
        },
        {
            "integrations": "ReversingLabs A1000",
            "playbookID": "ReversingLabsA1000Test"
        },
        {
            "integrations": "Demisto Lock",
            "playbookID": "DemistoLockTest",
            "instance_name": "no_sync"
        },
        {
            "playbookID": "test-domain-indicator",
            "timeout": 400
        },
        {
            "playbookID": "Cybereason Test",
            "integrations": "Cybereason",
            "timeout": 1200,
            "fromversion": "4.1.0"
        },
        {
            "integrations": "VirusTotal - Private API",
            "instance_names": "virus_total_private_api_general",
            "playbookID": "File Enrichment - Virus Total Private API Test"
        },
        {
            "integrations": "VirusTotal - Private API",
            "instance_names": "virus_total_private_api_general",
            "playbookID": "virusTotalPrivateAPI-test-playbook",
            "timeout": 1400,
            "pid_threshold": 12
        },
        {
            "integrations": [
                "VirusTotal - Private API",
                "VirusTotal"
            ],
            "playbookID": "vt-detonate test",
            "instance_names": [
                "virus_total_private_api_general",
                "virus_total_general"
            ],
            "timeout": 1400,
            "fromversion": "5.5.0",
            "is_mockable": false
        },
        {
            "integrations": "Cisco ASA",
            "playbookID": "Cisco ASA - Test Playbook"
        },
        {
            "integrations": "VirusTotal - Private API",
            "instance_names": "virus_total_private_api_preferred_vendors",
            "playbookID": "virusTotalPrivateAPI-test-preferred-vendors",
            "timeout": 1400
        },
        {
            "integrations": "Cisco Meraki",
            "playbookID": "Cisco-Meraki-Test"
        },
        {
            "integrations": "Microsoft Defender Advanced Threat Protection",
            "playbookID": "Microsoft Defender Advanced Threat Protection - Test prod",
            "instance_names": "microsoft_defender_atp_prod",
            "is_mockable": false,
            "timeout": 500
        },
        {
            "integrations": "Microsoft Defender Advanced Threat Protection",
            "playbookID": "Microsoft Defender Advanced Threat Protection - Test dev",
            "instance_names": "microsoft_defender_atp_dev",
            "timeout": 500
        },
        {
            "integrations": "Microsoft Defender Advanced Threat Protection",
            "playbookID": "Microsoft Defender Advanced Threat Protection - Test self deployed",
            "instance_names": "microsoft_defender_atp_dev_self_deployed",
            "timeout": 500
        },
        {
            "integrations": "Microsoft Defender Advanced Threat Protection",
            "playbookID": "Microsoft Defender - ATP - Indicators SC Test",
            "instance_names": "microsoft_defender_atp_dev_self_deployed"
        },
        {
            "integrations": "Microsoft Defender Advanced Threat Protection",
            "playbookID": "Microsoft Defender - ATP - Indicators SC Test",
            "instance_names": "microsoft_defender_atp_dev"
        },
        {
            "integrations": "Microsoft Defender Advanced Threat Protection",
            "playbookID": "Microsoft Defender - ATP - Indicators SC Test",
            "instance_names": "microsoft_defender_atp_prod"
        },
        {
            "integrations": "Microsoft 365 Defender",
            "playbookID": "Microsoft_365_Defender-Test",
            "instance_names": "ms_365_defender_device_code"
        },
        {
            "integrations": "Microsoft 365 Defender",
            "playbookID": "Microsoft_365_Defender-Test",
            "instance_names": "ms_365_defender_client_cred"
        },
        {
            "integrations": "Tanium",
            "playbookID": "Tanium Test Playbook",
            "timeout": 1200,
            "pid_threshold": 10
        },
        {
            "integrations": "Recorded Future",
            "playbookID": "Recorded Future Test"
        },
        {
            "integrations": "Microsoft Graph",
            "playbookID": "Microsoft Graph Security Test dev",
            "instance_names": "ms_graph_security_dev"
        },
        {
            "integrations": "Microsoft Graph",
            "playbookID": "Microsoft Graph Security Test prod",
            "instance_names": "ms_graph_security_prod",
            "is_mockable": false
        },
        {
            "integrations": "Microsoft Graph User",
            "playbookID": "Microsoft Graph User - Test",
            "instance_names": "ms_graph_user_dev"
        },
        {
            "integrations": "Microsoft Graph User",
            "playbookID": "Microsoft Graph User - Test",
            "instance_names": "ms_graph_user_prod",
            "is_mockable": false
        },
        {
            "integrations": "Microsoft Graph Groups",
            "playbookID": "Microsoft Graph Groups - Test dev",
            "instance_names": "ms_graph_groups_dev"
        },
        {
            "integrations": "Microsoft Graph Groups",
            "playbookID": "Microsoft Graph Groups - Test prod",
            "instance_names": "ms_graph_groups_prod",
            "is_mockable": false
        },
        {
            "integrations": "Microsoft_Graph_Files",
            "playbookID": "test_MsGraphFiles dev",
            "instance_names": "ms_graph_files_dev",
            "fromversion": "5.0.0"
        },
        {
            "integrations": "Microsoft_Graph_Files",
            "playbookID": "test_MsGraphFiles prod",
            "instance_names": "ms_graph_files_prod",
            "fromversion": "5.0.0",
            "is_mockable": false
        },
        {
            "integrations": "Microsoft Graph Calendar",
            "playbookID": "Microsoft Graph Calendar - Test dev",
            "instance_names": "ms_graph_calendar_dev"
        },
        {
            "integrations": "Microsoft Graph Calendar",
            "playbookID": "Microsoft Graph Calendar - Test prod",
            "instance_names": "ms_graph_calendar_prod",
            "is_mockable": false
        },
        {
            "integrations": "Microsoft Graph Device Management",
            "playbookID": "MSGraph_DeviceManagement_Test_dev",
            "instance_names": "ms_graph_device_management_oproxy_dev",
            "fromversion": "5.0.0"
        },
        {
            "integrations": "Microsoft Graph Device Management",
            "playbookID": "MSGraph_DeviceManagement_Test_prod",
            "instance_names": "ms_graph_device_management_oproxy_prod",
            "fromversion": "5.0.0",
            "is_mockable": false
        },
        {
            "integrations": "Microsoft Graph Device Management",
            "playbookID": "MSGraph_DeviceManagement_Test_self_deployed_prod",
            "instance_names": "ms_graph_device_management_self_deployed_prod",
            "fromversion": "5.0.0"
        },
        {
            "integrations": "PrismaCloud v2",
            "playbookID": "Prisma Cloud V2 Test"
        },
        {
            "integrations": "Symantec Messaging Gateway",
            "playbookID": "Symantec Messaging Gateway Test"
        },
        {
            "integrations": "ThreatConnect v2",
            "playbookID": "ThreatConnect v2 - Test",
            "fromversion": "5.0.0"
        },
        {
            "integrations": "QRadar_v2",
            "playbookID": "test_Qradar_v2",
            "fromversion": "6.0.0",
            "is_mockable": false
        },
        {
            "integrations": "VMware",
            "playbookID": "VMWare Test",
            "memory_threshold": 300,
            "timeout": 1000
        },
        {
            "integrations": "VMware Carbon Black EDR v2",
            "playbookID": "Carbon Black Edr - Test",
            "is_mockable": false,
            "fromversion": "5.5.0"
        },
        {
            "integrations": "Cisco Umbrella Investigate",
            "playbookID": "Cisco Umbrella Test"
        },
        {
            "integrations": "icebrg",
            "playbookID": "Icebrg Test",
            "timeout": 500
        },
        {
            "integrations": "Symantec MSS",
            "playbookID": "SymantecMSSTest"
        },
        {
            "integrations": "Remedy AR",
            "playbookID": "Remedy AR Test"
        },
        {
            "integrations": "AWS - IAM",
            "playbookID": "AWS - IAM Test Playbook"
        },
        {
            "integrations": "McAfee Active Response",
            "playbookID": "McAfee-MAR_Test",
            "timeout": 700
        },
        {
            "integrations": "McAfee Threat Intelligence Exchange",
            "playbookID": "McAfee-TIE Test",
            "timeout": 700
        },
        {
            "integrations": "ArcSight Logger",
            "playbookID": "ArcSight Logger test"
        },
        {
            "integrations": "ArcSight ESM v2",
            "playbookID": "ArcSight ESM v2 Test"
        },
        {
            "integrations": "ArcSight ESM v2",
            "playbookID": "test Arcsight - Get events related to the Case"
        },
        {
            "integrations": "XFE_v2",
            "playbookID": "Test_XFE_v2",
            "timeout": 500,
            "nightly": true
        },
        {
            "integrations": "McAfee Threat Intelligence Exchange",
            "playbookID": "search_endpoints_by_hash_-_tie_-_test",
            "timeout": 500
        },
        {
            "integrations": "iDefense_v2",
            "playbookID": "iDefense_v2_Test",
            "fromversion": "5.5.0"
        },
        {
            "integrations": "AWS - SQS",
            "playbookID": "AWS - SQS Test Playbook",
            "fromversion": "5.0.0"
        },
        {
            "integrations": "AbuseIPDB",
            "playbookID": "AbuseIPDB Test"
        },
        {
            "integrations": "AbuseIPDB",
            "playbookID": "AbuseIPDB PopulateIndicators Test"
        },
        {
            "integrations": "LogRhythm",
            "playbookID": "LogRhythm-Test-Playbook",
            "timeout": 200
        },
        {
            "integrations": "FireEyeFeed",
            "playbookID": "playbook-FeedFireEye_test",
            "memory_threshold": 110
        },
        {
            "integrations": "Phish.AI",
            "playbookID": "PhishAi-Test"
        },
        {
            "integrations": "Phish.AI",
            "playbookID": "Test-Detonate URL - Phish.AI"
        },
        {
            "integrations": "Centreon",
            "playbookID": "Centreon-Test-Playbook"
        },
        {
            "playbookID": "ReadFile test"
        },
        {
            "integrations": "AlphaSOC Wisdom",
            "playbookID": "AlphaSOC-Wisdom-Test"
        },
        {
            "integrations": "carbonblack-v2",
            "playbookID": "CBFindIP - Test"
        },
        {
            "integrations": "Jask",
            "playbookID": "Jask_Test",
            "fromversion": "4.1.0"
        },
        {
            "integrations": "Whois",
            "playbookID": "whois_test",
            "fromversion": "4.1.0"
        },
        {
            "integrations": "TeamCymru",
            "playbookID": "TeamCymruTest"
        },
        {
            "integrations": "RSA NetWitness Endpoint",
            "playbookID": "NetWitness Endpoint Test"
        },
        {
            "integrations": "Check Point Sandblast",
            "playbookID": "Sandblast_malicious_test"
        },
        {
            "playbookID": "TestMatchRegexV2"
        },
        {
            "integrations": "ActiveMQ",
            "playbookID": "ActiveMQ Test"
        },
        {
            "playbookID": "RegexGroups Test"
        },
        {
            "integrations": "Cisco ISE",
            "playbookID": "cisco-ise-test-playbook"
        },
        {
            "integrations": "RSA NetWitness v11.1",
            "playbookID": "RSA NetWitness Test"
        },
        {
            "playbookID": "ExifReadTest"
        },
        {
            "integrations": "Cuckoo Sandbox",
            "playbookID": "CuckooTest",
            "timeout": 700
        },
        {
            "playbookID": "Detonate File - Generic Test",
            "timeout": 500
        },
        {
            "integrations": [
                "Lastline v2",
                "WildFire-v2",
                "SNDBOX",
                "McAfee Advanced Threat Defense"
            ],
            "playbookID": "Detonate File - Generic Test",
            "timeout": 2400
        },
        {
            "playbookID": "VerifyJSON - Test",
            "fromversion": "5.5.0"
        },
        {
            "playbookID": "PowerShellCommon-Test",
            "fromversion": "5.5.0"
        },
        {
            "playbookID": "GetIndicatorDBotScoreFromCache-Test",
            "fromversion": "6.0.0"
        },
        {
            "playbookID": "Detonate URL - Generic Test",
            "timeout": 2000,
            "integrations": [
                "McAfee Advanced Threat Defense",
                "Lastline v2"
            ]
        },
        {
            "integrations": [
                "VMware Carbon Black EDR v2",
                "carbonblackliveresponse",
                "Cylance Protect v2"
            ],
            "playbookID": "Retrieve File from Endpoint - Generic V2 Test",
            "fromversion": "5.0.0",
            "is_mockable": false
        },
        {
            "integrations": "Zscaler",
            "playbookID": "Zscaler Test",
            "timeout": 500
        },
        {
            "playbookID": "DemistoUploadFileV2 Test",
            "integrations": "Demisto REST API"
        },
        {
            "playbookID": "MaxMind Test",
            "integrations": "MaxMind GeoIP2"
        },
        {
            "playbookID": "Test Sagemaker",
            "integrations": "AWS Sagemaker"
        },
        {
            "playbookID": "C2sec-Test",
            "integrations": "C2sec irisk",
            "fromversion": "5.0.0"
        },
        {
            "playbookID": "AlexaV2 Test Playbook",
            "integrations": "Alexa Rank Indicator v2",
            "fromversion": "5.5.0"
        },
        {
            "playbookID": "Phishing v2 - Test - Incident Starter",
            "fromversion": "6.0.0",
            "timeout": 1200,
            "integrations": [
                "Demisto REST API",
                "Rasterize",
                "EWS v2"
            ],
            "instance_names": [
                "ews_mail_sender_labdemisto"
            ],
            "memory_threshold": 150,
            "pid_threshold": 80
        },
        {
            "playbookID": "Phishing - Core - Test - Incident Starter",
            "fromversion": "6.0.0",
            "timeout": 1700,
            "integrations": [
                "Demisto REST API",
                "Rasterize",
                "EWS v2"
            ],
            "instance_names": [
                "ews_mail_sender_labdemisto"
            ],
            "memory_threshold": 160,
            "pid_threshold": 80
        },
        {
            "playbookID": "Phishing - Core - Test - Actual Incident",
            "fromversion": "6.0.0"
        },
        {
            "playbookID": "SLA Scripts - Test",
            "fromversion": "4.1.0"
        },
        {
            "playbookID": "test_manageOOOUsers",
            "fromversion": "5.5.0"
        },
        {
            "playbookID": "PcapHTTPExtractor-Test"
        },
        {
            "playbookID": "Ping Test Playbook"
        },
        {
            "playbookID": "ParseWordDoc-Test"
        },
        {
            "playbookID": "PDFUnlocker-Test",
            "fromversion": "6.0.0"
        },
        {
            "playbookID": "Active Directory Test",
            "integrations": "Active Directory Query v2",
            "instance_names": "active_directory_ninja",
            "has_api": false
        },
        {
            "playbookID": "Active Directory - manual pagination check",
            "integrations": "Active Directory Query v2",
            "instance_names": "active_directory_ninja"
        },
        {
            "playbookID": "Active Directory - automatic pagination check",
            "integrations": "Active Directory Query v2",
            "instance_names": "active_directory_ninja"
        },
        {
            "playbookID": "AD v2 - debug-mode - Test",
            "integrations": "Active Directory Query v2",
            "instance_names": "active_directory_ninja",
            "fromversion": "5.0.0",
            "has_api": false
        },
        {
            "playbookID": "AD v2 - debug-mode - Test",
            "integrations": "Active Directory Query v2",
            "instance_names": "active_directory_ninja_with_ntlm",
            "fromversion": "5.0.0",
            "has_api": false
        },
        {
            "playbookID": "Docker Hardening Test",
            "fromversion": "5.0.0",
            "runnable_on_docker_only": true
        },
        {
            "integrations": "Active Directory Query v2",
            "instance_names": "active_directory_ninja",
            "playbookID": "Active Directory Query V2 configuration with port",
            "has_api": false
        },
        {
            "integrations": "Active Directory Query v2",
            "instance_names": "active_directory_ninja",
            "playbookID": "Active Directory - ad-get-user limit check",
            "has_api": false
        },
        {
            "integrations": "Active Directory Query v2",
            "instance_names": "active_directory_ninja",
            "playbookID": "active directory search user with parentheses test",
            "has_api": false
        },
        {
            "playbookID": "Email Address Enrichment - Generic v2.1 - Test",
            "integrations": "Active Directory Query v2",
            "instance_names": "active_directory_ninja",
            "has_api": false
        },
        {
            "integrations": "Cofense Intelligence",
            "playbookID": "Test - Cofense Intelligence",
            "timeout": 500
        },
        {
            "playbookID": "GDPRContactAuthorities Test"
        },
        {
            "integrations": "Google Resource Manager",
            "playbookID": "GoogleResourceManager-Test",
            "timeout": 500
        },
        {
            "integrations": "SlashNext Phishing Incident Response",
            "playbookID": "SlashNextPhishingIncidentResponse-Test",
            "timeout": 500
        },
        {
            "integrations": "Google Cloud Storage",
            "playbookID": "GCS - Test",
            "timeout": 500,
            "memory_threshold": 80
        },
        {
            "integrations": "GooglePubSub",
            "playbookID": "GooglePubSub_Test",
            "timeout": 500,
            "fromversion": "5.0.0"
        },
        {
            "playbookID": "Calculate Severity - Generic v2 - Test",
            "integrations": [
                "Palo Alto Minemeld",
                "Active Directory Query v2"
            ],
            "instance_names": "active_directory_ninja",
            "fromversion": "4.5.0"
        },
        {
            "integrations": "Freshdesk",
            "playbookID": "Freshdesk-Test",
            "timeout": 500
        },
        {
            "playbookID": "Autoextract - Test",
            "fromversion": "4.1.0"
        },
        {
            "playbookID": "FilterByList - Test",
            "fromversion": "4.5.0"
        },
        {
            "playbookID": "Impossible Traveler - Test",
            "integrations": [
                "Ipstack",
                "ipinfo",
                "Rasterize",
                "Active Directory Query v2",
                "Demisto REST API"
            ],
            "instance_names": "active_directory_ninja",
            "fromversion": "5.0.0",
            "timeout": 700
        },
        {
            "playbookID": "Active Directory - Get User Manager Details - Test",
            "integrations": "Active Directory Query v2",
            "instance_names": "active_directory_80k",
            "fromversion": "5.0.0",
            "has_api": false
        },
        {
            "integrations": "Kafka V2",
            "playbookID": "Kafka Test"
        },
        {
            "playbookID": "File Enrichment - Generic v2 - Test",
            "instance_names": "virus_total_v3",
            "integrations": [
                "VirusTotal (API v3)",
                "Cylance Protect v2"
            ],
            "is_mockable": false
        },
        {
            "integrations": [
                "epo",
                "McAfee Active Response"
            ],
            "playbookID": "Endpoint data collection test",
            "timeout": 500
        },
        {
            "integrations": [
                "epo",
                "McAfee Active Response"
            ],
            "playbookID": "MAR - Endpoint data collection test",
            "timeout": 500
        },
        {
            "integrations": "DUO Admin",
            "playbookID": "DuoAdmin API test playbook",
            "fromversion": "5.0.0"
        },
        {
            "integrations": [
                "TAXII Server",
                "TAXIIFeed"
            ],
            "playbookID": "TAXII_Feed_Test",
            "fromversion": "5.5.0",
            "timeout": 300,
            "instance_names": [
                "non_https_cert",
                "instance_execute"
            ]
        },
        {
            "integrations": [
                "TAXII Server",
                "TAXIIFeed"
            ],
            "playbookID": "TAXII_Feed_Test",
            "fromversion": "5.5.0",
            "timeout": 300,
            "instance_names": [
                "https_cert",
                "local_https"
            ]
        },
        {
            "integrations": "TAXII 2 Feed",
            "playbookID": "TAXII 2 Feed Test",
            "fromversion": "5.5.0"
        },
        {
            "integrations": "iDefense Feed",
            "playbookID": "Feed iDefense Test",
            "memory_threshold": 200,
            "fromversion": "5.5.0"
        },
        {
            "playbookID": "TestShowScheduledEntries"
        },
        {
            "playbookID": "Calculate Severity - Standard - Test",
            "integrations": "Palo Alto Minemeld",
            "fromversion": "4.5.0"
        },
        {
            "playbookID": "HTTPListRedirects - Test SSL",
            "has_api": true
        },
        {
            "playbookID": "HTTPListRedirects Basic Test",
            "has_api": true
        },
        {
            "playbookID": "CheckDockerImageAvailableTest",
            "has_api": true
        },
        {
            "playbookID": "Extract Indicators From File - Generic v2 - Test",
            "integrations": [
                "Image OCR",
                "Rasterize"
            ],
            "timeout": 700,
            "memory_threshold": 200,
            "fromversion": "4.5.0"
        },
        {
            "playbookID": "Endpoint Enrichment - Generic v2.1 - Test",
            "integrations": [
                "Cylance Protect v2",
                "carbonblack-v2",
                "epo",
                "Active Directory Query v2",
                "VMware Carbon Black EDR v2"
            ],
            "instance_names": "active_directory_ninja"
        },
        {
            "playbookID": "EmailReputationTest",
            "integrations": "Have I Been Pwned? V2"
        },
        {
            "integrations": "Symantec Deepsight Intelligence",
            "playbookID": "Symantec Deepsight Test"
        },
        {
            "playbookID": "ExtractDomainFromEmailTest"
        },
        {
            "playbookID": "Wait Until Datetime - Test",
            "fromversion": "4.5.0"
        },
        {
            "playbookID": "PAN-OS DAG Configuration Test",
            "integrations": "Panorama",
            "instance_names": "palo_alto_panorama_9.0",
            "timeout": 1500
        },
        {
            "playbookID": "PAN-OS EDL Setup v3 Test",
            "integrations": [
                "Panorama",
                "palo_alto_networks_pan_os_edl_management"
            ],
            "instance_names": "palo_alto_firewall_9.0",
            "timeout": 300
        },
        {
            "integrations": "Snowflake",
            "playbookID": "Snowflake-Test"
        },
        {
            "playbookID": "Account Enrichment - Generic v2.1 - Test",
            "integrations": "Active Directory Query v2",
            "instance_names": "active_directory_80k",
            "has_api": false
        },
        {
            "integrations": "Cisco Umbrella Investigate",
            "playbookID": "Domain Enrichment - Generic v2 - Test"
        },
        {
            "integrations": "Google BigQuery",
            "playbookID": "Google BigQuery Test"
        },
        {
            "integrations": "Zoom",
            "playbookID": "Zoom_Test"
        },
        {
            "integrations": "Cisco WebEx Feed",
            "playbookID": "Test_Cisco_WebEx_Feed",
            "fromversion": "6.0.0"
        },
        {
            "playbookID": "IP Enrichment - Generic v2 - Test",
            "integrations": "VirusTotal (API v3)",
            "instance_names": "virus_total_v3",
            "fromversion": "4.1.0"
        },
        {
            "integrations": "Cherwell",
            "playbookID": "Cherwell Example Scripts - test"
        },
        {
            "integrations": "Cherwell",
            "playbookID": "Cherwell - test"
        },
        {
            "integrations": "CarbonBlackProtectionV2",
            "playbookID": "Carbon Black Enterprise Protection V2 Test"
        },
        {
            "integrations": "Active Directory Query v2",
            "instance_names": "active_directory_ninja",
            "playbookID": "Test ADGetUser Fails with no instances 'Active Directory Query' (old version)",
            "has_api": false
        },
        {
            "integrations": "MITRE ATT&CK v2",
            "playbookID": "FeedMitreAttackv2_test",
            "memory_threshold": 150
        },
        {
            "integrations": "MITRE ATT&CK v2",
            "playbookID": "ExtractAttackPattern-Test",
            "memory_threshold": 150,
            "fromversion": "6.2.0"
        },
        {
            "integrations": "ANYRUN",
            "playbookID": "ANYRUN-Test"
        },
        {
            "integrations": "ANYRUN",
            "playbookID": "Detonate File - ANYRUN - Test"
        },
        {
            "integrations": "ANYRUN",
            "playbookID": "Detonate URL - ANYRUN - Test"
        },
        {
            "integrations": "Netcraft",
            "playbookID": "Netcraft test"
        },
        {
            "integrations": "EclecticIQ Platform",
            "playbookID": "EclecticIQ Test"
        },
        {
            "playbookID": "FormattingPerformance - Test",
            "fromversion": "5.0.0"
        },
        {
            "integrations": "AWS - EC2",
            "instance_names": "AWS - EC2",
            "playbookID": "AWS - EC2 Test Playbook",
            "fromversion": "5.0.0",
            "memory_threshold": 90
        },
        {
            "integrations": "AWS - EC2",
            "playbookID": "d66e5f86-e045-403f-819e-5058aa603c32"
        },
        {
            "integrations": "ANYRUN",
            "playbookID": "Detonate File From URL - ANYRUN - Test"
        },
        {
            "integrations": "AWS - CloudTrail",
            "playbookID": "3da2e31b-f114-4d7f-8702-117f3b498de9"
        },
        {
            "integrations": "carbonblackprotection",
            "playbookID": "67b0f25f-b061-4468-8613-43ab13147173"
        },
        {
            "integrations": "DomainTools",
            "playbookID": "DomainTools-Test"
        },
        {
            "integrations": "Exabeam",
            "playbookID": "Exabeam - Test"
        },
        {
            "integrations": "Cisco Spark",
            "playbookID": "Cisco Spark Test New"
        },
        {
            "integrations": "Remedy On-Demand",
            "playbookID": "Remedy-On-Demand-Test"
        },
        {
            "playbookID": "ssdeepreputationtest"
        },
        {
            "playbookID": "TestIsEmailAddressInternal"
        },
        {
            "integrations": "Google Cloud Compute",
            "playbookID": "GoogleCloudComputeListTest"
        },
        {
            "integrations": "AWS - S3",
            "playbookID": "AWS - S3 Test Playbook",
            "memory_threshold": 80,
            "is_mockable": false
        },
        {
            "integrations": "AwsSecretsManager",
            "playbookID": "AwsSecretsManagerTest"
        },
        {
            "integrations": "Image OCR",
            "playbookID": "TestImageOCR"
        },
        {
            "integrations": "fireeye",
            "playbookID": "Detonate File - FireEye AX - Test"
        },
        {
            "integrations": [
                "Rasterize",
                "Image OCR"
            ],
            "playbookID": "Rasterize Test",
            "fromversion": "5.0.0",
            "memory_threshold": 100
        },
        {
            "integrations": "Rasterize",
            "playbookID": "RasterizeImageTest",
            "fromversion": "5.0.0"
        },
        {
            "integrations": "Ipstack",
            "playbookID": "Ipstack_Test"
        },
        {
            "integrations": "Perch",
            "playbookID": "Perch-Test"
        },
        {
            "integrations": "Forescout",
            "playbookID": "Forescout-Test"
        },
        {
            "integrations": "GitHub",
            "playbookID": "Git_Integration-Test"
        },
        {
            "integrations": "GitHub IAM",
            "playbookID": "Github IAM - Test Playbook",
            "fromversion": "6.1.0"
        },
        {
            "integrations": "LogRhythmRest",
            "playbookID": "LogRhythm REST test"
        },
        {
            "integrations": "AlienVault USM Anywhere",
            "playbookID": "AlienVaultUSMAnywhereTest"
        },
        {
            "playbookID": "PhishLabsTestPopulateIndicators"
        },
        {
            "playbookID": "Test_HTMLtoMD"
        },
        {
            "integrations": "PhishLabs IOC",
            "playbookID": "PhishLabsIOC TestPlaybook",
            "fromversion": "4.1.0"
        },
        {
            "integrations": "PerceptionPoint",
            "playbookID": "PerceptionPoint Test",
            "fromversion": "4.1.0"
        },
        {
            "integrations": "vmray",
            "playbookID": "VMRay-Test-File",
            "fromversion": "5.5.0"
        },
        {
            "integrations": "vmray",
            "playbookID": "File Enrichment - VMRay - Test",
            "fromversion": "5.0.0"
        },
        {
            "integrations": "AutoFocus V2",
            "playbookID": "AutoFocus V2 test",
            "fromversion": "5.0.0",
            "timeout": 1000
        },
        {
            "playbookID": "Process Email - Generic for Rasterize"
        },
        {
            "playbookID": "Send Investigation Summary Reports - Test",
            "integrations": "EWS v2",
            "instance_names": [
                "ews_mail_sender_labdemisto"
            ],
            "fromversion": "4.5.0",
            "memory_threshold": 100
        },
        {
            "integrations": "Flashpoint",
            "playbookID": "Flashpoint_event-Test"
        },
        {
            "integrations": "Flashpoint",
            "playbookID": "Flashpoint_forum-Test"
        },
        {
            "integrations": "Flashpoint",
            "playbookID": "Flashpoint_report-Test"
        },
        {
            "integrations": "Flashpoint",
            "playbookID": "Flashpoint_reputation-Test"
        },
        {
            "integrations": "BluecatAddressManager",
            "playbookID": "Bluecat Address Manager test"
        },
        {
            "integrations": "MailListener - POP3 Beta",
            "playbookID": "MailListener-POP3 - Test"
        },
        {
            "playbookID": "sumList - Test"
        },
        {
            "integrations": "VulnDB",
            "playbookID": "Test-VulnDB"
        },
        {
            "integrations": "Shodan_v2",
            "playbookID": "Test-Shodan_v2",
            "timeout": 1000
        },
        {
            "integrations": "Threat Crowd",
            "playbookID": "ThreatCrowd - Test"
        },
        {
            "integrations": "GoogleDocs",
            "playbookID": "GoogleDocs-test"
        },
        {
            "playbookID": "Request Debugging - Test",
            "fromversion": "5.0.0"
        },
        {
            "playbookID": "Test Convert file hash to corresponding hashes",
            "fromversion": "4.5.0",
            "integrations": [
                "VirusTotal",
                "Zimperium"
            ],
            "instance_names": "virus_total_general"
        },
        {
            "playbookID": "PAN-OS Query Logs For Indicators Test",
            "fromversion": "5.5.0",
            "timeout": 1500,
            "integrations": "Panorama",
            "instance_names": "palo_alto_panorama"
        },
        {
            "integrations": "Elasticsearch v2",
            "instance_names": "es_v7",
            "playbookID": "Elasticsearch_v2_test"
        },
        {
            "integrations": "ElasticsearchFeed",
            "instance_names": "es_demisto_feed",
            "playbookID": "Elasticsearch_Fetch_Demisto_Indicators_Test",
            "fromversion": "5.5.0"
        },
        {
            "integrations": "ElasticsearchFeed",
            "instance_names": "es_generic_feed",
            "playbookID": "Elasticsearch_Fetch_Custom_Indicators_Test",
            "fromversion": "5.5.0"
        },
        {
            "integrations": "Elasticsearch v2",
            "instance_names": "es_v6",
            "playbookID": "Elasticsearch_v2_test-v6"
        },
        {
            "integrations": "Elasticsearch v2",
            "instance_names": "es_v8",
            "playbookID": "Elasticsearch_v2_test-v8"
        },
        {
            "integrations": "PolySwarm",
            "playbookID": "PolySwarm-Test"
        },
        {
            "integrations": "Kennav2",
            "playbookID": "Kenna Test"
        },
        {
            "integrations": "SecurityAdvisor",
            "playbookID": "SecurityAdvisor-Test",
            "fromversion": "4.5.0"
        },
        {
            "integrations": "Google Key Management Service",
            "playbookID": "Google-KMS-test",
            "pid_threshold": 6,
            "memory_threshold": 60
        },
        {
            "integrations": "SecBI",
            "playbookID": "SecBI - Test"
        },
        {
            "playbookID": "ExtractFQDNFromUrlAndEmail-Test"
        },
        {
            "integrations": "EWS v2",
            "playbookID": "Get EWS Folder Test",
            "fromversion": "4.5.0",
            "instance_names": "ewv2_regular",
            "timeout": 1200
        },
        {
            "integrations": "EWSO365",
            "instance_names": "ewso365_dev_team",
            "playbookID": "EWS_O365_test",
            "fromversion": "5.0.0",
            "timeout": 500
        },
        {
            "integrations": "EWSO365",
            "instance_names": "ewso365_dev_team",
            "playbookID": "EWS_O365_send_mail_test",
            "fromversion": "5.0.0"
        },
        {
            "integrations": "Unit42v2 Feed",
            "playbookID": "unit42_atoms",
            "fromversion": "5.5.0"
        },
        {
            "integrations": "QRadar v3",
            "playbookID": "QRadar Indicator Hunting Test",
            "timeout": 12000,
            "fromversion": "6.0.0"
        },
        {
            "integrations": "QRadar v3",
            "playbookID": "QRadar - Get Offense Logs Test",
            "timeout": 600,
            "fromversion": "6.0.0"
        },
        {
            "playbookID": "SetAndHandleEmpty test",
            "fromversion": "4.5.0"
        },
        {
            "integrations": "Tanium v2",
            "playbookID": "Tanium v2 - Test"
        },
        {
            "integrations": "Office 365 Feed",
            "playbookID": "Office365_Feed_Test",
            "fromversion": "5.5.0",
            "memory_threshold": 150
        },
        {
            "integrations": "GoogleCloudTranslate",
            "playbookID": "GoogleCloudTranslate-Test",
            "pid_threshold": 9
        },
        {
            "integrations": "Infoblox",
            "playbookID": "Infoblox Test"
        },
        {
            "integrations": "BPA",
            "playbookID": "Test-BPA",
            "fromversion": "4.5.0"
        },
        {
            "playbookID": "GetValuesOfMultipleFIelds Test",
            "fromversion": "4.5.0"
        },
        {
            "playbookID": "IsInternalHostName Test",
            "fromversion": "4.5.0"
        },
        {
            "playbookID": "DigitalGuardian-Test",
            "integrations": "Digital Guardian",
            "fromversion": "5.0.0"
        },
        {
            "integrations": "SplunkPy",
            "playbookID": "Splunk Indicator Hunting Test",
            "fromversion": "5.0.0",
            "memory_threshold": 500,
            "instance_names": "use_default_handler",
            "is_mockable": false
        },
        {
            "integrations": "BPA",
            "playbookID": "Test-BPA_Integration",
            "fromversion": "4.5.0"
        },
        {
            "integrations": "AutoFocus Feed",
            "playbookID": "playbook-FeedAutofocus_test",
            "fromversion": "5.5.0"
        },
        {
            "integrations": "PaloAltoNetworks_PrismaCloudCompute",
            "playbookID": "PaloAltoNetworks_PrismaCloudCompute-Test",
            "instance_names": "prisma_cloud_compute_21_04"
        },
        {
            "integrations": "SaasSecurity",
            "playbookID": "SaasSecurity-Test"
        },
        {
            "integrations": "Recorded Future Feed",
            "playbookID": "RecordedFutureFeed - Test",
            "instance_names": "recorded_future_feed",
            "timeout": 1000,
            "fromversion": "5.5.0",
            "memory_threshold": 86
        },
        {
            "integrations": "Recorded Future Feed",
            "playbookID": "RecordedFutureFeed - Test",
            "instance_names": "recorded_future_feed_with_risk_rules",
            "timeout": 1000,
            "fromversion": "5.5.0",
            "memory_threshold": 86
        },
        {
            "integrations": "Expanse",
            "playbookID": "test-Expanse-Playbook",
            "fromversion": "5.0.0"
        },
        {
            "integrations": "Expanse",
            "playbookID": "test-Expanse",
            "fromversion": "5.0.0"
        },
        {
            "integrations": "DShield Feed",
            "playbookID": "playbook-DshieldFeed_test",
            "fromversion": "5.5.0",
            "is_mockable": false
        },
        {
            "integrations": "AlienVault Reputation Feed",
            "playbookID": "AlienVaultReputationFeed_Test",
            "fromversion": "5.5.0",
            "memory_threshold": 190
        },
        {
            "integrations": "BruteForceBlocker Feed",
            "playbookID": "playbook-BruteForceBlocker_test",
            "fromversion": "5.5.0",
            "memory_threshold": 190
        },
        {
            "integrations": "F5Silverline",
            "playbookID": "F5Silverline_TestPlaybook",
            "fromversion": "6.0.0",
            "memory_threshold": 190
        },
        {
            "integrations": "Carbon Black Enterprise EDR",
            "playbookID": "Carbon Black Enterprise EDR Test",
            "fromversion": "5.0.0"
        },
        {
            "integrations": "MongoDB Key Value Store",
            "playbookID": "MongoDB KeyValueStore - Test",
            "pid_threshold": 12,
            "fromversion": "5.0.0"
        },
        {
            "integrations": "MongoDB Log",
            "playbookID": "MongoDBLog - Test",
            "pid_threshold": 12,
            "fromversion": "5.0.0"
        },
        {
            "integrations": "CyCognito",
            "playbookID": "CyCognito-Test",
            "fromversion": "6.2.0"
        },
        {
            "integrations": "FeedCyCognito",
            "playbookID": "FeedCyCognito-Test",
            "fromversion": "6.2.0"
        },
        {
            "integrations": "Google Chronicle Backstory",
            "playbookID": "Google Chronicle Backstory Asset - Test",
            "fromversion": "5.0.0"
        },
        {
            "integrations": "Google Chronicle Backstory",
            "playbookID": "Google Chronicle Backstory IOC Details - Test",
            "fromversion": "5.0.0"
        },
        {
            "integrations": "Google Chronicle Backstory",
            "playbookID": "Google Chronicle Backstory List Alerts - Test",
            "fromversion": "5.0.0"
        },
        {
            "integrations": "Google Chronicle Backstory",
            "playbookID": "Google Chronicle Backstory List IOCs - Test",
            "fromversion": "5.0.0"
        },
        {
            "integrations": "Google Chronicle Backstory",
            "playbookID": "Google Chronicle Backstory Reputation - Test",
            "fromversion": "5.0.0"
        },
        {
            "integrations": "Google Chronicle Backstory",
            "playbookID": "Google Chronicle Backstory List Events - Test",
            "fromversion": "5.0.0"
        },
        {
            "integrations": "Feodo Tracker IP Blocklist Feed",
            "instance_names": "feodo_tracker_ip_currently__active",
            "playbookID": "playbook-feodotrackeripblock_test_currently__active",
            "fromversion": "5.5.0"
        },
        {
            "integrations": "Feodo Tracker IP Blocklist Feed",
            "instance_names": "feodo_tracker_ip_30_days",
            "playbookID": "playbook-feodotrackeripblock_test_30_days",
            "fromversion": "5.5.0"
        },
        {
            "integrations": "Code42",
            "playbookID": "Code42-Test",
            "fromversion": "5.0.0",
            "timeout": 600
        },
        {
            "playbookID": "Code42 File Search Test",
            "integrations": "Code42",
            "fromversion": "5.0.0"
        },
        {
            "playbookID": "FetchIndicatorsFromFile-test",
            "fromversion": "5.5.0"
        },
        {
            "integrations": "RiskSense",
            "playbookID": "RiskSense Get Apps - Test"
        },
        {
            "integrations": "RiskSense",
            "playbookID": "RiskSense Get Host Detail - Test"
        },
        {
            "integrations": "RiskSense",
            "playbookID": "RiskSense Get Host Finding Detail - Test"
        },
        {
            "integrations": "RiskSense",
            "playbookID": "RiskSense Get Hosts - Test"
        },
        {
            "integrations": "RiskSense",
            "playbookID": "RiskSense Get Host Findings - Test"
        },
        {
            "integrations": "RiskSense",
            "playbookID": "RiskSense Get Unique Cves - Test"
        },
        {
            "integrations": "RiskSense",
            "playbookID": "RiskSense Get Unique Open Findings - Test"
        },
        {
            "integrations": "RiskSense",
            "playbookID": "RiskSense Get Apps Detail - Test"
        },
        {
            "integrations": "RiskSense",
            "playbookID": "RiskSense Apply Tag - Test"
        },
        {
            "integrations": "Indeni",
            "playbookID": "Indeni_test",
            "fromversion": "5.0.0"
        },
        {
            "integrations": "SafeBreach v2",
            "playbookID": "playbook-SafeBreach-Test",
            "fromversion": "5.5.0"
        },
        {
            "integrations": "AlienVault OTX TAXII Feed",
            "playbookID": "playbook-feedalienvaultotx_test",
            "fromversion": "5.5.0"
        },
        {
            "playbookID": "ExtractDomainAndFQDNFromUrlAndEmail-Test",
            "fromversion": "5.5.0"
        },
        {
            "integrations": "Cortex Data Lake",
            "playbookID": "Cortex Data Lake Test",
            "instance_names": "cdl_prod",
            "fromversion": "4.5.0"
        },
        {
            "integrations": "MongoDB",
            "playbookID": "MongoDB - Test"
        },
        {
            "integrations": "DNSDB_v2",
            "playbookID": "DNSDB-Test",
            "fromversion": "5.0.0"
        },
        {
            "playbookID": "DBotCreatePhishingClassifierV2FromFile-Test",
            "timeout": 60000,
            "fromversion": "6.1.0",
            "instance_names": "ml_dummy_prod",
            "integrations": "AzureWAF"
        },
        {
            "integrations": "IBM Resilient Systems",
            "playbookID": "IBM Resilient Systems Test"
        },
        {
            "integrations": [
                "Prisma Access",
                "Prisma Access Egress IP feed"
            ],
            "playbookID": "Prisma_Access_Egress_IP_Feed-Test",
            "timeout": 60000,
            "fromversion": "5.5.0"
        },
        {
            "integrations": "Palo Alto Networks - Prisma SASE",
            "playbookID": "PrismaSASE Test",
            "fromversion": "6.5.0",
            "timeout": 3000
        },

        {
            "integrations": "Prisma Access",
            "playbookID": "Prisma_Access-Test",
            "timeout": 60000,
            "fromversion": "5.5.0"
        },
        {
            "playbookID": "EvaluateMLModllAtProduction-Test",
            "timeout": 500,
            "fromversion": "5.5.0"
        },
        {
            "integrations": "Google IP Ranges Feed",
            "playbookID": "Fetch Indicators Test",
            "fromversion": "6.0.0"
        },
        {
            "integrations": "Azure AD Connect Health Feed",
            "playbookID": "FeedAzureADConnectHealth_Test",
            "fromversion": "5.5.0"
        },
        {
            "integrations": [
                "Zoom Feed",
                "Demisto REST API"
            ],
            "playbookID": "FeedZoom_Test",
            "fromversion": "5.5.0"
        },
        {
            "playbookID": "PCAP Analysis Test",
            "integrations": [
                "ipinfo",
                "WildFire-v2"
            ],
            "fromversion": "5.0.0",
            "timeout": 1200
        },
        {
            "integrations": "Workday",
            "playbookID": "Workday - Test",
            "fromversion": "5.0.0",
            "timeout": 600
        },
        {
            "integrations": "Unit42 Feed",
            "playbookID": "Unit42 Feed - Test",
            "fromversion": "5.5.0",
            "timeout": 600
        },
        {
            "integrations": "CrowdStrikeMalquery",
            "playbookID": "CrowdStrikeMalquery-Test",
            "fromversion": "5.0.0",
            "timeout": 2500
        },
        {
            "integrations": "Sixgill_Darkfeed",
            "playbookID": "Sixgill-Darkfeed_Test",
            "fromversion": "5.5.0"
        },
        {
            "playbookID": "hashIncidentFields-test",
            "fromversion": "4.5.0",
            "timeout": 60000
        },
        {
            "integrations": "RSA Archer v2",
            "playbookID": "Archer v2 - Test",
            "fromversion": "5.0.0",
            "timeout": 1500
        },
        {
            "integrations": "WootCloud",
            "playbookID": "TestWootCloudPlaybook",
            "fromversion": "5.0.0"
        },
        {
            "integrations": "Ivanti Heat",
            "playbookID": "Ivanti Heat - Test"
        },
        {
            "integrations": "MicrosoftCloudAppSecurity",
            "playbookID": "MicrosoftCloudAppSecurity-Test"
        },
        {
            "integrations": "Blueliv ThreatCompass",
            "playbookID": "Blueliv_ThreatCompass_test",
            "fromversion": "5.0.0"
        },
        {
            "playbookID": "IncreaseIncidentSeverity-Test",
            "fromversion": "5.0.0"
        },
        {
            "integrations": "TrendMicro Cloud App Security",
            "playbookID": "playbook_TrendmicroCAS_Test",
            "fromversion": "5.0.0",
            "timeout": 300
        },
        {
            "playbookID": "IfThenElse-Test",
            "fromversion": "5.0.0"
        },
        {
            "integrations": "Imperva WAF",
            "playbookID": "Imperva WAF - Test"
        },
        {
            "integrations": "CheckPointFirewall_v2",
            "playbookID": "checkpoint-testplaybook",
            "timeout": 500
        },
        {
            "playbookID": "FailedInstances - Test",
            "integrations": "Whois",
            "fromversion": "4.5.0"
        },
        {
            "integrations": "F5 ASM",
            "playbookID": "playbook-F5_ASM-Test",
            "timeout": 600,
            "fromversion": "5.0.0"
        },
        {
            "playbookID": "Hatching Triage - Detonate File",
            "integrations": "Hatching Triage",
            "fromversion": "5.5.0"
        },
        {
            "integrations": "Rundeck",
            "playbookID": "Rundeck_test",
            "fromversion": "5.5.0",
            "is_mockable": false
        },
        {
            "playbookID": "Field polling test",
            "timeout": 600,
            "fromversion": "5.0.0"
        },
        {
            "integrations": "Generic Webhook",
            "playbookID": "Generic Webhook - Test",
            "fromversion": "5.5.0",
            "has_api": false
        },
        {
            "integrations": "Palo Alto Networks Enterprise DLP",
            "playbookID": "Palo_Alto_Networks_Enterprise_DLP - Test",
            "fromversion": "5.0.0"
        },
        {
            "integrations": "Cryptocurrency",
            "playbookID": "Cryptocurrency-Test",
            "is_mockable": false
        },
        {
            "integrations": "Public DNS Feed",
            "playbookID": "Public_DNS_Feed_Test",
            "fromversion": "5.5.0"
        },
        {
            "integrations": "BitcoinAbuse",
            "playbookID": "BitcoinAbuse-test",
            "fromversion": "5.5.0",
            "memory_threshold": 200
        },
        {
            "integrations": "ExpanseV2",
            "playbookID": "ExpanseV2 Test",
            "fromversion": "6.0.0",
            "timeout": 250
        },
        {
            "integrations": "FeedExpanse",
            "playbookID": "Feed Expanse Test",
            "fromversion": "6.0.0"
        },
        {
            "integrations": "MicrosoftGraphIdentityandAccess",
            "playbookID": "Identity & Access test playbook"
        },
        {
            "integrations": "MicrosoftPolicyAndComplianceAuditLog",
            "playbookID": "Audit Log - Test"
        },
        {
            "integrations": "Nutanix Hypervisor",
            "playbookID": "Nutanix-test"
        },
        {
            "integrations": "Azure Storage",
            "playbookID": "Azure Storage - Test"
        },
        {
            "integrations": "MicrosoftGraphApplications",
            "playbookID": "MSGraph Applications Test",
            "instance_names": "ms_graph_applications_device_code"
        },
        {
            "integrations": "MicrosoftGraphApplications",
            "playbookID": "MSGraph Applications Test",
            "instance_names": "ms_graph_applications_client_cred"
        },
        {
            "integrations": "EWS Extension Online Powershell v2",
            "playbookID": "playbook-O365-EWS-Extension-Powershell-Online-V2-Test",
            "fromversion": "6.0.0",
            "toversion": "6.0.9",
            "timeout": 250
        },
        {
            "integrations": "EWS Extension Online Powershell v3",
            "playbookID": "playbook-O365-EWS-Extension-Powershell-Online-V3-Test",
            "fromversion": "6.0.0",
            "toversion": "6.0.9",
            "timeout": 250
        },
        {
            "integrations": "VirusTotal (API v3)",
            "playbookID": "VirusTotal (API v3) Detonate Test",
            "instance_names": [
                "virus_total_v3",
                "virus_total_v3_premium"
            ],
            "is_mockable": false
        },
        {
            "integrations": "VirusTotal (API v3)",
            "playbookID": "VirusTotalV3-test",
            "instance_names": [
                "virus_total_v3"
            ],
            "fromversion": "5.5.0"
        },
        {
            "integrations": "HostIo",
            "playbookID": "HostIo_Test"
        },
        {
            "playbookID": "CreateCertificate-Test",
            "fromversion": "5.5.0"
        },
        {
            "integrations": "LogPoint SIEM Integration",
            "playbookID": "LogPoint SIEM Integration - Test Playbook 1"
        },
        {
            "integrations": "LogPoint SIEM Integration",
            "playbookID": "LogPoint SIEM Integration - Test Playbook 2"
        },
        {
            "integrations": "Cisco Stealthwatch",
            "fromversion": "5.5.0",
            "playbookID": "Cisco Stealthwatch Test"
        },
        {
            "integrations": "cymulate_v2",
            "playbookID": "Cymulate V2 Test",
            "fromversion": "6.0.0"
        },
        {
            "integrations": "OpenCTI",
            "playbookID": "OpenCTI Test",
            "fromversion": "5.0.0"
        },
        {
            "integrations": "Microsoft Graph API",
            "playbookID": "Microsoft Graph API - Test",
            "fromversion": "5.0.0"
        },
        {
            "integrations": "QRadar v3",
            "playbookID": "QRadar_v3-test",
            "fromversion": "6.0.0",
            "timeout": 600
        },
        {
            "playbookID": "DbotPredictOufOfTheBoxTest",
            "fromversion": "4.5.0",
            "timeout": 1000
        },
        {
            "playbookID": "DbotPredictOufOfTheBoxTestV2",
            "fromversion": "5.5.0",
            "timeout": 1000
        },
        {
            "integrations": "HPEArubaClearPass",
            "playbookID": "HPEArubaClearPass_TestPlaybook",
            "fromversion": "6.0.0"
        },
        {
            "integrations": "CrowdstrikeFalcon",
            "playbookID": "Get endpoint details - Generic - test",
            "fromversion": "5.5.0"
        },
        {
            "integrations": "CrowdstrikeFalcon",
            "playbookID": "Isolate and unisolate endpoint - test",
            "fromversion": "5.5.0"
        },
        {
            "integrations": "VirusTotal - Premium (API v3)",
            "playbookID": "VirusTotal Premium v3 TestPlaybook",
            "fromversion": "5.5.0"
        },
        {
            "integrations": "Armis",
            "playbookID": "Armis-Test",
            "fromversion": "5.5.0"
        },
        {
            "playbookID": "Tidy - Test",
            "integrations": [
                "AWS - EC2",
                "Demisto REST API",
                "Tidy"
            ],
            "instance_names": [
                "aws_alloacte_host"
            ],
            "fromversion": "6.0.0"
        },
        {
            "integrations": "Trend Micro Deep Security",
            "playbookID": "Trend Micro Deep Security - Test"
        },
        {
            "integrations": "Carbon Black Endpoint Standard",
            "playbookID": "carbonBlackEndpointStandardTestPlaybook",
            "fromversion": "5.5.0",
            "is_mockable": false
        },
        {
            "integrations": "Proofpoint TAP v2",
            "playbookID": "ProofpointTAP-Test"
        },
        {
            "integrations": "QualysV2",
            "playbookID": "QualysVulnerabilityManagement-Test",
            "fromversion": "5.5.0",
            "timeout": 3500
        },
        {
            "integrations": "ThreatExchange v2",
            "playbookID": "ThreatExchangeV2-test",
            "fromversion": "5.5.0"
        },
        {
            "integrations": "NetscoutAED",
            "playbookID": "NetscoutAED-Test",
            "fromversion": "5.5.0"
        },
        {
            "integrations": "VMware Workspace ONE UEM (AirWatch MDM)",
            "playbookID": "VMware Workspace ONE UEM (AirWatch MDM)-Test",
            "fromversion": "6.0.0"
        },
        {
            "integrations": "CarbonBlackLiveResponseCloud",
            "playbookID": "CarbonBlackLiveResponseCloud-Test",
            "fromversion": "5.5.0",
            "is_mockable": false
        },
        {
            "playbookID": "EDL Performance Test",
            "instance_names": "edl_auto",
            "integrations": [
                "EDL",
                "Create-Mock-Feed-Relationships"
            ],
            "fromversion": "6.0.0",
            "timeout": 3500,
            "memory_threshold": 900,
            "pid_threshold": 12,
            "context_print_dt": "EDLHey",
            "has_api": false
        },
        {
            "playbookID": "Export Indicators Performance Test",
            "instance_names": "eis_auto",
            "integrations": [
                "ExportIndicators",
                "Create-Mock-Feed-Relationships"
            ],
            "fromversion": "6.0.0",
            "timeout": 3500,
            "memory_threshold": 900,
            "pid_threshold": 12,
            "context_print_dt": "EISHey"
        },
        {
            "integrations": "jamf v2",
            "playbookID": "Jamf_v2_test",
            "fromversion": "5.5.0"
        },
        {
            "integrations": "GuardiCore v2",
            "playbookID": "GuardiCoreV2-Test",
            "fromversion": "6.0.0"
        },
        {
            "playbookID": "DBot Build Phishing Classifier Test - Multiple Algorithms",
            "timeout": 60000,
            "fromversion": "6.1.0",
            "instance_names": "ml_dummy_prod",
            "integrations": "AzureWAF"
        },
        {
            "integrations": [
                "AutoFocus Daily Feed",
                "Demisto REST API"
            ],
            "playbookID": "Fetch Indicators Test",
            "fromversion": "6.0.0",
            "is_mockable": false,
            "timeout": 2400
        },
        {
            "integrations": "SOCRadarIncidents",
            "playbookID": "SOCRadarIncidents-Test"
        },
        {
            "integrations": "SOCRadarThreatFusion",
            "playbookID": "SOCRadarThreatFusion-Test"
        },
        {
            "integrations": "FeedSOCRadarThreatFeed",
            "playbookID": "FeedSOCRadarThreatFeed-Test"
        },
        {
            "integrations": "TheHive Project",
            "playbookID": "Playbook_TheHiveProject_Test",
            "fromversion": "6.0.0"
        },
        {
            "integrations": [
                "ServiceNow v2",
                "Demisto REST API"
            ],
            "playbookID": "Fetch Incidents Test",
            "instance_names": "snow_basic_auth",
            "fromversion": "6.0.0",
            "is_mockable": false,
            "timeout": 2400
        },
        {
            "integrations": [
                "MalwareBazaar Feed",
                "Demisto REST API"
            ],
            "playbookID": "Fetch Indicators Test",
            "fromversion": "6.0.0",
            "is_mockable": false,
            "instance_names": "malwarebazzar_auto",
            "timeout": 2400
        },
        {
            "playbookID": "SolarWinds-Test",
            "fromversion": "5.5.0",
            "integrations": [
                "SolarWinds"
            ]
        },
        {
            "playbookID": "BastilleNetworks-Test",
            "fromversion": "5.0.0",
            "integrations": [
                "Bastille Networks"
            ]
        },
        {
            "playbookID": "bc993d1a-98f5-4554-8075-68a38004c119",
            "fromversion": "5.0.0",
            "integrations": [
                "Gamma"
            ]
        },
        {
            "playbookID": "Service Desk Plus (On-Premise) Test",
            "fromversion": "5.0.0",
            "integrations": [
                "ServiceDeskPlus (On-Premise)"
            ]
        },
        {
            "playbookID": "IronDefense Test",
            "fromversion": "5.0.0",
            "integrations": [
                "IronDefense"
            ]
        },
        {
            "playbookID": "AgariPhishingDefense-Test",
            "fromversion": "5.0.0",
            "integrations": [
                "Agari Phishing Defense"
            ]
        },
        {
            "playbookID": "SecurityIntelligenceServicesFeed - Test",
            "fromversion": "5.5.0",
            "integrations": [
                "SecurityIntelligenceServicesFeed"
            ]
        },
        {
            "playbookID": "FeedTalosTestPlaybook",
            "fromversion": "5.5.0",
            "integrations": [
                "Talos Feed"
            ]
        },
        {
            "playbookID": "Netscout Arbor Sightline - Test Playbook",
            "fromversion": "5.5.0",
            "integrations": [
                "NetscoutArborSightline"
            ]
        },
        {
            "playbookID": "AlphaVantage Test Playbook",
            "fromversion": "6.0.0",
            "integrations": [
                "AlphaVantage"
            ]
        },
        {
            "playbookID": "Azure SQL - Test",
            "fromversion": "5.0.0",
            "instance_names": "azure_sql_device_code_instance",
            "integrations": [
                "Azure SQL Management"
            ]
        },
        {
            "playbookID": "Sophos Central Test",
            "fromversion": "5.0.0",
            "integrations": [
                "Sophos Central"
            ]
        },
        {
            "playbookID": "Microsoft Graph Groups - Test",
            "fromversion": "5.0.0",
            "integrations": [
                "Microsoft Graph Groups"
            ]
        },
        {
            "playbookID": "Humio-Test",
            "fromversion": "5.0.0",
            "integrations": [
                "Humio"
            ]
        },
        {
            "playbookID": "Blueliv_ThreatContext_test",
            "fromversion": "5.0.0",
            "integrations": [
                "Blueliv ThreatContext"
            ]
        },
        {
            "playbookID": "Darktrace Test Playbook",
            "fromversion": "6.0.0",
            "integrations": [
                "Darktrace"
            ]
        },
        {
            "playbookID": "Recorded Future Test Playbook",
            "fromversion": "5.0.0",
            "integrations": [
                "Recorded Future v2"
            ]
        },
        {
            "playbookID": "get_file_sample_by_hash_-_cylance_protect_-_test",
            "fromversion": "5.0.0",
            "integrations": [
                "Cylance Protect v2"
            ]
        },
        {
            "playbookID": "Venafi - Test",
            "fromversion": "5.0.0",
            "integrations": [
                "Venafi"
            ]
        },
        {
            "playbookID": "3da36d51-3cdf-4120-882a-cee03b038b89",
            "fromversion": "5.0.0",
            "integrations": [
                "FortiManager"
            ]
        },
        {
            "playbookID": "X509Certificate Test Playbook",
            "fromversion": "6.0.0"
        },
        {
            "playbookID": "Pcysys-Test",
            "fromversion": "5.0.0",
            "integrations": [
                "Pentera"
            ]
        },
        {
            "playbookID": "Pentera Run Scan and Create Incidents - Test",
            "fromversion": "5.0.0",
            "integrations": [
                "Pentera"
            ]
        },
        {
            "playbookID": "Google Chronicle Backstory List Detections - Test",
            "fromversion": "5.0.0",
            "integrations": [
                "Google Chronicle Backstory"
            ]
        },
        {
            "playbookID": "Google Chronicle Backstory List Rules - Test",
            "fromversion": "5.0.0",
            "integrations": [
                "Google Chronicle Backstory"
            ]
        },
        {
            "playbookID": "McAfee ESM v2 - Test",
            "fromversion": "5.0.0",
            "instance_names": "v11.1.3",
            "integrations": [
                "McAfee ESM v2"
            ]
        },
        {
            "playbookID": "McAfee ESM Watchlists - Test",
            "fromversion": "5.0.0",
            "instance_names": "v11.1.3",
            "integrations": [
                "McAfee ESM v2"
            ]
        },
        {
            "playbookID": "Acalvio Sample Playbook",
            "fromversion": "5.0.0",
            "integrations": [
                "Acalvio ShadowPlex"
            ]
        },
        {
            "playbookID": "playbook-SophosXGFirewall-test",
            "fromversion": "5.0.0",
            "integrations": [
                "sophos_firewall"
            ]
        },
        {
            "playbookID": "CircleCI-Test",
            "fromversion": "5.5.0",
            "integrations": [
                "CircleCI"
            ]
        },
        {
            "playbookID": "XMCyberIntegration-Test",
            "fromversion": "6.0.0",
            "integrations": [
                "XMCyber"
            ]
        },
        {
            "playbookID": "a60ae34e-7a00-4a06-81ca-2ca6ea1d58ba",
            "fromversion": "6.0.0",
            "integrations": [
                "AnsibleAlibabaCloud"
            ]
        },
        {
            "playbookID": "Carbon Black Enterprise EDR Process Search Test",
            "fromversion": "5.0.0",
            "integrations": [
                "Carbon Black Enterprise EDR"
            ]
        },
        {
            "playbookID": "Logzio - Test",
            "fromversion": "5.0.0",
            "integrations": [
                "Logz.io"
            ]
        },
        {
            "playbookID": "GoogleCloudSCC-Test",
            "fromversion": "5.0.0",
            "integrations": [
                "GoogleCloudSCC"
            ]
        },
        {
            "playbookID": "SailPointIdentityNow-Test",
            "fromversion": "6.0.0",
            "integrations": [
                "SailPointIdentityNow"
            ]
        },
        {
            "playbookID": "playbook-Cyberint_Test",
            "fromversion": "5.0.0",
            "integrations": [
                "cyberint"
            ]
        },
        {
            "playbookID": "Druva-Test",
            "fromversion": "5.0.0",
            "integrations": [
                "Druva Ransomware Response"
            ]
        },
        {
            "playbookID": "LogPoint SIEM Integration - Test Playbook 3",
            "fromversion": "6.0.0",
            "integrations": [
                "LogPoint SIEM Integration"
            ]
        },
        {
            "playbookID": "TestGraPlayBook",
            "fromversion": "5.0.0",
            "integrations": [
                "Gurucul-GRA"
            ]
        },
        {
            "playbookID": "TestGreatHornPlaybook",
            "fromversion": "6.0.0",
            "integrations": [
                "GreatHorn"
            ]
        },
        {
            "playbookID": "Microsoft Defender Advanced Threat Protection - Test",
            "fromversion": "5.0.0",
            "integrations": [
                "Microsoft Defender Advanced Threat Protection"
            ],
            "instance_names": [
                "microsoft_defender_atp_dev_self_deployed"
            ],
            "timeout": 500
        },
        {
            "playbookID": "Polygon-Test",
            "fromversion": "5.0.0",
            "integrations": [
                "Group-IB TDS Polygon"
            ]
        },
        {
            "playbookID": "TrustwaveSEG-Test",
            "fromversion": "5.0.0",
            "integrations": [
                "trustwave secure email gateway"
            ]
        },
        {
            "playbookID": "PassiveTotal_v2-Test",
            "fromversion": "5.0.0",
            "integrations": [
                "PassiveTotal v2",
                "PassiveTotal"
            ]
        },
        {
            "playbookID": "02ea5cef-3169-4b17-8f4d-604b44e6348a",
            "fromversion": "5.0.0",
            "integrations": [
                "Cognni"
            ]
        },
        {
            "playbookID": "playbook-InsightIDR-test",
            "fromversion": "5.0.0",
            "integrations": [
                "Rapid7 InsightIDR"
            ]
        },
        {
            "playbookID": "Cofense Intelligence v2-Test",
            "fromversion": "5.5.0",
            "integrations": [
                "CofenseIntelligenceV2"
            ]
        },
        {
            "integrations": "Cofense Vision",
            "playbookID": "CofenseVision-Test",
            "fromversion": "6.2.0"
        },
        {
            "playbookID": "opsgenie-test-playbook",
            "fromversion": "6.0.0",
            "integrations": [
                "Opsgeniev2"
            ]
        },
        {
            "playbookID": "FraudWatch-Test",
            "fromversion": "5.0.0",
            "integrations": [
                "FraudWatch"
            ]
        },
        {
            "playbookID": "SepioPrimeAPI-Test",
            "fromversion": "5.0.0",
            "integrations": [
                "Sepio"
            ]
        },
        {
            "playbookID": "SX - PC - Test Playbook",
            "fromversion": "5.5.0",
            "integrations": [
                "PingCastle"
            ]
        },
        {
            "playbookID": "JARM-Test",
            "fromversion": "5.0.0",
            "integrations": [
                "JARM"
            ]
        },
        {
            "playbookID": "Playbook-HYASInsight-Test",
            "fromversion": "6.0.0",
            "integrations": [
                "HYAS Insight"
            ]
        },
        {
            "playbookID": "ConcentricAI Demo Playbook",
            "fromversion": "6.0.0",
            "integrations": [
                "ConcentricAI"
            ]
        },
        {
            "playbookID": "Cyberpion-Test",
            "fromversion": "6.0.0",
            "integrations": [
                "Cyberpion"
            ]
        },
        {
            "playbookID": "CrowdStrike OpenAPI - Test",
            "fromversion": "6.0.0",
            "integrations": [
                "CrowdStrike OpenAPI"
            ]
        },
        {
            "playbookID": "Smokescreen IllusionBLACK-Test",
            "fromversion": "5.0.0",
            "integrations": [
                "Smokescreen IllusionBLACK"
            ]
        },
        {
            "playbookID": "TestCymptomPlaybook",
            "fromversion": "5.0.0",
            "integrations": [
                "Cymptom"
            ]
        },
        {
            "playbookID": "Test-GitLab-v2",
            "fromversion": "6.5.0",
            "integrations": "GitLabv2"
        },
        {
            "playbookID": "LGTM-test-playbook",
            "fromversion": "6.0.0",
            "integrations": [
                "LGTM",
                "MinIO",
                "Docker Engine API"
            ]
        },
        {
            "playbookID": "playbook-MinIO-Test",
            "fromversion": "6.0.0",
            "integrations": [
                "LGTM",
                "MinIO",
                "Docker Engine API"
            ]
        },
        {
            "playbookID": "MSGraph_DeviceManagement_Test",
            "fromversion": "5.0.0",
            "instance_names": "ms_graph_device_management_self_deployed_prod",
            "integrations": [
                "Microsoft Graph Device Management"
            ]
        },
        {
            "playbookID": "G Suite Security Alert Center-Test",
            "fromversion": "5.0.0",
            "integrations": [
                "G Suite Security Alert Center"
            ]
        },
        {
            "playbookID": "VerifyOOBV2Predictions-Test",
            "fromversion": "5.5.0"
        },
        {
            "playbookID": "PAN OS EDL Management - Test",
            "fromversion": "5.0.0",
            "integrations": [
                "palo_alto_networks_pan_os_edl_management"
            ],
            "has_api": false
        },
        {
            "playbookID": "Group-IB Threat Intelligence & Attribution-Test",
            "fromversion": "6.0.0",
            "integrations": [
                "Group-IB Threat Intelligence & Attribution Feed",
                "Group-IB Threat Intelligence & Attribution"
            ]
        },
        {
            "playbookID": "CounterCraft - Test",
            "fromversion": "5.0.0",
            "integrations": [
                "CounterCraft Deception Director"
            ]
        },
        {
            "playbookID": "Azure Kubernetes Services - Test",
            "fromversion": "5.0.0",
            "instance_names": "aks_device_code_instance",
            "integrations": [
                "Azure Kubernetes Services"
            ]
        },
        {
            "playbookID": "Cortex XDR - IOC - Test without fetch",
            "fromversion": "5.5.0",
            "integrations": [
                "Cortex XDR - IR",
                "Cortex XDR - IOC"
            ]
        },
        {
            "playbookID": "PaloAltoNetworks_IoT-Test",
            "fromversion": "5.0.0",
            "integrations": [
                "Palo Alto Networks IoT"
            ]
        },
        {
            "playbookID": "GreyNoise-Test",
            "fromversion": "5.5.0",
            "integrations": [
                "GreyNoise Community",
                "GreyNoise"
            ]
        },
        {
            "playbookID": "xMatters-Test",
            "fromversion": "5.5.0",
            "integrations": [
                "xMatters"
            ]
        },
        {
            "playbookID": "TestCentrifyPlaybook",
            "fromversion": "6.0.0",
            "integrations": [
                "Centrify Vault"
            ]
        },
        {
            "playbookID": "Infinipoint-Test",
            "fromversion": "5.0.0",
            "integrations": [
                "Infinipoint"
            ]
        },
        {
            "playbookID": "CyrenThreatInDepth-Test",
            "fromversion": "6.0.0",
            "integrations": [
                "CyrenThreatInDepth"
            ]
        },
        {
            "playbookID": "CVSS Calculator Test",
            "fromversion": "5.0.0"
        },
        {
            "playbookID": "7d8ac1af-2d1e-4ed9-875c-d3257d2c6830",
            "fromversion": "6.0.0",
            "integrations": [
                "AnsibleHCloud"
            ]
        },
        {
            "playbookID": "Archer-Test-Playbook",
            "fromversion": "5.0.0",
            "integrations": [
                "RSA Archer",
                "RSA Archer v2"
            ]
        },
        {
            "playbookID": "Cymulate V1 Test",
            "fromversion": "6.0.0",
            "integrations": [
                "cymulate_v2",
                "Cymulate"
            ]
        },
        {
            "playbookID": "TestUptycs",
            "fromversion": "5.0.0",
            "integrations": [
                "Uptycs"
            ]
        },
        {
            "playbookID": "Microsoft Graph Calendar - Test",
            "fromversion": "5.0.0",
            "instance_names": "ms_graph_calendar_dev",
            "integrations": [
                "Microsoft Graph Calendar"
            ]
        },
        {
            "playbookID": "VMRay-Test-URL",
            "fromversion": "5.5.0",
            "integrations": [
                "vmray"
            ]
        },
        {
            "playbookID": "Thycotic-Test",
            "fromversion": "6.0.0",
            "integrations": [
                "Thycotic"
            ]
        },
        {
            "playbookID": "Test Playbook TrendMicroDDA",
            "fromversion": "5.0.0",
            "integrations": [
                "Trend Micro Deep Discovery Analyzer Beta"
            ]
        },
        {
            "playbookID": "Atlassian Confluence Cloud-Test",
            "fromversion": "6.2.0",
            "integrations": [
                "Atlassian Confluence Cloud"
            ]
        },
        {
            "playbookID": "CrowdStrike_Falcon_X_-Test-Detonate_URL",
            "fromversion": "6.1.0",
            "integrations": [
                "CrowdStrike Falcon X"
            ],
            "timeout": 2500
        },
        {
            "playbookID": "CrowdStrike_Falcon_X_-Test-Detonate_File",
            "fromversion": "6.1.0",
            "memory_threshold": 150,
            "integrations": [
                "CrowdStrike Falcon X"
            ],
            "timeout": 1800
        },
        {
            "playbookID": "CrowdStrike_FalconX_Test",
            "fromversion": "6.1.0",
            "memory_threshold": 160,
            "integrations": [
                "CrowdStrike Falcon X"
            ]
        },
        {
            "playbookID": "Phishing - Core - Test - Actual Incident",
            "fromversion": "6.0.0",
            "timeout": 4600,
            "integrations": [
                "Demisto REST API",
                "Rasterize",
                "EWS v2"
            ],
            "memory_threshold": 200
        },
        {
            "playbookID": "Phishing v2 - Test - Actual Incident",
            "fromversion": "6.0.0"
        },
        {
            "playbookID": "Phishing Investigation - Generic v2 - Campaign Test",
            "fromversion": "6.0.0",
            "timeout": 7000,
            "integrations": [
                "Demisto REST API",
                "Rasterize",
                "Demisto Lock",
                "EWS v2"
            ],
            "instance_names": [
                "no_sync_long_timeout",
                "ews_mail_sender_labdemisto"
            ],
            "memory_threshold": 160,
            "pid_threshold": 80
        },
        {
            "playbookID": "Phishing v3 - DomainSquatting+EML+MaliciousIndicators - Test",
            "fromversion": "6.2.0",
            "timeout": 7000,
            "integrations": [
                "EWSO365",
                "Demisto REST API",
                "CreateIncidents",
                "Rasterize"
            ],
            "instance_names": [
                "ewso365_dev_team",
                "Create Test Incidents - Phishing Mock"
            ],
            "external_playbook_config": {
                "playbookID": "Phishing - Generic v3",
                "input_parameters": {
                    "InternalDomains": {
                        "simple": "demistodev.onmicrosoft.com"
                    }
                }
            },
            "instance_configuration": {
                "classifier_id": "EWS v2",
                "incoming_mapper_id": "EWS v2-mapper"
            },
            "memory_threshold": 400,
            "pid_threshold": 80
        },
        {
            "playbookID": "Phishing v3 - Get Original Email + Search & Delete - Test",
            "fromversion": "6.2.0",
            "toversion": "6.4.9",
            "timeout": 7000,
            "integrations": [
                "Demisto REST API",
                "EWSO365",
                "Rasterize",
                "SecurityAndCompliance",
                "VirusTotal (API v3)"
            ],
            "instance_names": [
                "virus_total_v3",
                "ewso365_dev_team"
            ],
            "external_playbook_config": {
                "playbookID": "Phishing - Generic v3",
                "input_parameters": {
                    "SearchAndDelete": {
                        "simple": "True"
                    },
                    "GetOriginalEmail": {
                        "simple": "True"
                    },
                    "SearchAndDeleteIntegration": {
                        "simple": "O365"
                    },
                    "O365DeleteType": {
                        "simple": "Soft"
                    }
                }
            },
            "memory_threshold": 160,
            "pid_threshold": 80
        },
        {
            "playbookID": "PCAP Search test",
            "fromversion": "5.0.0"
        },
        {
            "playbookID": "PCAP Parsing And Indicator Enrichment Test",
            "fromversion": "5.0.0"
        },
        {
            "playbookID": "PCAP File Carving Test",
            "fromversion": "5.0.0"
        },
        {
            "playbookID": "Trello Test",
            "fromversion": "6.0.0",
            "integrations": [
                "Trello"
            ]
        },
        {
            "playbookID": "Google Drive Permissions Test",
            "fromversion": "5.0.0",
            "integrations": [
                "GoogleDrive"
            ]
        },
        {
            "playbookID": "RiskIQDigitalFootprint-Test",
            "fromversion": "5.5.0",
            "integrations": [
                "RiskIQDigitalFootprint"
            ]
        },
        {
            "playbookID": "playbook-feodotrackeripblock_test",
            "fromversion": "5.5.0",
            "integrations": [
                "Feodo Tracker IP Blocklist Feed"
            ],
            "instance_names": [
                "feodo_tracker_ip_currently__active",
                "feodo_tracker_ip_30_days"
            ]
        },
        {
            "playbookID": "CyberTotal_TestPlaybook",
            "fromversion": "5.0.0",
            "integrations": [
                "CyberTotal"
            ]
        },
        {
            "playbookID": "Deep_Instinct-Test",
            "fromversion": "5.0.0",
            "integrations": [
                "Deep Instinct"
            ]
        },
        {
            "playbookID": "Zabbix - Test",
            "fromversion": "5.0.0",
            "integrations": [
                "Zabbix"
            ]
        },
        {
            "playbookID": "GCS Object Policy (ACL) - Test",
            "fromversion": "5.0.0",
            "integrations": [
                "Google Cloud Storage"
            ]
        },
        {
            "playbookID": "GetStringsDistance - Test",
            "fromversion": "5.0.0",
            "scripts": [
                "GetStringsDistance"
            ]
        },
        {
            "playbookID": "GCS Bucket Management - Test",
            "fromversion": "5.0.0",
            "integrations": [
                "Google Cloud Storage"
            ]
        },
        {
            "playbookID": "GCS Bucket Policy (ACL) - Test",
            "fromversion": "5.0.0",
            "integrations": [
                "Google Cloud Storage"
            ]
        },
        {
            "playbookID": "GCS Object Operations - Test",
            "fromversion": "5.0.0",
            "integrations": [
                "Google Cloud Storage"
            ]
        },
        {
            "playbookID": "OpenLDAP - Test",
            "fromversion": "5.0.0",
            "integrations": [
                "OpenLDAP"
            ],
            "instance_names": "LDAP Authentication (Active Directory)"
        },
        {
            "playbookID": "LDAP Authentication - Test",
            "fromversion": "6.8.0",
            "integrations": [
                "OpenLDAP"
            ],
            "instance_names": "LDAP Authentication (Active Directory)"
        },
        {
            "playbookID": "LDAP Authentication - Test",
            "fromversion": "6.8.0",
            "integrations": [
                "OpenLDAP"
            ],
            "instance_names": "LDAP Authentication (OpenLDAP)"
        },
        {
            "playbookID": "FireEye-Detection-on-Demand-Test",
            "fromversion": "6.0.0",
            "integrations": [
                "FireEye Detection on Demand"
            ]
        },
        {
            "playbookID": "TestIPQualityScorePlaybook",
            "fromversion": "5.0.0",
            "integrations": [
                "IPQualityScore"
            ]
        },
        {
            "integrations": "CrowdStrike Falcon Sandbox V2",
            "playbookID": "CrowdstrikeFalconSandbox2 Test",
            "timeout": 500
        },
        {
            "playbookID": "Send Email To Recipients",
            "fromversion": "5.0.0",
            "integrations": [
                "EWS v2"
            ],
            "instance_names": [
                "ews_mail_sender_labdemisto"
            ]
        },
        {
            "playbookID": "Endace-Test",
            "fromversion": "5.0.0",
            "integrations": [
                "Endace"
            ]
        },
        {
            "playbookID": "StringToArray_test",
            "fromversion": "6.0.0"
        },
        {
            "playbookID": "URLSSLVerification_test",
            "fromversion": "5.0.0"
        },
        {
            "playbookID": "playbook-SearchIncidentsV2InsideGenericPollng-Test",
            "fromversion": "5.0.0"
        },
        {
            "playbookID": "IsRFC1918-Test",
            "fromversion": "5.0.0"
        },
        {
            "playbookID": "Base64 File in List Test",
            "fromversion": "5.0.0"
        },
        {
            "playbookID": "DbotAverageScore-Test",
            "fromversion": "5.0.0"
        },
        {
            "playbookID": "ExtractEmailV2-Test",
            "fromversion": "5.5.0"
        },
        {
            "playbookID": "IsUrlPartOfDomain Test",
            "fromversion": "5.0.0"
        },
        {
            "playbookID": "URLEncode-Test",
            "fromversion": "5.0.0"
        },
        {
            "playbookID": "IsIPInRanges - Test",
            "fromversion": "5.0.0"
        },
        {
            "playbookID": "TruSTAR v2-Test",
            "fromversion": "5.0.0",
            "integrations": [
                "TruSTAR v2",
                "TruSTAR"
            ]
        },
        {
            "playbookID": "Relationships scripts - Test",
            "fromversion": "6.2.0"
        },
        {
            "playbookID": "Test-CreateDBotScore-With-Reliability",
            "fromversion": "6.0.0"
        },
        {
            "playbookID": "ValidateContent - Test",
            "fromversion": "5.5.0",
            "has_api": true
        },
        {
            "playbookID": "DeleteContext-auto-subplaybook-test",
            "fromversion": "5.0.0"
        },
        {
            "playbookID": "Process Email - Generic - Test - Actual Incident",
            "fromversion": "6.0.0",
            "integrations": [
                "XsoarPowershellTesting",
                "Create-Mock-Feed-Relationships"
            ],
            "memory_threshold": 160
        },
        {
            "playbookID": "Analyst1 Integration Demonstration - Test",
            "fromversion": "5.0.0",
            "integrations": [
                "Analyst1",
                "illuminate"
            ]
        },
        {
            "playbookID": "Analyst1 Integration Test",
            "fromversion": "5.0.0",
            "integrations": [
                "Analyst1",
                "illuminate"
            ]
        },
        {
            "playbookID": "Cofense Triage v3-Test",
            "fromversion": "6.0.0",
            "integrations": [
                "Cofense Triage v2",
                "Cofense Triage v3",
                "Cofense Triage"
            ]
        },
        {
            "playbookID": "SailPointIdentityIQ-Test",
            "fromversion": "6.0.0",
            "integrations": [
                "SailPointIdentityIQ"
            ]
        },
        {
            "playbookID": "Test - ExtFilter",
            "fromversion": "5.0.0"
        },
        {
            "playbookID": "Test - ExtFilter Main",
            "fromversion": "5.0.0"
        },
        {
            "playbookID": "Microsoft Teams - Test",
            "fromversion": "5.0.0",
            "instance_names": "ms_teams_management_device_code",
            "integrations": [
                "Microsoft Teams Management",
                "Microsoft Teams"
            ]
        },
        {
            "playbookID": "TestTOPdeskPlaybook",
            "fromversion": "5.0.0",
            "integrations": [
                "TOPdesk"
            ]
        },
        {
            "integrations": "Cortex XDR - XQL Query Engine",
            "playbookID": "Cortex XDR - XQL Query - Test",
            "fromversion": "6.2.0",
            "memory_threshold": 90
        },
        {
            "playbookID": "ListUsedDockerImages - Test",
            "fromversion": "6.1.0"
        },
        {
            "integrations": "CustomIndicatorDemo",
            "playbookID": "playbook-CustomIndicatorDemo-test"
        },
        {
            "integrations": "Azure Sentinel",
            "fromversion": "5.5.0",
            "is_mockable": false,
            "playbookID": "TestAzureSentinelPlaybookV2"
        },
        {
            "integrations": "AnsibleAlibabaCloud",
            "playbookID": "Test-AlibabaCloud"
        },
        {
            "integrations": "AnsibleAzure",
            "playbookID": "Test-AnsibleAzure"
        },
        {
            "integrations": "AnsibleCiscoIOS",
            "playbookID": "Test-AnsibleCiscoIOS"
        },
        {
            "integrations": "AnsibleCiscoNXOS",
            "playbookID": "Test-AnsibleCiscoNXOS"
        },
        {
            "integrations": "AnsibleHCloud",
            "playbookID": "Test-AnsibleHCloud"
        },
        {
            "integrations": "AnsibleKubernetes",
            "playbookID": "Test-AnsibleKubernetes"
        },
        {
            "integrations": "AnsibleLinux",
            "playbookID": "Test-AnsibleLinux"
        },
        {
            "integrations": "AnsibleMicrosoftWindows",
            "playbookID": "Test-AnsibleWindows"
        },
        {
            "integrations": "AnsibleVMware",
            "playbookID": "Test-AnsibleVMware"
        },
        {
            "integrations": "Anomali ThreatStream",
            "playbookID": "Anomali_ThreatStream_Test"
        },
        {
            "integrations": "Anomali ThreatStream v2",
            "playbookID": "ThreatStream-Test"
        },
        {
            "integrations": "Anomali ThreatStream v3",
            "fromversion": "6.0.0",
            "playbookID": "ThreatStream-Test"
        },
        {
            "integrations": [
                "AutoFocusTagsFeed",
                "Demisto REST API"
            ],
            "playbookID": "AutoFocusTagsFeed-test",
            "timeout": 1500,
            "fromversion": "6.5.0"
        },
        {
            "integrations": [
                "Unit42IntelObjectsFeed",
                "Demisto REST API"
            ],
            "playbookID": "Unit42 Intel Objects Feed - Test",
            "timeout": 15000,
            "fromversion": "6.5.0"
        },
        {
            "playbookID": "Tanium Threat Response V2 Test",
            "integrations": [
                "Tanium Threat Response v2",
                "Demisto REST API"
            ],
            "fromversion": "6.0.0",
            "timeout": 3000
        },
        {
            "playbookID": "Tanium Threat Response - Create Connection v2 - Test",
            "integrations": "Tanium Threat Response v2",
            "fromversion": "6.0.0"
        },
        {
            "playbookID": "Tanium Threat Response - Request File Download v2 - Test",
            "integrations": "Tanium Threat Response v2",
            "fromversion": "6.0.0"
        },
        {
            "playbookID": "IndicatorMaliciousRatioCalculation_test",
            "fromversion": "5.0.0"
        },
        {
            "playbookID": "MISPfeed Test",
            "fromversion": "5.5.0",
            "integrations": [
                "MISP Feed"
            ]
        },
        {
            "integrations": [
                "MISP Feed",
                "Demisto REST API"
            ],
            "playbookID": "Fetch Indicators Test",
            "fromversion": "6.0.0",
            "is_mockable": false,
            "instance_names": "MISP_feed_instance",
            "timeout": 2400
        },
        {
            "integrations": [
                "CrowdStrike Indicator Feed",
                "Demisto REST API"
            ],
            "playbookID": "Fetch Indicators Test",
            "fromversion": "6.0.0",
            "is_mockable": false,
            "instance_names": "CrowdStrike_feed_instance",
            "timeout": 2400
        },
        {
            "playbookID": "Get Original Email - Microsoft Graph Mail - test",
            "fromversion": "6.1.0",
            "integrations": [
                "MicrosoftGraphMail"
            ],
            "instance_names": "ms_graph_mail_dev_no_oproxy"
        },
        {
            "playbookID": "Get Original Email - Gmail v2 - test",
            "fromversion": "6.1.0",
            "memory_threshold": 150,
            "integrations": [
                "Gmail"
            ]
        },
        {
            "playbookID": "Get Original Email - EWS v2 - test",
            "fromversion": "6.1.0",
            "integrations": [
                "EWS v2"
            ],
            "instance_names": "ewv2_regular"
        },
        {
            "integrations": [
                "Demisto REST API"
            ],
            "playbookID": "GetTasksWithSections SetIRProcedures end to end test",
            "fromversion": "6.0.0"
        },
        {
            "integrations": "AzureDataExplorer",
            "playbookID": "playbook-AzureDataExplorer-Test",
            "fromversion": "6.0.0"
        },
        {
            "integrations": [
                "Demisto REST API"
            ],
            "playbookID": "TestDemistoRestAPI",
            "fromversion": "5.5.0"
        },
        {
            "scripts": [
                "SplunkShowAsset",
                "SplunkShowDrilldown",
                "SplunkShowIdentity"
            ],
            "playbookID": "SplunkShowEnrichment"
        },
        {
            "integrations": "MalwareBazaar",
            "playbookID": "MalwareBazaar_Test",
            "fromversion": "6.0.0",
            "memory_threshold": 90
        },
        {
            "playbookID": "IAMInitOktaUser - Test",
            "integrations": [
                "Okta v2",
                "EWSO365"
            ],
            "instance_names": [
                "ewso365_dev_team"
            ],
            "fromversion": "6.5.0",
            "timeout": 600
        },
        {
            "integrations": "OpsGenieV3",
            "playbookID": "OpsGenieV3TestPlaybook",
            "fromversion": "6.2.0"
        },
        {
            "playbookID": "test_AssignToNextShiftOOO",
            "fromversion": "5.5.0"
        },
        {
            "playbookID": "JsonToTable - Test Playbook",
            "fromversion": "5.5.0"
        },
        {
            "integrations": [
                "RemoteAccess v2"
            ],
            "playbookID": "RemoteAccessTest",
            "fromversion": "6.0.0"
        },
        {
            "playbookID": "AzureRiskyUsers",
            "fromversion": "6.0.0",
            "integrations": "AzureRiskyUsers",
            "instance_names": "AzureRiskyUsers_Device_Code_Flow"
        },
        {
            "playbookID": "AzureRiskyUsers",
            "fromversion": "6.0.0",
            "integrations": "AzureRiskyUsers",
            "instance_names": "AzureRiskyUsers_Client_Credentials_Flow"
        },
        {
            "playbookID": "playbook-AzureKeyVault-Test",
            "fromversion": "6.0.0",
            "integrations": "AzureKeyVault"
        },
        {
            "integrations": "KafkaV3",
            "playbookID": "KafkaV3 Test"
        },
        {
            "playbookID": "FormatURL-Test"
        },
        {
            "playbookID": "IPToHost - Test"
        },
        {
            "playbookID": "NetskopeAPIv1 Test",
            "integrations": "NetskopeAPIv1"
        },
        {
            "playbookID": "Grafana-Test",
            "fromversion": "6.0.0",
            "integrations": [
                "Grafana",
                "Demisto REST API"
            ],
            "is_mockable": false,
            "timeout": 2400
        },
        {
            "integrations": "McAfee ePO v2",
            "playbookID": "McAfee ePO v2 Test",
            "memory_threshold": 100
        },
        {
            "playbookID": "Dedup - Generic v3",
            "fromversion": "5.5.0"
        },
        {
            "playbookID": "DBotPredictURLPhishing_test",
            "integrations": [
                "Whois",
                "Rasterize"
            ],
            "memory_threshold": 150
        },
        {
            "playbookID": "DBotUpdateLogoURLPhishing_test"
        },
        {
            "playbookID": "TAXII2 Server Performance Test",
            "instance_names": "taxii2server",
            "integrations": [
                "TAXII2 Server",
                "Create-Mock-Feed-Relationships"
            ],
            "fromversion": "6.2.0",
            "timeout": 6000,
            "memory_threshold": 900,
            "pid_threshold": 12,
            "is_mockable": false
        },
        {
            "integrations": "FortiSIEMV2",
            "playbookID": "playbook-FortiSIEMV2_Test",
            "fromversion": "6.0.0"
        },
        {
            "integrations": "Azure Firewall",
            "playbookID": "playbook-AzureFirewall_Test",
            "fromversion": "6.2.0"
        },
        {
            "playbookID": "HttpV2-test",
            "fromversion": "6.5.0",
            "scripts": [
                "HttpV2"
            ],
            "has_api": true
        },
        {
            "integrations": [
                "GoogleSheets",
                "GoogleDrive"
            ],
            "playbookID": "GoogleSheets-Test",
            "fromversion": "6.1.0"
        },
        {
            "integrations": "CloudflareWAF",
            "playbookID": "playbook-TestCloudflareWAFPlaybook_Test",
            "fromversion": "6.2.0"
        },
        {
            "scripts": "CheckIfSubdomain",
            "playbookID": "CheckIfSubdomain_Test",
            "fromversion": "6.0.0"
        },
        {
            "scripts": "CIDRBiggerThanPrefix",
            "playbookID": "CIDRBiggerThanPrefix_Test",
            "fromversion": "6.0.0"
        },
        {
            "integrations": [
                "ForescoutEyeInspect"
            ],
            "playbookID": "playbook-ForescoutEyeInspect_Test",
            "fromversion": "6.1.0"
        },
        {
            "playbookID": "playbook-BmcITSM-Test",
            "fromversion": "6.2.0",
            "integrations": "BmcITSM"
        },
        {
            "integrations": "CheckPointSandBlast",
            "playbookID": "playbook-CheckPointSandBlast_Test",
            "fromversion": "6.2.0"
        },
        {
            "integrations": "Arkime",
            "playbookID": "Arkime Test playbook",
            "fromversion": "6.2.0",
            "memory_threshold": 95
        },
        {
            "integrations": "Cortex Attack Surface Management",
            "playbookID": "CortexAttackSurfaceManagement_Test"
        },
        {
            "integrations": "Cortex Xpanse",
            "playbookID": "CortexXpanse_Test"
        },
        {
            "integrations": "checkpointdome9",
            "playbookID": "Dome9",
            "fromversion": "6.2.0"
        },
        {
            "integrations": "Skyhigh Security",
            "playbookID": "Skyhigh Security Test Play Book",
            "fromversion": "6.5.0"
        },
        {
            "integrations": "Secneurx Analysis",
            "playbookID": "Detonate File - SecneurX Analysis - Test",
            "fromversion": "6.2.0"
        },
        {
            "integrations": "Secneurx Analysis",
            "playbookID": "Detonate URL - SecneurX Anlaysis - Test",
            "fromversion": "6.2.0"
        },
        {
            "playbookID": "GridFieldSetup_test"
        },
        {
            "integrations": "Aha",
            "playbookID": "AHA_TestPlaybook",
            "fromversion": "6.5.0"
        },
        {
            "playbookID": "VerifyCIDR-Test"
        },
        {
            "integrations": "CiscoESA",
            "playbookID": "CiscoESA",
            "fromversion": "6.2.0"
        },
        {
            "integrations": "CiscoSMA",
            "playbookID": "CiscoSMA",
            "fromversion": "6.2.0"
        },
        {
            "integrations": "JoeSecurityV2",
            "fromversion": "6.2.0",
            "playbookID": "testplaybook- JoeSecuirtyV2"
        },
        {
            "integrations": "FortinetFortiwebVM",
            "playbookID": "playbook-FortiwebVM_V1_Test",
            "fromversion": "6.2.0"
        },
        {
            "integrations": "FortinetFortiwebVM",
            "playbookID": "playbook-FortiwebVM_V2_Test",
            "fromversion": "6.2.0"
        },
        {
            "integrations": "Cisco Umbrella Reporting",
            "playbookID": "Cisco Umbrella Reporting Test",
            "fromversion": "6.5.0"
        },
        {
            "integrations": "AMPv2",
            "playbookID": "AMPv2_Test",
            "fromversion": "6.5.0"
        },
        {
            "integrations": "XSOAR EDL Checker",
            "playbookID": "TestXSOAREDLCheckerPlaybook"
        },
        {
            "integrations": "CiscoWSAv2",
            "playbookID": "playbook-CiscoWSA_Test",
            "fromversion": "6.8.0"
        },
        {
            "playbookID": "Threat_Intel_Report_test",
            "fromversion": "6.5.0",
            "scripts": [
                "PublishThreatIntelReport",
                "UnpublishThreatIntelReport"
            ]
        },
        {
            "integrations": "Generic SQL",
            "playbookID": "generic-sql",
            "instance_names": "Microsoft SQL Server - MS ODBC Driver",
            "fromversion": "5.0.0",
            "has_api": false
        },
        {
            "integrations": "Microsoft Teams via Webhook",
            "playbookID": "Microsoft Teams Webhook - Test"
        },
        {
            "integrations": "AWS - Route53",
            "playbookID": "playbook-create_delete_record_Test"
        },
        {
          "integrations":  "Cylance Protect v2",
          "playbookID": "Retrieve File from Endpoint - Generic V3 Test"
        }
    ],
    "skipped_tests": {
        "CiscoWSAv2": "No instance - developed by Qmasters",
        "RegPathReputationBasicLists_test": "The D2 pack is deprecated",
        "CirclIntegrationTest": "No instance",
        "CrowdStrikeMalquery-Test": "Issue CRTX-71397",
        "playbook-CheckPointSandBlast_Test": "Checkpoint playbook no license",
        "playbook-BmcITSM-Test": "issue with license CIAC-3776",
        "Panorama Query Logs - Test": "issues with firewall environment configuration - CIAC-3459",
        "palo_alto_firewall_test_pb": "issues with firewall environment configuration - CIAC-3459",
        "PAN-OS - Block IP and URL - External Dynamic List v2 Test": "uses deprecated integration, un-skip when playbook is updated",
        "MISP V2 Test": "The integration is deprecated as we released MISP V3",
        "Github IAM - Test Playbook": "Issue 32383",
        "O365-SecurityAndCompliance-ContextResults-Test": "Issue 38900",
        "Calculate Severity - Standard - Test": "Issue 32715",
        "Calculate Severity - Generic v2 - Test": "Issue 32716",
        "Workday - Test": "No credentials Issue 29595",
        "McAfee-MAR_Test": "Issue CIAC-4521",
        "G Suite Security Alert Center-Test": "Issue CIAC-5682",
        "MAR - Endpoint data collection test": "Issue CIAC-4521",
        "Tidy - Test": "Will run it manually.",
        "Protectwise-Test": "Issue 28168",
        "TestDedupIncidentsPlaybook": "Issue 24344",
        "Endpoint data collection test": "Uses a deprecated playbook called Endpoint data collection",
        "Prisma_Access_Egress_IP_Feed-Test": "unskip after we will get Prisma Access instance - Issue 27112",
        "Prisma_Access-Test": "unskip after we will get Prisma Access instance - Issue 27112",
        "Symantec Deepsight Test": "Issue 22971",
        "TestProofpointFeed": "Issue 22229",
        "Symantec Data Loss Prevention - Test": "Issue 20134",
        "NetWitness Endpoint Test": "Issue 19878",
        "InfoArmorVigilanteATITest": "Test issue 17358",
        "ArcSight Logger test": "Issue 19117",
        "3da2e31b-f114-4d7f-8702-117f3b498de9": "Issue 19837",
        "d66e5f86-e045-403f-819e-5058aa603c32": "pr 3220",
        "IntSights Mssp Test": "Issue #16351",
        "fd93f620-9a2d-4fb6-85d1-151a6a72e46d": "Issue 19854",
        "Test Playbook TrendMicroDDA": "Issue 16501",
        "ssdeepreputationtest": "Issue #20953",
        "C2sec-Test": "Issue #21633",
        "ThreatConnect v2 - Test": "Issue 26782",
        "Email Address Enrichment - Generic v2.1 - Test": "Issue 26785",
        "Tanium v2 - Test": "Issue 26822",
        "Fidelis Elevate Network": "Issue 26453",
        "Cortex XDR - IOC - Test": "Issue 37957",
        "PAN-OS Query Logs For Indicators Test": "Issue 28753",
        "TCPUtils-Test": "Issue 29677",
        "Polygon-Test": "Issue 29060",
        "AttackIQ - Test": "Issue 29774",
        "Azure Compute - Test": "Issue 28056",
        "forcepoint test": "Issue 28043",
        "Test-VulnDB": "Issue 30875",
        "Malware Domain List Active IPs Feed Test": "Issue 30878",
        "CuckooTest": "Issue 25601",
        "PhishlabsIOC_DRP-Test": "Issue 29589",
        "Carbon Black Live Response Test": "Issue 28237",
        "FeedThreatConnect-Test": "Issue 32317",
        "Palo_Alto_Networks_Enterprise_DLP - Test": "Issue 32568",
        "JoeSecurityTestDetonation": "Issue 25650",
        "JoeSecurityTestPlaybook": "Issue 25649",
        "Phishing - Core - Test - Incident Starter": "Issue 26784",
        "Phishing - Core - Test - Actual Incident": "Issue 45227",
        "Phishing v2 - Test - Incident Starter": "Issue 46660",
        "Test Playbook McAfee ATD": "Issue 33409",
        "Detonate Remote File From URL -McAfee-ATD - Test": "Issue 33407",
        "Test Playbook McAfee ATD Upload File": "Issue 33408",
        "Trend Micro Apex - Test": "Issue 27280",
        "Test-BPA": "Issue 28406",
        "Test-BPA_Integration": "Issue 28236",
        "TestTOPdeskPlaybook": "Issue 35412",
        "PAN-OS EDL Setup v3 Test": "Issue 35386",
        "GmailTest": "Issue 27057",
        "get_file_sample_by_hash_-_cylance_protect_-_test": "Issue 28823",
        "Carbon Black Enterprise EDR Test": "Issue 29775",
        "VirusTotal (API v3) Detonate Test": "Issue 36004",
        "FailedInstances - Test": "Issue 33218",
        "PAN-OS DAG Configuration Test": "Issue 19205",
        "get_original_email_-_ews-_test": "Issue 27571",
        "Trend Micro Deep Security - Test": "outsourced",
        "Microsoft Teams - Test": "Issue 38263",
        "EWS Extension: Powershell Online V2 Test": "Issue 39008",
        "O365 - EWS - Extension - Test": "Issue 39008",
        "Majestic Million Test Playbook": "Issue 30931",
        "iDefense_v2_Test": "Issue 40126",
        "Feed iDefense Test": "Issue 34035",
        "McAfee ESM v2 - Test v11.1.3": "Issue 43825",
        "McAfee ESM v2 (v11.3) - Test": "Jira ticket CRTX-65370",
        "McAfee ESM Watchlists - Test v11.3": "Jira ticket CRTX-65370",
        "Detonate URL - WildFire v2.1 - Test": "Issue 40834",
        "Domain Enrichment - Generic v2 - Test": "Issue 40862",
        "TestIPQualityScorePlaybook": "Issue 40915",
        "VerifyOOBV2Predictions-Test": "Issue 37947",
        "Infoblox Test": "Issue 25651",
        "AutoFocusTagsFeed-test": "shares API quota with the other test",
        "Carbon Black Edr - Test": "Jira ticket XDR-43185",
        "Phishing v2 - Test - Actual Incident": "Issue 41322",
        "carbonBlackEndpointStandardTestPlaybook": "Issue 36936",
        "test_Qradar_v2": "the integration is deprecated as we released Qradar V3",
        "XsoarPowershellTesting-Test": "Issue 32689",
        "MicrosoftManagementActivity - Test": "Issue 43922",
        "Google-Vault-Generic-Test": "Issue 24347",
        "Google_Vault-Search_And_Display_Results_test": "Issue 24348",
        "Zscaler Test": "Issue 40157, API subscription currently Expired",
        "Cisco Firepower - Test": "Issue 32412",
        "cisco-ise-test-playbook": "Issue 44351",
        "GuardiCoreV2-Test": "Issue 43822",
        "ExtractAttackPattern-Test": "Issue 44095",
        "playbook-EWS_O365_Extension_test": "Issue 25605",
        "Cherwell - test": "Issue 26780",
        "Cherwell Example Scripts - test": "Issue 27107",
        "Endpoint Malware Investigation - Generic - Test": "Issue 44779",
        "Mimecast test": "Issue 26906",
        "AutoFocus V2 test": "Issue 26464",
        "SplunkPy_KV_commands_default_handler": "Issue 41419",
        "LogRhythm REST test": "Issue 40654",
        "Process Email - Generic - Test - Actual Incident": "Issue 45227",
        "Jira-v2-Test": "Issue 33313",
        "Tanium Threat Response Test": "Issue CRTX-58729",
        "Tanium Threat Response - Create Connection v2 - Test": "Issue CRTX-58729",
        "AzureADTest": "Issue 40131",
        "Autoextract - Test": "Issue 45293",
        "LogRhythm-Test-Playbook": "Issue 27164",
        "Microsoft_365_Defender-Test": "Issue 39390",
        "Tanium Threat Response - Request File Download v2 - Test": "Issue 46326",
        "test_AssignToNextShiftOOO": "Issue 44198",
        "EWS_O365_send_mail_test": "Issue 44200",
        "Cisco Umbrella Test": "Issue 24338",
        "Unit42 Intel Objects Feed - Test": "Issue 44100",
        "Fetch Indicators Test": "Issue 45490",
        "FormattedDateToEpochTest": "Issue 26724",
        "CrowdstrikeFalconSandbox2 Test": "Issue 46845",
        "Test ADGetUser Fails with no instances 'Active Directory Query' (old version)": "Issue 44543",
        "CarbonBlackLiveResponseCloud-Test": "Issue 39282",
        "Panorama Best Practise - Test": "Issue 43826",
        "JsonToTable - Test Playbook": "Issue 44302",
        "Recorded Future Test": "Issue 26741",
        "Git_Integration-Test": "Issue 37800",
        "RecordedFutureFeed - Test": "Issue 43923",
        "SymantecEndpointProtection_Test": "Issue 30157",
        "RSANetWitnessv115-Test": "Issue XDRSUP-12553",
        "TestCloudflareWAFPlaybook": "No instance",
        "DBot Build Phishing Classifier Test - Multiple Algorithms": "Issue 48350",
        "Elasticsearch_v2_test-v8": "CRTX-61980",
        "Carbon Black Enterprise Protection V2 Test": "No credentials",
        "TruSTAR v2-Test": "No credentials",
        "Process Email - Generic - Test - Incident Starter": "Issue CIAC-4161",
        "Archer v2 - Test": "Test doesn't pass in the builds because of the creds, but creds seems ok, need to debug further",
        "AD v2 - debug-mode": "No credentials",
        "Google-KMS-test": "No instance",
        "hashicorp_test": "No instance",
        "Google BigQuery Test": "No instance",
        "GCS Object Operations - Test": "No instance",
        "GCS Bucket Management - Test": "No instance",
        "GCS - Test": "No instance",
        "GCS Object Policy (ACL) - Test": "No instance",
        "GCS Bucket Policy (ACL) - Test": "No instance",
        "playbook-AzureDataExplorer-Test": "No Instance",
        "OTRS Test": "No Instance",
        "Microsoft Graph Groups - Test dev": "No Working Instance",
        "Microsoft Graph Groups - Test prod": "No Working Instance",
        "Microsoft Graph Groups - Test": "No Working Instance",
        "Azure Kubernetes Services - Test": "No Working Instance",
        "playbook-AzureDevOps-Test": "No Working Instance",
        "test playbook - Google Cloud Functions": "No Working Instance",
        "playbook-GCP-IAM_Test": "No Working Instance",
        "GoogleCalendar-Test": "No Working Instance",
        "AlexaV2 Test Playbook": "The service is deprecated on Dec 15, 2022",
        "CortexAttackSurfaceManagement_Test": "No instance - issue CRTX-65449",
        "CortexXpanse_Test": "No instance - issue CRTX-65449",
        "OpenCTI Test": "Add Support to version 5.x of OpenCTI - issue CIAC-4407",
        "Archer-Test-Playbook": "the integration is deprecated as we have ArcherV2",
        "O365-SecurityAndCompliance-Test": "Deprecated, consumes connection quota for V2",
        "ThreatGrid_v2_Test": "No instance, developed by Qmasters",
        "Test-Detonate URL - ThreatGrid": "No instance, developed by Qmasters",
        "awake_security_test_pb": "No instance, CRTX-77572",
        "Create Phishing Classifier V2 ML Test": "Updated docker image lacks data for the ml model. Once data issue is solved for ml module can un skip. ",
        "SumoLogic-Test": "401 unauthorized, CIAC-6334",
        "Audit Log - Test": "Basic Auth is no longer supported, only OAuth 2.0 is (which requires an update to the playbook). - XSUP-23266"
    },
    "skipped_integrations": {
        "CiscoWSAv2": "No instance - No license",
        "Lastline v2": "No instance - No license",
        "AbuseIPDB": "No instance - License expired",
        "checkpointdome9": "No instance - No license",
        "_comment1": "~~~ NO INSTANCE ~~~",
        "FortiSIEMV2": "No instance",
        "Azure Firewall": "No instance",
        "Vertica": "No instance issue 45719",
        "Ipstack": "No instance - Usage limit reached (Issue 38063)",
        "AnsibleAlibabaCloud": "No instance - issue 40447",
        "AnsibleAzure": "No instance - issue 40447",
        "AnsibleCiscoIOS": "No instance - issue 40447",
        "AnsibleCiscoNXOS": "No instance - issue 40447",
        "AnsibleHCloud": "No instance - issue 40447",
        "AnsibleKubernetes": "No instance - issue 40447",
        "AnsibleACME": "No instance - issue 40447",
        "AnsibleDNS": "No instance - issue 40447",
        "AnsibleLinux": "No instance - issue 40447",
        "AnsibleOpenSSL": "No instance - issue 40447",
        "AnsibleMicrosoftWindows": "No instance - issue 40447",
        "AnsibleVMware": "No instance - issue 40447",
        "SolarWinds": "No instance - developed by Crest",
        "Atlassian Confluence Cloud": "No instance - developed by Crest",
        "SOCRadarIncidents": "No instance - developed by partner",
        "SOCRadarThreatFusion": "No instance - developed by partner",
        "NetskopeAPIv1": "No instance - developed by Qmasters",
        "trustwave secure email gateway": "No instance - developed by Qmasters",
        "Azure Storage Table": "No instance - developed by Qmasters",
        "Azure Storage Queue": "No instance - developed by Qmasters",
        "Azure Storage FileShare": "No instance - developed by Qmasters",
        "Azure Storage Container": "No instance - developed by Qmasters",
        "VMware Workspace ONE UEM (AirWatch MDM)": "No instance - developed by crest",
        "ServiceDeskPlus (On-Premise)": "No instance",
        "Forcepoint": "No instance - instance issues. Issue 28043",
        "ZeroFox": "No instance - Issue 29284",
        "Symantec Management Center": "No instance - Issue 23960",
        "Fidelis Elevate Network": "No instance - Issue 26453",
        "ArcSight Logger": "No instance - Issue 19117",
        "Sophos Central": "No instance",
        "MxToolBox": "No instance",
        "Prisma Access": "No instance - Instance will be provided soon by Lior and Prasen - Issue 27112",
        "AlphaSOC Network Behavior Analytics": "No instance",
        "IsItPhishing": "No instance",
        "Verodin": "No instance",
        "EasyVista": "No instance",
        "Pipl": "No instance",
        "Moloch": "No instance",
        "Twilio": "No instance",
        "Zendesk": "No instance",
        "GuardiCore": "No instance",
        "Nessus": "No instance",
        "Cisco CloudLock": "No instance",
        "Vectra v2": "No instance",
        "GoogleCloudSCC": "No instance, outsourced",
        "FortiGate": "No instance - License expired, and not going to get one (issue 14723)",
        "Attivo Botsink": "no instance, not going to get it",
        "AWS Sagemaker": "No instance - License expired, and probably not going to get it",
        "Symantec MSS": "No instance, probably not going to get it (issue 15513)",
        "FireEye ETP": "No instance",
        "Proofpoint TAP v2": "No instance",
        "remedy_sr_beta": "No instance",
        "fireeye": "No instance - Issue 19839",
        "Remedy On-Demand": "No instance - Issue 19835",
        "Check Point": "No instance - Issue 18643",
        "CheckPointFirewall_v2": "No instance - Issue 18643",
        "CTIX v3": "No instance - developed by partner",
        "Jask": "No instance - Issue 18879",
        "vmray": "No instance - Issue 18752",
        "SCADAfence CNM": "No instance - Issue 18376",
        "ArcSight ESM v2": "No instance - Issue #18328",
        "AlienVault USM Anywhere": "No instance - Issue #18273",
        "Dell Secureworks": "No instance",
        "Service Manager": "No instance - Expired license",
        "carbonblackprotection": "No instance - License expired",
        "icebrg": "No instance - Issue 14312",
        "Freshdesk": "No instance - Trial account expired",
        "Kafka V2": "No instance - Can not connect to instance from remote",
        "KafkaV3": "No instance - Can not connect to instance from remote",
        "Check Point Sandblast": "No instance - Issue 15948",
        "Remedy AR": "No instance - getting 'Not Found' in test button",
        "Salesforce": "No instance - Issue 15901",
        "ANYRUN": "No instance",
        "SecneurX Analysis": "No Instance",
        "Snowflake": "No instance - Looks like account expired, needs looking into",
        "Cisco Spark": "No instance - Issue 18940",
        "Phish.AI": "No instance - Issue 17291",
        "MaxMind GeoIP2": "No instance - Issue 18932.",
        "Exabeam": "No instance - Issue 19371",
        "Ivanti Heat": "No instance - Issue 26259",
        "AWS - Athena - Beta": "No instance - Issue 19834",
        "SNDBOX": "No instance - Issue 28826",
        "Workday": "No instance - License expired Issue: 29595",
        "FireEyeFeed": "No instance - License expired Issue: 31838",
        "Akamai WAF": "No instance - Issue 32318",
        "FreshworksFreshservice": "No instance - Issue 32318",
        "FraudWatch": "No instance - Issue 34299",
        "Cisco Stealthwatch": "No instance - developed by Qmasters",
        "AzureKeyVault": "No instance - developed by Qmasters",
        "Armis": "No instance - developed by SOAR Experts",
        "CiscoESA": "No instance - developed by Qmasters",
        "CiscoSMA": "No instance - developed by Qmasters",
        "CiscoAMP": "No instance & Depreceated, replaced by AMPV2",
        "AMPv2": "No instance - developed by Qmasters",
        "Cisco Umbrella Reporting": "No instance - developed by Login-Soft",
        "FortinetFortiwebVM": "No instance - developed by Qmasters",
        "_comment2": "~~~ UNSTABLE ~~~",
        "Tenable.sc": "unstable instance",
        "ThreatConnect v2": "unstable instance",
        "_comment3": "~~~ QUOTA ISSUES ~~~",
        "Lastline": "issue 20323",
        "Google Resource Manager": "Cannot create projects because have reached allowed quota.",
        "Looker": "Warehouse 'DEMO_WH' cannot be resumed because resource monitor 'LIMITER' has exceeded its quota.",
        "_comment4": "~~~ OTHER ~~~",
        "Anomali ThreatStream v2": "Will be deprecated soon.",
        "Anomali ThreatStream": "Will be deprecated soon.",
        "AlienVault OTX TAXII Feed": "Issue 29197",
        "EclecticIQ Platform": "Issue 8821",
        "Forescout": "Can only be run from within PANW network. Look in keeper for - Demisto in the LAB",
        "ForescoutEyeInspect": "No instance - developed by Qmasters",
        "FortiManager": "Can only be run within PANW network",
        "HelloWorldSimple": "This is just an example integration - no need for test",
        "TestHelloWorldPlaybook": "This is just an example integration - no need for test",
        "AttackIQFireDrill": "License issues #29774",
        "LogRhythm": "The integration is deprecated",
        "Threat Grid": "No instance & Depreceated, replaced by ThreatGridv2",
        "ThreatGridv2": "No instance - developed by Qmasters",
        "SentinelOne V2": "No instance - developed by partner"
    },
    "nightly_packs": [
        "CommonScripts",
        "CommonPlaybooks",
        "rasterize",
        "Phishing",
        "Base",
        "Active_Directory_Query",
        "EWS",
        "DefaultPlaybook",
        "DemistoRESTAPI",
        "Palo_Alto_Networks_WildFire",
        "ipinfo",
        "Whois",
        "AutoFocus",
        "ImageOCR",
        "SplunkPy",
        "MailSenderNew",
        "EWSMailSender",
        "ServiceNow",
        "CortexXDR",
        "PAN-OS",
        "QRadar",
        "PhishTank",
        "OpenPhish",
        "AbuseDB",
        "CrowdStrikeFalcon",
        "XForceExchange",
        "AlienVault_OTX",
        "MicrosoftGraphMail",
        "MISP",
        "Threat_Crowd",
        "Slack",
        "CrowdStrikeFalconX",
        "FeedMitreAttackv2",
        "URLHaus",
        "MicrosoftDefenderAdvancedThreatProtection",
        "CVESearch",
        "CrowdStrikeIntel",
        "Shodan",
        "MailListener",
        "FeedOffice365",
        "GenericSQL",
        "PANWComprehensiveInvestigation",
        "CortexDataLake",
        "PrismaCloud",
        "FeedAWS",
        "AzureSecurityCenter",
        "PrismaCloudCompute",
        "ExpanseV2",
        "PrismaSaasSecurity",
        "PaloAltoNetworks_IoT"
    ],
    "unmockable_integrations": {
        "NetscoutArborSightline": "Uses timestamp",
        "Cylance Protect v2": "uses time-based JWT token",
        "EwsExtension": "Powershell does not support proxy",
        "EWS Extension Online Powershell v2": "Powershell does not support proxy/ssl",
        "Office 365 Feed": "Client sends a unique uuid as first request of every run",
        "AzureWAF": "Has a command that sends parameters in the path",
        "HashiCorp Vault": "Has a command that sends parameters in the path",
        "urlscan.io": "Uses data that comes in the headers",
        "CloudConvert": "has a command that uploads a file (!cloudconvert-upload)",
        "Symantec Messaging Gateway": "Test playbook uses a random string",
        "AlienVault OTX TAXII Feed": "Client from 'cabby' package generates uuid4 in the request",
        "Generic Webhook": "Does not send HTTP traffic",
        "Microsoft Endpoint Configuration Manager": "Uses Microsoft winRM",
        "SecurityIntelligenceServicesFeed": "Need proxy configuration in server",
        "BPA": "Playbook using GenericPolling which is inconsistent",
        "XsoarPowershellTesting": "Integration which not use network.",
        "Mail Listener v2": "Integration has no proxy checkbox",
        "Cortex XDR - IOC": "'Cortex XDR - IOC - Test' is using also the fetch indicators which is not working in proxy mode",
        "SecurityAndCompliance": "Integration doesn't support proxy",
        "SecurityAndComplianceV2": "Integration doesn't support proxy",
        "Cherwell": "Submits a file - tests that send files shouldn't be mocked. this problem was fixed but the test is not running anymore because the integration is skipped",
        "Maltiverse": "issue 24335",
        "ActiveMQ": "stomp sdk not supporting proxy.",
        "MITRE ATT&CK": "Using taxii2client package",
        "MongoDB": "Our instance not using SSL",
        "Cortex Data Lake": "Integration requires SSL",
        "Google Key Management Service": "The API requires an SSL secure connection to work.",
        "McAfee ESM-v10": "we have multiple instances with same test playbook, mock recording are per playbook so it keeps failing the playback step",
        "SlackV2": "Integration requires SSL",
        "SlackV3": "Integration requires SSL",
        "Whois": "Mocks does not support sockets",
        "Panorama": "Exception: Proxy process took to long to go up. https://circleci.com/gh/demisto/content/24826",
        "Image OCR": "Does not perform network traffic",
        "Server Message Block (SMB) v2": "Does not perform http communication",
        "Active Directory Query v2": "Does not perform http communication",
        "dnstwist": "Does not perform http communication",
        "Generic SQL": "Does not perform http communication",
        "PagerDuty v2": "Integration requires SSL",
        "TCPIPUtils": "Integration requires SSL",
        "Luminate": "Integration has no proxy checkbox",
        "Shodan": "Integration has no proxy checkbox",
        "Google BigQuery": "Integration has no proxy checkbox",
        "ReversingLabs A1000": "Checking",
        "Check Point": "Checking",
        "okta": "Test Module failing, suspect it requires SSL",
        "Okta v2": "dynamic test, need to revisit and better avoid conflicts",
        "Awake Security": "Checking",
        "ArcSight ESM v2": "Checking",
        "Phish.AI": "Checking",
        "VMware": "PyVim (SmartConnect class) does not support proxy",
        "Intezer": "Nightly - Checking",
        "ProtectWise": "Nightly - Checking",
        "google-vault": "Nightly - Checking",
        "Forcepoint": "Nightly - Checking",
        "palo_alto_firewall": "Need to check test module",
        "Signal Sciences WAF": "error with certificate",
        "google": "'unsecure' parameter not working",
        "EWS Mail Sender": "Inconsistent test (playback fails, record succeeds)",
        "ReversingLabs Titanium Cloud": "No Unsecure checkbox. proxy trying to connect when disabled.",
        "Recorded Future": "might be dynamic test",
        "AlphaSOC Wisdom": "Test module issue",
        "Microsoft Graph User": "Test direct access to oproxy",
        "Azure Security Center v2": "Test direct access to oproxy",
        "Azure Compute v2": "Test direct access to oproxy",
        "AWS - CloudWatchLogs": "Issue 20958",
        "AWS - Athena - Beta": "Issue 24926",
        "AWS - CloudTrail": "Issue 24926",
        "AWS - Lambda": "Issue 24926",
        "AWS - IAM": "Issue 24926",
        "AWS Sagemaker": "Issue 24926",
        "Gmail Single User": "googleclient sdk has time based challenge exchange",
        "Gmail": "googleclient sdk has time based challenge exchange",
        "GSuiteAdmin": "googleclient sdk has time based challenge exchange",
        "GSuiteAuditor": "googleclient sdk has time based challenge exchange",
        "GoogleCloudTranslate": "google translate sdk does not support proxy",
        "Google Chronicle Backstory": "SDK",
        "Google Vision AI": "SDK",
        "Google Cloud Compute": "googleclient sdk has time based challenge exchange",
        "Google Cloud Functions": "googleclient sdk has time based challenge exchange",
        "GoogleDocs": "googleclient sdk has time based challenge exchange",
        "GooglePubSub": "googleclient sdk has time based challenge exchange",
        "Google Resource Manager": "googleclient sdk has time based challenge exchange",
        "Google Cloud Storage": "SDK",
        "GoogleCalendar": "googleclient sdk has time based challenge exchange",
        "G Suite Security Alert Center": "googleclient sdk has time based challenge exchange",
        "GoogleDrive": "googleclient sdk has time based challenge exchange",
        "Syslog Sender": "syslog",
        "syslog": "syslog",
        "MongoDB Log": "Our instance not using SSL",
        "MongoDB Key Value Store": "Our instance not using SSL",
        "Zoom": "Uses dynamic token",
        "GoogleKubernetesEngine": "SDK",
        "TAXIIFeed": "Cannot use proxy",
        "EWSO365": "oproxy dependent",
        "MISP V2": "Cleanup process isn't performed as expected.",
        "MISP V3": "Cleanup process isn't performed as expected.",
        "Azure Network Security Groups": "Has a command that sends parameters in the path",
        "GitHub": "Cannot use proxy",
        "LogRhythm": "Cannot use proxy",
        "Create-Mock-Feed-Relationships": "recording is redundant for this integration",
        "RSA Archer v2": "cannot connect to proxy",
        "Anomali ThreatStream v3": "recording is not working",
        "LogRhythmRest V2": "Submits a file - tests that send files shouldn't be mocked.",
        "Cortex XDR - IR": "internal product, no need to mock",
        "Microsoft Teams via Webhook": "message sent contains random hostname of server",
        "TeamCymru": "Mocks does not support sockets"
    },
    "parallel_integrations": [
        "AWS - ACM",
        "AWS - EC2",
        "AWS - Security Hub",
        "AWS Feed",
        "AlienVault OTX TAXII Feed",
        "AlienVault Reputation Feed",
        "Amazon DynamoDB",
        "AutoFocus Feed",
        "AzureFeed",
        "Bambenek Consulting Feed",
        "Blocklist_de Feed",
        "BruteForceBlocker Feed",
        "CSVFeed",
        "CVE Search v2",
        "CheckPhish",
        "Cloudflare Feed",
        "Cofense Feed",
        "Cortex Data Lake",
        "Create-Mock-Feed-Relationships",
        "CreateIncidents",
        "CrowdStrike Falcon X",
        "Cryptocurrency",
        "DShield Feed",
        "Demisto REST API",
        "EDL",
        "EWS v2",
        "ElasticsearchFeed",
        "Fastly Feed",
        "Feodo Tracker IP Blocklist Feed",
        "HelloWorld",
        "Image OCR",
        "JSON Feed",
        "Lastline v2",
        "LogRhythmRest",
        "MITRE ATT&CK",
        "Mail Listener v2",
        "Malware Domain List Active IPs Feed",
        "McAfee DXL",
        "Microsoft Intune Feed",
        "Office 365 Feed",
        "Plain Text Feed",
        "Prisma Access Egress IP feed",
        "ProofpointFeed",
        "Rasterize",
        "Recorded Future Feed",
        "SNDBOX",
        "SpamhausFeed",
        "TAXII2 Server",
        "TAXIIFeed",
        "Tanium",
        "VirusTotal (API v3)",
        "VulnDB",
        "Whois",
        "abuse.ch SSL Blacklist Feed",
        "ipinfo",
        "ipinfo_v2",
        "syslog"
    ],
    "private_tests": [
        "HelloWorldPremium_Scan-Test",
        "HelloWorldPremium-Test"
    ],
    "docker_thresholds": {
        "_comment": "Add here docker images which are specific to an integration and require a non-default threshold (such as rasterize or ews). That way there is no need to define this multiple times. You can specify full image name with version or without.",
        "images": {
            "demisto/chromium": {
                "pid_threshold": 18
            },
            "demisto/py-ews:2.0": {
                "memory_threshold": 150
            },
            "demisto/pymisp:1.0.0.52": {
                "memory_threshold": 150
            },
            "demisto/pytan": {
                "pid_threshold": 11
            },
            "demisto/google-k8s-engine:1.0.0.9467": {
                "pid_threshold": 11
            },
            "demisto/threatconnect-tcex": {
                "pid_threshold": 11
            },
            "demisto/taxii2": {
                "pid_threshold": 11
            },
            "demisto/pwsh-infocyte": {
                "pid_threshold": 24,
                "memory_threshold": 140
            },
            "demisto/pwsh-exchange": {
                "pid_threshold": 24,
                "memory_threshold": 140
            },
            "demisto/powershell": {
                "pid_threshold": 24,
                "memory_threshold": 140
            },
            "demisto/powershell-ubuntu": {
                "pid_threshold": 45,
                "memory_threshold": 250
            },
            "demisto/boto3": {
                "memory_threshold": 90
            },
            "demisto/flask-nginx": {
                "pid_threshold": 11
            },
            "demisto/py3-tools": {
                "memory_threshold": 105
            },
            "demisto/googleapi-python3": {
                "memory_threshold": 200
            },
            "demisto/python3:3.10.4.29342": {
                "memory_threshold": 85
            }
        }
    },
    "test_marketplacev2": [
        "Sanity Test - Playbook with Unmockable Whois Integration"
    ],
    "reputation_tests":[
        "FormattingPerformance - Test",
        "reputations.json Test",
        "Indicators reputation-.json Test",
        "URL extraction test",
        "Domain extraction test",
        "Email extraction test",
        "File extraction test",
        "IPv4 extraction test",
        "IPv4 CIDR extraction test",
        "IPv6 CIDR extraction test",
        "IPv6 extraction test"
    ]
}<|MERGE_RESOLUTION|>--- conflicted
+++ resolved
@@ -22,11 +22,7 @@
     "tests": [
         {
             "integrations": "Cortex XDR - IR",
-<<<<<<< HEAD
-            "playbookID": "Test_Playbook-Cortex_XDR_Malware_-_Incident Enrichment"
-=======
             "playbookID": "Test_Playbook_-_Cortex_XDR_-_Retrieve_File_by_sha256"
->>>>>>> a8a40374
         },
         {
             "integrations": "Twitter v2",
