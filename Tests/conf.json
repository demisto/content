--- conflicted
+++ resolved
@@ -7,17 +7,16 @@
             "playbookID": "RTIR Test"
         },
         {
-<<<<<<< HEAD
           "integrations": "Devo",
           "playbookID": "devo_test_playbook"
-=======
+        },
+        {
             "integrations": [
                 "VirusTotal",
                 "urlscan.io"
             ],
             "playbookID": "url_enrichment_-_generic_test",
             "timeout": 500
->>>>>>> aa27655a
         },
         {
             "integrations": "SCADAfence CNM",
@@ -637,7 +636,7 @@
             "playbookID": "NetWitness Endpoint Test"
         },
         {
-            "playbookID": "TestMatchRegex"            
+            "playbookID": "TestMatchRegex"
         }
     ],
     "skipped_tests": [
