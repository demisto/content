--- conflicted
+++ resolved
@@ -2884,10 +2884,6 @@
     "skipped_tests": {
         "Workday - Test": "Issue 25896",
         "CuckooTest": "Issue 25601",
-<<<<<<< HEAD
-        "Cortex XDR - IOC - Test": "Issue 25598",
-=======
->>>>>>> 53e38d5e
         "RedLockTest": "Issue 24600",
         "Digital Defense FrontlineVM - Scan Asset Not Recently Scanned Test": "Issue 25477",
         "SentinelOne V2 - test": "Issue 24933",
@@ -2941,10 +2937,7 @@
     },
     "skipped_integrations": {
         "_comment1": "~~~ NO INSTANCE ~~~",
-<<<<<<< HEAD
-=======
         "PerceptionPoint": "Issue 25795",
->>>>>>> 53e38d5e
         "Infoblox": "Issue 25651",
         "Traps": "Issue 24122",
         "McAfee Advanced Threat Defense": "Issue 16909",
