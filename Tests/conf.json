--- conflicted
+++ resolved
@@ -2,7 +2,7 @@
     "testTimeout": 160,
     "testInterval": 20,
     "tests": [
-        {
+	{
             "integrations": "Humio",
             "playbookID": "Humio-Test",
             "fromversion": "5.0.0"
@@ -600,14 +600,9 @@
         },
         {
             "integrations": "QRadar",
-<<<<<<< HEAD
-            "playbookID": "test playbook - QRadarCorreltaions",
-            "timeout": 600
-=======
             "playbookID" :  "test playbook - QRadarCorreltaions",
             "timeout": 600,
             "fromversion": "5.0.0"
->>>>>>> 02f1f59b
         },
         {
             "integrations": "Awake Security",
@@ -762,10 +757,7 @@
         },
         {
             "playbookID": "PAN-OS - Block IP and URL - External Dynamic List v2 Test",
-            "integrations": [
-                "Panorama",
-                "palo_alto_networks_pan_os_edl_management"
-            ],
+            "integrations": ["Panorama", "palo_alto_networks_pan_os_edl_management"],
             "instance_names": "palo_alto_firewall_9.0",
             "fromversion": "4.0.0"
         },
@@ -2180,10 +2172,7 @@
         },
         {
             "playbookID": "PAN-OS EDL Setup v3 Test",
-            "integrations": [
-                "Panorama",
-                "palo_alto_networks_pan_os_edl_management"
-            ],
+            "integrations": ["Panorama", "palo_alto_networks_pan_os_edl_management"],
             "instance_names": "palo_alto_firewall_9.0",
             "timeout": 1000
         },
@@ -2839,10 +2828,7 @@
             "playbookID": "IBM Resilient Systems Test"
         },
         {
-            "integrations": [
-                "PrismaAccess",
-                "Prisma Access Egress IP feed"
-            ],
+            "integrations": ["Prisma Access", "Prisma Access Egress IP feed"],
             "playbookID": "Prisma_Access_Egress_IP_Feed-Test",
             "timeout": 60000,
             "fromversion": "5.5.0",
@@ -2874,19 +2860,19 @@
             "fromversion": "5.0.0"
         },
         {
-<<<<<<< HEAD
-            "integrations": "Azure AD Connect Health Feed",
-            "playbookID": "FeedAzureADConnectHealth_Test"
-=======
             "integrations": "Deep Instinct",
             "playbookID": "Deep_Instinct-Test",
             "fromversion": "5.0.0"
         },
         {
+            "integrations": "Azure AD Connect Health Feed",
+            "playbookID": "FeedAzureADConnectHealth_Test",
+            "fromversion": "5.5.0"
+        },
+        {
             "integrations": "Zoom Feed",
             "playbookID": "FeedZoom_Test",
             "fromversion": "5.5.0"
->>>>>>> 02f1f59b
         }
     ],
     "skipped_tests": {
@@ -2931,16 +2917,12 @@
         "PAN-OS Query Logs For Indicators Test": "Issue #23505",
         "Panorama Query Logs - Test": "Issue #23505",
         "palo_alto_panorama_test_pb": "Issue #22835",
-<<<<<<< HEAD
-        "VxStream Test": "Issue #23795",
-=======
         "GCS Bucket Management - Test": "used in GCS - Test as sub playbook",
         "GCS Object Operations - Test": "used in GCS - Test as sub playbook",
         "GCS Bucket Policy (ACL) - Test": "used in GCS - Test as sub playbook",
         "GCS Object Policy (ACL) - Test": "used in GCS - Test as sub playbook",
         "Send Email To Recipients": "used in EWS Mail Sender Test 2 as sub playbook",
 
->>>>>>> 02f1f59b
         "_comment": "~~~ DEPRECATED ~~~",
         "Endpoint Enrichment - Generic v2 - Test": "DEPRECATED"
     },
@@ -3037,10 +3019,12 @@
         "SecBI": "Issue 22545",
         "IBM Resilient Systems": "Issue 23722",
         "VxStream": "Issue #23795",
+
         "_comment2": "~~~ UNSTABLE ~~~",
         "ServiceNow": "Instance goes to hibernate every few hours",
         "Tenable.sc": "unstable instance",
         "VirusTotal - Private API": "Issue 22638",
+
         "_comment3": "~~~ QUOTA ISSUES ~~~",
         "Joe Security": "Issue 25650",
         "JsonWhoIs": "Issue 25371: Out of quota",
@@ -3052,13 +3036,16 @@
         "Google Resource Manager": "Cannot create projects because have reached alloted quota.",
         "Looker": "Warehouse 'DEMO_WH' cannot be resumed because resource monitor 'LIMITER' has exceeded its quota.",
         "Ipstack": "reached out our monthly quota (08/03/2020)",
+
         "_comment4": "~~~ NO INSTANCE - SUPPORTED BY THE COMMUNITY ~~~",
         "Zabbix": "Supported by external developer",
         "SafeBreach v2": "it is a partner integration, no instance",
         "IllusiveNetworks": "supported by partner",
         "Humio": "supported by the partner",
         "Digital Guardian": "partner integration",
-        "_comment5": "~~~ OTHER ~~~",
+
+
+         "_comment5": "~~~ OTHER ~~~",
         "Endace": "Issue 24304",
         "Pentera": "authentication method will not work with testing",
         "EclecticIQ Platform": "Issue 8821",
