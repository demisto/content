--- conflicted
+++ resolved
@@ -6,20 +6,13 @@
             "playbookID": "buildewsquery_test"
         },
         {
-<<<<<<< HEAD
+            "integrations": "EWS Mail Sender",
+            "playbookID": "EWS Mail Sender Test"
+        },
+        {
             "integrations": "Rapid7 Nexpose",
             "playbookID": "nexpose_test",
             "timeout": 240
-        },
-        {
-            "integrations": "Palo Alto Minemeld",
-            "playbookID": "minemeld_test"
-        },
-        {
-=======
->>>>>>> d16ab125
-            "integrations": "EWS Mail Sender",
-            "playbookID": "EWS Mail Sender Test"
         },
         {
             "playbookID": "decodemimeheader_-_test"
@@ -364,11 +357,6 @@
         }
     ],
     "skipped": [
-        {
-
-            "integrations": "Farsight DNSDB",
-            "playbookID": "DNSDBTest"
-        },
         {
             "integrations": "Cybereason",
             "playbookID": "Cybereason Test"
@@ -504,10 +492,6 @@
         {
             "integrations": "AlphaSOC Wisdom",
             "playbookID": "AlphaSOC-Wisdom-Test"
-        },
-        {
-            "integrations": "Palo Alto Minemeld",
-            "playbookID": "minemeld_test"
         }
     ]
 }