--- conflicted
+++ resolved
@@ -142,14 +142,13 @@
             "playbookID": "ProofpointDecodeURL-Test"
         },
         {
-<<<<<<< HEAD
             "integrations": "ServiceNow",
             "playbookID": "ServiceNow-Test"
-=======
+        },
+        {
             "integrations": "icebrg",
             "playbookID": "Icebrg Test",
             "timeout" : 500
->>>>>>> 98462aae
         }
     ],
     "skipped": [
