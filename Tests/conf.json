--- conflicted
+++ resolved
@@ -10,12 +10,11 @@
             "playbookID": "Test CommonServer"
         },
         {
-<<<<<<< HEAD
-            "playbookID": "test-LinkIncidentsWithRetry"
-=======
             "integrations": "CIRCL",
             "playbookID": "CirclIntegrationTest"
->>>>>>> 43db7908
+        },
+        {
+            "playbookID": "test-LinkIncidentsWithRetry"
         },
         {
             "integrations": "OTRS",
