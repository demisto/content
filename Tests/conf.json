{
    "testTimeout": 160,
    "testInterval": 20,
    "tests": [
        {
<<<<<<< HEAD
=======
            "integrations": "Microsoft Endpoint Configuration Manager",
            "playbookID": "Microsoft ECM - Test",
            "fromversion": "5.5.0"
        },
        {
            "integrations": "CrowdStrike Falcon Intel v2",
            "playbookID": "CrowdStrike Falcon Intel v2 - Test",
            "fromversion": "5.0.0"
        },
        {
>>>>>>> 6e6870f3
            "integrations": "SecurityIntelligenceServicesFeed",
            "playbookID": "SecurityIntelligenceServicesFeed - Test",
            "fromversion": "5.5.0"
        },
        {
            "integrations": "Majestic Million",
            "playbookID": "Majestic Million Test Playbook",
            "fromversion": "5.5.0",
            "memory_threshold": 250,
            "timeout": 500
        },
        {
            "integrations": "RiskIQDigitalFootprint",
            "playbookID": "RiskIQDigitalFootprint-Test",
            "fromversion": "5.5.0",
            "timeout": 500
        },
        {
            "integrations": [
                "Mail Listener v2",
                "Mail Sender (New)"
            ],
            "playbookID": "Mail-Listener Test Playbook",
            "fromversion": "5.0.0",
            "instance_names": [
                "Mail_Sender_(New)_STARTTLS"
            ]
        },
        {
            "integrations": "OpenCTI Feed",
            "playbookID": "OpenCTI Feed Test"
        },
        {
            "integrations": "AWS - Security Hub",
            "playbookID": "AWS-securityhub Test"
        },
        {
            "integrations": "Microsoft Advanced Threat Analytics",
            "playbookID": "Microsoft Advanced Threat Analytics - Test",
            "fromversion": "5.0.0"
        },
        {
            "integrations": "Humio",
            "playbookID": "Humio-Test",
            "fromversion": "5.0.0"
        },
        {
            "integrations": "Infinipoint",
            "playbookID": "Infinipoint-Test",
            "fromversion": "5.0.0"
        },
        {
            "integrations": "Zimperium",
            "playbookID": "Zimperium_Test",
            "fromversion": "5.0.0"
        },
        {
            "integrations": "ServiceDeskPlus",
            "playbookID": "Service Desk Plus Test",
            "fromversion": "5.0.0"
        },
        {
            "integrations": "ServiceDeskPlus",
            "playbookID": "Service Desk Plus - Generic Polling Test",
            "fromversion": "5.0.0"
        },
        {
            "integrations": "ThreatConnect Feed",
            "playbookID": "FeedThreatConnect-Test",
            "fromversion": "5.5.0"
        },
        {
            "integrations": "Group-IB TDS Polygon",
            "playbookID": "Polygon-Test",
            "timeout": 1000,
            "fromversion": "5.0.0"
        },
        {
            "integrations": "Bastille Networks",
            "playbookID": "BastilleNetworks-Test"
        },
        {
            "integrations": "MITRE ATT&CK",
            "playbookID": "Mitre Attack List 10 Indicators Feed Test",
            "fromversion": "5.5.0"
        },
        {
            "integrations": "Sepio",
            "playbookID": "SepioPrimeAPI-Test"
        },
        {
            "integrations": "URLhaus",
            "playbookID": "Test_URLhaus",
            "timeout": 1000
        },
        {
            "integrations": "Microsoft Intune Feed",
            "playbookID": "FeedMicrosoftIntune_Test",
            "fromversion": "5.5.0"
        },
        {
            "integrations": "Druva Ransomware Response",
            "playbookID": "Druva-Test"
        },
        {
            "integrations": "Smokescreen IllusionBLACK",
            "playbookID": "Smokescreen IllusionBLACK-Test",
            "fromversion": "5.0.0"
        },
        {
            "integrations": "Tanium Threat Response",
            "playbookID": "Tanium Threat Response Test"
        },
        {
            "integrations": [
                "Syslog Sender",
                "syslog"
            ],
            "playbookID": "Test Syslog",
            "fromversion": "5.5.0",
            "timeout": 600
        },
        {
            "integrations": "APIVoid",
            "playbookID": "APIVoid Test"
        },
        {
            "integrations": "Cisco Firepower",
            "playbookID": "Cisco Firepower - Test",
            "timeout": 1000,
            "fromversion": "5.0.0"
        },
        {
            "integrations": "IllusiveNetworks",
            "playbookID": "IllusiveNetworks-Test",
            "fromversion": "5.0.0",
            "timeout": 500
        },
        {
            "integrations": "JSON Feed",
            "playbookID": "JSON_Feed_Test",
            "fromversion": "5.5.0",
            "instance_names": "JSON Feed no_auto_detect"
        },
        {
            "integrations": "JSON Feed",
            "playbookID": "JSON_Feed_Test",
            "fromversion": "5.5.0",
            "instance_names": "JSON Feed_auto_detect"
        },
        {
            "integrations": "Google Cloud Functions",
            "playbookID": "test playbook - Google Cloud Functions",
            "fromversion": "5.0.0"
        },
        {
            "integrations": "Plain Text Feed",
            "playbookID": "PlainText Feed - Test",
            "fromversion": "5.5.0",
            "instance_names": "Plain Text Feed no_auto_detect"
        },
        {
            "integrations": "Plain Text Feed",
            "playbookID": "PlainText Feed - Test",
            "fromversion": "5.5.0",
            "instance_names": "Plain Text Feed_auto_detect"
        },
        {
            "integrations": "Silverfort",
            "playbookID": "Silverfort-test",
            "fromversion": "5.0.0"
        },
        {
            "integrations": "GoogleKubernetesEngine",
            "playbookID": "GoogleKubernetesEngine_Test",
            "timeout": 600,
            "fromversion": "5.5.0"
        },
        {
            "integrations": "Fastly Feed",
            "playbookID": "Fastly Feed Test",
            "fromversion": "5.5.0"
        },
        {
            "integrations": "Malware Domain List Active IPs Feed",
            "playbookID": "Malware Domain List Active IPs Feed Test",
            "fromversion": "5.5.0"
        },
        {
            "integrations": "Claroty",
            "playbookID": "Claroty - Test",
            "fromversion": "5.0.0"
        },
        {
            "integrations": "Trend Micro Apex",
            "playbookID": "Trend Micro Apex - Test"
        },
        {
            "integrations": "Blocklist_de Feed",
            "playbookID": "Blocklist_de - Test",
            "fromversion": "5.5.0"
        },
        {
            "integrations": "Cloudflare Feed",
            "playbookID": "cloudflare - Test",
            "fromversion": "5.5.0"
        },
        {
            "integrations": "AzureFeed",
            "playbookID": "AzureFeed - Test",
            "fromversion": "5.5.0"
        },
        {
            "playbookID": "CreateIndicatorFromSTIXTest",
            "fromversion": "5.0.0"
        },
        {
            "integrations": "SpamhausFeed",
            "playbookID": "Spamhaus_Feed_Test",
            "fromversion": "5.5.0"
        },
        {
            "integrations": "Cofense Feed",
            "playbookID": "TestCofenseFeed",
            "fromversion": "5.5.0"
        },
        {
            "integrations": "Bambenek Consulting Feed",
            "playbookID": "BambenekConsultingFeed_Test",
            "fromversion": "5.5.0"
        },
        {
            "integrations": "Pipl",
            "playbookID": "Pipl Test"
        },
        {
            "integrations": "AWS Feed",
            "playbookID": "AWS Feed Test",
            "fromversion": "5.5.0"
        },
        {
            "integrations": "QuestKace",
            "playbookID": "QuestKace test",
            "fromversion": "5.0.0"
        },
        {
            "integrations": "Digital Defense FrontlineVM",
            "playbookID": "Digital Defense FrontlineVM - Scan Asset Not Recently Scanned Test"
        },
        {
            "integrations": "Digital Defense FrontlineVM",
            "playbookID": "Digital Defense FrontlineVM - Test Playbook"
        },
        {
            "integrations": "CSVFeed",
            "playbookID": "CSV_Feed_Test",
            "fromversion": "5.5.0",
            "instance_names": "CSVFeed_no_auto_detect"
        },
        {
            "integrations": "CSVFeed",
            "playbookID": "CSV_Feed_Test",
            "fromversion": "5.5.0",
            "instance_names": "CSVFeed_auto_detect"
        },
        {
            "integrations": "ProofpointFeed",
            "playbookID": "TestProofpointFeed",
            "fromversion": "5.5.0"
        },
        {
            "integrations": "Digital Shadows",
            "playbookID": "Digital Shadows - Test"
        },
        {
            "integrations": "Azure Compute v2",
            "playbookID": "Azure Compute - Test",
            "instance_names": "ms_azure_compute_dev"
        },
        {
            "integrations": "Azure Compute v2",
            "playbookID": "Azure Compute - Test",
            "instance_names": "ms_azure_compute_prod"
        },
        {
            "integrations": "Symantec Data Loss Prevention",
            "playbookID": "Symantec Data Loss Prevention - Test",
            "fromversion": "4.5.0"
        },
        {
            "integrations": "Lockpath KeyLight v2",
            "playbookID": "Keylight v2 - Test"
        },
        {
            "integrations": "Azure Security Center v2",
            "playbookID": "Azure SecurityCenter - Test",
            "instance_names": "ms_azure_sc_prod"
        },
        {
            "integrations": "Azure Security Center v2",
            "playbookID": "Azure SecurityCenter - Test",
            "instance_names": "ms_azure_sc_dev"
        },
        {
            "integrations": "Azure Security Center v2",
            "playbookID": "Azure SecurityCenter - Test",
            "instance_names": "ms_azure_sc_self_deployed"
        },
        {
            "integrations": "JsonWhoIs",
            "playbookID": "JsonWhoIs-Test"
        },
        {
            "integrations": "Maltiverse",
            "playbookID": "Maltiverse Test"
        },
        {
            "integrations": "MicrosoftGraphMail",
            "playbookID": "MicrosoftGraphMail-Test",
            "instance_names": "ms_graph_mail_dev"
        },
        {
            "integrations": "MicrosoftGraphMail",
            "playbookID": "MicrosoftGraphMail-Test",
            "instance_names": "ms_graph_mail_dev_no_oproxy"
        },
        {
            "integrations": "MicrosoftGraphMail",
            "playbookID": "MicrosoftGraphMail-Test",
            "instance_names": "ms_graph_mail_prod"
        },
        {
            "integrations": "CloudShark",
            "playbookID": "CloudShark - Test Playbook"
        },
        {
            "integrations": "Google Vision AI",
            "playbookID": "Google Vision API - Test"
        },
        {
            "integrations": "nmap",
            "playbookID": "Nmap - Test",
            "fromversion": "5.0.0"
        },
        {
            "integrations": "AutoFocus V2",
            "playbookID": "Autofocus Query Samples, Sessions and Tags Test Playbook",
            "fromversion": "4.5.0",
            "timeout": 1000
        },
        {
            "integrations": "HelloWorld",
            "playbookID": "HelloWorld-Test",
            "fromversion": "5.0.0"
        },
        {
            "integrations": "HelloWorld",
            "playbookID": "HelloWorld_Scan-Test",
            "fromversion": "5.0.0",
            "timeout": 400
        },
        {
            "integrations": "ThreatQ v2",
            "playbookID": "ThreatQ - Test",
            "fromversion": "4.5.0"
        },
        {
            "integrations": "AttackIQFireDrill",
            "playbookID": "AttackIQ - Test"
        },
        {
            "integrations": "PhishLabs IOC EIR",
            "playbookID": "PhishlabsIOC_EIR-Test"
        },
        {
            "integrations": "Amazon DynamoDB",
            "playbookID": "AWS_DynamoDB-Test"
        },
        {
            "integrations": "PhishLabs IOC DRP",
            "playbookID": "PhishlabsIOC_DRP-Test"
        },
        {
            "playbookID": "Create Phishing Classifier V2 ML Test",
            "timeout": 60000,
            "fromversion": "4.5.0"
        },
        {
            "integrations": "ZeroFox",
            "playbookID": "ZeroFox-Test",
            "fromversion": "4.1.0"
        },
        {
            "integrations": "AlienVault OTX v2",
            "playbookID": "Alienvault_OTX_v2 - Test"
        },
        {
            "integrations": "AWS - CloudWatchLogs",
            "playbookID": "AWS - CloudWatchLogs Test Playbook",
            "fromversion": "5.0.0"
        },
        {
            "integrations": "SlackV2",
            "playbookID": "Slack Test Playbook",
            "timeout": 400,
            "pid_threshold": 5,
            "fromversion": "5.0.0"
        },
        {
            "integrations": "Cortex XDR - IR",
            "playbookID": "Test XDR Playbook",
            "fromversion": "4.1.0"
        },
        {
            "integrations": "Cortex XDR - IOC",
            "playbookID": "Cortex XDR - IOC - Test",
            "fromversion": "5.5.0",
            "timeout": 1200
        },
        {
            "integrations": "Cloaken",
            "playbookID": "Cloaken-Test"
        },
        {
            "integrations": "Uptycs",
            "playbookID": "TestUptycs"
        },
        {
            "integrations": "ThreatX",
            "playbookID": "ThreatX-test",
            "timeout": 600
        },
        {
            "integrations": "Akamai WAF SIEM",
            "playbookID": "Akamai_WAF_SIEM-Test"
        },
        {
            "integrations": "Cofense Triage v2",
            "playbookID": "Cofense Triage v2 Test"
        },
        {
            "integrations": "Akamai WAF",
            "playbookID": "Akamai_WAF-Test"
        },
        {
            "integrations": "Minerva Labs Anti-Evasion Platform",
            "playbookID": "Minerva Test playbook"
        },
        {
            "integrations": "abuse.ch SSL Blacklist Feed",
            "playbookID": "SSL Blacklist test",
            "fromversion": "5.5.0"
        },
        {
            "integrations": "CheckPhish",
            "playbookID": "CheckPhish-Test"
        },
        {
            "integrations": "Symantec Management Center",
            "playbookID": "SymantecMC_TestPlaybook"
        },
        {
            "integrations": "Looker",
            "playbookID": "Test-Looker"
        },
        {
            "integrations": "Vertica",
            "playbookID": "Vertica Test"
        },
        {
            "integrations": "Server Message Block (SMB)",
            "playbookID": "SMB test"
        },
        {
            "playbookID": "ConvertFile-Test",
            "fromversion": "4.5.0"
        },
        {
            "playbookID": "TestAwsEC2GetPublicSGRules-Test"
        },
        {
            "integrations": "RSA NetWitness Packets and Logs",
            "playbookID": "rsa_packets_and_logs_test"
        },
        {
            "playbookID": "CheckpointFW-test",
            "integrations": "Check Point"
        },
        {
            "playbookID": "RegPathReputationBasicLists_test"
        },
        {
            "playbookID": "EmailDomainSquattingReputation-Test"
        },
        {
            "playbookID": "RandomStringGenerateTest"
        },
        {
            "playbookID": "playbook-checkEmailAuthenticity-test"
        },
        {
            "playbookID": "HighlightWords_Test"
        },
        {
            "integrations": "Pentera",
            "playbookID": "Pcysys-Test"
        },
        {
            "integrations": "Pentera",
            "playbookID": "Pentera Run Scan and Create Incidents - Test"
        },
        {
            "playbookID": "StringContainsArray_test"
        },
        {
            "integrations": "Fidelis Elevate Network",
            "playbookID": "Fidelis-Test"
        },
        {
            "integrations": "AWS - ACM",
            "playbookID": "ACM-Test"
        },
        {
            "integrations": "Thinkst Canary",
            "playbookID": "CanaryTools Test"
        },
        {
            "integrations": "ThreatMiner",
            "playbookID": "ThreatMiner-Test"
        },
        {
            "playbookID": "StixCreator-Test"
        },
        {
            "playbookID": "CompareIncidentsLabels-test-playbook"
        },
        {
            "integrations": "Have I Been Pwned? V2",
            "playbookID": "Pwned v2 test"
        },
        {
            "integrations": "Alexa Rank Indicator",
            "playbookID": "Alexa Test Playbook"
        },
        {
            "playbookID": "UnEscapeURL-Test"
        },
        {
            "playbookID": "UnEscapeIPs-Test"
        },
        {
            "playbookID": "ExtractDomainFromUrlAndEmail-Test"
        },
        {
            "playbookID": "ConvertKeysToTableFieldFormat_Test"
        },
        {
            "integrations": "CVE Search v2",
            "playbookID": "CVE Search v2 - Test"
        },
        {
            "integrations": "CVE Search v2",
            "playbookID": "cveReputation Test"
        },
        {
            "integrations": "HashiCorp Vault",
            "playbookID": "hashicorp_test",
            "fromversion": "5.0.0"
        },
        {
            "integrations": "AWS - Athena - Beta",
            "playbookID": "Beta-Athena-Test"
        },
        {
            "integrations": "BeyondTrust Password Safe",
            "playbookID": "BeyondTrust-Test"
        },
        {
            "integrations": "Dell Secureworks",
            "playbookID": "secureworks_test"
        },
        {
            "integrations": "ServiceNow v2",
            "playbookID": "servicenow_test_v2"
        },
        {
            "playbookID": "Create ServiceNow Ticket and Mirror Test",
            "integrations": "ServiceNow v2",
            "fromversion": "6.0.0"
        },
        {
            "playbookID": "Create ServiceNow Ticket and State Polling Test",
            "integrations": "ServiceNow v2",
            "fromversion": "6.0.0",
            "timeout": 500
        },
        {
            "integrations": "ExtraHop v2",
            "playbookID": "ExtraHop_v2-Test"
        },
        {
            "playbookID": "Test CommonServer"
        },
        {
            "playbookID": "Test-debug-mode",
            "fromversion": "5.0.0"
        },
        {
            "integrations": "CIRCL",
            "playbookID": "CirclIntegrationTest"
        },
        {
            "integrations": "MISP V2",
            "playbookID": "MISP V2 Test"
        },
        {
            "playbookID": "test-LinkIncidentsWithRetry"
        },
        {
            "playbookID": "CopyContextToFieldTest"
        },
        {
            "integrations": "OTRS",
            "playbookID": "OTRS Test",
            "fromversion": "4.1.0"
        },
        {
            "integrations": "Attivo Botsink",
            "playbookID": "AttivoBotsinkTest"
        },
        {
            "integrations": "FortiGate",
            "playbookID": "Fortigate Test"
        },
        {
            "playbookID": "FormattedDateToEpochTest"
        },
        {
            "integrations": "SNDBOX",
            "playbookID": "SNDBOX_Test",
            "timeout": 1000
        },
        {
            "integrations": "SNDBOX",
            "playbookID": "Detonate File - SNDBOX - Test",
            "timeout": 1000,
            "nightly": true
        },
        {
            "integrations": "VxStream",
            "playbookID": "Detonate File - HybridAnalysis - Test",
            "timeout": 2400
        },
        {
            "playbookID": "WordTokenizeTest",
            "toversion": "4.5.9"
        },
        {
            "integrations": "QRadar",
            "playbookID": "test playbook - QRadarCorrelations",
            "timeout": 1000,
            "fromversion": "5.0.0"
        },
        {
            "integrations": "Awake Security",
            "playbookID": "awake_security_test_pb"
        },
        {
            "integrations": "Tenable.sc",
            "playbookID": "tenable-sc-test",
            "timeout": 240,
            "nightly": true
        },
        {
            "integrations": "MimecastV2",
            "playbookID": "Mimecast test"
        },
        {
            "playbookID": "CreateEmailHtmlBody_test_pb",
            "fromversion": "4.1.0"
        },
        {
            "playbookID": "ReadPDFFileV2-Test",
            "timeout": 1000
        },
        {
            "playbookID": "JSONtoCSV-Test"
        },
        {
            "integrations": "Generic SQL",
            "playbookID": "generic-sql",
            "instance_names": "mysql instance",
            "fromversion": "5.0.0"
        },
        {
            "integrations": "Generic SQL",
            "playbookID": "generic-sql",
            "instance_names": "postgreSQL instance",
            "fromversion": "5.0.0"
        },
        {
            "integrations": "Generic SQL",
            "playbookID": "generic-sql",
            "instance_names": "Microsoft SQL instance",
            "fromversion": "5.0.0"
        },
        {
            "integrations": "Generic SQL",
            "playbookID": "generic-sql-oracle",
            "instance_names": "Oracle instance",
            "fromversion": "5.0.0"
        },
        {
            "integrations": "Generic SQL",
            "playbookID": "generic-sql-mssql-encrypted-connection",
            "instance_names": "Microsoft SQL instance using encrypted connection",
            "fromversion": "5.0.0"
        },
        {
            "integrations": "Panorama",
            "instance_names": "palo_alto_firewall_9.0",
            "playbookID": "Panorama Query Logs - Test",
            "fromversion": "5.5.0",
            "timeout": 1500,
            "nightly": true
        },
        {
            "integrations": "Panorama",
            "instance_names": "palo_alto_firewall",
            "playbookID": "palo_alto_firewall_test_pb",
            "fromversion": "5.5.0",
            "timeout": 1000,
            "nightly": true
        },
        {
            "integrations": "Panorama",
            "instance_names": "palo_alto_firewall_9.0",
            "playbookID": "palo_alto_firewall_test_pb",
            "fromversion": "5.5.0",
            "timeout": 1000,
            "nightly": true
        },
        {
            "integrations": "Panorama",
            "instance_names": "palo_alto_panorama",
            "playbookID": "palo_alto_panorama_test_pb",
            "fromversion": "5.5.0",
            "timeout": 1000,
            "nightly": true
        },
        {
            "integrations": "Panorama",
            "instance_names": "palo_alto_panorama_9.0",
            "playbookID": "palo_alto_panorama_test_pb",
            "fromversion": "5.5.0",
            "timeout": 1000,
            "nightly": true
        },
        {
            "integrations": "Panorama",
            "instance_names": "palo_alto_firewall_9.0",
            "playbookID": "PAN-OS URL Filtering enrichment - Test"
        },
        {
            "integrations": "Panorama",
            "instance_names": "panorama_instance_best_practice",
            "playbookID": "Panorama Best Practise - Test"
        },
        {
            "integrations": "Tenable.io",
            "playbookID": "Tenable.io test"
        },
        {
            "playbookID": "URLDecode-Test"
        },
        {
            "playbookID": "GetTime-Test"
        },
        {
            "playbookID": "GetTime-ObjectVsStringTest"
        },
        {
            "integrations": "Tenable.io",
            "playbookID": "Tenable.io Scan Test",
            "nightly": true,
            "timeout": 900
        },
        {
            "integrations": "Tenable.sc",
            "playbookID": "tenable-sc-scan-test",
            "nightly": true,
            "timeout": 600
        },
        {
            "integrations": "google-vault",
            "playbookID": "Google-Vault-Generic-Test",
            "nightly": true,
            "timeout": 3600,
            "memory_threshold": 130
        },
        {
            "integrations": "google-vault",
            "playbookID": "Google_Vault-Search_And_Display_Results_test",
            "nightly": true,
            "memory_threshold": 130,
            "timeout": 3600
        },
        {
            "playbookID": "Luminate-TestPlaybook",
            "integrations": "Luminate"
        },
        {
            "integrations": "MxToolBox",
            "playbookID": "MxToolbox-test"
        },
        {
            "integrations": "Nessus",
            "playbookID": "Nessus - Test"
        },
        {
            "playbookID": "Palo Alto Networks - Malware Remediation Test",
            "fromversion": "4.5.0"
        },
        {
            "playbookID": "SumoLogic-Test",
            "integrations": "SumoLogic",
            "fromversion": "4.1.0"
        },
        {
            "playbookID": "ParseEmailFiles-test"
        },
        {
            "playbookID": "PAN-OS - Block IP and URL - External Dynamic List v2 Test",
            "integrations": [
                "Panorama",
                "palo_alto_networks_pan_os_edl_management"
            ],
            "instance_names": "palo_alto_firewall_9.0",
            "fromversion": "4.0.0"
        },
        {
            "playbookID": "Test_EDL",
            "integrations": "EDL",
            "fromversion": "5.5.0"
        },
        {
            "playbookID": "Test_export_indicators_service",
            "integrations": "ExportIndicators",
            "fromversion": "5.5.0"
        },
        {
            "playbookID": "PAN-OS - Block IP - Custom Block Rule Test",
            "integrations": "Panorama",
            "instance_names": "palo_alto_panorama",
            "fromversion": "4.0.0"
        },
        {
            "playbookID": "PAN-OS - Block IP - Static Address Group Test",
            "integrations": "Panorama",
            "instance_names": "palo_alto_panorama",
            "fromversion": "4.0.0"
        },
        {
            "playbookID": "PAN-OS - Block URL - Custom URL Category Test",
            "integrations": "Panorama",
            "instance_names": "palo_alto_panorama",
            "fromversion": "4.0.0"
        },
        {
            "playbookID": "Endpoint Malware Investigation - Generic - Test",
            "integrations": [
                "Traps",
                "Cylance Protect v2",
                "Demisto REST API"
            ],
            "fromversion": "5.0.0",
            "timeout": 1200
        },
        {
            "playbookID": "ParseExcel-test"
        },
        {
            "playbookID": "Detonate File - No Files test"
        },
        {
            "integrations": "SentinelOne V2",
            "playbookID": "SentinelOne V2 - test"
        },
        {
            "integrations": "InfoArmor VigilanteATI",
            "playbookID": "InfoArmorVigilanteATITest"
        },
        {
            "integrations": "IntSights",
            "instance_names": "intsights_standard_account",
            "playbookID": "IntSights Test",
            "nightly": true
        },
        {
            "integrations": "IntSights",
            "playbookID": "IntSights Mssp Test",
            "instance_names": "intsights_mssp_account",
            "nightly": true
        },
        {
            "integrations": "dnstwist",
            "playbookID": "dnstwistTest"
        },
        {
            "integrations": "BitDam",
            "playbookID": "Detonate File - BitDam Test"
        },
        {
            "integrations": "Threat Grid",
            "playbookID": "Test-Detonate URL - ThreatGrid",
            "timeout": 600
        },
        {
            "integrations": "Threat Grid",
            "playbookID": "ThreatGridTest",
            "timeout": 600
        },
        {
            "integrations": [
                "Palo Alto Minemeld",
                "Panorama"
            ],
            "instance_names": "palo_alto_firewall",
            "playbookID": "block_indicators_-_generic_-_test"
        },
        {
            "integrations": "Signal Sciences WAF",
            "playbookID": "SignalSciences-Test"
        },
        {
            "integrations": "RTIR",
            "playbookID": "RTIR Test"
        },
        {
            "integrations": "RedCanary",
            "playbookID": "RedCanaryTest",
            "nightly": true
        },
        {
            "integrations": "Devo",
            "playbookID": "Devo test",
            "timeout": 500
        },
        {
            "playbookID": "URL Enrichment - Generic v2 - Test",
            "integrations": [
                "Rasterize",
                "VirusTotal - Private API"
            ],
            "instance_names": "virus_total_private_api_general",
            "timeout": 500,
            "pid_threshold": 12
        },
        {
            "playbookID": "CutTransformerTest"
        },
        {
            "playbookID": "Default - Test",
            "integrations": [
                "ThreatQ v2",
                "Demisto REST API"
            ],
            "fromversion": "5.0.0"
        },
        {
            "integrations": "SCADAfence CNM",
            "playbookID": "SCADAfence_test"
        },
        {
            "integrations": "ProtectWise",
            "playbookID": "Protectwise-Test"
        },
        {
            "integrations": "WhatsMyBrowser",
            "playbookID": "WhatsMyBrowser-Test"
        },
        {
            "integrations": "BigFix",
            "playbookID": "BigFixTest"
        },
        {
            "integrations": "Lastline v2",
            "playbookID": "Lastline v2 - Test",
            "nightly": true
        },
        {
            "integrations": "McAfee DXL",
            "playbookID": "McAfee DXL - Test"
        },
        {
            "playbookID": "TextFromHTML_test_playbook"
        },
        {
            "playbookID": "PortListenCheck-test"
        },
        {
            "integrations": "ThreatExchange",
            "playbookID": "ThreatExchange-test"
        },
        {
            "integrations": "Joe Security",
            "playbookID": "JoeSecurityTestPlaybook",
            "timeout": 500,
            "nightly": true
        },
        {
            "integrations": "Joe Security",
            "playbookID": "JoeSecurityTestDetonation",
            "timeout": 2000,
            "nightly": true
        },
        {
            "integrations": "WildFire-v2",
            "playbookID": "Wildfire Test"
        },
        {
            "integrations": "WildFire-v2",
            "playbookID": "Detonate URL - WildFire-v2 - Test"
        },
        {
            "integrations": "WildFire-v2",
            "playbookID": "Detonate URL - WildFire v2.1 - Test"
        },
        {
            "integrations": "GRR",
            "playbookID": "GRR Test",
            "nightly": true
        },
        {
            "integrations": "VirusTotal",
            "instance_names": "virus_total_general",
            "playbookID": "virusTotal-test-playbook",
            "timeout": 1400,
            "nightly": true
        },
        {
            "integrations": "VirusTotal",
            "instance_names": "virus_total_preferred_vendors",
            "playbookID": "virusTotaI-test-preferred-vendors",
            "timeout": 1400,
            "nightly": true
        },
        {
            "integrations": "Preempt",
            "playbookID": "Preempt Test"
        },
        {
            "integrations": "Gmail",
            "playbookID": "get_original_email_-_gmail_-_test"
        },
        {
            "integrations": [
                "Gmail Single User",
                "Gmail"
            ],
            "playbookID": "Gmail Single User - Test",
            "fromversion": "4.5.0"
        },
        {
            "integrations": "EWS v2",
            "playbookID": "get_original_email_-_ews-_test",
            "instance_names": "ewv2_regular"
        },
        {
            "integrations": [
                "EWS v2",
                "EWS Mail Sender"
            ],
            "playbookID": "EWS search-mailbox test",
            "instance_names": "ewv2_regular",
            "timeout": 300
        },
        {
            "integrations": "PagerDuty v2",
            "playbookID": "PagerDuty Test"
        },
        {
            "playbookID": "test_delete_context"
        },
        {
            "playbookID": "DeleteContext-auto-test"
        },
        {
            "playbookID": "GmailTest",
            "integrations": "Gmail"
        },
        {
            "playbookID": "Gmail Convert Html Test",
            "integrations": "Gmail"
        },
        {
            "playbookID": "reputations.json Test",
            "toversion": "5.0.0"
        },
        {
            "playbookID": "Indicators reputation-.json Test",
            "fromversion": "5.5.0"
        },
        {
            "playbookID": "Test IP Indicator Fields",
            "fromversion": "5.0.0"
        },
        {
            "playbookID": "Dedup - Generic v2 - Test",
            "fromversion": "5.0.0"
        },
        {
            "playbookID": "TestDedupIncidentsPlaybook"
        },
        {
            "playbookID": "TestDedupIncidentsByName"
        },
        {
            "integrations": "McAfee Advanced Threat Defense",
            "playbookID": "Test Playbook McAfee ATD",
            "timeout": 700
        },
        {
            "playbookID": "stripChars - Test"
        },
        {
            "integrations": "McAfee Advanced Threat Defense",
            "playbookID": "Test Playbook McAfee ATD Upload File"
        },
        {
            "playbookID": "exporttocsv_script_test"
        },
        {
            "playbookID": "Set - Test"
        },
        {
            "integrations": "Intezer v2",
            "playbookID": "Intezer Testing v2",
            "fromversion": "4.1.0",
            "timeout": 600
        },
        {
            "integrations": "FalconIntel",
            "playbookID": "CrowdStrike Falcon Intel v2"
        },
        {
            "integrations": [
                "Mail Sender (New)",
                "Gmail"
            ],
            "playbookID": "Mail Sender (New) Test",
            "instance_names": [
                "Mail_Sender_(New)_STARTTLS"
            ]
        },
        {
            "integrations": [
                "Mail Sender (New)",
                "Gmail"
            ],
            "playbookID": "Mail Sender (New) Test",
            "instance_names": [
                "Mail_Sender_(New)_SSL/TLS"
            ]
        },
        {
            "playbookID": "buildewsquery_test"
        },
        {
            "integrations": "Rapid7 Nexpose",
            "playbookID": "nexpose_test",
            "timeout": 240
        },
        {
            "playbookID": "GetIndicatorDBotScore Test"
        },
        {
            "integrations": "EWS Mail Sender",
            "playbookID": "EWS Mail Sender Test"
        },
        {
            "integrations": [
                "EWS Mail Sender",
                "Rasterize"
            ],
            "playbookID": "EWS Mail Sender Test 2"
        },
        {
            "playbookID": "decodemimeheader_-_test"
        },
        {
            "playbookID": "test_url_regex"
        },
        {
            "integrations": "Skyformation",
            "playbookID": "TestSkyformation"
        },
        {
            "integrations": "okta",
            "playbookID": "okta_test_playbook",
            "timeout": 240
        },
        {
            "integrations": "Okta v2",
            "playbookID": "OktaV2-Test",
            "nightly": true,
            "timeout": 300
        },
        {
            "playbookID": "Test filters & transformers scripts"
        },
        {
            "integrations": "Salesforce",
            "playbookID": "SalesforceTestPlaybook"
        },
        {
            "integrations": "McAfee ESM v2",
            "instance_names": "v10.2.0",
            "playbookID": "McAfee ESM v2 - Test",
            "fromversion": "5.0.0"
        },
        {
            "integrations": "McAfee ESM v2",
            "instance_names": "v10.3.0",
            "playbookID": "McAfee ESM v2 - Test",
            "fromversion": "5.0.0"
        },
        {
            "integrations": "McAfee ESM v2",
            "instance_names": "v11.3",
            "playbookID": "McAfee ESM v2 (v11.3) - Test",
            "fromversion": "5.0.0",
            "timeout": 300
        },
        {
            "integrations": "McAfee ESM v2",
            "instance_names": "v10.2.0",
            "playbookID": "McAfee ESM Watchlists - Test",
            "fromversion": "5.0.0"
        },
        {
            "integrations": "McAfee ESM v2",
            "instance_names": "v10.3.0",
            "playbookID": "McAfee ESM Watchlists - Test",
            "fromversion": "5.0.0"
        },
        {
            "integrations": "McAfee ESM v2",
            "instance_names": "v11.3",
            "playbookID": "McAfee ESM Watchlists - Test",
            "fromversion": "5.0.0"
        },
        {
            "integrations": "GoogleSafeBrowsing",
            "playbookID": "Google Safe Browsing Test",
            "timeout": 240,
            "fromversion": "5.0.0"
        },
        {
            "integrations": "EWS v2",
            "playbookID": "EWSv2_empty_attachment_test",
            "instance_names": "ewv2_regular"
        },
        {
            "integrations": "EWS v2",
            "playbookID": "EWS Public Folders Test",
            "instance_names": "ewv2_regular"
        },
        {
            "integrations": "Symantec Endpoint Protection V2",
            "playbookID": "SymantecEndpointProtection_Test"
        },
        {
            "integrations": "carbonblackprotection",
            "playbookID": "search_endpoints_by_hash_-_carbon_black_protection_-_test",
            "timeout": 500
        },
        {
            "playbookID": "Process Email - Generic - Test - Incident Starter",
            "fromversion": "6.0.0",
            "integrations": "Rasterize",
            "timeout": 240
        },
        {
            "integrations": "FalconHost",
            "playbookID": "search_endpoints_by_hash_-_crowdstrike_-_test",
            "timeout": 500
        },
        {
            "integrations": "FalconHost",
            "playbookID": "CrowdStrike Endpoint Enrichment - Test"
        },
        {
            "integrations": "FalconHost",
            "playbookID": "FalconHost Test"
        },
        {
            "integrations": "CrowdstrikeFalcon",
            "playbookID": "Test - CrowdStrike Falcon",
            "fromversion": "4.1.0"
        },
        {
            "playbookID": "ExposeIncidentOwner-Test"
        },
        {
            "integrations": "google",
            "playbookID": "GsuiteTest"
        },
        {
            "integrations": "OpenPhish",
            "playbookID": "OpenPhish Test Playbook"
        },
        {
            "integrations": "RSA Archer",
            "playbookID": "Archer-Test-Playbook",
            "nightly": true
        },
        {
            "integrations": "jira-v2",
            "playbookID": "Jira-v2-Test",
            "timeout": 500
        },
        {
            "integrations": "ipinfo",
            "playbookID": "IPInfoTest"
        },
        {
            "playbookID": "VerifyHumanReadableFormat"
        },
        {
            "playbookID": "strings-test"
        },
        {
            "playbookID": "TestCommonPython",
            "timeout": 500
        },
        {
            "playbookID": "TestFileCreateAndUpload"
        },
        {
            "playbookID": "TestIsValueInArray"
        },
        {
            "playbookID": "TestStringReplace"
        },
        {
            "playbookID": "TestHttpPlaybook"
        },
        {
            "integrations": "SplunkPy",
            "playbookID": "SplunkPy parse-raw - Test",
            "instance_names": "use_default_handler"
        },
        {
            "integrations": "SplunkPy",
            "playbookID": "SplunkPy-Test-V2",
            "memory_threshold": 500,
            "instance_names": "use_default_handler"
        },
        {
            "integrations": "SplunkPy",
            "playbookID": "Splunk-Test",
            "memory_threshold": 200,
            "instance_names": "use_default_handler"
        },
        {
            "integrations": "SplunkPy",
            "playbookID": "SplunkPySearch_Test",
            "memory_threshold": 200,
            "instance_names": "use_default_handler"
        },
        {
            "integrations": "SplunkPy",
            "playbookID": "SplunkPy KV commands",
            "memory_threshold": 200,
            "instance_names": "use_default_handler"
        },
        {
            "integrations": "SplunkPy",
            "playbookID": "SplunkPy-Test-V2",
            "memory_threshold": 500,
            "instance_names": "use_python_requests_handler"
        },
        {
            "integrations": "SplunkPy",
            "playbookID": "Splunk-Test",
            "memory_threshold": 500,
            "instance_names": "use_python_requests_handler"
        },
        {
            "integrations": "SplunkPy",
            "playbookID": "SplunkPySearch_Test",
            "memory_threshold": 200,
            "instance_names": "use_python_requests_handler"
        },
        {
            "integrations": "SplunkPy",
            "playbookID": "SplunkPy KV commands",
            "memory_threshold": 200,
            "instance_names": "use_python_requests_handler"
        },
        {
            "integrations": "ConcentricAI",
            "playbookID": "ConcentricAI Demo Playbook"
        },
        {
            "integrations": "McAfee NSM",
            "playbookID": "McAfeeNSMTest",
            "timeout": 400,
            "nightly": true
        },
        {
            "integrations": "PhishTank",
            "playbookID": "PhishTank Testing"
        },
        {
            "integrations": "McAfee Web Gateway",
            "playbookID": "McAfeeWebGatewayTest",
            "timeout": 500
        },
        {
            "integrations": "TCPIPUtils",
            "playbookID": "TCPUtils-Test"
        },
        {
            "playbookID": "listExecutedCommands-Test"
        },
        {
            "integrations": "AWS - Lambda",
            "playbookID": "AWS-Lambda-Test (Read-Only)"
        },
        {
            "integrations": "Service Manager",
            "playbookID": "TestHPServiceManager",
            "timeout": 400
        },
        {
            "playbookID": "LanguageDetect-Test",
            "timeout": 300
        },
        {
            "integrations": "Forcepoint",
            "playbookID": "forcepoint test",
            "timeout": 500,
            "nightly": true
        },
        {
            "playbookID": "GeneratePassword-Test"
        },
        {
            "playbookID": "ZipFile-Test"
        },
        {
            "playbookID": "UnzipFile-Test"
        },
        {
            "playbookID": "Test-IsMaliciousIndicatorFound",
            "fromversion": "5.0.0"
        },
        {
            "playbookID": "TestExtractHTMLTables"
        },
        {
            "integrations": "carbonblackliveresponse",
            "playbookID": "Carbon Black Live Response Test",
            "nightly": true,
            "fromversion": "5.0.0"
        },
        {
            "integrations": "urlscan.io",
            "playbookID": "urlscan_malicious_Test",
            "timeout": 500
        },
        {
            "integrations": "EWS v2",
            "playbookID": "pyEWS_Test",
            "instance_names": "ewv2_regular"
        },
        {
            "integrations": "EWS v2",
            "playbookID": "pyEWS_Test",
            "instance_names": "ewsv2_separate_process"
        },
        {
            "integrations": "remedy_sr_beta",
            "playbookID": "remedy_sr_test_pb"
        },
        {
            "integrations": "Netskope",
            "playbookID": "Netskope Test"
        },
        {
            "integrations": "Cylance Protect v2",
            "playbookID": "Cylance Protect v2 Test"
        },
        {
            "integrations": "ReversingLabs Titanium Cloud",
            "playbookID": "ReversingLabsTCTest"
        },
        {
            "integrations": "ReversingLabs A1000",
            "playbookID": "ReversingLabsA1000Test"
        },
        {
            "integrations": "Demisto Lock",
            "playbookID": "DemistoLockTest"
        },
        {
            "playbookID": "test-domain-indicator",
            "timeout": 400
        },
        {
            "playbookID": "Cybereason Test",
            "integrations": "Cybereason",
            "timeout": 1200,
            "fromversion": "4.1.0"
        },
        {
            "integrations": "VirusTotal - Private API",
            "instance_names": "virus_total_private_api_general",
            "playbookID": "File Enrichment - Virus Total Private API Test",
            "nightly": true
        },
        {
            "integrations": "VirusTotal - Private API",
            "instance_names": "virus_total_private_api_general",
            "playbookID": "virusTotalPrivateAPI-test-playbook",
            "timeout": 1400,
            "nightly": true,
            "pid_threshold": 12
        },
        {
            "integrations": [
                "VirusTotal - Private API",
                "VirusTotal"
            ],
            "playbookID": "vt-detonate test",
            "instance_names": [
                "virus_total_private_api_general",
                "virus_total_general"
            ],
            "timeout": 1400,
            "fromversion": "5.5.0",
            "nightly": true
        },
        {
            "integrations": "Cisco ASA",
            "playbookID": "Cisco ASA - Test Playbook"
        },
        {
            "integrations": "VirusTotal - Private API",
            "instance_names": "virus_total_private_api_preferred_vendors",
            "playbookID": "virusTotalPrivateAPI-test-preferred-vendors",
            "timeout": 1400,
            "nightly": true
        },
        {
            "integrations": "Cisco Meraki",
            "playbookID": "Cisco-Meraki-Test"
        },
        {
            "integrations": "Microsoft Defender Advanced Threat Protection",
            "playbookID": "Microsoft Defender Advanced Threat Protection - Test",
            "instance_names": "microsoft_defender_atp_prod"
        },
        {
            "integrations": "Microsoft Defender Advanced Threat Protection",
            "playbookID": "Microsoft Defender Advanced Threat Protection - Test",
            "instance_names": "microsoft_defender_atp_dev"
        },
        {
            "integrations": "Microsoft Defender Advanced Threat Protection",
            "playbookID": "Microsoft Defender Advanced Threat Protection - Test",
            "instance_names": "microsoft_defender_atp_dev_self_deployed"
        },
        {
            "integrations": "Microsoft Defender Advanced Threat Protection",
            "playbookID": "Microsoft Defender - ATP - Indicators Test",
            "instance_names": "microsoft_defender_atp_prod"
        },
        {
            "integrations": "Microsoft Defender Advanced Threat Protection",
            "playbookID": "Microsoft Defender - ATP - Indicators Test",
            "instance_names": "microsoft_defender_atp_dev"
        },
        {
            "integrations": "Microsoft Defender Advanced Threat Protection",
            "playbookID": "Microsoft Defender - ATP - Indicators Test",
            "instance_names": "microsoft_defender_atp_dev_self_deployed"
        },
        {
            "integrations": "Tanium",
            "playbookID": "Tanium Test Playbook",
            "nightly": true,
            "timeout": 1200,
            "pid_threshold": 10
        },
        {
            "integrations": "Recorded Future",
            "playbookID": "Recorded Future Test",
            "nightly": true
        },
        {
            "integrations": "Microsoft Graph",
            "playbookID": "Microsoft Graph Security Test",
            "instance_names": "ms_graph_security_dev"
        },
        {
            "integrations": "Microsoft Graph",
            "playbookID": "Microsoft Graph Security Test",
            "instance_names": "ms_graph_security_prod"
        },
        {
            "integrations": "Microsoft Graph User",
            "playbookID": "Microsoft Graph User - Test",
            "instance_names": "ms_graph_user_dev"
        },
        {
            "integrations": "Microsoft Graph User",
            "playbookID": "Microsoft Graph User - Test",
            "instance_names": "ms_graph_user_prod"
        },
        {
            "integrations": "Microsoft Graph Groups",
            "playbookID": "Microsoft Graph Groups - Test",
            "instance_names": "ms_graph_groups_dev"
        },
        {
            "integrations": "Microsoft Graph Groups",
            "playbookID": "Microsoft Graph Groups - Test",
            "instance_names": "ms_graph_groups_prod"
        },
        {
            "integrations": "Microsoft_Graph_Files",
            "playbookID": "test_MsGraphFiles",
            "instance_names": "ms_graph_files_dev",
            "fromversion": "5.0.0"
        },
        {
            "integrations": "Microsoft_Graph_Files",
            "playbookID": "test_MsGraphFiles",
            "instance_names": "ms_graph_files_prod",
            "fromversion": "5.0.0"
        },
        {
            "integrations": "Microsoft Graph Calendar",
            "playbookID": "Microsoft Graph Calendar - Test",
            "instance_names": "ms_graph_calendar_dev"
        },
        {
            "integrations": "Microsoft Graph Calendar",
            "playbookID": "Microsoft Graph Calendar - Test",
            "instance_names": "ms_graph_calendar_prod"
        },
        {
            "integrations": "Microsoft Graph Device Management",
            "playbookID": "MSGraph_DeviceManagement_Test",
            "instance_names": "ms_graph_device_management_oproxy_dev",
            "fromversion": "5.0.0"
        },
        {
            "integrations": "Microsoft Graph Device Management",
            "playbookID": "MSGraph_DeviceManagement_Test",
            "instance_names": "ms_graph_device_management_oproxy_prod",
            "fromversion": "5.0.0"
        },
        {
            "integrations": "Microsoft Graph Device Management",
            "playbookID": "MSGraph_DeviceManagement_Test",
            "instance_names": "ms_graph_device_management_self_deployed_prod",
            "fromversion": "5.0.0"
        },
        {
            "integrations": "RedLock",
            "playbookID": "RedLockTest",
            "nightly": true
        },
        {
            "integrations": "Symantec Messaging Gateway",
            "playbookID": "Symantec Messaging Gateway Test"
        },
        {
            "integrations": "ThreatConnect v2",
            "playbookID": "ThreatConnect v2 - Test",
            "fromversion": "5.0.0"
        },
        {
            "integrations": "VxStream",
            "playbookID": "VxStream Test",
            "nightly": true
        },
        {
            "integrations": "Cylance Protect",
            "playbookID": "get_file_sample_by_hash_-_cylance_protect_-_test",
            "timeout": 240
        },
        {
            "integrations": "Cylance Protect",
            "playbookID": "endpoint_enrichment_-_generic_test"
        },
        {
            "integrations": "QRadar",
            "playbookID": "test_Qradar",
            "fromversion": "5.5.0"
        },
        {
            "integrations": "QRadar_v2",
            "playbookID": "test_Qradar_v2",
            "fromversion": "6.0.0"
        },
        {
            "integrations": "VMware",
            "playbookID": "VMWare Test"
        },
        {
            "integrations": "Anomali ThreatStream",
            "playbookID": "Anomali_ThreatStream_Test"
        },
        {
            "integrations": "carbonblack-v2",
            "playbookID": "Carbon Black Response Test",
            "fromversion": "5.0.0"
        },
        {
            "integrations": "Cisco Umbrella Investigate",
            "playbookID": "Cisco Umbrella Test"
        },
        {
            "integrations": "icebrg",
            "playbookID": "Icebrg Test",
            "timeout": 500
        },
        {
            "integrations": "Symantec MSS",
            "playbookID": "SymantecMSSTest"
        },
        {
            "integrations": "Remedy AR",
            "playbookID": "Remedy AR Test"
        },
        {
            "integrations": "AWS - IAM",
            "playbookID": "d5cb69b1-c81c-4f27-8a40-3106c0cb2620"
        },
        {
            "integrations": "McAfee Active Response",
            "playbookID": "McAfee-MAR_Test",
            "timeout": 700
        },
        {
            "integrations": "McAfee Threat Intelligence Exchange",
            "playbookID": "McAfee-TIE Test",
            "timeout": 700
        },
        {
            "integrations": "ArcSight Logger",
            "playbookID": "ArcSight Logger test"
        },
        {
            "integrations": "ArcSight ESM v2",
            "playbookID": "ArcSight ESM v2 Test"
        },
        {
            "integrations": "ArcSight ESM v2",
            "playbookID": "test Arcsight - Get events related to the Case"
        },
        {
            "integrations": "XFE_v2",
            "playbookID": "Test_XFE_v2",
            "timeout": 500,
            "nightly": true
        },
        {
            "integrations": "McAfee Threat Intelligence Exchange",
            "playbookID": "search_endpoints_by_hash_-_tie_-_test",
            "timeout": 500
        },
        {
            "integrations": "iDefense",
            "playbookID": "iDefenseTest",
            "timeout": 300
        },
        {
            "integrations": "AbuseIPDB",
            "playbookID": "AbuseIPDB Test",
            "nightly": true
        },
        {
            "integrations": "AbuseIPDB",
            "playbookID": "AbuseIPDB PopulateIndicators Test",
            "nightly": true
        },
        {
            "integrations": "LogRhythm",
            "playbookID": "LogRhythm-Test-Playbook",
            "timeout": 200
        },
        {
            "integrations": "FireEye HX",
            "playbookID": "FireEye HX Test"
        },
        {
            "integrations": "FireEyeFeed",
            "playbookID": "playbook-FeedFireEye_test"
        },
        {
            "integrations": "Phish.AI",
            "playbookID": "PhishAi-Test"
        },
        {
            "integrations": "Phish.AI",
            "playbookID": "Test-Detonate URL - Phish.AI"
        },
        {
            "integrations": "Centreon",
            "playbookID": "Centreon-Test-Playbook"
        },
        {
            "playbookID": "ReadFile test"
        },
        {
            "integrations": "AlphaSOC Wisdom",
            "playbookID": "AlphaSOC-Wisdom-Test"
        },
        {
            "integrations": "carbonblack-v2",
            "playbookID": "CBFindIP - Test"
        },
        {
            "integrations": "Jask",
            "playbookID": "Jask_Test",
            "fromversion": "4.1.0"
        },
        {
            "integrations": "Qualys",
            "playbookID": "Qualys-Test"
        },
        {
            "integrations": "Whois",
            "playbookID": "whois_test",
            "fromversion": "4.1.0"
        },
        {
            "integrations": "RSA NetWitness Endpoint",
            "playbookID": "NetWitness Endpoint Test"
        },
        {
            "integrations": "Check Point Sandblast",
            "playbookID": "Sandblast_malicious_test"
        },
        {
            "playbookID": "TestMatchRegexV2"
        },
        {
            "integrations": "ActiveMQ",
            "playbookID": "ActiveMQ Test"
        },
        {
            "playbookID": "RegexGroups Test"
        },
        {
            "integrations": "Cisco ISE",
            "playbookID": "cisco-ise-test-playbook"
        },
        {
            "integrations": "RSA NetWitness v11.1",
            "playbookID": "RSA NetWitness Test"
        },
        {
            "playbookID": "ExifReadTest"
        },
        {
            "integrations": "Cuckoo Sandbox",
            "playbookID": "CuckooTest",
            "timeout": 700
        },
        {
            "integrations": "VxStream",
            "playbookID": "Test-Detonate URL - Crowdstrike",
            "timeout": 1200
        },
        {
            "playbookID": "Detonate File - Generic Test",
            "timeout": 500
        },
        {
            "integrations": [
                "Lastline v2",
                "WildFire-v2",
                "SNDBOX",
                "VxStream",
                "McAfee Advanced Threat Defense"
            ],
            "playbookID": "Detonate File - Generic Test",
            "timeout": 2400,
            "nightly": true
        },
        {
            "playbookID": "detonate_file_-_generic_test",
            "toversion": "3.6.0"
        },
        {
            "playbookID": "STIXParserTest"
        },
        {
            "playbookID": "VerifyJSON - Test",
            "fromversion": "5.5.0"
        },
        {
            "playbookID": "PowerShellCommon-Test",
            "fromversion": "5.5.0"
        },
        {
            "playbookID": "Detonate URL - Generic Test",
            "timeout": 2000,
            "nightly": true,
            "integrations": [
                "McAfee Advanced Threat Defense",
                "VxStream",
                "Lastline v2"
            ]
        },
        {
            "integrations": [
                "FalconHost",
                "McAfee Threat Intelligence Exchange",
                "carbonblackprotection",
                "carbonblack"
            ],
            "playbookID": "search_endpoints_by_hash_-_generic_-_test",
            "timeout": 500,
            "toversion": "4.4.9"
        },
        {
            "integrations": "Zscaler",
            "playbookID": "Zscaler Test",
            "nightly": true,
            "timeout": 500
        },
        {
            "playbookID": "DemistoUploadFileToIncident Test",
            "integrations": "Demisto REST API"
        },
        {
            "playbookID": "DemistoUploadFile Test",
            "integrations": "Demisto REST API"
        },
        {
            "playbookID": "MaxMind Test",
            "integrations": "MaxMind GeoIP2"
        },
        {
            "playbookID": "Test Sagemaker",
            "integrations": "AWS Sagemaker"
        },
        {
            "playbookID": "C2sec-Test",
            "integrations": "C2sec irisk",
            "fromversion": "5.0.0"
        },
        {
            "playbookID": "Phishing v2 - Test - Incident Starter",
            "fromversion": "6.0.0",
            "timeout": 1200,
            "nightly": true,
            "integrations": [
                "EWS Mail Sender",
                "Demisto REST API",
                "Rasterize"
            ],
            "memory_threshold": 115
        },
        {
            "playbookID": "Phishing - Core - Test - Incident Starter",
            "fromversion": "6.0.0",
            "timeout": 1700,
            "nightly": true,
            "integrations": [
                "EWS Mail Sender",
                "Demisto REST API",
                "Rasterize"
            ],
            "memory_threshold": 100
        },
        {
            "integrations": "duo",
            "playbookID": "DUO Test Playbook"
        },
        {
            "playbookID": "SLA Scripts - Test",
            "fromversion": "4.1.0"
        },
        {
            "playbookID": "PcapHTTPExtractor-Test"
        },
        {
            "playbookID": "Ping Test Playbook"
        },
        {
            "playbookID": "Active Directory Test",
            "integrations": "Active Directory Query v2",
            "instance_names": "active_directory_ninja"
        },
        {
            "playbookID": "AD v2 - debug-mode - Test",
            "integrations": "Active Directory Query v2",
            "instance_names": "active_directory_ninja",
            "fromversion": "5.0.0"
        },
        {
            "playbookID": "Docker Hardening Test",
            "fromversion": "5.0.0"
        },
        {
            "integrations": "Active Directory Query v2",
            "instance_names": "active_directory_ninja",
            "playbookID": "Active Directory Query V2 configuration with port"
        },
        {
            "integrations": "Active Directory Query v2",
            "instance_names": "active_directory_ninja",
            "playbookID": "Active Directory - ad-get-user limit check"
        },
        {
            "integrations": "mysql",
            "playbookID": "MySQL Test"
        },
        {
            "playbookID": "Email Address Enrichment - Generic v2.1 - Test",
            "integrations": "Active Directory Query v2",
            "instance_names": "active_directory_ninja"
        },
        {
            "integrations": "Cofense Intelligence",
            "playbookID": "Test - Cofense Intelligence",
            "timeout": 500
        },
        {
            "playbookID": "GDPRContactAuthorities Test"
        },
        {
            "integrations": "Google Resource Manager",
            "playbookID": "GoogleResourceManager-Test",
            "timeout": 500,
            "nightly": true
        },
        {
            "integrations": "SlashNext Phishing Incident Response",
            "playbookID": "SlashNextPhishingIncidentResponse-Test",
            "timeout": 500,
            "nightly": true
        },
        {
            "integrations": "Google Cloud Storage",
            "playbookID": "GCS - Test",
            "timeout": 500,
            "nightly": true,
            "memory_threshold": 80
        },
        {
            "integrations": "GooglePubSub",
            "playbookID": "GooglePubSub_Test",
            "nightly": true,
            "fromversion": "5.0.0"
        },
        {
            "playbookID": "Calculate Severity - Generic v2 - Test",
            "integrations": [
                "Palo Alto Minemeld",
                "Active Directory Query v2"
            ],
            "instance_names": "active_directory_ninja",
            "fromversion": "4.5.0"
        },
        {
            "integrations": "Freshdesk",
            "playbookID": "Freshdesk-Test",
            "timeout": 500,
            "nightly": true
        },
        {
            "playbookID": "Autoextract - Test",
            "fromversion": "4.1.0"
        },
        {
            "playbookID": "FilterByList - Test",
            "fromversion": "4.5.0"
        },
        {
            "playbookID": "Impossible Traveler - Test",
            "integrations": [
                "Ipstack",
                "ipinfo",
                "Rasterize",
                "Active Directory Query v2",
                "Demisto REST API"
            ],
            "instance_names": "active_directory_ninja",
            "fromversion": "5.0.0",
            "timeout": 700
        },
        {
            "playbookID": "Active Directory - Get User Manager Details - Test",
            "integrations": "Active Directory Query v2",
            "instance_names": "active_directory_80k",
            "fromversion": "4.5.0"
        },
        {
            "integrations": "Kafka V2",
            "playbookID": "Kafka Test"
        },
        {
            "playbookID": "File Enrichment - Generic v2 - Test",
            "instance_names": "virus_total_private_api_general",
            "integrations": [
                "VirusTotal - Private API",
                "Cylance Protect v2"
            ]
        },
        {
            "integrations": [
                "epo",
                "McAfee Active Response"
            ],
            "playbookID": "Endpoint data collection test",
            "timeout": 500
        },
        {
            "integrations": [
                "epo",
                "McAfee Active Response"
            ],
            "playbookID": "MAR - Endpoint data collection test",
            "timeout": 500
        },
        {
            "integrations": "DUO Admin",
            "playbookID": "DuoAdmin API test playbook",
            "fromversion": "5.0.0"
        },
        {
            "integrations": [
                "TAXII Server",
                "TAXIIFeed"
            ],
            "playbookID": "TAXII_Feed_Test",
            "fromversion": "5.5.0",
            "timeout": 300
        },
        {
            "integrations": "TAXII 2 Feed",
            "playbookID": "TAXII 2 Feed Test",
            "fromversion": "5.5.0"
        },
        {
            "integrations": "Traps",
            "playbookID": "Traps test",
            "timeout": 600
        },
        {
            "playbookID": "TestShowScheduledEntries"
        },
        {
            "playbookID": "Calculate Severity - Standard - Test",
            "integrations": "Palo Alto Minemeld",
            "fromversion": "4.5.0"
        },
        {
            "integrations": "Symantec Advanced Threat Protection",
            "playbookID": "Symantec ATP Test"
        },
        {
            "playbookID": "HTTPListRedirects - Test SSL"
        },
        {
            "playbookID": "HTTPListRedirects Basic Test"
        },
        {
            "playbookID": "CheckDockerImageAvailableTest"
        },
        {
            "playbookID": "ExtractDomainFromEmailTest"
        },
        {
            "playbookID": "Extract Indicators From File - Generic v2 - Test",
            "integrations": "Image OCR",
            "timeout": 300,
            "fromversion": "4.1.0",
            "toversion": "4.4.9"
        },
        {
            "playbookID": "Extract Indicators From File - Generic v2 - Test",
            "integrations": "Image OCR",
            "timeout": 350,
            "fromversion": "4.5.0"
        },
        {
            "playbookID": "Endpoint Enrichment - Generic v2.1 - Test",
            "integrations": [
                "FalconHost",
                "Cylance Protect v2",
                "carbonblack-v2",
                "epo",
                "Active Directory Query v2"
            ],
            "instance_names": "active_directory_ninja"
        },
        {
            "playbookID": "EmailReputationTest",
            "integrations": "Have I Been Pwned? V2"
        },
        {
            "integrations": "Symantec Deepsight Intelligence",
            "playbookID": "Symantec Deepsight Test"
        },
        {
            "playbookID": "ExtractDomainFromEmailTest"
        },
        {
            "playbookID": "Wait Until Datetime - Test",
            "fromversion": "4.5.0"
        },
        {
            "playbookID": "PAN OS EDL Management - Test",
            "integrations": "palo_alto_networks_pan_os_edl_management"
        },
        {
            "playbookID": "PAN-OS DAG Configuration Test",
            "integrations": "Panorama",
            "instance_names": "palo_alto_panorama_9.0",
            "timeout": 1500
        },
        {
            "playbookID": "PAN-OS Create Or Edit Rule Test",
            "integrations": "Panorama",
            "instance_names": "palo_alto_panorama_9.0",
            "timeout": 1000
        },
        {
            "playbookID": "PAN-OS EDL Setup v3 Test",
            "integrations": [
                "Panorama",
                "palo_alto_networks_pan_os_edl_management"
            ],
            "instance_names": "palo_alto_firewall_9.0",
            "timeout": 300
        },
        {
            "integrations": "Snowflake",
            "playbookID": "Snowflake-Test"
        },
        {
            "playbookID": "Account Enrichment - Generic v2.1 - Test",
            "integrations": "Active Directory Query v2",
            "instance_names": "active_directory_ninja"
        },
        {
            "integrations": "Cisco Umbrella Investigate",
            "playbookID": "Domain Enrichment - Generic v2 - Test"
        },
        {
            "integrations": "Google BigQuery",
            "playbookID": "Google BigQuery Test"
        },
        {
            "integrations": "Zoom",
            "playbookID": "Zoom_Test"
        },
        {
            "playbookID": "IP Enrichment - Generic v2 - Test",
            "integrations": "Threat Crowd",
            "fromversion": "4.1.0"
        },
        {
            "integrations": "Cherwell",
            "playbookID": "Cherwell Example Scripts - test"
        },
        {
            "integrations": "Cherwell",
            "playbookID": "Cherwell - test"
        },
        {
            "integrations": "CarbonBlackProtectionV2",
            "playbookID": "Carbon Black Enterprise Protection V2 Test"
        },
        {
            "integrations": "Active Directory Query v2",
            "instance_names": "active_directory_ninja",
            "playbookID": "Test ADGetUser Fails with no instances 'Active Directory Query' (old version)"
        },
        {
            "integrations": "ANYRUN",
            "playbookID": "ANYRUN-Test"
        },
        {
            "integrations": "ANYRUN",
            "playbookID": "Detonate File - ANYRUN - Test"
        },
        {
            "integrations": "ANYRUN",
            "playbookID": "Detonate URL - ANYRUN - Test"
        },
        {
            "integrations": "Netcraft",
            "playbookID": "Netcraft test"
        },
        {
            "integrations": "EclecticIQ Platform",
            "playbookID": "EclecticIQ Test"
        },
        {
            "playbookID": "FormattingPerformance - Test",
            "fromversion": "5.0.0"
        },
        {
            "integrations": "AWS - EC2",
            "playbookID": "AWS - EC2 Test Playbook",
            "fromversion": "5.0.0",
            "memory_threshold": 75
        },
        {
            "integrations": "AWS - EC2",
            "playbookID": "d66e5f86-e045-403f-819e-5058aa603c32"
        },
        {
            "integrations": "ANYRUN",
            "playbookID": "Detonate File From URL - ANYRUN - Test"
        },
        {
            "integrations": "AWS - CloudTrail",
            "playbookID": "3da2e31b-f114-4d7f-8702-117f3b498de9"
        },
        {
            "integrations": "carbonblackprotection",
            "playbookID": "67b0f25f-b061-4468-8613-43ab13147173"
        },
        {
            "integrations": "DomainTools",
            "playbookID": "DomainTools-Test"
        },
        {
            "integrations": "Exabeam",
            "playbookID": "Exabeam - Test"
        },
        {
            "integrations": "Cisco Spark",
            "playbookID": "Cisco Spark Test New"
        },
        {
            "integrations": "Remedy On-Demand",
            "playbookID": "Remedy-On-Demand-Test"
        },
        {
            "playbookID": "ssdeepreputationtest"
        },
        {
            "playbookID": "TestIsEmailAddressInternal"
        },
        {
            "integrations": "Google Cloud Compute",
            "playbookID": "GoogleCloudCompute-Test"
        },
        {
            "integrations": "AWS - S3",
            "playbookID": "97393cfc-2fc4-4dfe-8b6e-af64067fc436"
        },
        {
            "integrations": "Image OCR",
            "playbookID": "TestImageOCR"
        },
        {
            "integrations": "fireeye",
            "playbookID": "Detonate File - FireEye AX - Test"
        },
        {
            "integrations": [
                "Rasterize",
                "Image OCR"
            ],
            "playbookID": "Rasterize Test",
            "fromversion": "5.0.0"
        },
        {
            "integrations": [
                "Rasterize",
                "Image OCR"
            ],
            "playbookID": "Rasterize 4.5 Test",
            "toversion": "4.5.9"
        },
        {
            "integrations": "Rasterize",
            "playbookID": "RasterizeImageTest",
            "fromversion": "5.0.0"
        },
        {
            "integrations": "Ipstack",
            "playbookID": "Ipstack_Test"
        },
        {
            "integrations": "Perch",
            "playbookID": "Perch-Test"
        },
        {
            "integrations": "Forescout",
            "playbookID": "Forescout-Test"
        },
        {
            "integrations": "GitHub",
            "playbookID": "Git_Integration-Test"
        },
        {
            "integrations": "LogRhythmRest",
            "playbookID": "LogRhythm REST test"
        },
        {
            "integrations": "AlienVault USM Anywhere",
            "playbookID": "AlienVaultUSMAnywhereTest"
        },
        {
            "playbookID": "PhishLabsTestPopulateIndicators"
        },
        {
            "playbookID": "Test_HTMLtoMD"
        },
        {
            "integrations": "PhishLabs IOC",
            "playbookID": "PhishLabsIOC TestPlaybook",
            "fromversion": "4.1.0"
        },
        {
            "integrations": "vmray",
            "playbookID": "VMRay-Test"
        },
        {
            "integrations": "PerceptionPoint",
            "playbookID": "PerceptionPoint Test",
            "fromversion": "4.1.0"
        },
        {
            "integrations": "AutoFocus V2",
            "playbookID": "AutoFocus V2 test",
            "fromversion": "5.0.0",
            "timeout": 1000
        },
        {
            "playbookID": "Process Email - Generic for Rasterize"
        },
        {
            "playbookID": "Send Investigation Summary Reports - Test",
            "integrations": "EWS Mail Sender",
            "fromversion": "4.5.0",
            "memory_threshold": 100
        },
        {
            "integrations": "Anomali ThreatStream v2",
            "playbookID": "ThreatStream-Test"
        },
        {
            "integrations": "Flashpoint",
            "playbookID": "Flashpoint_event-Test"
        },
        {
            "integrations": "Flashpoint",
            "playbookID": "Flashpoint_forum-Test"
        },
        {
            "integrations": "Flashpoint",
            "playbookID": "Flashpoint_report-Test"
        },
        {
            "integrations": "Flashpoint",
            "playbookID": "Flashpoint_reputation-Test"
        },
        {
            "integrations": "BluecatAddressManager",
            "playbookID": "Bluecat Address Manager test"
        },
        {
            "integrations": "MailListener - POP3 Beta",
            "playbookID": "MailListener-POP3 - Test"
        },
        {
            "playbookID": "sumList - Test"
        },
        {
            "integrations": "VulnDB",
            "playbookID": "Test-VulnDB"
        },
        {
            "integrations": "Shodan_v2",
            "playbookID": "Test-Shodan_v2",
            "timeout": 1000
        },
        {
            "integrations": "Threat Crowd",
            "playbookID": "ThreatCrowd - Test"
        },
        {
            "integrations": "GoogleDocs",
            "playbookID": "GoogleDocs-test"
        },
        {
            "playbookID": "Request Debugging - Test",
            "fromversion": "5.0.0"
        },
        {
            "playbookID": "Test Convert file hash to corresponding hashes",
            "fromversion": "4.5.0",
            "integrations": "VirusTotal",
            "instance_names": "virus_total_general"
        },
        {
            "playbookID": "PANW - Hunting and threat detection by indicator type Test",
            "fromversion": "5.0.0",
            "timeout": 1200,
            "integrations": [
                "Panorama",
                "Palo Alto Networks Cortex",
                "AutoFocus V2",
                "VirusTotal"
            ],
            "instance_names": [
                "palo_alto_panorama",
                "virus_total_general"
            ]
        },
        {
            "playbookID": "PAN-OS Query Logs For Indicators Test",
            "fromversion": "5.5.0",
            "timeout": 1500,
            "integrations": "Panorama",
            "instance_names": "palo_alto_panorama"
        },
        {
            "integrations": "Hybrid Analysis",
            "playbookID": "HybridAnalysis-Test",
            "timeout": 500,
            "fromversion": "4.1.0"
        },
        {
            "integrations": "Elasticsearch v2",
            "instance_names": "es_v7",
            "playbookID": "Elasticsearch_v2_test"
        },
        {
            "integrations": "ElasticsearchFeed",
            "instance_names": "es_demisto_feed",
            "playbookID": "Elasticsearch_Fetch_Demisto_Indicators_Test",
            "fromversion": "5.5.0"
        },
        {
            "integrations": "ElasticsearchFeed",
            "instance_names": "es_generic_feed",
            "playbookID": "Elasticsearch_Fetch_Custom_Indicators_Test",
            "fromversion": "5.5.0"
        },
        {
            "integrations": "Elasticsearch v2",
            "instance_names": "es_v6",
            "playbookID": "Elasticsearch_v2_test-v6"
        },
        {
            "integrations": "IronDefense",
            "playbookID": "IronDefenseTest"
        },
        {
            "integrations": "PolySwarm",
            "playbookID": "PolySwarm-Test"
        },
        {
            "integrations": "Kennav2",
            "playbookID": "Kenna Test"
        },
        {
            "integrations": "SecurityAdvisor",
            "playbookID": "SecurityAdvisor-Test",
            "fromversion": "4.5.0"
        },
        {
            "integrations": "Google Key Management Service",
            "playbookID": "Google-KMS-test",
            "pid_threshold": 6,
            "memory_threshold": 60
        },
        {
            "integrations": "SecBI",
            "playbookID": "SecBI - Test"
        },
        {
            "playbookID": "ExtractFQDNFromUrlAndEmail-Test"
        },
        {
            "integrations": "EWS v2",
            "playbookID": "Get EWS Folder Test",
            "fromversion": "4.5.0",
            "instance_names": "ewv2_regular",
            "timeout": 1200
        },
        {
            "integrations": "EWSO365",
            "playbookID": "EWS_O365_test",
            "fromversion": "5.0.0"
        },
        {
            "integrations": "EWSO365",
            "playbookID": "EWS_O365_send_mail_test",
            "fromversion": "5.0.0"
        },
        {
            "integrations": "QRadar",
            "playbookID": "QRadar Indicator Hunting Test",
            "timeout": 600,
            "fromversion": "5.0.0"
        },
        {
            "playbookID": "SetAndHandleEmpty test",
            "fromversion": "4.5.0"
        },
        {
            "integrations": "Tanium v2",
            "playbookID": "Tanium v2 - Test"
        },
        {
            "integrations": "Office 365 Feed",
            "playbookID": "Office365_Feed_Test",
            "fromversion": "5.5.0"
        },
        {
            "integrations": "GoogleCloudTranslate",
            "playbookID": "GoogleCloudTranslate-Test",
            "pid_threshold": 8
        },
        {
            "integrations": "Infoblox",
            "playbookID": "Infoblox Test"
        },
        {
            "integrations": "BPA",
            "playbookID": "Test-BPA",
            "fromversion": "4.5.0"
        },
        {
            "playbookID": "GetValuesOfMultipleFIelds Test",
            "fromversion": "4.5.0"
        },
        {
            "playbookID": "IsInternalHostName Test",
            "fromversion": "4.5.0"
        },
        {
            "playbookID": "DigitalGuardian-Test",
            "integrations": "Digital Guardian",
            "fromversion": "5.0.0"
        },
        {
            "integrations": "SplunkPy",
            "playbookID": "Splunk Indicator Hunting Test",
            "fromversion": "5.0.0",
            "memory_threshold": 500,
            "instance_names": "use_default_handler"
        },
        {
            "integrations": "BPA",
            "playbookID": "Test-BPA_Integration",
            "fromversion": "4.5.0"
        },
        {
            "integrations": "AutoFocus Feed",
            "playbookID": "playbook-FeedAutofocus_test",
            "fromversion": "5.5.0"
        },
        {
            "integrations": "AutoFocus Daily Feed",
            "playbookID": "playbook-FeedAutofocus_daily_test",
            "fromversion": "5.5.0"
        },
        {
            "integrations": "PaloAltoNetworks_PrismaCloudCompute",
            "playbookID": "PaloAltoNetworks_PrismaCloudCompute-Test"
        },
        {
            "integrations": "Recorded Future Feed",
            "playbookID": "RecordedFutureFeed - Test",
            "timeout": 1000,
            "fromversion": "5.5.0",
            "memory_threshold": 86
        },
        {
            "integrations": "Expanse",
            "playbookID": "test-Expanse-Playbook",
            "fromversion": "5.0.0"
        },
        {
            "integrations": "Expanse",
            "playbookID": "test-Expanse",
            "fromversion": "5.0.0"
        },
        {
            "integrations": "DShield Feed",
            "playbookID": "playbook-DshieldFeed_test",
            "fromversion": "5.5.0"
        },
        {
            "integrations": "AlienVault Reputation Feed",
            "playbookID": "AlienVaultReputationFeed_Test",
            "fromversion": "5.5.0",
            "memory_threshold": 190
        },
        {
            "integrations": "BruteForceBlocker Feed",
            "playbookID": "playbook-BruteForceBlocker_test",
            "fromversion": "5.5.0",
            "memory_threshold": 190
        },
        {
            "integrations": "Carbon Black Enterprise EDR",
            "playbookID": "Carbon Black Enterprise EDR Test",
            "fromversion": "5.0.0"
        },
        {
            "integrations": "MongoDB Key Value Store",
            "playbookID": "MongoDB KeyValueStore - Test",
            "pid_threshold": 12,
            "fromversion": "5.0.0"
        },
        {
            "integrations": "MongoDB Log",
            "playbookID": "MongoDBLog - Test",
            "pid_threshold": 12,
            "fromversion": "5.0.0"
        },
        {
            "integrations": "Google Chronicle Backstory",
            "playbookID": "Google Chronicle Backstory Asset - Test",
            "fromversion": "5.0.0"
        },
        {
            "integrations": "Google Chronicle Backstory",
            "playbookID": "Google Chronicle Backstory IOC Details - Test",
            "fromversion": "5.0.0"
        },
        {
            "integrations": "Google Chronicle Backstory",
            "playbookID": "Google Chronicle Backstory List Alerts - Test",
            "fromversion": "5.0.0"
        },
        {
            "integrations": "Google Chronicle Backstory",
            "playbookID": "Google Chronicle Backstory List IOCs - Test",
            "fromversion": "5.0.0"
        },
        {
            "integrations": "Google Chronicle Backstory",
            "playbookID": "Google Chronicle Backstory Reputation - Test",
            "fromversion": "5.0.0"
        },
        {
            "integrations": "Google Chronicle Backstory",
            "playbookID": "Google Chronicle Backstory List Events - Test",
            "fromversion": "5.0.0"
        },
        {
            "integrations": "Feodo Tracker IP Blocklist Feed",
            "instance_names": "feodo_tracker_ip_currently__active",
            "playbookID": "playbook-feodotrackeripblock_test",
            "fromversion": "5.5.0"
        },
        {
            "integrations": "Feodo Tracker IP Blocklist Feed",
            "instance_names": "feodo_tracker_ip_30_days",
            "playbookID": "playbook-feodotrackeripblock_test",
            "fromversion": "5.5.0"
        },
        {
            "integrations": "Code42",
            "playbookID": "Code42-Test",
            "fromversion": "5.0.0",
            "timeout": 600
        },
        {
            "playbookID": "Code42 File Search Test",
            "integrations": "Code42",
            "fromversion": "5.0.0"
        },
        {
            "playbookID": "FetchIndicatorsFromFile-test",
            "fromversion": "5.5.0"
        },
        {
            "integrations": "RiskSense",
            "playbookID": "RiskSense Get Apps - Test"
        },
        {
            "integrations": "RiskSense",
            "playbookID": "RiskSense Get Host Detail - Test"
        },
        {
            "integrations": "RiskSense",
            "playbookID": "RiskSense Get Host Finding Detail - Test"
        },
        {
            "integrations": "RiskSense",
            "playbookID": "RiskSense Get Hosts - Test"
        },
        {
            "integrations": "RiskSense",
            "playbookID": "RiskSense Get Host Findings - Test"
        },
        {
            "integrations": "RiskSense",
            "playbookID": "RiskSense Get Unique Cves - Test"
        },
        {
            "integrations": "RiskSense",
            "playbookID": "RiskSense Get Unique Open Findings - Test"
        },
        {
            "integrations": "RiskSense",
            "playbookID": "RiskSense Get Apps Detail - Test"
        },
        {
            "integrations": "RiskSense",
            "playbookID": "RiskSense Apply Tag - Test"
        },
        {
            "integrations": "Indeni",
            "playbookID": "Indeni_test",
            "fromversion": "5.0.0"
        },
        {
            "integrations": "CounterCraft Deception Director",
            "playbookID": "CounterCraft - Test",
            "fromversion": "5.0.0"
        },
        {
            "integrations": "SafeBreach v2",
            "playbookID": "playbook-SafeBreach-Test",
            "fromversion": "5.5.0"
        },
        {
            "playbookID": "DbotPredictOufOfTheBoxTest",
            "fromversion": "4.5.0",
            "timeout": 1000
        },
        {
            "integrations": "AlienVault OTX TAXII Feed",
            "playbookID": "playbook-feedalienvaultotx_test",
            "fromversion": "5.5.0"
        },
        {
            "playbookID": "ExtractDomainAndFQDNFromUrlAndEmail-Test",
            "fromversion": "5.5.0"
        },
        {
            "integrations": "Cortex Data Lake",
            "playbookID": "Cortex Data Lake Test",
            "instance_names": "cdl_prod",
            "fromversion": "4.5.0"
        },
        {
            "integrations": "Cortex Data Lake",
            "playbookID": "Cortex Data Lake Test",
            "instance_names": "cdl_dev",
            "fromversion": "4.5.0"
        },
        {
            "integrations": "MongoDB",
            "playbookID": "MongoDB - Test"
        },
        {
            "integrations": "DNSDB_v2",
            "playbookID": "DNSDB-Test",
            "fromversion": "5.0.0"
        },
        {
            "playbookID": "DBotCreatePhishingClassifierV2FromFile-Test",
            "timeout": 60000,
            "fromversion": "4.5.0"
        },
        {
            "integrations": "Logz.io",
            "playbookID": "Logzio - Test",
            "fromversion": "5.0.0"
        },
        {
            "integrations": "IBM Resilient Systems",
            "playbookID": "IBM Resilient Systems Test"
        },
        {
            "integrations": [
                "Prisma Access",
                "Prisma Access Egress IP feed"
            ],
            "playbookID": "Prisma_Access_Egress_IP_Feed-Test",
            "timeout": 60000,
            "fromversion": "5.5.0",
            "nightly": true
        },
        {
            "integrations": "Prisma Access",
            "playbookID": "Prisma_Access-Test",
            "timeout": 60000,
            "fromversion": "5.5.0",
            "nightly": true
        },
        {
            "playbookID": "EvaluateMLModllAtProduction-Test",
            "fromversion": "4.5.0"
        },
        {
            "integrations": "Zabbix",
            "playbookID": "Zabbix - Test"
        },
        {
            "integrations": "GCP Whitelist Feed",
            "playbookID": "GCPWhitelist_Feed_Test",
            "fromversion": "5.5.0"
        },
        {
            "integrations": "Endace",
            "playbookID": "Endace-Test",
            "fromversion": "5.0.0"
        },
        {
            "integrations": "Deep Instinct",
            "playbookID": "Deep_Instinct-Test",
            "fromversion": "5.0.0"
        },
        {
            "integrations": "Recorded Future v2",
            "playbookID": "Recorded Future Test Playbook",
            "fromversion": "5.0.0"
        },
        {
            "integrations": "CyberTotal",
            "playbookID": "CyberTotal_TestPlaybook",
            "fromversion": "5.5.0"
        },
        {
            "integrations": "Azure AD Connect Health Feed",
            "playbookID": "FeedAzureADConnectHealth_Test",
            "fromversion": "5.5.0"
        },
        {
            "integrations": "Zoom Feed",
            "playbookID": "FeedZoom_Test",
            "fromversion": "5.5.0"
        },
        {
            "playbookID": "PCAP Search test",
            "fromversion": "5.0.0"
        },
        {
            "playbookID": "PCAP Parsing And Indicator Enrichment Test",
            "fromversion": "5.0.0",
            "integrations": "VirusTotal",
            "instance_names": "virus_total_general"
        },
        {
            "playbookID": "PCAP File Carving Test",
            "integrations": [
                "VirusTotal",
                "WildFire-v2"
            ],
            "instance_names": "virus_total_general",
            "fromversion": "5.0.0"
        },
        {
            "playbookID": "PCAP Analysis Test",
            "integrations": [
                "Recorded Future v2",
                "WildFire-v2"
            ],
            "fromversion": "5.0.0",
            "timeout": 1200
        },
        {
            "integrations": "VirusTotal",
            "instance_names": "virus_total_general",
            "playbookID": "PCAP Parsing And Indicator Enrichment Test",
            "fromversion": "5.0.0"
        },
        {
            "integrations": "Workday",
            "playbookID": "Workday - Test",
            "fromversion": "5.0.0",
            "timeout": 600
        },
        {
            "integrations": "Unit42 Feed",
            "playbookID": "Unit42 Feed - Test",
            "fromversion": "5.5.0",
            "timeout": 600
        },
        {
            "integrations": "CrowdStrikeMalquery",
            "playbookID": "CrowdStrikeMalquery-Test",
            "fromversion": "5.0.0",
            "timeout": 1500
        },
        {
            "integrations": "Sixgill_Darkfeed",
            "playbookID": "Sixgill-Darkfeed_Test",
            "fromversion": "5.5.0"
        },
        {
            "playbookID": "hashIncidentFields-test",
            "fromversion": "4.5.0",
            "timeout": 60000
        },
        {
            "integrations": "TruSTAR v2",
            "playbookID": "TruSTAR v2-Test",
            "fromversion": "5.0.0",
            "timeout": 500
        },
        {
            "integrations": "RSA Archer v2",
            "playbookID": "Archer v2 - Test",
            "fromversion": "5.0.0"
        },
        {
            "integrations": "WootCloud",
            "playbookID": "TestWootCloudPlaybook",
            "fromversion": "5.0.0"
        },
        {
            "integrations": "Ivanti Heat",
            "playbookID": "Ivanti Heat - Test"
        },
        {
            "integrations": "MicrosoftCloudAppSecurity",
            "playbookID": "MicrosoftCloudAppSecurity-Test"
        },
        {
            "integrations": "Blueliv ThreatCompass",
            "playbookID": "Blueliv_ThreatCompass_test",
            "fromversion": "5.0.0"
        },
        {
            "playbookID": "IncreaseIncidentSeverity-Test",
            "fromversion": "5.0.0"
        },
        {
            "integrations": "TrendMicro Cloud App Security",
            "playbookID": "playbook_TrendmicroCAS_Test",
            "fromversion": "5.0.0"
        },
        {
            "playbookID": "IfThenElse-Test",
            "fromversion": "5.0.0"
        },
        {
            "integrations": "Imperva WAF",
            "playbookID": "Imperva WAF - Test"
        },
        {
            "integrations": "CheckPointFirewall_v2",
            "playbookID": "checkpoint-testplaybook",
            "timeout": 500,
            "nightly": true
        },
        {
            "playbookID": "FailedInstances - Test",
            "integrations": "Whois",
            "fromversion": "4.5.0"
        },
        {
            "playbookID": "Hatching Triage - Detonate File",
            "integrations": "Hatching Triage",
            "fromversion": "5.5.0"
        },
        {

            "integrations": "Talos Feed",
            "playbookID": "FeedTalosTestPlaybook",
            "fromversion": "5.5.0"
        },
        {
            "playbookID": "Field polling test",
            "timeout": 600,
            "fromversion": "5.0.0"

        },
        {
            "integrations": "Analyst1",
            "playbookID": "Analyst1 Integration Test"
        },
        {
            "integrations": "Analyst1",
            "playbookID": "Analyst1 Integration Demonstration - Test"
        }
    ],
    "skipped_tests": {
        "Workday - Test": "No credentials Issue 29595",
        "PCAP File Carving Test": "Merged with PCAP Analysis Test",
        "PCAP Parsing And Indicator Enrichment Test": "Merged with PCAP Analysis Test",
        "PCAP Search test": "Merged with PCAP Analysis Test",
        "Blueliv_ThreatContext_test": "community pack",
        "Protectwise-Test": "Issue 28168",
        "Phishing Classifier V2 ML Test": "Issue 26066",
        "RedLockTest": "Issue 24600",
        "SentinelOne V2 - test": "Issue 24933",
        "TestDedupIncidentsPlaybook": "Issue 24344",
        "CreateIndicatorFromSTIXTest": "Issue 24345",
        "Endpoint data collection test": "Uses a deprecated playbook called Endpoint data collection",
        "Prisma_Access_Egress_IP_Feed-Test": "unskip after we will get Prisma Access instance - Issue 27112",
        "Prisma_Access-Test": "unskip after we will get Prisma Access instance - Issue 27112",
        "Test-Shodan_v2": "Issue 23370",
        "Symantec Deepsight Test": "Issue 22971",
        "TestProofpointFeed": "Issue 22229",
        "Git_Integration-Test": "Issue 20029",
        "Symantec Data Loss Prevention - Test": "Issue 20134",
        "NetWitness Endpoint Test": "Issue 19878",
        "TestUptycs": "Issue 19750",
        "InfoArmorVigilanteATITest": "Test issue 17358",
        "ArcSight Logger test": "Issue 19117",
        "TestDedupIncidentsByName": "skipped on purpose - this is part of the TestDedupIncidentsPlaybook - no need to execute separately as a test",
        "3da2e31b-f114-4d7f-8702-117f3b498de9": "Issue 19837",
        "d66e5f86-e045-403f-819e-5058aa603c32": "pr 3220",
        "RecordedFutureFeed - Test": "Issue 18922",
        "IntSights Mssp Test": "Issue #16351",
        "fd93f620-9a2d-4fb6-85d1-151a6a72e46d": "Issue 19854",
        "DeleteContext-auto-subplaybook-test": "used in DeleteContext-auto-test as sub playbook",
        "Test Playbook TrendMicroDDA": "Issue 16501",
        "Process Email - Generic - Test - Actual Incident": "Should never run as standalone. Issue #25947",
        "Phishing v2 - Test - Actual Incident": "Should never run as standalone. Issue #25947",
        "Phishing - Core - Test - Actual Incident": "Should never run as standalone. Issue #25947",
        "ssdeepreputationtest": "Issue #20953",
        "C2sec-Test": "Issue #21633",
        "palo_alto_panorama_test_pb": "Issue #22835",
        "GCS Bucket Management - Test": "used in GCS - Test as sub playbook",
        "GCS Object Operations - Test": "used in GCS - Test as sub playbook",
        "GCS Bucket Policy (ACL) - Test": "used in GCS - Test as sub playbook",
        "GCS Object Policy (ACL) - Test": "used in GCS - Test as sub playbook",
        "Send Email To Recipients": "used in EWS Mail Sender Test 2 as sub playbook",
        "Create Phishing Classifier V2 ML Test": "Issue 26341",
        "Account Enrichment - Generic v2 - Test": "Issue 26452",
        "Office365_Feed_Test": "Issue 26455",
        "DBotCreatePhishingClassifierV2FromFile-Test": "Issue 26456",
        "Google Chronicle Backstory Asset - Test": "Issue 26460",
        "HybridAnalysis-Test": "Issue 26599",
        "Tenable.io test": "Issue 26727",
        "Tenable.io Scan Test": "Issue 26727",
        "ThreatConnect v2 - Test": "Issue 26782",
        "Pwned v2 test": "Issue 26601",
        "Email Address Enrichment - Generic v2.1 - Test": "Issue 26785",
        "Tanium v2 - Test": "Issue 26822",
        "hashIncidentFields-test": "Issue 26850",
        "Mail Sender (New) Test": "Issue 25602",
        "Luminate-TestPlaybook": "Issue 27016",
        "AutoFocus V2 test": "Issue 26464",
        "Fidelis Elevate Network": "Issue 26453",
        "SepioPrimeAPI-Test": "Issue 27240",
        "Cortex XDR - IOC - Test": "Issue 25598",
        "Cherwell Example Scripts - test": "Issue 27107",
        "Cherwell - test": "Issue 26780",
        "Logzio - Test": "Issue 26729",
        "pyEWS_Test": "Issue 28339",
        "GmailTest": "Issue 27057",
        "playbook-SafeBreach-Test": "Issue 21205",
        "SMB test": "Issue 26454",
        "TestCofenseFeed": "Issue 29198",
        "PAN-OS Query Logs For Indicators Test": "Issue 28753",
        "Indeni_test": "Non-certified partner pack, this should be skipped for now"
    },
    "skipped_integrations": {
        "_comment1": "~~~ NO INSTANCE ~~~",
        "ZeroFox": "Issue 29284",
        "Recorded Future v2": "Issue 29090",
        "Symantec Management Center": "Issue 23960",
        "PerceptionPoint": "Issue 25795",
        "IntSights": "Issue 26742",
        "Traps": "Issue 24122",
        "Fidelis Elevate Network": "Issue 26453",
        "McAfee Advanced Threat Defense": "Issue 16909",
        "CrowdStrike Falcon X": "Issue 26209",
        "Deep Instinct": "The partner didn't provide an instance",
        "Cofense Triage v2": "No instance - partner integration",
        "ArcSight Logger": "Issue 24303",
        "MxToolBox": "No instance",
        "Skyformation": "No instance, old partner",
        "Prisma Access": "Instance will be provided soon by Lior and Prasen - Issue 27112",
        "AlphaSOC Network Behavior Analytics": "No instance",
        "IsItPhishing": "No instance",
        "Verodin": "No instance",
        "EasyVista": "No instance",
        "Pipl": "No instance",
        "Moloch": "No instance",
        "Twilio": "No instance",
        "Zendesk": "No instance",
        "GuardiCore": "No instance",
        "Nessus": "No instance",
        "Cisco CloudLock": "No instance",
        "SentinelOne": "No instance",
        "Vectra v2": "No instance",
        "Awake Security": "Issue 23376",
        "ExtraHop": "No license, issue 23731",
        "RiskSense": "We should get an instance talk to Francesco",
        "Palo Alto Networks Cortex": "Issue 22300",
        "AWS - IAM": "Issue 21401",
        "FortiGate": "License expired, and not going to get one (issue 14723)",
        "IronDefense": "Test depends on making requests to a non-public API",
        "Attivo Botsink": "no instance, not going to get it",
        "VMware": "no License, and probably not going to get it",
        "AWS Sagemaker": "License expired, and probably not going to get it",
        "Symantec MSS": "No instance, probably not going to get it (issue 15513)",
        "Google Cloud Compute": "Can't test yet",
        "Cymon": "The service was discontinued since April 30th, 2019.",
        "FireEye ETP": "No instance",
        "ProofpointTAP_v2": "No instance",
        "remedy_sr_beta": "No instance",
        "ExtraHop v2": "No instance",
        "Minerva Labs Anti-Evasion Platform": "Issue 18835",
        "PolySwarm": "contribution",
        "Blueliv ThreatContext": "contribution",
        "Silverfort": "contribution",
        "Druva Ransomware Response": "contribution",
        "fireeye": "Issue 19839",
        "DomainTools": "Issue 8298",
        "Remedy On-Demand": "Issue 19835",
        "Check Point": "Issue 18643",
        "CheckPointFirewall_v2": "Issue 18643",
        "Preempt": "Issue 20268",
        "Jask": "Issue 18879",
        "vmray": "Issue 18752",
        "Anomali ThreatStream v2": "Issue 19182",
        "Anomali ThreatStream": "Issue 19182",
        "SCADAfence CNM": "Issue 18376",
        "ArcSight ESM v2": "Issue #18328",
        "AlienVault USM Anywhere": "Issue #18273",
        "Dell Secureworks": "Instance locally installed on @liorblob PC",
        "Netskope": "instance is down",
        "Service Manager": "Expired license",
        "carbonblackprotection": "License expired",
        "icebrg": "Issue 14312",
        "Freshdesk": "Trial account expired",
        "Threat Grid": "Issue 16197",
        "Kafka V2": "Can not connect to instance from remote",
        "Check Point Sandblast": "Issue 15948",
        "Remedy AR": "getting 'Not Found' in test button",
        "Salesforce": "Issue 15901",
        "Zscaler": "Issue 17784",
        "RedCanary": "License expired",
        "ANYRUN": "No instance",
        "Snowflake": "Looks like account expired, needs looking into",
        "Cisco Spark": "Issue 18940",
        "Phish.AI": "Issue 17291",
        "MaxMind GeoIP2": "Issue 18932.",
        "Exabeam": "Issue 19371",
        "McAfee ESM-v10": "Issue 20225",
        "PaloAltoNetworks_PrismaCloudCompute": "Issue 27112",
        "SecBI": "Issue 22545",
        "IBM Resilient Systems": "Issue 23722",
        "Ivanti Heat": "Issue 26259",
        "Bambenek Consulting Feed": "Issue 26184",
        "AWS - Athena - Beta": "Issue 19834",
        "Blueliv ThreatCompass": "Community contribution",
<<<<<<< HEAD
=======
        "Hatching Triage": "Community contribution",
        "SNDBOX": "Issue 28826",
        "illuminate": "Will be replaced by analyst1 - Issue 9401",
        "Workday": "License expired Issue: 29590, 29595",
        "QuestKace": "License expired Issue: 29594",

>>>>>>> 6e6870f3
        "_comment2": "~~~ UNSTABLE ~~~",
        "Tenable.sc": "unstable instance",
        "ThreatConnect v2": "unstable instance",
        "_comment3": "~~~ QUOTA ISSUES ~~~",
        "Joe Security": "Issue 25650",
        "XFE_v2": "Required proper instance, otherwise we get quota errors",
        "Lastline": "issue 20323",
        "Google Resource Manager": "Cannot create projects because have reached allowed quota.",
        "Looker": "Warehouse 'DEMO_WH' cannot be resumed because resource monitor 'LIMITER' has exceeded its quota.",
        "Ipstack": "Issue 26266",
        "_comment4": "~~~ NO INSTANCE - SUPPORTED BY THE COMMUNITY ~~~",
        "Zabbix": "Supported by external developer",
        "Humio": "supported by the partner",
        "Digital Guardian": "partner integration",
<<<<<<< HEAD
=======
        "Smokescreen IllusionBLACK": "partner integration",

>>>>>>> 6e6870f3
        "_comment5": "~~~ OTHER ~~~",
        "XFE": "We have the new integration XFE_v2, so no need to test the old one because they use the same quote",
        "Endace": "Issue 24304",
        "Pentera": "authentication method will not work with testing",
        "EclecticIQ Platform": "Issue 8821",
        "BitDam": "Issue #17247",
        "Zoom": "Issue 19832",
        "Forescout": "Can only be run from within PANW network. Look in keeper for - Demisto in the LAB",
        "HelloWorldSimple": "This is just an example integration - no need for test",
        "TestHelloWorldPlaybook": "This is just an example integration - no need for test",
        "Cymulate": "Partner didn't provided test playbook",
        "Lastline v2": "Temporary skipping, due to quota issues, in order to merge a PR",
        "Palo Alto Minemeld": "Issue #26878"
    },
    "nightly_integrations": [
        "Lastline v2",
        "TruSTAR",
        "SlackV2",
        "VulnDB"
    ],
    "unmockable_integrations": {
        "Microsoft Endpoint Configuration Manager": "Uses Microsoft winRM",
        "VirusTotal - Private API": "proxy failures with recording. related issues: 26463, 28888",
        "SecurityIntelligenceServicesFeed": "Need proxy configuration in server",
        "BPA": "Playbook using GenericPolling which is inconsistent",
        "Mail Listener v2": "Integration has no proxy checkbox",
        "Cortex XDR - IOC": "'Cortex XDR - IOC - Test' is using also the fetch indicators which is not working in proxy mode",
        "AWS - Security Hub": "Issue 24926",
        "Cherwell": "Submits a file - tests that send files shouldn't be mocked",
        "SNDBOX": "Submits a file - tests that send files shouldn't be mocked",
        "Joe Security": "Submits a file - tests that send files shouldn't be mocked",
        "Maltiverse": "issue 24335",
        "MITRE ATT&CK": "Using taxii2client package",
        "MongoDB": "Our instance not using SSL",
        "Cortex Data Lake": "Integration requires SSL",
        "Google Key Management Service": "The API requires an SSL secure connection to work.",
        "McAfee ESM-v10": "we have multiple instances with same test playbook, mock recording are per playbook so it keeps failing the playback step",
        "SplunkPy": "we have multiple instances with same test playbook, mock recording are per playbook so it keeps failing the playback step",
        "McAfee ESM v2": "we have multiple instances with same test playbook, mock recording are per playbook so it keeps failing the playback step",
        "mysql": "Does not use http",
        "SlackV2": "Integration requires SSL",
        "Whois": "Mocks does not support sockets",
        "Panorama": "Exception: Proxy process took to long to go up. https://circleci.com/gh/demisto/content/24826",
        "Image OCR": "Does not perform network traffic",
        "Server Message Block (SMB)": "Does not perform http communication",
        "Active Directory Query v2": "Does not perform http communication",
        "dnstwist": "Does not perform http communication",
        "Generic SQL": "Does not perform http communication",
        "PagerDuty v2": "Integration requires SSL",
        "TCPIPUtils": "Integration requires SSL",
        "Luminate": "Integration has no proxy checkbox",
        "Shodan": "Integration has no proxy checkbox",
        "Google BigQuery": "Integration has no proxy checkbox",
        "ReversingLabs A1000": "Checking",
        "Check Point": "Checking",
        "okta": "Test Module failing, suspect it requires SSL",
        "Okta v2": "dynamic test, need to revisit and better avoid conflicts",
        "Awake Security": "Checking",
        "ArcSight ESM v2": "Checking",
        "Phish.AI": "Checking",
        "Intezer": "Nightly - Checking",
        "ProtectWise": "Nightly - Checking",
        "google-vault": "Nightly - Checking",
        "McAfee NSM": "Nightly - Checking",
        "Forcepoint": "Nightly - Checking",
        "palo_alto_firewall": "Need to check test module",
        "Signal Sciences WAF": "error with certificate",
        "google": "'unsecure' parameter not working",
        "EWS Mail Sender": "Inconsistent test (playback fails, record succeeds)",
        "ReversingLabs Titanium Cloud": "No Unsecure checkbox. proxy trying to connect when disabled.",
        "Anomali ThreatStream": "'proxy' parameter not working",
        "Palo Alto Networks Cortex": "SDK",
        "Recorded Future": "might be dynamic test",
        "AlphaSOC Wisdom": "Test module issue",
        "RedLock": "SSL Issues",
        "Microsoft Graph": "Test direct access to oproxy",
        "MicrosoftGraphMail": "Test direct access to oproxy",
        "Microsoft Graph User": "Test direct access to oproxy",
        "Microsoft_Graph_Files": "Test direct access to oproxy",
        "Microsoft Graph Groups": "Test direct access to oproxy",
        "Microsoft Defender Advanced Threat Protection": "Test direct access to oproxy",
        "Azure Security Center v2": "Test direct access to oproxy",
        "Microsoft Graph Calendar": "Test direct access to oproxy",
        "Microsoft Graph Device Management": "Test direct access to oproxy",
        "Azure Compute v2": "Test direct access to oproxy",
        "AWS - CloudWatchLogs": "Issue 20958",
        "AWS - AccessAnalyzer": "Issue 24926",
        "AWS - ACM": "Issue 24926",
        "AWS - Athena - Beta": "Issue 24926",
        "AWS - CloudTrail": "Issue 24926",
        "AWS - EC2": "Issue 24926",
        "AWS - GuardDuty": "Issue 24926",
        "AWS - IAM": "Issue 24926",
        "AWS - Lambda": "Issue 24926",
        "AWS - Route53": "Issue 24926",
        "AWS - S3": "Issue 24926",
        "AWS - SQS": "Issue 24926",
        "Amazon DynamoDB": "Issue 24926",
        "AWS Sagemaker": "Issue 24926",
        "Gmail Single User": "googleclient sdk has time based challenge exchange",
        "Gmail": "googleclient sdk has time based challenge exchange",
        "GoogleCloudTranslate": "google translate sdk does not support proxy",
        "Google Chronicle Backstory": "SDK",
        "Google Vision AI": "SDK",
        "Google Cloud Compute": "googleclient sdk has time based challenge exchange",
        "Google Cloud Functions": "googleclient sdk has time based challenge exchange",
        "GoogleDocs": "googleclient sdk has time based challenge exchange",
        "GooglePubSub": "googleclient sdk has time based challenge exchange",
        "Google Resource Manager": "googleclient sdk has time based challenge exchange",
        "Google Cloud Storage": "SDK",
        "Syslog Sender": "syslog",
        "syslog": "syslog",
        "MongoDB Log": "Our instance not using SSL",
        "MongoDB Key Value Store": "Our instance not using SSL",
        "GoogleKubernetesEngine": "SDK",
        "TAXIIFeed": "Cannot use proxy",
        "EWSO365": "oproxy dependent",
        "QRadar": "Playbooks has parallel steps which are causing inconsistent results",
        "MISP V2": "Issue 26905"
    },
    "parallel_integrations": [
        "SNDBOX",
        "Whois",
        "Rasterize",
        "CVE Search v2",
        "VulnDB",
        "CheckPhish",
        "Tanium",
        "LogRhythmRest",
        "ipinfo",
        "Demisto REST API",
        "syslog",
        "ElasticsearchFeed",
        "MITRE ATT&CK",
        "Microsoft Intune Feed",
        "JSON Feed",
        "Plain Text Feed",
        "Fastly Feed",
        "Malware Domain List Active IPs Feed",
        "Blocklist_de Feed",
        "Cloudflare Feed",
        "AzureFeed",
        "SpamhausFeed",
        "Cofense Feed",
        "Bambenek Consulting Feed",
        "AWS Feed",
        "CSVFeed",
        "ProofpointFeed",
        "abuse.ch SSL Blacklist Feed",
        "TAXIIFeed",
        "Office 365 Feed",
        "AutoFocus Feed",
        "Recorded Future Feed",
        "DShield Feed",
        "AlienVault Reputation Feed",
        "BruteForceBlocker Feed",
        "Feodo Tracker IP Blocklist Feed",
        "AlienVault OTX TAXII Feed",
        "Prisma Access Egress IP feed",
        "Lastline v2",
        "McAfee DXL",
        "GCP Whitelist Feed",
        "Cortex Data Lake",
        "AWS - Security Hub",
        "Mail Listener v2"
    ],
    "docker_thresholds": {
        "_comment": "Add here docker images which are specific to an integration and require a non-default threshold (such as rasterize or ews). That way there is no need to define this multiple times. You can specify full image name with version or without.",
        "images": {
            "demisto/chromium": {
                "pid_threshold": 11
            },
            "demisto/py-ews:2.0": {
                "memory_threshold": 150
            },
            "demisto/pymisp:1.0.0.52": {
                "memory_threshold": 150
            },
            "demisto/pytan": {
                "pid_threshold": 11
            },
            "demisto/google-k8s-engine:1.0.0.9467": {
                "pid_threshold": 11
            },
            "demisto/threatconnect-tcex": {
                "pid_threshold": 11
            }
        }
    }
}<|MERGE_RESOLUTION|>--- conflicted
+++ resolved
@@ -3,8 +3,6 @@
     "testInterval": 20,
     "tests": [
         {
-<<<<<<< HEAD
-=======
             "integrations": "Microsoft Endpoint Configuration Manager",
             "playbookID": "Microsoft ECM - Test",
             "fromversion": "5.5.0"
@@ -15,7 +13,6 @@
             "fromversion": "5.0.0"
         },
         {
->>>>>>> 6e6870f3
             "integrations": "SecurityIntelligenceServicesFeed",
             "playbookID": "SecurityIntelligenceServicesFeed - Test",
             "fromversion": "5.5.0"
@@ -3275,15 +3272,11 @@
         "Bambenek Consulting Feed": "Issue 26184",
         "AWS - Athena - Beta": "Issue 19834",
         "Blueliv ThreatCompass": "Community contribution",
-<<<<<<< HEAD
-=======
         "Hatching Triage": "Community contribution",
         "SNDBOX": "Issue 28826",
         "illuminate": "Will be replaced by analyst1 - Issue 9401",
         "Workday": "License expired Issue: 29590, 29595",
         "QuestKace": "License expired Issue: 29594",
-
->>>>>>> 6e6870f3
         "_comment2": "~~~ UNSTABLE ~~~",
         "Tenable.sc": "unstable instance",
         "ThreatConnect v2": "unstable instance",
@@ -3298,11 +3291,7 @@
         "Zabbix": "Supported by external developer",
         "Humio": "supported by the partner",
         "Digital Guardian": "partner integration",
-<<<<<<< HEAD
-=======
         "Smokescreen IllusionBLACK": "partner integration",
-
->>>>>>> 6e6870f3
         "_comment5": "~~~ OTHER ~~~",
         "XFE": "We have the new integration XFE_v2, so no need to test the old one because they use the same quote",
         "Endace": "Issue 24304",
