--- conflicted
+++ resolved
@@ -3289,12 +3289,8 @@
         "Zabbix": "Supported by external developer",
         "Humio": "supported by the partner",
         "Digital Guardian": "partner integration",
-<<<<<<< HEAD
+        "Smokescreen IllusionBLACK": "partner integration",
 
-=======
-        "Smokescreen IllusionBLACK": "partner integration",
-        
->>>>>>> c9387166
         "_comment5": "~~~ OTHER ~~~",
         "XFE": "We have the new integration XFE_v2, so no need to test the old one because they use the same quote",
         "Endace": "Issue 24304",
