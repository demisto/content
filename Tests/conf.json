--- conflicted
+++ resolved
@@ -2734,7 +2734,6 @@
             "playbookID": "IBM Resilient Systems Test"
         },
         {
-<<<<<<< HEAD
             "integrations": "PrismaAccess",
             "playbookID": "Prisma_Access_Egress_IP_Feed-Test",
             "timeout": 60000,
@@ -2754,10 +2753,10 @@
         },
         {
             "playbookID": "Extract Indicators From File - test"
-=======
+        },
+        {
             "integrations": "Zabbix",
             "playbookID": "Zabbix"
->>>>>>> 1bccbbfc
         }
     ],
     "skipped_tests": {
@@ -2937,7 +2936,10 @@
         "Lastline": "issue 20323",
         "Google Resource Manager": "Cannot create projects because have reached alloted quota.",
         "Looker": "Warehouse 'DEMO_WH' cannot be resumed because resource monitor 'LIMITER' has exceeded its quota.",
-        "Ipstack": "reached out our monthly quota (08/03/2020)"
+        "Ipstack": "reached out our monthly quota (08/03/2020)",
+
+        "_comment2": "~~~ NO INSTANCE - SUPPORTED BY THE COMMUNITY ~~~",
+        "Zabbix": "Supported by external developer"
     },
     "nightly_integrations": [
         "Lastline v2",
