--- conflicted
+++ resolved
@@ -1185,17 +1185,7 @@
         "TruSTAR"
     ],
     "unmockable_integrations": {
-<<<<<<< HEAD
         "Panorama": "due to https://github.com/demisto/etc/issues/16122",
-        "RTIR": "Pending check: https://github.com/demisto/etc/issues/16072",
-        "Joe Security": "Pending check: https://github.com/demisto/etc/issues/16072",
-        "GRR": "Pending check: https://github.com/demisto/etc/issues/16072",
-        "PageDuty": "Pending check: https://github.com/demisto/etc/issues/16072",
-        "carbonblackliveresponse": "Pending check: https://github.com/demisto/etc/issues/16072",
-        "RecordedFuture": "Pending check: https://github.com/demisto/etc/issues/16072",
-        "AbuseIPDB": "Pending check: https://github.com/demisto/etc/issues/16072",
-        "FireEye HX": "Pending check: https://github.com/demisto/etc/issues/16072",
-=======
         "RTIR": "Pending check: issue 16072",
         "Joe Security": "Pending check: issue 16072",
         "GRR": "Pending check: issue 16072",
@@ -1204,7 +1194,6 @@
         "RecordedFuture": "Pending check: issue 16072",
         "AbuseIPDB": "Pending check: issue 16072",
         "FireEye HX": "Pending check: issue 16072",
->>>>>>> 63671212
         "EWS Mail Sender": "Inconsistent test (playback fails, record succeeds)",
         "EWS v2": "Inconsistent test (playback fails, record succeeds)",
         "Alexa Rank Indicator": "Integration should never use proxy",
