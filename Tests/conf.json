--- conflicted
+++ resolved
@@ -5914,10 +5914,6 @@
             ]
         },
         {
-<<<<<<< HEAD
-            "integrations": "Unit42Intelligence",
-            "playbookID": "Unit42Intelligence_Test"
-=======
             "playbookID": "DomainEnrichment-Test",
             "integrations": ["VirusTotal (API v3)","AlienVault OTX v2"],
             "instance_names": [
@@ -5946,7 +5942,10 @@
                 "virus_total_v3"
             ],
             "fromversion": "6.10.0"
->>>>>>> 7637fc8b
+        },
+        {
+            "integrations": "Unit42Intelligence",
+            "playbookID": "Unit42Intelligence_Test"
         }
     ],
     "skipped_tests": {
