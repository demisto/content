--- conflicted
+++ resolved
@@ -5169,11 +5169,8 @@
         }
     ],
     "skipped_tests": {
-<<<<<<< HEAD
         "Detonate URL - Generic Test": "Issue CRTX-67709 and CRTX-67708",
-=======
         "PaloAltoNetworks_IoT-Test": "Issue CRTX-67960",
->>>>>>> 07267994
         "Cortex Data Lake Test": "Issue CRTX-67423",
         "playbook-CheckPointSandBlast_Test" : "Checkpoint playbook no license",
         "playbook-BmcITSM-Test" : "issue with license CIAC-3776",
