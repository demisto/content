--- conflicted
+++ resolved
@@ -3,14 +3,12 @@
     "testInterval": 20,
     "tests": [
         {
-<<<<<<< HEAD
             "integrations": "RSA NetWitness Packets and Logs",
             "playbookID": "rsa_packets_and_logs_test"
-=======
+        }
             "integrations": "VirusTotal",
             "playbookID": "virusTotal-test-playbook",
             "nightly": true
->>>>>>> 3e6274a3
         },
         {
             "integrations": "Preempt",
@@ -423,16 +421,6 @@
         }
     ],
     "skipped": [
-        {
-<<<<<<< HEAD
-            "integrations": "VirusTotal",
-            "playbookID": "virusTotal-test-playbook",
-            "nightly": true
-=======
-            "integrations": "RSA NetWitness Packets and Logs",
-            "playbookID": "rsa_packets_and_logs_test"
->>>>>>> 3e6274a3
-        },
         {
             "integrations": "Joe Security",
             "playbookID": "JoeSecurityTestPlaybook",
