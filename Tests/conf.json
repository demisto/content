--- conflicted
+++ resolved
@@ -1,687 +1,4 @@
 {
-<<<<<<< HEAD
-  "testTimeout": 160,
-  "testInterval": 20,
-  "tests": [
-    {
-      "integrations": "RTIR",
-      "playbookID": "RTIR Test"
-    },
-    {
-      "integrations": "Devo",
-      "playbookID": "devo_test_playbook"
-    },
-    {
-      "integrations": [
-        "VirusTotal",
-        "urlscan.io"
-      ],
-      "playbookID": "url_enrichment_-_generic_test",
-      "timeout": 500
-    },
-    {
-      "integrations": "SCADAfence CNM",
-      "playbookID": "SCADAfence_test"
-    },
-    {
-      "integrations": "epo",
-      "playbookID": "Test Playbook McAfee ePO"
-    },
-    {
-      "integrations": {
-        "name": "activedir",
-        "byoi": false
-      },
-      "playbookID": "calculate_severity_-_critical_assets_-_test"
-    },
-    {
-      "playbookID": "TextFromHTML_test_playbook"
-    },
-    {
-      "playbookID": "PortListenCheck-test"
-    },
-    {
-      "integrations": "ThreatExchange",
-      "playbookID": "ThreatExchange-test"
-    },
-    {
-      "integrations": "ThreatExchange",
-      "playbookID": "extract_indicators_-_generic_-_test",
-      "timeout": 240
-    },
-    {
-      "integrations": "Joe Security",
-      "playbookID": "JoeSecurityTestPlaybook",
-      "timeout": 500,
-      "nightly": true
-    },
-    {
-      "integrations": "WildFire",
-      "playbookID": "Wildfire Test"
-    },
-    {
-      "integrations": "GRR",
-      "playbookID": "grr_test",
-      "nightly": true
-    },
-    {
-      "playbookID": "Phishing test - attachment",
-      "timeout": 500,
-      "integrations": [
-        "EWS Mail Sender",
-        "Pwned",
-        "VirusTotal - Private API",
-        "Demisto REST API"
-      ],
-      "nightly": true
-    },
-    {
-      "playbookID": "Phishing test - Inline",
-      "timeout": 500,
-      "integrations": [
-        "EWS Mail Sender",
-        "Pwned",
-        "VirusTotal - Private API",
-        "Demisto REST API"
-      ],
-      "nightly": true
-    },
-    {
-      "integrations": "RSA NetWitness Packets and Logs",
-      "playbookID": "rsa_packets_and_logs_test"
-    },
-    {
-      "integrations": "VirusTotal",
-      "playbookID": "virusTotal-test-playbook",
-      "nightly": true,
-      "timeout": 1400
-    },
-    {
-      "integrations": "Preempt",
-      "playbookID": "Preempt Test"
-    },
-    {   "integrations": "Gmail",
-      "playbookID": "get_original_email_-_gmail_-_test"
-    },
-    {
-      "integrations": "EWS v2",
-      "playbookID": "get_original_email_-_ews-_test"
-    },
-    {
-      "integrations": "PagerDuty v2",
-      "playbookID": "PagerDuty Test"
-    },
-    {
-      "playbookID": "test_delete_context"
-    },
-    {
-      "playbookID": "GmailTest",
-      "integrations": "Gmail"
-    },
-    {
-      "playbookID": "TestParseCSV"
-    },
-    {
-      "playbookID": "detonate_file_-_generic_test",
-      "timeout": 2000,
-      "nightly": true,
-      "integrations": [
-        "VxStream",
-        "McAfee Advanced Threat Defense",
-        "WildFire"
-      ]
-    },
-    {
-      "playbookID": "detonate_url_-_generic_test",
-      "timeout": 2000,
-      "nightly": true,
-      "integrations": [
-        "McAfee Advanced Threat Defense",
-        "VxStream"
-      ]
-    },
-    {
-      "integrations": "Shodan",
-      "playbookID": "ShodanTest"
-    },
-    {
-      "playbookID": "Extract Indicators From File - test"
-    },
-    {
-      "playbookID": "dedup_-_generic_-_test"
-    },
-    {
-      "integrations": "McAfee Advanced Threat Defense",
-      "playbookID": "Test Playbook McAfee ATD",
-      "timeout": 500
-    },
-    {
-      "playbookID": "exporttocsv_script_test"
-    },
-    {
-      "integrations": "Intezer",
-      "playbookID": "Intezer Testing",
-      "nightly": true,
-      "timeout": 500
-    },
-    {
-      "integrations": "FalconIntel",
-      "playbookID": "CrowdStrike Falcon Intel v2"
-    },
-    {
-      "integrations": [{
-        "name": "Mail Sender (New)"
-      },{
-        "name": "google",
-        "byoi": false
-      }],
-      "playbookID": "Mail Sender (New) Test"
-    },
-    {
-      "playbookID": "buildewsquery_test"
-    },
-    {
-      "integrations": "Rapid7 Nexpose",
-      "playbookID": "nexpose_test"
-    },
-    {
-      "integrations": "EWS Mail Sender",
-      "playbookID": "EWS Mail Sender Test"
-    },
-    {
-      "playbookID": "decodemimeheader_-_test"
-    },
-    {
-      "integrations": "CVE Search",
-      "playbookID": "cve_enrichment_-_generic_-_test"
-    },
-    {
-      "playbookID": "test_url_regex"
-    },
-    {
-      "integrations": "Skyformation",
-      "playbookID": "TestSkyformation"
-    },
-    {
-      "integrations": "okta",
-      "playbookID": "okta_test_playbook",
-      "timeout": 240
-    },
-    {
-      "playbookID": "Test filters & transformers scripts"
-    },
-    {
-      "integrations": "Salesforce",
-      "playbookID": "SalesforceTestPlaybook"
-    },
-    {
-      "integrations": "McAfee ESM-v10",
-      "playbookID": "McAfeeESMTest",
-      "timeout": 500
-    },
-    {
-      "integrations": "GoogleSafeBrowsing",
-      "playbookID": "Google Safe Browsing Test",
-      "timeout": 240
-    },
-    {
-      "integrations": "EWS v2",
-      "playbookID": "EWSv2_empty_attachment_test"
-    },
-    {
-      "playbookID": "TestWordFileToIOC",
-      "timeout": 300
-    },
-    {
-      "integrations": "Symantec Endpoint Protection",
-      "playbookID": "sep_-_test_endpoint_search"
-    },
-    {
-      "integrations": {
-        "name": "carbonblackprotection",
-        "byoi": false
-      },
-      "playbookID": "search_endpoints_by_hash_-_carbon_black_protection_-_test",
-      "timeout": 500
-    },
-    {
-      "playbookID": "process_email_-_generic_-_test",
-      "timeout": 240
-    },
-    {
-      "integrations": {
-        "name": "activedir",
-        "byoi": false
-      },
-      "playbookID": "account_enrichment_-_generic_test"
-    },
-    {
-      "integrations": "FalconHost",
-      "playbookID": "search_endpoints_by_hash_-_crowdstrike_-_test",
-      "timeout": 500
-    },
-    {
-      "integrations": "FalconHost",
-      "playbookID": "CrowdStrike Endpoint Enrichment - Test"
-    },
-    {
-      "integrations": [
-        "VirusTotal",
-        "urlscan.io"
-      ],
-      "playbookID": "ip_enrichment_generic_test"
-    },
-    {
-      "playbookID": "ExposeIncidentOwner-Test"
-    },
-    {
-      "integrations": "OpenPhish",
-      "playbookID": "email_test"
-    },
-    {
-      "integrations": [],
-      "playbookID": "Test CommonServer"
-    },
-    {
-      "integrations": "VirusTotal",
-      "playbookID": "domain_enrichment_generic_test"
-    },
-    {
-      "integrations": "PostgreSQL",
-      "playbookID": "PostgreSQL Test"
-    },
-    {
-      "integrations": {
-        "name": "google",
-        "byoi": false
-      },
-      "playbookID": "GsuiteTest"
-    },
-    {
-      "integrations": "OpenPhish",
-      "playbookID": "OpenPhish Test Playbook"
-    },
-    {
-      "integrations": "RSA Archer",
-      "playbookID": "Archer-Test-Playbook",
-      "nightly": true
-    },
-    {
-      "integrations": "jira",
-      "playbookID": "Jira-Test"
-    },
-    {
-      "integrations": "ipinfo",
-      "playbookID": "IPInfoTest"
-    },
-    {
-      "integrations": "jira",
-      "playbookID": "VerifyHumanReadableFormat"
-    },
-    {
-      "playbookID": "ExtractURL Test"
-    },
-    {
-      "playbookID": "strings-test"
-    },
-    {
-      "playbookID": "TestCommonPython"
-    },
-    {
-      "playbookID": "TestFileCreateAndUpload"
-    },
-    {
-      "playbookID": "TestIsValueInArray"
-    },
-    {
-      "playbookID": "TestStringReplace"
-    },
-    {
-      "playbookID": "TestHttpPlaybook"
-    },
-    {
-      "integrations": "SplunkPy",
-      "playbookID": "Splunk-Test"
-    },
-    {
-      "integrations" : "McAfee NSM",
-      "playbookID" : "McAfeeNSMTest",
-      "timeout" : 400,
-      "nightly": true
-    },
-    {
-      "integrations": "PhishTank",
-      "playbookID": "PhishTank Testing"
-    },
-    {
-      "integrations": "McAfee Web Gateway",
-      "playbookID": "McAfeeWebGatewayTest",
-      "timeout" : 500
-    },
-    {
-      "integrations": "TCPIPUtils",
-      "playbookID": "TCPUtils-Test"
-    },
-    {
-      "playbookID": "ProofpointDecodeURL-Test",
-      "timeout": 300,
-      "interval": 20
-    },
-    {
-      "playbookID": "listExecutedCommands-Test"
-    },
-    {
-      "integrations": "Service Manager",
-      "playbookID": "TestHPServiceManager",
-      "timeout": 400
-    },
-    {
-      "playbookID": "LanguageDetect-Test",
-      "timeout": 300
-    },
-    {
-      "integrations": "Forcepoint",
-      "playbookID": "forcepoint test",
-      "timeout": 500,
-      "nightly": true
-    },
-    {
-      "playbookID": "GeneratePassword-Test"
-    },
-    {
-      "playbookID": "ZipFile-Test"
-    },
-    {
-      "playbookID": "ExtractDomainTest"
-    },
-    {
-      "playbookID": "Detonate File - Generic Test",
-      "timeout": 500
-    },
-    {
-      "playbookID": "Test-IsMaliciousIndicatorFound"
-    },
-    {
-      "playbookID": "TestExtractHTMLTables"
-    },
-    {
-      "integrations": "carbonblackliveresponse",
-      "playbookID": "CarbonBlackLiveResponseTest",
-      "nightly": true
-    },
-    {
-      "playbookID": "TestSafeBreach",
-      "integrations": "SafeBreach"
-    },
-    {
-      "integrations": "urlscan.io",
-      "playbookID": "urlscan_malicious_Test"
-    },
-    {
-      "integrations": "EWS v2",
-      "playbookID": "pyEWS_Test"
-    },
-    {
-
-      "integrations": "Netskope",
-      "playbookID": "Netskope Test"
-    },
-    {
-      "integrations": "Cylance Protect v2",
-      "playbookID": "Cylance Protect v2 Test"
-    },
-    {
-      "integrations": "ReversingLabs Titanium Cloud",
-      "playbookID": "ReversingLabsTCTest"
-    },
-    {
-      "integrations": "ReversingLabs A1000",
-      "playbookID": "ReversingLabsA1000Test"
-    },
-    {
-      "integrations": "Demisto Lock",
-      "playbookID": "DemistoLockTest"
-    },
-    {
-      "playbookID": "test-domain-indicator",
-      "timeout": 400
-    },
-    {
-      "integrations": "VirusTotal - Private API",
-      "playbookID": "virusTotalPrivateAPI-test-playbook",
-      "nightly": true
-    },
-    {
-      "integrations": "Cybereason",
-      "playbookID": "Cybereason Test"
-    },
-    {
-      "integrations": "Tanium",
-      "playbookID": "Tanium Demo Playbook",
-      "nightly": true,
-      "timeout": 1200
-    },
-    {
-      "integrations": "Recorded Future",
-      "playbookID": "Recorded Future Test",
-      "nightly": true
-    },
-    {
-      "integrations": "Microsoft Graph",
-      "playbookID": "Microsoft Graph Test"
-    },
-    {
-      "integrations": "RedLock",
-      "playbookID": "RedLockTest",
-      "nightly": true
-    },
-    {
-      "integrations": "Symantec Messaging Gateway",
-      "playbookID": "Symantec Messaging Gateway Test"
-    },
-    {
-      "integrations": "ThreatConnect",
-      "playbookID": "test-ThreatConnect"
-    },
-    {
-      "integrations": "VxStream",
-      "playbookID": "VxStream Test",
-      "nightly": true
-    },
-    {
-      "integrations":"Cylance Protect",
-      "playbookID": "get_file_sample_by_hash_-_cylance_protect_-_test",
-      "timeout": 240
-    },
-    {
-      "integrations": "Cylance Protect",
-      "playbookID": "endpoint_enrichment_-_generic_test"
-    },
-    {
-      "integrations": "QRadar",
-      "playbookID": "test_Qradar"
-    },
-    {
-      "integrations": "VMware",
-      "playbookID": "VMWare Test"
-    },
-    {
-      "integrations": "Anomali ThreatStream",
-      "playbookID": "Anomali_ThreatStream_Test"
-    },
-    {
-      "integrations": "Farsight DNSDB",
-      "playbookID": "DNSDBTest"
-    },
-    {
-      "integrations": {
-        "name": "carbonblack-v2",
-        "byoi": true
-      },
-      "playbookID": "CarbonBlackResponseTest"
-    },
-    {
-      "integrations": "Cisco Umbrella Investigate",
-      "playbookID": "Cisco-Umbrella-Test"
-    },
-    {
-      "integrations": "icebrg",
-      "playbookID": "Icebrg Test",
-      "timeout" : 500
-    },
-    {
-      "integrations": "Symantec MSS",
-      "playbookID": "SymantecMSSTest"
-    },
-    {
-      "integrations": "Remedy AR",
-      "playbookID": "Remedy AR Test"
-    },
-    {
-      "integrations": "McAfee Active Response",
-      "playbookID": "McAfee-MAR_Test"
-    },
-    {
-      "integrations": "McAfee Threat Intelligence Exchange",
-      "playbookID": "McAfee-TIE Test"
-    },
-    {
-      "integrations": "ArcSight Logger",
-      "playbookID": "ArcSight Logger test"
-    },
-    {
-      "integrations": "XFE",
-      "playbookID": "XFE Test",
-      "timeout": 140,
-      "nightly": true
-    },
-    {
-      "integrations": [
-        "VirusTotal"
-      ],
-      "playbookID": "File Enrichment - Generic Test"
-    },
-    {
-      "integrations": "McAfee Threat Intelligence Exchange",
-      "playbookID": "search_endpoints_by_hash_-_tie_-_test",
-      "timeout": 500
-    },
-    {
-      "integrations": "iDefense",
-      "playbookID": "iDefenseTest",
-      "timeout": 300
-    },
-    {
-      "integrations": "LogRhythm",
-      "playbookID": "LogRhythm-Test-Playbook",
-      "timeout": 200
-    },
-    {
-      "integrations": "FireEye HX",
-      "playbookID": "FireEye HX Test"
-    },
-    {
-      "integrations": "Phish.AI",
-      "playbookID": "PhishAi-Test"
-    },
-    {
-      "integrations": "Centreon",
-      "playbookID": "Centreon-Test-Playbook"
-    },
-    {
-      "integrations": "TruSTAR",
-      "playbookID": "TruSTAR Test"
-    },
-    {
-      "integrations": "AlphaSOC Wisdom",
-      "playbookID": "AlphaSOC-Wisdom-Test"
-    },
-    {
-      "integrations": "Jask",
-      "playbookID": "Jask_Test"
-    },
-    {
-      "integrations": "Qualys",
-      "playbookID": "Qualys-Test",
-      "nightly": true
-    },
-    {
-      "integrations": [
-        "VirusTotal",
-        "urlscan.io",
-        {
-          "name": "activedir",
-          "byoi": false
-        }],
-      "playbookID": "entity_enrichment_generic_test",
-      "timeout": 240
-    },
-    {
-      "integrations": [
-        "FalconHost",
-        "McAfee Threat Intelligence Exchange",
-        {
-          "name": "carbonblackprotection",
-          "byoi": false
-        },
-        {
-          "name": "carbonblack",
-          "byoi": false
-        }
-      ],
-      "playbookID": "search_endpoints_by_hash_-_generic_-_test",
-      "timeout": 500
-    },
-    {
-      "integrations": "RSA NetWitness Endpoint",
-      "playbookID": "NetWitness Endpoint Test"
-    },
-    {
-      "playbookID": "TestMatchRegex"
-    },
-    {
-      "integrations": "ActiveMQ",
-      "playbookID": "ActiveMQ Test"
-    },
-    {
-      "integrations": "Cisco pxGrid ISE",
-      "playbookID": "cisco-ise-test-playbook"
-    }
-  ],
-  "skipped_tests": [
-    "File Enrichment - Generic Test",
-    "entity_enrichment_generic_test",
-    "search_endpoints_by_hash_-_generic_-_test",
-    "SCADAfence_test",
-    "test-ThreatConnect"
-  ],
-  "skipped_integrations": [
-    "Symantec Endpoint Protection",
-    "RedLock",
-    "Symantec Messaging Gateway",
-    "Cylance Protect",
-    "QRadar",
-    "VMware",
-    "Anomali ThreatStream",
-    "Farsight DNSDB",
-    "Cisco Umbrella Investigate",
-    "Symantec MSS",
-    "Remedy AR",
-    "McAfee Active Response",
-    "McAfee Threat Intelligence Exchange",
-    "ArcSight Logger",
-    "XFE",
-    "iDefense",
-    "LogRhythm",
-    "Phish.AI",
-    "Centreon",
-    "TruSTAR",
-    "AlphaSOC Wisdom",
-    "Jask",
-    "Qualys",
-    "Dell Secureworks"
-  ]
-=======
     "testTimeout": 160,
     "testInterval": 20,
     "tests": [
@@ -1359,5 +676,4 @@
         "Qualys",
         "Dell Secureworks"
     ]
->>>>>>> 517e35a3
 }