--- conflicted
+++ resolved
@@ -5797,11 +5797,7 @@
         "Microsoft Defender Advanced Threat Protection - Test": "Issue CIAC-7527",
         "OpsGenieV3TestPlaybook": "Issue CIAC-7649",
         "ThreatStream-Test": "Issue CRTX-96526",
-<<<<<<< HEAD
-        "BambenekConsultingFeed_Test": "Issue CRTX-99480"
-=======
         "MSG-Threat-Assessment-test": "API limitation"
->>>>>>> f8eb2232
     },
     "skipped_integrations": {
         "CiscoWSAv2": "No instance - No license",
