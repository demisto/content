{
    "testTimeout": 160,
    "testInterval": 20,
    "tests": [
        {
            "integrations": "Humio",
            "playbookID": "Humio-Test",
            "fromversion": "5.0.0"
        },
        {
            "integrations": "Zimperium",
            "playbookID": "Zimperium_Test",
            "fromversion": "5.0.0"
        },
        {
            "integrations": "ServiceDeskPlus",
            "playbookID": "Service Desk Plus Test",
            "fromversion": "5.0.0"
        },
        {
            "integrations": "ServiceDeskPlus",
            "playbookID": "Service Desk Plus - Generic Polling Test",
            "fromversion": "5.0.0"
        },
        {
            "integrations": "Group-IB TDS Polygon",
            "playbookID": "Polygon-Test",
            "timeout": 1000,
            "fromversion": "5.0.0"
        },
        {
            "integrations": "Bastille Networks",
            "playbookID": "BastilleNetworks-Test"
        },
        {
            "integrations": "MITRE ATT&CK",
            "playbookID": "Mitre Attack List 10 Indicators Feed Test",
            "fromversion": "5.5.0"
        },
        {
            "integrations": "URLhaus",
            "playbookID": "Test_URLhaus",
            "timeout": 1000
        },
        {
            "integrations": "Microsoft Intune Feed",
            "playbookID": "FeedMicrosoftIntune_Test",
            "fromversion": "5.5.0"
        },
        {
            "integrations": "Smokescreen IllusionBLACK",
            "playbookID": "Smokescreen IllusionBLACK-Test",
            "fromversion": "5.0.0"
        },
        {
            "integrations": "Malwarebytes",
            "playbookID": "Malwarebytes-Test",
            "fromversion": "5.0.0"
        },
        {
            "integrations": "Tanium Threat Response",
            "playbookID": "Tanium Threat Response Test"
        },
        {
            "integrations": [
                "Syslog Sender",
                "syslog"
            ],
            "playbookID": "Test Syslog",
            "fromversion": "5.5.0",
            "timeout": 600
        },
        {
            "integrations": "APIVoid",
            "playbookID": "APIVoid Test"
        },
        {
            "integrations": "Cisco Firepower",
            "playbookID": "Cisco Firepower - Test",
            "timeout": 1000,
            "fromversion": "5.0.0"
        },
        {
            "integrations": "IllusiveNetworks",
            "playbookID": "IllusiveNetworks-Test",
            "fromversion": "5.0.0"
        },
        {
            "integrations": "JSON Feed",
            "playbookID": "JSON_Feed_Test",
            "fromversion": "5.5.0",
            "instance_names": "JSON Feed no_auto_detect"
        },
        {
            "integrations": "JSON Feed",
            "playbookID": "JSON_Feed_Test",
            "fromversion": "5.5.0",
            "instance_names": "JSON Feed_auto_detect"
        },
        {
            "integrations": "Google Cloud Functions",
            "playbookID": "test playbook - Google Cloud Functions",
            "fromversion": "5.0.0"
        },
        {
            "integrations": "Plain Text Feed",
            "playbookID": "PlainText Feed - Test",
            "fromversion": "5.5.0",
            "instance_names": "Plain Text Feed no_auto_detect"
        },
        {
            "integrations": "Plain Text Feed",
            "playbookID": "PlainText Feed - Test",
            "fromversion": "5.5.0",
            "instance_names": "Plain Text Feed_auto_detect"
        },
        {
            "integrations": "Silverfort",
            "playbookID": "Silverfort-test",
            "fromversion": "5.0.0"
        },
        {
            "integrations": "GoogleKubernetesEngine",
            "playbookID": "GoogleKubernetesEngine_Test",
            "timeout": 600,
            "fromversion": "5.5.0"
        },
        {
            "integrations": "Fastly Feed",
            "playbookID": "Fastly Feed Test",
            "fromversion": "5.5.0"
        },
        {
            "integrations": "Malware Domain List Active IPs Feed",
            "playbookID": "Malware Domain List Active IPs Feed Test",
            "fromversion": "5.5.0"
        },
        {
            "integrations": "Claroty",
            "playbookID": "Claroty - Test",
            "fromversion": "5.0.0"
        },
        {
            "integrations": "Trend Micro Apex",
            "playbookID": "Trend Micro Apex - Test"
        },
        {
            "integrations": "Blocklist_de Feed",
            "playbookID": "Blocklist_de - Test",
            "fromversion": "5.5.0"
        },
        {
            "integrations": "Cloudflare Feed",
            "playbookID": "cloudflare - Test",
            "fromversion": "5.5.0"
        },
        {
            "integrations": "AzureFeed",
            "playbookID": "AzureFeed - Test",
            "fromversion": "5.5.0"
        },
        {
            "playbookID": "CreateIndicatorFromSTIXTest",
            "fromversion": "5.0.0"
        },
        {
            "integrations": "SpamhausFeed",
            "playbookID": "Spamhaus_Feed_Test",
            "fromversion": "5.5.0"
        },
        {
            "integrations": "Cofense Feed",
            "playbookID": "TestCofenseFeed",
            "fromversion": "5.5.0"
        },
        {
            "integrations": "Bambenek Consulting Feed",
            "playbookID": "BambenekConsultingFeed_Test",
            "fromversion": "5.5.0"
        },
        {
            "integrations": "Pipl",
            "playbookID": "Pipl Test"
        },
        {
            "integrations": "AWS Feed",
            "playbookID": "AWS Feed Test",
            "fromversion": "5.5.0"
        },
        {
            "integrations": "QuestKace",
            "playbookID": "QuestKace test",
            "fromversion": "5.0.0"
        },
        {
            "integrations": "Digital Defense FrontlineVM",
            "playbookID": "Digital Defense FrontlineVM - Scan Asset Not Recently Scanned Test"
        },
        {
            "integrations": "Digital Defense FrontlineVM",
            "playbookID": "Digital Defense FrontlineVM - Test Playbook"
        },
        {
            "integrations": "CSVFeed",
            "playbookID": "CSV_Feed_Test",
            "fromversion": "5.5.0",
            "instance_names": "CSVFeed_no_auto_detect"
        },
        {
            "integrations": "CSVFeed",
            "playbookID": "CSV_Feed_Test",
            "fromversion": "5.5.0",
            "instance_names": "CSVFeed_auto_detect"
        },
        {
            "integrations": "ProofpointFeed",
            "playbookID": "TestProofpointFeed",
            "fromversion": "5.5.0"
        },
        {
            "integrations": "Digital Shadows",
            "playbookID": "Digital Shadows - Test"
        },
        {
            "integrations": "Azure Compute v2",
            "playbookID": "Azure Compute - Test",
            "instance_names": "ms_azure_compute_dev"
        },
        {
            "integrations": "Azure Compute v2",
            "playbookID": "Azure Compute - Test",
            "instance_names": "ms_azure_compute_prod"
        },
        {
            "integrations": "Symantec Data Loss Prevention",
            "playbookID": "Symantec Data Loss Prevention - Test",
            "fromversion": "4.5.0"
        },
        {
            "integrations": "Lockpath KeyLight v2",
            "playbookID": "Keylight v2 - Test"
        },
        {
            "integrations": "Azure Security Center v2",
            "playbookID": "Azure SecurityCenter - Test",
            "instance_names": "ms_azure_sc_prod"
        },
        {
            "integrations": "Azure Security Center v2",
            "playbookID": "Azure SecurityCenter - Test",
            "instance_names": "ms_azure_sc_dev"
        },
        {
            "integrations": "Azure Security Center v2",
            "playbookID": "Azure SecurityCenter - Test",
            "instance_names": "ms_azure_sc_self_deployed"
        },
        {
            "integrations": "JsonWhoIs",
            "playbookID": "JsonWhoIs-Test"
        },
        {
            "integrations": "Maltiverse",
            "playbookID": "Maltiverse Test"
        },
        {
            "integrations": "MicrosoftGraphMail",
            "playbookID": "MicrosoftGraphMail-Test",
            "instance_names": "ms_graph_mail_dev"
        },
        {
            "integrations": "MicrosoftGraphMail",
            "playbookID": "MicrosoftGraphMail-Test",
            "instance_names": "ms_graph_mail_dev_no_oproxy"
        },
        {
            "integrations": "MicrosoftGraphMail",
            "playbookID": "MicrosoftGraphMail-Test",
            "instance_names": "ms_graph_mail_prod"
        },
        {
            "integrations": "CloudShark",
            "playbookID": "CloudShark - Test Playbook"
        },
        {
            "integrations": "Google Vision AI",
            "playbookID": "Google Vision API - Test"
        },
        {
            "integrations": "nmap",
            "playbookID": "Nmap - Test",
            "fromversion": "5.0.0"
        },
        {
            "integrations": "AutoFocus V2",
            "playbookID": "Autofocus Query Samples, Sessions and Tags Test Playbook",
            "fromversion": "4.5.0",
            "timeout": 1000
        },
        {
            "integrations": "HelloWorld",
            "playbookID": "HelloWorld-Test",
            "fromversion": "5.0.0"
        },
        {
            "integrations": "HelloWorld",
            "playbookID": "HelloWorld_Scan-Test",
            "fromversion": "5.0.0",
            "timeout": 400
        },
        {
            "integrations": "ThreatQ v2",
            "playbookID": "ThreatQ - Test",
            "fromversion": "4.5.0"
        },
        {
            "integrations": "AttackIQFireDrill",
            "playbookID": "AttackIQ - Test"
        },
        {
            "integrations": "PhishLabs IOC EIR",
            "playbookID": "PhishlabsIOC_EIR-Test"
        },
        {
            "integrations": "Amazon DynamoDB",
            "playbookID": "AWS_DynamoDB-Test"
        },
        {
            "integrations": "PhishLabs IOC DRP",
            "playbookID": "PhishlabsIOC_DRP-Test"
        },
        {
            "playbookID": "Create Phishing Classifier V2 ML Test",
            "timeout": 60000,
            "fromversion": "4.5.0"
        },
        {
            "integrations": "ZeroFox",
            "playbookID": "ZeroFox-Test",
            "fromversion": "4.1.0"
        },
        {
            "integrations": "AlienVault OTX v2",
            "playbookID": "Alienvault_OTX_v2 - Test"
        },
        {
            "integrations": "AWS - CloudWatchLogs",
            "playbookID": "AWS - CloudWatchLogs Test Playbook"
        },
        {
            "integrations": "SlackV2",
            "playbookID": "Slack Test Playbook",
            "timeout": 400,
            "pid_threshold": 5,
            "fromversion": "5.0.0"
        },
        {
            "integrations": "Cortex XDR - IR",
            "playbookID": "Test XDR Playbook",
            "fromversion": "4.1.0"
        },
        {
            "integrations": "Cortex XDR - IOC",
            "playbookID": "Cortex XDR - IOC - Test",
            "fromversion": "5.5.0",
            "timeout": 1000
        },
        {
            "integrations": "Cloaken",
            "playbookID": "Cloaken-Test"
        },
        {
            "integrations": "Uptycs",
            "playbookID": "TestUptycs"
        },
        {
            "integrations": "ThreatX",
            "playbookID": "ThreatX-test",
            "timeout": 600
        },
        {
            "integrations": "Akamai WAF SIEM",
            "playbookID": "Akamai_WAF_SIEM-Test"
        },
        {
            "integrations": "Cofense Triage v2",
            "playbookID": "Cofense Triage v2 Test"
        },
        {
            "integrations": "Akamai WAF",
            "playbookID": "Akamai_WAF-Test"
        },
        {
            "integrations": "Minerva Labs Anti-Evasion Platform",
            "playbookID": "Minerva Test playbook"
        },
        {
            "integrations": "abuse.ch SSL Blacklist Feed",
            "playbookID": "SSL Blacklist test",
            "fromversion": "5.5.0"
        },
        {
            "integrations": "CheckPhish",
            "playbookID": "CheckPhish-Test"
        },
        {
            "integrations": "Symantec Management Center",
            "playbookID": "SymantecMC_TestPlaybook"
        },
        {
            "integrations": "Tufin",
            "playbookID": "Tufin-Test"
        },
        {
            "integrations": "Looker",
            "playbookID": "Test-Looker"
        },
        {
            "integrations": "Vertica",
            "playbookID": "Vertica Test"
        },
        {
            "integrations": "Server Message Block (SMB)",
            "playbookID": "SMB test"
        },
        {
            "playbookID": "ConvertFile-Test",
            "fromversion": "4.5.0"
        },
        {
            "playbookID": "TestAwsEC2GetPublicSGRules-Test"
        },
        {
            "integrations": "RSA NetWitness Packets and Logs",
            "playbookID": "rsa_packets_and_logs_test"
        },
        {
            "playbookID": "CheckpointFW-test",
            "integrations": "Check Point"
        },
        {
            "playbookID": "RegPathReputationBasicLists_test"
        },
        {
            "playbookID": "EmailDomainSquattingReputation-Test"
        },
        {
            "playbookID": "RandomStringGenerateTest"
        },
        {
            "playbookID": "playbook-checkEmailAuthenticity-test"
        },
        {
            "playbookID": "HighlightWords_Test"
        },
        {
            "integrations": "Pentera",
            "playbookID": "Pcysys-Test"
        },
        {
            "integrations": "Pentera",
            "playbookID": "Pentera Run Scan and Create Incidents - Test"
        },
        {
            "playbookID": "StringContainsArray_test"
        },
        {
            "integrations": "Fidelis Elevate Network",
            "playbookID": "Fidelis-Test"
        },
        {
            "integrations": "AWS - ACM",
            "playbookID": "ACM-Test"
        },
        {
            "integrations": "Thinkst Canary",
            "playbookID": "CanaryTools Test"
        },
        {
            "integrations": "ThreatMiner",
            "playbookID": "ThreatMiner-Test"
        },
        {
            "playbookID": "StixCreator-Test"
        },
        {
            "playbookID": "CompareIncidentsLabels-test-playbook"
        },
        {
            "integrations": "Have I Been Pwned? V2",
            "playbookID": "Pwned v2 test"
        },
        {
            "integrations": "Alexa Rank Indicator",
            "playbookID": "Alexa Test Playbook"
        },
        {
            "playbookID": "UnEscapeURL-Test"
        },
        {
            "playbookID": "UnEscapeIPs-Test"
        },
        {
            "playbookID": "ExtractDomainFromUrlAndEmail-Test"
        },
        {
            "playbookID": "ConvertKeysToTableFieldFormat_Test"
        },
        {
            "integrations": "CVE Search v2",
            "playbookID": "CVE Search v2 - Test"
        },
        {
            "integrations": "CVE Search v2",
            "playbookID": "cveReputation Test"
        },
        {
            "integrations": "HashiCorp Vault",
            "playbookID": "hashicorp_test"
        },
        {
            "integrations": "AWS - Athena - Beta",
            "playbookID": "Beta-Athena-Test"
        },
        {
            "integrations": "BeyondTrust Password Safe",
            "playbookID": "BeyondTrust-Test"
        },
        {
            "integrations": "Dell Secureworks",
            "playbookID": "secureworks_test"
        },
        {
            "integrations": "ServiceNow",
            "playbookID": "servicenow_test_new"
        },
        {
            "integrations": "ExtraHop v2",
            "playbookID": "ExtraHop_v2-Test"
        },
        {
            "playbookID": "Test CommonServer"
        },
        {
            "playbookID": "Test-debug-mode",
            "fromversion": "5.0.0"
        },
        {
            "integrations": "CIRCL",
            "playbookID": "CirclIntegrationTest"
        },
        {
            "integrations": "MISP V2",
            "playbookID": "MISP V2 Test"
        },
        {
            "playbookID": "test-LinkIncidentsWithRetry"
        },
        {
            "playbookID": "CopyContextToFieldTest"
        },
        {
            "integrations": "OTRS",
            "playbookID": "OTRS Test",
            "fromversion": "4.1.0"
        },
        {
            "integrations": "Attivo Botsink",
            "playbookID": "AttivoBotsinkTest"
        },
        {
            "integrations": "FortiGate",
            "playbookID": "Fortigate Test"
        },
        {
            "playbookID": "FormattedDateToEpochTest"
        },
        {
            "integrations": "SNDBOX",
            "playbookID": "SNDBOX_Test",
            "timeout": 1000
        },
        {
            "integrations": "SNDBOX",
            "playbookID": "Detonate File - SNDBOX - Test",
            "timeout": 1000,
            "nightly": true
        },
        {
            "integrations": "VxStream",
            "playbookID": "Detonate File - HybridAnalysis - Test",
            "timeout": 2400
        },
        {
            "playbookID": "WordTokenizeTest",
            "toversion": "4.5.9"
        },
        {
            "integrations": "QRadar",
            "playbookID": "test playbook - QRadarCorreltaions",
            "timeout": 600,
            "fromversion": "5.0.0"
        },
        {
            "integrations": "Awake Security",
            "playbookID": "awake_security_test_pb"
        },
        {
            "integrations": "Tenable.sc",
            "playbookID": "tenable-sc-test",
            "timeout": 240,
            "nightly": true
        },
        {
            "integrations": "MimecastV2",
            "playbookID": "Mimecast test"
        },
        {
            "playbookID": "CreateEmailHtmlBody_test_pb",
            "fromversion": "4.1.0"
        },
        {
            "playbookID": "ReadPDFFileV2-Test",
            "timeout": 1000
        },
        {
            "playbookID": "JSONtoCSV-Test"
        },
        {
            "integrations": "Generic SQL",
            "playbookID": "generic-sql",
            "instance_names": "mysql instance",
            "fromversion": "5.0.0"
        },
        {
            "integrations": "Generic SQL",
            "playbookID": "generic-sql",
            "instance_names": "postgreSQL instance",
            "fromversion": "5.0.0"
        },
        {
            "integrations": "Generic SQL",
            "playbookID": "generic-sql",
            "instance_names": "Microsoft SQL instance",
            "fromversion": "5.0.0"
        },
        {
            "integrations": "Generic SQL",
            "playbookID": "generic-sql-oracle",
            "instance_names": "Oracle instance",
            "fromversion": "5.0.0"
        },
        {
            "integrations": "Generic SQL",
            "playbookID": "generic-sql-mssql-encrypted-connection",
            "instance_names": "Microsoft SQL instance using encrypted connection",
            "fromversion": "5.0.0"
        },
        {
            "integrations": "Panorama",
            "instance_names": "palo_alto_panorama",
            "playbookID": "palo_alto_panorama_test_pb",
            "timeout": 1000,
            "nightly": true
        },
        {
            "integrations": "Panorama",
            "instance_names": "palo_alto_panorama",
            "playbookID": "Panorama Query Logs - Test",
            "timeout": 1500,
            "nightly": true
        },
        {
            "integrations": "Panorama",
            "instance_names": "palo_alto_firewall_9.0",
            "playbookID": "palo_alto_firewall_test_pb",
            "timeout": 1000,
            "nightly": true
        },
        {
            "integrations": "Panorama",
            "instance_names": "palo_alto_panorama_9.0",
            "playbookID": "palo_alto_panorama_test_pb",
            "timeout": 1000,
            "nightly": true
        },
        {
            "integrations": "Panorama",
            "instance_names": "palo_alto_firewall_9.0",
            "playbookID": "PAN-OS URL Filtering enrichment - Test"
        },
        {
            "integrations": "Tenable.io",
            "playbookID": "Tenable.io test"
        },
        {
            "playbookID": "URLDecode-Test"
        },
        {
            "playbookID": "GetTime-Test"
        },
        {
            "playbookID": "GetTime-ObjectVsStringTest"
        },
        {
            "integrations": "Tenable.io",
            "playbookID": "Tenable.io Scan Test",
            "nightly": true,
            "timeout": 900
        },
        {
            "integrations": "Tenable.sc",
            "playbookID": "tenable-sc-scan-test",
            "nightly": true,
            "timeout": 600
        },
        {
            "integrations": "google-vault",
            "playbookID": "Google-Vault-Generic-Test",
            "nightly": true,
            "timeout": 3600,
            "memory_threshold": 130
        },
        {
            "integrations": "google-vault",
            "playbookID": "Google_Vault-Search_And_Display_Results_test",
            "nightly": true,
            "memory_threshold": 130,
            "timeout": 3600
        },
        {
            "playbookID": "Luminate-TestPlaybook",
            "integrations": "Luminate"
        },
        {
            "integrations": "MxToolBox",
            "playbookID": "MxToolbox-test"
        },
        {
            "integrations": "Nessus",
            "playbookID": "Nessus - Test"
        },
        {
            "playbookID": "Palo Alto Networks - Malware Remediation Test",
            "fromversion": "4.5.0"
        },
        {
            "playbookID": "SumoLogic-Test",
            "integrations": "SumoLogic",
            "fromversion": "4.1.0"
        },
        {
            "playbookID": "ParseEmailFiles-test"
        },
        {
            "playbookID": "PAN-OS - Block IP and URL - External Dynamic List v2 Test",
            "integrations": [
                "Panorama",
                "palo_alto_networks_pan_os_edl_management"
            ],
            "instance_names": "palo_alto_firewall_9.0",
            "fromversion": "4.0.0"
        },
        {
            "playbookID": "Test_EDL",
            "integrations": "EDL",
            "fromversion": "5.5.0"
        },
        {
            "playbookID": "Test_export_indicators_service",
            "integrations": "ExportIndicators",
            "fromversion": "5.5.0"
        },
        {
            "playbookID": "PAN-OS - Block IP - Custom Block Rule Test",
            "integrations": "Panorama",
            "instance_names": "palo_alto_panorama",
            "fromversion": "4.0.0"
        },
        {
            "playbookID": "PAN-OS - Block IP - Static Address Group Test",
            "integrations": "Panorama",
            "instance_names": "palo_alto_panorama",
            "fromversion": "4.0.0"
        },
        {
            "playbookID": "PAN-OS - Block URL - Custom URL Category Test",
            "integrations": "Panorama",
            "instance_names": "palo_alto_panorama",
            "fromversion": "4.0.0"
        },
        {
            "playbookID": "Endpoint Malware Investigation - Generic - Test",
            "integrations": [
                "Traps",
                "Cylance Protect v2",
                "Demisto REST API"
            ],
            "fromversion": "5.0.0",
            "timeout": 1200
        },
        {
            "playbookID": "ParseExcel-test"
        },
        {
            "playbookID": "Detonate File - No Files test"
        },
        {
            "integrations": "SentinelOne V2",
            "playbookID": "SentinelOne V2 - test"
        },
        {
            "integrations": "InfoArmor VigilanteATI",
            "playbookID": "InfoArmorVigilanteATITest"
        },
        {
            "integrations": "IntSights",
            "instance_names": "intsights_standard_account",
            "playbookID": "IntSights Test",
            "nightly": true
        },
        {
            "integrations": "IntSights",
            "playbookID": "IntSights Mssp Test",
            "instance_names": "intsights_mssp_account",
            "nightly": true
        },
        {
            "integrations": "dnstwist",
            "playbookID": "dnstwistTest"
        },
        {
            "integrations": "BitDam",
            "playbookID": "Detonate File - BitDam Test"
        },
        {
            "integrations": "Threat Grid",
            "playbookID": "Test-Detonate URL - ThreatGrid",
            "timeout": 600
        },
        {
            "integrations": "Threat Grid",
            "playbookID": "ThreatGridTest",
            "timeout": 600
        },
        {
            "integrations": [
                "Palo Alto Minemeld",
                "Panorama"
            ],
            "instance_names": "palo_alto_firewall",
            "playbookID": "block_indicators_-_generic_-_test"
        },
        {
            "integrations": "Signal Sciences WAF",
            "playbookID": "SignalSciences-Test"
        },
        {
            "integrations": "RTIR",
            "playbookID": "RTIR Test"
        },
        {
            "integrations": "RedCanary",
            "playbookID": "RedCanaryTest",
            "nightly": true
        },
        {
            "integrations": "Devo",
            "playbookID": "Devo test",
            "timeout": 500
        },
        {
            "playbookID": "URL Enrichment - Generic v2 - Test",
            "integrations": [
                "Rasterize",
                "VirusTotal - Private API"
            ],
            "instance_names": "virus_total_private_api_general",
            "timeout": 500,
            "pid_threshold": 12
        },
        {
            "playbookID": "CutTransformerTest"
        },
        {
            "playbookID": "Default - Test",
            "integrations": [
                "ThreatQ v2",
                "Demisto REST API"
            ],
            "fromversion": "5.0.0"
        },
        {
            "integrations": "SCADAfence CNM",
            "playbookID": "SCADAfence_test"
        },
        {
            "integrations": "ProtectWise",
            "playbookID": "Protectwise-Test"
        },
        {
            "integrations": "WhatsMyBrowser",
            "playbookID": "WhatsMyBrowser-Test"
        },
        {
            "integrations": "BigFix",
            "playbookID": "BigFixTest"
        },
        {
            "integrations": "Lastline v2",
            "playbookID": "Lastline v2 - Test",
            "nightly": true
        },
        {
            "integrations": "McAfee DXL",
            "playbookID": "McAfee DXL - Test"
        },
        {
            "playbookID": "TextFromHTML_test_playbook"
        },
        {
            "playbookID": "PortListenCheck-test"
        },
        {
            "integrations": "ThreatExchange",
            "playbookID": "ThreatExchange-test"
        },
        {
            "integrations": "Joe Security",
            "playbookID": "JoeSecurityTestPlaybook",
            "timeout": 500,
            "nightly": true
        },
        {
            "integrations": "Joe Security",
            "playbookID": "JoeSecurityTestDetonation",
            "timeout": 2000,
            "nightly": true
        },
        {
            "integrations": "WildFire-v2",
            "playbookID": "Wildfire Test"
        },
        {
            "integrations": "WildFire-v2",
            "playbookID": "Detonate URL - WildFire-v2 - Test"
        },
        {
            "integrations": "GRR",
            "playbookID": "GRR Test",
            "nightly": true
        },
        {
            "integrations": "VirusTotal",
            "instance_names": "virus_total_general",
            "playbookID": "virusTotal-test-playbook",
            "timeout": 1400,
            "nightly": true
        },
        {
            "integrations": "VirusTotal",
            "instance_names": "virus_total_preferred_vendors",
            "playbookID": "virusTotaI-test-preferred-vendors",
            "timeout": 1400,
            "nightly": true
        },
        {
            "integrations": "Preempt",
            "playbookID": "Preempt Test"
        },
        {
            "integrations": "Gmail",
            "playbookID": "get_original_email_-_gmail_-_test"
        },
        {
            "integrations": [
                "Gmail Single User",
                "Gmail"
            ],
            "playbookID": "Gmail Single User - Test",
            "fromversion": "4.5.0"
        },
        {
            "integrations": "EWS v2",
            "playbookID": "get_original_email_-_ews-_test",
            "instance_names": "ewv2_regular"
        },
        {
            "integrations": [
                "EWS v2",
                "EWS Mail Sender"
            ],
            "playbookID": "EWS search-mailbox test",
            "instance_names": "ewv2_regular",
            "timeout": 300
        },
        {
            "integrations": "PagerDuty v2",
            "playbookID": "PagerDuty Test"
        },
        {
            "playbookID": "test_delete_context"
        },
        {
            "playbookID": "DeleteContext-auto-test"
        },
        {
            "playbookID": "GmailTest",
            "integrations": "Gmail"
        },
        {
            "playbookID": "Gmail Convert Html Test",
            "integrations": "Gmail"
        },
        {
            "playbookID": "reputations.json Test",
            "toversion": "5.0.0"
        },
        {
            "playbookID": "Indicators reputation-.json Test",
            "fromversion": "5.5.0"
        },
        {
            "playbookID": "Test IP Indicator Fields",
            "fromversion": "5.0.0"
        },
        {
            "playbookID": "Dedup - Generic v2 - Test",
            "fromversion": "5.0.0"
        },
        {
            "playbookID": "TestDedupIncidentsPlaybook"
        },
        {
            "playbookID": "TestDedupIncidentsByName"
        },
        {
            "integrations": "McAfee Advanced Threat Defense",
            "playbookID": "Test Playbook McAfee ATD",
            "timeout": 700
        },
        {
            "playbookID": "stripChars - Test"
        },
        {
            "integrations": "McAfee Advanced Threat Defense",
            "playbookID": "Test Playbook McAfee ATD Upload File"
        },
        {
            "playbookID": "exporttocsv_script_test"
        },
        {
            "playbookID": "Set - Test"
        },
        {
            "integrations": "Intezer v2",
            "playbookID": "Intezer Testing v2",
            "fromversion": "4.1.0",
            "timeout": 600
        },
        {
            "integrations": "FalconIntel",
            "playbookID": "CrowdStrike Falcon Intel v2"
        },
        {
            "integrations": [
                "Mail Sender (New)",
                "Gmail"
            ],
            "playbookID": "Mail Sender (New) Test",
            "instance_names": [
                "Mail_Sender_(New)_STARTTLS"
            ]
        },
        {
            "integrations": [
                "Mail Sender (New)",
                "Gmail"
            ],
            "playbookID": "Mail Sender (New) Test",
            "instance_names": [
                "Mail_Sender_(New)_SSL/TLS"
            ]
        },
        {
            "playbookID": "buildewsquery_test"
        },
        {
            "integrations": "Rapid7 Nexpose",
            "playbookID": "nexpose_test",
            "timeout": 240
        },
        {
            "playbookID": "GetIndicatorDBotScore Test"
        },
        {
            "integrations": "EWS Mail Sender",
            "playbookID": "EWS Mail Sender Test"
        },
        {
            "integrations": [
                "EWS Mail Sender",
                "Rasterize"
            ],
            "playbookID": "EWS Mail Sender Test 2"
        },
        {
            "playbookID": "decodemimeheader_-_test"
        },
        {
            "integrations": "CVE Search v2",
            "playbookID": "cve_enrichment_-_generic_-_test"
        },
        {
            "playbookID": "test_url_regex"
        },
        {
            "integrations": "Skyformation",
            "playbookID": "TestSkyformation"
        },
        {
            "integrations": "okta",
            "playbookID": "okta_test_playbook",
            "timeout": 240
        },
        {
            "integrations": "Okta v2",
            "playbookID": "OktaV2-Test",
            "nightly": true,
            "timeout": 300
        },
        {
            "playbookID": "Test filters & transformers scripts"
        },
        {
            "integrations": "Salesforce",
            "playbookID": "SalesforceTestPlaybook"
        },
        {
            "integrations": "McAfee ESM-v10",
            "instance_names": "v10.2.0",
            "playbookID": "McAfeeESMTest",
            "timeout": 500
        },
        {
            "integrations": "McAfee ESM-v10",
            "instance_names": "v10.3.0",
            "playbookID": "McAfeeESMTest",
            "timeout": 500
        },
        {
            "integrations": "McAfee ESM-v10",
            "instance_names": "v11.1.3",
            "playbookID": "McAfeeESMTest",
            "timeout": 500
        },
        {
            "integrations": "GoogleSafeBrowsing",
            "playbookID": "Google Safe Browsing Test",
            "timeout": 240,
            "fromversion": "5.0.0"
        },
        {
            "integrations": "EWS v2",
            "playbookID": "EWSv2_empty_attachment_test",
            "instance_names": "ewv2_regular"
        },
        {
            "integrations": "EWS v2",
            "playbookID": "EWS Public Folders Test",
            "instance_names": "ewv2_regular"
        },
        {
            "integrations": "Symantec Endpoint Protection V2",
            "playbookID": "SymantecEndpointProtection_Test"
        },
        {
            "integrations": "carbonblackprotection",
            "playbookID": "search_endpoints_by_hash_-_carbon_black_protection_-_test",
            "timeout": 500
        },
        {
            "playbookID": "Process Email - Generic - Test - Incident Starter",
            "fromversion": "6.0.0",
            "integrations": "Rasterize",
            "timeout": 240
        },
        {
            "integrations": "FalconHost",
            "playbookID": "search_endpoints_by_hash_-_crowdstrike_-_test",
            "timeout": 500
        },
        {
            "integrations": "FalconHost",
            "playbookID": "CrowdStrike Endpoint Enrichment - Test"
        },
        {
            "integrations": "FalconHost",
            "playbookID": "FalconHost Test"
        },
        {
            "integrations": "CrowdstrikeFalcon",
            "playbookID": "Test - CrowdStrike Falcon",
            "fromversion": "4.1.0"
        },
        {
            "playbookID": "ExposeIncidentOwner-Test"
        },
        {
            "integrations": "google",
            "playbookID": "GsuiteTest"
        },
        {
            "integrations": "OpenPhish",
            "playbookID": "OpenPhish Test Playbook"
        },
        {
            "integrations": "RSA Archer",
            "playbookID": "Archer-Test-Playbook",
            "nightly": true
        },
        {
            "integrations": "jira-v2",
            "playbookID": "Jira-v2-Test",
            "timeout": 500
        },
        {
            "integrations": "ipinfo",
            "playbookID": "IPInfoTest"
        },
        {
            "playbookID": "VerifyHumanReadableFormat"
        },
        {
            "playbookID": "strings-test"
        },
        {
            "playbookID": "TestCommonPython",
            "timeout": 500
        },
        {
            "playbookID": "TestFileCreateAndUpload"
        },
        {
            "playbookID": "TestIsValueInArray"
        },
        {
            "playbookID": "TestStringReplace"
        },
        {
            "playbookID": "TestHttpPlaybook"
        },
        {
            "integrations": "SplunkPy",
            "playbookID": "SplunkPy-Test-V2",
            "memory_threshold": 500,
            "instance_names": "use_default_handler"
        },
        {
            "integrations": "SplunkPy",
            "playbookID": "Splunk-Test",
            "memory_threshold": 200,
            "instance_names": "use_default_handler"
        },
        {
            "integrations": "SplunkPy",
            "playbookID": "SplunkPySearch_Test",
            "memory_threshold": 200,
            "instance_names": "use_default_handler"
        },
        {
            "integrations": "SplunkPy",
            "playbookID": "SplunkPy KV commands",
            "memory_threshold": 200,
            "instance_names": "use_default_handler"
        },
        {
            "integrations": "SplunkPy",
            "playbookID": "SplunkPy-Test-V2",
            "memory_threshold": 500,
            "instance_names": "use_python_requests_handler"
        },
        {
            "integrations": "SplunkPy",
            "playbookID": "Splunk-Test",
            "memory_threshold": 500,
            "instance_names": "use_python_requests_handler"
        },
        {
            "integrations": "SplunkPy",
            "playbookID": "SplunkPySearch_Test",
            "memory_threshold": 200,
            "instance_names": "use_python_requests_handler"
        },
        {
            "integrations": "SplunkPy",
            "playbookID": "SplunkPy KV commands",
            "memory_threshold": 200,
            "instance_names": "use_python_requests_handler"
        },
        {
            "integrations": "McAfee NSM",
            "playbookID": "McAfeeNSMTest",
            "timeout": 400,
            "nightly": true
        },
        {
            "integrations": "PhishTank",
            "playbookID": "PhishTank Testing"
        },
        {
            "integrations": "McAfee Web Gateway",
            "playbookID": "McAfeeWebGatewayTest",
            "timeout": 500
        },
        {
            "integrations": "TCPIPUtils",
            "playbookID": "TCPUtils-Test"
        },
        {
            "playbookID": "listExecutedCommands-Test"
        },
        {
            "integrations": "AWS - Lambda",
            "playbookID": "AWS-Lambda-Test (Read-Only)"
        },
        {
            "integrations": "Service Manager",
            "playbookID": "TestHPServiceManager",
            "timeout": 400
        },
        {
            "playbookID": "LanguageDetect-Test",
            "timeout": 300
        },
        {
            "integrations": "Forcepoint",
            "playbookID": "forcepoint test",
            "timeout": 500,
            "nightly": true
        },
        {
            "playbookID": "GeneratePassword-Test"
        },
        {
            "playbookID": "ZipFile-Test"
        },
        {
            "playbookID": "UnzipFile-Test"
        },
        {
            "playbookID": "Test-IsMaliciousIndicatorFound",
            "fromversion": "5.0.0"
        },
        {
            "playbookID": "TestExtractHTMLTables"
        },
        {
            "integrations": "carbonblackliveresponse",
            "playbookID": "Carbon Black Live Response Test",
            "nightly": true,
            "fromversion": "5.0.0"
        },
        {
            "integrations": "urlscan.io",
            "playbookID": "urlscan_malicious_Test",
            "timeout": 500
        },
        {
            "integrations": "EWS v2",
            "playbookID": "pyEWS_Test",
            "instance_names": "ewv2_regular"
        },
        {
            "integrations": "EWS v2",
            "playbookID": "pyEWS_Test",
            "instance_names": "ewsv2_separate_process"
        },
        {
            "integrations": "remedy_sr_beta",
            "playbookID": "remedy_sr_test_pb"
        },
        {
            "integrations": "Netskope",
            "playbookID": "Netskope Test"
        },
        {
            "integrations": "Cylance Protect v2",
            "playbookID": "Cylance Protect v2 Test"
        },
        {
            "integrations": "ReversingLabs Titanium Cloud",
            "playbookID": "ReversingLabsTCTest"
        },
        {
            "integrations": "ReversingLabs A1000",
            "playbookID": "ReversingLabsA1000Test"
        },
        {
            "integrations": "Demisto Lock",
            "playbookID": "DemistoLockTest"
        },
        {
            "playbookID": "test-domain-indicator",
            "timeout": 400
        },
        {
            "playbookID": "Cybereason Test",
            "integrations": "Cybereason",
            "timeout": 1200,
            "fromversion": "4.1.0"
        },
        {
            "integrations": "VirusTotal - Private API",
            "instance_names": "virus_total_private_api_general",
            "playbookID": "File Enrichment - Virus Total Private API Test",
            "nightly": true
        },
        {
            "integrations": "VirusTotal - Private API",
            "instance_names": "virus_total_private_api_general",
            "playbookID": "virusTotalPrivateAPI-test-playbook",
            "timeout": 1400,
            "nightly": true,
            "pid_threshold": 12
        },
        {
            "integrations": [
                "VirusTotal - Private API",
                "VirusTotal"
            ],
            "playbookID": "vt-detonate test",
            "instance_names": [
                "virus_total_private_api_general",
                "virus_total_general"
            ],
            "timeout": 1400,
            "fromversion": "5.5.0",
            "nightly": true
        },
        {
            "integrations": "Cisco ASA",
            "playbookID": "Cisco ASA - Test Playbook"
        },
        {
            "integrations": "VirusTotal - Private API",
            "instance_names": "virus_total_private_api_preferred_vendors",
            "playbookID": "virusTotalPrivateAPI-test-preferred-vendors",
            "timeout": 1400,
            "nightly": true
        },
        {
            "integrations": "Cisco Meraki",
            "playbookID": "Cisco-Meraki-Test"
        },
        {
            "integrations": "Microsoft Defender Advanced Threat Protection",
            "playbookID": "Microsoft Defender Advanced Threat Protection - Test",
            "instance_names": "microsoft_defender_atp_prod"
        },
        {
            "integrations": "Microsoft Defender Advanced Threat Protection",
            "playbookID": "Microsoft Defender Advanced Threat Protection - Test",
            "instance_names": "microsoft_defender_atp_dev"
        },
        {
            "integrations": "Tanium",
            "playbookID": "Tanium Test Playbook",
            "nightly": true,
            "timeout": 1200,
            "pid_threshold": 10
        },
        {
            "integrations": "Recorded Future",
            "playbookID": "Recorded Future Test",
            "nightly": true
        },
        {
            "integrations": "Microsoft Graph",
            "playbookID": "Microsoft Graph Test",
            "instance_names": "ms_graph_security_dev"
        },
        {
            "integrations": "Microsoft Graph",
            "playbookID": "Microsoft Graph Test",
            "instance_names": "ms_graph_security_prod"
        },
        {
            "integrations": "Microsoft Graph User",
            "playbookID": "Microsoft Graph - Test",
            "instance_names": "ms_graph_user_dev"
        },
        {
            "integrations": "Microsoft Graph User",
            "playbookID": "Microsoft Graph - Test",
            "instance_names": "ms_graph_user_prod"
        },
        {
            "integrations": "Microsoft Graph Groups",
            "playbookID": "Microsoft Graph Groups - Test",
            "instance_names": "ms_graph_groups_dev"
        },
        {
            "integrations": "Microsoft Graph Groups",
            "playbookID": "Microsoft Graph Groups - Test",
            "instance_names": "ms_graph_groups_prod"
        },
        {
            "integrations": "Microsoft_Graph_Files",
            "playbookID": "test_MsGraphFiles",
            "instance_names": "ms_graph_files_dev",
            "fromversion": "5.0.0"
        },
        {
            "integrations": "Microsoft_Graph_Files",
            "playbookID": "test_MsGraphFiles",
            "instance_names": "ms_graph_files_prod",
            "fromversion": "5.0.0"
        },
        {
            "integrations": "Microsoft Graph Calendar",
            "playbookID": "Microsoft Graph Calendar - Test",
            "instance_names": "ms_graph_calendar_dev"
        },
        {
            "integrations": "Microsoft Graph Calendar",
            "playbookID": "Microsoft Graph Calendar - Test",
            "instance_names": "ms_graph_calendar_prod"
        },
        {
            "integrations": "Microsoft Graph Device Management",
            "playbookID": "MSGraph_DeviceManagement_Test",
            "instance_names": "ms_graph_device_management_oproxy_dev",
            "fromversion": "5.0.0"
        },
        {
            "integrations": "Microsoft Graph Device Management",
            "playbookID": "MSGraph_DeviceManagement_Test",
            "instance_names": "ms_graph_device_management_oproxy_prod",
            "fromversion": "5.0.0"
        },
        {
            "integrations": "Microsoft Graph Device Management",
            "playbookID": "MSGraph_DeviceManagement_Test",
            "instance_names": "ms_graph_device_management_self_deployed_prod",
            "fromversion": "5.0.0"
        },
        {
            "integrations": "RedLock",
            "playbookID": "RedLockTest",
            "nightly": true
        },
        {
            "integrations": "Symantec Messaging Gateway",
            "playbookID": "Symantec Messaging Gateway Test"
        },
        {
            "integrations": "ThreatConnect v2",
            "playbookID": "ThreatConnect v2 - Test",
            "fromversion": "5.0.0"
        },
        {
            "integrations": "VxStream",
            "playbookID": "VxStream Test",
            "nightly": true
        },
        {
            "integrations": "Cylance Protect",
            "playbookID": "get_file_sample_by_hash_-_cylance_protect_-_test",
            "timeout": 240
        },
        {
            "integrations": "Cylance Protect",
            "playbookID": "endpoint_enrichment_-_generic_test"
        },
        {
            "integrations": "QRadar",
            "playbookID": "test_Qradar",
            "fromversion": "5.5.0"
        },
        {
            "integrations": "VMware",
            "playbookID": "VMWare Test"
        },
        {
            "integrations": "Anomali ThreatStream",
            "playbookID": "Anomali_ThreatStream_Test"
        },
        {
            "integrations": "Farsight DNSDB",
            "playbookID": "DNSDBTest"
        },
        {
            "integrations": "carbonblack-v2",
            "playbookID": "Carbon Black Response Test",
            "fromversion": "5.0.0"
        },
        {
            "integrations": "Cisco Umbrella Investigate",
            "playbookID": "Cisco Umbrella Test"
        },
        {
            "integrations": "icebrg",
            "playbookID": "Icebrg Test",
            "timeout": 500
        },
        {
            "integrations": "Symantec MSS",
            "playbookID": "SymantecMSSTest"
        },
        {
            "integrations": "Remedy AR",
            "playbookID": "Remedy AR Test"
        },
        {
            "integrations": "AWS - IAM",
            "playbookID": "d5cb69b1-c81c-4f27-8a40-3106c0cb2620"
        },
        {
            "integrations": "McAfee Active Response",
            "playbookID": "McAfee-MAR_Test",
            "timeout": 700
        },
        {
            "integrations": "McAfee Threat Intelligence Exchange",
            "playbookID": "McAfee-TIE Test",
            "timeout": 700
        },
        {
            "integrations": "ArcSight Logger",
            "playbookID": "ArcSight Logger test"
        },
        {
            "integrations": "ArcSight ESM v2",
            "playbookID": "ArcSight ESM v2 Test"
        },
        {
            "integrations": "ArcSight ESM v2",
            "playbookID": "test Arcsight - Get events related to the Case"
        },
        {
            "integrations": "XFE",
            "playbookID": "XFE Test",
            "timeout": 140,
            "nightly": true
        },
        {
            "integrations": "XFE_v2",
            "playbookID": "Test_XFE_v2",
            "timeout": 500,
            "nightly": true
        },
        {
            "integrations": "McAfee Threat Intelligence Exchange",
            "playbookID": "search_endpoints_by_hash_-_tie_-_test",
            "timeout": 500
        },
        {
            "integrations": "iDefense",
            "playbookID": "iDefenseTest",
            "timeout": 300
        },
        {
            "integrations": "AbuseIPDB",
            "playbookID": "AbuseIPDB Test",
            "nightly": true
        },
        {
            "integrations": "AbuseIPDB",
            "playbookID": "AbuseIPDB PopulateIndicators Test",
            "nightly": true
        },
        {
            "integrations": "LogRhythm",
            "playbookID": "LogRhythm-Test-Playbook",
            "timeout": 200
        },
        {
            "integrations": "FireEye HX",
            "playbookID": "FireEye HX Test"
        },
        {
            "integrations": "Phish.AI",
            "playbookID": "PhishAi-Test"
        },
        {
            "integrations": "Phish.AI",
            "playbookID": "Test-Detonate URL - Phish.AI"
        },
        {
            "integrations": "Centreon",
            "playbookID": "Centreon-Test-Playbook"
        },
        {
            "playbookID": "ReadFile test"
        },
        {
            "integrations": "AlphaSOC Wisdom",
            "playbookID": "AlphaSOC-Wisdom-Test"
        },
        {
            "integrations": "carbonblack-v2",
            "playbookID": "CBFindIP - Test"
        },
        {
            "integrations": "Jask",
            "playbookID": "Jask_Test",
            "fromversion": "4.1.0"
        },
        {
            "integrations": "Infocyte",
            "playbookID": "Infocyte-Test",
            "timeout": 1200,
            "fromversion": "5.5.0"
        },
        {
            "integrations": "Qualys",
            "playbookID": "Qualys-Test"
        },
        {
            "integrations": "Whois",
            "playbookID": "whois_test",
            "fromversion": "4.1.0"
        },
        {
            "integrations": "RSA NetWitness Endpoint",
            "playbookID": "NetWitness Endpoint Test"
        },
        {
            "integrations": "Check Point Sandblast",
            "playbookID": "Sandblast_malicious_test"
        },
        {
            "playbookID": "TestMatchRegex"
        },
        {
            "integrations": "ActiveMQ",
            "playbookID": "ActiveMQ Test"
        },
        {
            "playbookID": "RegexGroups Test"
        },
        {
            "integrations": "Cisco ISE",
            "playbookID": "cisco-ise-test-playbook"
        },
        {
            "integrations": "RSA NetWitness v11.1",
            "playbookID": "RSA NetWitness Test"
        },
        {
            "playbookID": "ExifReadTest"
        },
        {
            "integrations": "Cuckoo Sandbox",
            "playbookID": "CuckooTest",
            "timeout": 700
        },
        {
            "integrations": "VxStream",
            "playbookID": "Test-Detonate URL - Crowdstrike",
            "timeout": 1200
        },
        {
            "playbookID": "Detonate File - Generic Test",
            "timeout": 500
        },
        {
            "integrations": [
                "Lastline v2",
                "WildFire-v2",
                "SNDBOX",
                "VxStream",
                "McAfee Advanced Threat Defense"
            ],
            "playbookID": "Detonate File - Generic Test",
            "timeout": 2400,
            "nightly": true
        },
        {
            "playbookID": "detonate_file_-_generic_test",
            "toversion": "3.6.0"
        },
        {
            "playbookID": "STIXParserTest"
        },
        {
            "playbookID": "VerifyJSON - Test",
            "fromversion": "5.5.0"
        },
        {
            "playbookID": "PowerShellCommon-Test",
            "fromversion": "5.5.0"
        },
        {
            "playbookID": "Detonate URL - Generic Test",
            "timeout": 2000,
            "nightly": true,
            "integrations": [
                "McAfee Advanced Threat Defense",
                "VxStream",
                "Lastline v2"
            ]
        },
        {
            "integrations": [
                "FalconHost",
                "McAfee Threat Intelligence Exchange",
                "carbonblackprotection",
                "carbonblack"
            ],
            "playbookID": "search_endpoints_by_hash_-_generic_-_test",
            "timeout": 500,
            "toversion": "4.4.9"
        },
        {
            "integrations": "Zscaler",
            "playbookID": "Zscaler Test",
            "nightly": true,
            "timeout": 500
        },
        {
            "playbookID": "DemistoUploadFileToIncident Test",
            "integrations": "Demisto REST API"
        },
        {
            "playbookID": "DemistoUploadFile Test",
            "integrations": "Demisto REST API"
        },
        {
            "playbookID": "MaxMind Test",
            "integrations": "MaxMind GeoIP2"
        },
        {
            "playbookID": "Test Sagemaker",
            "integrations": "AWS Sagemaker"
        },
        {
            "playbookID": "C2sec-Test",
            "integrations": "C2sec irisk",
            "fromversion": "5.0.0"
        },
        {
            "playbookID": "Phishing v2 - Test - Incident Starter",
            "fromversion": "6.0.0",
            "timeout": 1200,
            "nightly": true,
            "integrations": [
                "EWS Mail Sender",
                "Have I Been Pwned? V2",
                "Demisto REST API",
                "Rasterize"
            ]
        },
        {
            "playbookID": "Phishing - Core - Test - Incident Starter",
            "fromversion": "6.0.0",
            "timeout": 1700,
            "nightly": true,
            "integrations": [
                "EWS Mail Sender",
                "Have I Been Pwned? V2",
                "Demisto REST API",
                "Rasterize"
            ]
        },
        {
            "integrations": "duo",
            "playbookID": "DUO Test Playbook"
        },
        {
            "playbookID": "SLA Scripts - Test",
            "fromversion": "4.1.0"
        },
        {
            "playbookID": "PcapHTTPExtractor-Test"
        },
        {
            "playbookID": "Ping Test Playbook"
        },
        {
            "playbookID": "Active Directory Test",
            "integrations": "Active Directory Query v2",
            "instance_names": "active_directory_ninja"
        },
        {
            "playbookID": "AD v2 - debug-mode - Test",
            "integrations": "Active Directory Query v2",
            "instance_names": "active_directory_ninja",
            "fromversion": "5.0.0"
        },
        {
            "playbookID": "Docker Hardening Test",
            "fromversion": "5.0.0"
        },
        {
            "integrations": "Active Directory Query v2",
            "instance_names": "active_directory_ninja",
            "playbookID": "Active Directory Query V2 configuration with port"
        },
        {
            "integrations": "mysql",
            "playbookID": "MySQL Test"
        },
        {
            "playbookID": "Email Address Enrichment - Generic v2.1 - Test",
            "integrations": "Active Directory Query v2",
            "instance_names": "active_directory_ninja"
        },
        {
            "integrations": "Cofense Intelligence",
            "playbookID": "Test - Cofense Intelligence",
            "timeout": 500
        },
        {
            "playbookID": "GDPRContactAuthorities Test"
        },
        {
            "integrations": "Google Resource Manager",
            "playbookID": "GoogleResourceManager-Test",
            "timeout": 500,
            "nightly": true
        },
        {
            "integrations": "SlashNext Phishing Incident Response",
            "playbookID": "SlashNextPhishingIncidentResponse-Test",
            "timeout": 500,
            "nightly": true
        },
        {
            "integrations": "Google Cloud Storage",
            "playbookID": "GCS - Test",
            "timeout": 500,
            "nightly": true,
            "memory_threshold": 80
        },
        {
            "integrations": "GooglePubSub",
            "playbookID": "GooglePubSub_Test",
            "nightly": true,
            "fromversion": "5.0.0"
        },
        {
            "playbookID": "Calculate Severity - Generic v2 - Test",
            "integrations": [
                "Palo Alto Minemeld",
                "Active Directory Query v2"
            ],
            "instance_names": "active_directory_ninja",
            "fromversion": "4.5.0"
        },
        {
            "integrations": "Freshdesk",
            "playbookID": "Freshdesk-Test",
            "timeout": 500,
            "nightly": true
        },
        {
            "playbookID": "Autoextract - Test",
            "fromversion": "4.1.0"
        },
        {
            "playbookID": "FilterByList - Test",
            "fromversion": "4.5.0"
        },
        {
            "playbookID": "Impossible Traveler - Test",
            "integrations": [
                "Ipstack",
                "ipinfo",
                "Rasterize",
                "Active Directory Query v2",
                "Demisto REST API"
            ],
            "instance_names": "active_directory_ninja",
            "fromversion": "5.0.0",
            "timeout": 700
        },
        {
            "playbookID": "Active Directory - Get User Manager Details - Test",
            "integrations": "Active Directory Query v2",
            "instance_names": "active_directory_80k",
            "fromversion": "4.5.0"
        },
        {
            "integrations": "Kafka V2",
            "playbookID": "Kafka Test"
        },
        {
            "playbookID": "File Enrichment - Generic v2 - Test",
            "instance_names": "virus_total_private_api_general",
            "integrations": [
                "VirusTotal - Private API",
                "Cylance Protect v2"
            ]
        },
        {
            "integrations": [
                "epo",
                "McAfee Active Response"
            ],
            "playbookID": "Endpoint data collection test",
            "timeout": 500
        },
        {
            "integrations": [
                "epo",
                "McAfee Active Response"
            ],
            "playbookID": "MAR - Endpoint data collection test",
            "timeout": 500
        },
        {
            "integrations": "DUO Admin",
            "playbookID": "DuoAdmin API test playbook"
        },
        {
            "integrations": [
                "TAXII Server",
                "TAXIIFeed"
            ],
            "playbookID": "TAXII_Feed_Test",
            "fromversion": "5.5.0",
            "timeout": 300
        },
        {
            "integrations": "TAXII 2 Feed",
            "playbookID": "TAXII 2 Feed Test",
            "fromversion": "5.5.0"
        },
        {
            "integrations": "Traps",
            "playbookID": "Traps test",
            "timeout": 600
        },
        {
            "playbookID": "TestShowScheduledEntries"
        },
        {
            "playbookID": "Calculate Severity - Standard - Test",
            "integrations": "Palo Alto Minemeld",
            "fromversion": "4.5.0"
        },
        {
            "integrations": "Symantec Advanced Threat Protection",
            "playbookID": "Symantec ATP Test"
        },
        {
            "playbookID": "HTTPListRedirects - Test SSL"
        },
        {
            "playbookID": "HTTPListRedirects Basic Test"
        },
        {
            "playbookID": "CheckDockerImageAvailableTest"
        },
        {
            "playbookID": "ExtractDomainFromEmailTest"
        },
        {
            "playbookID": "Extract Indicators From File - Generic v2 - Test",
            "integrations": "Image OCR",
            "timeout": 300,
            "fromversion": "4.1.0",
            "toversion": "4.4.9"
        },
        {
            "playbookID": "Extract Indicators From File - Generic v2 - Test",
            "integrations": "Image OCR",
            "timeout": 350,
            "fromversion": "4.5.0"
        },
        {
            "playbookID": "Endpoint Enrichment - Generic v2.1 - Test",
            "integrations": [
                "FalconHost",
                "Cylance Protect v2",
                "carbonblack-v2",
                "epo",
                "Active Directory Query v2"
            ],
            "instance_names": "active_directory_ninja"
        },
        {
            "playbookID": "EmailReputationTest",
            "integrations": "Have I Been Pwned? V2"
        },
        {
            "integrations": "Symantec Deepsight Intelligence",
            "playbookID": "Symantec Deepsight Test"
        },
        {
            "playbookID": "ExtractDomainFromEmailTest"
        },
        {
            "playbookID": "Wait Until Datetime - Test",
            "fromversion": "4.5.0"
        },
        {
            "playbookID": "PAN OS EDL Management - Test",
            "integrations": "palo_alto_networks_pan_os_edl_management"
        },
        {
            "playbookID": "PAN-OS DAG Configuration Test",
            "integrations": "Panorama",
            "instance_names": "palo_alto_panorama_9.0",
            "timeout": 300
        },
        {
            "playbookID": "PAN-OS Create Or Edit Rule Test",
            "integrations": "Panorama",
            "instance_names": "palo_alto_panorama_9.0",
            "timeout": 1000
        },
        {
            "playbookID": "PAN-OS EDL Setup v3 Test",
            "integrations": [
                "Panorama",
                "palo_alto_networks_pan_os_edl_management"
            ],
            "instance_names": "palo_alto_firewall_9.0",
            "timeout": 300
        },
        {
            "integrations": "Snowflake",
            "playbookID": "Snowflake-Test"
        },
        {
            "playbookID": "Account Enrichment - Generic v2.1 - Test",
            "integrations": "Active Directory Query v2",
            "instance_names": "active_directory_ninja"
        },
        {
            "integrations": "Cisco Umbrella Investigate",
            "playbookID": "Domain Enrichment - Generic v2 - Test"
        },
        {
            "integrations": "Google BigQuery",
            "playbookID": "Google BigQuery Test"
        },
        {
            "integrations": "Zoom",
            "playbookID": "Zoom_Test"
        },
        {
            "playbookID": "IP Enrichment - Generic v2 - Test",
            "integrations": "Threat Crowd",
            "fromversion": "4.1.0"
        },
        {
            "integrations": "Cherwell",
            "playbookID": "Cherwell Example Scripts - test"
        },
        {
            "integrations": "Cherwell",
            "playbookID": "Cherwell - test"
        },
        {
            "integrations": "CarbonBlackProtectionV2",
            "playbookID": "Carbon Black Enterprise Protection V2 Test"
        },
        {
            "integrations": "Active Directory Query v2",
            "instance_names": "active_directory_ninja",
            "playbookID": "Test ADGetUser Fails with no instances 'Active Directory Query' (old version)"
        },
        {
            "integrations": "ANYRUN",
            "playbookID": "ANYRUN-Test"
        },
        {
            "integrations": "ANYRUN",
            "playbookID": "Detonate File - ANYRUN - Test"
        },
        {
            "integrations": "ANYRUN",
            "playbookID": "Detonate URL - ANYRUN - Test"
        },
        {
            "integrations": "Netcraft",
            "playbookID": "Netcraft test"
        },
        {
            "integrations": "EclecticIQ Platform",
            "playbookID": "EclecticIQ Test"
        },
        {
            "playbookID": "FormattingPerformance - Test",
            "fromversion": "5.0.0"
        },
        {
            "integrations": "AWS - EC2",
            "playbookID": "2142f8de-29d5-4288-8426-0db39abe988b",
            "memory_threshold": 75
        },
        {
            "integrations": "AWS - EC2",
            "playbookID": "d66e5f86-e045-403f-819e-5058aa603c32"
        },
        {
            "integrations": "ANYRUN",
            "playbookID": "Detonate File From URL - ANYRUN - Test"
        },
        {
            "integrations": "AWS - CloudTrail",
            "playbookID": "3da2e31b-f114-4d7f-8702-117f3b498de9"
        },
        {
            "integrations": "carbonblackprotection",
            "playbookID": "67b0f25f-b061-4468-8613-43ab13147173"
        },
        {
            "integrations": "DomainTools",
            "playbookID": "DomainTools-Test"
        },
        {
            "integrations": "Exabeam",
            "playbookID": "Exabeam - Test"
        },
        {
            "integrations": "DomainTools Iris",
            "playbookID": "DomainTools Iris - Test",
            "fromversion": "4.1.0"
        },
        {
            "integrations": "Cisco Spark",
            "playbookID": "Cisco Spark Test New"
        },
        {
            "integrations": "Remedy On-Demand",
            "playbookID": "Remedy-On-Demand-Test"
        },
        {
            "playbookID": "ssdeepreputationtest"
        },
        {
            "playbookID": "TestIsEmailAddressInternal"
        },
        {
            "integrations": "Google Cloud Compute",
            "playbookID": "GoogleCloudCompute-Test"
        },
        {
            "integrations": "AWS - S3",
            "playbookID": "97393cfc-2fc4-4dfe-8b6e-af64067fc436"
        },
        {
            "integrations": "Image OCR",
            "playbookID": "TestImageOCR"
        },
        {
            "integrations": "fireeye",
            "playbookID": "Detonate File - FireEye AX - Test"
        },
        {
            "integrations": [
                "Rasterize",
                "Image OCR"
            ],
            "playbookID": "Rasterize Test",
            "fromversion": "5.0.0"
        },
        {
            "integrations": [
                "Rasterize",
                "Image OCR"
            ],
            "playbookID": "Rasterize 4.5 Test",
            "toversion": "4.5.9"
        },
        {
            "integrations": "Rasterize",
            "playbookID": "RasterizeImageTest",
            "fromversion": "5.0.0"
        },
        {
            "integrations": "Ipstack",
            "playbookID": "Ipstack_Test"
        },
        {
            "integrations": "Perch",
            "playbookID": "Perch-Test"
        },
        {
            "integrations": "Forescout",
            "playbookID": "Forescout-Test"
        },
        {
            "integrations": "GitHub",
            "playbookID": "Git_Integration-Test"
        },
        {
            "integrations": "LogRhythmRest",
            "playbookID": "LogRhythm REST test"
        },
        {
            "integrations": "AlienVault USM Anywhere",
            "playbookID": "AlienVaultUSMAnywhereTest"
        },
        {
            "playbookID": "PhishLabsTestPopulateIndicators"
        },
        {
            "playbookID": "Test_HTMLtoMD"
        },
        {
            "integrations": "PhishLabs IOC",
            "playbookID": "PhishLabsIOC TestPlaybook",
            "fromversion": "4.1.0"
        },
        {
            "integrations": "vmray",
            "playbookID": "VMRay-Test"
        },
        {
            "integrations": "PerceptionPoint",
            "playbookID": "PerceptionPoint Test",
            "fromversion": "4.1.0"
        },
        {
            "integrations": "AutoFocus V2",
            "playbookID": "AutoFocus V2 test",
            "fromversion": "5.0.0",
            "timeout": 1000
        },
        {
            "playbookID": "Process Email - Generic for Rasterize"
        },
        {
            "playbookID": "Send Investigation Summary Reports - Test",
            "integrations": "EWS Mail Sender",
            "fromversion": "4.5.0"
        },
        {
            "integrations": "Anomali ThreatStream v2",
            "playbookID": "ThreatStream-Test"
        },
        {
            "integrations": "Flashpoint",
            "playbookID": "Flashpoint_event-Test"
        },
        {
            "integrations": "Flashpoint",
            "playbookID": "Flashpoint_forum-Test"
        },
        {
            "integrations": "Flashpoint",
            "playbookID": "Flashpoint_report-Test"
        },
        {
            "integrations": "Flashpoint",
            "playbookID": "Flashpoint_reputation-Test"
        },
        {
            "integrations": "BluecatAddressManager",
            "playbookID": "Bluecat Address Manager test"
        },
        {
            "integrations": "MailListener - POP3 Beta",
            "playbookID": "MailListener-POP3 - Test"
        },
        {
            "playbookID": "sumList - Test"
        },
        {
            "integrations": "VulnDB",
            "playbookID": "Test-VulnDB"
        },
        {
            "integrations": "Shodan_v2",
            "playbookID": "Test-Shodan_v2",
            "timeout": 1000
        },
        {
            "integrations": "Threat Crowd",
            "playbookID": "ThreatCrowd - Test"
        },
        {
            "integrations": "GoogleDocs",
            "playbookID": "GoogleDocs-test"
        },
        {
            "playbookID": "Request Debugging - Test",
            "fromversion": "5.0.0"
        },
        {
            "playbookID": "Test Convert file hash to corresponding hashes",
            "fromversion": "4.5.0",
            "integrations": "VirusTotal",
            "instance_names": "virus_total_general"
        },
        {
            "playbookID": "PANW - Hunting and threat detection by indicator type Test",
            "fromversion": "5.0.0",
            "timeout": 1200,
            "integrations": [
                "Panorama",
                "Palo Alto Networks Cortex",
                "AutoFocus V2",
                "VirusTotal"
            ],
            "instance_names": [
                "palo_alto_panorama",
                "virus_total_general"
            ]
        },
        {
            "playbookID": "PAN-OS Query Logs For Indicators Test",
            "fromversion": "4.5.0",
            "timeout": 1500,
            "integrations": "Panorama",
            "instance_names": "palo_alto_panorama"
        },
        {
            "integrations": "Hybrid Analysis",
            "playbookID": "HybridAnalysis-Test",
            "timeout": 500,
            "fromversion": "4.1.0"
        },
        {
            "integrations": "Elasticsearch v2",
            "instance_names": "es_v7",
            "playbookID": "Elasticsearch_v2_test"
        },
        {
            "integrations": "ElasticsearchFeed",
            "instance_names": "es_demisto_feed",
            "playbookID": "Elasticsearch_Fetch_Demisto_Indicators_Test",
            "fromversion": "5.5.0"
        },
        {
            "integrations": "ElasticsearchFeed",
            "instance_names": "es_generic_feed",
            "playbookID": "Elasticsearch_Fetch_Custom_Indicators_Test",
            "fromversion": "5.5.0"
        },
        {
            "integrations": "Elasticsearch v2",
            "instance_names": "es_v6",
            "playbookID": "Elasticsearch_v2_test-v6"
        },
        {
            "integrations": "IronDefense",
            "playbookID": "IronDefenseTest"
        },
        {
            "integrations": "PolySwarm",
            "playbookID": "PolySwarm-Test"
        },
        {
            "integrations": "Kennav2",
            "playbookID": "Kenna Test"
        },
        {
            "integrations": "SecurityAdvisor",
            "playbookID": "SecurityAdvisor-Test",
            "fromversion": "4.5.0"
        },
        {
            "integrations": "Google Key Management Service",
            "playbookID": "Google-KMS-test",
            "pid_threshold": 6,
            "memory_threshold": 60
        },
        {
            "integrations": "SecBI",
            "playbookID": "SecBI - Test"
        },
        {
            "playbookID": "ExtractFQDNFromUrlAndEmail-Test"
        },
        {
            "integrations": "EWS v2",
            "playbookID": "Get EWS Folder Test",
            "fromversion": "4.5.0",
            "instance_names": "ewv2_regular",
            "timeout": 1200
        },
        {
            "integrations": "EWSO365",
            "playbookID": "EWS_O365_test",
            "fromversion": "5.0.0"
        },
        {
            "integrations": "QRadar",
            "playbookID": "QRadar Indicator Hunting Test",
            "timeout": 600,
            "fromversion": "5.0.0"
        },
        {
            "playbookID": "SetAndHandleEmpty test",
            "fromversion": "4.5.0"
        },
        {
            "integrations": "Tanium v2",
            "playbookID": "Tanium v2 - Test"
        },
        {
            "integrations": "Office 365 Feed",
            "playbookID": "Office365_Feed_Test",
            "fromversion": "5.5.0"
        },
        {
            "integrations": "GoogleCloudTranslate",
            "playbookID": "GoogleCloudTranslate-Test",
            "pid_threshold": 8
        },
        {
            "integrations": "Infoblox",
            "playbookID": "Infoblox Test"
        },
        {
            "integrations": "BPA",
            "playbookID": "Test-BPA",
            "fromversion": "4.5.0"
        },
        {
            "playbookID": "GetValuesOfMultipleFIelds Test",
            "fromversion": "4.5.0"
        },
        {
            "playbookID": "IsInternalHostName Test",
            "fromversion": "4.5.0"
        },
        {
            "playbookID": "DigitalGuardian-Test",
            "integrations": "Digital Guardian",
            "fromversion": "5.0.0"
        },
        {
            "integrations": "SplunkPy",
            "playbookID": "Splunk Indicator Hunting Test",
            "fromversion": "5.0.0",
            "memory_threshold": 500,
            "instance_names": "use_default_handler"
        },
        {
            "integrations": "BPA",
            "playbookID": "Test-BPA_Integration",
            "fromversion": "4.5.0"
        },
        {
            "integrations": "Sixgill",
            "playbookID": "Sixgill-Test",
            "fromversion": "5.0.0"
        },
        {
            "integrations": "AutoFocus Feed",
            "playbookID": "playbook-FeedAutofocus_test",
            "fromversion": "5.5.0"
        },
        {
            "integrations": "AutoFocus Daily Feed",
            "playbookID": "playbook-FeedAutofocus_daily_test",
            "fromversion": "5.5.0"
        },
        {
            "integrations": "PaloAltoNetworks_PrismaCloudCompute",
            "playbookID": "PaloAltoNetworks_PrismaCloudCompute-Test"
        },
        {
            "integrations": "Recorded Future Feed",
            "playbookID": "RecordedFutureFeed - Test",
            "timeout": 1000,
            "fromversion": "5.5.0",
            "memory_threshold": 86
        },
        {
            "integrations": "Expanse",
            "playbookID": "test-Expanse-Playbook",
            "fromversion": "5.0.0"
        },
        {
            "integrations": "Expanse",
            "playbookID": "test-Expanse",
            "fromversion": "5.0.0"
        },
        {
            "integrations": "DShield Feed",
            "playbookID": "playbook-DshieldFeed_test",
            "fromversion": "5.5.0"
        },
        {
            "integrations": "AlienVault Reputation Feed",
            "playbookID": "AlienVaultReputationFeed_Test",
            "fromversion": "5.5.0",
            "memory_threshold": 175
        },
        {
            "integrations": "BruteForceBlocker Feed",
            "playbookID": "playbook-BruteForceBlocker_test",
            "fromversion": "5.5.0"
        },
        {
            "integrations": "illuminate",
            "playbookID": "illuminate Integration Test"
        },
        {
            "integrations": "Carbon Black Enterprise EDR",
            "playbookID": "Carbon Black Enterprise EDR Test",
            "fromversion": "5.0.0"
        },
        {
            "integrations": "illuminate",
            "playbookID": "illuminate Integration Demonstration - Test"
        },
        {
            "integrations": "MongoDB Key Value Store",
            "playbookID": "MongoDB KeyValueStore - Test",
            "pid_threshold": 12,
            "fromversion": "5.0.0"
        },
        {
            "integrations": "MongoDB Log",
            "playbookID": "MongoDBLog - Test",
            "pid_threshold": 12,
            "fromversion": "5.0.0"
        },
        {
            "integrations": "Google Chronicle Backstory",
            "playbookID": "Google Chronicle Backstory Asset - Test",
            "fromversion": "5.0.0"
        },
        {
            "integrations": "Google Chronicle Backstory",
            "playbookID": "Google Chronicle Backstory IOC Details - Test",
            "fromversion": "5.0.0"
        },
        {
            "integrations": "Google Chronicle Backstory",
            "playbookID": "Google Chronicle Backstory List Alerts - Test",
            "fromversion": "5.0.0"
        },
        {
            "integrations": "Google Chronicle Backstory",
            "playbookID": "Google Chronicle Backstory List IOCs - Test",
            "fromversion": "5.0.0"
        },
        {
            "integrations": "Google Chronicle Backstory",
            "playbookID": "Google Chronicle Backstory Reputation - Test",
            "fromversion": "5.0.0"
        },
        {
            "integrations": "Google Chronicle Backstory",
            "playbookID": "Google Chronicle Backstory List Events - Test",
            "fromversion": "5.0.0"
        },
        {
            "integrations": "Feodo Tracker Hashes Feed",
            "playbookID": "playbook-feodoteackerhash_test",
            "fromversion": "5.5.0",
            "memory_threshold": 130,
            "timeout": 600
        },
        {
            "integrations": "Feodo Tracker IP Blocklist Feed",
            "instance_names": "feodo_tracker_ip_currently__active",
            "playbookID": "playbook-feodotrackeripblock_test",
            "fromversion": "5.5.0"
        },
        {
            "integrations": "Feodo Tracker IP Blocklist Feed",
            "instance_names": "feodo_tracker_ip_30_days",
            "playbookID": "playbook-feodotrackeripblock_test",
            "fromversion": "5.5.0"
        },
        {
            "integrations": "Code42",
            "playbookID": "Code42-Test",
            "timeout": 600
        },
        {
            "playbookID": "Code42 File Search Test",
            "integrations": "Code42"
        },
        {
            "playbookID": "FetchIndicatorsFromFile-test",
            "fromversion": "5.5.0"
        },
        {
            "integrations": "RiskSense",
            "playbookID": "RiskSense Get Apps - Test"
        },
        {
            "integrations": "RiskSense",
            "playbookID": "RiskSense Get Host Detail - Test"
        },
        {
            "integrations": "RiskSense",
            "playbookID": "RiskSense Get Host Finding Detail - Test"
        },
        {
            "integrations": "RiskSense",
            "playbookID": "RiskSense Get Hosts - Test"
        },
        {
            "integrations": "RiskSense",
            "playbookID": "RiskSense Get Host Findings - Test"
        },
        {
            "integrations": "RiskSense",
            "playbookID": "RiskSense Get Unique Cves - Test"
        },
        {
            "integrations": "RiskSense",
            "playbookID": "RiskSense Get Unique Open Findings - Test"
        },
        {
            "integrations": "RiskSense",
            "playbookID": "RiskSense Get Apps Detail - Test"
        },
        {
            "integrations": "RiskSense",
            "playbookID": "RiskSense Apply Tag - Test"
        },
        {
            "integrations": "Indeni",
            "playbookID": "Indeni_test",
            "fromversion": "5.0.0"
        },
        {
            "integrations": "CounterCraft Deception Director",
            "playbookID": "CounterCraft - Test",
            "fromversion": "5.0.0"
        },
        {
            "integrations": "SafeBreach v2",
            "playbookID": "playbook-SafeBreach-Test",
            "fromversion": "5.5.0"
        },
        {
            "playbookID": "DbotPredictOufOfTheBoxTest",
            "fromversion": "4.5.0",
            "timeout": 1000
        },
        {
            "integrations": "AlienVault OTX TAXII Feed",
            "playbookID": "playbook-feedalienvaultotx_test",
            "fromversion": "5.5.0"
        },
        {
            "playbookID": "ExtractDomainAndFQDNFromUrlAndEmail-Test",
            "fromversion": "5.5.0"
        },
        {
            "integrations": "Cortex Data Lake",
            "playbookID": "Cortex Data Lake Test",
            "instance_names": "cdl_prod",
            "fromversion": "4.5.0"
        },
        {
            "integrations": "Cortex Data Lake",
            "playbookID": "Cortex Data Lake Test",
            "instance_names": "cdl_dev",
            "fromversion": "4.5.0"
        },
        {
            "integrations": "MongoDB",
            "playbookID": "MongoDB - Test"
        },
        {
            "playbookID": "DBotCreatePhishingClassifierV2FromFile-Test",
            "timeout": 60000,
            "fromversion": "4.5.0"
        },
        {
            "integrations": "Logz.io",
            "playbookID": "Logzio - Test",
            "fromversion": "5.0.0"
        },
        {
            "integrations": "IBM Resilient Systems",
            "playbookID": "IBM Resilient Systems Test"
        },
        {
            "integrations": [
                "Prisma Access",
                "Prisma Access Egress IP feed"
            ],
            "playbookID": "Prisma_Access_Egress_IP_Feed-Test",
            "timeout": 60000,
            "fromversion": "5.5.0",
            "nightly": true
        },
        {
            "integrations": "Prisma Access",
            "playbookID": "Prisma_Access-Test",
            "timeout": 60000,
            "fromversion": "5.5.0",
            "nightly": true
        },
        {
            "playbookID": "EvaluateMLModllAtProduction-Test",
            "fromversion": "4.5.0"
        },
        {
            "integrations": "Zabbix",
            "playbookID": "Zabbix - Test"
        },
        {
            "integrations": "GCP Whitelist Feed",
            "playbookID": "GCPWhitelist_Feed_Test",
            "fromversion": "5.5.0"
        },
        {
            "integrations": "Endace",
            "playbookID": "Endace-Test",
            "fromversion": "5.0.0"
        },
        {
            "integrations": "Deep Instinct",
            "playbookID": "Deep_Instinct-Test",
            "fromversion": "5.0.0"
        },
        {
            "integrations": "Recorded Future v2",
            "playbookID": "Recorded Future Test Playbook",
            "fromversion": "5.0.0"
        },
        {
            "integrations": "Azure AD Connect Health Feed",
            "playbookID": "FeedAzureADConnectHealth_Test",
            "fromversion": "5.5.0"
        },
        {
            "integrations": "Zoom Feed",
            "playbookID": "FeedZoom_Test",
            "fromversion": "5.5.0"
        },
        {
            "playbookID": "PCAP Search test",
            "fromversion": "5.0.0"
        },
        {
            "playbookID": "PCAP File Carving Test",
            "instance_names": "virus_total_general",
            "integrations": [
                "VirusTotal",
                "WildFire-v2"
            ],
            "fromversion": "5.0.0"
        },
        {
            "integrations": "VirusTotal",
            "instance_names": "virus_total_general",
            "playbookID": "PCAP Parsing And Indicator Enrichment Test",
            "fromversion": "5.0.0"
        },
        {
            "integrations": "Workday",
            "playbookID": "Workday - Test",
            "fromversion": "5.0.0",
            "timeout": 600
        },
        {
            "integrations": "Unit42 Feed",
            "playbookID": "Unit42 Feed - Test",
            "fromversion": "5.5.0"
        },
        {
            "integrations": "CrowdStrikeMalquery",
            "playbookID": "CrowdStrikeMalquery-Test",
            "fromversion": "5.0.0",
            "timeout": 1500

        },
        {
            "playbookID": "hashIncidentFields-test",
            "fromversion": "4.5.0",
            "timeout": 60000
        },
        {
            "integrations": "TruSTAR v2",
            "playbookID": "TruSTAR v2-Test",
            "timeout": 500
        },
        {
            "integrations": "Ivanti Heat",
            "playbookID": "Ivanti Heat - Test"
        },
        {
            "integrations": "Blueliv ThreatCompass",
            "playbookID": "Blueliv_ThreatCompass_test",
            "fromversion": "5.0.0"
        },
        {
            "playbookID": "IncreaseIncidentSeverity-Test",
            "fromversion": "5.0.0"
        },
        {
            "playbookID": "IfThenElse-Test",
            "fromversion": "5.0.0"
        }
    ],
    "skipped_tests": {
        "PAN-OS DAG Configuration Test": "Issue 60693",
        "Phishing Classifier V2 ML Test": "Issue 26066",
        "CuckooTest": "Issue 25601",
        "RedLockTest": "Issue 24600",
        "Digital Defense FrontlineVM - Scan Asset Not Recently Scanned Test": "Issue 25477",
        "SentinelOne V2 - test": "Issue 24933",
        "Maltiverse Test": "Issue 24335",
        "TestDedupIncidentsPlaybook": "Issue 24344",
        "CreateIndicatorFromSTIXTest": "Issue 24345",
        "SNDBOX_Test": "Issue 24349",
        "Endpoint data collection test": "Uses a deprecated playbook called Endpoint data collection",
        "Prisma_Access_Egress_IP_Feed-Test": "unskip after we will get Prisma Access instance",
        "Prisma_Access-Test": "unskip after we will get Prisma Access instance",
        "Test-Shodan_v2": "Issue 23370",
        "Symantec Deepsight Test": "Issue 22971",
        "Cybereason Test": "Issue 22683",
        "TestProofpointFeed": "Issue 22229",
        "Git_Integration-Test": "Issue 20029",
        "Symantec Data Loss Prevention - Test": "Issue 20134",
        "NetWitness Endpoint Test": "Issue 19878",
        "TestUptycs": "Issue 19750",
        "InfoArmorVigilanteATITest": "Test issue 17358",
        "ArcSight Logger test": "Issue 19117",
        "TestDedupIncidentsByName": "skipped on purpose - this is part of the TestDedupIncidentsPlaybook - no need to execute separately as a test",
        "3da2e31b-f114-4d7f-8702-117f3b498de9": "Issue 19837",
        "d66e5f86-e045-403f-819e-5058aa603c32": "pr 3220",
        "RecordedFutureFeed - Test": "Issue 18922",
        "IntSights Mssp Test": "Issue #16351",
        "CheckPhish-Test": "Issue 19188",
        "fd93f620-9a2d-4fb6-85d1-151a6a72e46d": "Issue 19854",
        "DeleteContext-auto-subplaybook-test": "used in DeleteContext-auto-test as sub playbook",
        "Test Playbook TrendMicroDDA": "Issue 16501",
        "Process Email - Generic - Test - Actual Incident": "Should never run as standalone. Issue #25947",
        "Phishing v2 - Test - Actual Incident": "Should never run as standalone. Issue #25947",
        "Phishing - Core - Test - Actual Incident": "Should never run as standalone. Issue #25947",
        "ssdeepreputationtest": "Issue #20953",
        "C2sec-Test": "Issue #21633",
        "PAN-OS Query Logs For Indicators Test": "Issue #23505",
        "Panorama Query Logs - Test": "Issue #23505",
        "palo_alto_panorama_test_pb": "Issue #22835",
        "GCS Bucket Management - Test": "used in GCS - Test as sub playbook",
        "GCS Object Operations - Test": "used in GCS - Test as sub playbook",
        "GCS Bucket Policy (ACL) - Test": "used in GCS - Test as sub playbook",
        "GCS Object Policy (ACL) - Test": "used in GCS - Test as sub playbook",
        "Send Email To Recipients": "used in EWS Mail Sender Test 2 as sub playbook",
        "Cortex XDR - IOC - Test": "issue #25598",
        "Create Phishing Classifier V2 ML Test": "Issue 26341",
        "DuoAdmin API test playbook": "Issue 24937",
        "SMB test": "Issue 26454",
        "Infocyte-Test": "Issue 26445",
        "Account Enrichment - Generic v2 - Test": "Issue 26452",
        "Office365_Feed_Test": "Issue 26455",
        "DBotCreatePhishingClassifierV2FromFile-Test": "Issue 26456",
        "Google Chronicle Backstory Asset - Test": "Issue 26460",
        "Keylight v2 - Test": "Issue 26462",
        "AutoFocus V2 test": "Issue 26464",
        "HybridAnalysis-Test": "Issue 26599",
        "Tenable.io test": "Issue 26727",
        "Tenable.io Scan Test": "Issue 26727",
        "URL Enrichment - Generic v2 - Test": "Issue 26463",
        "ThreatConnect v2 - Test": "Issue 26782",
        "Pwned v2 test": "Issue 26601",
        "Email Address Enrichment - Generic v2.1 - Test": "Issue 26785",
        "Tanium v2 - Test": "Issue 26822",
        "Google Chronicle Backstory List IOCs - Test": "Issue 26461",
        "EvaluateMLModllAtProduction-Test": "Issue 26849",
        "hashIncidentFields-test": "Issue 26850",
        "MISP V2 Test": "Issue 26905",
        "Mimecast test": "Issue 26906",
        "Mail Sender (New) Test": "Issue 25602"
    },
    "skipped_integrations": {

        "_comment1": "~~~ NO INSTANCE ~~~",
        "Symantec Management Center": "Issue 23960",
        "PerceptionPoint": "Issue 25795",
        "Infoblox": "Issue 25651",
        "Traps": "Issue 24122",
        "McAfee Advanced Threat Defense": "Issue 16909",
        "CrowdStrike Falcon X": "Issue 26209",
        "Deep Instinct": "The partner didn't provide an instance",
        "Cofense Triage v2": "No instance - partner integration",
        "ArcSight Logger": "Issue 24303",
        "MxToolBox": "No instance",
        "Skyformation": "No instance, old partner",
        "Prisma Access": "Instance will be provided soon by Lior and Prasen",
        "AlphaSOC Network Behavior Analytics": "No instance",
        "IsItPhishing": "No instance",
        "Verodin": "No instance",
        "EasyVista": "No instance",
        "Pipl": "No instance",
        "Moloch": "No instance",
        "Twilio": "No instance",
        "Zendesk": "No instance",
        "google-vault": "Issue 25798",
        "GuardiCore": "No instance",
        "Nessus": "No instance",
        "Cisco CloudLock": "No instance",
        "SentinelOne": "No instance",
        "Vectra v2": "No instance",
        "Awake Security": "Issue 23376",
        "ExtraHop": "No license, issue 23731",
        "RiskSense": "We should get an instance talk to Francesco",
        "Palo Alto Networks Cortex": "Issue 22300",
        "AWS - IAM": "Issue 21401",
        "FortiGate": "License expired, and not going to get one (issue 14723)",
        "IronDefense": "Test depends on making requests to a non-public API",
        "Attivo Botsink": "no instance, not going to get it",
        "VMware": "no License, and probably not going to get it",
        "AWS Sagemaker": "License expired, and probably not going to get it",
        "Symantec MSS": "No instance, probably not going to get it (issue 15513)",
        "Google Cloud Compute": "Can't test yet",
        "Cymon": "The service was discontinued since April 30th, 2019.",
        "FireEye ETP": "No instance",
        "ProofpointTAP_v2": "No instance",
        "remedy_sr_beta": "No instance",
        "ExtraHop v2": "No instance",
        "Minerva Labs Anti-Evasion Platform": "Issue 18835",
        "PolySwarm": "contribution",
        "Blueliv ThreatContext": "contribution",
        "Silverfort": "contribution",
        "fireeye": "Issue 19839",
        "DomainTools": "Issue 8298",
        "Remedy On-Demand": "Issue 19835",
        "Check Point": "Issue 18643",
        "Preempt": "Issue 20268",
        "iDefense": "Issue 20095",
        "Jask": "Issue 18879",
        "vmray": "Issue 18752",
        "Anomali ThreatStream v2": "Issue 19182",
        "Anomali ThreatStream": "Issue 19182",
        "SCADAfence CNM": "Issue 18376",
        "ArcSight ESM v2": "Issue #18328",
        "AlienVault USM Anywhere": "Issue #18273",
        "Tufin": "Issue 16441",
        "Dell Secureworks": "Instance locally installed on @liorblob PC",
        "Netskope": "instance is down",
        "Farsight DNSDB": "Issue 15512",
        "Service Manager": "Expired license",
        "carbonblackprotection": "License expired",
        "icebrg": "Issue 14312",
        "Freshdesk": "Trial account expired",
        "Threat Grid": "Issue 16197",
        "Kafka V2": "Can not connect to instance from remote",
        "Check Point Sandblast": "Issue 15948",
        "Remedy AR": "getting 'Not Found' in test button",
        "Salesforce": "Issue 15901",
        "Zscaler": "Issue 17784",
        "RedCanary": "License expired",
        "ANYRUN": "No instance",
        "Snowflake": "Looks like account expired, needs looking into",
        "Cisco Spark": "Issue 18940",
        "Phish.AI": "Issue 17291",
        "MaxMind GeoIP2": "Issue 18932.",
        "Exabeam": "Issue 19371",
        "McAfee ESM-v10": "Issue 20225",
        "PaloAltoNetworks_PrismaCloudCompute": "Instance not set up yet",
        "Code42": "Instance not set up yet",
        "SecBI": "Issue 22545",
        "IBM Resilient Systems": "Issue 23722",
        "VxStream": "Issue #23795",
        "Ivanti Heat": "Issue 26259",
        "Bambenek Consulting Feed": "Issue 26184",
        "AWS - Athena - Beta": "Issue 19834",
        "Blueliv ThreatCompass": "Community contribution",

        "_comment2": "~~~ UNSTABLE ~~~",
        "ServiceNow": "Instance goes to hibernate every few hours",
        "Tenable.sc": "unstable instance",
<<<<<<< HEAD
=======
        "ThreatConnect v2": "unstable instance",
>>>>>>> 4bb9551c

        "_comment3": "~~~ QUOTA ISSUES ~~~",
        "Joe Security": "Issue 25650",
        "XFE_v2": "Issue 22715",
        "AlphaSOC Wisdom": "API key has expired",
        "Lastline": "issue 20323",
        "Google Resource Manager": "Cannot create projects because have reached alloted quota.",
        "Looker": "Warehouse 'DEMO_WH' cannot be resumed because resource monitor 'LIMITER' has exceeded its quota.",
        "Ipstack": "Issue 26266",

        "_comment4": "~~~ NO INSTANCE - SUPPORTED BY THE COMMUNITY ~~~",
        "Zabbix": "Supported by external developer",
        "SafeBreach v2": "it is a partner integration, no instance",
        "IllusiveNetworks": "supported by partner",
        "Recorded Future v2": "supported by partner",
        "Humio": "supported by the partner",
        "Digital Guardian": "partner integration",

        "_comment5": "~~~ OTHER ~~~",
        "XFE": "We have the new integration XFE_v2, so no need to test the old one because they use the same quote",
        "Cisco ASA": "Issue 25741",
        "Endace": "Issue 24304",
        "Pentera": "authentication method will not work with testing",
        "EclecticIQ Platform": "Issue 8821",
        "BitDam": "Issue #17247",
        "Zoom": "Issue 19832",
        "urlscan.io": "Issue 21831",
        "Forescout": "Can only be run from within PANW network. Look in keeper for - Demisto in the LAB",
        "HelloWorldSimple": "This is just an example integration - no need for test",
        "TestHelloWorldPlaybook": "This is just an example integration - no need for test",
        "Cymulate": "Partner didn't provided test playbook",
        "Lastline v2": "Temporary skipping, due to quota issues, in order to merge a PR",
        "Palo Alto Minemeld": "Issue #26878"
    },
    "nightly_integrations": [
        "Lastline v2",
        "TruSTAR",
        "SlackV2",
        "VulnDB"
    ],
    "unmockable_integrations": {
        "Cherwell": "Submits a file - tests that send files shouldn't be mocked",
        "ThreatConnect v2": "Issue 26794",
        "Infocyte": "Proxy issues",
        "SNDBOX": "Submits a file - tests that send files shouldn't be mocked",
        "Joe Security": "Submits a file - tests that send files shouldn't be mocked",
        "Maltiverse": "issue 24335",
        "MITRE ATT&CK": "Using taxii2client package",
        "MongoDB": "Our instance not using SSL",
        "Cortex Data Lake": "Integration requires SSL",
        "Google Key Management Service": "The API requires an SSL secure connection to work.",
        "McAfee ESM-v10": "we have multiple instances with same test playbook, mock recording are per playbook so it keeps failing the playback step",
        "SplunkPy": "we have multiple instances with same test playbook, mock recording are per playbook so it keeps failing the playback step",
        "mysql": "Does not use http",
        "SlackV2": "Integration requires SSL",
        "Whois": "Mocks does not support sockets",
        "Panorama": "Exception: Proxy process took to long to go up. https://circleci.com/gh/demisto/content/24826",
        "Image OCR": "Does not perform network traffic",
        "Server Message Block (SMB)": "Does not perform http communication",
        "Active Directory Query v2": "Does not perform http communication",
        "dnstwist": "Does not perform http communication",
        "Generic SQL": "Does not perform http communication",
        "VxStream": "Issue 15544",
        "PagerDuty v2": "Integration requires SSL",
        "TCPIPUtils": "Integration requires SSL",
        "Luminate": "Integration has no proxy checkbox",
        "Shodan": "Integration has no proxy checkbox",
        "Google BigQuery": "Integration has no proxy checkbox",
        "ReversingLabs A1000": "Checking",
        "Check Point": "Checking",
        "okta": "Test Module failing, suspect it requires SSL",
        "Okta v2": "dynamic test, need to revisit and better avoid conflicts",
        "Awake Security": "Checking",
        "ArcSight ESM v2": "Checking",
        "Phish.AI": "Checking",
        "Intezer": "Nightly - Checking",
        "ProtectWise": "Nightly - Checking",
        "google-vault": "Nightly - Checking",
        "McAfee NSM": "Nightly - Checking",
        "Forcepoint": "Nightly - Checking",
        "palo_alto_firewall": "Need to check test module",
        "Signal Sciences WAF": "error with certificate",
        "google": "'unsecure' parameter not working",
        "EWS Mail Sender": "Inconsistent test (playback fails, record succeeds)",
        "ReversingLabs Titanium Cloud": "No Unsecure checkbox. proxy trying to connect when disabled.",
        "Anomali ThreatStream": "'proxy' parameter not working",
        "Palo Alto Networks Cortex": "SDK",
        "Recorded Future": "might be dynamic test",
        "AlphaSOC Wisdom": "Test module issue",
        "RedLock": "SSL Issues",
        "Microsoft Graph": "Test direct access to oproxy",
        "MicrosoftGraphMail": "Test direct access to oproxy",
        "Microsoft Graph User": "Test direct access to oproxy",
        "Microsoft_Graph_Files": "Test direct access to oproxy",
        "Microsoft Graph Groups": "Test direct access to oproxy",
        "Microsoft Defender Advanced Threat Protection": "Test direct access to oproxy",
        "Azure Security Center v2": "Test direct access to oproxy",
        "Microsoft Graph Calendar": "Test direct access to oproxy",
        "Microsoft Graph Device Management": "Test direct access to oproxy",
        "Azure Compute v2": "Test direct access to oproxy",
        "AWS - CloudWatchLogs": "Issue 20958",
        "AWS - AccessAnalyzer": "Issue 24926",
        "AWS - ACM": "Issue 24926",
        "AWS - Athena - Beta": "Issue 24926",
        "AWS - CloudTrail": "Issue 24926",
        "AWS - EC2": "Issue 24926",
        "AWS - GuardDuty": "Issue 24926",
        "AWS - IAM": "Issue 24926",
        "AWS - Lambda": "Issue 24926",
        "AWS - Route53": "Issue 24926",
        "AWS - S3": "Issue 24926",
        "AWS - SQS": "Issue 24926",
        "Amazon DynamoDB": "Issue 24926",
        "AWS Sagemaker": "Issue 24926",
        "Gmail Single User": "googleclient sdk has time based challenge exchange",
        "Gmail": "googleclient sdk has time based challenge exchange",
        "GoogleCloudTranslate": "google translate sdk does not support proxy",
        "Google Chronicle Backstory": "SDK",
        "Google Vision AI": "SDK",
        "Google Cloud Compute": "googleclient sdk has time based challenge exchange",
        "Google Cloud Functions": "googleclient sdk has time based challenge exchange",
        "GoogleDocs": "googleclient sdk has time based challenge exchange",
        "GooglePubSub": "googleclient sdk has time based challenge exchange",
        "Google Resource Manager": "googleclient sdk has time based challenge exchange",
        "Google Cloud Storage": "SDK",
        "Syslog Sender": "syslog",
        "syslog": "syslog",
        "MongoDB Log": "Our instance not using SSL",
        "MongoDB Key Value Store": "Our instance not using SSL",
        "GoogleKubernetesEngine": "SDK"
    },
    "parallel_integrations": [
        "SNDBOX",
        "Whois",
        "Rasterize",
        "CVE Search v2",
        "VulnDB",
        "VirusTotal",
        "CheckPhish",
        "Tanium",
        "LogRhythmRest",
        "ipinfo",
        "Demisto REST API",
        "syslog",
        "ElasticsearchFeed",
        "MITRE ATT&CK",
        "Microsoft Intune Feed",
        "JSON Feed",
        "Plain Text Feed",
        "Fastly Feed",
        "Malware Domain List Active IPs Feed",
        "Blocklist_de Feed",
        "Cloudflare Feed",
        "AzureFeed",
        "SpamhausFeed",
        "Cofense Feed",
        "Bambenek Consulting Feed",
        "AWS Feed",
        "CSVFeed",
        "ProofpointFeed",
        "abuse.ch SSL Blacklist Feed",
        "TAXIIFeed",
        "Office 365 Feed",
        "AutoFocus Feed",
        "Recorded Future Feed",
        "DShield Feed",
        "AlienVault Reputation Feed",
        "BruteForceBlocker Feed",
        "Feodo Tracker Hashes Feed",
        "Feodo Tracker IP Blocklist Feed",
        "Feodo Tracker IP Blocklist Feed",
        "AlienVault OTX TAXII Feed",
        "Prisma Access Egress IP feed",
        "Lastline v2",
        "McAfee DXL",
        "GCP Whitelist Feed",
        "Cortex Data Lake"
    ],
    "docker_thresholds": {

        "_comment": "Add here docker images which are specific to an integration and require a non-default threshold (such as rasterize or ews). That way there is no need to define this multiple times. You can specify full image name with version or without.",
        "images": {
            "demisto/chromium": {
                "pid_threshold": 11
            },
            "demisto/py-ews:2.0": {
                "memory_threshold": 150
            },
            "demisto/pytan": {
                "pid_threshold": 11
            },
            "demisto/google-k8s-engine:1.0.0.9467": {
                "pid_threshold": 11
            }
        }
    }
}<|MERGE_RESOLUTION|>--- conflicted
+++ resolved
@@ -3063,10 +3063,7 @@
         "_comment2": "~~~ UNSTABLE ~~~",
         "ServiceNow": "Instance goes to hibernate every few hours",
         "Tenable.sc": "unstable instance",
-<<<<<<< HEAD
-=======
         "ThreatConnect v2": "unstable instance",
->>>>>>> 4bb9551c
 
         "_comment3": "~~~ QUOTA ISSUES ~~~",
         "Joe Security": "Issue 25650",
