{
    "testTimeout": 160,
    "testInterval": 20,
    "tests": [
	{
            "integrations": "Humio",
            "playbookID": "Humio-Test",
            "fromversion": "5.0.0"
        },
        {
            "integrations": "Bastille Networks",
            "playbookID": "BastilleNetworks-Test"
        },
        {
            "integrations": "MITRE ATT&CK",
            "playbookID": "Mitre Attack List 10 Indicators Feed Test"
        },
        {
            "integrations": "URLhaus",
            "playbookID": "Test_URLhaus",
            "timeout": 1000
        },
        {
            "integrations": "Microsoft Intune Feed",
            "playbookID": "FeedMicrosoftIntune_Test",
            "fromversion": "5.5.0"
        },
        {
            "integrations": "Smokescreen IllusionBLACK",
            "playbookID": "Smokescreen IllusionBLACK-Test",
            "fromversion": "5.0.0"
        },
        {
            "integrations": "Malwarebytes",
            "playbookID": "Malwarebytes-Test",
            "fromversion": "5.0.0"
        },
        {
            "integrations": "Tanium Threat Response",
            "playbookID": "Tanium Threat Response Test"
        },
        {
            "integrations": [
                "Syslog Sender",
                "syslog"
            ],
            "playbookID": "Test Syslog",
            "fromversion": "5.5.0",
            "timeout": 1000
        },
        {
            "integrations": "APIVoid",
            "playbookID": "APIVoid Test"
        },
        {
            "integrations": "Cisco Firepower",
            "playbookID": "Cisco Firepower - Test",
            "timeout": 1000,
            "fromversion": "5.0.0"
        },
        {
            "integrations": "IllusiveNetworks",
            "playbookID": "IllusiveNetworks-Test",
            "fromversion": "5.0.0"
        },
        {
            "integrations": "JSON Feed",
            "playbookID": "JSON_Feed_Test",
            "fromversion": "5.5.0",
            "instance_names": "JSON Feed no_auto_detect"

        },
        {
            "integrations": "JSON Feed",
            "playbookID": "JSON_Feed_Test",
            "fromversion": "5.5.0",
            "instance_names": "JSON Feed_auto_detect"
        },
        {
            "integrations": "Google Cloud Functions",
            "playbookID": "test playbook - Google Cloud Functions",
            "fromversion": "5.0.0"
        },
        {
            "integrations": "Plain Text Feed",
            "playbookID": "PlainText Feed - Test",
            "fromversion": "5.5.0",
            "instance_names": "Plain Text Feed no_auto_detect"
        },
        {
            "integrations": "Plain Text Feed",
            "playbookID": "PlainText Feed - Test",
            "fromversion": "5.5.0",
            "instance_names": "Plain Text Feed_auto_detect"
        },
        {
            "integrations": "Silverfort",
            "playbookID": "Silverfort-test",
            "fromversion": "5.0.0"
        },
        {
            "integrations": "Fastly Feed",
            "playbookID": "Fastly Feed Test",
            "fromversion": "5.5.0"
        },
        {
            "integrations": "Malware Domain List Active IPs Feed",
            "playbookID": "Malware Domain List Active IPs Feed Test",
            "fromversion": "5.5.0"
        },
        {
            "integrations": "Claroty",
            "playbookID": "Claroty - Test",
            "fromversion": "5.0.0"
        },
        {
            "integrations": "Trend Micro Apex",
            "playbookID": "Trend Micro Apex - Test"
        },
        {
            "integrations": "Blocklist_de Feed",
            "playbookID": "Blocklist_de - Test",
            "fromversion": "5.5.0"
        },
        {
            "integrations": "Cloudflare Feed",
            "playbookID": "cloudflare - Test",
            "fromversion": "5.5.0"
        },
        {
            "integrations": "AzureFeed",
            "playbookID": "AzureFeed - Test",
            "fromversion": "5.5.0"
        },
        {
            "playbookID": "CreateIndicatorFromSTIXTest",
            "fromversion": "5.0.0"
        },
        {
            "integrations": "SpamhausFeed",
            "playbookID": "Spamhaus_Feed_Test",
            "fromversion": "5.5.0"
        },
        {
            "integrations": "Cofense Feed",
            "playbookID": "TestCofenseFeed",
            "fromversion": "5.5.0"
        },
        {
            "integrations": "Bambenek Consulting Feed",
            "playbookID": "BambenekConsultingFeed_Test",
            "fromversion": "5.5.0"
        },
        {
            "integrations": "Pipl",
            "playbookID": "Pipl Test"
        },
        {
            "integrations": "AWS Feed",
            "playbookID": "AWS Feed Test",
            "fromversion": "5.5.0"
        },
        {
            "integrations": "Digital Defense FrontlineVM",
            "playbookID": "Digital Defense FrontlineVM - Scan Asset Not Recently Scanned Test"
        },
        {
            "integrations": "Digital Defense FrontlineVM",
            "playbookID": "Digital Defense FrontlineVM - Test Playbook"
        },
        {
            "integrations": "CSVFeed",
            "playbookID": "CSV_Feed_Test",
            "fromversion": "5.5.0",
            "instance_names": "CSVFeed_no_auto_detect"
        },
        {
            "integrations": "CSVFeed",
            "playbookID": "CSV_Feed_Test",
            "fromversion": "5.5.0",
            "instance_names": "CSVFeed_auto_detect"
        },
        {
            "integrations": "ProofpointFeed",
            "playbookID": "TestProofpointFeed",
            "fromversion": "5.5.0"
        },
        {
            "integrations": "Digital Shadows",
            "playbookID": "Digital Shadows - Test"
        },
        {
            "integrations": "Azure Compute v2",
            "playbookID": "Azure Compute - Test",
            "instance_names": "ms_azure_compute_dev"
        },
        {
            "integrations": "Azure Compute v2",
            "playbookID": "Azure Compute - Test",
            "instance_names": "ms_azure_compute_prod"
        },
        {
            "integrations": "Symantec Data Loss Prevention",
            "playbookID": "Symantec Data Loss Prevention - Test",
            "fromversion": "4.5.0"
        },
        {
            "integrations": "Lockpath KeyLight v2",
            "playbookID": "Keylight v2 - Test"
        },
        {
            "integrations": "Azure Security Center v2",
            "playbookID": "Azure SecurityCenter - Test",
            "instance_names": "ms_azure_sc_prod"
        },
        {
            "integrations": "Azure Security Center v2",
            "playbookID": "Azure SecurityCenter - Test",
            "instance_names": "ms_azure_sc_prod"
        },
        {
            "integrations": "JsonWhoIs",
            "playbookID": "JsonWhoIs-Test"
        },
        {
            "integrations": "Maltiverse",
            "playbookID": "Maltiverse Test"
        },
        {
            "integrations": "MicrosoftGraphMail",
            "playbookID": "MicrosoftGraphMail-Test",
            "instance_names": "ms_graph_mail_dev"
        },
        {
            "integrations": "MicrosoftGraphMail",
            "playbookID": "MicrosoftGraphMail-Test",
            "instance_names": "ms_graph_mail_dev_no_oproxy"
        },
        {
            "integrations": "MicrosoftGraphMail",
            "playbookID": "MicrosoftGraphMail-Test",
            "instance_names": "ms_graph_mail_prod"
        },
        {
            "integrations": "CloudShark",
            "playbookID": "CloudShark - Test Playbook",
            "timeout": 500
        },
        {
            "integrations": "Google Vision AI",
            "playbookID": "Google Vision API - Test"
        },
        {
            "integrations": "nmap",
            "playbookID": "Nmap - Test",
            "fromversion": "5.0.0"
        },
        {
            "integrations": "AutoFocus V2",
            "playbookID": "Autofocus Query Samples, Sessions and Tags Test Playbook",
            "fromversion": "4.5.0",
            "timeout": 1000
        },
        {
            "integrations": "HelloWorld",
            "playbookID": "HelloWorld-Test",
            "fromversion": "5.0.0"
        },
        {
            "integrations": "HelloWorld",
            "playbookID": "HelloWorld_Scan-Test",
            "fromversion": "5.0.0",
            "timeout": 2000
        },
        {
            "integrations": "ThreatQ v2",
            "playbookID": "ThreatQ - Test",
            "fromversion": "4.5.0"
        },
        {
            "integrations": "AttackIQFireDrill",
            "playbookID": "AttackIQ - Test"
        },
        {
            "integrations": "PhishLabs IOC EIR",
            "playbookID": "PhishlabsIOC_EIR-Test"
        },
        {
            "integrations": "Amazon DynamoDB",
            "playbookID": "AWS_DynamoDB-Test"
        },
        {
            "integrations": "PhishLabs IOC DRP",
            "playbookID": "PhishlabsIOC_DRP-Test"
        },
        {
            "playbookID": "Create Phishing Classifier V2 ML Test",
            "timeout": 60000,
            "fromversion": "4.5.0"
        },
        {
            "integrations": "ZeroFox",
            "playbookID": "ZeroFox-Test",
            "fromversion": "4.1.0"
        },
        {
            "integrations": "AlienVault OTX v2",
            "playbookID": "Alienvault_OTX_v2 - Test"
        },
        {
            "integrations": "AWS - CloudWatchLogs",
            "playbookID": "AWS - CloudWatchLogs Test Playbook"
        },
        {
            "integrations": "SlackV2",
            "playbookID": "Slack Test Playbook",
            "timeout": 2400,
            "pid_threshold": 5,
            "fromversion": "5.0.0"
        },
        {
            "integrations": "Cortex XDR - IR",
            "playbookID": "Test XDR Playbook",
            "fromversion": "4.1.0"
        },
        {
            "integrations": "Cortex XDR - IOC",
            "playbookID": "Cortex XDR - IOC - Test",
            "fromversion": "5.5.0",
            "timeout": 600
        },
        {
            "integrations": "Cloaken",
            "playbookID": "Cloaken-Test"
        },
        {
            "integrations": "Uptycs",
            "playbookID": "TestUptycs"
        },
        {
            "integrations": "ThreatX",
            "playbookID": "ThreatX-test"
        },
        {
            "integrations": "Akamai WAF SIEM",
            "playbookID": "Akamai_WAF_SIEM-Test"
        },
        {
            "integrations": "AlienVault OTX",
            "playbookID": "AlienVaultOTX Test"
        },
        {
            "integrations": "Cofense Triage v2",
            "playbookID": "Cofense Triage v2 Test"
        },
        {
            "integrations": "Akamai WAF",
            "playbookID": "Akamai_WAF-Test"
        },
        {
            "integrations": "Minerva Labs Anti-Evasion Platform",
            "playbookID": "Minerva Test playbook"
        },
        {
            "integrations": "abuse.ch SSL Blacklist Feed",
            "playbookID": "SSL Blacklist test",
            "fromversion": "5.5.0"
        },
        {
            "integrations": "CheckPhish",
            "playbookID": "CheckPhish-Test"
        },
        {
            "integrations": "Symantec Management Center",
            "playbookID": "SymantecMC_TestPlaybook"
        },
        {
            "integrations": "Tufin",
            "playbookID": "Tufin-Test"
        },
        {
            "integrations": "Looker",
            "playbookID": "Test-Looker"
        },
        {
            "integrations": "Vertica",
            "playbookID": "Vertica Test"
        },
        {
            "integrations": "Server Message Block (SMB)",
            "playbookID": "SMB test"
        },
        {
            "playbookID": "ConvertFile-Test",
            "fromversion": "4.5.0"
        },
        {
            "playbookID": "TestAwsEC2GetPublicSGRules-Test"
        },
        {
            "integrations": "RSA NetWitness Packets and Logs",
            "playbookID": "rsa_packets_and_logs_test"
        },
        {
            "playbookID": "test_similar_incidents"
        },
        {
            "playbookID": "CheckpointFW-test",
            "integrations": "Check Point"
        },
        {
            "playbookID": "RegPathReputationBasicLists_test"
        },
        {
            "playbookID": "EmailDomainSquattingReputation-Test"
        },
        {
            "playbookID": "RandomStringGenerateTest"
        },
        {
            "playbookID": "DocumentationTest",
            "integrations": "ipinfo"
        },
        {
            "playbookID": "playbook-checkEmailAuthenticity-test"
        },
        {
            "playbookID": "HighlightWords_Test"
        },
        {
            "integrations": "Pentera",
            "playbookID": "Pcysys-Test"
        },
        {
            "integrations": "Pentera",
            "playbookID": "Pentera Run Scan and Create Incidents - Test"
        },
        {
            "playbookID": "StringContainsArray_test"
        },
        {
            "integrations": "Fidelis Elevate Network",
            "playbookID": "Fidelis-Test"
        },
        {
            "integrations": "AWS - ACM",
            "playbookID": "ACM-Test"
        },
        {
            "integrations": "Thinkst Canary",
            "playbookID": "CanaryTools Test"
        },
        {
            "integrations": "ThreatMiner",
            "playbookID": "ThreatMiner-Test"
        },
        {
            "playbookID": "StixCreator-Test"
        },
        {
            "playbookID": "CompareIncidentsLabels-test-playbook"
        },
        {
            "integrations": "Have I Been Pwned? V2",
            "playbookID": "Pwned v2 test"
        },
        {
            "integrations": "Alexa Rank Indicator",
            "playbookID": "Alexa Test Playbook"
        },
        {
            "playbookID": "UnEscapeURL-Test"
        },
        {
            "playbookID": "UnEscapeIPs-Test"
        },
        {
            "playbookID": "ExtractDomainFromUrlAndEmail-Test"
        },
        {
            "playbookID": "ConvertKeysToTableFieldFormat_Test"
        },
        {
            "integrations": "CVE Search v2",
            "playbookID": "CVE Search v2 - Test"
        },
        {
            "integrations": "CVE Search v2",
            "playbookID": "cveReputation Test"
        },
        {
            "integrations": "HashiCorp Vault",
            "playbookID": "hashicorp_test"
        },
        {
            "integrations": "AWS - Athena - Beta",
            "playbookID": "Beta-Athena-Test"
        },
        {
            "integrations": "BeyondTrust Password Safe",
            "playbookID": "BeyondTrust-Test"
        },
        {
            "integrations": "Dell Secureworks",
            "playbookID": "secureworks_test"
        },
        {
            "integrations": "ServiceNow",
            "playbookID": "servicenow_test_new"
        },
        {
            "integrations": "ExtraHop",
            "playbookID": "ExtraHop-Test"
        },
        {
            "integrations": "ExtraHop v2",
            "playbookID": "ExtraHop_v2-Test"
        },
        {
            "playbookID": "Test CommonServer"
        },
        {
            "playbookID": "Test-debug-mode",
            "fromversion": "5.0.0"
        },
        {
            "integrations": "CIRCL",
            "playbookID": "CirclIntegrationTest"
        },
        {
            "integrations": "MISP V2",
            "playbookID": "MISP V2 Test"
        },
        {
            "playbookID": "test-LinkIncidentsWithRetry"
        },
        {
            "playbookID": "CopyContextToFieldTest"
        },
        {
            "integrations": "OTRS",
            "playbookID": "OTRS Test",
            "fromversion": "4.1.0"
        },
        {
            "integrations": "Attivo Botsink",
            "playbookID": "AttivoBotsinkTest"
        },
        {
            "playbookID": "CreatePhishingClassifierMLTest",
            "timeout": 2400
        },
        {
            "integrations": "Cymon",
            "playbookID": "playbook-Cymon_Test"
        },
        {
            "integrations": "FortiGate",
            "playbookID": "Fortigate Test"
        },
        {
            "playbookID": "FormattedDateToEpochTest"
        },
        {
            "integrations": "SNDBOX",
            "playbookID": "SNDBOX_Test",
            "timeout": 1000
        },
        {
            "integrations": "SNDBOX",
            "playbookID": "Detonate File - SNDBOX - Test",
            "timeout": 2400,
            "nightly": true
        },
        {
            "integrations": "VxStream",
            "playbookID": "Detonate File - HybridAnalysis - Test",
            "timeout": 2400
        },
        {
            "playbookID": "WordTokenizeTest"
        },
        {
            "integrations": "QRadar",
            "playbookID" :  "test playbook - QRadarCorreltaions",
            "timeout": 600
        },
        {
            "integrations": "Awake Security",
            "playbookID": "awake_security_test_pb"
        },
        {
            "integrations": "Tenable.sc",
            "playbookID": "tenable-sc-test",
            "timeout": 240,
            "nightly": true
        },
        {
            "integrations": "MimecastV2",
            "playbookID": "Mimecast test"
        },
        {
            "playbookID": "CreateEmailHtmlBody_test_pb",
            "fromversion": "4.1.0"
        },
        {
            "playbookID": "ReadPDFFile-Test"
        },
        {
            "playbookID": "ReadPDFFileV2-Test",
            "timeout": 1000
        },
        {
            "playbookID": "JSONtoCSV-Test"
        },
        {
            "integrations": "Generic SQL",
            "playbookID": "generic-sql",
            "instance_names": "mysql instance",
            "fromversion": "5.0.0"
        },
        {
            "integrations": "Generic SQL",
            "playbookID": "generic-sql",
            "instance_names": "postgreSQL instance",
            "fromversion": "5.0.0"
        },
        {
            "integrations": "Generic SQL",
            "playbookID": "generic-sql",
            "instance_names": "Microsoft SQL instance",
            "fromversion": "5.0.0"
        },
        {
            "integrations": "Generic SQL",
            "playbookID": "generic-sql-mssql-encrypted-connection",
            "instance_names": "Microsoft SQL instance using encrypted connection",
            "fromversion": "5.0.0"
        },
        {
            "integrations": "Panorama",
            "instance_names": "palo_alto_firewall",
            "playbookID": "palo_alto_firewall_test_pb",
            "timeout": 1000,
            "nightly": true
        },
        {
            "integrations": "Panorama",
            "instance_names": "palo_alto_panorama",
            "playbookID": "palo_alto_panorama_test_pb",
            "timeout": 1000,
            "nightly": true
        },
        {
            "integrations": "Panorama",
            "instance_names": "palo_alto_panorama",
            "playbookID": "Panorama Query Logs - Test",
            "timeout": 1500,
            "nightly": true
        },
        {
            "integrations": "Panorama",
            "instance_names": "palo_alto_firewall_9.0",
            "playbookID": "palo_alto_firewall_test_pb",
            "timeout": 1000,
            "nightly": true
        },
        {
            "integrations": "Panorama",
            "instance_names": "palo_alto_panorama_9.0",
            "playbookID": "palo_alto_panorama_test_pb",
            "timeout": 1000,
            "nightly": true
        },
        {
            "integrations": "Tenable.io",
            "playbookID": "Tenable.io test"
        },
        {
            "playbookID": "URLDecode-Test"
        },
        {
            "playbookID": "GetTime-Test"
        },
        {
            "playbookID": "GetTime-ObjectVsStringTest"
        },
        {
            "integrations": "Tenable.io",
            "playbookID": "Tenable.io Scan Test",
            "nightly": true,
            "timeout": 900
        },
        {
            "integrations": "Tenable.sc",
            "playbookID": "tenable-sc-scan-test",
            "nightly": true,
            "timeout": 600
        },
        {
            "integrations": "google-vault",
            "playbookID": "Google-Vault-Generic-Test",
            "nightly": true,
            "timeout": 3600,
            "memory_threshold": 130
        },
        {
            "integrations": "google-vault",
            "playbookID": "Google_Vault-Search_And_Display_Results_test",
            "nightly": true,
            "memory_threshold": 130,
            "timeout": 3600
        },
        {
            "playbookID": "Luminate-TestPlaybook",
            "integrations": "Luminate"
        },
        {
            "integrations": "MxToolBox",
            "playbookID": "MxToolbox-test"
        },
        {
            "integrations": "Nessus",
            "playbookID": "Nessus - Test"
        },
        {
            "playbookID": "Palo Alto Networks - Malware Remediation Test",
            "integrations": "Palo Alto Minemeld",
            "fromversion": "4.5.0"
        },
        {
            "playbookID": "SumoLogic-Test",
            "integrations": "SumoLogic",
            "fromversion": "4.1.0"
        },
        {
            "playbookID": "ParseEmailFiles-test"
        },
        {
            "playbookID": "PAN-OS - Block IP and URL - External Dynamic List v2 Test",
            "integrations": ["Panorama", "palo_alto_networks_pan_os_edl_management"],
            "instance_names": "palo_alto_firewall_9.0",
            "fromversion": "4.0.0"
        },
        {
            "playbookID": "Test_EDL",
            "integrations": "EDL",
            "fromversion": "5.5.0"
        },
        {
            "playbookID": "Test_export_indicators_service",
            "integrations": "ExportIndicators",
            "fromversion": "5.5.0"
        },
        {
            "playbookID": "PAN-OS - Block IP - Custom Block Rule Test",
            "integrations": "Panorama",
            "instance_names": "palo_alto_panorama",
            "fromversion": "4.0.0"
        },
        {
            "playbookID": "PAN-OS - Block IP - Static Address Group Test",
            "integrations": "Panorama",
            "instance_names": "palo_alto_panorama",
            "fromversion": "4.0.0"
        },
        {
            "playbookID": "PAN-OS - Block URL - Custom URL Category Test",
            "integrations": "Panorama",
            "instance_names": "palo_alto_panorama",
            "fromversion": "4.0.0"
        },
        {
            "playbookID": "Endpoint Malware Investigation - Generic - Test",
            "integrations": [
                "Traps",
                "Cylance Protect v2",
                "Demisto REST API"
            ],
            "fromversion": "5.0.0",
            "timeout": 1200
        },
        {
            "playbookID": "ParseExcel-test"
        },
        {
            "playbookID": "Detonate File - No Files test"
        },
        {
            "integrations": [
                "Panorama",
                "Check Point"
            ],
            "instance_names": "palo_alto_firewall",
            "playbookID": "blockip_test_playbook"
        },
        {
            "integrations": "Palo Alto Minemeld",
            "playbookID": "minemeld_test"
        },
        {
            "integrations": "SentinelOne V2",
            "playbookID": "SentinelOne V2 - test"
        },
        {
            "integrations": "InfoArmor VigilanteATI",
            "playbookID": "InfoArmorVigilanteATITest"
        },
        {
            "integrations": "IntSights",
            "instance_names": "intsights_standard_account",
            "playbookID": "IntSights Test",
            "nightly": true,
            "timeout": 500
        },
        {
            "integrations": "IntSights",
            "playbookID": "IntSights Mssp Test",
            "instance_names": "intsights_mssp_account",
            "nightly": true,
            "timeout": 500
        },
        {
            "integrations": "dnstwist",
            "playbookID": "dnstwistTest"
        },
        {
            "integrations": "BitDam",
            "playbookID": "Detonate File - BitDam Test"
        },
        {
            "integrations": "Threat Grid",
            "playbookID": "Test-Detonate URL - ThreatGrid",
            "timeout": 600
        },
        {
            "integrations": "Threat Grid",
            "playbookID": "ThreatGridTest",
            "timeout": 600
        },
        {
            "integrations": [
                "Palo Alto Minemeld",
                "Panorama"
            ],
            "instance_names": "palo_alto_firewall",
            "playbookID": "block_indicators_-_generic_-_test"
        },
        {
            "integrations": "Signal Sciences WAF",
            "playbookID": "SignalSciences-Test"
        },
        {
            "integrations": "RTIR",
            "playbookID": "RTIR Test"
        },
        {
            "integrations": "RedCanary",
            "playbookID": "RedCanaryTest",
            "nightly": true
        },
        {
            "integrations": "Devo",
            "playbookID": "Devo test",
            "timeout": 500
        },
        {
            "playbookID": "URL Enrichment - Generic v2 - Test",
            "integrations": [
                "Rasterize",
                "VirusTotal - Private API"
            ],
            "instance_names": "virus_total_private_api_general",
            "timeout": 500,
            "pid_threshold": 12
        },
        {
            "playbookID": "CutTransformerTest"
        },
        {
            "playbookID": "Default - Test",
            "integrations": [
                "ThreatQ v2",
                "Demisto REST API"
            ],
            "fromversion": "5.0.0"
        },
        {
            "integrations": "SCADAfence CNM",
            "playbookID": "SCADAfence_test"
        },
        {
            "integrations": "ProtectWise",
            "playbookID": "Protectwise-Test"
        },
        {
            "integrations": "WhatsMyBrowser",
            "playbookID": "WhatsMyBrowser-Test"
        },
        {
            "integrations": "BigFix",
            "playbookID": "BigFixTest"
        },
        {
            "integrations": "Lastline v2",
            "playbookID": "Lastline v2 - Test",
            "nightly": true
        },
        {
            "integrations": "epo",
            "playbookID": "Test Playbook McAfee ePO"
        },
        {
            "integrations": "McAfee DXL",
            "playbookID": "McAfee DXL - Test"
        },
        {
            "integrations": "activedir",
            "playbookID": "calculate_severity_-_critical_assets_-_test"
        },
        {
            "playbookID": "TextFromHTML_test_playbook"
        },
        {
            "playbookID": "PortListenCheck-test"
        },
        {
            "integrations": "ThreatExchange",
            "playbookID": "ThreatExchange-test"
        },
        {
            "integrations": "ThreatExchange",
            "playbookID": "extract_indicators_-_generic_-_test",
            "timeout": 240
        },
        {
            "integrations": "Joe Security",
            "playbookID": "JoeSecurityTestPlaybook",
            "timeout": 500,
            "nightly": true
        },
        {
            "integrations": "Joe Security",
            "playbookID": "JoeSecurityTestDetonation",
            "timeout": 2000,
            "nightly": true
        },
        {
            "integrations": "WildFire-v2",
            "playbookID": "Wildfire Test"
        },
        {
            "integrations": "WildFire-v2",
            "playbookID": "Detonate URL - WildFire-v2 - Test"
        },
        {
            "integrations": "GRR",
            "playbookID": "GRR Test",
            "nightly": true
        },
        {
            "integrations": "VirusTotal",
            "instance_names": "virus_total_general",
            "playbookID": "virusTotal-test-playbook",
            "timeout": 1400,
            "nightly": true
        },
        {
            "integrations": "VirusTotal",
            "instance_names": "virus_total_preferred_vendors",
            "playbookID": "virusTotaI-test-preferred-vendors",
            "timeout": 1400,
            "nightly": true
        },
        {
            "integrations": "Preempt",
            "playbookID": "Preempt Test"
        },
        {
            "integrations": "Gmail",
            "playbookID": "get_original_email_-_gmail_-_test"
        },
        {
            "integrations": [
                "Gmail Single User",
                "Gmail"
            ],
            "playbookID": "Gmail Single User - Test",
            "fromversion": "4.5.0"
        },
        {
            "integrations": "EWS v2",
            "playbookID": "get_original_email_-_ews-_test",
            "instance_names": "ewv2_regular"
        },
        {
            "integrations": [
                "EWS v2",
                "EWS Mail Sender"
            ],
            "playbookID": "EWS search-mailbox test",
            "instance_names": "ewv2_regular",
            "timeout": 300
        },
        {
            "integrations": "PagerDuty v2",
            "playbookID": "PagerDuty Test"
        },
        {
            "playbookID": "test_delete_context"
        },
        {
            "playbookID": "DeleteContext-auto-test"
        },
        {
            "playbookID": "GmailTest",
            "integrations": "Gmail"
        },
        {
            "playbookID": "Gmail Convert Html Test",
            "integrations": "Gmail"
        },
        {
            "playbookID": "reputations.json Test",
            "toversion": "5.0.0"
        },
        {
            "playbookID": "Indicators reputation-.json Test",
            "fromversion": "5.5.0"
        },
        {
            "playbookID": "Test IP Indicator Fields",
            "fromversion": "5.0.0"
        },
        {
            "integrations": "Shodan",
            "playbookID": "ShodanTest"
        },
        {
            "playbookID": "dedup_-_generic_-_test"
        },
        {
            "playbookID": "Dedup - Generic v2 - Test",
            "fromversion": "5.0.0"
        },
        {
            "playbookID": "TestDedupIncidentsPlaybook"
        },
        {
            "playbookID": "TestDedupIncidentsByName"
        },
        {
            "integrations": "McAfee Advanced Threat Defense",
            "playbookID": "Test Playbook McAfee ATD",
            "timeout": 700
        },
        {
            "playbookID": "stripChars - Test"
        },
        {
            "integrations": "McAfee Advanced Threat Defense",
            "playbookID": "Test Playbook McAfee ATD Upload File"
        },
        {
            "playbookID": "exporttocsv_script_test"
        },
        {
            "playbookID": "Set - Test"
        },
        {
            "integrations": "Intezer v2",
            "playbookID": "Intezer Testing v2",
            "fromversion": "4.1.0",
            "timeout": 700
        },
        {
            "integrations": "FalconIntel",
            "playbookID": "CrowdStrike Falcon Intel v2"
        },
        {
            "playbookID": "ContextGetters_Test"
        },
        {
            "integrations": [
                "Mail Sender (New)",
                "Gmail"
            ],
            "playbookID": "Mail Sender (New) Test",
            "instance_names": [
                "Mail_Sender_(New)_STARTTLS"
            ]
        },
        {
            "integrations": [
                "Mail Sender (New)",
                "Gmail"
            ],
            "playbookID": "Mail Sender (New) Test",
            "instance_names": [
                "Mail_Sender_(New)_SSL/TLS"
            ]
        },
        {
            "playbookID": "buildewsquery_test"
        },
        {
            "integrations": "Rapid7 Nexpose",
            "playbookID": "nexpose_test",
            "timeout": 240
        },
        {
            "playbookID": "GetIndicatorDBotScore Test"
        },
        {
            "integrations": "EWS Mail Sender",
            "playbookID": "EWS Mail Sender Test"
        },
        {
            "integrations": [
                "EWS Mail Sender",
                "Rasterize"
            ],
            "playbookID": "EWS Mail Sender Test 2"
        },
        {
            "playbookID": "decodemimeheader_-_test"
        },
        {
            "integrations": "CVE Search v2",
            "playbookID": "cve_enrichment_-_generic_-_test"
        },
        {
            "playbookID": "test_url_regex"
        },
        {
            "integrations": "Skyformation",
            "playbookID": "TestSkyformation"
        },
        {
            "integrations": "okta",
            "playbookID": "okta_test_playbook",
            "timeout": 240
        },
        {
            "integrations": "Okta v2",
            "playbookID": "OktaV2-Test",
            "nightly": true,
            "timeout": 300
        },
        {
            "playbookID": "Test filters & transformers scripts"
        },
        {
            "integrations": "Salesforce",
            "playbookID": "SalesforceTestPlaybook"
        },
        {
            "integrations": "McAfee ESM-v10",
            "instance_names": "v10.2.0",
            "playbookID": "McAfeeESMTest",
            "timeout": 500
        },
        {
            "integrations": "McAfee ESM-v10",
            "instance_names": "v10.3.0",
            "playbookID": "McAfeeESMTest",
            "timeout": 500
        },
        {
            "integrations": "McAfee ESM-v10",
            "instance_names": "v11.1.3",
            "playbookID": "McAfeeESMTest",
            "timeout": 500
        },
        {
            "integrations": "GoogleSafeBrowsing",
            "playbookID": "Google Safe Browsing Test",
            "timeout": 240
        },
        {
            "integrations": "EWS v2",
            "playbookID": "EWSv2_empty_attachment_test",
            "instance_names": "ewv2_regular"
        },
        {
            "integrations": "EWS v2",
            "playbookID": "EWS Public Folders Test",
            "instance_names": "ewv2_regular"
        },
        {
            "playbookID": "TestWordFileToIOC",
            "timeout": 300
        },
        {
            "integrations": "Symantec Endpoint Protection V2",
            "playbookID": "SymantecEndpointProtection_Test"
        },
        {
            "integrations": "carbonblackprotection",
            "playbookID": "search_endpoints_by_hash_-_carbon_black_protection_-_test",
            "timeout": 500
        },
        {
            "playbookID": "process_email_-_generic_-_test",
            "integrations": "Rasterize",
            "timeout": 240
        },
        {
            "integrations": "activedir",
            "playbookID": "account_enrichment_-_generic_test"
        },
        {
            "integrations": "FalconHost",
            "playbookID": "search_endpoints_by_hash_-_crowdstrike_-_test",
            "timeout": 500
        },
        {
            "integrations": "FalconHost",
            "playbookID": "CrowdStrike Endpoint Enrichment - Test"
        },
        {
            "integrations": "FalconHost",
            "playbookID": "FalconHost Test"
        },
        {
            "integrations": "CrowdstrikeFalcon",
            "playbookID": "Test - CrowdStrike Falcon",
            "fromversion": "4.1.0"
        },
        {
            "playbookID": "ExposeIncidentOwner-Test"
        },
        {
            "integrations": "google",
            "playbookID": "GsuiteTest"
        },
        {
            "integrations": "OpenPhish",
            "playbookID": "OpenPhish Test Playbook"
        },
        {
            "integrations": "RSA Archer",
            "playbookID": "Archer-Test-Playbook",
            "nightly": true
        },
        {
            "integrations": "jira",
            "playbookID": "Jira-Test"
        },
        {
            "integrations": "jira-v2",
            "playbookID": "Jira-v2-Test",
            "timeout": 500
        },
        {
            "integrations": "ipinfo",
            "playbookID": "IPInfoTest"
        },
        {
            "integrations": "jira",
            "playbookID": "VerifyHumanReadableFormat"
        },
        {
            "playbookID": "ExtractURL Test"
        },
        {
            "playbookID": "strings-test"
        },
        {
            "playbookID": "TestCommonPython"
        },
        {
            "playbookID": "TestFileCreateAndUpload"
        },
        {
            "playbookID": "TestIsValueInArray"
        },
        {
            "playbookID": "TestStringReplace"
        },
        {
            "playbookID": "TestHttpPlaybook"
        },
        {
            "integrations": "SplunkPy",
            "playbookID": "SplunkPy-Test-V2",
            "memory_threshold": 500,
            "instance_names": "use_default_handler"
        },
        {
            "integrations": "SplunkPy",
            "playbookID": "Splunk-Test",
            "memory_threshold": 500,
            "instance_names": "use_default_handler"
        },
        {
            "integrations": "SplunkPy",
            "playbookID": "SplunkPySearch_Test",
            "memory_threshold": 200,
            "instance_names": "use_default_handler"
        },
        {
            "integrations": "SplunkPy",
            "playbookID": "SplunkPy-Test-V2",
            "memory_threshold": 500,
            "instance_names": "use_python_requests_handler"
        },
        {
            "integrations": "SplunkPy",
            "playbookID": "Splunk-Test",
            "memory_threshold": 500,
            "instance_names": "use_python_requests_handler"
        },
        {
            "integrations": "SplunkPy",
            "playbookID": "SplunkPySearch_Test",
            "memory_threshold": 200,
            "instance_names": "use_python_requests_handler"
        },
        {
            "integrations": "McAfee NSM",
            "playbookID": "McAfeeNSMTest",
            "timeout": 400,
            "nightly": true
        },
        {
            "integrations": "PhishTank",
            "playbookID": "PhishTank Testing"
        },
        {
            "integrations": "McAfee Web Gateway",
            "playbookID": "McAfeeWebGatewayTest",
            "timeout": 500
        },
        {
            "integrations": "TCPIPUtils",
            "playbookID": "TCPUtils-Test"
        },
        {
            "playbookID": "ProofpointDecodeURL-Test",
            "timeout": 300
        },
        {
            "playbookID": "listExecutedCommands-Test"
        },
        {
            "integrations": "AWS - Lambda",
            "playbookID": "AWS-Lambda-Test (Read-Only)"
        },
        {
            "integrations": "Service Manager",
            "playbookID": "TestHPServiceManager",
            "timeout": 400
        },
        {
            "playbookID": "LanguageDetect-Test",
            "timeout": 300
        },
        {
            "integrations": "Forcepoint",
            "playbookID": "forcepoint test",
            "timeout": 500,
            "nightly": true
        },
        {
            "playbookID": "GeneratePassword-Test"
        },
        {
            "playbookID": "ZipFile-Test"
        },
        {
            "playbookID": "UnzipFile-Test"
        },
        {
            "playbookID": "ExtractDomainTest"
        },
        {
            "playbookID": "Test-IsMaliciousIndicatorFound",
            "fromversion": "5.0.0"
        },
        {
            "playbookID": "TestExtractHTMLTables"
        },
        {
            "integrations": "carbonblackliveresponse",
            "playbookID": "Carbon Black Live Response Test",
            "nightly": true
        },
        {
            "integrations": "urlscan.io",
            "playbookID": "urlscan_malicious_Test",
            "timeout": 500
        },
        {
            "integrations": "EWS v2",
            "playbookID": "pyEWS_Test",
            "instance_names": "ewv2_regular"
        },
        {
            "integrations": "EWS v2",
            "playbookID": "pyEWS_Test",
            "instance_names": "ewsv2_separate_process"
        },
        {
            "integrations": "remedy_sr_beta",
            "playbookID": "remedy_sr_test_pb"
        },
        {
            "integrations": "Netskope",
            "playbookID": "Netskope Test"
        },
        {
            "integrations": "Cylance Protect v2",
            "playbookID": "Cylance Protect v2 Test"
        },
        {
            "integrations": "ReversingLabs Titanium Cloud",
            "playbookID": "ReversingLabsTCTest"
        },
        {
            "integrations": "ReversingLabs A1000",
            "playbookID": "ReversingLabsA1000Test"
        },
        {
            "integrations": "Demisto Lock",
            "playbookID": "DemistoLockTest"
        },
        {
            "playbookID": "test-domain-indicator",
            "timeout": 400
        },
        {
            "playbookID": "Cybereason Test",
            "integrations": "Cybereason",
            "timeout": 1200,
            "fromversion": "4.1.0"
        },
        {
            "integrations": "VirusTotal - Private API",
            "instance_names": "virus_total_private_api_general",
            "playbookID": "File Enrichment - Virus Total Private API Test",
            "nightly": true
        },
        {
            "integrations": "VirusTotal - Private API",
            "instance_names": "virus_total_private_api_general",
            "playbookID": "virusTotalPrivateAPI-test-playbook",
            "timeout": 1400,
            "nightly": true,
            "pid_threshold": 12
        },
        {
            "integrations": [
                "VirusTotal - Private API",
                "VirusTotal"
            ],
            "playbookID": "vt-detonate test",
            "instance_names": [
                "virus_total_private_api_general",
                "virus_total_general"
            ],
            "timeout": 1400,
            "nightly": true
        },
        {
            "integrations": "Cisco ASA",
            "playbookID": "Cisco ASA - Test Playbook"
        },
        {
            "integrations": "VirusTotal - Private API",
            "instance_names": "virus_total_private_api_preferred_vendors",
            "playbookID": "virusTotalPrivateAPI-test-preferred-vendors",
            "timeout": 1400,
            "nightly": true
        },
        {
            "integrations": "Cisco Meraki",
            "playbookID": "Cisco-Meraki-Test"
        },
        {
            "integrations": "Microsoft Defender Advanced Threat Protection",
            "playbookID": "Microsoft Defender Advanced Threat Protection - Test",
            "instance_names": "microsoft_defender_atp_prod"
        },
        {
            "integrations": "Microsoft Defender Advanced Threat Protection",
            "playbookID": "Microsoft Defender Advanced Threat Protection - Test",
            "instance_names": "microsoft_defender_atp_dev"
        },
        {
            "integrations": "Tanium",
            "playbookID": "Tanium Test Playbook",
            "nightly": true,
            "timeout": 1200,
            "pid_threshold": 10
        },
        {
            "integrations": "Recorded Future",
            "playbookID": "Recorded Future Test",
            "nightly": true
        },
        {
            "integrations": "Microsoft Graph",
            "playbookID": "Microsoft Graph Test",
            "instance_names": "ms_graph_security_dev"
        },
        {
            "integrations": "Microsoft Graph",
            "playbookID": "Microsoft Graph Test",
            "instance_names": "ms_graph_security_prod"
        },
        {
            "integrations": "Microsoft Graph User",
            "playbookID": "Microsoft Graph - Test",
            "instance_names": "ms_graph_user_dev"
        },
        {
            "integrations": "Microsoft Graph User",
            "playbookID": "Microsoft Graph - Test",
            "instance_names": "ms_graph_user_prod"
        },
        {
            "integrations": "Microsoft Graph Groups",
            "playbookID": "Microsoft Graph Groups - Test",
            "instance_names": "ms_graph_groups_dev"
        },
        {
            "integrations": "Microsoft Graph Groups",
            "playbookID": "Microsoft Graph Groups - Test",
            "instance_names": "ms_graph_groups_prod"
        },
        {
            "integrations": "Microsoft_Graph_Files",
            "playbookID": "test_MsGraphFiles",
            "instance_names": "ms_graph_files_dev",
            "fromversion": "5.0.0"
        },
        {
            "integrations": "Microsoft_Graph_Files",
            "playbookID": "test_MsGraphFiles",
            "instance_names": "ms_graph_files_prod",
            "fromversion": "5.0.0"
        },
        {
            "integrations": "Microsoft Graph Calendar",
            "playbookID": "Microsoft Graph Calendar - Test",
            "instance_names": "ms_graph_calendar_dev"
        },
        {
            "integrations": "Microsoft Graph Calendar",
            "playbookID": "Microsoft Graph Calendar - Test",
            "instance_names": "ms_graph_calendar_prod"
        },
        {
            "integrations": "Microsoft Graph Device Management",
            "playbookID": "MSGraph_DeviceManagement_Test",
            "instance_names": "ms_graph_device_management_oproxy_dev",
            "fromversion": "5.0.0"
        },
        {
            "integrations": "Microsoft Graph Device Management",
            "playbookID": "MSGraph_DeviceManagement_Test",
            "instance_names": "ms_graph_device_management_oproxy_prod",
            "fromversion": "5.0.0"
        },
        {
            "integrations": "Microsoft Graph Device Management",
            "playbookID": "MSGraph_DeviceManagement_Test",
            "instance_names": "ms_graph_device_management_self_deployed_prod",
            "fromversion": "5.0.0"
        },
        {
            "integrations": "RedLock",
            "playbookID": "RedLockTest",
            "nightly": true
        },
        {
            "integrations": "Symantec Messaging Gateway",
            "playbookID": "Symantec Messaging Gateway Test"
        },
        {
            "integrations": "ThreatConnect",
            "playbookID": "test-ThreatConnect"
        },
        {
            "integrations": "VxStream",
            "playbookID": "VxStream Test",
            "nightly": true
        },
        {
            "integrations": "Cylance Protect",
            "playbookID": "get_file_sample_by_hash_-_cylance_protect_-_test",
            "timeout": 240
        },
        {
            "integrations": "Cylance Protect",
            "playbookID": "endpoint_enrichment_-_generic_test"
        },
        {
            "integrations": "QRadar",
            "playbookID": "test_Qradar"
        },
        {
            "integrations": "VMware",
            "playbookID": "VMWare Test"
        },
        {
            "integrations": "Anomali ThreatStream",
            "playbookID": "Anomali_ThreatStream_Test"
        },
        {
            "integrations": "Farsight DNSDB",
            "playbookID": "DNSDBTest"
        },
        {
            "integrations": "carbonblack-v2",
            "playbookID": "Carbon Black Response Test",
            "fromversion": "5.0.0"
        },
        {
            "integrations": "Cisco Umbrella Investigate",
            "playbookID": "Cisco Umbrella Test"
        },
        {
            "integrations": "icebrg",
            "playbookID": "Icebrg Test",
            "timeout": 500
        },
        {
            "integrations": "Symantec MSS",
            "playbookID": "SymantecMSSTest"
        },
        {
            "integrations": "Remedy AR",
            "playbookID": "Remedy AR Test"
        },
        {
            "integrations": "AWS - IAM",
            "playbookID": "d5cb69b1-c81c-4f27-8a40-3106c0cb2620"
        },
        {
            "integrations": "McAfee Active Response",
            "playbookID": "McAfee-MAR_Test",
            "timeout": 700
        },
        {
            "integrations": "McAfee Threat Intelligence Exchange",
            "playbookID": "McAfee-TIE Test",
            "timeout": 700
        },
        {
            "integrations": "ArcSight Logger",
            "playbookID": "ArcSight Logger test"
        },
        {
            "integrations": "ArcSight ESM v2",
            "playbookID": "ArcSight ESM v2 Test"
        },
        {
            "integrations": "ArcSight ESM v2",
            "playbookID": "test Arcsight - Get events related to the Case"
        },
        {
            "integrations": "XFE",
            "playbookID": "XFE Test",
            "timeout": 140,
            "nightly": true
        },
        {
            "integrations": "XFE_v2",
            "playbookID": "Test_XFE_v2",
            "timeout": 500,
            "nightly": true
        },
        {
            "integrations": "McAfee Threat Intelligence Exchange",
            "playbookID": "search_endpoints_by_hash_-_tie_-_test",
            "timeout": 500
        },
        {
            "integrations": "iDefense",
            "playbookID": "iDefenseTest",
            "timeout": 300
        },
        {
            "integrations": "AbuseIPDB",
            "playbookID": "AbuseIPDB Test",
            "nightly": true
        },
        {
            "integrations": "AbuseIPDB",
            "playbookID": "AbuseIPDB PopulateIndicators Test",
            "nightly": true
        },
        {
            "integrations": "jira",
            "playbookID": "JiraCreateIssue-example-test"
        },
        {
            "integrations": "LogRhythm",
            "playbookID": "LogRhythm-Test-Playbook",
            "timeout": 200
        },
        {
            "integrations": "FireEye HX",
            "playbookID": "FireEye HX Test"
        },
        {
            "integrations": "Phish.AI",
            "playbookID": "PhishAi-Test"
        },
        {
            "integrations": "Phish.AI",
            "playbookID": "Test-Detonate URL - Phish.AI"
        },
        {
            "integrations": "Centreon",
            "playbookID": "Centreon-Test-Playbook"
        },
        {
            "playbookID": "ReadFile test"
        },
        {
            "integrations": "TruSTAR",
            "playbookID": "TruSTAR Test"
        },
        {
            "integrations": "AlphaSOC Wisdom",
            "playbookID": "AlphaSOC-Wisdom-Test"
        },
        {
            "integrations": "carbonblack-v2",
            "playbookID": "CBFindIP - Test"
        },
        {
            "integrations": "Jask",
            "playbookID": "Jask_Test",
            "fromversion": "4.1.0"
        },
        {
            "integrations": "Qualys",
            "playbookID": "Qualys-Test"
        },
        {
            "integrations": "Whois",
            "playbookID": "whois_test",
            "fromversion": "4.1.0"
        },
        {
            "integrations": "RSA NetWitness Endpoint",
            "playbookID": "NetWitness Endpoint Test"
        },
        {
            "integrations": "Check Point Sandblast",
            "playbookID": "Sandblast_malicious_test"
        },
        {
            "playbookID": "TestMatchRegex"
        },
        {
            "integrations": "ActiveMQ",
            "playbookID": "ActiveMQ Test"
        },
        {
            "playbookID": "RegexGroups Test"
        },
        {
            "integrations": "Cisco ISE",
            "playbookID": "cisco-ise-test-playbook"
        },
        {
            "integrations": "RSA NetWitness v11.1",
            "playbookID": "RSA NetWitness Test"
        },
        {
            "playbookID": "ExifReadTest"
        },
        {
            "integrations": "Cuckoo Sandbox",
            "playbookID": "CuckooTest",
            "timeout": 700
        },
        {
            "integrations": "VxStream",
            "playbookID": "Test-Detonate URL - Crowdstrike",
            "timeout": 1200
        },
        {
            "playbookID": "Detonate File - Generic Test",
            "timeout": 500
        },
        {
            "integrations": [
                "Lastline v2",
                "WildFire-v2",
                "SNDBOX",
                "VxStream",
                "McAfee Advanced Threat Defense"
            ],
            "playbookID": "Detonate File - Generic Test",
            "timeout": 2400,
            "nightly": true
        },
        {
            "playbookID": "detonate_file_-_generic_test",
            "toversion": "3.6.0"
        },
        {
            "playbookID": "STIXParserTest"
        },
        {
            "playbookID": "VerifyJSON - Test",
            "fromversion": "5.5.0"
        },
        {
            "playbookID": "PowerShellCommon-Test",
            "fromversion": "5.5.0"
        },
        {
            "playbookID": "Detonate URL - Generic Test",
            "timeout": 2000,
            "nightly": true,
            "integrations": [
                "McAfee Advanced Threat Defense",
                "VxStream",
                "Lastline v2"
            ]
        },
        {
            "playbookID": "ReadPDFFile-Test"
        },
        {
            "integrations": [
                "FalconHost",
                "McAfee Threat Intelligence Exchange",
                "carbonblackprotection",
                "carbonblack"
            ],
            "playbookID": "search_endpoints_by_hash_-_generic_-_test",
            "timeout": 500,
            "toversion": "4.4.9"
        },
        {
            "integrations": "Zscaler",
            "playbookID": "Zscaler Test",
            "nightly": true,
            "timeout": 500
        },
        {
            "playbookID": "DemistoUploadFileToIncident Test",
            "integrations": "Demisto REST API"
        },
        {
            "playbookID": "DemistoUploadFile Test",
            "integrations": "Demisto REST API"
        },
        {
            "playbookID": "MaxMind Test",
            "integrations": "MaxMind GeoIP2"
        },
        {
            "playbookID": "Test Sagemaker",
            "integrations": "AWS Sagemaker"
        },
        {
            "playbookID": "C2sec-Test",
            "integrations": "C2sec irisk",
            "fromversion": "5.0.0"
        },
        {
            "playbookID": "Phishing v2 Test - Attachment",
            "timeout": 1200,
            "nightly": true,
            "integrations": [
                "EWS Mail Sender",
                "Have I Been Pwned? V2",
                "Demisto REST API",
                "Palo Alto Minemeld",
                "Rasterize"
            ]
        },
        {
            "playbookID": "Phishing v2 Test - Inline",
            "timeout": 1200,
            "nightly": true,
            "integrations": [
                "EWS Mail Sender",
                "Have I Been Pwned? V2",
                "Demisto REST API",
                "Palo Alto Minemeld",
                "Rasterize"
            ]
        },
        {
            "integrations": "duo",
            "playbookID": "DUO Test Playbook"
        },
        {
            "playbookID": "SLA Scripts - Test",
            "fromversion": "4.1.0"
        },
        {
            "playbookID": "PcapHTTPExtractor-Test"
        },
        {
            "playbookID": "Ping Test Playbook"
        },
        {
            "playbookID": "Active Directory Test",
            "integrations": "Active Directory Query v2",
            "instance_names": "active_directory_ninja"
        },
        {
            "playbookID": "AD v2 - debug-mode - Test",
            "integrations": "Active Directory Query v2",
            "instance_names": "active_directory_ninja",
            "fromversion": "5.0.0"
        },
        {
            "playbookID": "Docker Hardening Test",
            "_comment": "Not testing on 5.5 yet. Waiting for #20951",
            "fromversion": "5.0.0",
            "toversion": "5.4.9"
        },
        {
            "integrations": "Active Directory Query v2",
            "instance_names": "active_directory_ninja",
            "playbookID": "Active Directory Query V2 configuration with port"
        },
        {
            "integrations": "mysql",
            "playbookID": "MySQL Test"
        },
        {
            "playbookID": "Email Address Enrichment - Generic v2 - Test"
        },
        {
            "playbookID": "Email Address Enrichment - Generic v2.1 - Test",
            "integrations": "Active Directory Query v2",
            "instance_names": "active_directory_ninja"
        },
        {
            "integrations": "Cofense Intelligence",
            "playbookID": "Test - Cofense Intelligence",
            "timeout": 500
        },
        {
            "playbookID": "GDPRContactAuthorities Test"
        },
        {
            "integrations": "Google Resource Manager",
            "playbookID": "GoogleResourceManager-Test",
            "timeout": 500,
            "nightly": true
        },
        {
            "integrations": "SlashNext Phishing Incident Response",
            "playbookID": "SlashNextPhishingIncidentResponse-Test",
            "timeout": 500,
            "nightly": true
        },
        {
            "integrations": "Google Cloud Storage",
            "playbookID": "GCS - Test",
            "timeout": 500,
            "nightly": true,
            "memory_threshold": 80
        },
        {
            "integrations": "GooglePubSub",
            "playbookID": "GooglePubSub_Test",
            "nightly": true,
            "fromversion": "5.0.0"
        },
        {
            "playbookID": "Calculate Severity - Generic v2 - Test",
            "integrations": [
                "Palo Alto Minemeld",
                "Active Directory Query v2"
            ],
            "instance_names": "active_directory_ninja",
            "fromversion": "4.5.0"
        },
        {
            "integrations": "Freshdesk",
            "playbookID": "Freshdesk-Test",
            "timeout": 500,
            "nightly": true
        },
        {
            "playbookID": "Autoextract - Test",
            "fromversion": "4.1.0"
        },
        {
            "playbookID": "FilterByList - Test",
            "fromversion": "4.5.0"
        },
        {
            "playbookID": "Impossible Traveler - Test",
            "integrations": [
                "Ipstack",
                "ipinfo",
                "Rasterize",
                "Active Directory Query v2",
                "Demisto REST API"
            ],
            "instance_names": "active_directory_ninja",
            "fromversion": "5.0.0",
            "timeout": 700
        },
        {
            "playbookID": "Active Directory - Get User Manager Details - Test",
            "integrations": "Active Directory Query v2",
            "instance_names": "active_directory_80k",
            "fromversion": "4.5.0"
        },
        {
            "integrations": "Kafka V2",
            "playbookID": "Kafka Test"
        },
        {
            "playbookID": "File Enrichment - Generic v2 - Test",
            "instance_names": "virus_total_private_api_general",
            "integrations": [
                "VirusTotal - Private API",
                "Cylance Protect v2"
            ]
        },
        {
            "integrations": ["epo", "McAfee Active Response"],
            "playbookID": "Endpoint data collection test",
            "timeout": 500
        },
        {
            "playbookID": "Phishing - Core - Test",
            "integrations": [
                "EWS Mail Sender",
                "Demisto REST API",
                "Palo Alto Minemeld",
                "Rasterize"
            ],
            "fromversion": "4.5.0",
            "timeout": 1700
        },
        {"integrations": ["epo", "McAfee Active Response"],
            "playbookID": "MAR - Endpoint data collection test",
            "timeout": 500
        },
        {
            "integrations": "DUO Admin",
            "playbookID": "DuoAdmin API test playbook"
        },
        {
            "integrations": "TAXIIFeed",
            "playbookID": "TAXII_Feed_Test",
            "fromversion": "5.5.0",
            "timeout": 600
        },
        {
            "integrations": "Traps",
            "playbookID": "Traps test",
            "timeout": 600
        },
        {
            "playbookID": "TestShowScheduledEntries"
        },
        {
            "playbookID": "Calculate Severity - Standard - Test",
            "integrations": "Palo Alto Minemeld",
            "fromversion": "4.5.0"
        },
        {
            "integrations": "Symantec Advanced Threat Protection",
            "playbookID": "Symantec ATP Test"
        },
        {
            "playbookID": "HTTPListRedirects - Test SSL"
        },
        {
            "playbookID": "HTTPListRedirects Basic Test"
        },
        {
            "playbookID": "CheckDockerImageAvailableTest"
        },
        {
            "playbookID": "ExtractDomainFromEmailTest"
        },
        {
            "playbookID": "Account Enrichment - Generic v2 - Test",
            "integrations": "activedir"
        },
        {
            "playbookID": "Extract Indicators From File - Generic v2 - Test",
            "integrations": "Image OCR",
            "timeout": 300,
            "fromversion": "4.1.0",
            "toversion": "4.4.9"
        },
        {
            "playbookID": "Extract Indicators From File - Generic v2 - Test",
            "integrations": "Image OCR",
            "timeout": 350,
            "fromversion": "4.5.0"
        },
        {
            "playbookID": "Endpoint Enrichment - Generic v2.1 - Test",
            "integrations": [
                "FalconHost",
                "Cylance Protect v2",
                "carbonblack-v2",
                "epo",
                "Active Directory Query v2"
            ],
            "instance_names": "active_directory_ninja"
        },
        {
            "playbookID": "EmailReputationTest",
            "integrations": "Have I Been Pwned? V2"
        },
        {
            "integrations": "Symantec Deepsight Intelligence",
            "playbookID": "Symantec Deepsight Test"
        },
        {
            "playbookID": "ExtractDomainFromEmailTest"
        },
        {
            "playbookID": "Wait Until Datetime - Test",
            "fromversion": "4.5.0"
        },
        {
            "playbookID": "PAN OS EDL Management - Test",
            "integrations": "palo_alto_networks_pan_os_edl_management"
        },
        {
            "playbookID": "PAN-OS DAG Configuration Test",
            "integrations": "Panorama",
            "instance_names": "palo_alto_panorama",
            "timeout": 1000
        },
        {
            "playbookID": "PAN-OS Create Or Edit Rule Test",
            "integrations": "Panorama",
            "instance_names": "palo_alto_panorama",
            "timeout": 1000
        },
        {
            "playbookID": "PAN-OS EDL Setup v3 Test",
            "integrations": ["Panorama", "palo_alto_networks_pan_os_edl_management"],
            "instance_names": "palo_alto_firewall_9.0",
            "timeout": 1000
        },
        {
            "integrations": "Snowflake",
            "playbookID": "Snowflake-Test"
        },
        {
            "playbookID": "Account Enrichment - Generic v2.1 - Test",
            "integrations": "Active Directory Query v2",
            "instance_names": "active_directory_ninja"
        },
        {
            "integrations": "Cisco Umbrella Investigate",
            "playbookID": "Domain Enrichment - Generic v2 - Test"
        },
        {
            "integrations": "Google BigQuery",
            "playbookID": "Google BigQuery Test"
        },
        {
            "integrations": "Zoom",
            "playbookID": "Zoom_Test"
        },
        {
            "integrations": "Palo Alto Networks Cortex",
            "playbookID": "Palo Alto Networks Cortex Test",
            "fromversion": "4.1.0"
        },
        {
            "playbookID": "IP Enrichment - Generic v2 - Test",
            "integrations": "Threat Crowd",
            "fromversion": "4.1.0"
        },
        {
            "integrations": "Cherwell",
            "playbookID": "Cherwell Example Scripts - test"
        },
        {
            "integrations": "Cherwell",
            "playbookID": "Cherwell - test"
        },
        {
            "integrations": "CarbonBlackProtectionV2",
            "playbookID": "Carbon Black Enterprise Protection V2 Test"
        },
        {
            "integrations": "Active Directory Query v2",
            "instance_names": "active_directory_ninja",
            "playbookID": "Test ADGetUser Fails with no instances 'Active Directory Query' (old version)"
        },
        {
            "integrations": "ANYRUN",
            "playbookID": "ANYRUN-Test"
        },
        {
            "integrations": "ANYRUN",
            "playbookID": "Detonate File - ANYRUN - Test"
        },
        {
            "integrations": "ANYRUN",
            "playbookID": "Detonate URL - ANYRUN - Test"
        },
        {
            "integrations": "Netcraft",
            "playbookID": "Netcraft test"
        },
        {
            "integrations": "EclecticIQ Platform",
            "playbookID": "EclecticIQ Test"
        },
        {
            "playbookID": "FormattingPerformance - Test",
            "fromversion": "5.0.0"
        },
        {
            "integrations": "AWS - EC2",
            "playbookID": "2142f8de-29d5-4288-8426-0db39abe988b",
            "memory_threshold": 75
        },
        {
            "integrations": "AWS - EC2",
            "playbookID": "d66e5f86-e045-403f-819e-5058aa603c32"
        },
        {
            "integrations": "ANYRUN",
            "playbookID": "Detonate File From URL - ANYRUN - Test"
        },
        {
            "integrations": "AWS - CloudTrail",
            "playbookID": "3da2e31b-f114-4d7f-8702-117f3b498de9"
        },
        {
            "integrations": "carbonblackprotection",
            "playbookID": "67b0f25f-b061-4468-8613-43ab13147173"
        },
        {
            "integrations": "DomainTools",
            "playbookID": "DomainTools-Test"
        },
        {
            "integrations": "Exabeam",
            "playbookID": "Exabeam - Test"
        },
        {
            "integrations": "DomainTools Iris",
            "playbookID": "DomainTools Iris - Test",
            "fromversion": "4.1.0"
        },
        {
            "integrations": "Cisco Spark",
            "playbookID": "Cisco Spark Test New"
        },
        {
            "playbookID": "get_file_sample_from_path_-_d2_-_test"
        },
        {
            "integrations": "Remedy On-Demand",
            "playbookID": "Remedy-On-Demand-Test"
        },
        {
            "playbookID": "ssdeepreputationtest"
        },
        {
            "playbookID": "TestIsEmailAddressInternal"
        },
        {
            "integrations": "Google Cloud Compute",
            "playbookID": "GoogleCloudCompute-Test"
        },
        {
            "integrations": "AWS - S3",
            "playbookID": "97393cfc-2fc4-4dfe-8b6e-af64067fc436"
        },
        {
            "integrations": "Image OCR",
            "playbookID": "TestImageOCR"
        },
        {
            "integrations": "fireeye",
            "playbookID": "Detonate File - FireEye AX - Test"
        },
        {
            "integrations": [
                "Rasterize",
                "Image OCR"
            ],
            "playbookID": "Rasterize Test",
            "fromversion": "5.0.0"
        },
        {
            "integrations": [
                "Rasterize",
                "Image OCR"
            ],
            "playbookID": "Rasterize 4.5 Test",
            "toversion": "4.5.9"
        },
        {
            "integrations": "Rasterize",
            "playbookID": "RasterizeImageTest"
        },
        {
            "integrations": "Ipstack",
            "playbookID": "Ipstack_Test"
        },
        {
            "integrations": "Perch",
            "playbookID": "Perch-Test"
        },
        {
            "integrations": "Forescout",
            "playbookID": "Forescout-Test"
        },
        {
            "integrations": "GitHub",
            "playbookID": "Git_Integration-Test"
        },
        {
            "integrations": "LogRhythmRest",
            "playbookID": "LogRhythm REST test"
        },
        {
            "integrations": "AlienVault USM Anywhere",
            "playbookID": "AlienVaultUSMAnywhereTest"
        },
        {
            "playbookID": "PhishLabsTestPopulateIndicators"
        },
        {
            "playbookID": "Test_HTMLtoMD"
        },
        {
            "integrations": "PhishLabs IOC",
            "playbookID": "PhishLabsIOC TestPlaybook",
            "fromversion": "4.1.0"
        },
        {
            "integrations": "vmray",
            "playbookID": "VMRay-Test"
        },
        {
            "integrations": "PerceptionPoint",
            "playbookID": "PerceptionPoint Test",
            "fromversion": "4.1.0"
        },
        {
            "integrations": "AutoFocus V2",
            "playbookID": "AutoFocus V2 test",
            "fromversion": "5.0.0",
            "timeout": 1000
        },
        {
            "playbookID": "Process Email - Generic for Rasterize"
        },
        {
            "playbookID": "Send Investigation Summary Reports - Test",
            "integrations": "EWS Mail Sender",
            "fromversion": "4.5.0"
        },
        {
            "integrations": "Anomali ThreatStream v2",
            "playbookID": "ThreatStream-Test"
        },
        {
            "integrations": "Flashpoint",
            "playbookID": "Flashpoint_event-Test"
        },
        {
            "integrations": "Flashpoint",
            "playbookID": "Flashpoint_forum-Test"
        },
        {
            "integrations": "Flashpoint",
            "playbookID": "Flashpoint_report-Test"
        },
        {
            "integrations": "Flashpoint",
            "playbookID": "Flashpoint_reputation-Test"
        },
        {
            "integrations": "BluecatAddressManager",
            "playbookID": "Bluecat Address Manager test"
        },
        {
            "integrations": "MailListener - POP3 Beta",
            "playbookID": "MailListener-POP3 - Test"
        },
        {
            "playbookID": "sumList - Test"
        },
        {
            "integrations": "VulnDB",
            "playbookID": "Test-VulnDB"
        },
        {
            "integrations": "Shodan_v2",
            "playbookID": "Test-Shodan_v2",
            "timeout": 1000
        },
        {
            "integrations": "Threat Crowd",
            "playbookID": "ThreatCrowd - Test"
        },
        {
            "integrations": "GoogleDocs",
            "playbookID": "GoogleDocs-test"
        },
        {
            "playbookID": "Request Debugging - Test",
            "fromversion": "5.0.0"
        },
        {
            "playbookID": "Test Convert file hash to corresponding hashes",
            "fromversion": "4.5.0",
            "integrations": "VirusTotal",
            "instance_names": "virus_total_general"
        },
        {
            "playbookID": "PANW - Hunting and threat detection by indicator type Test",
            "fromversion": "5.0.0",
            "timeout": 1200,
            "integrations": [
                "Panorama",
                "Palo Alto Networks Cortex",
                "AutoFocus V2",
                "VirusTotal"
            ],
            "instance_names": [
                "palo_alto_panorama",
                "virus_total_general"
            ]
        },
        {
            "playbookID": "PAN-OS Query Logs For Indicators Test",
            "fromversion": "4.5.0",
            "timeout": 1500,
            "integrations": "Panorama",
            "instance_names": "palo_alto_panorama"
        },
        {
            "integrations": "Hybrid Analysis",
            "playbookID": "HybridAnalysis-Test",
            "timeout": 500,
            "fromversion": "4.1.0"
        },
        {
            "integrations": "Elasticsearch v2",
            "instance_names": "es_v7",
            "playbookID": "Elasticsearch_v2_test"
        },
        {
            "integrations": "ElasticsearchFeed",
            "instance_names": "es_demisto_feed",
            "playbookID": "Elasticsearch_Fetch_Demisto_Indicators_Test",
            "fromversion": "5.5.0"
        },
        {
            "integrations": "ElasticsearchFeed",
            "instance_names": "es_generic_feed",
            "playbookID": "Elasticsearch_Fetch_Custom_Indicators_Test",
            "fromversion": "5.5.0"
        },
        {
            "integrations": "Elasticsearch v2",
            "instance_names": "es_v6",
            "playbookID": "Elasticsearch_v2_test-v6"
        },
        {
            "integrations": "IronDefense",
            "playbookID": "IronDefenseTest"
        },
        {
            "integrations": "PolySwarm",
            "playbookID": "PolySwarm-Test"
        },
        {
            "integrations": "Kennav2",
            "playbookID": "Kenna Test"
        },
        {
            "integrations": "SecurityAdvisor",
            "playbookID": "SecurityAdvisor-Test",
            "fromversion": "4.5.0"
        },
        {
            "integrations": "Google Key Management Service",
            "playbookID": "Google-KMS-test",
            "pid_threshold": 6,
            "memory_threshold": 60
        },
        {
            "integrations": "SecBI",
            "playbookID": "SecBI - Test"
        },
        {
            "playbookID": "ExtractFQDNFromUrlAndEmail-Test"
        },
        {
            "integrations": "EWS v2",
            "playbookID": "Get EWS Folder Test",
            "fromversion": "4.5.0",
            "instance_names": "ewv2_regular",
            "timeout": 1200
        },
        {
            "integrations": "EWSO365",
            "playbookID": "EWS_O365_test",
            "fromversion": "5.0.0"
        },
        {
            "integrations": "QRadar",
            "playbookID": "QRadar Indicator Hunting Test",
            "timeout": 1200,
            "fromversion": "5.0.0"
        },
        {
            "playbookID": "SetAndHandleEmpty test",
            "fromversion": "4.5.0"
        },
        {
            "integrations": "Tanium v2",
            "playbookID": "Tanium v2 - Test"
        },
        {
            "integrations": "Office 365 Feed",
            "playbookID": "Office365_Feed_Test",
            "fromversion": "5.5.0"
        },
        {
            "integrations": "GoogleCloudTranslate",
            "playbookID": "GoogleCloudTranslate-Test",
            "pid_threshold": 8
        },
        {
            "integrations": "Infoblox",
            "playbookID": "Infoblox Test"
        },
        {
            "integrations": "BPA",
            "playbookID": "Test-BPA",
            "fromversion": "4.5.0"
        },
        {
            "playbookID": "GetValuesOfMultipleFIelds Test",
            "fromversion": "4.5.0"
        },
        {
            "playbookID": "IsInternalHostName Test",
            "fromversion": "4.5.0"
        },
        {
            "playbookID": "DigitalGuardian-Test",
            "integrations": "Digital Guardian",
            "fromversion": "5.0.0"
        },
        {
            "integrations": "SplunkPy",
            "playbookID": "Splunk Indicator Hunting Test",
            "fromversion": "5.0.0",
            "memory_threshold": 500,
            "instance_names": "use_default_handler"
        },
        {
            "integrations": "BPA",
            "playbookID": "Test-BPA_Integration",
            "fromversion": "4.5.0"
        },
        {
            "integrations": "Sixgill",
            "playbookID": "Sixgill-Test",
            "fromversion": "5.0.0"
        },
        {
            "integrations": "AutoFocus Feed",
            "playbookID": "playbook-FeedAutofocus_test",
            "fromversion": "5.5.0"
        },
        {
            "integrations": "PaloAltoNetworks_PrismaCloudCompute",
            "playbookID": "PaloAltoNetworks_PrismaCloudCompute-Test"
        },
        {
            "playbookID": "Indicator Feed - Test",
            "fromversion": "5.5.0"
        },
        {
            "integrations": "Recorded Future Feed",
            "playbookID": "RecordedFutureFeed - Test",
            "timeout": 1000,
            "fromversion": "5.5.0",
            "memory_threshold": 86
        },
        {
            "integrations": "Expanse",
            "playbookID": "test-Expanse-Playbook",
            "fromversion": "5.0.0"
        },
        {
            "integrations": "Expanse",
            "playbookID": "test-Expanse",
            "fromversion": "5.0.0"
        },
        {
            "integrations": "DShield Feed",
            "playbookID": "playbook-DshieldFeed_test",
            "fromversion": "5.5.0"
        },
        {
            "integrations": "AlienVault Reputation Feed",
            "playbookID": "AlienVaultReputationFeed_Test",
            "fromversion": "5.5.0",
            "timeout": 9000
        },
        {
            "integrations": "BruteForceBlocker Feed",
            "playbookID": "playbook-BruteForceBlocker_test",
            "fromversion": "5.5.0"
        },
        {
            "integrations": "illuminate",
            "playbookID": "illuminate Integration Test"
        },
        {
            "integrations": "Carbon Black Enterprise EDR",
            "playbookID": "Carbon Black Enterprise EDR Test",
            "fromversion": "5.0.0"
        },
        {
            "integrations": "illuminate",
            "playbookID": "illuminate Integration Demonstration - Test"
        },
        {
            "integrations": "MongoDB Key Value Store",
            "playbookID": "MongoDB KeyValueStore - Test",
            "pid_threshold": 12,
            "fromversion": "5.0.0"
        },
        {
            "integrations": "MongoDB Log",
            "playbookID": "MongoDBLog - Test",
            "pid_threshold": 12,
            "fromversion": "5.0.0"
        },
        {
            "integrations": "Google Chronicle Backstory",
            "playbookID": "Google Chronicle Backstory Asset - Test",
            "fromversion": "5.0.0"
        },
        {
            "integrations": "Google Chronicle Backstory",
            "playbookID": "Google Chronicle Backstory IOC Details - Test",
            "fromversion": "5.0.0"
        },
        {
            "integrations": "Google Chronicle Backstory",
            "playbookID": "Google Chronicle Backstory List Alerts - Test",
            "fromversion": "5.0.0"
        },
        {
            "integrations": "Google Chronicle Backstory",
            "playbookID": "Google Chronicle Backstory List IOCs - Test",
            "fromversion": "5.0.0"
        },
        {
            "integrations": "Google Chronicle Backstory",
            "playbookID": "Google Chronicle Backstory Reputation - Test",
            "fromversion": "5.0.0"
        },
        {
            "integrations": "Feodo Tracker Hashes Feed",
            "playbookID": "playbook-feodoteackerhash_test",
            "fromversion": "5.5.0",
            "memory_threshold": 130,
            "timeout": 600
        },
        {
            "integrations": "Feodo Tracker IP Blocklist Feed",
            "instance_names": "feodo_tracker_ip_currently__active",
            "playbookID": "playbook-feodotrackeripblock_test",
            "fromversion": "5.5.0"
        },
        {
            "integrations": "Feodo Tracker IP Blocklist Feed",
            "instance_names": "feodo_tracker_ip_30_days",
            "playbookID": "playbook-feodotrackeripblock_test",
            "fromversion": "5.5.0"
        },
        {
            "integrations": "Code42",
            "playbookID": "Code42-Test",
            "timeout": 600
        },
        {
            "playbookID": "Code42 File Search Test",
            "integrations": "Code42"
        },
        {
            "playbookID": "FetchIndicatorsFromFile-test",
            "fromversion": "5.5.0"
        },
        {
            "integrations": "RiskSense",
            "playbookID": "RiskSense Get Apps - Test"
        },
        {
            "integrations": "RiskSense",
            "playbookID": "RiskSense Get Host Detail - Test"
        },
        {
            "integrations": "RiskSense",
            "playbookID": "RiskSense Get Host Finding Detail - Test"
        },
        {
            "integrations": "RiskSense",
            "playbookID": "RiskSense Get Hosts - Test"
        },
        {
            "integrations": "RiskSense",
            "playbookID": "RiskSense Get Host Findings - Test"
        },
        {
            "integrations": "RiskSense",
            "playbookID": "RiskSense Get Unique Cves - Test"
        },
        {
            "integrations": "RiskSense",
            "playbookID": "RiskSense Get Unique Open Findings - Test"
        },
        {
            "integrations": "RiskSense",
            "playbookID": "RiskSense Get Apps Detail - Test"
        },
        {
            "integrations": "Indeni",
            "playbookID": "Indeni_test",
            "fromversion": "5.0.0"
        },
        {
            "integrations": "CounterCraft Deception Director",
            "playbookID": "CounterCraft - Test",
            "fromversion": "5.0.0"
        },
        {
            "integrations": "SafeBreach v2",
            "playbookID": "playbook-SafeBreach-Test",
            "fromversion": "5.5.0"
        },
        {
            "playbookID": "DbotPredictOufOfTheBoxTest",
            "fromversion": "4.5.0",
            "timeout": 1000
        },
        {
            "integrations": "AlienVault OTX TAXII Feed",
            "playbookID": "playbook-feedalienvaultotx_test",
            "fromversion": "5.5.0"
        },
        {
            "playbookID": "ExtractDomainAndFQDNFromUrlAndEmail-Test",
            "fromversion": "5.5.0"
        },
        {
            "integrations": "Cortex Data Lake",
            "playbookID": "Cortex Data Lake Test",
            "instance_names": "cdl_prod",
            "fromversion": "4.5.0"
        },
        {
            "integrations": "Cortex Data Lake",
            "playbookID": "Cortex Data Lake Test",
            "instance_names": "cdl_dev",
            "fromversion": "4.5.0"
        },
        {
            "integrations": "MongoDB",
            "playbookID": "MongoDB - Test"
        },
        {
            "playbookID": "DBotCreatePhishingClassifierV2FromFile-Test",
            "timeout": 60000,
            "fromversion": "4.5.0"
        },
        {
            "integrations": "Logz.io",
            "playbookID": "Logzio - Test",
            "fromversion": "5.0.0"
        },
        {
            "integrations": "IBM Resilient Systems",
            "playbookID": "IBM Resilient Systems Test"
        },
        {
            "integrations": ["Prisma Access", "Prisma Access Egress IP feed"],
            "playbookID": "Prisma_Access_Egress_IP_Feed-Test",
            "timeout": 60000,
            "fromversion": "5.5.0",
            "nightly": true
        },
        {
            "integrations": "Prisma Access",
            "playbookID": "Prisma_Access-Test",
            "timeout": 60000,
            "fromversion": "5.5.0",
            "nightly": true
        },
        {
            "playbookID": "EvaluateMLModllAtProduction-Test",
            "fromversion": "4.5.0"
        },
        {
            "integrations": "Zabbix",
            "playbookID": "Zabbix - Test"
        },
        {
            "integrations": "GCP Whitelist Feed",
            "playbookID": "GCPWhitelist_Feed_Test",
            "fromversion": "5.5.0"
        },
        {
            "integrations": "Endace",
            "playbookID": "Endace-Test",
            "fromversion": "5.0.0"
        },
        {
            "integrations": "Deep Instinct",
            "playbookID": "Deep_Instinct-Test",
            "fromversion": "5.0.0"
        }

    ],
    "skipped_tests": {
<<<<<<< HEAD
        "CuckooTest": "Issue 25601",
        "Active Directory - Get User Manager Details - Test": "Issue 25604",
=======
        "MSGraph_DeviceManagement_Test": "Issue 25603",
        "CuckooTest": "Issue 25601",
        "Active Directory - Get User Manager Details - Test": "Issue 25604",
        "EWS_O365_test": "Issue 25605",
>>>>>>> 9c6376b2
        "Cortex XDR - IOC - Test": "Issue 25598",
        "RedLockTest": "Issue 24600",
        "Test - Cofense Intelligence": "Issue 25498",
        "Digital Defense FrontlineVM - Scan Asset Not Recently Scanned Test": "Issue 25477",
        "SentinelOne V2 - test": "Issue 24933",
        "SignalSciences-Test": "Issue 24934",
        "Maltiverse Test": "Issue 24335",
        "TestDedupIncidentsPlaybook": "Issue 24344",
        "Prisma_Access_Egress_IP_Feed-Test": "unskip after we will get PrismaAccess instance",
        "Prisma_Access-Test": "unskip after we will get PrismaAccess instance",
        "PAN-OS EDL Setup V2 Test": "Issue 23854",
        "PAN-OS - Block IP and URL - External Dynamic List Test": "Issue 23854",
        "Symantec Deepsight Test": "Issue 22971",
        "test_MsGraphFiles": "Issue 22853 ",
        "Cybereason Test": "Issue 22683",
        "Bluecat Address Manager test": "Issue 22616",
        "test-Expanse": "Expanse should provide domain that they have in their system",
        "TestProofpointFeed": "Issue 22229",
        "Git_Integration-Test": "Issue 20029",
        "Symantec Data Loss Prevention - Test": "Issue 20134",
        "PAN-OS Create Or Edit Rule Test": "Issue 20037",
        "NetWitness Endpoint Test": "Issue 19878",
        "TestUptycs": "Issue 19750",
        "InfoArmorVigilanteATITest": "Test issue 17358",
        "Lastline - testplaybook": "Checking the integration via Generic detonation playbooks, don't want to load the daily quota",
        "ArcSight Logger test": "Issue 19117",
        "TruSTAR Test": "Issue 19777",
        "TestDedupIncidentsByName": "skipped on purpose - this is part of the TestDedupIncidentsPlaybook - no need to execute separately as a test",
        "3da2e31b-f114-4d7f-8702-117f3b498de9": "Issue 19837",
        "d66e5f86-e045-403f-819e-5058aa603c32": "pr 3220",
        "get_file_sample_from_path_-_d2_-_test": "Issue 19844",
        "RecordedFutureFeed - Test": "Issue 18922",
        "IntSights Mssp Test": "Issue #16351",
        "CheckPhish-Test": "Issue 19188",
        "fd93f620-9a2d-4fb6-85d1-151a6a72e46d": "Issue 19854",
        "PAN-OS DAG Configuration Test": "Issue #19205",
        "DeleteContext-auto-subplaybook-test": "used in DeleteContext-auto-test as sub playbook",
        "Test Playbook TrendMicroDDA": "Issue 16501",
        "ssdeepreputationtest": "Issue #20953",
        "C2sec-Test": "Issue #21633",
        "TAXII_Feed_Test": "Issue #22423",
        "PAN-OS Query Logs For Indicators Test": "Issue #23505",
        "Panorama Query Logs - Test": "Issue #23505",
        "palo_alto_panorama_test_pb": "Issue #22835",
        "GCS Bucket Management - Test": "used in GCS - Test as sub playbook",
        "GCS Object Operations - Test": "used in GCS - Test as sub playbook",
        "GCS Bucket Policy (ACL) - Test": "used in GCS - Test as sub playbook",
        "GCS Object Policy (ACL) - Test": "used in GCS - Test as sub playbook",
        "Send Email To Recipients": "used in EWS Mail Sender Test 2 as sub playbook",

        "_comment": "~~~ DEPRECATED ~~~",
        "Endpoint Enrichment - Generic v2 - Test": "DEPRECATED"
    },
    "skipped_integrations": {
        "_comment1": "~~~ NO INSTANCE ~~~",
        "Traps": "Issue 24122",
        "McAfee Advanced Threat Defense": "Issue 16909",
        "Cisco Umbrella Investigate": "Issue 24338",
        "Deep Instinct": "The partner didn't provide an instance",
        "Cofense Triage v2": "No instance - partner integration",
        "ArcSight Logger": "Issue 24303",
        "AttackIQFireDrill": "Issue 24281",
        "MxToolBox": "No instance",
        "Skyformation": "No instance, old partner",
        "PrismaAccess": "Instance will be provided soon by Lior and Prasen",
        "AlphaSOC Network Behavior Analytics": "No instance",
        "IsItPhishing": "No instance",
        "Verodin": "No instance",
        "EasyVista": "No instance",
        "Pipl": "No instance",
        "Moloch": "No instance",
        "Twilio": "No instance",
        "Zendesk": "No instance",
        "GuardiCore": "No instance",
        "Nessus": "No instance",
        "Cisco CloudLock": "No instance",
        "SentinelOne": "No instance",
        "Vectra v2": "No instance",
        "Trend Micro Apex": "Issue 23632",
        "Awake Security": "Issue 23376",
        "ExtraHop": "No license, issue 23731",
        "RiskSense": "We should get an instance talk to Francesco",
        "Palo Alto Networks Cortex": "Issue 22300",
        "AWS - IAM": "Issue 21401",
        "FortiGate": "License expired, and not going to get one (issue 14723)",
        "IronDefense": "Test depends on making requests to a non-public API",
        "Attivo Botsink": "no instance, not going to get it",
        "VMware": "no License, and probably not going to get it",
        "AWS Sagemaker": "License expired, and probably not going to get it",
        "Symantec MSS": "No instance, probably not going to get it (issue 15513)",
        "Google Cloud Compute": "Can't test yet",
        "Cymon": "The service was discontinued since April 30th, 2019.",
        "FireEye ETP": "No instance",
        "ProofpointTAP_v2": "No instance",
        "remedy_sr_beta": "No instance",
        "ExtraHop v2": "No instance",
        "Fidelis Elevate Network": "Issue 20735",
        "Minerva Labs Anti-Evasion Platform": "Issue 18835",
        "PolySwarm": "contribution",
        "Silverfort": "contribution",
        "fireeye": "Issue 19839",
        "DomainTools": "Issue 8298",
        "Remedy On-Demand": "Issue 19835",
        "DomainTools Iris": "Issue 20433",
        "Check Point": "Issue 18643",
        "Preempt": "Issue 20268",
        "iDefense": "Issue 20095",
        "ZeroFox": "Issue 19161",
        "Jask": "Issue 18879",
        "vmray": "Issue 18752",
        "Anomali ThreatStream v2": "Issue 19182",
        "Anomali ThreatStream": "Issue 19182",
        "SCADAfence CNM": "Issue 18376",
        "ArcSight ESM v2": "Issue #18328",
        "AlienVault USM Anywhere": "Issue #18273",
        "Tufin": "Issue 16441",
        "Dell Secureworks": "Instance locally installed on @liorblob PC",
        "MimecastV2": "Issue 14593",
        "Netskope": "instance is down",
        "Farsight DNSDB": "Issue 15512",
        "Service Manager": "Expired license",
        "carbonblackprotection": "License expired",
        "icebrg": "Issue 14312",
        "Freshdesk": "Trial account expired",
        "Threat Grid": "Issue 16197",
        "Kafka V2": "Can not connect to instance from remote",
        "Check Point Sandblast": "Issue 15948",
        "Remedy AR": "getting 'Not Found' in test button",
        "Salesforce": "Issue 15901",
        "Zscaler": "Issue 17784",
        "RedCanary": "License expired",
        "ANYRUN": "No instance",
        "Snowflake": "Looks like account expired, needs looking into",
        "Cisco Spark": "Issue 18940",
        "Phish.AI": "Issue 17291",
        "MaxMind GeoIP2": "Issue 18932.",
        "Exabeam": "Issue 19371",
        "McAfee ESM-v10": "Issue 20225",
        "PaloAltoNetworks_PrismaCloudCompute": "Instance not set up yet",
        "Code42": "Instance not set up yet",
        "SecBI": "Issue 22545",
        "IBM Resilient Systems": "Issue 23722",
        "VxStream": "Issue #23795",

        "_comment2": "~~~ UNSTABLE ~~~",
        "ServiceNow": "Instance goes to hibernate every few hours",
        "Tenable.sc": "unstable instance",
        "VirusTotal - Private API": "Issue 22638",

        "_comment3": "~~~ QUOTA ISSUES ~~~",
        "JsonWhoIs": "Issue 25371: Out of quota",
        "XFE_v2": "Issue 22715",
        "XFE": "We have the new integration XFE_v2, so n`o need to test the old one because they use the same quote",
        "AlphaSOC Wisdom": "API key has expired",
        "AWS - Athena - Beta": "Issue 19834",
        "Lastline": "issue 20323",
        "Google Resource Manager": "Cannot create projects because have reached alloted quota.",
        "Looker": "Warehouse 'DEMO_WH' cannot be resumed because resource monitor 'LIMITER' has exceeded its quota.",
        "Ipstack": "reached out our monthly quota (08/03/2020)",

        "_comment4": "~~~ NO INSTANCE - SUPPORTED BY THE COMMUNITY ~~~",
        "Zabbix": "Supported by external developer",
        "SafeBreach v2": "it is a partner integration, no instance",
        "IllusiveNetworks": "supported by partner",
        "Humio": "supported by the partner",
        "Digital Guardian": "partner integration",


         "_comment5": "~~~ OTHER ~~~",
        "Endace": "Issue 24304",
        "Pentera": "authentication method will not work with testing",
        "EclecticIQ Platform": "Issue 8821",
        "BitDam": "Issue #17247",
        "Zoom": "Issue 19832",
        "urlscan.io": "Issue 21831",
        "Forescout": "Can only be run from within PANW network. Look in keeper for - Demisto in the LAB",
        "HelloWorldSimple": "This is just an example integration - no need for test",
        "TestHelloWorldPlaybook": "This is just an example integration - no need for test",
        "Lockpath KeyLight": "Deprecated. No tests.",
        "Cymulate": "Partner didn't provided test playbook"
    },
    "nightly_integrations": [
        "Lastline v2",
        "TruSTAR",
        "SlackV2",
        "VulnDB"
    ],
    "unmockable_integrations": {
        "SNDBOX": "Submits a file - tests that send files shouldn't be mocked",
        "Maltiverse": "issue 24335",
        "MITRE ATT&CK": "Using taxii2client package",
        "MongoDB": "Our instance not using SSL",
        "Cortex Data Lake": "Integration requires SSL",
        "Google Key Management Service": "The API requires an SSL secure connection to work.",
        "McAfee ESM-v10": "we have multiple instances with same test playbook, mock recording are per playbook so it keeps failing the playback step",
        "mysql": "Does not use http",
        "SlackV2": "Integration requires SSL",
        "Whois": "Mocks does not support sockets",
        "Panorama": "Exception: Proxy process took to long to go up. https://circleci.com/gh/demisto/content/24826",
        "Image OCR": "Does not perform network traffic",
        "Server Message Block (SMB)": "Does not perform http communication",
        "Active Directory Query v2": "Does not perform http communication",
        "dnstwist": "Does not peform http communication",
        "VxStream": "Issue 15544",
        "PagerDuty v2": "Integration requires SSL",
        "TCPIPUtils": "Integration requires SSL",
        "Luminate": "Integration has no proxy checkbox",
        "Shodan": "Integration has no proxy checkbox",
        "Google BigQuery": "Integration has no proxy checkbox",
        "ReversingLabs A1000": "Checking",
        "Check Point": "Checking",
        "okta": "Test Module failing, suspect it requires SSL",
        "Okta v2": "dynamic test, need to revisit and better avoid conflicts",
        "Awake Security": "Checking",
        "ArcSight ESM v2": "Checking",
        "Phish.AI": "Checking",
        "Intezer": "Nightly - Checking",
        "ProtectWise": "Nightly - Checking",
        "google-vault": "Nightly - Checking",
        "RSA Archer": "Nightly - Checking",
        "McAfee NSM": "Nightly - Checking",
        "Forcepoint": "Nightly - Checking",
        "palo_alto_firewall": "Need to check test module",
        "Signal Sciences WAF": "error with certificate",
        "google": "'unsecure' parameter not working",
        "EWS Mail Sender": "Inconsistent test (playback fails, record succeeds)",
        "ReversingLabs Titanium Cloud": "No Unsecure checkbox. proxy trying to connect when disabled.",
        "Anomali ThreatStream": "'proxy' parameter not working",
        "Palo Alto Networks Cortex": "SDK",
        "Recorded Future": "might be dynamic test",
        "AlphaSOC Wisdom": "Test module issue",
        "RedLock": "SSL Issues",
        "Microsoft Graph": "Test direct access to oproxy",
        "MicrosoftGraphMail": "Test direct access to oproxy",
        "Microsoft Graph User": "Test direct access to oproxy",
        "Microsoft_Graph_Files": "Test direct access to oproxy",
        "Microsoft Graph Groups": "Test direct access to oproxy",
        "Microsoft Defender Advanced Threat Protection": "Test direct access to oproxy",
        "Azure Security Center v2": "Test direct access to oproxy",
        "Microsoft Graph Calendar": "Test direct access to oproxy",
        "Microsoft Graph Device Management": "Test direct access to oproxy",
        "Azure Compute v2": "Test direct access to oproxy",
        "AWS - CloudWatchLogs": "Issue 20958",
        "AWS - AccessAnalyzer": "Issue 24926",
        "AWS - ACM": "Issue 24926",
        "AWS - Athena - Beta": "Issue 24926",
        "AWS - CloudTrail": "Issue 24926",
        "AWS - EC2": "Issue 24926",
        "AWS - GuardDuty": "Issue 24926",
        "AWS - IAM": "Issue 24926",
        "AWS - Lambda": "Issue 24926",
        "AWS - Route53": "Issue 24926",
        "AWS - S3": "Issue 24926",
        "AWS - SQS": "Issue 24926",
        "Amazon DynamoDB": "Issue 24926",
        "AWS Sagemaker": "Issue 24926",
        "Gmail Single User": "googleclient sdk has time based challenge exchange",
        "Gmail": "googleclient sdk has time based challenge exchange",
        "GoogleCloudTranslate": "google translate sdk does not support proxy",
        "Google Chronicle Backstory": "SDK",
        "Google Vision AI": "SDK",
        "Google Cloud Compute": "googleclient sdk has time based challenge exchange",
        "Google Cloud Functions": "googleclient sdk has time based challenge exchange",
        "GoogleDocs": "googleclient sdk has time based challenge exchange",
        "GooglePubSub": "googleclient sdk has time based challenge exchange",
        "Google Resource Manager": "googleclient sdk has time based challenge exchange",
        "Google Cloud Storage": "SDK",
        "Syslog Sender": "syslog",
        "syslog": "syslog",
        "MongoDB Log": "Our instance not using SSL",
        "MongoDB Key Value Store": "Our instance not using SSL"
    },
    "docker_thresholds": {
        "_comment": "Add here docker images which are specific to an integration and require a non-default threshold (such as rasterize or ews). That way there is no need to define this multiple times. You can specify full image name with version or without.",
        "images": {
            "demisto/chromium": {
                "pid_threshold": 11
            },
            "demisto/py-ews:2.0": {
                "memory_threshold": 150
            },
            "demisto/pytan": {
                "pid_threshold": 11
            }
        }
    }
}<|MERGE_RESOLUTION|>--- conflicted
+++ resolved
@@ -339,7 +339,8 @@
         },
         {
             "integrations": "ThreatX",
-            "playbookID": "ThreatX-test"
+            "playbookID": "ThreatX-test",
+            "timeout": 600
         },
         {
             "integrations": "Akamai WAF SIEM",
@@ -583,7 +584,8 @@
         {
             "integrations": "QRadar",
             "playbookID" :  "test playbook - QRadarCorreltaions",
-            "timeout": 600
+            "timeout": 600,
+            "fromversion": "5.0.0"
         },
         {
             "integrations": "Awake Security",
@@ -1598,7 +1600,8 @@
         },
         {
             "integrations": "QRadar",
-            "playbookID": "test_Qradar"
+            "playbookID": "test_Qradar",
+            "fromversion": "5.5.0"
         },
         {
             "integrations": "VMware",
@@ -2259,9 +2262,6 @@
         {
             "integrations": "Cisco Spark",
             "playbookID": "Cisco Spark Test New"
-        },
-        {
-            "playbookID": "get_file_sample_from_path_-_d2_-_test"
         },
         {
             "integrations": "Remedy On-Demand",
@@ -2839,15 +2839,7 @@
 
     ],
     "skipped_tests": {
-<<<<<<< HEAD
         "CuckooTest": "Issue 25601",
-        "Active Directory - Get User Manager Details - Test": "Issue 25604",
-=======
-        "MSGraph_DeviceManagement_Test": "Issue 25603",
-        "CuckooTest": "Issue 25601",
-        "Active Directory - Get User Manager Details - Test": "Issue 25604",
-        "EWS_O365_test": "Issue 25605",
->>>>>>> 9c6376b2
         "Cortex XDR - IOC - Test": "Issue 25598",
         "RedLockTest": "Issue 24600",
         "Test - Cofense Intelligence": "Issue 25498",
@@ -2878,7 +2870,6 @@
         "TestDedupIncidentsByName": "skipped on purpose - this is part of the TestDedupIncidentsPlaybook - no need to execute separately as a test",
         "3da2e31b-f114-4d7f-8702-117f3b498de9": "Issue 19837",
         "d66e5f86-e045-403f-819e-5058aa603c32": "pr 3220",
-        "get_file_sample_from_path_-_d2_-_test": "Issue 19844",
         "RecordedFutureFeed - Test": "Issue 18922",
         "IntSights Mssp Test": "Issue #16351",
         "CheckPhish-Test": "Issue 19188",
@@ -2897,12 +2888,14 @@
         "GCS Bucket Policy (ACL) - Test": "used in GCS - Test as sub playbook",
         "GCS Object Policy (ACL) - Test": "used in GCS - Test as sub playbook",
         "Send Email To Recipients": "used in EWS Mail Sender Test 2 as sub playbook",
+        "dedup_-_generic_-_test": "Issue 25681",
 
         "_comment": "~~~ DEPRECATED ~~~",
         "Endpoint Enrichment - Generic v2 - Test": "DEPRECATED"
     },
     "skipped_integrations": {
         "_comment1": "~~~ NO INSTANCE ~~~",
+        "Infoblox": "Issue 25651",
         "Traps": "Issue 24122",
         "McAfee Advanced Threat Defense": "Issue 16909",
         "Cisco Umbrella Investigate": "Issue 24338",
@@ -2955,7 +2948,6 @@
         "Check Point": "Issue 18643",
         "Preempt": "Issue 20268",
         "iDefense": "Issue 20095",
-        "ZeroFox": "Issue 19161",
         "Jask": "Issue 18879",
         "vmray": "Issue 18752",
         "Anomali ThreatStream v2": "Issue 19182",
@@ -2998,6 +2990,7 @@
         "VirusTotal - Private API": "Issue 22638",
 
         "_comment3": "~~~ QUOTA ISSUES ~~~",
+        "Joe Security": "Issue 25650",
         "JsonWhoIs": "Issue 25371: Out of quota",
         "XFE_v2": "Issue 22715",
         "XFE": "We have the new integration XFE_v2, so n`o need to test the old one because they use the same quote",
@@ -3027,7 +3020,8 @@
         "HelloWorldSimple": "This is just an example integration - no need for test",
         "TestHelloWorldPlaybook": "This is just an example integration - no need for test",
         "Lockpath KeyLight": "Deprecated. No tests.",
-        "Cymulate": "Partner didn't provided test playbook"
+        "Cymulate": "Partner didn't provided test playbook",
+        "Lastline v2": "Temporary skipping, due to quota issues, in order to merge a PR"
     },
     "nightly_integrations": [
         "Lastline v2",
@@ -3037,6 +3031,7 @@
     ],
     "unmockable_integrations": {
         "SNDBOX": "Submits a file - tests that send files shouldn't be mocked",
+        "Joe Security": "Submits a file - tests that send files shouldn't be mocked",
         "Maltiverse": "issue 24335",
         "MITRE ATT&CK": "Using taxii2client package",
         "MongoDB": "Our instance not using SSL",
