--- conflicted
+++ resolved
@@ -2,14 +2,16 @@
     "testTimeout": 160,
     "testInterval": 20,
     "tests": [
-<<<<<<< HEAD
-           {
+         {
+            "integrations": "GSuiteAdmin",
+            "playbookID": "GSuiteAdmin-Test",
+            "fromversion": "5.0.0"
+        },
+        {
               "integrations": "GoogleCalendar",
               "playbookID": "GoogleCalendar-Test",
               "fromversion": "5.0.0"
-          },
-=======
->>>>>>> 798a109d
+         },
          {
             "integrations": "GSuiteAdmin",
             "playbookID": "GSuiteAdmin-Test",
