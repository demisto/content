{
    "testTimeout": 160,
    "testInterval": 20,
    "tests": [
	{
            "integrations": "Humio",
            "playbookID": "Humio-Test",
            "fromversion": "5.0.0"
        },
        {
            "integrations": "Group-IB TDS Polygon",
            "playbookID": "Polygon-Test",
            "timeout": 1000,
            "fromversion": "5.0.0"
        },
        {
            "integrations": "Bastille Networks",
            "playbookID": "BastilleNetworks-Test"
        },
        {
            "integrations": "MITRE ATT&CK",
            "playbookID": "Mitre Attack List 10 Indicators Feed Test",
            "fromversion": "5.5.0"
        },
        {
            "integrations": "URLhaus",
            "playbookID": "Test_URLhaus",
            "timeout": 1000
        },
        {
            "integrations": "Microsoft Intune Feed",
            "playbookID": "FeedMicrosoftIntune_Test",
            "fromversion": "5.5.0"
        },
        {
            "integrations": "Smokescreen IllusionBLACK",
            "playbookID": "Smokescreen IllusionBLACK-Test",
            "fromversion": "5.0.0"
        },
        {
            "integrations": "Malwarebytes",
            "playbookID": "Malwarebytes-Test",
            "fromversion": "5.0.0"
        },
        {
            "integrations": "Tanium Threat Response",
            "playbookID": "Tanium Threat Response Test"
        },
        {
            "integrations": [
                "Syslog Sender",
                "syslog"
            ],
            "playbookID": "Test Syslog",
            "fromversion": "5.5.0",
            "timeout": 600
        },
        {
            "integrations": "APIVoid",
            "playbookID": "APIVoid Test"
        },
        {
            "integrations": "Cisco Firepower",
            "playbookID": "Cisco Firepower - Test",
            "timeout": 1000,
            "fromversion": "5.0.0"
        },
        {
            "integrations": "IllusiveNetworks",
            "playbookID": "IllusiveNetworks-Test",
            "fromversion": "5.0.0"
        },
        {
            "integrations": "JSON Feed",
            "playbookID": "JSON_Feed_Test",
            "fromversion": "5.5.0",
            "instance_names": "JSON Feed no_auto_detect"

        },
        {
            "integrations": "JSON Feed",
            "playbookID": "JSON_Feed_Test",
            "fromversion": "5.5.0",
            "instance_names": "JSON Feed_auto_detect"
        },
        {
            "integrations": "Google Cloud Functions",
            "playbookID": "test playbook - Google Cloud Functions",
            "fromversion": "5.0.0"
        },
        {
            "integrations": "Plain Text Feed",
            "playbookID": "PlainText Feed - Test",
            "fromversion": "5.5.0",
            "instance_names": "Plain Text Feed no_auto_detect"
        },
        {
            "integrations": "Plain Text Feed",
            "playbookID": "PlainText Feed - Test",
            "fromversion": "5.5.0",
            "instance_names": "Plain Text Feed_auto_detect"
        },
        {
            "integrations": "Silverfort",
            "playbookID": "Silverfort-test",
            "fromversion": "5.0.0"
        },
        {
            "integrations": "GoogleKubernetesEngine",
            "playbookID": "GoogleKubernetesEngine_Test",
            "timeout": 600,
            "fromversion": "5.5.0"
        },
        {
            "integrations": "Fastly Feed",
            "playbookID": "Fastly Feed Test",
            "fromversion": "5.5.0"
        },
        {
            "integrations": "Malware Domain List Active IPs Feed",
            "playbookID": "Malware Domain List Active IPs Feed Test",
            "fromversion": "5.5.0"
        },
        {
            "integrations": "Claroty",
            "playbookID": "Claroty - Test",
            "fromversion": "5.0.0"
        },
        {
            "integrations": "Trend Micro Apex",
            "playbookID": "Trend Micro Apex - Test"
        },
        {
            "integrations": "Blocklist_de Feed",
            "playbookID": "Blocklist_de - Test",
            "fromversion": "5.5.0"
        },
        {
            "integrations": "Cloudflare Feed",
            "playbookID": "cloudflare - Test",
            "fromversion": "5.5.0"
        },
        {
            "integrations": "AzureFeed",
            "playbookID": "AzureFeed - Test",
            "fromversion": "5.5.0"
        },
        {
            "playbookID": "CreateIndicatorFromSTIXTest",
            "fromversion": "5.0.0"
        },
        {
            "integrations": "SpamhausFeed",
            "playbookID": "Spamhaus_Feed_Test",
            "fromversion": "5.5.0"
        },
        {
            "integrations": "Cofense Feed",
            "playbookID": "TestCofenseFeed",
            "fromversion": "5.5.0"
        },
        {
            "integrations": "Bambenek Consulting Feed",
            "playbookID": "BambenekConsultingFeed_Test",
            "fromversion": "5.5.0"
        },
        {
            "integrations": "Pipl",
            "playbookID": "Pipl Test"
        },
        {
            "integrations": "AWS Feed",
            "playbookID": "AWS Feed Test",
            "fromversion": "5.5.0"
        },
        {
            "integrations": "QuestKace",
            "playbookID": "QuestKace test",
            "fromversion": "5.0.0"
        },
        {
            "integrations": "Digital Defense FrontlineVM",
            "playbookID": "Digital Defense FrontlineVM - Scan Asset Not Recently Scanned Test"
        },
        {
            "integrations": "Digital Defense FrontlineVM",
            "playbookID": "Digital Defense FrontlineVM - Test Playbook"
        },
        {
            "integrations": "CSVFeed",
            "playbookID": "CSV_Feed_Test",
            "fromversion": "5.5.0",
            "instance_names": "CSVFeed_no_auto_detect"
        },
        {
            "integrations": "CSVFeed",
            "playbookID": "CSV_Feed_Test",
            "fromversion": "5.5.0",
            "instance_names": "CSVFeed_auto_detect"
        },
        {
            "integrations": "ProofpointFeed",
            "playbookID": "TestProofpointFeed",
            "fromversion": "5.5.0"
        },
        {
            "integrations": "Digital Shadows",
            "playbookID": "Digital Shadows - Test"
        },
        {
            "integrations": "Azure Compute v2",
            "playbookID": "Azure Compute - Test",
            "instance_names": "ms_azure_compute_dev"
        },
        {
            "integrations": "Azure Compute v2",
            "playbookID": "Azure Compute - Test",
            "instance_names": "ms_azure_compute_prod"
        },
        {
            "integrations": "Symantec Data Loss Prevention",
            "playbookID": "Symantec Data Loss Prevention - Test",
            "fromversion": "4.5.0"
        },
        {
            "integrations": "Lockpath KeyLight v2",
            "playbookID": "Keylight v2 - Test"
        },
        {
            "integrations": "Azure Security Center v2",
            "playbookID": "Azure SecurityCenter - Test",
            "instance_names": "ms_azure_sc_prod"
        },
        {
            "integrations": "JsonWhoIs",
            "playbookID": "JsonWhoIs-Test"
        },
        {
            "integrations": "Maltiverse",
            "playbookID": "Maltiverse Test"
        },
        {
            "integrations": "MicrosoftGraphMail",
            "playbookID": "MicrosoftGraphMail-Test",
            "instance_names": "ms_graph_mail_dev"
        },
        {
            "integrations": "MicrosoftGraphMail",
            "playbookID": "MicrosoftGraphMail-Test",
            "instance_names": "ms_graph_mail_dev_no_oproxy"
        },
        {
            "integrations": "MicrosoftGraphMail",
            "playbookID": "MicrosoftGraphMail-Test",
            "instance_names": "ms_graph_mail_prod"
        },
        {
            "integrations": "CloudShark",
            "playbookID": "CloudShark - Test Playbook"
        },
        {
            "integrations": "Google Vision AI",
            "playbookID": "Google Vision API - Test"
        },
        {
            "integrations": "nmap",
            "playbookID": "Nmap - Test",
            "fromversion": "5.0.0"
        },
        {
            "integrations": "AutoFocus V2",
            "playbookID": "Autofocus Query Samples, Sessions and Tags Test Playbook",
            "fromversion": "4.5.0",
            "timeout": 1000
        },
        {
            "integrations": "HelloWorld",
            "playbookID": "HelloWorld-Test",
            "fromversion": "5.0.0"
        },
        {
            "integrations": "HelloWorld",
            "playbookID": "HelloWorld_Scan-Test",
            "fromversion": "5.0.0",
            "timeout": 400
        },
        {
            "integrations": "ThreatQ v2",
            "playbookID": "ThreatQ - Test",
            "fromversion": "4.5.0"
        },
        {
            "integrations": "AttackIQFireDrill",
            "playbookID": "AttackIQ - Test"
        },
        {
            "integrations": "PhishLabs IOC EIR",
            "playbookID": "PhishlabsIOC_EIR-Test"
        },
        {
            "integrations": "Amazon DynamoDB",
            "playbookID": "AWS_DynamoDB-Test"
        },
        {
            "integrations": "PhishLabs IOC DRP",
            "playbookID": "PhishlabsIOC_DRP-Test"
        },
        {
            "playbookID": "Create Phishing Classifier V2 ML Test",
            "timeout": 60000,
            "fromversion": "4.5.0"
        },
        {
            "integrations": "ZeroFox",
            "playbookID": "ZeroFox-Test",
            "fromversion": "4.1.0"
        },
        {
            "integrations": "AlienVault OTX v2",
            "playbookID": "Alienvault_OTX_v2 - Test"
        },
        {
            "integrations": "AWS - CloudWatchLogs",
            "playbookID": "AWS - CloudWatchLogs Test Playbook"
        },
        {
            "integrations": "SlackV2",
            "playbookID": "Slack Test Playbook",
            "timeout": 400,
            "pid_threshold": 5,
            "fromversion": "5.0.0"
        },
        {
            "integrations": "Cortex XDR - IR",
            "playbookID": "Test XDR Playbook",
            "fromversion": "4.1.0"
        },
        {
            "integrations": "Cortex XDR - IOC",
            "playbookID": "Cortex XDR - IOC - Test",
            "fromversion": "5.5.0",
            "timeout": 1000
        },
        {
            "integrations": "Cloaken",
            "playbookID": "Cloaken-Test"
        },
        {
            "integrations": "Uptycs",
            "playbookID": "TestUptycs"
        },
        {
            "integrations": "ThreatX",
            "playbookID": "ThreatX-test",
            "timeout": 600
        },
        {
            "integrations": "Akamai WAF SIEM",
            "playbookID": "Akamai_WAF_SIEM-Test"
        },
        {
            "integrations": "Cofense Triage v2",
            "playbookID": "Cofense Triage v2 Test"
        },
        {
            "integrations": "Akamai WAF",
            "playbookID": "Akamai_WAF-Test"
        },
        {
            "integrations": "Minerva Labs Anti-Evasion Platform",
            "playbookID": "Minerva Test playbook"
        },
        {
            "integrations": "abuse.ch SSL Blacklist Feed",
            "playbookID": "SSL Blacklist test",
            "fromversion": "5.5.0"
        },
        {
            "integrations": "CheckPhish",
            "playbookID": "CheckPhish-Test"
        },
        {
            "integrations": "Symantec Management Center",
            "playbookID": "SymantecMC_TestPlaybook"
        },
        {
            "integrations": "Tufin",
            "playbookID": "Tufin-Test"
        },
        {
            "integrations": "Looker",
            "playbookID": "Test-Looker"
        },
        {
            "integrations": "Vertica",
            "playbookID": "Vertica Test"
        },
        {
            "integrations": "Server Message Block (SMB)",
            "playbookID": "SMB test"
        },
        {
            "playbookID": "ConvertFile-Test",
            "fromversion": "4.5.0"
        },
        {
            "playbookID": "TestAwsEC2GetPublicSGRules-Test"
        },
        {
            "integrations": "RSA NetWitness Packets and Logs",
            "playbookID": "rsa_packets_and_logs_test"
        },
        {
            "playbookID": "CheckpointFW-test",
            "integrations": "Check Point"
        },
        {
            "playbookID": "RegPathReputationBasicLists_test"
        },
        {
            "playbookID": "EmailDomainSquattingReputation-Test"
        },
        {
            "playbookID": "RandomStringGenerateTest"
        },
        {
            "playbookID": "playbook-checkEmailAuthenticity-test"
        },
        {
            "playbookID": "HighlightWords_Test"
        },
        {
            "integrations": "Pentera",
            "playbookID": "Pcysys-Test"
        },
        {
            "integrations": "Pentera",
            "playbookID": "Pentera Run Scan and Create Incidents - Test"
        },
        {
            "playbookID": "StringContainsArray_test"
        },
        {
            "integrations": "Fidelis Elevate Network",
            "playbookID": "Fidelis-Test"
        },
        {
            "integrations": "AWS - ACM",
            "playbookID": "ACM-Test"
        },
        {
            "integrations": "Thinkst Canary",
            "playbookID": "CanaryTools Test"
        },
        {
            "integrations": "ThreatMiner",
            "playbookID": "ThreatMiner-Test"
        },
        {
            "playbookID": "StixCreator-Test"
        },
        {
            "playbookID": "CompareIncidentsLabels-test-playbook"
        },
        {
            "integrations": "Have I Been Pwned? V2",
            "playbookID": "Pwned v2 test"
        },
        {
            "integrations": "Alexa Rank Indicator",
            "playbookID": "Alexa Test Playbook"
        },
        {
            "playbookID": "UnEscapeURL-Test"
        },
        {
            "playbookID": "UnEscapeIPs-Test"
        },
        {
            "playbookID": "ExtractDomainFromUrlAndEmail-Test"
        },
        {
            "playbookID": "ConvertKeysToTableFieldFormat_Test"
        },
        {
            "integrations": "CVE Search v2",
            "playbookID": "CVE Search v2 - Test"
        },
        {
            "integrations": "CVE Search v2",
            "playbookID": "cveReputation Test"
        },
        {
            "integrations": "HashiCorp Vault",
            "playbookID": "hashicorp_test"
        },
        {
            "integrations": "AWS - Athena - Beta",
            "playbookID": "Beta-Athena-Test"
        },
        {
            "integrations": "BeyondTrust Password Safe",
            "playbookID": "BeyondTrust-Test"
        },
        {
            "integrations": "Dell Secureworks",
            "playbookID": "secureworks_test"
        },
        {
            "integrations": "ServiceNow",
            "playbookID": "servicenow_test_new"
        },
        {
            "integrations": "ExtraHop v2",
            "playbookID": "ExtraHop_v2-Test"
        },
        {
            "playbookID": "Test CommonServer"
        },
        {
            "playbookID": "Test-debug-mode",
            "fromversion": "5.0.0"
        },
        {
            "integrations": "CIRCL",
            "playbookID": "CirclIntegrationTest"
        },
        {
            "integrations": "MISP V2",
            "playbookID": "MISP V2 Test"
        },
        {
            "playbookID": "test-LinkIncidentsWithRetry"
        },
        {
            "playbookID": "CopyContextToFieldTest"
        },
        {
            "integrations": "OTRS",
            "playbookID": "OTRS Test",
            "fromversion": "4.1.0"
        },
        {
            "integrations": "Attivo Botsink",
            "playbookID": "AttivoBotsinkTest"
        },
        {
            "integrations": "FortiGate",
            "playbookID": "Fortigate Test"
        },
        {
            "playbookID": "FormattedDateToEpochTest"
        },
        {
            "integrations": "SNDBOX",
            "playbookID": "SNDBOX_Test",
            "timeout": 1000
        },
        {
            "integrations": "SNDBOX",
            "playbookID": "Detonate File - SNDBOX - Test",
            "timeout": 600,
            "nightly": true
        },
        {
            "integrations": "VxStream",
            "playbookID": "Detonate File - HybridAnalysis - Test",
            "timeout": 2400
        },
        {
            "playbookID": "WordTokenizeTest"
        },
        {
            "integrations": "QRadar",
            "playbookID" :  "test playbook - QRadarCorreltaions",
            "timeout": 600,
            "fromversion": "5.0.0"
        },
        {
            "integrations": "Awake Security",
            "playbookID": "awake_security_test_pb"
        },
        {
            "integrations": "Tenable.sc",
            "playbookID": "tenable-sc-test",
            "timeout": 240,
            "nightly": true
        },
        {
            "integrations": "MimecastV2",
            "playbookID": "Mimecast test"
        },
        {
            "playbookID": "CreateEmailHtmlBody_test_pb",
            "fromversion": "4.1.0"
        },
        {
            "playbookID": "ReadPDFFileV2-Test",
            "timeout": 1000
        },
        {
            "playbookID": "JSONtoCSV-Test"
        },
        {
            "integrations": "Generic SQL",
            "playbookID": "generic-sql",
            "instance_names": "mysql instance",
            "fromversion": "5.0.0"
        },
        {
            "integrations": "Generic SQL",
            "playbookID": "generic-sql",
            "instance_names": "postgreSQL instance",
            "fromversion": "5.0.0"
        },
        {
            "integrations": "Generic SQL",
            "playbookID": "generic-sql",
            "instance_names": "Microsoft SQL instance",
            "fromversion": "5.0.0"
        },
        {
            "integrations": "Generic SQL",
            "playbookID": "generic-sql-mssql-encrypted-connection",
            "instance_names": "Microsoft SQL instance using encrypted connection",
            "fromversion": "5.0.0"
        },
        {
            "integrations": "Panorama",
            "instance_names": "palo_alto_firewall",
            "playbookID": "palo_alto_firewall_test_pb",
            "timeout": 1000,
            "nightly": true
        },
        {
            "integrations": "Panorama",
            "instance_names": "palo_alto_panorama",
            "playbookID": "palo_alto_panorama_test_pb",
            "timeout": 1000,
            "nightly": true
        },
        {
            "integrations": "Panorama",
            "instance_names": "palo_alto_panorama",
            "playbookID": "Panorama Query Logs - Test",
            "timeout": 1500,
            "nightly": true
        },
        {
            "integrations": "Panorama",
            "instance_names": "palo_alto_firewall_9.0",
            "playbookID": "palo_alto_firewall_test_pb",
            "timeout": 1000,
            "nightly": true
        },
        {
            "integrations": "Panorama",
            "instance_names": "palo_alto_panorama_9.0",
            "playbookID": "palo_alto_panorama_test_pb",
            "timeout": 1000,
            "nightly": true
        },
        {
            "integrations": "Tenable.io",
            "playbookID": "Tenable.io test"
        },
        {
            "playbookID": "URLDecode-Test"
        },
        {
            "playbookID": "GetTime-Test"
        },
        {
            "playbookID": "GetTime-ObjectVsStringTest"
        },
        {
            "integrations": "Tenable.io",
            "playbookID": "Tenable.io Scan Test",
            "nightly": true,
            "timeout": 900
        },
        {
            "integrations": "Tenable.sc",
            "playbookID": "tenable-sc-scan-test",
            "nightly": true,
            "timeout": 600
        },
        {
            "integrations": "google-vault",
            "playbookID": "Google-Vault-Generic-Test",
            "nightly": true,
            "timeout": 3600,
            "memory_threshold": 130
        },
        {
            "integrations": "google-vault",
            "playbookID": "Google_Vault-Search_And_Display_Results_test",
            "nightly": true,
            "memory_threshold": 130,
            "timeout": 3600
        },
        {
            "playbookID": "Luminate-TestPlaybook",
            "integrations": "Luminate"
        },
        {
            "integrations": "MxToolBox",
            "playbookID": "MxToolbox-test"
        },
        {
            "integrations": "Nessus",
            "playbookID": "Nessus - Test"
        },
        {
            "playbookID": "Palo Alto Networks - Malware Remediation Test",
            "integrations": "Palo Alto Minemeld",
            "fromversion": "4.5.0"
        },
        {
            "playbookID": "SumoLogic-Test",
            "integrations": "SumoLogic",
            "fromversion": "4.1.0"
        },
        {
            "playbookID": "ParseEmailFiles-test"
        },
        {
            "playbookID": "PAN-OS - Block IP and URL - External Dynamic List v2 Test",
            "integrations": ["Panorama", "palo_alto_networks_pan_os_edl_management"],
            "instance_names": "palo_alto_firewall_9.0",
            "fromversion": "4.0.0"
        },
        {
            "playbookID": "Test_EDL",
            "integrations": "EDL",
            "fromversion": "5.5.0"
        },
        {
            "playbookID": "Test_export_indicators_service",
            "integrations": "ExportIndicators",
            "fromversion": "5.5.0"
        },
        {
            "playbookID": "PAN-OS - Block IP - Custom Block Rule Test",
            "integrations": "Panorama",
            "instance_names": "palo_alto_panorama",
            "fromversion": "4.0.0"
        },
        {
            "playbookID": "PAN-OS - Block IP - Static Address Group Test",
            "integrations": "Panorama",
            "instance_names": "palo_alto_panorama",
            "fromversion": "4.0.0"
        },
        {
            "playbookID": "PAN-OS - Block URL - Custom URL Category Test",
            "integrations": "Panorama",
            "instance_names": "palo_alto_panorama",
            "fromversion": "4.0.0"
        },
        {
            "playbookID": "Endpoint Malware Investigation - Generic - Test",
            "integrations": [
                "Traps",
                "Cylance Protect v2",
                "Demisto REST API"
            ],
            "fromversion": "5.0.0",
            "timeout": 1200
        },
        {
            "playbookID": "ParseExcel-test"
        },
        {
            "playbookID": "Detonate File - No Files test"
        },
        {
            "integrations": "SentinelOne V2",
            "playbookID": "SentinelOne V2 - test"
        },
        {
            "integrations": "InfoArmor VigilanteATI",
            "playbookID": "InfoArmorVigilanteATITest"
        },
        {
            "integrations": "IntSights",
            "instance_names": "intsights_standard_account",
            "playbookID": "IntSights Test",
            "nightly": true
        },
        {
            "integrations": "IntSights",
            "playbookID": "IntSights Mssp Test",
            "instance_names": "intsights_mssp_account",
            "nightly": true
        },
        {
            "integrations": "dnstwist",
            "playbookID": "dnstwistTest"
        },
        {
            "integrations": "BitDam",
            "playbookID": "Detonate File - BitDam Test"
        },
        {
            "integrations": "Threat Grid",
            "playbookID": "Test-Detonate URL - ThreatGrid",
            "timeout": 600
        },
        {
            "integrations": "Threat Grid",
            "playbookID": "ThreatGridTest",
            "timeout": 600
        },
        {
            "integrations": [
                "Palo Alto Minemeld",
                "Panorama"
            ],
            "instance_names": "palo_alto_firewall",
            "playbookID": "block_indicators_-_generic_-_test"
        },
        {
            "integrations": "Signal Sciences WAF",
            "playbookID": "SignalSciences-Test"
        },
        {
            "integrations": "RTIR",
            "playbookID": "RTIR Test"
        },
        {
            "integrations": "RedCanary",
            "playbookID": "RedCanaryTest",
            "nightly": true
        },
        {
            "integrations": "Devo",
            "playbookID": "Devo test",
            "timeout": 500
        },
        {
            "playbookID": "URL Enrichment - Generic v2 - Test",
            "integrations": [
                "Rasterize",
                "VirusTotal - Private API"
            ],
            "instance_names": "virus_total_private_api_general",
            "timeout": 500,
            "pid_threshold": 12
        },
        {
            "playbookID": "CutTransformerTest"
        },
        {
            "playbookID": "Default - Test",
            "integrations": [
                "ThreatQ v2",
                "Demisto REST API"
            ],
            "fromversion": "5.0.0"
        },
        {
            "integrations": "SCADAfence CNM",
            "playbookID": "SCADAfence_test"
        },
        {
            "integrations": "ProtectWise",
            "playbookID": "Protectwise-Test"
        },
        {
            "integrations": "WhatsMyBrowser",
            "playbookID": "WhatsMyBrowser-Test"
        },
        {
            "integrations": "BigFix",
            "playbookID": "BigFixTest"
        },
        {
            "integrations": "Lastline v2",
            "playbookID": "Lastline v2 - Test",
            "nightly": true
        },
        {
            "integrations": "epo",
            "playbookID": "Test Playbook McAfee ePO"
        },
        {
            "integrations": "McAfee DXL",
            "playbookID": "McAfee DXL - Test"
        },
        {
            "integrations": "activedir",
            "playbookID": "calculate_severity_-_critical_assets_-_test"
        },
        {
            "playbookID": "TextFromHTML_test_playbook"
        },
        {
            "playbookID": "PortListenCheck-test"
        },
        {
            "integrations": "ThreatExchange",
            "playbookID": "ThreatExchange-test"
        },
        {
            "integrations": "Joe Security",
            "playbookID": "JoeSecurityTestPlaybook",
            "timeout": 500,
            "nightly": true
        },
        {
            "integrations": "Joe Security",
            "playbookID": "JoeSecurityTestDetonation",
            "timeout": 2000,
            "nightly": true
        },
        {
            "integrations": "WildFire-v2",
            "playbookID": "Wildfire Test"
        },
        {
            "integrations": "WildFire-v2",
            "playbookID": "Detonate URL - WildFire-v2 - Test"
        },
        {
            "integrations": "GRR",
            "playbookID": "GRR Test",
            "nightly": true
        },
        {
            "integrations": "VirusTotal",
            "instance_names": "virus_total_general",
            "playbookID": "virusTotal-test-playbook",
            "timeout": 1400,
            "nightly": true
        },
        {
            "integrations": "VirusTotal",
            "instance_names": "virus_total_preferred_vendors",
            "playbookID": "virusTotaI-test-preferred-vendors",
            "timeout": 1400,
            "nightly": true
        },
        {
            "integrations": "Preempt",
            "playbookID": "Preempt Test"
        },
        {
            "integrations": "Gmail",
            "playbookID": "get_original_email_-_gmail_-_test"
        },
        {
            "integrations": [
                "Gmail Single User",
                "Gmail"
            ],
            "playbookID": "Gmail Single User - Test",
            "fromversion": "4.5.0"
        },
        {
            "integrations": "EWS v2",
            "playbookID": "get_original_email_-_ews-_test",
            "instance_names": "ewv2_regular"
        },
        {
            "integrations": [
                "EWS v2",
                "EWS Mail Sender"
            ],
            "playbookID": "EWS search-mailbox test",
            "instance_names": "ewv2_regular",
            "timeout": 300
        },
        {
            "integrations": "PagerDuty v2",
            "playbookID": "PagerDuty Test"
        },
        {
            "playbookID": "test_delete_context"
        },
        {
            "playbookID": "DeleteContext-auto-test"
        },
        {
            "playbookID": "GmailTest",
            "integrations": "Gmail"
        },
        {
            "playbookID": "Gmail Convert Html Test",
            "integrations": "Gmail"
        },
        {
            "playbookID": "reputations.json Test",
            "toversion": "5.0.0"
        },
        {
            "playbookID": "Indicators reputation-.json Test",
            "fromversion": "5.5.0"
        },
        {
            "playbookID": "Test IP Indicator Fields",
            "fromversion": "5.0.0"
        },
        {
            "playbookID": "Dedup - Generic v2 - Test",
            "fromversion": "5.0.0"
        },
        {
            "playbookID": "TestDedupIncidentsPlaybook"
        },
        {
            "playbookID": "TestDedupIncidentsByName"
        },
        {
            "integrations": "McAfee Advanced Threat Defense",
            "playbookID": "Test Playbook McAfee ATD",
            "timeout": 700
        },
        {
            "playbookID": "stripChars - Test"
        },
        {
            "integrations": "McAfee Advanced Threat Defense",
            "playbookID": "Test Playbook McAfee ATD Upload File"
        },
        {
            "playbookID": "exporttocsv_script_test"
        },
        {
            "playbookID": "Set - Test"
        },
        {
            "integrations": "Intezer v2",
            "playbookID": "Intezer Testing v2",
            "fromversion": "4.1.0",
            "timeout": 600
        },
        {
            "integrations": "FalconIntel",
            "playbookID": "CrowdStrike Falcon Intel v2"
        },
        {
            "integrations": [
                "Mail Sender (New)",
                "Gmail"
            ],
            "playbookID": "Mail Sender (New) Test",
            "instance_names": [
                "Mail_Sender_(New)_STARTTLS"
            ]
        },
        {
            "integrations": [
                "Mail Sender (New)",
                "Gmail"
            ],
            "playbookID": "Mail Sender (New) Test",
            "instance_names": [
                "Mail_Sender_(New)_SSL/TLS"
            ]
        },
        {
            "playbookID": "buildewsquery_test"
        },
        {
            "integrations": "Rapid7 Nexpose",
            "playbookID": "nexpose_test",
            "timeout": 240
        },
        {
            "playbookID": "GetIndicatorDBotScore Test"
        },
        {
            "integrations": "EWS Mail Sender",
            "playbookID": "EWS Mail Sender Test"
        },
        {
            "integrations": [
                "EWS Mail Sender",
                "Rasterize"
            ],
            "playbookID": "EWS Mail Sender Test 2"
        },
        {
            "playbookID": "decodemimeheader_-_test"
        },
        {
            "integrations": "CVE Search v2",
            "playbookID": "cve_enrichment_-_generic_-_test"
        },
        {
            "playbookID": "test_url_regex"
        },
        {
            "integrations": "Skyformation",
            "playbookID": "TestSkyformation"
        },
        {
            "integrations": "okta",
            "playbookID": "okta_test_playbook",
            "timeout": 240
        },
        {
            "integrations": "Okta v2",
            "playbookID": "OktaV2-Test",
            "nightly": true,
            "timeout": 300
        },
        {
            "playbookID": "Test filters & transformers scripts"
        },
        {
            "integrations": "Salesforce",
            "playbookID": "SalesforceTestPlaybook"
        },
        {
            "integrations": "McAfee ESM-v10",
            "instance_names": "v10.2.0",
            "playbookID": "McAfeeESMTest",
            "timeout": 500
        },
        {
            "integrations": "McAfee ESM-v10",
            "instance_names": "v10.3.0",
            "playbookID": "McAfeeESMTest",
            "timeout": 500
        },
        {
            "integrations": "McAfee ESM-v10",
            "instance_names": "v11.1.3",
            "playbookID": "McAfeeESMTest",
            "timeout": 500
        },
        {
            "integrations": "GoogleSafeBrowsing",
            "playbookID": "Google Safe Browsing Test",
            "timeout": 240,
            "fromversion": "5.0.0"
        },
        {
            "integrations": "EWS v2",
            "playbookID": "EWSv2_empty_attachment_test",
            "instance_names": "ewv2_regular"
        },
        {
            "integrations": "EWS v2",
            "playbookID": "EWS Public Folders Test",
            "instance_names": "ewv2_regular"
        },
        {
            "playbookID": "TestWordFileToIOC",
            "timeout": 300
        },
        {
            "integrations": "Symantec Endpoint Protection V2",
            "playbookID": "SymantecEndpointProtection_Test"
        },
        {
            "integrations": "carbonblackprotection",
            "playbookID": "search_endpoints_by_hash_-_carbon_black_protection_-_test",
            "timeout": 500
        },
        {
            "playbookID": "process_email_-_generic_-_test",
            "integrations": "Rasterize",
            "timeout": 240
        },
        {
            "integrations": "FalconHost",
            "playbookID": "search_endpoints_by_hash_-_crowdstrike_-_test",
            "timeout": 500
        },
        {
            "integrations": "FalconHost",
            "playbookID": "CrowdStrike Endpoint Enrichment - Test"
        },
        {
            "integrations": "FalconHost",
            "playbookID": "FalconHost Test"
        },
        {
            "integrations": "CrowdstrikeFalcon",
            "playbookID": "Test - CrowdStrike Falcon",
            "fromversion": "4.1.0"
        },
        {
            "playbookID": "ExposeIncidentOwner-Test"
        },
        {
            "integrations": "google",
            "playbookID": "GsuiteTest"
        },
        {
            "integrations": "OpenPhish",
            "playbookID": "OpenPhish Test Playbook"
        },
        {
            "integrations": "RSA Archer",
            "playbookID": "Archer-Test-Playbook",
            "nightly": true
        },
        {
            "integrations": "jira",
            "playbookID": "Jira-Test"
        },
        {
            "integrations": "jira-v2",
            "playbookID": "Jira-v2-Test",
            "timeout": 500
        },
        {
            "integrations": "ipinfo",
            "playbookID": "IPInfoTest"
        },
        {
            "integrations": "jira",
            "playbookID": "VerifyHumanReadableFormat"
        },
        {
            "playbookID": "strings-test"
        },
        {
            "playbookID": "TestCommonPython"
        },
        {
            "playbookID": "TestFileCreateAndUpload"
        },
        {
            "playbookID": "TestIsValueInArray"
        },
        {
            "playbookID": "TestStringReplace"
        },
        {
            "playbookID": "TestHttpPlaybook"
        },
        {
            "integrations": "SplunkPy",
            "playbookID": "SplunkPy-Test-V2",
            "memory_threshold": 500,
            "instance_names": "use_default_handler"
        },
        {
            "integrations": "SplunkPy",
            "playbookID": "Splunk-Test",
            "memory_threshold": 200,
            "instance_names": "use_default_handler"
        },
        {
            "integrations": "SplunkPy",
            "playbookID": "SplunkPySearch_Test",
            "memory_threshold": 200,
            "instance_names": "use_default_handler"
        },
        {
            "integrations": "SplunkPy",
            "playbookID": "SplunkPy-Test-V2",
            "memory_threshold": 500,
            "instance_names": "use_python_requests_handler"
        },
        {
            "integrations": "SplunkPy",
            "playbookID": "Splunk-Test",
            "memory_threshold": 500,
            "instance_names": "use_python_requests_handler"
        },
        {
            "integrations": "SplunkPy",
            "playbookID": "SplunkPySearch_Test",
            "memory_threshold": 200,
            "instance_names": "use_python_requests_handler"
        },
        {
            "integrations": "McAfee NSM",
            "playbookID": "McAfeeNSMTest",
            "timeout": 400,
            "nightly": true
        },
        {
            "integrations": "PhishTank",
            "playbookID": "PhishTank Testing"
        },
        {
            "integrations": "McAfee Web Gateway",
            "playbookID": "McAfeeWebGatewayTest",
            "timeout": 500
        },
        {
            "integrations": "TCPIPUtils",
            "playbookID": "TCPUtils-Test"
        },
        {
            "playbookID": "listExecutedCommands-Test"
        },
        {
            "integrations": "AWS - Lambda",
            "playbookID": "AWS-Lambda-Test (Read-Only)"
        },
        {
            "integrations": "Service Manager",
            "playbookID": "TestHPServiceManager",
            "timeout": 400
        },
        {
            "playbookID": "LanguageDetect-Test",
            "timeout": 300
        },
        {
            "integrations": "Forcepoint",
            "playbookID": "forcepoint test",
            "timeout": 500,
            "nightly": true
        },
        {
            "playbookID": "GeneratePassword-Test"
        },
        {
            "playbookID": "ZipFile-Test"
        },
        {
            "playbookID": "UnzipFile-Test"
        },
        {
            "playbookID": "Test-IsMaliciousIndicatorFound",
            "fromversion": "5.0.0"
        },
        {
            "playbookID": "TestExtractHTMLTables"
        },
        {
            "integrations": "carbonblackliveresponse",
            "playbookID": "Carbon Black Live Response Test",
            "nightly": true
        },
        {
            "integrations": "urlscan.io",
            "playbookID": "urlscan_malicious_Test",
            "timeout": 500
        },
        {
            "integrations": "EWS v2",
            "playbookID": "pyEWS_Test",
            "instance_names": "ewv2_regular"
        },
        {
            "integrations": "EWS v2",
            "playbookID": "pyEWS_Test",
            "instance_names": "ewsv2_separate_process"
        },
        {
            "integrations": "remedy_sr_beta",
            "playbookID": "remedy_sr_test_pb"
        },
        {
            "integrations": "Netskope",
            "playbookID": "Netskope Test"
        },
        {
            "integrations": "Cylance Protect v2",
            "playbookID": "Cylance Protect v2 Test"
        },
        {
            "integrations": "ReversingLabs Titanium Cloud",
            "playbookID": "ReversingLabsTCTest"
        },
        {
            "integrations": "ReversingLabs A1000",
            "playbookID": "ReversingLabsA1000Test"
        },
        {
            "integrations": "Demisto Lock",
            "playbookID": "DemistoLockTest"
        },
        {
            "playbookID": "test-domain-indicator",
            "timeout": 400
        },
        {
            "playbookID": "Cybereason Test",
            "integrations": "Cybereason",
            "timeout": 1200,
            "fromversion": "4.1.0"
        },
        {
            "integrations": "VirusTotal - Private API",
            "instance_names": "virus_total_private_api_general",
            "playbookID": "File Enrichment - Virus Total Private API Test",
            "nightly": true
        },
        {
            "integrations": "VirusTotal - Private API",
            "instance_names": "virus_total_private_api_general",
            "playbookID": "virusTotalPrivateAPI-test-playbook",
            "timeout": 1400,
            "nightly": true,
            "pid_threshold": 12
        },
        {
            "integrations": [
                "VirusTotal - Private API",
                "VirusTotal"
            ],
            "playbookID": "vt-detonate test",
            "instance_names": [
                "virus_total_private_api_general",
                "virus_total_general"
            ],
            "timeout": 1400,
            "nightly": true
        },
        {
            "integrations": "Cisco ASA",
            "playbookID": "Cisco ASA - Test Playbook"
        },
        {
            "integrations": "VirusTotal - Private API",
            "instance_names": "virus_total_private_api_preferred_vendors",
            "playbookID": "virusTotalPrivateAPI-test-preferred-vendors",
            "timeout": 1400,
            "nightly": true
        },
        {
            "integrations": "Cisco Meraki",
            "playbookID": "Cisco-Meraki-Test"
        },
        {
            "integrations": "Microsoft Defender Advanced Threat Protection",
            "playbookID": "Microsoft Defender Advanced Threat Protection - Test",
            "instance_names": "microsoft_defender_atp_prod"
        },
        {
            "integrations": "Microsoft Defender Advanced Threat Protection",
            "playbookID": "Microsoft Defender Advanced Threat Protection - Test",
            "instance_names": "microsoft_defender_atp_dev"
        },
        {
            "integrations": "Tanium",
            "playbookID": "Tanium Test Playbook",
            "nightly": true,
            "timeout": 1200,
            "pid_threshold": 10
        },
        {
            "integrations": "Recorded Future",
            "playbookID": "Recorded Future Test",
            "nightly": true
        },
        {
            "integrations": "Microsoft Graph",
            "playbookID": "Microsoft Graph Test",
            "instance_names": "ms_graph_security_dev"
        },
        {
            "integrations": "Microsoft Graph",
            "playbookID": "Microsoft Graph Test",
            "instance_names": "ms_graph_security_prod"
        },
        {
            "integrations": "Microsoft Graph User",
            "playbookID": "Microsoft Graph - Test",
            "instance_names": "ms_graph_user_dev"
        },
        {
            "integrations": "Microsoft Graph User",
            "playbookID": "Microsoft Graph - Test",
            "instance_names": "ms_graph_user_prod"
        },
        {
            "integrations": "Microsoft Graph Groups",
            "playbookID": "Microsoft Graph Groups - Test",
            "instance_names": "ms_graph_groups_dev"
        },
        {
            "integrations": "Microsoft Graph Groups",
            "playbookID": "Microsoft Graph Groups - Test",
            "instance_names": "ms_graph_groups_prod"
        },
        {
            "integrations": "Microsoft_Graph_Files",
            "playbookID": "test_MsGraphFiles",
            "instance_names": "ms_graph_files_dev",
            "fromversion": "5.0.0"
        },
        {
            "integrations": "Microsoft_Graph_Files",
            "playbookID": "test_MsGraphFiles",
            "instance_names": "ms_graph_files_prod",
            "fromversion": "5.0.0"
        },
        {
            "integrations": "Microsoft Graph Calendar",
            "playbookID": "Microsoft Graph Calendar - Test",
            "instance_names": "ms_graph_calendar_dev"
        },
        {
            "integrations": "Microsoft Graph Calendar",
            "playbookID": "Microsoft Graph Calendar - Test",
            "instance_names": "ms_graph_calendar_prod"
        },
        {
            "integrations": "Microsoft Graph Device Management",
            "playbookID": "MSGraph_DeviceManagement_Test",
            "instance_names": "ms_graph_device_management_oproxy_dev",
            "fromversion": "5.0.0"
        },
        {
            "integrations": "Microsoft Graph Device Management",
            "playbookID": "MSGraph_DeviceManagement_Test",
            "instance_names": "ms_graph_device_management_oproxy_prod",
            "fromversion": "5.0.0"
        },
        {
            "integrations": "Microsoft Graph Device Management",
            "playbookID": "MSGraph_DeviceManagement_Test",
            "instance_names": "ms_graph_device_management_self_deployed_prod",
            "fromversion": "5.0.0"
        },
        {
            "integrations": "RedLock",
            "playbookID": "RedLockTest",
            "nightly": true
        },
        {
            "integrations": "Symantec Messaging Gateway",
            "playbookID": "Symantec Messaging Gateway Test"
        },
        {
            "integrations": "ThreatConnect",
            "playbookID": "test-ThreatConnect"
        },
        {
            "integrations": "ThreatConnect v2",
            "playbookID": "ThreatConnect v2 - Test",
            "fromversion": "5.0.0"
        },
        {
            "integrations": "VxStream",
            "playbookID": "VxStream Test",
            "nightly": true
        },
        {
            "integrations": "Cylance Protect",
            "playbookID": "get_file_sample_by_hash_-_cylance_protect_-_test",
            "timeout": 240
        },
        {
            "integrations": "Cylance Protect",
            "playbookID": "endpoint_enrichment_-_generic_test"
        },
        {
            "integrations": "QRadar",
            "playbookID": "test_Qradar",
            "fromversion": "5.5.0"
        },
        {
            "integrations": "VMware",
            "playbookID": "VMWare Test"
        },
        {
            "integrations": "Anomali ThreatStream",
            "playbookID": "Anomali_ThreatStream_Test"
        },
        {
            "integrations": "Farsight DNSDB",
            "playbookID": "DNSDBTest"
        },
        {
            "integrations": "carbonblack-v2",
            "playbookID": "Carbon Black Response Test",
            "fromversion": "5.0.0"
        },
        {
            "integrations": "Cisco Umbrella Investigate",
            "playbookID": "Cisco Umbrella Test"
        },
        {
            "integrations": "icebrg",
            "playbookID": "Icebrg Test",
            "timeout": 500
        },
        {
            "integrations": "Symantec MSS",
            "playbookID": "SymantecMSSTest"
        },
        {
            "integrations": "Remedy AR",
            "playbookID": "Remedy AR Test"
        },
        {
            "integrations": "AWS - IAM",
            "playbookID": "d5cb69b1-c81c-4f27-8a40-3106c0cb2620"
        },
        {
            "integrations": "McAfee Active Response",
            "playbookID": "McAfee-MAR_Test",
            "timeout": 700
        },
        {
            "integrations": "McAfee Threat Intelligence Exchange",
            "playbookID": "McAfee-TIE Test",
            "timeout": 700
        },
        {
            "integrations": "ArcSight Logger",
            "playbookID": "ArcSight Logger test"
        },
        {
            "integrations": "ArcSight ESM v2",
            "playbookID": "ArcSight ESM v2 Test"
        },
        {
            "integrations": "ArcSight ESM v2",
            "playbookID": "test Arcsight - Get events related to the Case"
        },
        {
            "integrations": "XFE",
            "playbookID": "XFE Test",
            "timeout": 140,
            "nightly": true
        },
        {
            "integrations": "XFE_v2",
            "playbookID": "Test_XFE_v2",
            "timeout": 500,
            "nightly": true
        },
        {
            "integrations": "McAfee Threat Intelligence Exchange",
            "playbookID": "search_endpoints_by_hash_-_tie_-_test",
            "timeout": 500
        },
        {
            "integrations": "iDefense",
            "playbookID": "iDefenseTest",
            "timeout": 300
        },
        {
            "integrations": "AbuseIPDB",
            "playbookID": "AbuseIPDB Test",
            "nightly": true
        },
        {
            "integrations": "AbuseIPDB",
            "playbookID": "AbuseIPDB PopulateIndicators Test",
            "nightly": true
        },
        {
            "integrations": "LogRhythm",
            "playbookID": "LogRhythm-Test-Playbook",
            "timeout": 200
        },
        {
            "integrations": "FireEye HX",
            "playbookID": "FireEye HX Test"
        },
        {
            "integrations": "Phish.AI",
            "playbookID": "PhishAi-Test"
        },
        {
            "integrations": "Phish.AI",
            "playbookID": "Test-Detonate URL - Phish.AI"
        },
        {
            "integrations": "Centreon",
            "playbookID": "Centreon-Test-Playbook"
        },
        {
            "playbookID": "ReadFile test"
        },
        {
            "integrations": "TruSTAR",
            "playbookID": "TruSTAR Test"
        },
        {
            "integrations": "AlphaSOC Wisdom",
            "playbookID": "AlphaSOC-Wisdom-Test"
        },
        {
            "integrations": "carbonblack-v2",
            "playbookID": "CBFindIP - Test"
        },
        {
            "integrations": "Jask",
            "playbookID": "Jask_Test",
            "fromversion": "4.1.0"
        },
        {
            "integrations": "Infocyte",
            "playbookID": "Infocyte-Test",
            "timeout": 1200
        },
        {
            "integrations": "Qualys",
            "playbookID": "Qualys-Test"
        },
        {
            "integrations": "Whois",
            "playbookID": "whois_test",
            "fromversion": "4.1.0"
        },
        {
            "integrations": "RSA NetWitness Endpoint",
            "playbookID": "NetWitness Endpoint Test"
        },
        {
            "integrations": "Check Point Sandblast",
            "playbookID": "Sandblast_malicious_test"
        },
        {
            "playbookID": "TestMatchRegex"
        },
        {
            "integrations": "ActiveMQ",
            "playbookID": "ActiveMQ Test"
        },
        {
            "playbookID": "RegexGroups Test"
        },
        {
            "integrations": "Cisco ISE",
            "playbookID": "cisco-ise-test-playbook"
        },
        {
            "integrations": "RSA NetWitness v11.1",
            "playbookID": "RSA NetWitness Test"
        },
        {
            "playbookID": "ExifReadTest"
        },
        {
            "integrations": "Cuckoo Sandbox",
            "playbookID": "CuckooTest",
            "timeout": 700
        },
        {
            "integrations": "VxStream",
            "playbookID": "Test-Detonate URL - Crowdstrike",
            "timeout": 1200
        },
        {
            "playbookID": "Detonate File - Generic Test",
            "timeout": 500
        },
        {
            "integrations": [
                "Lastline v2",
                "WildFire-v2",
                "SNDBOX",
                "VxStream",
                "McAfee Advanced Threat Defense"
            ],
            "playbookID": "Detonate File - Generic Test",
            "timeout": 2400,
            "nightly": true
        },
        {
            "playbookID": "detonate_file_-_generic_test",
            "toversion": "3.6.0"
        },
        {
            "playbookID": "STIXParserTest"
        },
        {
            "playbookID": "VerifyJSON - Test",
            "fromversion": "5.5.0"
        },
        {
            "playbookID": "PowerShellCommon-Test",
            "fromversion": "5.5.0"
        },
        {
            "playbookID": "Detonate URL - Generic Test",
            "timeout": 2000,
            "nightly": true,
            "integrations": [
                "McAfee Advanced Threat Defense",
                "VxStream",
                "Lastline v2"
            ]
        },
        {
            "integrations": [
                "FalconHost",
                "McAfee Threat Intelligence Exchange",
                "carbonblackprotection",
                "carbonblack"
            ],
            "playbookID": "search_endpoints_by_hash_-_generic_-_test",
            "timeout": 500,
            "toversion": "4.4.9"
        },
        {
            "integrations": "Zscaler",
            "playbookID": "Zscaler Test",
            "nightly": true,
            "timeout": 500
        },
        {
            "playbookID": "DemistoUploadFileToIncident Test",
            "integrations": "Demisto REST API"
        },
        {
            "playbookID": "DemistoUploadFile Test",
            "integrations": "Demisto REST API"
        },
        {
            "playbookID": "MaxMind Test",
            "integrations": "MaxMind GeoIP2"
        },
        {
            "playbookID": "Test Sagemaker",
            "integrations": "AWS Sagemaker"
        },
        {
            "playbookID": "C2sec-Test",
            "integrations": "C2sec irisk",
            "fromversion": "5.0.0"
        },
        {
            "playbookID": "Phishing v2 Test - Attachment",
            "timeout": 600,
            "nightly": true,
            "integrations": [
                "EWS Mail Sender",
                "Have I Been Pwned? V2",
                "Demisto REST API",
                "Palo Alto Minemeld",
                "Rasterize"
            ]
        },
        {
            "playbookID": "Phishing v2 Test - Inline",
            "timeout": 600,
            "nightly": true,
            "integrations": [
                "EWS Mail Sender",
                "Have I Been Pwned? V2",
                "Demisto REST API",
                "Palo Alto Minemeld",
                "Rasterize"
            ]
        },
        {
            "integrations": "duo",
            "playbookID": "DUO Test Playbook"
        },
        {
            "playbookID": "SLA Scripts - Test",
            "fromversion": "4.1.0"
        },
        {
            "playbookID": "PcapHTTPExtractor-Test"
        },
        {
            "playbookID": "Ping Test Playbook"
        },
        {
            "playbookID": "Active Directory Test",
            "integrations": "Active Directory Query v2",
            "instance_names": "active_directory_ninja"
        },
        {
            "playbookID": "AD v2 - debug-mode - Test",
            "integrations": "Active Directory Query v2",
            "instance_names": "active_directory_ninja",
            "fromversion": "5.0.0"
        },
        {
            "playbookID": "Docker Hardening Test",
            "_comment": "Not testing on 5.5 yet. Waiting for #20951",
            "fromversion": "5.0.0",
            "toversion": "5.4.9"
        },
        {
            "integrations": "Active Directory Query v2",
            "instance_names": "active_directory_ninja",
            "playbookID": "Active Directory Query V2 configuration with port"
        },
        {
            "integrations": "mysql",
            "playbookID": "MySQL Test"
        },
        {
            "playbookID": "Email Address Enrichment - Generic v2.1 - Test",
            "integrations": "Active Directory Query v2",
            "instance_names": "active_directory_ninja"
        },
        {
            "integrations": "Cofense Intelligence",
            "playbookID": "Test - Cofense Intelligence",
            "timeout": 500
        },
        {
            "playbookID": "GDPRContactAuthorities Test"
        },
        {
            "integrations": "Google Resource Manager",
            "playbookID": "GoogleResourceManager-Test",
            "timeout": 500,
            "nightly": true
        },
        {
            "integrations": "SlashNext Phishing Incident Response",
            "playbookID": "SlashNextPhishingIncidentResponse-Test",
            "timeout": 500,
            "nightly": true
        },
        {
            "integrations": "Google Cloud Storage",
            "playbookID": "GCS - Test",
            "timeout": 500,
            "nightly": true,
            "memory_threshold": 80
        },
        {
            "integrations": "GooglePubSub",
            "playbookID": "GooglePubSub_Test",
            "nightly": true,
            "fromversion": "5.0.0"
        },
        {
            "playbookID": "Calculate Severity - Generic v2 - Test",
            "integrations": [
                "Palo Alto Minemeld",
                "Active Directory Query v2"
            ],
            "instance_names": "active_directory_ninja",
            "fromversion": "4.5.0"
        },
        {
            "integrations": "Freshdesk",
            "playbookID": "Freshdesk-Test",
            "timeout": 500,
            "nightly": true
        },
        {
            "playbookID": "Autoextract - Test",
            "fromversion": "4.1.0"
        },
        {
            "playbookID": "FilterByList - Test",
            "fromversion": "4.5.0"
        },
        {
            "playbookID": "Impossible Traveler - Test",
            "integrations": [
                "Ipstack",
                "ipinfo",
                "Rasterize",
                "Active Directory Query v2",
                "Demisto REST API"
            ],
            "instance_names": "active_directory_ninja",
            "fromversion": "5.0.0",
            "timeout": 700
        },
        {
            "playbookID": "Active Directory - Get User Manager Details - Test",
            "integrations": "Active Directory Query v2",
            "instance_names": "active_directory_80k",
            "fromversion": "4.5.0"
        },
        {
            "integrations": "Kafka V2",
            "playbookID": "Kafka Test"
        },
        {
            "playbookID": "File Enrichment - Generic v2 - Test",
            "instance_names": "virus_total_private_api_general",
            "integrations": [
                "VirusTotal - Private API",
                "Cylance Protect v2"
            ]
        },
        {
            "integrations": ["epo", "McAfee Active Response"],
            "playbookID": "Endpoint data collection test",
            "timeout": 500
        },
        {
            "playbookID": "Phishing - Core - Test",
            "integrations": [
                "EWS Mail Sender",
                "Demisto REST API",
                "Palo Alto Minemeld",
                "Rasterize"
            ],
            "fromversion": "4.5.0",
            "timeout": 600
        },
        {"integrations": ["epo", "McAfee Active Response"],
            "playbookID": "MAR - Endpoint data collection test",
            "timeout": 500
        },
        {
            "integrations": "DUO Admin",
            "playbookID": "DuoAdmin API test playbook"
        },
        {
            "integrations": ["TAXII Server", "TAXIIFeed"],
            "playbookID": "TAXII_Feed_Test",
            "fromversion": "5.5.0",
            "timeout": 300
        },
        {
            "integrations": "Traps",
            "playbookID": "Traps test",
            "timeout": 600
        },
        {
            "playbookID": "TestShowScheduledEntries"
        },
        {
            "playbookID": "Calculate Severity - Standard - Test",
            "integrations": "Palo Alto Minemeld",
            "fromversion": "4.5.0"
        },
        {
            "integrations": "Symantec Advanced Threat Protection",
            "playbookID": "Symantec ATP Test"
        },
        {
            "playbookID": "HTTPListRedirects - Test SSL"
        },
        {
            "playbookID": "HTTPListRedirects Basic Test"
        },
        {
            "playbookID": "CheckDockerImageAvailableTest"
        },
        {
<<<<<<< HEAD
            "playbookID": "ExtractDomainFromEmailTest"
=======
            "playbookID": "Account Enrichment - Generic v2 - Test",
            "integrations": "activedir"
>>>>>>> f942ff7a
        },
        {
            "playbookID": "Extract Indicators From File - Generic v2 - Test",
            "integrations": "Image OCR",
            "timeout": 300,
            "fromversion": "4.1.0",
            "toversion": "4.4.9"
        },
        {
            "playbookID": "Extract Indicators From File - Generic v2 - Test",
            "integrations": "Image OCR",
            "timeout": 350,
            "fromversion": "4.5.0"
        },
        {
            "playbookID": "Endpoint Enrichment - Generic v2.1 - Test",
            "integrations": [
                "FalconHost",
                "Cylance Protect v2",
                "carbonblack-v2",
                "epo",
                "Active Directory Query v2"
            ],
            "instance_names": "active_directory_ninja"
        },
        {
            "playbookID": "EmailReputationTest",
            "integrations": "Have I Been Pwned? V2"
        },
        {
            "integrations": "Symantec Deepsight Intelligence",
            "playbookID": "Symantec Deepsight Test"
        },
        {
            "playbookID": "ExtractDomainFromEmailTest"
        },
        {
            "playbookID": "Wait Until Datetime - Test",
            "fromversion": "4.5.0"
        },
        {
            "playbookID": "PAN OS EDL Management - Test",
            "integrations": "palo_alto_networks_pan_os_edl_management"
        },
        {
            "playbookID": "PAN-OS DAG Configuration Test",
            "integrations": "Panorama",
            "instance_names": "palo_alto_panorama_9.0",
            "timeout": 300
        },
        {
            "playbookID": "PAN-OS Create Or Edit Rule Test",
            "integrations": "Panorama",
            "instance_names": "palo_alto_panorama_9.0",
            "timeout": 1000
        },
        {
            "playbookID": "PAN-OS EDL Setup v3 Test",
            "integrations": ["Panorama", "palo_alto_networks_pan_os_edl_management"],
            "instance_names": "palo_alto_firewall_9.0",
            "timeout": 300
        },
        {
            "integrations": "Snowflake",
            "playbookID": "Snowflake-Test"
        },
        {
            "playbookID": "Account Enrichment - Generic v2.1 - Test",
            "integrations": "Active Directory Query v2",
            "instance_names": "active_directory_ninja"
        },
        {
            "integrations": "Cisco Umbrella Investigate",
            "playbookID": "Domain Enrichment - Generic v2 - Test"
        },
        {
            "integrations": "Google BigQuery",
            "playbookID": "Google BigQuery Test"
        },
        {
            "integrations": "Zoom",
            "playbookID": "Zoom_Test"
        },
        {
            "playbookID": "IP Enrichment - Generic v2 - Test",
            "integrations": "Threat Crowd",
            "fromversion": "4.1.0"
        },
        {
            "integrations": "Cherwell",
            "playbookID": "Cherwell Example Scripts - test"
        },
        {
            "integrations": "Cherwell",
            "playbookID": "Cherwell - test"
        },
        {
            "integrations": "CarbonBlackProtectionV2",
            "playbookID": "Carbon Black Enterprise Protection V2 Test"
        },
        {
            "integrations": "Active Directory Query v2",
            "instance_names": "active_directory_ninja",
            "playbookID": "Test ADGetUser Fails with no instances 'Active Directory Query' (old version)"
        },
        {
            "integrations": "ANYRUN",
            "playbookID": "ANYRUN-Test"
        },
        {
            "integrations": "ANYRUN",
            "playbookID": "Detonate File - ANYRUN - Test"
        },
        {
            "integrations": "ANYRUN",
            "playbookID": "Detonate URL - ANYRUN - Test"
        },
        {
            "integrations": "Netcraft",
            "playbookID": "Netcraft test"
        },
        {
            "integrations": "EclecticIQ Platform",
            "playbookID": "EclecticIQ Test"
        },
        {
            "playbookID": "FormattingPerformance - Test",
            "fromversion": "5.0.0"
        },
        {
            "integrations": "AWS - EC2",
            "playbookID": "2142f8de-29d5-4288-8426-0db39abe988b",
            "memory_threshold": 75
        },
        {
            "integrations": "AWS - EC2",
            "playbookID": "d66e5f86-e045-403f-819e-5058aa603c32"
        },
        {
            "integrations": "ANYRUN",
            "playbookID": "Detonate File From URL - ANYRUN - Test"
        },
        {
            "integrations": "AWS - CloudTrail",
            "playbookID": "3da2e31b-f114-4d7f-8702-117f3b498de9"
        },
        {
            "integrations": "carbonblackprotection",
            "playbookID": "67b0f25f-b061-4468-8613-43ab13147173"
        },
        {
            "integrations": "DomainTools",
            "playbookID": "DomainTools-Test"
        },
        {
            "integrations": "Exabeam",
            "playbookID": "Exabeam - Test"
        },
        {
            "integrations": "DomainTools Iris",
            "playbookID": "DomainTools Iris - Test",
            "fromversion": "4.1.0"
        },
        {
            "integrations": "Cisco Spark",
            "playbookID": "Cisco Spark Test New"
        },
        {
            "integrations": "Remedy On-Demand",
            "playbookID": "Remedy-On-Demand-Test"
        },
        {
            "playbookID": "ssdeepreputationtest"
        },
        {
            "playbookID": "TestIsEmailAddressInternal"
        },
        {
            "integrations": "Google Cloud Compute",
            "playbookID": "GoogleCloudCompute-Test"
        },
        {
            "integrations": "AWS - S3",
            "playbookID": "97393cfc-2fc4-4dfe-8b6e-af64067fc436"
        },
        {
            "integrations": "Image OCR",
            "playbookID": "TestImageOCR"
        },
        {
            "integrations": "fireeye",
            "playbookID": "Detonate File - FireEye AX - Test"
        },
        {
            "integrations": [
                "Rasterize",
                "Image OCR"
            ],
            "playbookID": "Rasterize Test",
            "fromversion": "5.0.0"
        },
        {
            "integrations": [
                "Rasterize",
                "Image OCR"
            ],
            "playbookID": "Rasterize 4.5 Test",
            "toversion": "4.5.9"
        },
        {
            "integrations": "Rasterize",
            "playbookID": "RasterizeImageTest",
            "fromversion": "5.0.0"
        },
        {
            "integrations": "Ipstack",
            "playbookID": "Ipstack_Test"
        },
        {
            "integrations": "Perch",
            "playbookID": "Perch-Test"
        },
        {
            "integrations": "Forescout",
            "playbookID": "Forescout-Test"
        },
        {
            "integrations": "GitHub",
            "playbookID": "Git_Integration-Test"
        },
        {
            "integrations": "LogRhythmRest",
            "playbookID": "LogRhythm REST test"
        },
        {
            "integrations": "AlienVault USM Anywhere",
            "playbookID": "AlienVaultUSMAnywhereTest"
        },
        {
            "playbookID": "PhishLabsTestPopulateIndicators"
        },
        {
            "playbookID": "Test_HTMLtoMD"
        },
        {
            "integrations": "PhishLabs IOC",
            "playbookID": "PhishLabsIOC TestPlaybook",
            "fromversion": "4.1.0"
        },
        {
            "integrations": "vmray",
            "playbookID": "VMRay-Test"
        },
        {
            "integrations": "PerceptionPoint",
            "playbookID": "PerceptionPoint Test",
            "fromversion": "4.1.0"
        },
        {
            "integrations": "AutoFocus V2",
            "playbookID": "AutoFocus V2 test",
            "fromversion": "5.0.0",
            "timeout": 1000
        },
        {
            "playbookID": "Process Email - Generic for Rasterize"
        },
        {
            "playbookID": "Send Investigation Summary Reports - Test",
            "integrations": "EWS Mail Sender",
            "fromversion": "4.5.0"
        },
        {
            "integrations": "Anomali ThreatStream v2",
            "playbookID": "ThreatStream-Test"
        },
        {
            "integrations": "Flashpoint",
            "playbookID": "Flashpoint_event-Test"
        },
        {
            "integrations": "Flashpoint",
            "playbookID": "Flashpoint_forum-Test"
        },
        {
            "integrations": "Flashpoint",
            "playbookID": "Flashpoint_report-Test"
        },
        {
            "integrations": "Flashpoint",
            "playbookID": "Flashpoint_reputation-Test"
        },
        {
            "integrations": "BluecatAddressManager",
            "playbookID": "Bluecat Address Manager test"
        },
        {
            "integrations": "MailListener - POP3 Beta",
            "playbookID": "MailListener-POP3 - Test"
        },
        {
            "playbookID": "sumList - Test"
        },
        {
            "integrations": "VulnDB",
            "playbookID": "Test-VulnDB"
        },
        {
            "integrations": "Shodan_v2",
            "playbookID": "Test-Shodan_v2",
            "timeout": 1000
        },
        {
            "integrations": "Threat Crowd",
            "playbookID": "ThreatCrowd - Test"
        },
        {
            "integrations": "GoogleDocs",
            "playbookID": "GoogleDocs-test"
        },
        {
            "playbookID": "Request Debugging - Test",
            "fromversion": "5.0.0"
        },
        {
            "playbookID": "Test Convert file hash to corresponding hashes",
            "fromversion": "4.5.0",
            "integrations": "VirusTotal",
            "instance_names": "virus_total_general"
        },
        {
            "playbookID": "PANW - Hunting and threat detection by indicator type Test",
            "fromversion": "5.0.0",
            "timeout": 1200,
            "integrations": [
                "Panorama",
                "Palo Alto Networks Cortex",
                "AutoFocus V2",
                "VirusTotal"
            ],
            "instance_names": [
                "palo_alto_panorama",
                "virus_total_general"
            ]
        },
        {
            "playbookID": "PAN-OS Query Logs For Indicators Test",
            "fromversion": "4.5.0",
            "timeout": 1500,
            "integrations": "Panorama",
            "instance_names": "palo_alto_panorama"
        },
        {
            "integrations": "Hybrid Analysis",
            "playbookID": "HybridAnalysis-Test",
            "timeout": 500,
            "fromversion": "4.1.0"
        },
        {
            "integrations": "Elasticsearch v2",
            "instance_names": "es_v7",
            "playbookID": "Elasticsearch_v2_test"
        },
        {
            "integrations": "ElasticsearchFeed",
            "instance_names": "es_demisto_feed",
            "playbookID": "Elasticsearch_Fetch_Demisto_Indicators_Test",
            "fromversion": "5.5.0"
        },
        {
            "integrations": "ElasticsearchFeed",
            "instance_names": "es_generic_feed",
            "playbookID": "Elasticsearch_Fetch_Custom_Indicators_Test",
            "fromversion": "5.5.0"
        },
        {
            "integrations": "Elasticsearch v2",
            "instance_names": "es_v6",
            "playbookID": "Elasticsearch_v2_test-v6"
        },
        {
            "integrations": "IronDefense",
            "playbookID": "IronDefenseTest"
        },
        {
            "integrations": "PolySwarm",
            "playbookID": "PolySwarm-Test"
        },
        {
            "integrations": "Kennav2",
            "playbookID": "Kenna Test"
        },
        {
            "integrations": "SecurityAdvisor",
            "playbookID": "SecurityAdvisor-Test",
            "fromversion": "4.5.0"
        },
        {
            "integrations": "Google Key Management Service",
            "playbookID": "Google-KMS-test",
            "pid_threshold": 6,
            "memory_threshold": 60
        },
        {
            "integrations": "SecBI",
            "playbookID": "SecBI - Test"
        },
        {
            "playbookID": "ExtractFQDNFromUrlAndEmail-Test"
        },
        {
            "integrations": "EWS v2",
            "playbookID": "Get EWS Folder Test",
            "fromversion": "4.5.0",
            "instance_names": "ewv2_regular",
            "timeout": 1200
        },
        {
            "integrations": "EWSO365",
            "playbookID": "EWS_O365_test",
            "fromversion": "5.0.0"
        },
        {
            "integrations": "QRadar",
            "playbookID": "QRadar Indicator Hunting Test",
            "timeout": 600,
            "fromversion": "5.0.0"
        },
        {
            "playbookID": "SetAndHandleEmpty test",
            "fromversion": "4.5.0"
        },
        {
            "integrations": "Tanium v2",
            "playbookID": "Tanium v2 - Test"
        },
        {
            "integrations": "Office 365 Feed",
            "playbookID": "Office365_Feed_Test",
            "fromversion": "5.5.0"
        },
        {
            "integrations": "GoogleCloudTranslate",
            "playbookID": "GoogleCloudTranslate-Test",
            "pid_threshold": 8
        },
        {
            "integrations": "Infoblox",
            "playbookID": "Infoblox Test"
        },
        {
            "integrations": "BPA",
            "playbookID": "Test-BPA",
            "fromversion": "4.5.0"
        },
        {
            "playbookID": "GetValuesOfMultipleFIelds Test",
            "fromversion": "4.5.0"
        },
        {
            "playbookID": "IsInternalHostName Test",
            "fromversion": "4.5.0"
        },
        {
            "playbookID": "DigitalGuardian-Test",
            "integrations": "Digital Guardian",
            "fromversion": "5.0.0"
        },
        {
            "integrations": "SplunkPy",
            "playbookID": "Splunk Indicator Hunting Test",
            "fromversion": "5.0.0",
            "memory_threshold": 500,
            "instance_names": "use_default_handler"
        },
        {
            "integrations": "BPA",
            "playbookID": "Test-BPA_Integration",
            "fromversion": "4.5.0"
        },
        {
            "integrations": "Sixgill",
            "playbookID": "Sixgill-Test",
            "fromversion": "5.0.0"
        },
        {
            "integrations": "AutoFocus Feed",
            "playbookID": "playbook-FeedAutofocus_test",
            "fromversion": "5.5.0"
        },
        {
            "integrations": "AutoFocus Daily Feed",
            "playbookID": "playbook-FeedAutofocus_daily_test",
            "fromversion": "5.5.0"
        },
        {
            "integrations": "PaloAltoNetworks_PrismaCloudCompute",
            "playbookID": "PaloAltoNetworks_PrismaCloudCompute-Test"
        },
        {
            "integrations": "Recorded Future Feed",
            "playbookID": "RecordedFutureFeed - Test",
            "timeout": 1000,
            "fromversion": "5.5.0",
            "memory_threshold": 86
        },
        {
            "integrations": "Expanse",
            "playbookID": "test-Expanse-Playbook",
            "fromversion": "5.0.0"
        },
        {
            "integrations": "Expanse",
            "playbookID": "test-Expanse",
            "fromversion": "5.0.0"
        },
        {
            "integrations": "DShield Feed",
            "playbookID": "playbook-DshieldFeed_test",
            "fromversion": "5.5.0"
        },
        {
            "integrations": "AlienVault Reputation Feed",
            "playbookID": "AlienVaultReputationFeed_Test",
            "fromversion": "5.5.0",
            "timeout": 9000
        },
        {
            "integrations": "BruteForceBlocker Feed",
            "playbookID": "playbook-BruteForceBlocker_test",
            "fromversion": "5.5.0"
        },
        {
            "integrations": "illuminate",
            "playbookID": "illuminate Integration Test"
        },
        {
            "integrations": "Carbon Black Enterprise EDR",
            "playbookID": "Carbon Black Enterprise EDR Test",
            "fromversion": "5.0.0"
        },
        {
            "integrations": "illuminate",
            "playbookID": "illuminate Integration Demonstration - Test"
        },
        {
            "integrations": "MongoDB Key Value Store",
            "playbookID": "MongoDB KeyValueStore - Test",
            "pid_threshold": 12,
            "fromversion": "5.0.0"
        },
        {
            "integrations": "MongoDB Log",
            "playbookID": "MongoDBLog - Test",
            "pid_threshold": 12,
            "fromversion": "5.0.0"
        },
        {
            "integrations": "Google Chronicle Backstory",
            "playbookID": "Google Chronicle Backstory Asset - Test",
            "fromversion": "5.0.0"
        },
        {
            "integrations": "Google Chronicle Backstory",
            "playbookID": "Google Chronicle Backstory IOC Details - Test",
            "fromversion": "5.0.0"
        },
        {
            "integrations": "Google Chronicle Backstory",
            "playbookID": "Google Chronicle Backstory List Alerts - Test",
            "fromversion": "5.0.0"
        },
        {
            "integrations": "Google Chronicle Backstory",
            "playbookID": "Google Chronicle Backstory List IOCs - Test",
            "fromversion": "5.0.0"
        },
        {
            "integrations": "Google Chronicle Backstory",
            "playbookID": "Google Chronicle Backstory Reputation - Test",
            "fromversion": "5.0.0"
        },
        {
            "integrations": "Google Chronicle Backstory",
            "playbookID": "Google Chronicle Backstory List Events - Test",
            "fromversion": "5.0.0"
        },
        {
            "integrations": "Feodo Tracker Hashes Feed",
            "playbookID": "playbook-feodoteackerhash_test",
            "fromversion": "5.5.0",
            "memory_threshold": 130,
            "timeout": 600
        },
        {
            "integrations": "Feodo Tracker IP Blocklist Feed",
            "instance_names": "feodo_tracker_ip_currently__active",
            "playbookID": "playbook-feodotrackeripblock_test",
            "fromversion": "5.5.0"
        },
        {
            "integrations": "Feodo Tracker IP Blocklist Feed",
            "instance_names": "feodo_tracker_ip_30_days",
            "playbookID": "playbook-feodotrackeripblock_test",
            "fromversion": "5.5.0"
        },
        {
            "integrations": "Code42",
            "playbookID": "Code42-Test",
            "timeout": 600
        },
        {
            "playbookID": "Code42 File Search Test",
            "integrations": "Code42"
        },
        {
            "playbookID": "FetchIndicatorsFromFile-test",
            "fromversion": "5.5.0"
        },
        {
            "integrations": "RiskSense",
            "playbookID": "RiskSense Get Apps - Test"
        },
        {
            "integrations": "RiskSense",
            "playbookID": "RiskSense Get Host Detail - Test"
        },
        {
            "integrations": "RiskSense",
            "playbookID": "RiskSense Get Host Finding Detail - Test"
        },
        {
            "integrations": "RiskSense",
            "playbookID": "RiskSense Get Hosts - Test"
        },
        {
            "integrations": "RiskSense",
            "playbookID": "RiskSense Get Host Findings - Test"
        },
        {
            "integrations": "RiskSense",
            "playbookID": "RiskSense Get Unique Cves - Test"
        },
        {
            "integrations": "RiskSense",
            "playbookID": "RiskSense Get Unique Open Findings - Test"
        },
        {
            "integrations": "RiskSense",
            "playbookID": "RiskSense Get Apps Detail - Test"
        },
        {
            "integrations": "Indeni",
            "playbookID": "Indeni_test",
            "fromversion": "5.0.0"
        },
        {
            "integrations": "CounterCraft Deception Director",
            "playbookID": "CounterCraft - Test",
            "fromversion": "5.0.0"
        },
        {
            "integrations": "SafeBreach v2",
            "playbookID": "playbook-SafeBreach-Test",
            "fromversion": "5.5.0"
        },
        {
            "playbookID": "DbotPredictOufOfTheBoxTest",
            "fromversion": "4.5.0",
            "timeout": 1000
        },
        {
            "integrations": "AlienVault OTX TAXII Feed",
            "playbookID": "playbook-feedalienvaultotx_test",
            "fromversion": "5.5.0"
        },
        {
            "playbookID": "ExtractDomainAndFQDNFromUrlAndEmail-Test",
            "fromversion": "5.5.0"
        },
        {
            "integrations": "Cortex Data Lake",
            "playbookID": "Cortex Data Lake Test",
            "instance_names": "cdl_prod",
            "fromversion": "4.5.0"
        },
        {
            "integrations": "Cortex Data Lake",
            "playbookID": "Cortex Data Lake Test",
            "instance_names": "cdl_dev",
            "fromversion": "4.5.0"
        },
        {
            "integrations": "MongoDB",
            "playbookID": "MongoDB - Test"
        },
        {
            "playbookID": "DBotCreatePhishingClassifierV2FromFile-Test",
            "timeout": 60000,
            "fromversion": "4.5.0"
        },
        {
            "integrations": "Logz.io",
            "playbookID": "Logzio - Test",
            "fromversion": "5.0.0"
        },
        {
            "integrations": "IBM Resilient Systems",
            "playbookID": "IBM Resilient Systems Test"
        },
        {
            "integrations": ["Prisma Access", "Prisma Access Egress IP feed"],
            "playbookID": "Prisma_Access_Egress_IP_Feed-Test",
            "timeout": 60000,
            "fromversion": "5.5.0",
            "nightly": true
        },
        {
            "integrations": "Prisma Access",
            "playbookID": "Prisma_Access-Test",
            "timeout": 60000,
            "fromversion": "5.5.0",
            "nightly": true
        },
        {
            "playbookID": "EvaluateMLModllAtProduction-Test",
            "fromversion": "4.5.0"
        },
        {
            "integrations": "Zabbix",
            "playbookID": "Zabbix - Test"
        },
        {
            "integrations": "GCP Whitelist Feed",
            "playbookID": "GCPWhitelist_Feed_Test",
            "fromversion": "5.5.0"
        },
        {
            "integrations": "Endace",
            "playbookID": "Endace-Test",
            "fromversion": "5.0.0"
        },
        {
            "integrations": "Deep Instinct",
            "playbookID": "Deep_Instinct-Test",
            "fromversion": "5.0.0"
        },
        {
            "integrations": "Azure AD Connect Health Feed",
            "playbookID": "FeedAzureADConnectHealth_Test",
            "fromversion": "5.5.0"
        },
        {
            "integrations": "Zoom Feed",
            "playbookID": "FeedZoom_Test",
            "fromversion": "5.5.0"
        },
        {
            "integrations": "Workday",
            "playbookID": "Workday - Test",
            "fromversion": "5.0.0"
        },
        {
            "playbookID": "hashIncidentFields-test",
            "fromversion": "4.5.0",
            "timeout": 60000
        }
    ],
    "skipped_tests": {
        "AlienVaultReputationFeed_Test": "Issue 26104",
        "Workday - Test": "Issue 25896",
        "CuckooTest": "Issue 25601",
        "RedLockTest": "Issue 24600",
        "Digital Defense FrontlineVM - Scan Asset Not Recently Scanned Test": "Issue 25477",
        "SentinelOne V2 - test": "Issue 24933",
        "SignalSciences-Test": "Issue 24934",
        "Maltiverse Test": "Issue 24335",
        "TestDedupIncidentsPlaybook": "Issue 24344",
        "CreateIndicatorFromSTIXTest": "Issue 24345",
        "SNDBOX_Test": "Issue 24349",
        "Prisma_Access_Egress_IP_Feed-Test": "unskip after we will get Prisma Access instance",
        "Prisma_Access-Test": "unskip after we will get Prisma Access instance",
        "Test-Shodan_v2": "Issue 23370",
        "Symantec Deepsight Test": "Issue 22971",
        "Cybereason Test": "Issue 22683",
        "Bluecat Address Manager test": "Issue 22616",
        "test-Expanse": "Expanse should provide domain thaPlaybook-Create Phishing Classifier V2 ML Tet they have in their system",
        "TestProofpointFeed": "Issue 22229",
        "Git_Integration-Test": "Issue 20029",
        "Symantec Data Loss Prevention - Test": "Issue 20134",
        "NetWitness Endpoint Test": "Issue 19878",
        "TestUptycs": "Issue 19750",
        "InfoArmorVigilanteATITest": "Test issue 17358",
        "ArcSight Logger test": "Issue 19117",
        "TruSTAR Test": "Issue 19777",
        "TestDedupIncidentsByName": "skipped on purpose - this is part of the TestDedupIncidentsPlaybook - no need to execute separately as a test",
        "3da2e31b-f114-4d7f-8702-117f3b498de9": "Issue 19837",
        "d66e5f86-e045-403f-819e-5058aa603c32": "pr 3220",
        "RecordedFutureFeed - Test": "Issue 18922",
        "Recorded Future Test": "Quota issues",
        "IntSights Mssp Test": "Issue #16351",
        "CheckPhish-Test": "Issue 19188",
        "fd93f620-9a2d-4fb6-85d1-151a6a72e46d": "Issue 19854",
        "DeleteContext-auto-subplaybook-test": "used in DeleteContext-auto-test as sub playbook",
        "Test Playbook TrendMicroDDA": "Issue 16501",
        "ssdeepreputationtest": "Issue #20953",
        "C2sec-Test": "Issue #21633",
        "PAN-OS Query Logs For Indicators Test": "Issue #23505",
        "Panorama Query Logs - Test": "Issue #23505",
        "palo_alto_panorama_test_pb": "Issue #22835",
        "GCS Bucket Management - Test": "used in GCS - Test as sub playbook",
        "GCS Object Operations - Test": "used in GCS - Test as sub playbook",
        "GCS Bucket Policy (ACL) - Test": "used in GCS - Test as sub playbook",
        "GCS Object Policy (ACL) - Test": "used in GCS - Test as sub playbook",
        "Send Email To Recipients": "used in EWS Mail Sender Test 2 as sub playbook",
        "Cortex XDR - IOC - Test": "issue #25598",

        "_comment": "~~~ DEPRECATED ~~~",
        "Endpoint Enrichment - Generic v2 - Test": "DEPRECATED"
    },
    "skipped_integrations": {
        "_comment1": "~~~ NO INSTANCE ~~~",
        "PerceptionPoint": "Issue 25795",
        "Infoblox": "Issue 25651",
        "Traps": "Issue 24122",
        "McAfee Advanced Threat Defense": "Issue 16909",
        "Cisco Umbrella Investigate": "Issue 24338",
        "Deep Instinct": "The partner didn't provide an instance",
        "Cofense Triage v2": "No instance - partner integration",
        "ArcSight Logger": "Issue 24303",
        "AttackIQFireDrill": "Issue 24281",
        "MxToolBox": "No instance",
        "Skyformation": "No instance, old partner",
        "Prisma Access": "Instance will be provided soon by Lior and Prasen",
        "AlphaSOC Network Behavior Analytics": "No instance",
        "IsItPhishing": "No instance",
        "Verodin": "No instance",
        "EasyVista": "No instance",
        "Pipl": "No instance",
        "Moloch": "No instance",
        "Twilio": "No instance",
        "Zendesk": "No instance",
        "google-vault": "Issue 25798",
        "GuardiCore": "No instance",
        "Nessus": "No instance",
        "Cisco CloudLock": "No instance",
        "SentinelOne": "No instance",
        "Vectra v2": "No instance",
        "Trend Micro Apex": "Issue 23632",
        "Awake Security": "Issue 23376",
        "ExtraHop": "No license, issue 23731",
        "RiskSense": "We should get an instance talk to Francesco",
        "Palo Alto Networks Cortex": "Issue 22300",
        "AWS - IAM": "Issue 21401",
        "FortiGate": "License expired, and not going to get one (issue 14723)",
        "IronDefense": "Test depends on making requests to a non-public API",
        "Attivo Botsink": "no instance, not going to get it",
        "VMware": "no License, and probably not going to get it",
        "AWS Sagemaker": "License expired, and probably not going to get it",
        "Symantec MSS": "No instance, probably not going to get it (issue 15513)",
        "Google Cloud Compute": "Can't test yet",
        "Cymon": "The service was discontinued since April 30th, 2019.",
        "FireEye ETP": "No instance",
        "ProofpointTAP_v2": "No instance",
        "remedy_sr_beta": "No instance",
        "ExtraHop v2": "No instance",
        "Minerva Labs Anti-Evasion Platform": "Issue 18835",
        "PolySwarm": "contribution",
        "Silverfort": "contribution",
        "fireeye": "Issue 19839",
        "DomainTools": "Issue 8298",
        "Remedy On-Demand": "Issue 19835",
        "DomainTools Iris": "Issue 20433",
        "Check Point": "Issue 18643",
        "Preempt": "Issue 20268",
        "iDefense": "Issue 20095",
        "Jask": "Issue 18879",
        "vmray": "Issue 18752",
        "Anomali ThreatStream v2": "Issue 19182",
        "Anomali ThreatStream": "Issue 19182",
        "SCADAfence CNM": "Issue 18376",
        "ArcSight ESM v2": "Issue #18328",
        "AlienVault USM Anywhere": "Issue #18273",
        "Tufin": "Issue 16441",
        "Dell Secureworks": "Instance locally installed on @liorblob PC",
        "MimecastV2": "Issue 14593",
        "Netskope": "instance is down",
        "Farsight DNSDB": "Issue 15512",
        "Service Manager": "Expired license",
        "carbonblackprotection": "License expired",
        "icebrg": "Issue 14312",
        "Freshdesk": "Trial account expired",
        "Threat Grid": "Issue 16197",
        "Kafka V2": "Can not connect to instance from remote",
        "Check Point Sandblast": "Issue 15948",
        "Remedy AR": "getting 'Not Found' in test button",
        "Salesforce": "Issue 15901",
        "Zscaler": "Issue 17784",
        "RedCanary": "License expired",
        "ANYRUN": "No instance",
        "Snowflake": "Looks like account expired, needs looking into",
        "Cisco Spark": "Issue 18940",
        "Phish.AI": "Issue 17291",
        "MaxMind GeoIP2": "Issue 18932.",
        "Exabeam": "Issue 19371",
        "McAfee ESM-v10": "Issue 20225",
        "PaloAltoNetworks_PrismaCloudCompute": "Instance not set up yet",
        "Code42": "Instance not set up yet",
        "SecBI": "Issue 22545",
        "IBM Resilient Systems": "Issue 23722",
        "VxStream": "Issue #23795",

        "_comment2": "~~~ UNSTABLE ~~~",
        "ServiceNow": "Instance goes to hibernate every few hours",
        "Tenable.sc": "unstable instance",
        "VirusTotal - Private API": "Issue 22638",

        "_comment3": "~~~ QUOTA ISSUES ~~~",
        "Joe Security": "Issue 25650",
        "JsonWhoIs": "Issue 25371: Out of quota",
        "XFE_v2": "Issue 22715",
        "XFE": "We have the new integration XFE_v2, so n`o need to test the old one because they use the same quote",
        "AlphaSOC Wisdom": "API key has expired",
        "AWS - Athena - Beta": "Issue 19834",
        "Lastline": "issue 20323",
        "Google Resource Manager": "Cannot create projects because have reached alloted quota.",
        "Looker": "Warehouse 'DEMO_WH' cannot be resumed because resource monitor 'LIMITER' has exceeded its quota.",
        "Ipstack": "reached out our monthly quota (08/03/2020)",

        "_comment4": "~~~ NO INSTANCE - SUPPORTED BY THE COMMUNITY ~~~",
        "Zabbix": "Supported by external developer",
        "SafeBreach v2": "it is a partner integration, no instance",
        "IllusiveNetworks": "supported by partner",
        "Humio": "supported by the partner",
        "Digital Guardian": "partner integration",


         "_comment5": "~~~ OTHER ~~~",
        "Cisco ASA": "Issue 25741",
        "Endace": "Issue 24304",
        "Pentera": "authentication method will not work with testing",
        "EclecticIQ Platform": "Issue 8821",
        "BitDam": "Issue #17247",
        "Zoom": "Issue 19832",
        "urlscan.io": "Issue 21831",
        "Forescout": "Can only be run from within PANW network. Look in keeper for - Demisto in the LAB",
        "HelloWorldSimple": "This is just an example integration - no need for test",
        "TestHelloWorldPlaybook": "This is just an example integration - no need for test",
        "Lockpath KeyLight": "Deprecated. No tests.",
        "ThreatConnect": "Deprecated.",
        "Cymulate": "Partner didn't provided test playbook",
        "Lastline v2": "Temporary skipping, due to quota issues, in order to merge a PR"
    },
    "nightly_integrations": [
        "Lastline v2",
        "TruSTAR",
        "SlackV2",
        "VulnDB"
    ],
    "unmockable_integrations": {
        "SNDBOX": "Submits a file - tests that send files shouldn't be mocked",
        "Joe Security": "Submits a file - tests that send files shouldn't be mocked",
        "Maltiverse": "issue 24335",
        "MITRE ATT&CK": "Using taxii2client package",
        "MongoDB": "Our instance not using SSL",
        "Cortex Data Lake": "Integration requires SSL",
        "Google Key Management Service": "The API requires an SSL secure connection to work.",
        "McAfee ESM-v10": "we have multiple instances with same test playbook, mock recording are per playbook so it keeps failing the playback step",
        "mysql": "Does not use http",
        "SlackV2": "Integration requires SSL",
        "Whois": "Mocks does not support sockets",
        "Panorama": "Exception: Proxy process took to long to go up. https://circleci.com/gh/demisto/content/24826",
        "Image OCR": "Does not perform network traffic",
        "Server Message Block (SMB)": "Does not perform http communication",
        "Active Directory Query v2": "Does not perform http communication",
        "dnstwist": "Does not peform http communication",
        "VxStream": "Issue 15544",
        "PagerDuty v2": "Integration requires SSL",
        "TCPIPUtils": "Integration requires SSL",
        "Luminate": "Integration has no proxy checkbox",
        "Shodan": "Integration has no proxy checkbox",
        "Google BigQuery": "Integration has no proxy checkbox",
        "ReversingLabs A1000": "Checking",
        "Check Point": "Checking",
        "okta": "Test Module failing, suspect it requires SSL",
        "Okta v2": "dynamic test, need to revisit and better avoid conflicts",
        "Awake Security": "Checking",
        "ArcSight ESM v2": "Checking",
        "Phish.AI": "Checking",
        "Intezer": "Nightly - Checking",
        "ProtectWise": "Nightly - Checking",
        "google-vault": "Nightly - Checking",
        "RSA Archer": "Nightly - Checking",
        "McAfee NSM": "Nightly - Checking",
        "Forcepoint": "Nightly - Checking",
        "palo_alto_firewall": "Need to check test module",
        "Signal Sciences WAF": "error with certificate",
        "google": "'unsecure' parameter not working",
        "EWS Mail Sender": "Inconsistent test (playback fails, record succeeds)",
        "ReversingLabs Titanium Cloud": "No Unsecure checkbox. proxy trying to connect when disabled.",
        "Anomali ThreatStream": "'proxy' parameter not working",
        "Palo Alto Networks Cortex": "SDK",
        "Recorded Future": "might be dynamic test",
        "AlphaSOC Wisdom": "Test module issue",
        "RedLock": "SSL Issues",
        "Microsoft Graph": "Test direct access to oproxy",
        "MicrosoftGraphMail": "Test direct access to oproxy",
        "Microsoft Graph User": "Test direct access to oproxy",
        "Microsoft_Graph_Files": "Test direct access to oproxy",
        "Microsoft Graph Groups": "Test direct access to oproxy",
        "Microsoft Defender Advanced Threat Protection": "Test direct access to oproxy",
        "Azure Security Center v2": "Test direct access to oproxy",
        "Microsoft Graph Calendar": "Test direct access to oproxy",
        "Microsoft Graph Device Management": "Test direct access to oproxy",
        "Azure Compute v2": "Test direct access to oproxy",
        "AWS - CloudWatchLogs": "Issue 20958",
        "AWS - AccessAnalyzer": "Issue 24926",
        "AWS - ACM": "Issue 24926",
        "AWS - Athena - Beta": "Issue 24926",
        "AWS - CloudTrail": "Issue 24926",
        "AWS - EC2": "Issue 24926",
        "AWS - GuardDuty": "Issue 24926",
        "AWS - IAM": "Issue 24926",
        "AWS - Lambda": "Issue 24926",
        "AWS - Route53": "Issue 24926",
        "AWS - S3": "Issue 24926",
        "AWS - SQS": "Issue 24926",
        "Amazon DynamoDB": "Issue 24926",
        "AWS Sagemaker": "Issue 24926",
        "Gmail Single User": "googleclient sdk has time based challenge exchange",
        "Gmail": "googleclient sdk has time based challenge exchange",
        "GoogleCloudTranslate": "google translate sdk does not support proxy",
        "Google Chronicle Backstory": "SDK",
        "Google Vision AI": "SDK",
        "Google Cloud Compute": "googleclient sdk has time based challenge exchange",
        "Google Cloud Functions": "googleclient sdk has time based challenge exchange",
        "GoogleDocs": "googleclient sdk has time based challenge exchange",
        "GooglePubSub": "googleclient sdk has time based challenge exchange",
        "Google Resource Manager": "googleclient sdk has time based challenge exchange",
        "Google Cloud Storage": "SDK",
        "Syslog Sender": "syslog",
        "syslog": "syslog",
        "MongoDB Log": "Our instance not using SSL",
        "MongoDB Key Value Store": "Our instance not using SSL",
        "GoogleKubernetesEngine": "SDK"
    },
    "parallel_integrations": [
        "Whois",
        "Rasterize",
        "CVE Search v2",
        "VulnDB",
        "VirusTotal",
        "CheckPhish",
        "Tanium",
        "LogRhythmRest",
        "ipinfo",
        "Demisto REST API",
        "syslog",
        "ElasticsearchFeed",
        "MITRE ATT&CK",
        "Microsoft Intune Feed",
        "JSON Feed",
        "Plain Text Feed",
        "Fastly Feed",
        "Malware Domain List Active IPs Feed",
        "Blocklist_de Feed",
        "Cloudflare Feed",
        "AzureFeed",
        "SpamhausFeed",
        "Cofense Feed",
        "Bambenek Consulting Feed",
        "AWS Feed",
        "CSVFeed",
        "ProofpointFeed",
        "abuse.ch SSL Blacklist Feed",
        "TAXIIFeed",
        "Office 365 Feed",
        "AutoFocus Feed",
        "Recorded Future Feed",
        "DShield Feed",
        "AlienVault Reputation Feed",
        "BruteForceBlocker Feed",
        "Feodo Tracker Hashes Feed",
        "Feodo Tracker IP Blocklist Feed",
        "Feodo Tracker IP Blocklist Feed",
        "AlienVault OTX TAXII Feed",
        "Prisma Access Egress IP feed",
        "GCP Whitelist Feed"
    ],
    "docker_thresholds": {
        "_comment": "Add here docker images which are specific to an integration and require a non-default threshold (such as rasterize or ews). That way there is no need to define this multiple times. You can specify full image name with version or without.",
        "images": {
            "demisto/chromium": {
                "pid_threshold": 11
            },
            "demisto/py-ews:2.0": {
                "memory_threshold": 150
            },
            "demisto/pytan": {
                "pid_threshold": 11
            },
            "demisto/google-k8s-engine:1.0.0.9467": {
                "pid_threshold": 11
            }
        }
    }
}<|MERGE_RESOLUTION|>--- conflicted
+++ resolved
@@ -2030,12 +2030,11 @@
             "playbookID": "CheckDockerImageAvailableTest"
         },
         {
-<<<<<<< HEAD
             "playbookID": "ExtractDomainFromEmailTest"
-=======
+        },
+        {
             "playbookID": "Account Enrichment - Generic v2 - Test",
             "integrations": "activedir"
->>>>>>> f942ff7a
         },
         {
             "playbookID": "Extract Indicators From File - Generic v2 - Test",
