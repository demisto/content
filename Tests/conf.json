--- conflicted
+++ resolved
@@ -3,16 +3,7 @@
     "testInterval": 20,
     "tests": [
         {
-<<<<<<< HEAD
-            "integrations": "McAfee Advanced Threat Defense",
-            "playbookID": "Test Playbook McAfee ATD"
-        },
-        {
-            "integrations": "Palo Alto Minemeld",
-            "playbookID": "minemeld_test"
-=======
             "playbookID": "buildewsquery_test"
->>>>>>> 1984f739
         },
         {
             "integrations": "EWS Mail Sender",
@@ -359,8 +350,6 @@
         },
         {
             "playbookID": "test-domain-indicator"
-<<<<<<< HEAD
-=======
         },
         {
             "integrations": "RedLock",
@@ -379,7 +368,6 @@
             "playbookID": "Tanium Demo Playbook",
             "nightly": true,
             "timeout": 1200
->>>>>>> 1984f739
         }
     ],
     "skipped": [
@@ -396,10 +384,6 @@
 
             "integrations": "Farsight DNSDB",
             "playbookID": "DNSDBTest"
-        },
-        {
-            "integrations": "Cybereason",
-            "playbookID": "Cybereason Test"
         },
         {
             "integrations": {
@@ -522,13 +506,10 @@
         {
             "integrations": "AlphaSOC Wisdom",
             "playbookID": "AlphaSOC-Wisdom-Test"
-<<<<<<< HEAD
-=======
         },
         {
             "integrations": "Palo Alto Minemeld",
             "playbookID": "minemeld_test"
->>>>>>> 1984f739
         }
     ]
 }