--- conflicted
+++ resolved
@@ -7,14 +7,8 @@
             "playbookID": "SCADAfence_test"
         },
         {
-<<<<<<< HEAD
-          "integrations": "Trend Micro Deep Discovery Analyzer",
-          "playbookID": "Test Playbook TrendMicroDDA",
-          "timeout": 500
-=======
             "integrations": "epo",
             "playbookID": "Test Playbook Mcafee ePO"
->>>>>>> 7331a9f0
         },
         {
             "integrations": {
