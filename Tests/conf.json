--- conflicted
+++ resolved
@@ -3,10 +3,6 @@
     "testInterval": 20,
     "tests": [
         {
-<<<<<<< HEAD
-            "integrations": "Trend Micro Apex",
-            "playbookID": "Trend Micro Apex - Test"
-=======
             "integrations": "Fastly Feed",
             "playbookID": "Fastly Feed Test",
             "fromversion": "5.5.0"
@@ -20,7 +16,10 @@
             "integrations": "Claroty",
             "playbookID": "Claroty - Test",
             "fromversion": "5.0.0"
->>>>>>> 4c287339
+        },
+        {
+            "integrations": "Trend Micro Apex",
+            "playbookID": "Trend Micro Apex - Test"
         },
         {
             "integrations": "Blocklist_de Feed",
