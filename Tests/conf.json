{
    "testTimeout": 160,
    "testInterval": 20,
    "tests": [
        {
            "integrations": ["Mail Listener v2", "Mail Sender (New)"],
            "playbookID": "Mail-Listener Test Playbook",
            "fromversion": "5.0.0",
            "instance_names": [
                "Mail_Sender_(New)_STARTTLS"
            ]
        },
        {
            "integrations": "AWS - Security Hub",
            "playbookID": "AWS-securityhub Test"
        },
        {
            "integrations": "Humio",
            "playbookID": "Humio-Test",
            "fromversion": "5.0.0"
        },
        {
            "integrations": "Infinipoint",
            "playbookID": "Infinipoint-Test",
            "fromversion": "5.0.0"
        },
        {
            "integrations": "Zimperium",
            "playbookID": "Zimperium_Test",
            "fromversion": "5.0.0"
        },
        {
            "integrations": "ServiceDeskPlus",
            "playbookID": "Service Desk Plus Test",
            "fromversion": "5.0.0"
        },
        {
            "integrations": "ServiceDeskPlus",
            "playbookID": "Service Desk Plus - Generic Polling Test",
            "fromversion": "5.0.0"
        },
        {
            "integrations": "Group-IB TDS Polygon",
            "playbookID": "Polygon-Test",
            "timeout": 1000,
            "fromversion": "5.0.0"
        },
        {
            "integrations": "Bastille Networks",
            "playbookID": "BastilleNetworks-Test"
        },
        {
            "integrations": "MITRE ATT&CK",
            "playbookID": "Mitre Attack List 10 Indicators Feed Test",
            "fromversion": "5.5.0"
        },
        {
            "integrations": "Sepio",
            "playbookID": "SepioPrimeAPI-Test"
        },
        {
            "integrations": "URLhaus",
            "playbookID": "Test_URLhaus",
            "timeout": 1000
        },
        {
            "integrations": "Microsoft Intune Feed",
            "playbookID": "FeedMicrosoftIntune_Test",
            "fromversion": "5.5.0"
        },
        {
            "integrations": "Druva Ransomware Response",
            "playbookID": "Druva-Test"
        },
        {
            "integrations": "Smokescreen IllusionBLACK",
            "playbookID": "Smokescreen IllusionBLACK-Test",
            "fromversion": "5.0.0"
        },
        {
            "integrations": "Malwarebytes",
            "playbookID": "Malwarebytes-Test",
            "fromversion": "5.0.0"
        },
        {
            "integrations": "Tanium Threat Response",
            "playbookID": "Tanium Threat Response Test"
        },
        {
            "integrations": [
                "Syslog Sender",
                "syslog"
            ],
            "playbookID": "Test Syslog",
            "fromversion": "5.5.0",
            "timeout": 600
        },
        {
            "integrations": "APIVoid",
            "playbookID": "APIVoid Test"
        },
        {
            "integrations": "Cisco Firepower",
            "playbookID": "Cisco Firepower - Test",
            "timeout": 1000,
            "fromversion": "5.0.0"
        },
        {
            "integrations": "IllusiveNetworks",
            "playbookID": "IllusiveNetworks-Test",
            "fromversion": "5.0.0"
        },
        {
            "integrations": "JSON Feed",
            "playbookID": "JSON_Feed_Test",
            "fromversion": "5.5.0",
            "instance_names": "JSON Feed no_auto_detect"
        },
        {
            "integrations": "JSON Feed",
            "playbookID": "JSON_Feed_Test",
            "fromversion": "5.5.0",
            "instance_names": "JSON Feed_auto_detect"
        },
        {
            "integrations": "Google Cloud Functions",
            "playbookID": "test playbook - Google Cloud Functions",
            "fromversion": "5.0.0"
        },
        {
            "integrations": "Plain Text Feed",
            "playbookID": "PlainText Feed - Test",
            "fromversion": "5.5.0",
            "instance_names": "Plain Text Feed no_auto_detect"
        },
        {
            "integrations": "Plain Text Feed",
            "playbookID": "PlainText Feed - Test",
            "fromversion": "5.5.0",
            "instance_names": "Plain Text Feed_auto_detect"
        },
        {
            "integrations": "Silverfort",
            "playbookID": "Silverfort-test",
            "fromversion": "5.0.0"
        },
        {
            "integrations": "GoogleKubernetesEngine",
            "playbookID": "GoogleKubernetesEngine_Test",
            "timeout": 600,
            "fromversion": "5.5.0"
        },
        {
            "integrations": "Fastly Feed",
            "playbookID": "Fastly Feed Test",
            "fromversion": "5.5.0"
        },
        {
            "integrations": "Malware Domain List Active IPs Feed",
            "playbookID": "Malware Domain List Active IPs Feed Test",
            "fromversion": "5.5.0"
        },
        {
            "integrations": "Claroty",
            "playbookID": "Claroty - Test",
            "fromversion": "5.0.0"
        },
        {
            "integrations": "Trend Micro Apex",
            "playbookID": "Trend Micro Apex - Test"
        },
        {
            "integrations": "Blocklist_de Feed",
            "playbookID": "Blocklist_de - Test",
            "fromversion": "5.5.0"
        },
        {
            "integrations": "Cloudflare Feed",
            "playbookID": "cloudflare - Test",
            "fromversion": "5.5.0"
        },
        {
            "integrations": "AzureFeed",
            "playbookID": "AzureFeed - Test",
            "fromversion": "5.5.0"
        },
        {
            "playbookID": "CreateIndicatorFromSTIXTest",
            "fromversion": "5.0.0"
        },
        {
            "integrations": "SpamhausFeed",
            "playbookID": "Spamhaus_Feed_Test",
            "fromversion": "5.5.0"
        },
        {
            "integrations": "Cofense Feed",
            "playbookID": "TestCofenseFeed",
            "fromversion": "5.5.0"
        },
        {
            "integrations": "Bambenek Consulting Feed",
            "playbookID": "BambenekConsultingFeed_Test",
            "fromversion": "5.5.0"
        },
        {
            "integrations": "Pipl",
            "playbookID": "Pipl Test"
        },
        {
            "integrations": "AWS Feed",
            "playbookID": "AWS Feed Test",
            "fromversion": "5.5.0"
        },
        {
            "integrations": "QuestKace",
            "playbookID": "QuestKace test",
            "fromversion": "5.0.0"
        },
        {
            "integrations": "Digital Defense FrontlineVM",
            "playbookID": "Digital Defense FrontlineVM - Scan Asset Not Recently Scanned Test"
        },
        {
            "integrations": "Digital Defense FrontlineVM",
            "playbookID": "Digital Defense FrontlineVM - Test Playbook"
        },
        {
            "integrations": "CSVFeed",
            "playbookID": "CSV_Feed_Test",
            "fromversion": "5.5.0",
            "instance_names": "CSVFeed_no_auto_detect"
        },
        {
            "integrations": "CSVFeed",
            "playbookID": "CSV_Feed_Test",
            "fromversion": "5.5.0",
            "instance_names": "CSVFeed_auto_detect"
        },
        {
            "integrations": "ProofpointFeed",
            "playbookID": "TestProofpointFeed",
            "fromversion": "5.5.0"
        },
        {
            "integrations": "Digital Shadows",
            "playbookID": "Digital Shadows - Test"
        },
        {
            "integrations": "Azure Compute v2",
            "playbookID": "Azure Compute - Test",
            "instance_names": "ms_azure_compute_dev"
        },
        {
            "integrations": "Azure Compute v2",
            "playbookID": "Azure Compute - Test",
            "instance_names": "ms_azure_compute_prod"
        },
        {
            "integrations": "Symantec Data Loss Prevention",
            "playbookID": "Symantec Data Loss Prevention - Test",
            "fromversion": "4.5.0"
        },
        {
            "integrations": "Lockpath KeyLight v2",
            "playbookID": "Keylight v2 - Test"
        },
        {
            "integrations": "Azure Security Center v2",
            "playbookID": "Azure SecurityCenter - Test",
            "instance_names": "ms_azure_sc_prod"
        },
        {
            "integrations": "Azure Security Center v2",
            "playbookID": "Azure SecurityCenter - Test",
            "instance_names": "ms_azure_sc_dev"
        },
        {
            "integrations": "Azure Security Center v2",
            "playbookID": "Azure SecurityCenter - Test",
            "instance_names": "ms_azure_sc_self_deployed"
        },
        {
            "integrations": "JsonWhoIs",
            "playbookID": "JsonWhoIs-Test"
        },
        {
            "integrations": "Maltiverse",
            "playbookID": "Maltiverse Test"
        },
        {
            "integrations": "MicrosoftGraphMail",
            "playbookID": "MicrosoftGraphMail-Test",
            "instance_names": "ms_graph_mail_dev"
        },
        {
            "integrations": "MicrosoftGraphMail",
            "playbookID": "MicrosoftGraphMail-Test",
            "instance_names": "ms_graph_mail_dev_no_oproxy"
        },
        {
            "integrations": "MicrosoftGraphMail",
            "playbookID": "MicrosoftGraphMail-Test",
            "instance_names": "ms_graph_mail_prod"
        },
        {
            "integrations": "CloudShark",
            "playbookID": "CloudShark - Test Playbook"
        },
        {
            "integrations": "Google Vision AI",
            "playbookID": "Google Vision API - Test"
        },
        {
            "integrations": "nmap",
            "playbookID": "Nmap - Test",
            "fromversion": "5.0.0"
        },
        {
            "integrations": "AutoFocus V2",
            "playbookID": "Autofocus Query Samples, Sessions and Tags Test Playbook",
            "fromversion": "4.5.0",
            "timeout": 1000
        },
        {
            "integrations": "HelloWorld",
            "playbookID": "HelloWorld-Test",
            "fromversion": "5.0.0"
        },
        {
            "integrations": "HelloWorld",
            "playbookID": "HelloWorld_Scan-Test",
            "fromversion": "5.0.0",
            "timeout": 400
        },
        {
            "integrations": "ThreatQ v2",
            "playbookID": "ThreatQ - Test",
            "fromversion": "4.5.0"
        },
        {
            "integrations": "AttackIQFireDrill",
            "playbookID": "AttackIQ - Test"
        },
        {
            "integrations": "PhishLabs IOC EIR",
            "playbookID": "PhishlabsIOC_EIR-Test"
        },
        {
            "integrations": "Amazon DynamoDB",
            "playbookID": "AWS_DynamoDB-Test"
        },
        {
            "integrations": "PhishLabs IOC DRP",
            "playbookID": "PhishlabsIOC_DRP-Test"
        },
        {
            "playbookID": "Create Phishing Classifier V2 ML Test",
            "timeout": 60000,
            "fromversion": "4.5.0"
        },
        {
            "integrations": "ZeroFox",
            "playbookID": "ZeroFox-Test",
            "fromversion": "4.1.0"
        },
        {
            "integrations": "AlienVault OTX v2",
            "playbookID": "Alienvault_OTX_v2 - Test"
        },
        {
            "integrations": "AWS - CloudWatchLogs",
            "playbookID": "AWS - CloudWatchLogs Test Playbook",
            "fromversion": "5.0.0"
        },
        {
            "integrations": "SlackV2",
            "playbookID": "Slack Test Playbook",
            "timeout": 400,
            "pid_threshold": 5,
            "fromversion": "5.0.0"
        },
        {
            "integrations": "Cortex XDR - IR",
            "playbookID": "Test XDR Playbook",
            "fromversion": "4.1.0"
        },
        {
            "integrations": "Cortex XDR - IOC",
            "playbookID": "Cortex XDR - IOC - Test",
            "fromversion": "5.5.0",
            "timeout": 1200
        },
        {
            "integrations": "Cloaken",
            "playbookID": "Cloaken-Test"
        },
        {
            "integrations": "Uptycs",
            "playbookID": "TestUptycs"
        },
        {
            "integrations": "ThreatX",
            "playbookID": "ThreatX-test",
            "timeout": 600
        },
        {
            "integrations": "Akamai WAF SIEM",
            "playbookID": "Akamai_WAF_SIEM-Test"
        },
        {
            "integrations": "Cofense Triage v2",
            "playbookID": "Cofense Triage v2 Test"
        },
        {
            "integrations": "Akamai WAF",
            "playbookID": "Akamai_WAF-Test"
        },
        {
            "integrations": "Minerva Labs Anti-Evasion Platform",
            "playbookID": "Minerva Test playbook"
        },
        {
            "integrations": "abuse.ch SSL Blacklist Feed",
            "playbookID": "SSL Blacklist test",
            "fromversion": "5.5.0"
        },
        {
            "integrations": "CheckPhish",
            "playbookID": "CheckPhish-Test"
        },
        {
            "integrations": "Symantec Management Center",
            "playbookID": "SymantecMC_TestPlaybook"
        },
        {
            "integrations": "Tufin",
            "playbookID": "Tufin-Test"
        },
        {
            "integrations": "Looker",
            "playbookID": "Test-Looker"
        },
        {
            "integrations": "Vertica",
            "playbookID": "Vertica Test"
        },
        {
            "integrations": "Server Message Block (SMB)",
            "playbookID": "SMB test"
        },
        {
            "playbookID": "ConvertFile-Test",
            "fromversion": "4.5.0"
        },
        {
            "playbookID": "TestAwsEC2GetPublicSGRules-Test"
        },
        {
            "integrations": "RSA NetWitness Packets and Logs",
            "playbookID": "rsa_packets_and_logs_test"
        },
        {
            "playbookID": "CheckpointFW-test",
            "integrations": "Check Point"
        },
        {
            "playbookID": "RegPathReputationBasicLists_test"
        },
        {
            "playbookID": "EmailDomainSquattingReputation-Test"
        },
        {
            "playbookID": "RandomStringGenerateTest"
        },
        {
            "playbookID": "playbook-checkEmailAuthenticity-test"
        },
        {
            "playbookID": "HighlightWords_Test"
        },
        {
            "integrations": "Pentera",
            "playbookID": "Pcysys-Test"
        },
        {
            "integrations": "Pentera",
            "playbookID": "Pentera Run Scan and Create Incidents - Test"
        },
        {
            "playbookID": "StringContainsArray_test"
        },
        {
            "integrations": "Fidelis Elevate Network",
            "playbookID": "Fidelis-Test"
        },
        {
            "integrations": "AWS - ACM",
            "playbookID": "ACM-Test"
        },
        {
            "integrations": "Thinkst Canary",
            "playbookID": "CanaryTools Test"
        },
        {
            "integrations": "ThreatMiner",
            "playbookID": "ThreatMiner-Test"
        },
        {
            "playbookID": "StixCreator-Test"
        },
        {
            "playbookID": "CompareIncidentsLabels-test-playbook"
        },
        {
            "integrations": "Have I Been Pwned? V2",
            "playbookID": "Pwned v2 test"
        },
        {
            "integrations": "Alexa Rank Indicator",
            "playbookID": "Alexa Test Playbook"
        },
        {
            "playbookID": "UnEscapeURL-Test"
        },
        {
            "playbookID": "UnEscapeIPs-Test"
        },
        {
            "playbookID": "ExtractDomainFromUrlAndEmail-Test"
        },
        {
            "playbookID": "ConvertKeysToTableFieldFormat_Test"
        },
        {
            "integrations": "CVE Search v2",
            "playbookID": "CVE Search v2 - Test"
        },
        {
            "integrations": "CVE Search v2",
            "playbookID": "cveReputation Test"
        },
        {
            "integrations": "HashiCorp Vault",
            "playbookID": "hashicorp_test",
            "fromversion": "5.0.0"
        },
        {
            "integrations": "AWS - Athena - Beta",
            "playbookID": "Beta-Athena-Test"
        },
        {
            "integrations": "BeyondTrust Password Safe",
            "playbookID": "BeyondTrust-Test"
        },
        {
            "integrations": "Dell Secureworks",
            "playbookID": "secureworks_test"
        },
        {
            "integrations": "ServiceNow",
            "playbookID": "servicenow_test_new"
        },
        {
            "integrations": "ExtraHop v2",
            "playbookID": "ExtraHop_v2-Test"
        },
        {
            "playbookID": "Test CommonServer"
        },
        {
            "playbookID": "Test-debug-mode",
            "fromversion": "5.0.0"
        },
        {
            "integrations": "CIRCL",
            "playbookID": "CirclIntegrationTest"
        },
        {
            "integrations": "MISP V2",
            "playbookID": "MISP V2 Test"
        },
        {
            "playbookID": "test-LinkIncidentsWithRetry"
        },
        {
            "playbookID": "CopyContextToFieldTest"
        },
        {
            "integrations": "OTRS",
            "playbookID": "OTRS Test",
            "fromversion": "4.1.0"
        },
        {
            "integrations": "Attivo Botsink",
            "playbookID": "AttivoBotsinkTest"
        },
        {
            "integrations": "FortiGate",
            "playbookID": "Fortigate Test"
        },
        {
            "playbookID": "FormattedDateToEpochTest"
        },
        {
            "integrations": "SNDBOX",
            "playbookID": "SNDBOX_Test",
            "timeout": 1000
        },
        {
            "integrations": "SNDBOX",
            "playbookID": "Detonate File - SNDBOX - Test",
            "timeout": 1000,
            "nightly": true
        },
        {
            "integrations": "VxStream",
            "playbookID": "Detonate File - HybridAnalysis - Test",
            "timeout": 2400
        },
        {
            "playbookID": "WordTokenizeTest",
            "toversion": "4.5.9"
        },
        {
            "integrations": "QRadar",
            "playbookID": "test playbook - QRadarCorreltaions",
            "timeout": 600,
            "fromversion": "5.0.0"
        },
        {
            "integrations": "Awake Security",
            "playbookID": "awake_security_test_pb"
        },
        {
            "integrations": "Tenable.sc",
            "playbookID": "tenable-sc-test",
            "timeout": 240,
            "nightly": true
        },
        {
            "integrations": "MimecastV2",
            "playbookID": "Mimecast test"
        },
        {
            "playbookID": "CreateEmailHtmlBody_test_pb",
            "fromversion": "4.1.0"
        },
        {
            "playbookID": "ReadPDFFileV2-Test",
            "timeout": 1000
        },
        {
            "playbookID": "JSONtoCSV-Test"
        },
        {
            "integrations": "Generic SQL",
            "playbookID": "generic-sql",
            "instance_names": "mysql instance",
            "fromversion": "5.0.0"
        },
        {
            "integrations": "Generic SQL",
            "playbookID": "generic-sql",
            "instance_names": "postgreSQL instance",
            "fromversion": "5.0.0"
        },
        {
            "integrations": "Generic SQL",
            "playbookID": "generic-sql",
            "instance_names": "Microsoft SQL instance",
            "fromversion": "5.0.0"
        },
        {
            "integrations": "Generic SQL",
            "playbookID": "generic-sql-oracle",
            "instance_names": "Oracle instance",
            "fromversion": "5.0.0"
        },
        {
            "integrations": "Generic SQL",
            "playbookID": "generic-sql-mssql-encrypted-connection",
            "instance_names": "Microsoft SQL instance using encrypted connection",
            "fromversion": "5.0.0"
        },
        {
            "integrations": "Panorama",
            "instance_names": "palo_alto_panorama",
            "playbookID": "palo_alto_panorama_test_pb",
            "timeout": 1000,
            "nightly": true
        },
        {
            "integrations": "Panorama",
            "instance_names": "palo_alto_panorama",
            "playbookID": "Panorama Query Logs - Test",
            "timeout": 1500,
            "nightly": true
        },
        {
            "integrations": "Panorama",
            "instance_names": "palo_alto_firewall_9.0",
            "playbookID": "palo_alto_firewall_test_pb",
            "timeout": 1000,
            "nightly": true
        },
        {
            "integrations": "Panorama",
            "instance_names": "palo_alto_panorama_9.0",
            "playbookID": "palo_alto_panorama_test_pb",
            "timeout": 1000,
            "nightly": true
        },
        {
            "integrations": "Panorama",
            "instance_names": "palo_alto_firewall_9.0",
            "playbookID": "PAN-OS URL Filtering enrichment - Test"
        },
        {
            "integrations": "Tenable.io",
            "playbookID": "Tenable.io test"
        },
        {
            "playbookID": "URLDecode-Test"
        },
        {
            "playbookID": "GetTime-Test"
        },
        {
            "playbookID": "GetTime-ObjectVsStringTest"
        },
        {
            "integrations": "Tenable.io",
            "playbookID": "Tenable.io Scan Test",
            "nightly": true,
            "timeout": 900
        },
        {
            "integrations": "Tenable.sc",
            "playbookID": "tenable-sc-scan-test",
            "nightly": true,
            "timeout": 600
        },
        {
            "integrations": "google-vault",
            "playbookID": "Google-Vault-Generic-Test",
            "nightly": true,
            "timeout": 3600,
            "memory_threshold": 130
        },
        {
            "integrations": "google-vault",
            "playbookID": "Google_Vault-Search_And_Display_Results_test",
            "nightly": true,
            "memory_threshold": 130,
            "timeout": 3600
        },
        {
            "playbookID": "Luminate-TestPlaybook",
            "integrations": "Luminate"
        },
        {
            "integrations": "MxToolBox",
            "playbookID": "MxToolbox-test"
        },
        {
            "integrations": "Nessus",
            "playbookID": "Nessus - Test"
        },
        {
            "playbookID": "Palo Alto Networks - Malware Remediation Test",
            "fromversion": "4.5.0"
        },
        {
            "playbookID": "SumoLogic-Test",
            "integrations": "SumoLogic",
            "fromversion": "4.1.0"
        },
        {
            "playbookID": "ParseEmailFiles-test"
        },
        {
            "playbookID": "PAN-OS - Block IP and URL - External Dynamic List v2 Test",
            "integrations": [
                "Panorama",
                "palo_alto_networks_pan_os_edl_management"
            ],
            "instance_names": "palo_alto_firewall_9.0",
            "fromversion": "4.0.0"
        },
        {
            "playbookID": "Test_EDL",
            "integrations": "EDL",
            "fromversion": "5.5.0"
        },
        {
            "playbookID": "Test_export_indicators_service",
            "integrations": "ExportIndicators",
            "fromversion": "5.5.0"
        },
        {
            "playbookID": "PAN-OS - Block IP - Custom Block Rule Test",
            "integrations": "Panorama",
            "instance_names": "palo_alto_panorama",
            "fromversion": "4.0.0"
        },
        {
            "playbookID": "PAN-OS - Block IP - Static Address Group Test",
            "integrations": "Panorama",
            "instance_names": "palo_alto_panorama",
            "fromversion": "4.0.0"
        },
        {
            "playbookID": "PAN-OS - Block URL - Custom URL Category Test",
            "integrations": "Panorama",
            "instance_names": "palo_alto_panorama",
            "fromversion": "4.0.0"
        },
        {
            "playbookID": "Endpoint Malware Investigation - Generic - Test",
            "integrations": [
                "Traps",
                "Cylance Protect v2",
                "Demisto REST API"
            ],
            "fromversion": "5.0.0",
            "timeout": 1200
        },
        {
            "playbookID": "ParseExcel-test"
        },
        {
            "playbookID": "Detonate File - No Files test"
        },
        {
            "integrations": "SentinelOne V2",
            "playbookID": "SentinelOne V2 - test"
        },
        {
            "integrations": "InfoArmor VigilanteATI",
            "playbookID": "InfoArmorVigilanteATITest"
        },
        {
            "integrations": "IntSights",
            "instance_names": "intsights_standard_account",
            "playbookID": "IntSights Test",
            "nightly": true
        },
        {
            "integrations": "IntSights",
            "playbookID": "IntSights Mssp Test",
            "instance_names": "intsights_mssp_account",
            "nightly": true
        },
        {
            "integrations": "dnstwist",
            "playbookID": "dnstwistTest"
        },
        {
            "integrations": "BitDam",
            "playbookID": "Detonate File - BitDam Test"
        },
        {
            "integrations": "Threat Grid",
            "playbookID": "Test-Detonate URL - ThreatGrid",
            "timeout": 600
        },
        {
            "integrations": "Threat Grid",
            "playbookID": "ThreatGridTest",
            "timeout": 600
        },
        {
            "integrations": [
                "Palo Alto Minemeld",
                "Panorama"
            ],
            "instance_names": "palo_alto_firewall",
            "playbookID": "block_indicators_-_generic_-_test"
        },
        {
            "integrations": "Signal Sciences WAF",
            "playbookID": "SignalSciences-Test"
        },
        {
            "integrations": "RTIR",
            "playbookID": "RTIR Test"
        },
        {
            "integrations": "RedCanary",
            "playbookID": "RedCanaryTest",
            "nightly": true
        },
        {
            "integrations": "Devo",
            "playbookID": "Devo test",
            "timeout": 500
        },
        {
            "playbookID": "URL Enrichment - Generic v2 - Test",
            "integrations": [
                "Rasterize",
                "VirusTotal - Private API"
            ],
            "instance_names": "virus_total_private_api_general",
            "timeout": 500,
            "pid_threshold": 12
        },
        {
            "playbookID": "CutTransformerTest"
        },
        {
            "playbookID": "Default - Test",
            "integrations": [
                "ThreatQ v2",
                "Demisto REST API"
            ],
            "fromversion": "5.0.0"
        },
        {
            "integrations": "SCADAfence CNM",
            "playbookID": "SCADAfence_test"
        },
        {
            "integrations": "ProtectWise",
            "playbookID": "Protectwise-Test"
        },
        {
            "integrations": "WhatsMyBrowser",
            "playbookID": "WhatsMyBrowser-Test"
        },
        {
            "integrations": "BigFix",
            "playbookID": "BigFixTest"
        },
        {
            "integrations": "Lastline v2",
            "playbookID": "Lastline v2 - Test",
            "nightly": true
        },
        {
            "integrations": "McAfee DXL",
            "playbookID": "McAfee DXL - Test"
        },
        {
            "playbookID": "TextFromHTML_test_playbook"
        },
        {
            "playbookID": "PortListenCheck-test"
        },
        {
            "integrations": "ThreatExchange",
            "playbookID": "ThreatExchange-test"
        },
        {
            "integrations": "Joe Security",
            "playbookID": "JoeSecurityTestPlaybook",
            "timeout": 500,
            "nightly": true
        },
        {
            "integrations": "Joe Security",
            "playbookID": "JoeSecurityTestDetonation",
            "timeout": 2000,
            "nightly": true
        },
        {
            "integrations": "WildFire-v2",
            "playbookID": "Wildfire Test"
        },
        {
            "integrations": "WildFire-v2",
            "playbookID": "Detonate URL - WildFire-v2 - Test"
        },
        {
            "integrations": "WildFire-v2",
            "playbookID": "Detonate URL - WildFire v2.1 - Test"
        },
        {
            "integrations": "GRR",
            "playbookID": "GRR Test",
            "nightly": true
        },
        {
            "integrations": "VirusTotal",
            "instance_names": "virus_total_general",
            "playbookID": "virusTotal-test-playbook",
            "timeout": 1400,
            "nightly": true
        },
        {
            "integrations": "VirusTotal",
            "instance_names": "virus_total_preferred_vendors",
            "playbookID": "virusTotaI-test-preferred-vendors",
            "timeout": 1400,
            "nightly": true
        },
        {
            "integrations": "Preempt",
            "playbookID": "Preempt Test"
        },
        {
            "integrations": "Gmail",
            "playbookID": "get_original_email_-_gmail_-_test"
        },
        {
            "integrations": [
                "Gmail Single User",
                "Gmail"
            ],
            "playbookID": "Gmail Single User - Test",
            "fromversion": "4.5.0"
        },
        {
            "integrations": "EWS v2",
            "playbookID": "get_original_email_-_ews-_test",
            "instance_names": "ewv2_regular"
        },
        {
            "integrations": [
                "EWS v2",
                "EWS Mail Sender"
            ],
            "playbookID": "EWS search-mailbox test",
            "instance_names": "ewv2_regular",
            "timeout": 300
        },
        {
            "integrations": "PagerDuty v2",
            "playbookID": "PagerDuty Test"
        },
        {
            "playbookID": "test_delete_context"
        },
        {
            "playbookID": "DeleteContext-auto-test"
        },
        {
            "playbookID": "GmailTest",
            "integrations": "Gmail"
        },
        {
            "playbookID": "Gmail Convert Html Test",
            "integrations": "Gmail"
        },
        {
            "playbookID": "reputations.json Test",
            "toversion": "5.0.0"
        },
        {
            "playbookID": "Indicators reputation-.json Test",
            "fromversion": "5.5.0"
        },
        {
            "playbookID": "Test IP Indicator Fields",
            "fromversion": "5.0.0"
        },
        {
            "playbookID": "Dedup - Generic v2 - Test",
            "fromversion": "5.0.0"
        },
        {
            "playbookID": "TestDedupIncidentsPlaybook"
        },
        {
            "playbookID": "TestDedupIncidentsByName"
        },
        {
            "integrations": "McAfee Advanced Threat Defense",
            "playbookID": "Test Playbook McAfee ATD",
            "timeout": 700
        },
        {
            "playbookID": "stripChars - Test"
        },
        {
            "integrations": "McAfee Advanced Threat Defense",
            "playbookID": "Test Playbook McAfee ATD Upload File"
        },
        {
            "playbookID": "exporttocsv_script_test"
        },
        {
            "playbookID": "Set - Test"
        },
        {
            "integrations": "Intezer v2",
            "playbookID": "Intezer Testing v2",
            "fromversion": "4.1.0",
            "timeout": 600
        },
        {
            "integrations": "FalconIntel",
            "playbookID": "CrowdStrike Falcon Intel v2"
        },
        {
            "integrations": [
                "Mail Sender (New)",
                "Gmail"
            ],
            "playbookID": "Mail Sender (New) Test",
            "instance_names": [
                "Mail_Sender_(New)_STARTTLS"
            ]
        },
        {
            "integrations": [
                "Mail Sender (New)",
                "Gmail"
            ],
            "playbookID": "Mail Sender (New) Test",
            "instance_names": [
                "Mail_Sender_(New)_SSL/TLS"
            ]
        },
        {
            "playbookID": "buildewsquery_test"
        },
        {
            "integrations": "Rapid7 Nexpose",
            "playbookID": "nexpose_test",
            "timeout": 240
        },
        {
            "playbookID": "GetIndicatorDBotScore Test"
        },
        {
            "integrations": "EWS Mail Sender",
            "playbookID": "EWS Mail Sender Test"
        },
        {
            "integrations": [
                "EWS Mail Sender",
                "Rasterize"
            ],
            "playbookID": "EWS Mail Sender Test 2"
        },
        {
            "playbookID": "decodemimeheader_-_test"
        },
        {
            "integrations": "CVE Search v2",
            "playbookID": "cve_enrichment_-_generic_-_test"
        },
        {
            "playbookID": "test_url_regex"
        },
        {
            "integrations": "Skyformation",
            "playbookID": "TestSkyformation"
        },
        {
            "integrations": "okta",
            "playbookID": "okta_test_playbook",
            "timeout": 240
        },
        {
            "integrations": "Okta v2",
            "playbookID": "OktaV2-Test",
            "nightly": true,
            "timeout": 300
        },
        {
            "playbookID": "Test filters & transformers scripts"
        },
        {
            "integrations": "Salesforce",
            "playbookID": "SalesforceTestPlaybook"
        },
        {
            "integrations": "McAfee ESM-v10",
            "instance_names": "v10.2.0",
            "playbookID": "McAfeeESMTest",
            "timeout": 500
        },
        {
            "integrations": "McAfee ESM-v10",
            "instance_names": "v10.3.0",
            "playbookID": "McAfeeESMTest",
            "timeout": 500
        },
        {
            "integrations": "McAfee ESM-v10",
            "instance_names": "v11.1.3",
            "playbookID": "McAfeeESMTest",
            "timeout": 500
        },
        {
            "integrations": "GoogleSafeBrowsing",
            "playbookID": "Google Safe Browsing Test",
            "timeout": 240,
            "fromversion": "5.0.0"
        },
        {
            "integrations": "EWS v2",
            "playbookID": "EWSv2_empty_attachment_test",
            "instance_names": "ewv2_regular"
        },
        {
            "integrations": "EWS v2",
            "playbookID": "EWS Public Folders Test",
            "instance_names": "ewv2_regular"
        },
        {
            "integrations": "Symantec Endpoint Protection V2",
            "playbookID": "SymantecEndpointProtection_Test"
        },
        {
            "integrations": "carbonblackprotection",
            "playbookID": "search_endpoints_by_hash_-_carbon_black_protection_-_test",
            "timeout": 500
        },
        {
            "playbookID": "Process Email - Generic - Test - Incident Starter",
            "fromversion": "6.0.0",
            "integrations": "Rasterize",
            "timeout": 240
        },
        {
            "integrations": "FalconHost",
            "playbookID": "search_endpoints_by_hash_-_crowdstrike_-_test",
            "timeout": 500
        },
        {
            "integrations": "FalconHost",
            "playbookID": "CrowdStrike Endpoint Enrichment - Test"
        },
        {
            "integrations": "FalconHost",
            "playbookID": "FalconHost Test"
        },
        {
            "integrations": "CrowdstrikeFalcon",
            "playbookID": "Test - CrowdStrike Falcon",
            "fromversion": "4.1.0"
        },
        {
            "playbookID": "ExposeIncidentOwner-Test"
        },
        {
            "integrations": "google",
            "playbookID": "GsuiteTest"
        },
        {
            "integrations": "OpenPhish",
            "playbookID": "OpenPhish Test Playbook"
        },
        {
            "integrations": "RSA Archer",
            "playbookID": "Archer-Test-Playbook",
            "nightly": true
        },
        {
            "integrations": "jira-v2",
            "playbookID": "Jira-v2-Test",
            "timeout": 500
        },
        {
            "integrations": "ipinfo",
            "playbookID": "IPInfoTest"
        },
        {
            "playbookID": "VerifyHumanReadableFormat"
        },
        {
            "playbookID": "strings-test"
        },
        {
            "playbookID": "TestCommonPython",
            "timeout": 500
        },
        {
            "playbookID": "TestFileCreateAndUpload"
        },
        {
            "playbookID": "TestIsValueInArray"
        },
        {
            "playbookID": "TestStringReplace"
        },
        {
            "playbookID": "TestHttpPlaybook"
        },
        {
            "integrations": "SplunkPy",
            "playbookID": "SplunkPy parse-raw - Test",
            "instance_names": "use_default_handler"
        },
        {
            "integrations": "SplunkPy",
            "playbookID": "SplunkPy-Test-V2",
            "memory_threshold": 500,
            "instance_names": "use_default_handler"
        },
        {
            "integrations": "SplunkPy",
            "playbookID": "Splunk-Test",
            "memory_threshold": 200,
            "instance_names": "use_default_handler"
        },
        {
            "integrations": "SplunkPy",
            "playbookID": "SplunkPySearch_Test",
            "memory_threshold": 200,
            "instance_names": "use_default_handler"
        },
        {
            "integrations": "SplunkPy",
            "playbookID": "SplunkPy KV commands",
            "memory_threshold": 200,
            "instance_names": "use_default_handler"
        },
        {
            "integrations": "SplunkPy",
            "playbookID": "SplunkPy-Test-V2",
            "memory_threshold": 500,
            "instance_names": "use_python_requests_handler"
        },
        {
            "integrations": "SplunkPy",
            "playbookID": "Splunk-Test",
            "memory_threshold": 500,
            "instance_names": "use_python_requests_handler"
        },
        {
            "integrations": "SplunkPy",
            "playbookID": "SplunkPySearch_Test",
            "memory_threshold": 200,
            "instance_names": "use_python_requests_handler"
        },
        {
            "integrations": "SplunkPy",
            "playbookID": "SplunkPy KV commands",
            "memory_threshold": 200,
            "instance_names": "use_python_requests_handler"
        },
        {
            "integrations": "McAfee NSM",
            "playbookID": "McAfeeNSMTest",
            "timeout": 400,
            "nightly": true
        },
        {
            "integrations": "PhishTank",
            "playbookID": "PhishTank Testing"
        },
        {
            "integrations": "McAfee Web Gateway",
            "playbookID": "McAfeeWebGatewayTest",
            "timeout": 500
        },
        {
            "integrations": "TCPIPUtils",
            "playbookID": "TCPUtils-Test"
        },
        {
            "playbookID": "listExecutedCommands-Test"
        },
        {
            "integrations": "AWS - Lambda",
            "playbookID": "AWS-Lambda-Test (Read-Only)"
        },
        {
            "integrations": "Service Manager",
            "playbookID": "TestHPServiceManager",
            "timeout": 400
        },
        {
            "playbookID": "LanguageDetect-Test",
            "timeout": 300
        },
        {
            "integrations": "Forcepoint",
            "playbookID": "forcepoint test",
            "timeout": 500,
            "nightly": true
        },
        {
            "playbookID": "GeneratePassword-Test"
        },
        {
            "playbookID": "ZipFile-Test"
        },
        {
            "playbookID": "UnzipFile-Test"
        },
        {
            "playbookID": "Test-IsMaliciousIndicatorFound",
            "fromversion": "5.0.0"
        },
        {
            "playbookID": "TestExtractHTMLTables"
        },
        {
            "integrations": "carbonblackliveresponse",
            "playbookID": "Carbon Black Live Response Test",
            "nightly": true,
            "fromversion": "5.0.0"
        },
        {
            "integrations": "urlscan.io",
            "playbookID": "urlscan_malicious_Test",
            "timeout": 500
        },
        {
            "integrations": "EWS v2",
            "playbookID": "pyEWS_Test",
            "instance_names": "ewv2_regular"
        },
        {
            "integrations": "EWS v2",
            "playbookID": "pyEWS_Test",
            "instance_names": "ewsv2_separate_process"
        },
        {
            "integrations": "remedy_sr_beta",
            "playbookID": "remedy_sr_test_pb"
        },
        {
            "integrations": "Netskope",
            "playbookID": "Netskope Test"
        },
        {
            "integrations": "Cylance Protect v2",
            "playbookID": "Cylance Protect v2 Test"
        },
        {
            "integrations": "ReversingLabs Titanium Cloud",
            "playbookID": "ReversingLabsTCTest"
        },
        {
            "integrations": "ReversingLabs A1000",
            "playbookID": "ReversingLabsA1000Test"
        },
        {
            "integrations": "Demisto Lock",
            "playbookID": "DemistoLockTest"
        },
        {
            "playbookID": "test-domain-indicator",
            "timeout": 400
        },
        {
            "playbookID": "Cybereason Test",
            "integrations": "Cybereason",
            "timeout": 1200,
            "fromversion": "4.1.0"
        },
        {
            "integrations": "VirusTotal - Private API",
            "instance_names": "virus_total_private_api_general",
            "playbookID": "File Enrichment - Virus Total Private API Test",
            "nightly": true
        },
        {
            "integrations": "VirusTotal - Private API",
            "instance_names": "virus_total_private_api_general",
            "playbookID": "virusTotalPrivateAPI-test-playbook",
            "timeout": 1400,
            "nightly": true,
            "pid_threshold": 12
        },
        {
            "integrations": [
                "VirusTotal - Private API",
                "VirusTotal"
            ],
            "playbookID": "vt-detonate test",
            "instance_names": [
                "virus_total_private_api_general",
                "virus_total_general"
            ],
            "timeout": 1400,
            "fromversion": "5.5.0",
            "nightly": true
        },
        {
            "integrations": "Cisco ASA",
            "playbookID": "Cisco ASA - Test Playbook"
        },
        {
            "integrations": "VirusTotal - Private API",
            "instance_names": "virus_total_private_api_preferred_vendors",
            "playbookID": "virusTotalPrivateAPI-test-preferred-vendors",
            "timeout": 1400,
            "nightly": true
        },
        {
            "integrations": "Cisco Meraki",
            "playbookID": "Cisco-Meraki-Test"
        },
        {
            "integrations": "Microsoft Defender Advanced Threat Protection",
            "playbookID": "Microsoft Defender Advanced Threat Protection - Test",
            "instance_names": "microsoft_defender_atp_prod"
        },
        {
            "integrations": "Microsoft Defender Advanced Threat Protection",
            "playbookID": "Microsoft Defender Advanced Threat Protection - Test",
            "instance_names": "microsoft_defender_atp_dev"
        },
        {
            "integrations": "Tanium",
            "playbookID": "Tanium Test Playbook",
            "nightly": true,
            "timeout": 1200,
            "pid_threshold": 10
        },
        {
            "integrations": "Recorded Future",
            "playbookID": "Recorded Future Test",
            "nightly": true
        },
        {
            "integrations": "Microsoft Graph",
            "playbookID": "Microsoft Graph Test",
            "instance_names": "ms_graph_security_dev"
        },
        {
            "integrations": "Microsoft Graph",
            "playbookID": "Microsoft Graph Test",
            "instance_names": "ms_graph_security_prod"
        },
        {
            "integrations": "Microsoft Graph User",
            "playbookID": "Microsoft Graph - Test",
            "instance_names": "ms_graph_user_dev"
        },
        {
            "integrations": "Microsoft Graph User",
            "playbookID": "Microsoft Graph - Test",
            "instance_names": "ms_graph_user_prod"
        },
        {
            "integrations": "Microsoft Graph Groups",
            "playbookID": "Microsoft Graph Groups - Test",
            "instance_names": "ms_graph_groups_dev"
        },
        {
            "integrations": "Microsoft Graph Groups",
            "playbookID": "Microsoft Graph Groups - Test",
            "instance_names": "ms_graph_groups_prod"
        },
        {
            "integrations": "Microsoft_Graph_Files",
            "playbookID": "test_MsGraphFiles",
            "instance_names": "ms_graph_files_dev",
            "fromversion": "5.0.0"
        },
        {
            "integrations": "Microsoft_Graph_Files",
            "playbookID": "test_MsGraphFiles",
            "instance_names": "ms_graph_files_prod",
            "fromversion": "5.0.0"
        },
        {
            "integrations": "Microsoft Graph Calendar",
            "playbookID": "Microsoft Graph Calendar - Test",
            "instance_names": "ms_graph_calendar_dev"
        },
        {
            "integrations": "Microsoft Graph Calendar",
            "playbookID": "Microsoft Graph Calendar - Test",
            "instance_names": "ms_graph_calendar_prod"
        },
        {
            "integrations": "Microsoft Graph Device Management",
            "playbookID": "MSGraph_DeviceManagement_Test",
            "instance_names": "ms_graph_device_management_oproxy_dev",
            "fromversion": "5.0.0"
        },
        {
            "integrations": "Microsoft Graph Device Management",
            "playbookID": "MSGraph_DeviceManagement_Test",
            "instance_names": "ms_graph_device_management_oproxy_prod",
            "fromversion": "5.0.0"
        },
        {
            "integrations": "Microsoft Graph Device Management",
            "playbookID": "MSGraph_DeviceManagement_Test",
            "instance_names": "ms_graph_device_management_self_deployed_prod",
            "fromversion": "5.0.0"
        },
        {
            "integrations": "RedLock",
            "playbookID": "RedLockTest",
            "nightly": true
        },
        {
            "integrations": "Symantec Messaging Gateway",
            "playbookID": "Symantec Messaging Gateway Test"
        },
        {
            "integrations": "ThreatConnect v2",
            "playbookID": "ThreatConnect v2 - Test",
            "fromversion": "5.0.0"
        },
        {
            "integrations": "VxStream",
            "playbookID": "VxStream Test",
            "nightly": true
        },
        {
            "integrations": "Cylance Protect",
            "playbookID": "get_file_sample_by_hash_-_cylance_protect_-_test",
            "timeout": 240
        },
        {
            "integrations": "Cylance Protect",
            "playbookID": "endpoint_enrichment_-_generic_test"
        },
        {
            "integrations": "QRadar",
            "playbookID": "test_Qradar",
            "fromversion": "5.5.0"
        },
        {
            "integrations": "VMware",
            "playbookID": "VMWare Test"
        },
        {
            "integrations": "Anomali ThreatStream",
            "playbookID": "Anomali_ThreatStream_Test"
        },
        {
            "integrations": "Farsight DNSDB",
            "playbookID": "DNSDBTest"
        },
        {
            "integrations": "carbonblack-v2",
            "playbookID": "Carbon Black Response Test",
            "fromversion": "5.0.0"
        },
        {
            "integrations": "Cisco Umbrella Investigate",
            "playbookID": "Cisco Umbrella Test"
        },
        {
            "integrations": "icebrg",
            "playbookID": "Icebrg Test",
            "timeout": 500
        },
        {
            "integrations": "Symantec MSS",
            "playbookID": "SymantecMSSTest"
        },
        {
            "integrations": "Remedy AR",
            "playbookID": "Remedy AR Test"
        },
        {
            "integrations": "AWS - IAM",
            "playbookID": "d5cb69b1-c81c-4f27-8a40-3106c0cb2620"
        },
        {
            "integrations": "McAfee Active Response",
            "playbookID": "McAfee-MAR_Test",
            "timeout": 700
        },
        {
            "integrations": "McAfee Threat Intelligence Exchange",
            "playbookID": "McAfee-TIE Test",
            "timeout": 700
        },
        {
            "integrations": "ArcSight Logger",
            "playbookID": "ArcSight Logger test"
        },
        {
            "integrations": "ArcSight ESM v2",
            "playbookID": "ArcSight ESM v2 Test"
        },
        {
            "integrations": "ArcSight ESM v2",
            "playbookID": "test Arcsight - Get events related to the Case"
        },
        {
            "integrations": "XFE",
            "playbookID": "XFE Test",
            "timeout": 140,
            "nightly": true
        },
        {
            "integrations": "XFE_v2",
            "playbookID": "Test_XFE_v2",
            "timeout": 500,
            "nightly": true
        },
        {
            "integrations": "McAfee Threat Intelligence Exchange",
            "playbookID": "search_endpoints_by_hash_-_tie_-_test",
            "timeout": 500
        },
        {
            "integrations": "iDefense",
            "playbookID": "iDefenseTest",
            "timeout": 300
        },
        {
            "integrations": "AbuseIPDB",
            "playbookID": "AbuseIPDB Test",
            "nightly": true
        },
        {
            "integrations": "AbuseIPDB",
            "playbookID": "AbuseIPDB PopulateIndicators Test",
            "nightly": true
        },
        {
            "integrations": "LogRhythm",
            "playbookID": "LogRhythm-Test-Playbook",
            "timeout": 200
        },
        {
            "integrations": "FireEye HX",
            "playbookID": "FireEye HX Test"
        },
        {
            "integrations": "Phish.AI",
            "playbookID": "PhishAi-Test"
        },
        {
            "integrations": "Phish.AI",
            "playbookID": "Test-Detonate URL - Phish.AI"
        },
        {
            "integrations": "Centreon",
            "playbookID": "Centreon-Test-Playbook"
        },
        {
            "playbookID": "ReadFile test"
        },
        {
            "integrations": "AlphaSOC Wisdom",
            "playbookID": "AlphaSOC-Wisdom-Test"
        },
        {
            "integrations": "carbonblack-v2",
            "playbookID": "CBFindIP - Test"
        },
        {
            "integrations": "Jask",
            "playbookID": "Jask_Test",
            "fromversion": "4.1.0"
        },
        {
            "integrations": "Infocyte",
            "playbookID": "Infocyte-Test",
            "timeout": 1200,
            "fromversion": "5.5.0"
        },
        {
            "integrations": "Qualys",
            "playbookID": "Qualys-Test"
        },
        {
            "integrations": "Whois",
            "playbookID": "whois_test",
            "fromversion": "4.1.0"
        },
        {
            "integrations": "RSA NetWitness Endpoint",
            "playbookID": "NetWitness Endpoint Test"
        },
        {
            "integrations": "Check Point Sandblast",
            "playbookID": "Sandblast_malicious_test"
        },
        {
            "playbookID": "TestMatchRegex"
        },
        {
            "integrations": "ActiveMQ",
            "playbookID": "ActiveMQ Test"
        },
        {
            "playbookID": "RegexGroups Test"
        },
        {
            "integrations": "Cisco ISE",
            "playbookID": "cisco-ise-test-playbook"
        },
        {
            "integrations": "RSA NetWitness v11.1",
            "playbookID": "RSA NetWitness Test"
        },
        {
            "playbookID": "ExifReadTest"
        },
        {
            "integrations": "Cuckoo Sandbox",
            "playbookID": "CuckooTest",
            "timeout": 700
        },
        {
            "integrations": "VxStream",
            "playbookID": "Test-Detonate URL - Crowdstrike",
            "timeout": 1200
        },
        {
            "playbookID": "Detonate File - Generic Test",
            "timeout": 500
        },
        {
            "integrations": [
                "Lastline v2",
                "WildFire-v2",
                "SNDBOX",
                "VxStream",
                "McAfee Advanced Threat Defense"
            ],
            "playbookID": "Detonate File - Generic Test",
            "timeout": 2400,
            "nightly": true
        },
        {
            "playbookID": "detonate_file_-_generic_test",
            "toversion": "3.6.0"
        },
        {
            "playbookID": "STIXParserTest"
        },
        {
            "playbookID": "VerifyJSON - Test",
            "fromversion": "5.5.0"
        },
        {
            "playbookID": "PowerShellCommon-Test",
            "fromversion": "5.5.0"
        },
        {
            "playbookID": "Detonate URL - Generic Test",
            "timeout": 2000,
            "nightly": true,
            "integrations": [
                "McAfee Advanced Threat Defense",
                "VxStream",
                "Lastline v2"
            ]
        },
        {
            "integrations": [
                "FalconHost",
                "McAfee Threat Intelligence Exchange",
                "carbonblackprotection",
                "carbonblack"
            ],
            "playbookID": "search_endpoints_by_hash_-_generic_-_test",
            "timeout": 500,
            "toversion": "4.4.9"
        },
        {
            "integrations": "Zscaler",
            "playbookID": "Zscaler Test",
            "nightly": true,
            "timeout": 500
        },
        {
            "playbookID": "DemistoUploadFileToIncident Test",
            "integrations": "Demisto REST API"
        },
        {
            "playbookID": "DemistoUploadFile Test",
            "integrations": "Demisto REST API"
        },
        {
            "playbookID": "MaxMind Test",
            "integrations": "MaxMind GeoIP2"
        },
        {
            "playbookID": "Test Sagemaker",
            "integrations": "AWS Sagemaker"
        },
        {
            "playbookID": "C2sec-Test",
            "integrations": "C2sec irisk",
            "fromversion": "5.0.0"
        },
        {
            "playbookID": "Phishing v2 - Test - Incident Starter",
            "fromversion": "6.0.0",
            "timeout": 1200,
            "nightly": true,
            "integrations": [
                "EWS Mail Sender",
                "Demisto REST API",
                "Rasterize"
            ]
        },
        {
            "playbookID": "Phishing - Core - Test - Incident Starter",
            "fromversion": "6.0.0",
            "timeout": 1700,
            "nightly": true,
            "integrations": [
                "EWS Mail Sender",
                "Demisto REST API",
                "Rasterize"
            ]
        },
        {
            "integrations": "duo",
            "playbookID": "DUO Test Playbook"
        },
        {
            "playbookID": "SLA Scripts - Test",
            "fromversion": "4.1.0"
        },
        {
            "playbookID": "PcapHTTPExtractor-Test"
        },
        {
            "playbookID": "Ping Test Playbook"
        },
        {
            "playbookID": "Active Directory Test",
            "integrations": "Active Directory Query v2",
            "instance_names": "active_directory_ninja"
        },
        {
            "playbookID": "AD v2 - debug-mode - Test",
            "integrations": "Active Directory Query v2",
            "instance_names": "active_directory_ninja",
            "fromversion": "5.0.0"
        },
        {
            "playbookID": "Docker Hardening Test",
            "fromversion": "5.0.0"
        },
        {
            "integrations": "Active Directory Query v2",
            "instance_names": "active_directory_ninja",
            "playbookID": "Active Directory Query V2 configuration with port"
        },
        {
            "integrations": "Active Directory Query v2",
            "instance_names": "active_directory_ninja",
            "playbookID": "Active Directory - ad-get-user limit check"
        },
        {
            "integrations": "mysql",
            "playbookID": "MySQL Test"
        },
        {
            "playbookID": "Email Address Enrichment - Generic v2.1 - Test",
            "integrations": "Active Directory Query v2",
            "instance_names": "active_directory_ninja"
        },
        {
            "integrations": "Cofense Intelligence",
            "playbookID": "Test - Cofense Intelligence",
            "timeout": 500
        },
        {
            "playbookID": "GDPRContactAuthorities Test"
        },
        {
            "integrations": "Google Resource Manager",
            "playbookID": "GoogleResourceManager-Test",
            "timeout": 500,
            "nightly": true
        },
        {
            "integrations": "SlashNext Phishing Incident Response",
            "playbookID": "SlashNextPhishingIncidentResponse-Test",
            "timeout": 500,
            "nightly": true
        },
        {
            "integrations": "Google Cloud Storage",
            "playbookID": "GCS - Test",
            "timeout": 500,
            "nightly": true,
            "memory_threshold": 80
        },
        {
            "integrations": "GooglePubSub",
            "playbookID": "GooglePubSub_Test",
            "nightly": true,
            "fromversion": "5.0.0"
        },
        {
            "playbookID": "Calculate Severity - Generic v2 - Test",
            "integrations": [
                "Palo Alto Minemeld",
                "Active Directory Query v2"
            ],
            "instance_names": "active_directory_ninja",
            "fromversion": "4.5.0"
        },
        {
            "integrations": "Freshdesk",
            "playbookID": "Freshdesk-Test",
            "timeout": 500,
            "nightly": true
        },
        {
            "playbookID": "Autoextract - Test",
            "fromversion": "4.1.0"
        },
        {
            "playbookID": "FilterByList - Test",
            "fromversion": "4.5.0"
        },
        {
            "playbookID": "Impossible Traveler - Test",
            "integrations": [
                "Ipstack",
                "ipinfo",
                "Rasterize",
                "Active Directory Query v2",
                "Demisto REST API"
            ],
            "instance_names": "active_directory_ninja",
            "fromversion": "5.0.0",
            "timeout": 700
        },
        {
            "playbookID": "Active Directory - Get User Manager Details - Test",
            "integrations": "Active Directory Query v2",
            "instance_names": "active_directory_80k",
            "fromversion": "4.5.0"
        },
        {
            "integrations": "Kafka V2",
            "playbookID": "Kafka Test"
        },
        {
            "playbookID": "File Enrichment - Generic v2 - Test",
            "instance_names": "virus_total_private_api_general",
            "integrations": [
                "VirusTotal - Private API",
                "Cylance Protect v2"
            ]
        },
        {
            "integrations": [
                "epo",
                "McAfee Active Response"
            ],
            "playbookID": "Endpoint data collection test",
            "timeout": 500
        },
        {
            "integrations": [
                "epo",
                "McAfee Active Response"
            ],
            "playbookID": "MAR - Endpoint data collection test",
            "timeout": 500
        },
        {
            "integrations": "DUO Admin",
            "playbookID": "DuoAdmin API test playbook"
        },
        {
            "integrations": [
                "TAXII Server",
                "TAXIIFeed"
            ],
            "playbookID": "TAXII_Feed_Test",
            "fromversion": "5.5.0",
            "timeout": 300
        },
        {
            "integrations": "TAXII 2 Feed",
            "playbookID": "TAXII 2 Feed Test",
            "fromversion": "5.5.0"
        },
        {
            "integrations": "Traps",
            "playbookID": "Traps test",
            "timeout": 600
        },
        {
            "playbookID": "TestShowScheduledEntries"
        },
        {
            "playbookID": "Calculate Severity - Standard - Test",
            "integrations": "Palo Alto Minemeld",
            "fromversion": "4.5.0"
        },
        {
            "integrations": "Symantec Advanced Threat Protection",
            "playbookID": "Symantec ATP Test"
        },
        {
            "playbookID": "HTTPListRedirects - Test SSL"
        },
        {
            "playbookID": "HTTPListRedirects Basic Test"
        },
        {
            "playbookID": "CheckDockerImageAvailableTest"
        },
        {
            "playbookID": "ExtractDomainFromEmailTest"
        },
        {
            "playbookID": "Extract Indicators From File - Generic v2 - Test",
            "integrations": "Image OCR",
            "timeout": 300,
            "fromversion": "4.1.0",
            "toversion": "4.4.9"
        },
        {
            "playbookID": "Extract Indicators From File - Generic v2 - Test",
            "integrations": "Image OCR",
            "timeout": 350,
            "fromversion": "4.5.0"
        },
        {
            "playbookID": "Endpoint Enrichment - Generic v2.1 - Test",
            "integrations": [
                "FalconHost",
                "Cylance Protect v2",
                "carbonblack-v2",
                "epo",
                "Active Directory Query v2"
            ],
            "instance_names": "active_directory_ninja"
        },
        {
            "playbookID": "EmailReputationTest",
            "integrations": "Have I Been Pwned? V2"
        },
        {
            "integrations": "Symantec Deepsight Intelligence",
            "playbookID": "Symantec Deepsight Test"
        },
        {
            "playbookID": "ExtractDomainFromEmailTest"
        },
        {
            "playbookID": "Wait Until Datetime - Test",
            "fromversion": "4.5.0"
        },
        {
            "playbookID": "PAN OS EDL Management - Test",
            "integrations": "palo_alto_networks_pan_os_edl_management"
        },
        {
            "playbookID": "PAN-OS DAG Configuration Test",
            "integrations": "Panorama",
            "instance_names": "palo_alto_panorama_9.0",
            "timeout": 300
        },
        {
            "playbookID": "PAN-OS Create Or Edit Rule Test",
            "integrations": "Panorama",
            "instance_names": "palo_alto_panorama_9.0",
            "timeout": 1000
        },
        {
            "playbookID": "PAN-OS EDL Setup v3 Test",
            "integrations": [
                "Panorama",
                "palo_alto_networks_pan_os_edl_management"
            ],
            "instance_names": "palo_alto_firewall_9.0",
            "timeout": 300
        },
        {
            "integrations": "Snowflake",
            "playbookID": "Snowflake-Test"
        },
        {
            "playbookID": "Account Enrichment - Generic v2.1 - Test",
            "integrations": "Active Directory Query v2",
            "instance_names": "active_directory_ninja"
        },
        {
            "integrations": "Cisco Umbrella Investigate",
            "playbookID": "Domain Enrichment - Generic v2 - Test"
        },
        {
            "integrations": "Google BigQuery",
            "playbookID": "Google BigQuery Test"
        },
        {
            "integrations": "Zoom",
            "playbookID": "Zoom_Test"
        },
        {
            "playbookID": "IP Enrichment - Generic v2 - Test",
            "integrations": "Threat Crowd",
            "fromversion": "4.1.0"
        },
        {
            "integrations": "Cherwell",
            "playbookID": "Cherwell Example Scripts - test"
        },
        {
            "integrations": "Cherwell",
            "playbookID": "Cherwell - test"
        },
        {
            "integrations": "CarbonBlackProtectionV2",
            "playbookID": "Carbon Black Enterprise Protection V2 Test"
        },
        {
            "integrations": "Active Directory Query v2",
            "instance_names": "active_directory_ninja",
            "playbookID": "Test ADGetUser Fails with no instances 'Active Directory Query' (old version)"
        },
        {
            "integrations": "ANYRUN",
            "playbookID": "ANYRUN-Test"
        },
        {
            "integrations": "ANYRUN",
            "playbookID": "Detonate File - ANYRUN - Test"
        },
        {
            "integrations": "ANYRUN",
            "playbookID": "Detonate URL - ANYRUN - Test"
        },
        {
            "integrations": "Netcraft",
            "playbookID": "Netcraft test"
        },
        {
            "integrations": "EclecticIQ Platform",
            "playbookID": "EclecticIQ Test"
        },
        {
            "playbookID": "FormattingPerformance - Test",
            "fromversion": "5.0.0"
        },
        {
            "integrations": "AWS - EC2",
            "playbookID": "2142f8de-29d5-4288-8426-0db39abe988b",
            "memory_threshold": 75
        },
        {
            "integrations": "AWS - EC2",
            "playbookID": "d66e5f86-e045-403f-819e-5058aa603c32"
        },
        {
            "integrations": "ANYRUN",
            "playbookID": "Detonate File From URL - ANYRUN - Test"
        },
        {
            "integrations": "AWS - CloudTrail",
            "playbookID": "3da2e31b-f114-4d7f-8702-117f3b498de9"
        },
        {
            "integrations": "carbonblackprotection",
            "playbookID": "67b0f25f-b061-4468-8613-43ab13147173"
        },
        {
            "integrations": "DomainTools",
            "playbookID": "DomainTools-Test"
        },
        {
            "integrations": "Exabeam",
            "playbookID": "Exabeam - Test"
        },
        {
            "integrations": "DomainTools Iris",
            "playbookID": "DomainTools Iris - Test",
            "fromversion": "4.1.0"
        },
        {
            "integrations": "Cisco Spark",
            "playbookID": "Cisco Spark Test New"
        },
        {
            "integrations": "Remedy On-Demand",
            "playbookID": "Remedy-On-Demand-Test"
        },
        {
            "playbookID": "ssdeepreputationtest"
        },
        {
            "playbookID": "TestIsEmailAddressInternal"
        },
        {
            "integrations": "Google Cloud Compute",
            "playbookID": "GoogleCloudCompute-Test"
        },
        {
            "integrations": "AWS - S3",
            "playbookID": "97393cfc-2fc4-4dfe-8b6e-af64067fc436"
        },
        {
            "integrations": "Image OCR",
            "playbookID": "TestImageOCR"
        },
        {
            "integrations": "fireeye",
            "playbookID": "Detonate File - FireEye AX - Test"
        },
        {
            "integrations": [
                "Rasterize",
                "Image OCR"
            ],
            "playbookID": "Rasterize Test",
            "fromversion": "5.0.0"
        },
        {
            "integrations": [
                "Rasterize",
                "Image OCR"
            ],
            "playbookID": "Rasterize 4.5 Test",
            "toversion": "4.5.9"
        },
        {
            "integrations": "Rasterize",
            "playbookID": "RasterizeImageTest",
            "fromversion": "5.0.0"
        },
        {
            "integrations": "Ipstack",
            "playbookID": "Ipstack_Test"
        },
        {
            "integrations": "Perch",
            "playbookID": "Perch-Test"
        },
        {
            "integrations": "Forescout",
            "playbookID": "Forescout-Test"
        },
        {
            "integrations": "GitHub",
            "playbookID": "Git_Integration-Test"
        },
        {
            "integrations": "LogRhythmRest",
            "playbookID": "LogRhythm REST test"
        },
        {
            "integrations": "AlienVault USM Anywhere",
            "playbookID": "AlienVaultUSMAnywhereTest"
        },
        {
            "playbookID": "PhishLabsTestPopulateIndicators"
        },
        {
            "playbookID": "Test_HTMLtoMD"
        },
        {
            "integrations": "PhishLabs IOC",
            "playbookID": "PhishLabsIOC TestPlaybook",
            "fromversion": "4.1.0"
        },
        {
            "integrations": "vmray",
            "playbookID": "VMRay-Test"
        },
        {
            "integrations": "PerceptionPoint",
            "playbookID": "PerceptionPoint Test",
            "fromversion": "4.1.0"
        },
        {
            "integrations": "AutoFocus V2",
            "playbookID": "AutoFocus V2 test",
            "fromversion": "5.0.0",
            "timeout": 1000
        },
        {
            "playbookID": "Process Email - Generic for Rasterize"
        },
        {
            "playbookID": "Send Investigation Summary Reports - Test",
            "integrations": "EWS Mail Sender",
            "fromversion": "4.5.0"
        },
        {
            "integrations": "Anomali ThreatStream v2",
            "playbookID": "ThreatStream-Test"
        },
        {
            "integrations": "Flashpoint",
            "playbookID": "Flashpoint_event-Test"
        },
        {
            "integrations": "Flashpoint",
            "playbookID": "Flashpoint_forum-Test"
        },
        {
            "integrations": "Flashpoint",
            "playbookID": "Flashpoint_report-Test"
        },
        {
            "integrations": "Flashpoint",
            "playbookID": "Flashpoint_reputation-Test"
        },
        {
            "integrations": "BluecatAddressManager",
            "playbookID": "Bluecat Address Manager test"
        },
        {
            "integrations": "MailListener - POP3 Beta",
            "playbookID": "MailListener-POP3 - Test"
        },
        {
            "playbookID": "sumList - Test"
        },
        {
            "integrations": "VulnDB",
            "playbookID": "Test-VulnDB"
        },
        {
            "integrations": "Shodan_v2",
            "playbookID": "Test-Shodan_v2",
            "timeout": 1000
        },
        {
            "integrations": "Threat Crowd",
            "playbookID": "ThreatCrowd - Test"
        },
        {
            "integrations": "GoogleDocs",
            "playbookID": "GoogleDocs-test"
        },
        {
            "playbookID": "Request Debugging - Test",
            "fromversion": "5.0.0"
        },
        {
            "playbookID": "Test Convert file hash to corresponding hashes",
            "fromversion": "4.5.0",
            "integrations": "VirusTotal",
            "instance_names": "virus_total_general"
        },
        {
            "playbookID": "PANW - Hunting and threat detection by indicator type Test",
            "fromversion": "5.0.0",
            "timeout": 1200,
            "integrations": [
                "Panorama",
                "Palo Alto Networks Cortex",
                "AutoFocus V2",
                "VirusTotal"
            ],
            "instance_names": [
                "palo_alto_panorama",
                "virus_total_general"
            ]
        },
        {
            "playbookID": "PAN-OS Query Logs For Indicators Test",
            "fromversion": "4.5.0",
            "timeout": 1500,
            "integrations": "Panorama",
            "instance_names": "palo_alto_panorama"
        },
        {
            "integrations": "Hybrid Analysis",
            "playbookID": "HybridAnalysis-Test",
            "timeout": 500,
            "fromversion": "4.1.0"
        },
        {
            "integrations": "Elasticsearch v2",
            "instance_names": "es_v7",
            "playbookID": "Elasticsearch_v2_test"
        },
        {
            "integrations": "ElasticsearchFeed",
            "instance_names": "es_demisto_feed",
            "playbookID": "Elasticsearch_Fetch_Demisto_Indicators_Test",
            "fromversion": "5.5.0"
        },
        {
            "integrations": "ElasticsearchFeed",
            "instance_names": "es_generic_feed",
            "playbookID": "Elasticsearch_Fetch_Custom_Indicators_Test",
            "fromversion": "5.5.0"
        },
        {
            "integrations": "Elasticsearch v2",
            "instance_names": "es_v6",
            "playbookID": "Elasticsearch_v2_test-v6"
        },
        {
            "integrations": "IronDefense",
            "playbookID": "IronDefenseTest"
        },
        {
            "integrations": "PolySwarm",
            "playbookID": "PolySwarm-Test"
        },
        {
            "integrations": "Kennav2",
            "playbookID": "Kenna Test"
        },
        {
            "integrations": "SecurityAdvisor",
            "playbookID": "SecurityAdvisor-Test",
            "fromversion": "4.5.0"
        },
        {
            "integrations": "Google Key Management Service",
            "playbookID": "Google-KMS-test",
            "pid_threshold": 6,
            "memory_threshold": 60
        },
        {
            "integrations": "SecBI",
            "playbookID": "SecBI - Test"
        },
        {
            "playbookID": "ExtractFQDNFromUrlAndEmail-Test"
        },
        {
            "integrations": "EWS v2",
            "playbookID": "Get EWS Folder Test",
            "fromversion": "4.5.0",
            "instance_names": "ewv2_regular",
            "timeout": 1200
        },
        {
            "integrations": "EWSO365",
            "playbookID": "EWS_O365_test",
            "fromversion": "5.0.0"
        },
        {
            "integrations": "QRadar",
            "playbookID": "QRadar Indicator Hunting Test",
            "timeout": 600,
            "fromversion": "5.0.0"
        },
        {
            "playbookID": "SetAndHandleEmpty test",
            "fromversion": "4.5.0"
        },
        {
            "integrations": "Tanium v2",
            "playbookID": "Tanium v2 - Test"
        },
        {
            "integrations": "Office 365 Feed",
            "playbookID": "Office365_Feed_Test",
            "fromversion": "5.5.0"
        },
        {
            "integrations": "GoogleCloudTranslate",
            "playbookID": "GoogleCloudTranslate-Test",
            "pid_threshold": 8
        },
        {
            "integrations": "Infoblox",
            "playbookID": "Infoblox Test"
        },
        {
            "integrations": "BPA",
            "playbookID": "Test-BPA",
            "fromversion": "4.5.0"
        },
        {
            "playbookID": "GetValuesOfMultipleFIelds Test",
            "fromversion": "4.5.0"
        },
        {
            "playbookID": "IsInternalHostName Test",
            "fromversion": "4.5.0"
        },
        {
            "playbookID": "DigitalGuardian-Test",
            "integrations": "Digital Guardian",
            "fromversion": "5.0.0"
        },
        {
            "integrations": "SplunkPy",
            "playbookID": "Splunk Indicator Hunting Test",
            "fromversion": "5.0.0",
            "memory_threshold": 500,
            "instance_names": "use_default_handler"
        },
        {
            "integrations": "BPA",
            "playbookID": "Test-BPA_Integration",
            "fromversion": "4.5.0"
        },
        {
            "integrations": "AutoFocus Feed",
            "playbookID": "playbook-FeedAutofocus_test",
            "fromversion": "5.5.0"
        },
        {
            "integrations": "AutoFocus Daily Feed",
            "playbookID": "playbook-FeedAutofocus_daily_test",
            "fromversion": "5.5.0"
        },
        {
            "integrations": "PaloAltoNetworks_PrismaCloudCompute",
            "playbookID": "PaloAltoNetworks_PrismaCloudCompute-Test"
        },
        {
            "integrations": "Recorded Future Feed",
            "playbookID": "RecordedFutureFeed - Test",
            "timeout": 1000,
            "fromversion": "5.5.0",
            "memory_threshold": 86
        },
        {
            "integrations": "Expanse",
            "playbookID": "test-Expanse-Playbook",
            "fromversion": "5.0.0"
        },
        {
            "integrations": "Expanse",
            "playbookID": "test-Expanse",
            "fromversion": "5.0.0"
        },
        {
            "integrations": "DShield Feed",
            "playbookID": "playbook-DshieldFeed_test",
            "fromversion": "5.5.0"
        },
        {
            "integrations": "AlienVault Reputation Feed",
            "playbookID": "AlienVaultReputationFeed_Test",
            "fromversion": "5.5.0",
            "memory_threshold": 175
        },
        {
            "integrations": "BruteForceBlocker Feed",
            "playbookID": "playbook-BruteForceBlocker_test",
            "fromversion": "5.5.0"
        },
        {
            "integrations": "illuminate",
            "playbookID": "illuminate Integration Test"
        },
        {
            "integrations": "Carbon Black Enterprise EDR",
            "playbookID": "Carbon Black Enterprise EDR Test",
            "fromversion": "5.0.0"
        },
        {
            "integrations": "illuminate",
            "playbookID": "illuminate Integration Demonstration - Test"
        },
        {
            "integrations": "MongoDB Key Value Store",
            "playbookID": "MongoDB KeyValueStore - Test",
            "pid_threshold": 12,
            "fromversion": "5.0.0"
        },
        {
            "integrations": "MongoDB Log",
            "playbookID": "MongoDBLog - Test",
            "pid_threshold": 12,
            "fromversion": "5.0.0"
        },
        {
            "integrations": "Google Chronicle Backstory",
            "playbookID": "Google Chronicle Backstory Asset - Test",
            "fromversion": "5.0.0"
        },
        {
            "integrations": "Google Chronicle Backstory",
            "playbookID": "Google Chronicle Backstory IOC Details - Test",
            "fromversion": "5.0.0"
        },
        {
            "integrations": "Google Chronicle Backstory",
            "playbookID": "Google Chronicle Backstory List Alerts - Test",
            "fromversion": "5.0.0"
        },
        {
            "integrations": "Google Chronicle Backstory",
            "playbookID": "Google Chronicle Backstory List IOCs - Test",
            "fromversion": "5.0.0"
        },
        {
            "integrations": "Google Chronicle Backstory",
            "playbookID": "Google Chronicle Backstory Reputation - Test",
            "fromversion": "5.0.0"
        },
        {
            "integrations": "Google Chronicle Backstory",
            "playbookID": "Google Chronicle Backstory List Events - Test",
            "fromversion": "5.0.0"
        },
        {
            "integrations": "Feodo Tracker Hashes Feed",
            "playbookID": "playbook-feodoteackerhash_test",
            "fromversion": "5.5.0",
            "memory_threshold": 130,
            "timeout": 600
        },
        {
            "integrations": "Feodo Tracker IP Blocklist Feed",
            "instance_names": "feodo_tracker_ip_currently__active",
            "playbookID": "playbook-feodotrackeripblock_test",
            "fromversion": "5.5.0"
        },
        {
            "integrations": "Feodo Tracker IP Blocklist Feed",
            "instance_names": "feodo_tracker_ip_30_days",
            "playbookID": "playbook-feodotrackeripblock_test",
            "fromversion": "5.5.0"
        },
        {
            "integrations": "Code42",
            "playbookID": "Code42-Test",
            "timeout": 600
        },
        {
            "playbookID": "Code42 File Search Test",
            "integrations": "Code42"
        },
        {
            "playbookID": "FetchIndicatorsFromFile-test",
            "fromversion": "5.5.0"
        },
        {
            "integrations": "RiskSense",
            "playbookID": "RiskSense Get Apps - Test"
        },
        {
            "integrations": "RiskSense",
            "playbookID": "RiskSense Get Host Detail - Test"
        },
        {
            "integrations": "RiskSense",
            "playbookID": "RiskSense Get Host Finding Detail - Test"
        },
        {
            "integrations": "RiskSense",
            "playbookID": "RiskSense Get Hosts - Test"
        },
        {
            "integrations": "RiskSense",
            "playbookID": "RiskSense Get Host Findings - Test"
        },
        {
            "integrations": "RiskSense",
            "playbookID": "RiskSense Get Unique Cves - Test"
        },
        {
            "integrations": "RiskSense",
            "playbookID": "RiskSense Get Unique Open Findings - Test"
        },
        {
            "integrations": "RiskSense",
            "playbookID": "RiskSense Get Apps Detail - Test"
        },
        {
            "integrations": "RiskSense",
            "playbookID": "RiskSense Apply Tag - Test"
        },
        {
            "integrations": "Indeni",
            "playbookID": "Indeni_test",
            "fromversion": "5.0.0"
        },
        {
            "integrations": "CounterCraft Deception Director",
            "playbookID": "CounterCraft - Test",
            "fromversion": "5.0.0"
        },
        {
            "integrations": "SafeBreach v2",
            "playbookID": "playbook-SafeBreach-Test",
            "fromversion": "5.5.0"
        },
        {
            "playbookID": "DbotPredictOufOfTheBoxTest",
            "fromversion": "4.5.0",
            "timeout": 1000
        },
        {
            "integrations": "AlienVault OTX TAXII Feed",
            "playbookID": "playbook-feedalienvaultotx_test",
            "fromversion": "5.5.0"
        },
        {
            "playbookID": "ExtractDomainAndFQDNFromUrlAndEmail-Test",
            "fromversion": "5.5.0"
        },
        {
            "integrations": "Cortex Data Lake",
            "playbookID": "Cortex Data Lake Test",
            "instance_names": "cdl_prod",
            "fromversion": "4.5.0"
        },
        {
            "integrations": "Cortex Data Lake",
            "playbookID": "Cortex Data Lake Test",
            "instance_names": "cdl_dev",
            "fromversion": "4.5.0"
        },
        {
            "integrations": "MongoDB",
            "playbookID": "MongoDB - Test"
        },
        {
            "playbookID": "DBotCreatePhishingClassifierV2FromFile-Test",
            "timeout": 60000,
            "fromversion": "4.5.0"
        },
        {
            "integrations": "Logz.io",
            "playbookID": "Logzio - Test",
            "fromversion": "5.0.0"
        },
        {
            "integrations": "IBM Resilient Systems",
            "playbookID": "IBM Resilient Systems Test"
        },
        {
            "integrations": [
                "Prisma Access",
                "Prisma Access Egress IP feed"
            ],
            "playbookID": "Prisma_Access_Egress_IP_Feed-Test",
            "timeout": 60000,
            "fromversion": "5.5.0",
            "nightly": true
        },
        {
            "integrations": "Prisma Access",
            "playbookID": "Prisma_Access-Test",
            "timeout": 60000,
            "fromversion": "5.5.0",
            "nightly": true
        },
        {
            "playbookID": "EvaluateMLModllAtProduction-Test",
            "fromversion": "4.5.0"
        },
        {
            "integrations": "Zabbix",
            "playbookID": "Zabbix - Test"
        },
        {
            "integrations": "GCP Whitelist Feed",
            "playbookID": "GCPWhitelist_Feed_Test",
            "fromversion": "5.5.0"
        },
        {
            "integrations": "Endace",
            "playbookID": "Endace-Test",
            "fromversion": "5.0.0"
        },
        {
            "integrations": "Deep Instinct",
            "playbookID": "Deep_Instinct-Test",
            "fromversion": "5.0.0"
        },
        {
            "integrations": "Recorded Future v2",
            "playbookID": "Recorded Future Test Playbook",
            "fromversion": "5.0.0"
        },
        {
            "integrations": "CyberTotal",
            "playbookID": "CyberTotal_TestPlaybook",
            "fromversion": "5.5.0"
        },
        {
            "integrations": "Azure AD Connect Health Feed",
            "playbookID": "FeedAzureADConnectHealth_Test",
            "fromversion": "5.5.0"
        },
        {
            "integrations": "Zoom Feed",
            "playbookID": "FeedZoom_Test",
            "fromversion": "5.5.0"
        },
        {
            "playbookID": "PCAP Search test",
            "fromversion": "5.0.0"
        },
        {
            "playbookID": "PCAP Parsing And Indicator Enrichment Test",
            "fromversion": "5.0.0",
            "integrations": "VirusTotal",
            "instance_names": "virus_total_general"
        },
        {
            "playbookID": "PCAP File Carving Test",
            "integrations": [
                "VirusTotal",
                "WildFire-v2"
            ],
            "instance_names": "virus_total_general",
            "fromversion": "5.0.0"
        },
        {
            "playbookID": "PCAP Analysis Test",
            "integrations": [
                "Recorded Future v2",
                "WildFire-v2"
            ],
            "fromversion": "5.0.0",
            "timeout": 1200
        },
        {
            "integrations": "VirusTotal",
            "instance_names": "virus_total_general",
            "playbookID": "PCAP Parsing And Indicator Enrichment Test",
            "fromversion": "5.0.0"
        },
        {
            "integrations": "Workday",
            "playbookID": "Workday - Test",
            "fromversion": "5.0.0",
            "timeout": 600
        },
        {
            "integrations": "Unit42 Feed",
            "playbookID": "Unit42 Feed - Test",
            "fromversion": "5.5.0",
            "timeout": 600
        },
        {
            "integrations": "CrowdStrikeMalquery",
            "playbookID": "CrowdStrikeMalquery-Test",
            "fromversion": "5.0.0",
            "timeout": 1500
        },
        {
            "integrations": "Sixgill_Darkfeed",
            "playbookID": "Sixgill-Darkfeed_Test",
            "fromversion": "5.5.0"
        },
        {
            "playbookID": "hashIncidentFields-test",
            "fromversion": "4.5.0",
            "timeout": 60000
        },
        {
            "integrations": "TruSTAR v2",
            "playbookID": "TruSTAR v2-Test",
            "timeout": 500
        },
        {
            "integrations": "RSA Archer v2",
            "playbookID": "Archer v2 - Test",
            "fromversion": "5.0.0"
        },
        {
            "integrations": "Ivanti Heat",
            "playbookID": "Ivanti Heat - Test"
        },
        {
            "integrations": "Blueliv ThreatCompass",
            "playbookID": "Blueliv_ThreatCompass_test",
            "fromversion": "5.0.0"
        },
        {
            "playbookID": "IncreaseIncidentSeverity-Test",
            "fromversion": "5.0.0"
        },
        {
            "playbookID": "IfThenElse-Test",
            "fromversion": "5.0.0"
        },
        {
            "integrations": "Imperva WAF",
            "playbookID": "Imperva WAF - Test"
        },
        {
            "playbookID": "FailedInstances - Test",
            "integrations": "Whois",
            "fromversion": "4.5.0"
        }
    ],
    "skipped_tests": {
        "PCAP File Carving Test": "Merged with PCAP Analysis Test",
        "PCAP Parsing And Indicator Enrichment Test": "Merged with PCAP Analysis Test",
        "PCAP Search test": "Merged with PCAP Analysis Test",
        "PAN-OS DAG Configuration Test": "Issue 60693",
        "Phishing Classifier V2 ML Test": "Issue 26066",
        "CuckooTest": "Issue 25601",
        "RedLockTest": "Issue 24600",
        "SentinelOne V2 - test": "Issue 24933",
        "TestDedupIncidentsPlaybook": "Issue 24344",
        "CreateIndicatorFromSTIXTest": "Issue 24345",
        "SNDBOX_Test": "Issue 24349",
        "Endpoint data collection test": "Uses a deprecated playbook called Endpoint data collection",
        "Prisma_Access_Egress_IP_Feed-Test": "unskip after we will get Prisma Access instance - Issue 27112",
        "Prisma_Access-Test": "unskip after we will get Prisma Access instance - Issue 27112",
        "Test-Shodan_v2": "Issue 23370",
        "Symantec Deepsight Test": "Issue 22971",
        "Cybereason Test": "Issue 22683",
        "TestProofpointFeed": "Issue 22229",
        "Git_Integration-Test": "Issue 20029",
        "Symantec Data Loss Prevention - Test": "Issue 20134",
        "NetWitness Endpoint Test": "Issue 19878",
        "TestUptycs": "Issue 19750",
        "InfoArmorVigilanteATITest": "Test issue 17358",
        "ArcSight Logger test": "Issue 19117",
        "TestDedupIncidentsByName": "skipped on purpose - this is part of the TestDedupIncidentsPlaybook - no need to execute separately as a test",
        "3da2e31b-f114-4d7f-8702-117f3b498de9": "Issue 19837",
        "d66e5f86-e045-403f-819e-5058aa603c32": "pr 3220",
        "RecordedFutureFeed - Test": "Issue 18922",
        "IntSights Mssp Test": "Issue #16351",
        "fd93f620-9a2d-4fb6-85d1-151a6a72e46d": "Issue 19854",
        "DeleteContext-auto-subplaybook-test": "used in DeleteContext-auto-test as sub playbook",
        "Test Playbook TrendMicroDDA": "Issue 16501",
        "Process Email - Generic - Test - Actual Incident": "Should never run as standalone. Issue #25947",
        "Phishing v2 - Test - Actual Incident": "Should never run as standalone. Issue #25947",
        "Phishing - Core - Test - Actual Incident": "Should never run as standalone. Issue #25947",
        "ssdeepreputationtest": "Issue #20953",
        "C2sec-Test": "Issue #21633",
        "PAN-OS Query Logs For Indicators Test": "Issue #23505",
        "Panorama Query Logs - Test": "Issue #23505",
        "palo_alto_panorama_test_pb": "Issue #22835",
        "GCS Bucket Management - Test": "used in GCS - Test as sub playbook",
        "GCS Object Operations - Test": "used in GCS - Test as sub playbook",
        "GCS Bucket Policy (ACL) - Test": "used in GCS - Test as sub playbook",
        "GCS Object Policy (ACL) - Test": "used in GCS - Test as sub playbook",
        "Send Email To Recipients": "used in EWS Mail Sender Test 2 as sub playbook",
        "Create Phishing Classifier V2 ML Test": "Issue 26341",
        "SMB test": "Issue 26454",
        "Infocyte-Test": "Issue 26445",
        "Account Enrichment - Generic v2 - Test": "Issue 26452",
        "Office365_Feed_Test": "Issue 26455",
        "DBotCreatePhishingClassifierV2FromFile-Test": "Issue 26456",
        "Google Chronicle Backstory Asset - Test": "Issue 26460",
        "HybridAnalysis-Test": "Issue 26599",
        "Tenable.io test": "Issue 26727",
        "Tenable.io Scan Test": "Issue 26727",
        "URL Enrichment - Generic v2 - Test": "Issue 26463",
        "ThreatConnect v2 - Test": "Issue 26782",
        "Pwned v2 test": "Issue 26601",
        "Email Address Enrichment - Generic v2.1 - Test": "Issue 26785",
        "Tanium v2 - Test": "Issue 26822",
        "Google Chronicle Backstory List IOCs - Test": "Issue 26461",
        "hashIncidentFields-test": "Issue 26850",
        "Mail Sender (New) Test": "Issue 25602",
        "Recorded Future Test": "Issue 26741",
        "CirclIntegrationTest": "Issue 25600",
        "Luminate-TestPlaybook": "Issue 27016",
        "AutoFocus V2 test": "Issue 26464",
        "test-Expanse": "Issue 27279",
        "SepioPrimeAPI-Test": "Issue 27240",
        "Trend Micro Apex - Test": "Issue 27280",
        "Cortex XDR - IOC - Test": "Issue 25598",
        "Cherwell Example Scripts - test": "Issue 27107",
        "Cherwell - test": "Issue 26780",
<<<<<<< HEAD
        "Cisco ASA - Test Playbook": "Issue 25741"
=======
        "Infinipoint-Test": "Issue 27453",
        "663e1ec3-5590-4e23-8d99-d8a4e0c22a52": "Issue 27454"
>>>>>>> 06a3d198
    },
    "skipped_integrations": {

        "_comment1": "~~~ NO INSTANCE ~~~",
        "Symantec Management Center": "Issue 23960",
        "PerceptionPoint": "Issue 25795",
        "Infoblox": "Issue 25651",
        "Traps": "Issue 24122",
        "McAfee Advanced Threat Defense": "Issue 16909",
        "CrowdStrike Falcon X": "Issue 26209",
        "Deep Instinct": "The partner didn't provide an instance",
        "Cofense Triage v2": "No instance - partner integration",
        "ArcSight Logger": "Issue 24303",
        "MxToolBox": "No instance",
        "Skyformation": "No instance, old partner",
        "Prisma Access": "Instance will be provided soon by Lior and Prasen - Issue 27112",
        "AlphaSOC Network Behavior Analytics": "No instance",
        "IsItPhishing": "No instance",
        "Verodin": "No instance",
        "EasyVista": "No instance",
        "Pipl": "No instance",
        "Moloch": "No instance",
        "Twilio": "No instance",
        "Zendesk": "No instance",
        "google-vault": "Issue 25798",
        "GuardiCore": "No instance",
        "Nessus": "No instance",
        "Cisco CloudLock": "No instance",
        "SentinelOne": "No instance",
        "Vectra v2": "No instance",
        "Awake Security": "Issue 23376",
        "ExtraHop": "No license, issue 23731",
        "RiskSense": "We should get an instance talk to Francesco",
        "Palo Alto Networks Cortex": "Issue 22300",
        "AWS - IAM": "Issue 21401",
        "FortiGate": "License expired, and not going to get one (issue 14723)",
        "IronDefense": "Test depends on making requests to a non-public API",
        "Attivo Botsink": "no instance, not going to get it",
        "VMware": "no License, and probably not going to get it",
        "AWS Sagemaker": "License expired, and probably not going to get it",
        "Symantec MSS": "No instance, probably not going to get it (issue 15513)",
        "Google Cloud Compute": "Can't test yet",
        "Cymon": "The service was discontinued since April 30th, 2019.",
        "FireEye ETP": "No instance",
        "ProofpointTAP_v2": "No instance",
        "remedy_sr_beta": "No instance",
        "ExtraHop v2": "No instance",
        "Minerva Labs Anti-Evasion Platform": "Issue 18835",
        "PolySwarm": "contribution",
        "Blueliv ThreatContext": "contribution",
        "Silverfort": "contribution",
        "Druva Ransomware Response": "contribution",
        "fireeye": "Issue 19839",
        "DomainTools": "Issue 8298",
        "Remedy On-Demand": "Issue 19835",
        "Check Point": "Issue 18643",
        "Preempt": "Issue 20268",
        "iDefense": "Issue 20095",
        "Jask": "Issue 18879",
        "vmray": "Issue 18752",
        "Anomali ThreatStream v2": "Issue 19182",
        "Anomali ThreatStream": "Issue 19182",
        "SCADAfence CNM": "Issue 18376",
        "ArcSight ESM v2": "Issue #18328",
        "AlienVault USM Anywhere": "Issue #18273",
        "Tufin": "Issue 16441",
        "Dell Secureworks": "Instance locally installed on @liorblob PC",
        "Netskope": "instance is down",
        "Farsight DNSDB": "Issue 15512",
        "Service Manager": "Expired license",
        "carbonblackprotection": "License expired",
        "icebrg": "Issue 14312",
        "Freshdesk": "Trial account expired",
        "Threat Grid": "Issue 16197",
        "Kafka V2": "Can not connect to instance from remote",
        "Check Point Sandblast": "Issue 15948",
        "Remedy AR": "getting 'Not Found' in test button",
        "Salesforce": "Issue 15901",
        "Zscaler": "Issue 17784",
        "RedCanary": "License expired",
        "ANYRUN": "No instance",
        "Snowflake": "Looks like account expired, needs looking into",
        "Cisco Spark": "Issue 18940",
        "Phish.AI": "Issue 17291",
        "MaxMind GeoIP2": "Issue 18932.",
        "Exabeam": "Issue 19371",
        "McAfee ESM-v10": "Issue 20225",
        "PaloAltoNetworks_PrismaCloudCompute": "Issue 27112",
        "Code42": "Instance not set up yet",
        "SecBI": "Issue 22545",
        "IBM Resilient Systems": "Issue 23722",
        "VxStream": "Issue #23795",
        "Ivanti Heat": "Issue 26259",
        "Bambenek Consulting Feed": "Issue 26184",
        "AWS - Athena - Beta": "Issue 19834",
        "Blueliv ThreatCompass": "Community contribution",

        "_comment2": "~~~ UNSTABLE ~~~",
        "ServiceNow": "Instance goes to hibernate every few hours",
        "Tenable.sc": "unstable instance",
        "ThreatConnect v2": "unstable instance",

        "_comment3": "~~~ QUOTA ISSUES ~~~",
        "Joe Security": "Issue 25650",
        "XFE_v2": "Issue 22715",
        "AlphaSOC Wisdom": "API key has expired",
        "Lastline": "issue 20323",
        "Google Resource Manager": "Cannot create projects because have reached alloted quota.",
        "Looker": "Warehouse 'DEMO_WH' cannot be resumed because resource monitor 'LIMITER' has exceeded its quota.",
        "Ipstack": "Issue 26266",

        "_comment4": "~~~ NO INSTANCE - SUPPORTED BY THE COMMUNITY ~~~",
        "Zabbix": "Supported by external developer",
        "SafeBreach v2": "it is a partner integration, no instance",
        "IllusiveNetworks": "supported by partner",
        "Recorded Future v2": "supported by partner",
        "Humio": "supported by the partner",
        "Digital Guardian": "partner integration",

        "_comment5": "~~~ OTHER ~~~",
        "XFE": "We have the new integration XFE_v2, so no need to test the old one because they use the same quote",
        "Endace": "Issue 24304",
        "Pentera": "authentication method will not work with testing",
        "EclecticIQ Platform": "Issue 8821",
        "BitDam": "Issue #17247",
        "Zoom": "Issue 19832",
        "urlscan.io": "Issue 21831",
        "Forescout": "Can only be run from within PANW network. Look in keeper for - Demisto in the LAB",
        "HelloWorldSimple": "This is just an example integration - no need for test",
        "TestHelloWorldPlaybook": "This is just an example integration - no need for test",
        "Cymulate": "Partner didn't provided test playbook",
        "Lastline v2": "Temporary skipping, due to quota issues, in order to merge a PR",
        "Palo Alto Minemeld": "Issue #26878",
        "DUO Admin": "Issue #24937"
    },
    "nightly_integrations": [
        "Lastline v2",
        "TruSTAR",
        "SlackV2",
        "VulnDB"
    ],
    "unmockable_integrations": {
        "Mail Listener v2": "Integration has no proxy checkbox",
        "Cortex XDR - IOC": "'Cortex XDR - IOC - Test' is using also the fetch indicators which is not working in proxy mode",
        "AWS - Security Hub": "Issue 24926",
        "Cherwell": "Submits a file - tests that send files shouldn't be mocked",
        "Infocyte": "Proxy issues",
        "SNDBOX": "Submits a file - tests that send files shouldn't be mocked",
        "Joe Security": "Submits a file - tests that send files shouldn't be mocked",
        "Maltiverse": "issue 24335",
        "MITRE ATT&CK": "Using taxii2client package",
        "MongoDB": "Our instance not using SSL",
        "Cortex Data Lake": "Integration requires SSL",
        "Google Key Management Service": "The API requires an SSL secure connection to work.",
        "McAfee ESM-v10": "we have multiple instances with same test playbook, mock recording are per playbook so it keeps failing the playback step",
        "SplunkPy": "we have multiple instances with same test playbook, mock recording are per playbook so it keeps failing the playback step",
        "mysql": "Does not use http",
        "SlackV2": "Integration requires SSL",
        "Whois": "Mocks does not support sockets",
        "Panorama": "Exception: Proxy process took to long to go up. https://circleci.com/gh/demisto/content/24826",
        "Image OCR": "Does not perform network traffic",
        "Server Message Block (SMB)": "Does not perform http communication",
        "Active Directory Query v2": "Does not perform http communication",
        "dnstwist": "Does not perform http communication",
        "Generic SQL": "Does not perform http communication",
        "VxStream": "Issue 15544",
        "PagerDuty v2": "Integration requires SSL",
        "TCPIPUtils": "Integration requires SSL",
        "Luminate": "Integration has no proxy checkbox",
        "Shodan": "Integration has no proxy checkbox",
        "Google BigQuery": "Integration has no proxy checkbox",
        "ReversingLabs A1000": "Checking",
        "Check Point": "Checking",
        "okta": "Test Module failing, suspect it requires SSL",
        "Okta v2": "dynamic test, need to revisit and better avoid conflicts",
        "Awake Security": "Checking",
        "ArcSight ESM v2": "Checking",
        "Phish.AI": "Checking",
        "Intezer": "Nightly - Checking",
        "ProtectWise": "Nightly - Checking",
        "google-vault": "Nightly - Checking",
        "McAfee NSM": "Nightly - Checking",
        "Forcepoint": "Nightly - Checking",
        "palo_alto_firewall": "Need to check test module",
        "Signal Sciences WAF": "error with certificate",
        "google": "'unsecure' parameter not working",
        "EWS Mail Sender": "Inconsistent test (playback fails, record succeeds)",
        "ReversingLabs Titanium Cloud": "No Unsecure checkbox. proxy trying to connect when disabled.",
        "Anomali ThreatStream": "'proxy' parameter not working",
        "Palo Alto Networks Cortex": "SDK",
        "Recorded Future": "might be dynamic test",
        "AlphaSOC Wisdom": "Test module issue",
        "RedLock": "SSL Issues",
        "Microsoft Graph": "Test direct access to oproxy",
        "MicrosoftGraphMail": "Test direct access to oproxy",
        "Microsoft Graph User": "Test direct access to oproxy",
        "Microsoft_Graph_Files": "Test direct access to oproxy",
        "Microsoft Graph Groups": "Test direct access to oproxy",
        "Microsoft Defender Advanced Threat Protection": "Test direct access to oproxy",
        "Azure Security Center v2": "Test direct access to oproxy",
        "Microsoft Graph Calendar": "Test direct access to oproxy",
        "Microsoft Graph Device Management": "Test direct access to oproxy",
        "Azure Compute v2": "Test direct access to oproxy",
        "AWS - CloudWatchLogs": "Issue 20958",
        "AWS - AccessAnalyzer": "Issue 24926",
        "AWS - ACM": "Issue 24926",
        "AWS - Athena - Beta": "Issue 24926",
        "AWS - CloudTrail": "Issue 24926",
        "AWS - EC2": "Issue 24926",
        "AWS - GuardDuty": "Issue 24926",
        "AWS - IAM": "Issue 24926",
        "AWS - Lambda": "Issue 24926",
        "AWS - Route53": "Issue 24926",
        "AWS - S3": "Issue 24926",
        "AWS - SQS": "Issue 24926",
        "Amazon DynamoDB": "Issue 24926",
        "AWS Sagemaker": "Issue 24926",
        "Gmail Single User": "googleclient sdk has time based challenge exchange",
        "Gmail": "googleclient sdk has time based challenge exchange",
        "GoogleCloudTranslate": "google translate sdk does not support proxy",
        "Google Chronicle Backstory": "SDK",
        "Google Vision AI": "SDK",
        "Google Cloud Compute": "googleclient sdk has time based challenge exchange",
        "Google Cloud Functions": "googleclient sdk has time based challenge exchange",
        "GoogleDocs": "googleclient sdk has time based challenge exchange",
        "GooglePubSub": "googleclient sdk has time based challenge exchange",
        "Google Resource Manager": "googleclient sdk has time based challenge exchange",
        "Google Cloud Storage": "SDK",
        "Syslog Sender": "syslog",
        "syslog": "syslog",
        "MongoDB Log": "Our instance not using SSL",
        "MongoDB Key Value Store": "Our instance not using SSL",
        "GoogleKubernetesEngine": "SDK",
        "TAXIIFeed": "Cannot use proxy",
        "QRadar": "Playbooks has parallel steps which are causing inconsistent results"

    },
    "parallel_integrations": [
        "SNDBOX",
        "Whois",
        "Rasterize",
        "CVE Search v2",
        "VulnDB",
        "CheckPhish",
        "Tanium",
        "LogRhythmRest",
        "ipinfo",
        "Demisto REST API",
        "syslog",
        "ElasticsearchFeed",
        "MITRE ATT&CK",
        "Microsoft Intune Feed",
        "JSON Feed",
        "Plain Text Feed",
        "Fastly Feed",
        "Malware Domain List Active IPs Feed",
        "Blocklist_de Feed",
        "Cloudflare Feed",
        "AzureFeed",
        "SpamhausFeed",
        "Cofense Feed",
        "Bambenek Consulting Feed",
        "AWS Feed",
        "CSVFeed",
        "ProofpointFeed",
        "abuse.ch SSL Blacklist Feed",
        "TAXIIFeed",
        "Office 365 Feed",
        "AutoFocus Feed",
        "Recorded Future Feed",
        "DShield Feed",
        "AlienVault Reputation Feed",
        "BruteForceBlocker Feed",
        "Feodo Tracker Hashes Feed",
        "Feodo Tracker IP Blocklist Feed",
        "Feodo Tracker IP Blocklist Feed",
        "AlienVault OTX TAXII Feed",
        "Prisma Access Egress IP feed",
        "Lastline v2",
        "McAfee DXL",
        "GCP Whitelist Feed",
        "Cortex Data Lake",
        "AWS - Security Hub",
        "Mail Listener v2"
    ],
    "docker_thresholds": {

        "_comment": "Add here docker images which are specific to an integration and require a non-default threshold (such as rasterize or ews). That way there is no need to define this multiple times. You can specify full image name with version or without.",
        "images": {
            "demisto/chromium": {
                "pid_threshold": 11
            },
            "demisto/py-ews:2.0": {
                "memory_threshold": 150
            },
            "demisto/pytan": {
                "pid_threshold": 11
            },
            "demisto/google-k8s-engine:1.0.0.9467": {
                "pid_threshold": 11
            }
        }
    }
}<|MERGE_RESOLUTION|>--- conflicted
+++ resolved
@@ -3040,12 +3040,7 @@
         "Cortex XDR - IOC - Test": "Issue 25598",
         "Cherwell Example Scripts - test": "Issue 27107",
         "Cherwell - test": "Issue 26780",
-<<<<<<< HEAD
         "Cisco ASA - Test Playbook": "Issue 25741"
-=======
-        "Infinipoint-Test": "Issue 27453",
-        "663e1ec3-5590-4e23-8d99-d8a4e0c22a52": "Issue 27454"
->>>>>>> 06a3d198
     },
     "skipped_integrations": {
 
