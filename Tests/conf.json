--- conflicted
+++ resolved
@@ -3,17 +3,16 @@
     "testInterval": 20,
     "tests": [
         {
-<<<<<<< HEAD
             "integrations": "vmray",
             "playbookID": "VMRay-Test"
-=======
+        },
+        {
             "playbookID": "PhishLabsTestPopulateIndicators"
         },
         {
             "integrations": "PhishLabs IOC",
             "playbookID": "PhishLabsIOC TestPlaybook",
             "fromversion": "4.1.0"
->>>>>>> 680d943a
         },
         {
             "integrations": "Minerva Labs Anti-Evasion Platform",
@@ -360,6 +359,11 @@
               "VirusTotal - Private API"
           ],
             "instance_names": "virus_total_private_api_general",
+            "timeout": 500
+        },
+        {
+            "integrations": "urlscan.io",
+            "playbookID": "url_enrichment_-_generic_test",
             "timeout": 500
         },
         {
@@ -1408,6 +1412,10 @@
         {
             "integrations": "ANYRUN",
             "playbookID": "Detonate File From URL - ANYRUN - Test"
+        },
+        {
+            "integrations": "AWS - S3v2",
+            "playbookID": "97393cfc-2fc4-4dfe-8b6e-af64067fc436"
         },
         {
             "integrations": "AWS - CloudWatchLogs",
