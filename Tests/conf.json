{
    "testTimeout": 160,
    "testInterval": 20,
    "tests": [
        {
            "integrations": "LogRhythmRest V2",
            "playbookID": "LogRhythmRestV2-test"
        },
        {
            "playbookID": "Base64Decode - Test"
        },
        {
            "playbookID": "SupportMultithreading - Test",
            "is_mockable": false
        },
        {
            "fromversion": "5.0.0",
            "integrations": [
                "WildFire-v2"
            ],
            "playbookID": "Detonate File - WildFire - Test"
        },
        {
            "integrations": [
                "Microsoft Management Activity API (O365 Azure Events)"
            ],
            "playbookID": "MicrosoftManagementActivity - Test"
        },
        {
            "integrations": "Microsoft Teams Management",
            "playbookID": "Microsoft Teams Management - Test",
            "is_mockable": false,
            "timeout": 700
        },
        {
            "playbookID": "SetIfEmpty - non-ascii chars - Test"
        },
        {
            "integrations": "Tripwire",
            "playbookID": "TestplaybookTripwire",
            "fromversion": "5.0.0"
        },
        {
            "playbookID": "Generic Polling Test",
            "timeout": 250
        },
        {
            "integrations": "Cisco Umbrella Enforcement",
            "playbookID": "Cisco Umbrella Enforcement-Test",
            "fromversion": "5.0.0"
        },
        {
            "integrations": "GSuiteAdmin",
            "playbookID": "GSuiteAdmin-Test",
            "fromversion": "5.0.0"
        },
        {
            "integrations": "GSuiteAuditor",
            "playbookID": "GSuiteAuditor-Test",
            "fromversion": "5.5.0"
        },
        {
            "integrations": "AzureWAF",
            "instance_names": "azure_waf_prod",
            "playbookID": "Azure WAF - Test",
            "fromversion": "5.0.0"
        },
        {
            "integrations": [
                "Azure Active Directory Identity Protection",
                "Demisto REST API"
            ],
            "playbookID": "AzureADTest",
            "fromversion": "6.0.0",
            "timeout": 3000,
            "is_mockable": false
        },
        {
            "integrations": "GoogleCalendar",
            "playbookID": "GoogleCalendar-Test",
            "fromversion": "5.0.0"
        },
        {
            "integrations": "GoogleDrive",
            "playbookID": "GoogleDrive-Test",
            "fromversion": "5.0.0"
        },
        {
            "integrations": "FireEye Central Management",
            "playbookID": "FireEye Central Management - Test",
            "fromversion": "5.5.0",
            "timeout": 500
        },
        {
            "integrations": "FireEyeNX",
            "playbookID": "FireEyeNX-Test"
        },
        {
            "integrations": "EmailRepIO",
            "playbookID": "TestEmailRepIOPlaybook",
            "fromversion": "5.0.0"
        },
        {
            "integrations": "XsoarPowershellTesting",
            "playbookID": "XsoarPowershellTesting-Test"
        },
        {
            "integrations": "Palo Alto Networks Threat Vault",
            "playbookID": "PANW Threat Vault - Signature Search - Test",
            "fromversion": "5.0.0"
        },
        {
            "integrations": "Microsoft Endpoint Configuration Manager",
            "playbookID": "Microsoft ECM - Test",
            "fromversion": "5.5.0",
            "timeout": 400
        },
        {
            "integrations": "CrowdStrike Falcon Intel v2",
            "playbookID": "CrowdStrike Falcon Intel v2 - Test",
            "fromversion": "5.0.0"
        },
        {
            "integrations": "SecurityAndCompliance",
            "playbookID": "O365-SecurityAndCompliance-Test",
            "fromversion": "5.5.0",
            "memory_threshold": 300,
            "timeout": 1500
        },
        {
            "integrations": "SecurityAndCompliance",
            "playbookID": "O365-SecurityAndCompliance-ContextResults-Test",
            "fromversion": "5.5.0",
            "memory_threshold": 300,
            "timeout": 1500
        },
        {
            "integrations": "EwsExtension",
            "playbookID": "O365 - EWS - Extension - Test",
            "fromversion": "6.0.0",
            "timeout": 500
        },
        {
            "integrations": "Majestic Million",
            "playbookID": "Majestic Million Test Playbook",
            "fromversion": "5.5.0",
            "memory_threshold": 300,
            "timeout": 500
        },
        {
            "integrations": "Anomali Enterprise",
            "playbookID": "Anomali Match Forensic Search - Test",
            "fromversion": "5.0.0"
        },
        {
            "integrations": [
                "Mail Listener v2",
                "Mail Sender (New)"
            ],
            "playbookID": "Mail-Listener Test Playbook",
            "fromversion": "5.0.0",
            "instance_names": [
                "Mail_Sender_(New)_STARTTLS"
            ]
        },
        {
            "integrations": "GraphQL",
            "fromversion": "5.0.0",
            "instance_names": "fetch_schema",
            "playbookID": "GraphQL - Test"
        },
        {
            "integrations": "GraphQL",
            "fromversion": "5.0.0",
            "instance_names": "no_fetch_schema",
            "playbookID": "GraphQL - Test"
        },
        {
            "integrations": "Azure Network Security Groups",
            "fromversion": "5.0.0",
            "instance_names": "azure_nsg_prod",
            "playbookID": "Azure NSG - Test"
        },
        {
            "integrations": "OpenCTI Feed",
            "playbookID": "OpenCTI Feed Test",
            "fromversion": "5.5.0"
        },
        {
            "integrations": "AWS - Security Hub",
            "playbookID": "AWS-securityhub Test",
            "timeout": 800
        },
        {
            "integrations": "Microsoft Advanced Threat Analytics",
            "playbookID": "Microsoft Advanced Threat Analytics - Test",
            "fromversion": "5.0.0",
            "is_mockable": false
        },
        {
            "integrations": "Zimperium",
            "playbookID": "Zimperium_Test",
            "fromversion": "5.0.0"
        },
        {
            "integrations": "ServiceDeskPlus",
            "playbookID": "Service Desk Plus Test",
            "instance_names": "sdp_instance_1",
            "fromversion": "5.0.0",
            "toversion": "5.9.9",
            "is_mockable": false
        },
        {
            "integrations": "ServiceDeskPlus",
            "playbookID": "Service Desk Plus - Generic Polling Test",
            "instance_names": "sdp_instance_1",
            "fromversion": "5.0.0",
            "toversion": "5.9.9"
        },
        {
            "integrations": "ServiceDeskPlus",
            "playbookID": "Service Desk Plus Test",
            "instance_names": "sdp_instance_2",
            "fromversion": "6.0.0",
            "is_mockable": false
        },
        {
            "integrations": "ServiceDeskPlus",
            "playbookID": "Service Desk Plus - Generic Polling Test",
            "instance_names": "sdp_instance_2",
            "fromversion": "6.0.0"
        },
        {
            "integrations": "ThreatConnect Feed",
            "playbookID": "FeedThreatConnect-Test",
            "fromversion": "5.5.0"
        },
        {
            "integrations": "MITRE ATT&CK",
            "playbookID": "Mitre Attack List 10 Indicators Feed Test",
            "fromversion": "5.5.0"
        },
        {
            "integrations": "URLhaus",
            "playbookID": "Test_URLhaus",
            "timeout": 1000
        },
        {
            "integrations": "Microsoft Intune Feed",
            "playbookID": "FeedMicrosoftIntune_Test",
            "fromversion": "5.5.0"
        },
        {
            "integrations": "Tanium Threat Response",
            "playbookID": "Tanium Threat Response Test"
        },
        {
            "integrations": [
                "Syslog Sender",
                "syslog"
            ],
            "playbookID": "Test Syslog",
            "fromversion": "5.5.0",
            "timeout": 600
        },
        {
            "integrations": "APIVoid",
            "playbookID": "APIVoid Test"
        },
        {
            "integrations": "CloudConvert",
            "playbookID": "CloudConvert-test",
            "fromversion": "5.0.0",
            "timeout": 3000
        },
        {
            "integrations": "Cisco Firepower",
            "playbookID": "Cisco Firepower - Test",
            "timeout": 1000,
            "fromversion": "5.0.0"
        },
        {
            "integrations": "IllusiveNetworks",
            "playbookID": "IllusiveNetworks-Test",
            "fromversion": "5.0.0",
            "timeout": 500
        },
        {
            "integrations": "JSON Feed",
            "playbookID": "JSON_Feed_Test",
            "fromversion": "5.5.0",
            "instance_names": "JSON Feed no_auto_detect"
        },
        {
            "integrations": "JSON Feed",
            "playbookID": "JSON_Feed_Test",
            "fromversion": "5.5.0",
            "instance_names": "JSON Feed_auto_detect"
        },
        {
            "integrations": "JSON Feed",
            "playbookID": "JSON_Feed_Test",
            "fromversion": "5.5.0",
            "instance_names": "JSON Feed_post"
        },
        {
            "integrations": "Google Cloud Functions",
            "playbookID": "test playbook - Google Cloud Functions",
            "fromversion": "5.0.0"
        },
        {
            "integrations": "Plain Text Feed",
            "playbookID": "PlainText Feed - Test",
            "fromversion": "5.5.0",
            "instance_names": "Plain Text Feed no_auto_detect"
        },
        {
            "integrations": "Plain Text Feed",
            "playbookID": "PlainText Feed - Test",
            "fromversion": "5.5.0",
            "instance_names": "Plain Text Feed_auto_detect"
        },
        {
            "integrations": "Silverfort",
            "playbookID": "Silverfort-test",
            "fromversion": "5.0.0"
        },
        {
            "integrations": "GoogleKubernetesEngine",
            "playbookID": "GoogleKubernetesEngine_Test",
            "timeout": 600,
            "fromversion": "5.5.0"
        },
        {
            "integrations": "Fastly Feed",
            "playbookID": "Fastly Feed Test",
            "fromversion": "5.5.0"
        },
        {
            "integrations": "Malware Domain List Active IPs Feed",
            "playbookID": "Malware Domain List Active IPs Feed Test",
            "fromversion": "5.5.0"
        },
        {
            "integrations": "Claroty",
            "playbookID": "Claroty - Test",
            "fromversion": "5.0.0"
        },
        {
            "integrations": "Trend Micro Apex",
            "playbookID": "Trend Micro Apex - Test",
            "is_mockable": false
        },
        {
            "integrations": "Blocklist_de Feed",
            "playbookID": "Blocklist_de - Test",
            "fromversion": "5.5.0"
        },
        {
            "integrations": "Cloudflare Feed",
            "playbookID": "cloudflare - Test",
            "fromversion": "5.5.0"
        },
        {
            "integrations": "AzureFeed",
            "playbookID": "AzureFeed - Test",
            "fromversion": "5.5.0"
        },
        {
            "playbookID": "CreateIndicatorFromSTIXTest",
            "fromversion": "5.0.0"
        },
        {
            "integrations": "SpamhausFeed",
            "playbookID": "Spamhaus_Feed_Test",
            "fromversion": "5.5.0"
        },
        {
            "integrations": "Cofense Feed",
            "playbookID": "TestCofenseFeed",
            "fromversion": "5.5.0"
        },
        {
            "integrations": "Bambenek Consulting Feed",
            "playbookID": "BambenekConsultingFeed_Test",
            "fromversion": "5.5.0"
        },
        {
            "integrations": "Pipl",
            "playbookID": "Pipl Test"
        },
        {
            "integrations": "AWS Feed",
            "playbookID": "AWS Feed Test",
            "fromversion": "5.5.0"
        },
        {
            "integrations": "QuestKace",
            "playbookID": "QuestKace test",
            "fromversion": "5.0.0"
        },
        {
            "integrations": "Digital Defense FrontlineVM",
            "playbookID": "Digital Defense FrontlineVM - Scan Asset Not Recently Scanned Test"
        },
        {
            "integrations": "Digital Defense FrontlineVM",
            "playbookID": "Digital Defense FrontlineVM - Test Playbook"
        },
        {
            "integrations": "CSVFeed",
            "playbookID": "CSV_Feed_Test",
            "fromversion": "5.5.0",
            "instance_names": "CSVFeed_no_auto_detect"
        },
        {
            "integrations": "CSVFeed",
            "playbookID": "CSV_Feed_Test",
            "fromversion": "5.5.0",
            "instance_names": "CSVFeed_auto_detect"
        },
        {
            "integrations": "ProofpointFeed",
            "playbookID": "TestProofpointFeed",
            "fromversion": "5.5.0"
        },
        {
            "integrations": "Digital Shadows",
            "playbookID": "Digital Shadows - Test"
        },
        {
            "integrations": "Azure Compute v2",
            "playbookID": "Azure Compute - Test",
            "instance_names": "ms_azure_compute_dev"
        },
        {
            "integrations": "Azure Compute v2",
            "playbookID": "Azure Compute - Test",
            "instance_names": "ms_azure_compute_prod",
            "is_mockable": false
        },
        {
            "integrations": "Azure Compute v2",
            "playbookID": "Azure Compute - Login Test",
            "instance_names": "ms_azure_compute_prod",
            "is_mockable": false
        },
        {
            "integrations": "Azure Compute v2",
            "playbookID": "Azure Compute - Login Test",
            "instance_names": "ms_azure_compute_self_deployed"
        },
        {
            "integrations": "Symantec Data Loss Prevention",
            "playbookID": "Symantec Data Loss Prevention - Test",
            "fromversion": "4.5.0"
        },
        {
            "integrations": "Lockpath KeyLight v2",
            "playbookID": "Keylight v2 - Test"
        },
        {
            "integrations": "Azure Security Center v2",
            "playbookID": "Azure SecurityCenter - Test",
            "instance_names": "ms_azure_sc_prod",
            "is_mockable": false
        },
        {
            "integrations": "Azure Security Center v2",
            "playbookID": "Azure SecurityCenter - Test",
            "instance_names": "ms_azure_sc_dev"
        },
        {
            "integrations": "Azure Security Center v2",
            "playbookID": "Azure SecurityCenter - Test",
            "instance_names": "ms_azure_sc_self_deployed"
        },
        {
            "integrations": "JsonWhoIs",
            "playbookID": "JsonWhoIs-Test"
        },
        {
            "integrations": "Maltiverse",
            "playbookID": "Maltiverse Test"
        },
        {
            "integrations": "Box v2",
            "playbookID": "BoxV2_TestPlaybook"
        },
        {
            "integrations": "MicrosoftGraphMail",
            "playbookID": "MicrosoftGraphMail-Test_dev",
            "instance_names": "ms_graph_mail_dev"
        },
        {
            "integrations": "MicrosoftGraphMail",
            "playbookID": "MicrosoftGraphMail-Test_dev_no_oproxy",
            "instance_names": "ms_graph_mail_dev_no_oproxy"
        },
        {
            "integrations": "MicrosoftGraphMail",
            "playbookID": "MicrosoftGraphMail-Test_prod",
            "instance_names": "ms_graph_mail_prod",
            "is_mockable": false
        },
        {
            "integrations": "CloudShark",
            "playbookID": "CloudShark - Test Playbook"
        },
        {
            "integrations": "Google Vision AI",
            "playbookID": "Google Vision API - Test"
        },
        {
            "integrations": "nmap",
            "playbookID": "Nmap - Test",
            "fromversion": "5.0.0"
        },
        {
            "integrations": "AutoFocus V2",
            "playbookID": "Autofocus Query Samples, Sessions and Tags Test Playbook",
            "fromversion": "4.5.0",
            "timeout": 1000
        },
        {
            "integrations": "HelloWorld",
            "playbookID": "HelloWorld-Test",
            "fromversion": "5.0.0"
        },
        {
            "integrations": "HelloWorld",
            "playbookID": "Sanity Test - Playbook with integration",
            "fromversion": "5.0.0"
        },
        {
            "integrations": "HelloWorld",
            "playbookID": "Sanity Test - Playbook with mocked integration",
            "fromversion": "5.0.0"
        },
        {
            "playbookID": "Sanity Test - Playbook with no integration",
            "fromversion": "5.0.0"
        },
        {
            "integrations": "Gmail",
            "playbookID": "Sanity Test - Playbook with Unmockable Integration",
            "fromversion": "5.0.0"
        },
        {
            "integrations": "HelloWorld",
            "playbookID": "HelloWorld_Scan-Test",
            "fromversion": "5.0.0",
            "timeout": 400
        },
        {
            "integrations": "HelloWorldPremium",
            "playbookID": "HelloWorldPremium_Scan-Test",
            "fromversion": "5.0.0",
            "timeout": 400
        },
        {
            "integrations": "HelloWorldPremium",
            "playbookID": "HelloWorldPremium-Test",
            "fromversion": "5.0.0"
        },
        {
            "integrations": "ThreatQ v2",
            "playbookID": "ThreatQ - Test",
            "fromversion": "4.5.0"
        },
        {
            "integrations": "AttackIQFireDrill",
            "playbookID": "AttackIQ - Test"
        },
        {
            "integrations": "PhishLabs IOC EIR",
            "playbookID": "PhishlabsIOC_EIR-Test"
        },
        {
            "integrations": "Amazon DynamoDB",
            "playbookID": "AWS_DynamoDB-Test"
        },
        {
            "integrations": "PhishLabs IOC DRP",
            "playbookID": "PhishlabsIOC_DRP-Test"
        },
        {
            "playbookID": "Create Phishing Classifier V2 ML Test",
            "timeout": 60000,
            "fromversion": "6.1.0",
            "instance_names": "ml_dummy_prod",
            "integrations": "AzureWAF"
        },
        {
            "integrations": "ZeroFox",
            "playbookID": "ZeroFox-Test",
            "fromversion": "4.1.0"
        },
        {
            "integrations": "AlienVault OTX v2",
            "playbookID": "Alienvault_OTX_v2 - Test"
        },
        {
            "integrations": "AWS - CloudWatchLogs",
            "playbookID": "AWS - CloudWatchLogs Test Playbook",
            "fromversion": "5.0.0"
        },
        {
            "integrations": "SlackV2",
            "playbookID": "Slack Test Playbook",
            "timeout": 400,
            "pid_threshold": 5,
            "fromversion": "5.0.0"
        },
        {
            "integrations": "SlackV3",
            "playbookID": "SlackV3 TestPB",
            "timeout": 400,
            "pid_threshold": 8,
            "fromversion": "5.5.0"
        },
        {
            "integrations": "Cortex XDR - IR",
            "playbookID": "Test XDR Playbook",
            "fromversion": "4.1.0",
            "timeout": 1500
        },
        {
            "integrations": "Cortex XDR - IOC",
            "playbookID": "Cortex XDR - IOC - Test",
            "fromversion": "5.5.0",
            "timeout": 1200
        },
        {
            "integrations": "Cloaken",
            "playbookID": "Cloaken-Test",
            "is_mockable": false
        },
        {
            "integrations": "ThreatX",
            "playbookID": "ThreatX-test",
            "timeout": 600
        },
        {
            "integrations": "Akamai WAF SIEM",
            "playbookID": "Akamai_WAF_SIEM-Test"
        },
        {
            "integrations": "Cofense Triage v2",
            "playbookID": "Cofense Triage v2 Test"
        },
        {
            "integrations": "Akamai WAF",
            "playbookID": "Akamai_WAF-Test"
        },
        {
            "integrations": "abuse.ch SSL Blacklist Feed",
            "playbookID": "SSL Blacklist test",
            "fromversion": "5.5.0"
        },
        {
            "integrations": "CheckPhish",
            "playbookID": "CheckPhish-Test"
        },
        {
            "integrations": "Symantec Management Center",
            "playbookID": "SymantecMC_TestPlaybook"
        },
        {
            "integrations": "Looker",
            "playbookID": "Test-Looker"
        },
        {
            "integrations": "Vertica",
            "playbookID": "Vertica Test"
        },
        {
            "integrations": "Server Message Block (SMB) v2",
            "playbookID": "SMB_v2-Test"
        },
        {
            "playbookID": "ConvertFile-Test",
            "fromversion": "4.5.0"
        },
        {
            "playbookID": "TestAwsEC2GetPublicSGRules-Test"
        },
        {
            "integrations": "RSA NetWitness Packets and Logs",
            "playbookID": "rsa_packets_and_logs_test"
        },
        {
            "playbookID": "CheckpointFW-test",
            "integrations": "Check Point"
        },
        {
            "playbookID": "RegPathReputationBasicLists_test"
        },
        {
            "playbookID": "EmailDomainSquattingReputation-Test"
        },
        {
            "playbookID": "RandomStringGenerateTest"
        },
        {
            "playbookID": "playbook-checkEmailAuthenticity-test"
        },
        {
            "playbookID": "HighlightWords_Test"
        },
        {
            "playbookID": "StringContainsArray_test"
        },
        {
            "integrations": "Fidelis Elevate Network",
            "playbookID": "Fidelis-Test"
        },
        {
            "integrations": "AWS - ACM",
            "playbookID": "ACM-Test"
        },
        {
            "integrations": "Thinkst Canary",
            "playbookID": "CanaryTools Test"
        },
        {
            "integrations": "ThreatMiner",
            "playbookID": "ThreatMiner-Test"
        },
        {
            "playbookID": "StixCreator-Test"
        },
        {
            "playbookID": "CompareIncidentsLabels-test-playbook"
        },
        {
            "integrations": "Have I Been Pwned? V2",
            "playbookID": "Pwned v2 test"
        },
        {
            "integrations": "Alexa Rank Indicator",
            "playbookID": "Alexa Test Playbook"
        },
        {
            "playbookID": "UnEscapeURL-Test"
        },
        {
            "playbookID": "UnEscapeIPs-Test"
        },
        {
            "playbookID": "ExtractDomainFromUrlAndEmail-Test"
        },
        {
            "playbookID": "ConvertKeysToTableFieldFormat_Test"
        },
        {
            "integrations": "CVE Search v2",
            "playbookID": "CVE Search v2 - Test"
        },
        {
            "integrations": "CVE Search v2",
            "playbookID": "cveReputation Test"
        },
        {
            "integrations": "HashiCorp Vault",
            "playbookID": "hashicorp_test",
            "fromversion": "5.0.0"
        },
        {
            "integrations": "AWS - Athena - Beta",
            "playbookID": "Beta-Athena-Test"
        },
        {
            "integrations": "BeyondTrust Password Safe",
            "playbookID": "BeyondTrust-Test"
        },
        {
            "integrations": "Dell Secureworks",
            "playbookID": "secureworks_test"
        },
        {
            "integrations": "ServiceNow v2",
            "playbookID": "servicenow_test_v2",
            "instance_names": "snow_basic_auth",
            "is_mockable": false
        },
        {
            "integrations": "ServiceNow v2",
            "playbookID": "ServiceNow_OAuth_Test",
            "instance_names": "snow_oauth"
        },
        {
            "playbookID": "Create ServiceNow Ticket and Mirror Test",
            "integrations": "ServiceNow v2",
            "instance_names": "snow_basic_auth",
            "fromversion": "6.0.0",
            "timeout": 500
        },
        {
            "playbookID": "Create ServiceNow Ticket and State Polling Test",
            "integrations": "ServiceNow v2",
            "instance_names": "snow_basic_auth",
            "fromversion": "6.0.0",
            "timeout": 500
        },
        {
            "integrations": "ServiceNow CMDB",
            "playbookID": "ServiceNow_CMDB_Test",
            "instance_names": "snow_cmdb_basic_auth"
        },
        {
            "integrations": "ServiceNow CMDB",
            "playbookID": "ServiceNow_CMDB_OAuth_Test",
            "instance_names": "snow_cmdb_oauth"
        },
        {
            "integrations": "ExtraHop v2",
            "playbookID": "ExtraHop_v2-Test"
        },
        {
            "playbookID": "Test CommonServer"
        },
        {
            "playbookID": "Test-debug-mode",
            "fromversion": "5.0.0"
        },
        {
            "integrations": "CIRCL",
            "playbookID": "CirclIntegrationTest"
        },
        {
            "integrations": "MISP V3",
            "playbookID": "MISP V3 Test",
            "timeout": 300,
            "fromversion": "5.5.0"
        },
        {
            "playbookID": "test-LinkIncidentsWithRetry"
        },
        {
            "playbookID": "CopyContextToFieldTest"
        },
        {
            "integrations": "OTRS",
            "playbookID": "OTRS Test",
            "fromversion": "4.1.0"
        },
        {
            "integrations": "Attivo Botsink",
            "playbookID": "AttivoBotsinkTest"
        },
        {
            "integrations": "FortiGate",
            "playbookID": "Fortigate Test"
        },
        {
            "playbookID": "FormattedDateToEpochTest"
        },
        {
            "integrations": "SNDBOX",
            "playbookID": "SNDBOX_Test",
            "timeout": 1000
        },
        {
            "integrations": "SNDBOX",
            "playbookID": "Detonate File - SNDBOX - Test",
            "timeout": 1000,
            "nightly": true
        },
        {
            "integrations": "VxStream",
            "playbookID": "Detonate File - HybridAnalysis - Test",
            "timeout": 2400
        },
        {
            "integrations": "QRadar_v2",
            "playbookID": "test playbook - QRadarCorrelations For V2",
            "timeout": 2600,
            "fromversion": "6.0.0",
            "is_mockable": false
        },
        {
            "integrations": "Awake Security",
            "playbookID": "awake_security_test_pb"
        },
        {
            "integrations": "Tenable.sc",
            "playbookID": "tenable-sc-test",
            "timeout": 240,
            "nightly": true
        },
        {
            "integrations": "MimecastV2",
            "playbookID": "Mimecast test"
        },
        {
            "playbookID": "CreateEmailHtmlBody_test_pb",
            "fromversion": "4.1.0"
        },
        {
            "playbookID": "ReadPDFFileV2-Test",
            "timeout": 1000
        },
        {
            "playbookID": "JSONtoCSV-Test"
        },
        {
            "integrations": "Generic SQL",
            "playbookID": "generic-sql",
            "instance_names": "mysql instance",
            "fromversion": "5.0.0"
        },
        {
            "integrations": "Generic SQL",
            "playbookID": "generic-sql",
            "instance_names": "postgreSQL instance",
            "fromversion": "5.0.0"
        },
        {
            "integrations": "Generic SQL",
            "playbookID": "generic-sql",
            "instance_names": "Microsoft SQL instance",
            "fromversion": "5.0.0"
        },
        {
            "integrations": "Generic SQL",
            "playbookID": "generic-sql",
            "instance_names": "Microsoft SQL Server - MS ODBC Driver",
            "fromversion": "5.0.0"
        },
        {
            "integrations": "Generic SQL",
            "playbookID": "generic-sql-oracle",
            "instance_names": "Oracle instance",
            "fromversion": "5.0.0"
        },
        {
            "integrations": "Generic SQL",
            "playbookID": "generic-sql-mssql-encrypted-connection",
            "instance_names": "Microsoft SQL instance using encrypted connection",
            "fromversion": "5.0.0"
        },
        {
            "integrations": "Panorama",
            "instance_names": "palo_alto_firewall_9.0",
            "playbookID": "Panorama Query Logs - Test",
            "fromversion": "6.1.0",
            "timeout": 1500,
            "nightly": true
        },
        {
            "integrations": "Panorama",
            "instance_names": "palo_alto_firewall",
            "playbookID": "palo_alto_firewall_test_pb",
            "fromversion": "6.1.0",
            "timeout": 1000
        },
        {
            "integrations": "Panorama",
            "instance_names": "palo_alto_firewall_9.0",
            "playbookID": "palo_alto_firewall_test_pb",
            "fromversion": "6.1.0",
            "timeout": 1000
        },
        {
            "integrations": "Panorama",
            "instance_names": "palo_alto_panorama",
            "playbookID": "palo_alto_panorama_test_pb",
            "fromversion": "6.1.0",
            "timeout": 2400
        },
        {
            "integrations": "Panorama",
            "instance_names": "palo_alto_panorama_9.0",
            "playbookID": "palo_alto_panorama_test_pb",
            "fromversion": "6.1.0",
            "timeout": 2400
        },
        {
            "integrations": "Panorama",
            "instance_names": "palo_alto_firewall_9.0",
            "playbookID": "PAN-OS URL Filtering enrichment - Test",
            "fromversion": "6.1.0"
        },
        {
            "integrations": "Panorama",
            "instance_names": "panorama_instance_best_practice",
            "playbookID": "Panorama Best Practise - Test",
            "fromversion": "6.1.0"
        },
        {
            "integrations": "Tenable.io",
            "playbookID": "Tenable.io test"
        },
        {
            "playbookID": "URLDecode-Test"
        },
        {
            "playbookID": "GetTime-Test"
        },
        {
            "playbookID": "GetTime-ObjectVsStringTest"
        },
        {
            "integrations": "Tenable.io",
            "playbookID": "Tenable.io Scan Test",
            "nightly": true,
            "timeout": 3600
        },
        {
            "integrations": "Tenable.sc",
            "playbookID": "tenable-sc-scan-test",
            "nightly": true,
            "timeout": 600
        },
        {
            "integrations": "google-vault",
            "playbookID": "Google-Vault-Generic-Test",
            "nightly": true,
            "timeout": 3600,
            "memory_threshold": 180
        },
        {
            "integrations": "google-vault",
            "playbookID": "Google_Vault-Search_And_Display_Results_test",
            "nightly": true,
            "memory_threshold": 180,
            "timeout": 3600
        },
        {
            "playbookID": "Luminate-TestPlaybook",
            "integrations": "Luminate"
        },
        {
            "integrations": "MxToolBox",
            "playbookID": "MxToolbox-test"
        },
        {
            "integrations": "Nessus",
            "playbookID": "Nessus - Test"
        },
        {
            "playbookID": "Palo Alto Networks - Malware Remediation Test",
            "fromversion": "4.5.0"
        },
        {
            "playbookID": "SumoLogic-Test",
            "integrations": "SumoLogic",
            "fromversion": "4.1.0"
        },
        {
            "playbookID": "ParseEmailFiles-test"
        },
        {
            "playbookID": "PAN-OS - Block IP and URL - External Dynamic List v2 Test",
            "integrations": [
                "Panorama",
                "palo_alto_networks_pan_os_edl_management"
            ],
            "instance_names": "palo_alto_firewall_9.0",
            "fromversion": "6.1.0"
        },
        {
            "playbookID": "Test_EDL",
            "integrations": "EDL",
            "instance_names": "edl_update",
            "fromversion": "5.5.0",
            "pid_threshold": 8
        },
        {
            "playbookID": "Test_export_indicators_service",
            "instance_names": "eis_on_demand",
            "integrations": "ExportIndicators",
            "fromversion": "5.5.0"
        },
        {
            "playbookID": "PAN-OS - Block IP - Custom Block Rule Test",
            "integrations": "Panorama",
            "instance_names": "panorama_instance_security_team",
            "fromversion": "6.1.0"
        },
        {
            "playbookID": "PAN-OS - Block IP - Static Address Group Test",
            "integrations": "Panorama",
            "instance_names": "panorama_instance_security_team",
            "fromversion": "6.1.0"
        },
        {
            "playbookID": "Block IP - Generic V3_Test",
            "fromversion": "6.0.0"
        },
        {
            "playbookID": "PAN-OS - Block URL - Custom URL Category Test",
            "integrations": "Panorama",
            "instance_names": "panorama_instance_security_team",
            "fromversion": "6.1.0"
        },
        {
            "playbookID": "Endpoint Malware Investigation - Generic - Test",
            "integrations": [
                "Traps",
                "Cylance Protect v2",
                "Demisto REST API"
            ],
            "fromversion": "5.0.0",
            "timeout": 1200
        },
        {
            "playbookID": "ParseExcel-test"
        },
        {
            "playbookID": "ParseHTMLIndicators-Test"
        },
        {
            "playbookID": "Detonate File - No Files test"
        },
        {
            "integrations": "SentinelOne V2",
            "instance_names": "SentinelOne_v2.0",
            "playbookID": "SentinelOne V2.0 - Test"
        },
        {
            "integrations": "SentinelOne V2",
            "instance_names": "SentinelOne_v2.1",
            "playbookID": "SentinelOne V2.1 - Test"
        },
        {
            "integrations": "InfoArmor VigilanteATI",
            "playbookID": "InfoArmorVigilanteATITest"
        },
        {
            "integrations": "IntSights",
            "instance_names": "intsights_standard_account",
            "playbookID": "IntSights Test",
            "nightly": true
        },
        {
            "integrations": "IntSights",
            "playbookID": "IntSights Mssp Test",
            "instance_names": "intsights_mssp_account",
            "nightly": true
        },
        {
            "integrations": "dnstwist",
            "playbookID": "dnstwistTest"
        },
        {
            "integrations": "BitDam",
            "playbookID": "Detonate File - BitDam Test"
        },
        {
            "integrations": "Threat Grid",
            "playbookID": "Test-Detonate URL - ThreatGrid",
            "timeout": 600
        },
        {
            "integrations": "Threat Grid",
            "playbookID": "ThreatGridTest",
            "timeout": 600
        },
        {
            "integrations": "Signal Sciences WAF",
            "playbookID": "SignalSciences-Test"
        },
        {
            "integrations": "RTIR",
            "playbookID": "RTIR Test"
        },
        {
            "integrations": "RedCanary",
            "playbookID": "RedCanaryTest",
            "nightly": true
        },
        {
            "playbookID": "URL Enrichment - Generic v2 - Test",
            "integrations": [
                "Rasterize",
                "VirusTotal - Private API"
            ],
            "instance_names": "virus_total_private_api_general",
            "timeout": 500,
            "pid_threshold": 12
        },
        {
            "playbookID": "CutTransformerTest"
        },
        {
            "playbookID": "TestEditServerConfig"
        },
        {
            "playbookID": "MarketplacePackInstaller_Test",
            "integrations": "Demisto REST API",
            "fromversion": "6.0.0"
        },
        {
            "playbookID": "Default - Test",
            "integrations": [
                "ThreatQ v2",
                "Demisto REST API"
            ],
            "fromversion": "5.0.0"
        },
        {
            "integrations": "SCADAfence CNM",
            "playbookID": "SCADAfence_test"
        },
        {
            "integrations": "ProtectWise",
            "playbookID": "Protectwise-Test"
        },
        {
            "integrations": "WhatsMyBrowser",
            "playbookID": "WhatsMyBrowser-Test"
        },
        {
            "integrations": "BigFix",
            "playbookID": "BigFixTest"
        },
        {
            "integrations": "Lastline v2",
            "playbookID": "Lastline v2 - Test",
            "nightly": true
        },
        {
            "integrations": "McAfee DXL",
            "playbookID": "McAfee DXL - Test"
        },
        {
            "playbookID": "TextFromHTML_test_playbook"
        },
        {
            "playbookID": "PortListenCheck-test"
        },
        {
            "integrations": "ThreatExchange",
            "playbookID": "ThreatExchange-test"
        },
        {
            "integrations": "Joe Security",
            "playbookID": "JoeSecurityTestPlaybook",
            "timeout": 500,
            "nightly": true
        },
        {
            "integrations": "Joe Security",
            "playbookID": "JoeSecurityTestDetonation",
            "timeout": 2000,
            "nightly": true
        },
        {
            "integrations": "WildFire-v2",
            "playbookID": "Wildfire Test",
            "is_mockable": false,
            "fromversion": "5.0.0",
            "toversion": "6.1.9"
        },
        {
            "integrations": "WildFire-v2",
            "playbookID": "Wildfire Test With Polling",
            "is_mockable": false,
            "fromversion": "6.2.0",
            "timeout": 1100
        },
        {
            "integrations": "WildFire-v2",
            "playbookID": "Detonate URL - WildFire-v2 - Test"
        },
        {
            "integrations": "WildFire-v2",
            "playbookID": "Detonate URL - WildFire v2.1 - Test"
        },
        {
            "integrations": "GRR",
            "playbookID": "GRR Test",
            "nightly": true
        },
        {
            "integrations": "VirusTotal",
            "instance_names": "virus_total_general",
            "playbookID": "virusTotal-test-playbook",
            "timeout": 1400,
            "nightly": true
        },
        {
            "integrations": "VirusTotal",
            "instance_names": "virus_total_preferred_vendors",
            "playbookID": "virusTotaI-test-preferred-vendors",
            "timeout": 1400,
            "nightly": true
        },
        {
            "integrations": "Preempt",
            "playbookID": "Preempt Test"
        },
        {
            "integrations": "Gmail",
            "playbookID": "get_original_email_-_gmail_-_test"
        },
        {
            "integrations": [
                "Gmail Single User",
                "Gmail"
            ],
            "playbookID": "Gmail Single User - Test",
            "fromversion": "4.5.0"
        },
        {
            "integrations": "EWS v2",
            "playbookID": "get_original_email_-_ews-_test",
            "instance_names": "ewv2_regular"
        },
        {
            "integrations": [
                "EWS v2",
                "EWS Mail Sender"
            ],
            "playbookID": "EWS search-mailbox test",
            "instance_names": "ewv2_regular",
            "timeout": 300
        },
        {
            "integrations": "PagerDuty v2",
            "playbookID": "PagerDuty Test"
        },
        {
            "playbookID": "test_delete_context"
        },
        {
            "playbookID": "DeleteContext-auto-test"
        },
        {
            "playbookID": "GmailTest",
            "integrations": "Gmail"
        },
        {
            "playbookID": "Gmail Convert Html Test",
            "integrations": "Gmail"
        },
        {
            "playbookID": "reputations.json Test",
            "toversion": "5.0.0"
        },
        {
            "playbookID": "Indicators reputation-.json Test",
            "fromversion": "5.5.0"
        },
        {
            "playbookID": "Test IP Indicator Fields",
            "fromversion": "5.0.0"
        },
        {
            "playbookID": "TestDedupIncidentsPlaybook"
        },
        {
            "playbookID": "TestDedupIncidentsByName"
        },
        {
            "integrations": "McAfee Advanced Threat Defense",
            "playbookID": "Test Playbook McAfee ATD",
            "timeout": 700
        },
        {
            "integrations": "McAfee Advanced Threat Defense",
            "playbookID": "Detonate Remote File From URL -McAfee-ATD - Test",
            "timeout": 700
        },
        {
            "playbookID": "stripChars - Test"
        },
        {
            "integrations": "McAfee Advanced Threat Defense",
            "playbookID": "Test Playbook McAfee ATD Upload File"
        },
        {
            "playbookID": "exporttocsv_script_test"
        },
        {
            "playbookID": "Set - Test"
        },
        {
            "integrations": "Intezer v2",
            "playbookID": "Intezer Testing v2",
            "fromversion": "4.1.0",
            "timeout": 600
        },
        {
            "integrations": [
                "Mail Sender (New)",
                "Gmail"
            ],
            "playbookID": "Mail Sender (New) Test",
            "instance_names": [
                "Mail_Sender_(New)_STARTTLS"
            ]
        },
        {
            "playbookID": "buildewsquery_test"
        },
        {
            "integrations": "Rapid7 Nexpose",
            "playbookID": "nexpose_test",
            "timeout": 240
        },
        {
            "playbookID": "GetIndicatorDBotScore Test"
        },
        {
            "integrations": "EWS Mail Sender",
            "playbookID": "EWS Mail Sender Test"
        },
        {
            "integrations": [
                "EWS Mail Sender",
                "Rasterize"
            ],
            "playbookID": "EWS Mail Sender Test 2"
        },
        {
            "playbookID": "decodemimeheader_-_test"
        },
        {
            "playbookID": "test_url_regex"
        },
        {
            "integrations": "Skyformation",
            "playbookID": "TestSkyformation"
        },
        {
            "integrations": "okta",
            "playbookID": "okta_test_playbook",
            "timeout": 240
        },
        {
            "integrations": "Okta v2",
            "playbookID": "OktaV2-Test",
            "nightly": true,
            "timeout": 300
        },
        {
            "integrations": "Okta IAM",
            "playbookID": "Okta IAM - Test Playbook",
            "fromversion": "6.0.0"
        },
        {
            "playbookID": "Test filters & transformers scripts"
        },
        {
            "integrations": "Salesforce",
            "playbookID": "SalesforceTestPlaybook"
        },
        {
            "integrations": "McAfee ESM v2",
            "instance_names": "v10.2.0",
            "playbookID": "McAfee ESM v2 - Test v10.2.0",
            "fromversion": "5.0.0",
            "is_mockable": false
        },
        {
            "integrations": "McAfee ESM v2",
            "instance_names": "v11.1.3",
            "playbookID": "McAfee ESM v2 - Test v11.1.3",
            "fromversion": "5.0.0",
            "is_mockable": false
        },
        {
            "integrations": "McAfee ESM v2",
            "instance_names": "v11.3",
            "playbookID": "McAfee ESM v2 (v11.3) - Test",
            "fromversion": "5.0.0",
            "timeout": 300,
            "is_mockable": false
        },
        {
            "integrations": "McAfee ESM v2",
            "instance_names": "v10.2.0",
            "playbookID": "McAfee ESM Watchlists - Test v10.2.0",
            "fromversion": "5.0.0"
        },
        {
            "integrations": "McAfee ESM v2",
            "instance_names": "v11.1.3",
            "playbookID": "McAfee ESM Watchlists - Test v11.1.3",
            "fromversion": "5.0.0"
        },
        {
            "integrations": "McAfee ESM v2",
            "instance_names": "v11.3",
            "playbookID": "McAfee ESM Watchlists - Test v11.3",
            "fromversion": "5.0.0"
        },
        {
            "integrations": "GoogleSafeBrowsing",
            "playbookID": "Google Safe Browsing Test",
            "timeout": 240,
            "fromversion": "5.0.0"
        },
        {
            "integrations": "Google Safe Browsing v2",
            "playbookID": "Google Safe Browsing V2 Test",
            "fromversion": "5.5.0"
        },
        {
            "integrations": "EWS v2",
            "playbookID": "EWSv2_empty_attachment_test",
            "instance_names": "ewv2_regular"
        },
        {
            "integrations": "EWS v2",
            "playbookID": "EWS Public Folders Test",
            "instance_names": "ewv2_regular",
            "is_mockable": false
        },
        {
            "integrations": "Symantec Endpoint Protection V2",
            "playbookID": "SymantecEndpointProtection_Test"
        },
        {
            "integrations": "carbonblackprotection",
            "playbookID": "search_endpoints_by_hash_-_carbon_black_protection_-_test",
            "timeout": 500
        },
        {
            "playbookID": "Process Email - Generic - Test - Incident Starter",
            "fromversion": "6.0.0",
            "integrations": "Rasterize",
            "timeout": 240
        },
        {
            "integrations": "CrowdstrikeFalcon",
            "playbookID": "Test - CrowdStrike Falcon",
            "fromversion": "4.1.0",
            "timeout": 500
        },
        {
            "playbookID": "ExposeIncidentOwner-Test"
        },
        {
            "integrations": "google",
            "playbookID": "GsuiteTest"
        },
        {
            "integrations": "OpenPhish",
            "playbookID": "OpenPhish Test Playbook"
        },
        {
            "integrations": "jira-v2",
            "playbookID": "Jira-v2-Test",
            "timeout": 500,
            "is_mockable": false
        },
        {
            "integrations": "ipinfo",
            "playbookID": "IPInfoTest"
        },
        {
            "integrations": "ipinfo_v2",
            "playbookID": "IPInfo_v2Test",
            "fromversion": "5.5.0"
        },
        {
            "integrations": "GoogleMaps",
            "playbookID": "GoogleMapsTest",
            "fromversion": "6.0.0"
        },
        {
            "playbookID": "VerifyHumanReadableFormat"
        },
        {
            "playbookID": "strings-test"
        },
        {
            "playbookID": "TestCommonPython",
            "timeout": 500
        },
        {
            "playbookID": "TestFileCreateAndUpload"
        },
        {
            "playbookID": "TestIsValueInArray"
        },
        {
            "playbookID": "TestStringReplace"
        },
        {
            "playbookID": "TestHttpPlaybook"
        },
        {
            "integrations": "SplunkPy",
            "playbookID": "SplunkPy parse-raw - Test",
            "memory_threshold": 100,
            "instance_names": "use_default_handler"
        },
        {
            "integrations": "SplunkPy",
            "playbookID": "SplunkPy-Test-V2_default_handler",
            "memory_threshold": 500,
            "instance_names": "use_default_handler"
        },
        {
            "integrations": "SplunkPy",
            "playbookID": "Splunk-Test_default_handler",
            "memory_threshold": 200,
            "instance_names": "use_default_handler"
        },
        {
            "integrations": "AnsibleTower",
            "playbookID": "AnsibleTower_Test_playbook",
            "fromversion": "5.0.0"
        },
        {
            "integrations": "SplunkPy",
            "playbookID": "SplunkPySearch_Test_default_handler",
            "memory_threshold": 200,
            "instance_names": "use_default_handler"
        },
        {
            "integrations": "SplunkPy",
            "playbookID": "SplunkPy_KV_commands_default_handler",
            "memory_threshold": 200,
            "instance_names": "use_default_handler",
            "is_mockable": false
        },
        {
            "integrations": "SplunkPy",
            "playbookID": "SplunkPy-Test-V2_requests_handler",
            "memory_threshold": 500,
            "instance_names": "use_python_requests_handler"
        },
        {
            "integrations": "SplunkPy",
            "playbookID": "Splunk-Test_requests_handler",
            "memory_threshold": 500,
            "instance_names": "use_python_requests_handler",
            "is_mockable": false
        },
        {
            "integrations": "SplunkPy",
            "playbookID": "SplunkPySearch_Test_requests_handler",
            "memory_threshold": 200,
            "instance_names": "use_python_requests_handler",
            "is_mockable": false
        },
        {
            "integrations": "SplunkPy",
            "playbookID": "SplunkPy_KV_commands_requests_handler",
            "memory_threshold": 200,
            "instance_names": "use_python_requests_handler"
        },
        {
            "integrations": "McAfee NSM",
            "playbookID": "McAfeeNSMTest",
            "timeout": 400,
            "nightly": true
        },
        {
            "integrations": "PhishTank V2",
            "playbookID": "PhishTank Testing"
        },
        {
            "integrations": "McAfee Web Gateway",
            "playbookID": "McAfeeWebGatewayTest",
            "timeout": 500
        },
        {
            "integrations": "TCPIPUtils",
            "playbookID": "TCPUtils-Test"
        },
        {
            "playbookID": "listExecutedCommands-Test"
        },
        {
            "integrations": "AWS - Lambda",
            "playbookID": "AWS-Lambda-Test (Read-Only)"
        },
        {
            "integrations": "Service Manager",
            "playbookID": "TestHPServiceManager",
            "timeout": 400
        },
        {
            "integrations": "ServiceNow IAM",
            "playbookID": "ServiceNow IAM - Test Playbook",
            "instance_name": "snow_basic_auth",
            "fromversion": "6.0.0"
        },
        {
            "playbookID": "LanguageDetect-Test",
            "timeout": 300
        },
        {
            "integrations": "Forcepoint",
            "playbookID": "forcepoint test",
            "timeout": 500,
            "nightly": true
        },
        {
            "playbookID": "GeneratePassword-Test"
        },
        {
            "playbookID": "ZipFile-Test"
        },
        {
            "playbookID": "UnzipFile-Test"
        },
        {
            "playbookID": "Test-IsMaliciousIndicatorFound",
            "fromversion": "5.0.0"
        },
        {
            "playbookID": "TestExtractHTMLTables"
        },
        {
            "integrations": "carbonblackliveresponse",
            "playbookID": "Carbon Black Live Response Test",
            "nightly": true,
            "fromversion": "5.0.0",
            "is_mockable": false
        },
        {
            "integrations": "urlscan.io",
            "playbookID": "urlscan_malicious_Test",
            "timeout": 500
        },
        {
            "integrations": "EWS v2",
            "playbookID": "pyEWS_Test",
            "instance_names": "ewv2_regular",
            "is_mockable": false
        },
        {
            "integrations": "EWS v2",
            "playbookID": "pyEWS_Test",
            "instance_names": "ewsv2_separate_process",
            "is_mockable": false
        },
        {
            "integrations": "remedy_sr_beta",
            "playbookID": "remedy_sr_test_pb"
        },
        {
            "integrations": "Netskope",
            "playbookID": "Netskope Test"
        },
        {
            "integrations": "Cylance Protect v2",
            "playbookID": "Cylance Protect v2 Test"
        },
        {
            "integrations": "ReversingLabs Titanium Cloud",
            "playbookID": "ReversingLabsTCTest"
        },
        {
            "integrations": "ReversingLabs A1000",
            "playbookID": "ReversingLabsA1000Test"
        },
        {
            "integrations": "Demisto Lock",
            "playbookID": "DemistoLockTest"
        },
        {
            "playbookID": "test-domain-indicator",
            "timeout": 400
        },
        {
            "playbookID": "Cybereason Test",
            "integrations": "Cybereason",
            "timeout": 1200,
            "fromversion": "4.1.0"
        },
        {
            "integrations": "VirusTotal - Private API",
            "instance_names": "virus_total_private_api_general",
            "playbookID": "File Enrichment - Virus Total Private API Test",
            "nightly": true
        },
        {
            "integrations": "VirusTotal - Private API",
            "instance_names": "virus_total_private_api_general",
            "playbookID": "virusTotalPrivateAPI-test-playbook",
            "timeout": 1400,
            "nightly": true,
            "pid_threshold": 12
        },
        {
            "integrations": [
                "VirusTotal - Private API",
                "VirusTotal"
            ],
            "playbookID": "vt-detonate test",
            "instance_names": [
                "virus_total_private_api_general",
                "virus_total_general"
            ],
            "timeout": 1400,
            "fromversion": "5.5.0",
            "nightly": true,
            "is_mockable": false
        },
        {
            "integrations": "Cisco ASA",
            "playbookID": "Cisco ASA - Test Playbook"
        },
        {
            "integrations": "VirusTotal - Private API",
            "instance_names": "virus_total_private_api_preferred_vendors",
            "playbookID": "virusTotalPrivateAPI-test-preferred-vendors",
            "timeout": 1400,
            "nightly": true
        },
        {
            "integrations": "Cisco Meraki",
            "playbookID": "Cisco-Meraki-Test"
        },
        {
            "integrations": "Microsoft Defender Advanced Threat Protection",
            "playbookID": "Microsoft Defender Advanced Threat Protection - Test prod",
            "instance_names": "microsoft_defender_atp_prod",
            "is_mockable": false
        },
        {
            "integrations": "Microsoft Defender Advanced Threat Protection",
            "playbookID": "Microsoft Defender Advanced Threat Protection - Test dev",
            "instance_names": "microsoft_defender_atp_dev"
        },
        {
            "integrations": "Microsoft Defender Advanced Threat Protection",
            "playbookID": "Microsoft Defender Advanced Threat Protection - Test self deployed",
            "instance_names": "microsoft_defender_atp_dev_self_deployed"
        },
        {
            "integrations": "Microsoft Defender Advanced Threat Protection",
            "playbookID": "Microsoft Defender - ATP - Indicators Test",
            "instance_names": "microsoft_defender_atp_dev",
            "is_mockable": false
        },
        {
            "integrations": "Microsoft Defender Advanced Threat Protection",
            "playbookID": "Microsoft Defender - ATP - Indicators SC Test",
            "instance_names": "microsoft_defender_atp_dev_self_deployed"
        },
        {
            "integrations": "Microsoft Defender Advanced Threat Protection",
            "playbookID": "Microsoft Defender - ATP - Indicators SC Test",
            "instance_names": "microsoft_defender_atp_dev"
        },
        {
            "integrations": "Microsoft Defender Advanced Threat Protection",
            "playbookID": "Microsoft Defender - ATP - Indicators SC Test",
            "instance_names": "microsoft_defender_atp_prod"
        },
        {
            "integrations": "Microsoft 365 Defender",
            "playbookID": "Microsoft_365_Defender-Test",
            "instance_names": "ms_365_defender_device_code"
        },
        {
            "integrations": "Microsoft 365 Defender",
            "playbookID": "Microsoft_365_Defender-Test",
            "instance_names": "ms_365_defender_client_cred"
        },
        {
            "integrations": "Tanium",
            "playbookID": "Tanium Test Playbook",
            "timeout": 1200,
            "pid_threshold": 10
        },
        {
            "integrations": "Recorded Future",
            "playbookID": "Recorded Future Test",
            "nightly": true
        },
        {
            "integrations": "Microsoft Graph",
            "playbookID": "Microsoft Graph Security Test dev",
            "instance_names": "ms_graph_security_dev"
        },
        {
            "integrations": "Microsoft Graph",
            "playbookID": "Microsoft Graph Security Test prod",
            "instance_names": "ms_graph_security_prod",
            "is_mockable": false
        },
        {
            "integrations": "Microsoft Graph User",
            "playbookID": "Microsoft Graph User - Test",
            "instance_names": "ms_graph_user_dev"
        },
        {
            "integrations": "Microsoft Graph User",
            "playbookID": "Microsoft Graph User - Test",
            "instance_names": "ms_graph_user_prod",
            "is_mockable": false
        },
        {
            "integrations": "Microsoft Graph Groups",
            "playbookID": "Microsoft Graph Groups - Test dev",
            "instance_names": "ms_graph_groups_dev"
        },
        {
            "integrations": "Microsoft Graph Groups",
            "playbookID": "Microsoft Graph Groups - Test prod",
            "instance_names": "ms_graph_groups_prod",
            "is_mockable": false
        },
        {
            "integrations": "Microsoft_Graph_Files",
            "playbookID": "test_MsGraphFiles dev",
            "instance_names": "ms_graph_files_dev",
            "fromversion": "5.0.0"
        },
        {
            "integrations": "Microsoft_Graph_Files",
            "playbookID": "test_MsGraphFiles prod",
            "instance_names": "ms_graph_files_prod",
            "fromversion": "5.0.0",
            "is_mockable": false
        },
        {
            "integrations": "Microsoft Graph Calendar",
            "playbookID": "Microsoft Graph Calendar - Test dev",
            "instance_names": "ms_graph_calendar_dev"
        },
        {
            "integrations": "Microsoft Graph Calendar",
            "playbookID": "Microsoft Graph Calendar - Test prod",
            "instance_names": "ms_graph_calendar_prod",
            "is_mockable": false
        },
        {
            "integrations": "Microsoft Graph Device Management",
            "playbookID": "MSGraph_DeviceManagement_Test_dev",
            "instance_names": "ms_graph_device_management_oproxy_dev",
            "fromversion": "5.0.0"
        },
        {
            "integrations": "Microsoft Graph Device Management",
            "playbookID": "MSGraph_DeviceManagement_Test_prod",
            "instance_names": "ms_graph_device_management_oproxy_prod",
            "fromversion": "5.0.0",
            "is_mockable": false
        },
        {
            "integrations": "Microsoft Graph Device Management",
            "playbookID": "MSGraph_DeviceManagement_Test_self_deployed_prod",
            "instance_names": "ms_graph_device_management_self_deployed_prod",
            "fromversion": "5.0.0"
        },
        {
            "integrations": "RedLock",
            "playbookID": "RedLockTest",
            "nightly": true
        },
        {
            "integrations": "Symantec Messaging Gateway",
            "playbookID": "Symantec Messaging Gateway Test"
        },
        {
            "integrations": "ThreatConnect v2",
            "playbookID": "ThreatConnect v2 - Test",
            "fromversion": "5.0.0"
        },
        {
            "integrations": "VxStream",
            "playbookID": "VxStream Test",
            "nightly": true,
            "is_mockable": false
        },
        {
            "integrations": "QRadar_v2",
            "playbookID": "test_Qradar_v2",
            "fromversion": "6.0.0",
            "is_mockable": false
        },
        {
            "integrations": "VMware",
            "playbookID": "VMWare Test"
        },
        {
            "integrations": "carbonblack-v2",
            "playbookID": "Carbon Black Response Test",
            "fromversion": "5.0.0"
        },
        {
            "integrations": "VMware Carbon Black EDR v2",
            "playbookID": "Carbon Black Edr - Test",
            "is_mockable": false,
            "fromversion": "5.5.0"
        },
        {
            "integrations": "Cisco Umbrella Investigate",
            "playbookID": "Cisco Umbrella Test"
        },
        {
            "integrations": "icebrg",
            "playbookID": "Icebrg Test",
            "timeout": 500
        },
        {
            "integrations": "Symantec MSS",
            "playbookID": "SymantecMSSTest"
        },
        {
            "integrations": "Remedy AR",
            "playbookID": "Remedy AR Test"
        },
        {
            "integrations": "AWS - IAM",
            "playbookID": "AWS - IAM Test Playbook"
        },
        {
            "integrations": "McAfee Active Response",
            "playbookID": "McAfee-MAR_Test",
            "timeout": 700
        },
        {
            "integrations": "McAfee Threat Intelligence Exchange",
            "playbookID": "McAfee-TIE Test",
            "timeout": 700
        },
        {
            "integrations": "ArcSight Logger",
            "playbookID": "ArcSight Logger test"
        },
        {
            "integrations": "ArcSight ESM v2",
            "playbookID": "ArcSight ESM v2 Test"
        },
        {
            "integrations": "ArcSight ESM v2",
            "playbookID": "test Arcsight - Get events related to the Case"
        },
        {
            "integrations": "XFE_v2",
            "playbookID": "Test_XFE_v2",
            "timeout": 500,
            "nightly": true
        },
        {
            "integrations": "McAfee Threat Intelligence Exchange",
            "playbookID": "search_endpoints_by_hash_-_tie_-_test",
            "timeout": 500
        },
        {
            "integrations": "iDefense_v2",
            "playbookID": "iDefense_v2_Test",
            "fromversion": "5.5.0"
        },
        {
            "integrations": "AWS - SQS",
            "playbookID": "AWS - SQS Test Playbook",
            "fromversion": "5.0.0"
        },
        {
            "integrations": "AbuseIPDB",
            "playbookID": "AbuseIPDB Test"
        },
        {
            "integrations": "AbuseIPDB",
            "playbookID": "AbuseIPDB PopulateIndicators Test"
        },
        {
            "integrations": "LogRhythm",
            "playbookID": "LogRhythm-Test-Playbook",
            "timeout": 200
        },
        {
            "integrations": "FireEye HX",
            "playbookID": "FireEye HX Test",
            "timeout": 800
        },
        {
            "integrations": "FireEyeFeed",
            "playbookID": "playbook-FeedFireEye_test",
            "memory_threshold": 110
        },
        {
            "integrations": "Phish.AI",
            "playbookID": "PhishAi-Test"
        },
        {
            "integrations": "Phish.AI",
            "playbookID": "Test-Detonate URL - Phish.AI"
        },
        {
            "integrations": "Centreon",
            "playbookID": "Centreon-Test-Playbook"
        },
        {
            "playbookID": "ReadFile test"
        },
        {
            "integrations": "AlphaSOC Wisdom",
            "playbookID": "AlphaSOC-Wisdom-Test"
        },
        {
            "integrations": "carbonblack-v2",
            "playbookID": "CBFindIP - Test"
        },
        {
            "integrations": "Jask",
            "playbookID": "Jask_Test",
            "fromversion": "4.1.0"
        },
        {
            "integrations": "Whois",
            "playbookID": "whois_test",
            "fromversion": "4.1.0"
        },
        {
            "integrations": "RSA NetWitness Endpoint",
            "playbookID": "NetWitness Endpoint Test"
        },
        {
            "integrations": "Check Point Sandblast",
            "playbookID": "Sandblast_malicious_test"
        },
        {
            "playbookID": "TestMatchRegexV2"
        },
        {
            "integrations": "ActiveMQ",
            "playbookID": "ActiveMQ Test"
        },
        {
            "playbookID": "RegexGroups Test"
        },
        {
            "integrations": "Cisco ISE",
            "playbookID": "cisco-ise-test-playbook"
        },
        {
            "integrations": "RSA NetWitness v11.1",
            "playbookID": "RSA NetWitness Test"
        },
        {
            "playbookID": "ExifReadTest"
        },
        {
            "integrations": "Cuckoo Sandbox",
            "playbookID": "CuckooTest",
            "timeout": 700
        },
        {
            "integrations": "VxStream",
            "playbookID": "Test-Detonate URL - Crowdstrike",
            "timeout": 1200
        },
        {
            "playbookID": "Detonate File - Generic Test",
            "timeout": 500
        },
        {
            "integrations": [
                "Lastline v2",
                "WildFire-v2",
                "SNDBOX",
                "McAfee Advanced Threat Defense"
            ],
            "playbookID": "Detonate File - Generic Test",
            "timeout": 2400,
            "nightly": true
        },
        {
            "playbookID": "STIXParserTest"
        },
        {
            "playbookID": "VerifyJSON - Test",
            "fromversion": "5.5.0"
        },
        {
            "playbookID": "PowerShellCommon-Test",
            "fromversion": "5.5.0"
        },
        {
            "playbookID": "GetIndicatorDBotScoreFromCache-Test",
            "fromversion": "6.0.0"
        },
        {
            "playbookID": "Detonate URL - Generic Test",
            "timeout": 2000,
            "nightly": true,
            "integrations": [
                "McAfee Advanced Threat Defense",
                "VxStream",
                "Lastline v2"
            ]
        },
        {
            "integrations": [
                "carbonblack-v2",
                "carbonblackliveresponse",
                "Cylance Protect v2"
            ],
            "playbookID": "Retrieve File from Endpoint - Generic V2 Test",
            "fromversion": "5.0.0",
            "is_mockable": false
        },
        {
            "integrations": "Zscaler",
            "playbookID": "Zscaler Test",
            "nightly": true,
            "timeout": 500
        },
        {
            "playbookID": "DemistoUploadFileToIncident Test",
            "integrations": "Demisto REST API"
        },
        {
            "playbookID": "DemistoUploadFile Test",
            "integrations": "Demisto REST API"
        },
        {
            "playbookID": "MaxMind Test",
            "integrations": "MaxMind GeoIP2"
        },
        {
            "playbookID": "Test Sagemaker",
            "integrations": "AWS Sagemaker"
        },
        {
            "playbookID": "C2sec-Test",
            "integrations": "C2sec irisk",
            "fromversion": "5.0.0"
        },
        {
            "playbookID": "AlexaV2 Test Playbook",
            "integrations": "Alexa Rank Indicator v2",
            "fromversion": "5.5.0"
        },
        {
            "playbookID": "Phishing v2 - Test - Incident Starter",
            "fromversion": "6.0.0",
            "timeout": 1200,
            "nightly": false,
            "integrations": [
                "EWS Mail Sender",
                "Demisto REST API",
                "Rasterize"
            ],
            "memory_threshold": 150,
            "pid_threshold": 80
        },
        {
            "playbookID": "Phishing - Core - Test - Incident Starter",
            "fromversion": "6.0.0",
            "timeout": 1700,
            "nightly": false,
            "integrations": [
                "EWS Mail Sender",
                "Demisto REST API",
                "Rasterize"
            ],
            "memory_threshold": 160,
            "pid_threshold": 80
        },
        {
            "integrations": "duo",
            "playbookID": "DUO Test Playbook"
        },
        {
            "playbookID": "SLA Scripts - Test",
            "fromversion": "4.1.0"
        },
        {
            "playbookID": "test_manageOOOUsers",
            "fromversion": "5.5.0"
        },
        {
            "playbookID": "PcapHTTPExtractor-Test"
        },
        {
            "playbookID": "Ping Test Playbook"
        },
        {
            "playbookID": "ParseWordDoc-Test"
        },
        {
            "playbookID": "PDFUnlocker-Test",
            "fromversion": "6.0.0"
        },
        {
            "playbookID": "Active Directory Test",
            "integrations": "Active Directory Query v2",
            "instance_names": "active_directory_ninja"
        },
        {
            "playbookID": "AD v2 - debug-mode - Test",
            "integrations": "Active Directory Query v2",
            "instance_names": "active_directory_ninja",
            "fromversion": "5.0.0"
        },
        {
            "playbookID": "Docker Hardening Test",
            "fromversion": "5.0.0",
            "runnable_on_docker_only": true
        },
        {
            "integrations": "Active Directory Query v2",
            "instance_names": "active_directory_ninja",
            "playbookID": "Active Directory Query V2 configuration with port"
        },
        {
            "integrations": "Active Directory Query v2",
            "instance_names": "active_directory_ninja",
            "playbookID": "Active Directory - ad-get-user limit check"
        },
        {
            "integrations": "Active Directory Query v2",
            "instance_names": "active_directory_ninja",
            "playbookID": "active directory search user with parentheses test"
        },
        {
            "integrations": "mysql",
            "playbookID": "MySQL Test"
        },
        {
            "playbookID": "Email Address Enrichment - Generic v2.1 - Test",
            "integrations": "Active Directory Query v2",
            "instance_names": "active_directory_ninja"
        },
        {
            "integrations": "Cofense Intelligence",
            "playbookID": "Test - Cofense Intelligence",
            "timeout": 500
        },
        {
            "playbookID": "GDPRContactAuthorities Test"
        },
        {
            "integrations": "Google Resource Manager",
            "playbookID": "GoogleResourceManager-Test",
            "timeout": 500,
            "nightly": true
        },
        {
            "integrations": "SlashNext Phishing Incident Response",
            "playbookID": "SlashNextPhishingIncidentResponse-Test",
            "timeout": 500,
            "nightly": true
        },
        {
            "integrations": "Google Cloud Storage",
            "playbookID": "GCS - Test",
            "timeout": 500,
            "nightly": true,
            "memory_threshold": 80
        },
        {
            "integrations": "GooglePubSub",
            "playbookID": "GooglePubSub_Test",
            "nightly": true,
            "timeout": 500,
            "fromversion": "5.0.0"
        },
        {
            "playbookID": "Calculate Severity - Generic v2 - Test",
            "integrations": [
                "Palo Alto Minemeld",
                "Active Directory Query v2"
            ],
            "instance_names": "active_directory_ninja",
            "fromversion": "4.5.0"
        },
        {
            "integrations": "Freshdesk",
            "playbookID": "Freshdesk-Test",
            "timeout": 500,
            "nightly": true
        },
        {
            "playbookID": "Autoextract - Test",
            "fromversion": "4.1.0"
        },
        {
            "playbookID": "FilterByList - Test",
            "fromversion": "4.5.0"
        },
        {
            "playbookID": "Impossible Traveler - Test",
            "integrations": [
                "Ipstack",
                "ipinfo",
                "Rasterize",
                "Active Directory Query v2",
                "Demisto REST API"
            ],
            "instance_names": "active_directory_ninja",
            "fromversion": "5.0.0",
            "timeout": 700
        },
        {
            "playbookID": "Active Directory - Get User Manager Details - Test",
            "integrations": "Active Directory Query v2",
            "instance_names": "active_directory_80k",
            "fromversion": "4.5.0"
        },
        {
            "integrations": "Kafka V2",
            "playbookID": "Kafka Test"
        },
        {
            "playbookID": "File Enrichment - Generic v2 - Test",
            "instance_names": "virus_total_private_api_general",
            "integrations": [
                "VirusTotal - Private API",
                "Cylance Protect v2"
            ],
            "is_mockable": false
        },
        {
            "integrations": [
                "epo",
                "McAfee Active Response"
            ],
            "playbookID": "Endpoint data collection test",
            "timeout": 500
        },
        {
            "integrations": [
                "epo",
                "McAfee Active Response"
            ],
            "playbookID": "MAR - Endpoint data collection test",
            "timeout": 500
        },
        {
            "integrations": "DUO Admin",
            "playbookID": "DuoAdmin API test playbook",
            "fromversion": "5.0.0"
        },
        {
            "integrations": [
                "TAXII Server",
                "TAXIIFeed"
            ],
            "playbookID": "TAXII_Feed_Test",
            "fromversion": "5.5.0",
            "timeout": 300,
            "instance_names": [
                "non_https_cert",
                "instance_execute"
            ]
        },
        {
            "integrations": [
                "TAXII Server",
                "TAXIIFeed"
            ],
            "playbookID": "TAXII_Feed_Test",
            "fromversion": "5.5.0",
            "timeout": 300,
            "instance_names": [
                "https_cert",
                "local_https"
            ]
        },
        {
            "integrations": "TAXII 2 Feed",
            "playbookID": "TAXII 2 Feed Test",
            "fromversion": "5.5.0"
        },
        {
            "integrations": "iDefense Feed",
            "playbookID": "Feed iDefense Test",
            "memory_threshold": 200,
            "fromversion": "5.5.0"
        },
        {
            "integrations": "Traps",
            "playbookID": "Traps test",
            "timeout": 600
        },
        {
            "playbookID": "TestShowScheduledEntries"
        },
        {
            "playbookID": "Calculate Severity - Standard - Test",
            "integrations": "Palo Alto Minemeld",
            "fromversion": "4.5.0"
        },
        {
            "integrations": "Symantec Advanced Threat Protection",
            "playbookID": "Symantec ATP Test"
        },
        {
            "playbookID": "HTTPListRedirects - Test SSL"
        },
        {
            "playbookID": "HTTPListRedirects Basic Test"
        },
        {
            "playbookID": "CheckDockerImageAvailableTest"
        },
        {
            "playbookID": "Extract Indicators From File - Generic v2 - Test",
            "integrations": [
                "Image OCR",
                "Rasterize"
            ],
            "timeout": 350,
            "memory_threshold": 200,
            "fromversion": "4.5.0"
        },
        {
            "playbookID": "Endpoint Enrichment - Generic v2.1 - Test",
            "integrations": [
                "Cylance Protect v2",
                "carbonblack-v2",
                "epo",
                "Active Directory Query v2"
            ],
            "instance_names": "active_directory_ninja"
        },
        {
            "playbookID": "EmailReputationTest",
            "integrations": "Have I Been Pwned? V2"
        },
        {
            "integrations": "Symantec Deepsight Intelligence",
            "playbookID": "Symantec Deepsight Test"
        },
        {
            "playbookID": "ExtractDomainFromEmailTest"
        },
        {
            "playbookID": "Wait Until Datetime - Test",
            "fromversion": "4.5.0"
        },
        {
            "playbookID": "PAN-OS DAG Configuration Test",
            "integrations": "Panorama",
            "instance_names": "palo_alto_panorama_9.0",
            "timeout": 1500
        },
        {
            "playbookID": "PAN-OS EDL Setup v3 Test",
            "integrations": [
                "Panorama",
                "palo_alto_networks_pan_os_edl_management"
            ],
            "instance_names": "palo_alto_firewall_9.0",
            "timeout": 300
        },
        {
            "integrations": "Snowflake",
            "playbookID": "Snowflake-Test"
        },
        {
            "playbookID": "Account Enrichment - Generic v2.1 - Test",
            "integrations": "Active Directory Query v2",
            "instance_names": "active_directory_ninja"
        },
        {
            "integrations": "Cisco Umbrella Investigate",
            "playbookID": "Domain Enrichment - Generic v2 - Test"
        },
        {
            "integrations": "Google BigQuery",
            "playbookID": "Google BigQuery Test"
        },
        {
            "integrations": "Zoom",
            "playbookID": "Zoom_Test"
        },
        {
            "playbookID": "IP Enrichment - Generic v2 - Test",
            "integrations": "Threat Crowd",
            "fromversion": "4.1.0"
        },
        {
            "integrations": "Cherwell",
            "playbookID": "Cherwell Example Scripts - test"
        },
        {
            "integrations": "Cherwell",
            "playbookID": "Cherwell - test"
        },
        {
            "integrations": "CarbonBlackProtectionV2",
            "playbookID": "Carbon Black Enterprise Protection V2 Test"
        },
        {
            "integrations": "Active Directory Query v2",
            "instance_names": "active_directory_ninja",
            "playbookID": "Test ADGetUser Fails with no instances 'Active Directory Query' (old version)"
        },
        {
            "integrations": "MITRE ATT&CK v2",
            "playbookID": "FeedMitreAttackv2_test",
            "memory_threshold": 150
        },
        {
            "integrations": "MITRE ATT&CK v2",
            "playbookID": "ExtractAttackPattern-Test",
            "memory_threshold": 150,
            "fromversion": "6.2.0"
        },
        {
            "integrations": "ANYRUN",
            "playbookID": "ANYRUN-Test"
        },
        {
            "integrations": "ANYRUN",
            "playbookID": "Detonate File - ANYRUN - Test"
        },
        {
            "integrations": "ANYRUN",
            "playbookID": "Detonate URL - ANYRUN - Test"
        },
        {
            "integrations": "Netcraft",
            "playbookID": "Netcraft test"
        },
        {
            "integrations": "EclecticIQ Platform",
            "playbookID": "EclecticIQ Test"
        },
        {
            "playbookID": "FormattingPerformance - Test",
            "fromversion": "5.0.0"
        },
        {
            "integrations": "AWS - EC2",
            "instance_names": "AWS - EC2",
            "playbookID": "AWS - EC2 Test Playbook",
            "fromversion": "5.0.0",
            "memory_threshold": 90
        },
        {
            "integrations": "AWS - EC2",
            "playbookID": "d66e5f86-e045-403f-819e-5058aa603c32"
        },
        {
            "integrations": "ANYRUN",
            "playbookID": "Detonate File From URL - ANYRUN - Test"
        },
        {
            "integrations": "AWS - CloudTrail",
            "playbookID": "3da2e31b-f114-4d7f-8702-117f3b498de9"
        },
        {
            "integrations": "carbonblackprotection",
            "playbookID": "67b0f25f-b061-4468-8613-43ab13147173"
        },
        {
            "integrations": "DomainTools",
            "playbookID": "DomainTools-Test"
        },
        {
            "integrations": "Exabeam",
            "playbookID": "Exabeam - Test"
        },
        {
            "integrations": "Cisco Spark",
            "playbookID": "Cisco Spark Test New"
        },
        {
            "integrations": "Remedy On-Demand",
            "playbookID": "Remedy-On-Demand-Test"
        },
        {
            "playbookID": "ssdeepreputationtest"
        },
        {
            "playbookID": "TestIsEmailAddressInternal"
        },
        {
            "integrations": "Google Cloud Compute",
            "playbookID": "GoogleCloudCompute-Test"
        },
        {
            "integrations": "AWS - S3",
            "playbookID": "97393cfc-2fc4-4dfe-8b6e-af64067fc436",
            "memory_threshold": 80
        },
        {
            "integrations": "Image OCR",
            "playbookID": "TestImageOCR"
        },
        {
            "integrations": "fireeye",
            "playbookID": "Detonate File - FireEye AX - Test"
        },
        {
            "integrations": [
                "Rasterize",
                "Image OCR"
            ],
            "playbookID": "Rasterize Test",
            "fromversion": "5.0.0"
        },
        {
            "integrations": "Rasterize",
            "playbookID": "RasterizeImageTest",
            "fromversion": "5.0.0"
        },
        {
            "integrations": "Ipstack",
            "playbookID": "Ipstack_Test"
        },
        {
            "integrations": "Perch",
            "playbookID": "Perch-Test"
        },
        {
            "integrations": "Forescout",
            "playbookID": "Forescout-Test"
        },
        {
            "integrations": "GitHub",
            "playbookID": "Git_Integration-Test"
        },
        {
            "integrations": "GitHub IAM",
            "playbookID": "Github IAM - Test Playbook",
            "fromversion": "6.1.0"
        },
        {
            "integrations": "LogRhythmRest",
            "playbookID": "LogRhythm REST test"
        },
        {
            "integrations": "AlienVault USM Anywhere",
            "playbookID": "AlienVaultUSMAnywhereTest"
        },
        {
            "playbookID": "PhishLabsTestPopulateIndicators"
        },
        {
            "playbookID": "Test_HTMLtoMD"
        },
        {
            "integrations": "PhishLabs IOC",
            "playbookID": "PhishLabsIOC TestPlaybook",
            "fromversion": "4.1.0"
        },
        {
            "integrations": "PerceptionPoint",
            "playbookID": "PerceptionPoint Test",
            "fromversion": "4.1.0"
        },
        {
            "integrations": "vmray",
            "playbookID": "VMRay-Test-File",
            "fromversion": "5.5.0"
        },
        {
            "integrations": "vmray",
            "playbookID": "File Enrichment - VMRay - Test",
            "fromversion": "5.0.0"
        },
        {
            "integrations": "AutoFocus V2",
            "playbookID": "AutoFocus V2 test",
            "fromversion": "5.0.0",
            "timeout": 1000
        },
        {
            "playbookID": "Process Email - Generic for Rasterize"
        },
        {
            "playbookID": "Send Investigation Summary Reports - Test",
            "integrations": "EWS Mail Sender",
            "fromversion": "4.5.0",
            "memory_threshold": 100
        },
        {
            "integrations": "Flashpoint",
            "playbookID": "Flashpoint_event-Test"
        },
        {
            "integrations": "Flashpoint",
            "playbookID": "Flashpoint_forum-Test"
        },
        {
            "integrations": "Flashpoint",
            "playbookID": "Flashpoint_report-Test"
        },
        {
            "integrations": "Flashpoint",
            "playbookID": "Flashpoint_reputation-Test"
        },
        {
            "integrations": "BluecatAddressManager",
            "playbookID": "Bluecat Address Manager test"
        },
        {
            "integrations": "MailListener - POP3 Beta",
            "playbookID": "MailListener-POP3 - Test"
        },
        {
            "playbookID": "sumList - Test"
        },
        {
            "integrations": "VulnDB",
            "playbookID": "Test-VulnDB"
        },
        {
            "integrations": "Shodan_v2",
            "playbookID": "Test-Shodan_v2",
            "timeout": 1000
        },
        {
            "integrations": "Threat Crowd",
            "playbookID": "ThreatCrowd - Test"
        },
        {
            "integrations": "GoogleDocs",
            "playbookID": "GoogleDocs-test"
        },
        {
            "playbookID": "Request Debugging - Test",
            "fromversion": "5.0.0"
        },
        {
            "integrations": "Kaspersky Security Center",
            "playbookID": "Kaspersky Security Center - Test",
            "fromversion": "5.5.0"
        },
        {
            "playbookID": "Test Convert file hash to corresponding hashes",
            "fromversion": "4.5.0",
            "integrations": "VirusTotal",
            "instance_names": "virus_total_general"
        },
        {
            "playbookID": "PAN-OS Query Logs For Indicators Test",
            "fromversion": "5.5.0",
            "timeout": 1500,
            "integrations": "Panorama",
            "instance_names": "palo_alto_panorama"
        },
        {
            "integrations": "Hybrid Analysis",
            "playbookID": "HybridAnalysis-Test",
            "timeout": 500,
            "fromversion": "4.1.0",
            "is_mockable": false
        },
        {
            "integrations": "Elasticsearch v2",
            "instance_names": "es_v7",
            "playbookID": "Elasticsearch_v2_test"
        },
        {
            "integrations": "ElasticsearchFeed",
            "instance_names": "es_demisto_feed",
            "playbookID": "Elasticsearch_Fetch_Demisto_Indicators_Test",
            "fromversion": "5.5.0"
        },
        {
            "integrations": "ElasticsearchFeed",
            "instance_names": "es_generic_feed",
            "playbookID": "Elasticsearch_Fetch_Custom_Indicators_Test",
            "fromversion": "5.5.0"
        },
        {
            "integrations": "Elasticsearch v2",
            "instance_names": "es_v6",
            "playbookID": "Elasticsearch_v2_test-v6"
        },
        {
            "integrations": "PolySwarm",
            "playbookID": "PolySwarm-Test"
        },
        {
            "integrations": "Kennav2",
            "playbookID": "Kenna Test"
        },
        {
            "integrations": "SecurityAdvisor",
            "playbookID": "SecurityAdvisor-Test",
            "fromversion": "4.5.0"
        },
        {
            "integrations": "Google Key Management Service",
            "playbookID": "Google-KMS-test",
            "pid_threshold": 6,
            "memory_threshold": 60
        },
        {
            "integrations": "SecBI",
            "playbookID": "SecBI - Test"
        },
        {
            "playbookID": "ExtractFQDNFromUrlAndEmail-Test"
        },
        {
            "integrations": "EWS v2",
            "playbookID": "Get EWS Folder Test",
            "fromversion": "4.5.0",
            "instance_names": "ewv2_regular",
            "timeout": 1200
        },
        {
            "integrations": "EWSO365",
            "playbookID": "EWS_O365_test",
            "fromversion": "5.0.0"
        },
        {
            "integrations": "EWSO365",
            "playbookID": "EWS_O365_send_mail_test",
            "fromversion": "5.0.0"
        },
        {
            "integrations": "QRadar_v2",
            "playbookID": "QRadar Indicator Hunting Test",
            "timeout": 600,
            "fromversion": "6.0.0"
        },
        {
            "playbookID": "SetAndHandleEmpty test",
            "fromversion": "4.5.0"
        },
        {
            "integrations": "Tanium v2",
            "playbookID": "Tanium v2 - Test"
        },
        {
            "integrations": "Office 365 Feed",
            "playbookID": "Office365_Feed_Test",
            "fromversion": "5.5.0"
        },
        {
            "integrations": "GoogleCloudTranslate",
            "playbookID": "GoogleCloudTranslate-Test",
            "pid_threshold": 9
        },
        {
            "integrations": "Infoblox",
            "playbookID": "Infoblox Test"
        },
        {
            "integrations": "BPA",
            "playbookID": "Test-BPA",
            "fromversion": "4.5.0"
        },
        {
            "playbookID": "GetValuesOfMultipleFIelds Test",
            "fromversion": "4.5.0"
        },
        {
            "playbookID": "IsInternalHostName Test",
            "fromversion": "4.5.0"
        },
        {
            "playbookID": "DigitalGuardian-Test",
            "integrations": "Digital Guardian",
            "fromversion": "5.0.0"
        },
        {
            "integrations": "SplunkPy",
            "playbookID": "Splunk Indicator Hunting Test",
            "fromversion": "5.0.0",
            "memory_threshold": 500,
            "instance_names": "use_default_handler"
        },
        {
            "integrations": "BPA",
            "playbookID": "Test-BPA_Integration",
            "fromversion": "4.5.0"
        },
        {
            "integrations": "AutoFocus Feed",
            "playbookID": "playbook-FeedAutofocus_test",
            "fromversion": "5.5.0"
        },
        {
            "integrations": "AutoFocus Daily Feed",
            "playbookID": "playbook-FeedAutofocus_daily_test",
            "fromversion": "5.5.0"
        },
        {
            "integrations": "PaloAltoNetworks_PrismaCloudCompute",
            "playbookID": "PaloAltoNetworks_PrismaCloudCompute-Test"
        },
        {
            "integrations": "SaasSecurity",
            "playbookID": "SaasSecurity-Test"
        },
        {
            "integrations": "Recorded Future Feed",
            "playbookID": "RecordedFutureFeed - Test",
            "timeout": 1000,
            "fromversion": "5.5.0",
            "memory_threshold": 86
        },
        {
            "integrations": "Expanse",
            "playbookID": "test-Expanse-Playbook",
            "fromversion": "5.0.0"
        },
        {
            "integrations": "Expanse",
            "playbookID": "test-Expanse",
            "fromversion": "5.0.0"
        },
        {
            "integrations": "DShield Feed",
            "playbookID": "playbook-DshieldFeed_test",
            "fromversion": "5.5.0",
            "is_mockable": false
        },
        {
            "integrations": "AlienVault Reputation Feed",
            "playbookID": "AlienVaultReputationFeed_Test",
            "fromversion": "5.5.0",
            "memory_threshold": 190
        },
        {
            "integrations": "BruteForceBlocker Feed",
            "playbookID": "playbook-BruteForceBlocker_test",
            "fromversion": "5.5.0",
            "memory_threshold": 190
        },
        {
            "integrations": "F5Silverline",
            "playbookID": "F5Silverline_TestPlaybook",
            "fromversion": "6.0.0",
            "memory_threshold": 190
        },
        {
            "integrations": "Carbon Black Enterprise EDR",
            "playbookID": "Carbon Black Enterprise EDR Test",
            "fromversion": "5.0.0"
        },
        {
            "integrations": "MongoDB Key Value Store",
            "playbookID": "MongoDB KeyValueStore - Test",
            "pid_threshold": 12,
            "fromversion": "5.0.0"
        },
        {
            "integrations": "MongoDB Log",
            "playbookID": "MongoDBLog - Test",
            "pid_threshold": 12,
            "fromversion": "5.0.0"
        },
        {
            "integrations": "Google Chronicle Backstory",
            "playbookID": "Google Chronicle Backstory Asset - Test",
            "fromversion": "5.0.0"
        },
        {
            "integrations": "Google Chronicle Backstory",
            "playbookID": "Google Chronicle Backstory IOC Details - Test",
            "fromversion": "5.0.0"
        },
        {
            "integrations": "Google Chronicle Backstory",
            "playbookID": "Google Chronicle Backstory List Alerts - Test",
            "fromversion": "5.0.0"
        },
        {
            "integrations": "Google Chronicle Backstory",
            "playbookID": "Google Chronicle Backstory List IOCs - Test",
            "fromversion": "5.0.0"
        },
        {
            "integrations": "Google Chronicle Backstory",
            "playbookID": "Google Chronicle Backstory Reputation - Test",
            "fromversion": "5.0.0"
        },
        {
            "integrations": "Google Chronicle Backstory",
            "playbookID": "Google Chronicle Backstory List Events - Test",
            "fromversion": "5.0.0"
        },
        {
            "integrations": "Feodo Tracker IP Blocklist Feed",
            "instance_names": "feodo_tracker_ip_currently__active",
            "playbookID": "playbook-feodotrackeripblock_test_currently__active",
            "fromversion": "5.5.0"
        },
        {
            "integrations": "Feodo Tracker IP Blocklist Feed",
            "instance_names": "feodo_tracker_ip_30_days",
            "playbookID": "playbook-feodotrackeripblock_test_30_days",
            "fromversion": "5.5.0"
        },
        {
            "integrations": "Code42",
            "playbookID": "Code42-Test",
            "fromversion": "5.0.0",
            "timeout": 600
        },
        {
            "playbookID": "Code42 File Search Test",
            "integrations": "Code42",
            "fromversion": "5.0.0"
        },
        {
            "playbookID": "FetchIndicatorsFromFile-test",
            "fromversion": "5.5.0"
        },
        {
            "integrations": "RiskSense",
            "playbookID": "RiskSense Get Apps - Test"
        },
        {
            "integrations": "RiskSense",
            "playbookID": "RiskSense Get Host Detail - Test"
        },
        {
            "integrations": "RiskSense",
            "playbookID": "RiskSense Get Host Finding Detail - Test"
        },
        {
            "integrations": "RiskSense",
            "playbookID": "RiskSense Get Hosts - Test"
        },
        {
            "integrations": "RiskSense",
            "playbookID": "RiskSense Get Host Findings - Test"
        },
        {
            "integrations": "RiskSense",
            "playbookID": "RiskSense Get Unique Cves - Test"
        },
        {
            "integrations": "RiskSense",
            "playbookID": "RiskSense Get Unique Open Findings - Test"
        },
        {
            "integrations": "RiskSense",
            "playbookID": "RiskSense Get Apps Detail - Test"
        },
        {
            "integrations": "RiskSense",
            "playbookID": "RiskSense Apply Tag - Test"
        },
        {
            "integrations": "Indeni",
            "playbookID": "Indeni_test",
            "fromversion": "5.0.0"
        },
        {
            "integrations": "SafeBreach v2",
            "playbookID": "playbook-SafeBreach-Test",
            "fromversion": "5.5.0"
        },
        {
            "integrations": "AlienVault OTX TAXII Feed",
            "playbookID": "playbook-feedalienvaultotx_test",
            "fromversion": "5.5.0"
        },
        {
            "playbookID": "ExtractDomainAndFQDNFromUrlAndEmail-Test",
            "fromversion": "5.5.0"
        },
        {
            "integrations": "Cortex Data Lake",
            "playbookID": "Cortex Data Lake Test",
            "instance_names": "cdl_prod",
            "fromversion": "4.5.0"
        },
        {
            "integrations": "Cortex Data Lake",
            "playbookID": "Cortex Data Lake Test",
            "instance_names": "cdl_dev",
            "fromversion": "4.5.0"
        },
        {
            "integrations": "MongoDB",
            "playbookID": "MongoDB - Test"
        },
        {
            "integrations": "DNSDB_v2",
            "playbookID": "DNSDB-Test",
            "fromversion": "5.0.0"
        },
        {
            "playbookID": "DBotCreatePhishingClassifierV2FromFile-Test",
            "timeout": 60000,
            "fromversion": "6.1.0",
            "instance_names": "ml_dummy_prod",
            "integrations": "AzureWAF"
        },
        {
            "integrations": "IBM Resilient Systems",
            "playbookID": "IBM Resilient Systems Test"
        },
        {
            "integrations": [
                "Prisma Access",
                "Prisma Access Egress IP feed"
            ],
            "playbookID": "Prisma_Access_Egress_IP_Feed-Test",
            "timeout": 60000,
            "fromversion": "5.5.0",
            "nightly": true
        },
        {
            "integrations": "Prisma Access",
            "playbookID": "Prisma_Access-Test",
            "timeout": 60000,
            "fromversion": "5.5.0",
            "nightly": true
        },
        {
            "playbookID": "EvaluateMLModllAtProduction-Test",
            "fromversion": "5.5.0"
        },
        {
            "integrations": "Google IP Ranges Feed",
            "playbookID": "Fetch Indicators Test",
            "fromversion": "6.0.0"
        },
        {
            "integrations": "Azure AD Connect Health Feed",
            "playbookID": "FeedAzureADConnectHealth_Test",
            "fromversion": "5.5.0"
        },
        {
            "integrations": "Zoom Feed",
            "playbookID": "FeedZoom_Test",
            "fromversion": "5.5.0"
        },
        {
            "playbookID": "PCAP Analysis Test",
            "integrations": [
                "ipinfo",
                "WildFire-v2"
            ],
            "fromversion": "5.0.0",
            "timeout": 1200
        },
        {
            "integrations": "Workday",
            "playbookID": "Workday - Test",
            "fromversion": "5.0.0",
            "timeout": 600
        },
        {
            "integrations": "Unit42 Feed",
            "playbookID": "Unit42 Feed - Test",
            "fromversion": "5.5.0",
            "timeout": 600
        },
        {
            "integrations": "CrowdStrikeMalquery",
            "playbookID": "CrowdStrikeMalquery-Test",
            "fromversion": "5.0.0",
            "timeout": 2500
        },
        {
            "integrations": "Sixgill_Darkfeed",
            "playbookID": "Sixgill-Darkfeed_Test",
            "fromversion": "5.5.0"
        },
        {
            "playbookID": "hashIncidentFields-test",
            "fromversion": "4.5.0",
            "timeout": 60000
        },
        {
            "integrations": "RSA Archer v2",
            "playbookID": "Archer v2 - Test",
            "fromversion": "5.0.0",
            "timeout": 600
        },
        {
            "integrations": "WootCloud",
            "playbookID": "TestWootCloudPlaybook",
            "fromversion": "5.0.0"
        },
        {
            "integrations": "Ivanti Heat",
            "playbookID": "Ivanti Heat - Test"
        },
        {
            "integrations": "MicrosoftCloudAppSecurity",
            "playbookID": "MicrosoftCloudAppSecurity-Test"
        },
        {
            "integrations": "Blueliv ThreatCompass",
            "playbookID": "Blueliv_ThreatCompass_test",
            "fromversion": "5.0.0"
        },
        {
            "playbookID": "IncreaseIncidentSeverity-Test",
            "fromversion": "5.0.0"
        },
        {
            "integrations": "TrendMicro Cloud App Security",
            "playbookID": "playbook_TrendmicroCAS_Test",
            "fromversion": "5.0.0",
            "timeout": 300
        },
        {
            "playbookID": "IfThenElse-Test",
            "fromversion": "5.0.0"
        },
        {
            "integrations": "Imperva WAF",
            "playbookID": "Imperva WAF - Test"
        },
        {
            "integrations": "CheckPointFirewall_v2",
            "playbookID": "checkpoint-testplaybook",
            "timeout": 500,
            "nightly": true
        },
        {
            "playbookID": "FailedInstances - Test",
            "integrations": "Whois",
            "fromversion": "4.5.0"
        },
        {
            "integrations": "F5 ASM",
            "playbookID": "playbook-F5_ASM-Test",
            "timeout": 600,
            "fromversion": "5.0.0",
            "nightly": true
        },
        {
            "playbookID": "Hatching Triage - Detonate File",
            "integrations": "Hatching Triage",
            "fromversion": "5.5.0"
        },
        {
            "integrations": "Rundeck",
            "playbookID": "Rundeck_test",
            "fromversion": "5.5.0",
            "is_mockable": false
        },
        {
            "playbookID": "Field polling test",
            "timeout": 600,
            "fromversion": "5.0.0"
        },
        {
            "integrations": "Generic Webhook",
            "playbookID": "Generic Webhook - Test",
            "fromversion": "5.5.0"
        },
        {
            "integrations": "Palo Alto Networks Enterprise DLP",
            "playbookID": "Palo_Alto_Networks_Enterprise_DLP - Test",
            "fromversion": "5.0.0"
        },
        {
            "integrations": "Cryptocurrency",
            "playbookID": "Cryptocurrency-Test",
            "is_mockable": false
        },
        {
            "integrations": "Public DNS Feed",
            "playbookID": "Public_DNS_Feed_Test",
            "fromversion": "5.5.0"
        },
        {
            "integrations": "BitcoinAbuse",
            "playbookID": "BitcoinAbuse-test",
            "fromversion": "5.5.0"
        },
        {
            "integrations": "ExpanseV2",
            "playbookID": "ExpanseV2 Test",
            "fromversion": "6.0.0"
        },
        {
            "integrations": "FeedExpanse",
            "playbookID": "Feed Expanse Test",
            "fromversion": "6.0.0"
        },
        {
            "integrations": "MicrosoftGraphIdentityandAccess",
            "playbookID": "Identity & Access test playbook"
        },
        {
            "integrations": "MicrosoftPolicyAndComplianceAuditLog",
            "playbookID": "Audit Log - Test"
        },
        {
            "integrations": "Nutanix Hypervisor",
            "playbookID": "Nutanix-test"
        },
        {
            "integrations": "Azure Storage",
            "playbookID": "Azure Storage - Test"
        },
        {
            "integrations": "MicrosoftGraphApplications",
            "playbookID": "MSGraph Applications Test"
        },
        {
            "integrations": "EWS Extension Online Powershell v2",
            "playbookID": "EWS Extension: Powershell Online V2 Test",
            "fromversion": "6.0.0",
            "toversion": "6.0.9",
            "timeout": 250
        },
        {
            "integrations": "VirusTotal (API v3)",
            "playbookID": "VirusTotal (API v3) Detonate Test",
            "instance_names": [
                "virus_total_v3",
                "virus_total_v3_premium"
            ],
            "is_mockable": false
        },
        {
            "integrations": "VirusTotal (API v3)",
            "playbookID": "VirusTotalV3-test",
            "instance_names": [
                "virus_total_v3"
            ],
            "fromversion": "5.5.0"
        },
        {
            "integrations": "HostIo",
            "playbookID": "HostIo_Test"
        },
        {
            "playbookID": "CreateCertificate-Test",
            "fromversion": "5.5.0"
        },
        {
            "integrations": "LogPoint SIEM Integration",
            "playbookID": "LogPoint SIEM Integration - Test Playbook 1"
        },
        {
            "integrations": "LogPoint SIEM Integration",
            "playbookID": "LogPoint SIEM Integration - Test Playbook 2"
        },
        {
            "integrations": "Cisco Stealthwatch",
            "fromversion": "5.5.0",
            "playbookID": "Cisco Stealthwatch Test"
        },
        {
            "integrations": "cymulate_v2",
            "playbookID": "Cymulate V2 Test",
            "fromversion": "6.0.0"
        },
        {
            "integrations": "OpenCTI",
            "playbookID": "OpenCTI Test",
            "fromversion": "5.0.0"
        },
        {
            "integrations": "Microsoft Graph API",
            "playbookID": "Microsoft Graph API - Test",
            "fromversion": "5.0.0"
        },
        {
            "integrations": "QRadar v3",
            "playbookID": "QRadar_v3-test",
            "fromversion": "6.0.0"
        },
        {
            "playbookID": "DbotPredictOufOfTheBoxTest",
            "fromversion": "4.5.0",
            "timeout": 1000
        },
        {
            "playbookID": "DbotPredictOufOfTheBoxTestV2",
            "fromversion": "5.5.0",
            "timeout": 1000
        },
        {
            "integrations": "HPEArubaClearPass",
            "playbookID": "HPEArubaClearPass_TestPlaybook",
            "fromversion": "6.0.0"
        },
        {
            "integrations": "CrowdstrikeFalcon",
            "playbookID": "Get endpoint details - Generic - test",
            "fromversion": "5.5.0"
        },
        {
            "integrations": "CrowdstrikeFalcon",
            "playbookID": "Isolate and unisolate endpoint - test",
            "fromversion": "5.5.0"
        },
        {
            "integrations": "VirusTotal - Premium (API v3)",
            "playbookID": "VirusTotal Premium v3 TestPlaybook",
            "fromversion": "5.5.0"
        },
        {
            "integrations": "Armis",
            "playbookID": "Armis-Test",
            "fromversion": "5.5.0"
        },
        {
            "playbookID": "Tidy - Test",
            "integrations": [
                "AWS - EC2",
                "Demisto REST API",
                "Tidy"
            ],
            "instance_names": [
                "aws_alloacte_host"
            ],
            "fromversion": "6.0.0",
            "nightly": true
        },
        {
            "integrations": "Trend Micro Deep Security",
            "playbookID": "Trend Micro Deep Security - Test"
        },
        {
            "integrations": "Carbon Black Endpoint Standard",
            "playbookID": "carbonBlackEndpointStandardTestPlaybook",
            "fromversion": "5.5.0",
            "is_mockable": false
        },
        {
            "integrations": "Proofpoint TAP v2",
            "playbookID": "ProofpointTAP-Test"
        },
        {
            "integrations": "QualysV2",
            "playbookID": "QualysVulnerabilityManagement-Test",
            "fromversion": "5.5.0",
            "timeout": 3000
        },
        {
            "integrations": "ThreatExchange v2",
            "playbookID": "ThreatExchangeV2-test",
            "fromversion": "5.5.0"
        },
        {
            "integrations": "NetscoutAED",
            "playbookID": "NetscoutAED-Test",
            "fromversion": "5.5.0"
        },
        {
            "integrations": "VMware Workspace ONE UEM (AirWatch MDM)",
            "playbookID": "VMware Workspace ONE UEM (AirWatch MDM)-Test",
            "fromversion": "6.0.0"
        },
        {
            "integrations": "CarbonBlackLiveResponseCloud",
            "playbookID": "CarbonBlackLiveResponseCloud-Test",
            "fromversion": "5.5.0",
            "is_mockable": false
        },
        {
            "playbookID": "EDL Performance Test",
            "instance_names": "edl_auto",
            "integrations": [
                "EDL",
                "Create-Mock-Feed-Relationships"
            ],
            "fromversion": "6.0.0",
            "timeout": 3500,
            "memory_threshold": 900,
            "pid_threshold": 12,
            "context_print_dt": "EDLHey"
        },
        {
            "playbookID": "Export Indicators Performance Test",
            "instance_names": "eis_auto",
            "integrations": [
                "ExportIndicators",
                "Create-Mock-Feed-Relationships"
            ],
            "fromversion": "6.0.0",
            "timeout": 3500,
            "memory_threshold": 900,
            "pid_threshold": 12,
            "context_print_dt": "EISHey"
        },
        {
            "integrations": "jamf v2",
            "playbookID": "Jamf_v2_test",
            "fromversion": "5.5.0"
        },
        {
            "integrations": "GuardiCore v2",
            "playbookID": "GuardiCoreV2-Test",
            "fromversion": "6.0.0"
        },
        {
            "playbookID": "DBot Build Phishing Classifier Test - Multiple Algorithms",
            "timeout": 60000,
            "fromversion": "6.1.0",
            "instance_names": "ml_dummy_prod",
            "integrations": "AzureWAF"
        },
        {
            "integrations": [
                "AutoFocus Daily Feed",
                "Demisto REST API"
            ],
            "playbookID": "Fetch Indicators Test",
            "fromversion": "6.0.0",
            "is_mockable": false,
            "timeout": 2400
        },
        {
            "integrations": "SOCRadarIncidents",
            "playbookID": "SOCRadarIncidents-Test"
        },
        {
            "integrations": "SOCRadarThreatFusion",
            "playbookID": "SOCRadarThreatFusion-Test"
        },
        {
            "integrations": "TheHive Project",
            "playbookID": "Playbook_TheHiveProject_Test",
            "fromversion": "6.0.0"
        },
        {
            "integrations": [
                "ServiceNow v2",
                "Demisto REST API"
            ],
            "playbookID": "Fetch Incidents Test",
            "instance_names": "snow_basic_auth",
            "fromversion": "6.0.0",
            "is_mockable": false,
            "timeout": 2400
        },
        {
            "integrations": ["MalwareBazaar Feed", "Demisto REST API"],
            "playbookID": "Fetch Indicators Test",
            "fromversion": "6.0.0",
            "is_mockable": false,
            "instance_names": "malwarebazzar_auto",
            "timeout": 2400
        },
        {
            "playbookID": "SolarWinds-Test",
            "fromversion": "5.5.0",
            "integrations": [
                "SolarWinds"
            ]
        },
        {
            "playbookID": "BastilleNetworks-Test",
            "fromversion": "5.0.0",
            "integrations": [
                "Bastille Networks"
            ]
        },
        {
            "playbookID": "bc993d1a-98f5-4554-8075-68a38004c119",
            "fromversion": "5.0.0",
            "integrations": [
                "Gamma"
            ]
        },
        {
            "playbookID": "Service Desk Plus (On-Premise) Test",
            "fromversion": "5.0.0",
            "integrations": [
                "ServiceDeskPlus (On-Premise)"
            ]
        },
        {
            "playbookID": "IronDefense Test",
            "fromversion": "5.0.0",
            "integrations": [
                "IronDefense"
            ]
        },
        {
            "playbookID": "AgariPhishingDefense-Test",
            "fromversion": "5.0.0",
            "integrations": [
                "Agari Phishing Defense"
            ]
        },
        {
            "playbookID": "SecurityIntelligenceServicesFeed - Test",
            "fromversion": "5.5.0",
            "integrations": [
                "SecurityIntelligenceServicesFeed"
            ]
        },
        {
            "playbookID": "FeedTalosTestPlaybook",
            "fromversion": "5.5.0",
            "integrations": [
                "Talos Feed"
            ]
        },
        {
            "playbookID": "Netscout Arbor Sightline - Test Playbook",
            "fromversion": "5.5.0",
            "integrations": [
                "NetscoutArborSightline"
            ]
        },
        {
            "playbookID": "test_MsGraphFiles",
            "fromversion": "5.0.0",
            "integrations": [
                "Microsoft_Graph_Files"
            ]
        },
        {
            "playbookID": "AlphaVantage Test Playbook",
            "fromversion": "6.0.0",
            "integrations": [
                "AlphaVantage"
            ]
        },
        {
            "playbookID": "Azure SQL - Test",
            "fromversion": "5.0.0",
            "integrations": [
                "Azure SQL Management"
            ]
        },
        {
            "playbookID": "Sophos Central Test",
            "fromversion": "5.0.0",
            "integrations": [
                "Sophos Central"
            ]
        },
        {
            "playbookID": "Microsoft Graph Groups - Test",
            "fromversion": "5.0.0",
            "integrations": [
                "Microsoft Graph Groups"
            ]
        },
        {
            "playbookID": "Humio-Test",
            "fromversion": "5.0.0",
            "integrations": [
                "Humio"
            ]
        },
        {
            "playbookID": "Blueliv_ThreatContext_test",
            "fromversion": "5.0.0",
            "integrations": [
                "Blueliv ThreatContext"
            ]
        },
        {
            "playbookID": "Darktrace Test Playbook",
            "fromversion": "6.0.0",
            "integrations": [
                "Darktrace"
            ]
        },
        {
            "playbookID": "Recorded Future Test Playbook",
            "fromversion": "5.0.0",
            "integrations": [
                "Recorded Future v2"
            ]
        },
        {
            "playbookID": "get_file_sample_by_hash_-_cylance_protect_-_test",
            "fromversion": "5.0.0",
            "integrations": [
                "Cylance Protect v2"
            ]
        },
        {
            "playbookID": "EDL Indicator Performance Test",
            "fromversion": "6.0.0"
        },
        {
            "playbookID": "EDL Performance Test - Concurrency",
            "fromversion": "6.0.0"
        },
        {
            "playbookID": "Venafi - Test",
            "fromversion": "5.0.0",
            "integrations": [
                "Venafi"
            ]
        },
        {
            "playbookID": "3da36d51-3cdf-4120-882a-cee03b038b89",
            "fromversion": "5.0.0",
            "integrations": [
                "FortiManager"
            ]
        },
        {
            "playbookID": "X509Certificate Test Playbook",
            "fromversion": "6.0.0"
        },
        {
            "playbookID": "Pcysys-Test",
            "fromversion": "5.0.0",
            "integrations": [
                "Pentera"
            ]
        },
        {
            "playbookID": "Pentera Run Scan and Create Incidents - Test",
            "fromversion": "5.0.0",
            "integrations": [
                "Pentera"
            ]
        },
        {
            "playbookID": "Google Chronicle Backstory List Detections - Test",
            "fromversion": "5.0.0",
            "integrations": [
                "Google Chronicle Backstory"
            ]
        },
        {
            "playbookID": "Google Chronicle Backstory List Rules - Test",
            "fromversion": "5.0.0",
            "integrations": [
                "Google Chronicle Backstory"
            ]
        },
        {
            "playbookID": "McAfee ESM v2 - Test",
            "fromversion": "5.0.0",
            "integrations": [
                "McAfee ESM v2"
            ]
        },
        {
            "playbookID": "McAfee ESM Watchlists - Test",
            "fromversion": "5.0.0",
            "integrations": [
                "McAfee ESM v2"
            ]
        },
        {
            "playbookID": "Acalvio Sample Playbook",
            "fromversion": "5.0.0",
            "integrations": [
                "Acalvio ShadowPlex"
            ]
        },
        {
            "playbookID": "playbook-SophosXGFirewall-test",
            "fromversion": "5.0.0",
            "integrations": [
                "sophos_firewall"
            ]
        },
        {
            "playbookID": "CircleCI-Test",
            "fromversion": "5.5.0",
            "integrations": [
                "CircleCI"
            ]
        },
        {
            "playbookID": "XMCyberIntegration-Test",
            "fromversion": "6.0.0",
            "integrations": [
                "XMCyber"
            ]
        },
        {
            "playbookID": "a60ae34e-7a00-4a06-81ca-2ca6ea1d58ba",
            "fromversion": "6.0.0",
            "integrations": [
                "AnsibleAlibabaCloud"
            ]
        },
        {
            "playbookID": "Carbon Black Enterprise EDR Process Search Test",
            "fromversion": "5.0.0",
            "integrations": [
                "Carbon Black Enterprise EDR"
            ]
        },
        {
            "playbookID": "Logzio - Test",
            "fromversion": "5.0.0",
            "integrations": [
                "Logz.io"
            ]
        },
        {
            "playbookID": "PAN-OS Create Or Edit Rule Test",
            "fromversion": "6.1.0",
            "integrations": [
                "Panorama"
            ]
        },
        {
            "playbookID": "GoogleCloudSCC-Test",
            "fromversion": "5.0.0",
            "integrations": [
                "GoogleCloudSCC"
            ]
        },
        {
            "playbookID": "SailPointIdentityNow-Test",
            "fromversion": "6.0.0",
            "integrations": [
                "SailPointIdentityNow"
            ]
        },
        {
            "playbookID": "playbook-Cyberint_Test",
            "fromversion": "5.0.0",
            "integrations": [
                "cyberint"
            ]
        },
        {
            "playbookID": "Druva-Test",
            "fromversion": "5.0.0",
            "integrations": [
                "Druva Ransomware Response"
            ]
        },
        {
            "playbookID": "LogPoint SIEM Integration - Test Playbook 3",
            "fromversion": "6.0.0",
            "integrations": [
                "LogPoint SIEM Integration"
            ]
        },
        {
            "playbookID": "TestGraPlayBook",
            "fromversion": "5.0.0",
            "integrations": [
                "Gurucul-GRA"
            ]
        },
        {
            "playbookID": "TestGreatHornPlaybook",
            "fromversion": "6.0.0",
            "integrations": [
                "GreatHorn"
            ]
        },
        {
            "playbookID": "Microsoft Defender Advanced Threat Protection - Test",
            "fromversion": "5.0.0",
            "integrations": [
                "Microsoft Defender Advanced Threat Protection"
            ]
        },
        {
            "playbookID": "Polygon-Test",
            "fromversion": "5.0.0",
            "integrations": [
                "Group-IB TDS Polygon"
            ]
        },
        {
            "playbookID": "TrustwaveSEG-Test",
            "fromversion": "5.0.0",
            "integrations": [
                "trustwave secure email gateway"
            ]
        },
        {
            "playbookID": "MicrosoftGraphMail-Test",
            "fromversion": "5.0.0",
            "integrations": [
                "MicrosoftGraphMail"
            ]
        },
        {
            "playbookID": "PassiveTotal_v2-Test",
            "fromversion": "5.0.0",
            "integrations": [
                "PassiveTotal v2",
                "PassiveTotal"
            ]
        },
        {
            "playbookID": "02ea5cef-3169-4b17-8f4d-604b44e6348a",
            "fromversion": "5.0.0",
            "integrations": [
                "Cognni"
            ]
        },
        {
            "playbookID": "playbook-InsightIDR-test",
            "fromversion": "5.0.0",
            "integrations": [
                "Rapid7 InsightIDR"
            ]
        },
        {
            "playbookID": "Cofense Intelligence v2 test",
            "fromversion": "5.5.0",
            "integrations": [
                "CofenseIntelligenceV2"
            ]
        },
        {
            "playbookID": "opsgenie-test-playbook",
            "fromversion": "6.0.0",
            "integrations": [
                "Opsgeniev2"
            ]
        },
        {
            "playbookID": "FraudWatch-Test",
            "fromversion": "5.0.0",
            "integrations": [
                "FraudWatch"
            ]
        },
        {
            "playbookID": "SepioPrimeAPI-Test",
            "fromversion": "5.0.0",
            "integrations": [
                "Sepio"
            ]
        },
        {
            "playbookID": "SX - PC - Test Playbook",
            "fromversion": "5.5.0",
            "integrations": [
                "PingCastle"
            ]
        },
        {
            "playbookID": "JARM-Test",
            "fromversion": "5.0.0",
            "integrations": [
                "JARM"
            ]
        },
        {
            "playbookID": "Playbook-HYASInsight-Test",
            "fromversion": "6.0.0",
            "integrations": [
                "HYAS Insight"
            ]
        },
        {
            "playbookID": "ConcentricAI Demo Playbook",
            "fromversion": "6.0.0",
            "integrations": [
                "ConcentricAI"
            ]
        },
        {
            "playbookID": "Cyberpion-Test",
            "fromversion": "6.0.0",
            "integrations": [
                "Cyberpion"
            ]
        },
        {
            "playbookID": "CrowdStrike OpenAPI - Test",
            "fromversion": "6.0.0",
            "integrations": [
                "CrowdStrike OpenAPI"
            ]
        },
        {
            "playbookID": "Smokescreen IllusionBLACK-Test",
            "fromversion": "5.0.0",
            "integrations": [
                "Smokescreen IllusionBLACK"
            ]
        },
        {
            "playbookID": "TestCymptomPlaybook",
            "fromversion": "5.0.0",
            "integrations": [
                "Cymptom"
            ]
        },
        {
            "playbookID": "GitLab-test-playbook",
            "fromversion": "6.0.0",
            "integrations": [
                "GitLab",
                "LGTM",
                "MinIO",
                "Docker Engine API"
            ]
        },
        {
            "playbookID": "LGTM-test-playbook",
            "fromversion": "6.0.0",
            "integrations": [
                "GitLab",
                "LGTM",
                "MinIO",
                "Docker Engine API"
            ]
        },
        {
            "playbookID": "playbook-MinIO-Test",
            "fromversion": "6.0.0",
            "integrations": [
                "GitLab",
                "LGTM",
                "MinIO",
                "Docker Engine API"
            ]
        },
        {
            "playbookID": "MSGraph_DeviceManagement_Test",
            "fromversion": "5.0.0",
            "integrations": [
                "Microsoft Graph Device Management"
            ]
        },
        {
            "playbookID": "G Suite Security Alert Center-Test",
            "fromversion": "5.0.0",
            "integrations": [
                "G Suite Security Alert Center"
            ]
        },
        {
            "playbookID": "VerifyOOBV2Predictions-Test",
            "fromversion": "5.5.0"
        },
        {
            "playbookID": "PAN OS EDL Management - Test",
            "fromversion": "5.0.0",
            "integrations": [
                "palo_alto_networks_pan_os_edl_management"
            ]
        },
        {
            "playbookID": "Group-IB Threat Intelligence & Attribution-Test",
            "fromversion": "6.0.0",
            "integrations": [
                "Group-IB Threat Intelligence & Attribution Feed",
                "Group-IB Threat Intelligence & Attribution"
            ]
        },
        {
            "playbookID": "CounterCraft - Test",
            "fromversion": "5.0.0",
            "integrations": [
                "CounterCraft Deception Director"
            ]
        },
        {
            "playbookID": "Microsoft Graph Security Test",
            "fromversion": "5.0.0",
            "integrations": [
                "Microsoft Graph"
            ]
        },
        {
            "playbookID": "Azure Kubernetes Services - Test",
            "fromversion": "5.0.0",
            "integrations": [
                "Azure Kubernetes Services"
            ]
        },
        {
            "playbookID": "Cortex XDR - IOC - Test without fetch",
            "fromversion": "5.5.0",
            "integrations": [
                "Cortex XDR - IR",
                "Cortex XDR - IOC"
            ]
        },
        {
            "playbookID": "PaloAltoNetworks_IoT-Test",
            "fromversion": "5.0.0",
            "integrations": [
                "Palo Alto Networks IoT"
            ]
        },
        {
            "playbookID": "GreyNoise-Test",
            "fromversion": "5.5.0",
            "integrations": [
                "GreyNoise Community",
                "GreyNoise"
            ]
        },
        {
            "playbookID": "xMatters-Test",
            "fromversion": "5.5.0",
            "integrations": [
                "xMatters"
            ]
        },
        {
            "playbookID": "TestCentrifyPlaybook",
            "fromversion": "6.0.0",
            "integrations": [
                "Centrify Vault"
            ]
        },
        {
            "playbookID": "Infinipoint-Test",
            "fromversion": "5.0.0",
            "integrations": [
                "Infinipoint"
            ]
        },
        {
            "playbookID": "CyrenThreatInDepth-Test",
            "fromversion": "6.0.0",
            "integrations": [
                "CyrenThreatInDepth"
            ]
        },
        {
            "playbookID": "CVSS Calculator Test",
            "fromversion": "5.0.0"
        },
        {
            "playbookID": "7d8ac1af-2d1e-4ed9-875c-d3257d2c6830",
            "fromversion": "6.0.0",
            "integrations": [
                "AnsibleHCloud"
            ]
        },
        {
            "playbookID": "Archer-Test-Playbook",
            "fromversion": "5.0.0",
            "integrations": [
                "RSA Archer",
                "RSA Archer v2"
            ]
        },
        {
            "playbookID": "SMB test",
            "fromversion": "5.0.0",
            "integrations": [
                "Server Message Block (SMB) v2",
                "Server Message Block (SMB)"
            ]
        },
        {
            "playbookID": "Cymulate V1 Test",
            "fromversion": "6.0.0",
            "integrations": [
                "cymulate_v2",
                "Cymulate"
            ]
        },
        {
            "playbookID": "TestUptycs",
            "fromversion": "5.0.0",
            "integrations": [
                "Uptycs"
            ]
        },
        {
            "playbookID": "Microsoft Graph Calendar - Test",
            "fromversion": "5.0.0",
            "integrations": [
                "Microsoft Graph Calendar"
            ]
        },
        {
            "playbookID": "VMRay-Test-URL",
            "fromversion": "5.5.0",
            "integrations": [
                "vmray"
            ]
        },
        {
            "playbookID": "Thycotic-Test",
            "fromversion": "6.0.0",
            "integrations": [
                "Thycotic"
            ]
        },
        {
            "playbookID": "Test Playbook TrendMicroDDA",
            "fromversion": "5.0.0",
            "integrations": [
                "Trend Micro Deep Discovery Analyzer Beta"
            ]
        },
        {
            "playbookID": "CrowdStrike_Falcon_X_-Test-Detonate_URL",
            "fromversion": "5.0.0",
            "integrations": [
                "CrowdStrike Falcon X"
            ]
        },
        {
            "playbookID": "CrowdStrike_Falcon_X_-Test-Detonate_File",
            "fromversion": "5.0.0",
            "integrations": [
                "CrowdStrike Falcon X"
            ]
        },
        {
            "playbookID": "Phishing - Core - Test - Actual Incident",
            "fromversion": "6.0.0",
            "timeout": 4600,
            "integrations": [
                "EWS Mail Sender",
                "Demisto REST API",
                "Rasterize"
            ],
            "memory_threshold": 200
        },
        {
            "playbookID": "Phishing v2 - Test - Actual Incident",
            "fromversion": "6.0.0"
        },
        {
            "playbookID": "PCAP Search test",
            "fromversion": "5.0.0"
        },
        {
            "playbookID": "PCAP Parsing And Indicator Enrichment Test",
            "fromversion": "5.0.0"
        },
        {
            "playbookID": "PCAP File Carving Test",
            "fromversion": "5.0.0"
        },
        {
            "playbookID": "Trello Test",
            "fromversion": "6.0.0",
            "integrations": [
                "Trello"
            ]
        },
        {
            "playbookID": "Google Drive Permissions Test",
            "fromversion": "5.0.0",
            "integrations": [
                "GoogleDrive"
            ]
        },
        {
            "playbookID": "RiskIQDigitalFootprint-Test",
            "fromversion": "5.5.0",
            "integrations": [
                "RiskIQDigitalFootprint"
            ]
        },
        {
            "playbookID": "playbook-feodoteackerhash_test",
            "fromversion": "5.5.0",
            "integrations": [
                "Feodo Tracker IP Blocklist Feed",
                "Feodo Tracker Hashes Feed"
            ]
        },
        {
            "playbookID": "playbook-feodotrackeripblock_test",
            "fromversion": "5.5.0",
            "integrations": [
                "Feodo Tracker IP Blocklist Feed",
                "Feodo Tracker Hashes Feed"
            ]
        },
        {
            "playbookID": "CyberTotal_TestPlaybook",
            "fromversion": "5.0.0",
            "integrations": [
                "CyberTotal"
            ]
        },
        {
            "playbookID": "Deep_Instinct-Test",
            "fromversion": "5.0.0",
            "integrations": [
                "Deep Instinct"
            ]
        },
        {
            "playbookID": "Zabbix - Test",
            "fromversion": "5.0.0",
            "integrations": [
                "Zabbix"
            ]
        },
        {
            "playbookID": "GCS Object Policy (ACL) - Test",
            "fromversion": "5.0.0",
            "integrations": [
                "Google Cloud Storage"
            ]
        },
        {
            "playbookID": "GCS Bucket Management - Test",
            "fromversion": "5.0.0",
            "integrations": [
                "Google Cloud Storage"
            ]
        },
        {
            "playbookID": "GCS Bucket Policy (ACL) - Test",
            "fromversion": "5.0.0",
            "integrations": [
                "Google Cloud Storage"
            ]
        },
        {
            "playbookID": "GCS Object Operations - Test",
            "fromversion": "5.0.0",
            "integrations": [
                "Google Cloud Storage"
            ]
        },
        {
            "playbookID": "OpenLDAP - Test",
            "fromversion": "5.0.0",
            "integrations": [
                "OpenLDAP"
            ]
        },
        {
            "playbookID": "Splunk-Test",
            "fromversion": "5.0.0",
            "integrations": [
                "SplunkPy"
            ]
        },
        {
            "playbookID": "SplunkPySearch_Test",
            "fromversion": "5.0.0",
            "integrations": [
                "SplunkPy"
            ]
        },
        {
            "playbookID": "SplunkPy KV commands",
            "fromversion": "5.0.0",
            "integrations": [
                "SplunkPy"
            ]
        },
        {
            "playbookID": "SplunkPy-Test-V2",
            "fromversion": "5.0.0",
            "integrations": [
                "SplunkPy"
            ]
        },
        {
            "playbookID": "FireEye-Detection-on-Demand-Test",
            "fromversion": "6.0.0",
            "integrations": [
                "FireEye Detection on Demand"
            ]
        },
        {
            "playbookID": "TestIPQualityScorePlaybook",
            "fromversion": "5.0.0",
            "integrations": [
                "IPQualityScore"
            ]
        },
        {
            "playbookID": "Send Email To Recipients",
            "fromversion": "5.0.0",
            "integrations": [
                "EWS Mail Sender"
            ]
        },
        {
            "playbookID": "Endace-Test",
            "fromversion": "5.0.0",
            "integrations": [
                "Endace"
            ]
        },
        {
            "playbookID": "StringToArray_test",
            "fromversion": "6.0.0"
        },
        {
            "playbookID": "URLSSLVerification_test",
            "fromversion": "5.0.0"
        },
        {
            "playbookID": "playbook-SearchIncidentsV2InsideGenericPollng-Test",
            "fromversion": "5.0.0"
        },
        {
            "playbookID": "IsRFC1918-Test",
            "fromversion": "5.0.0"
        },
        {
            "playbookID": "Base64 File in List Test",
            "fromversion": "5.0.0"
        },
        {
            "playbookID": "DbotAverageScore-Test",
            "fromversion": "5.0.0"
        },
        {
            "playbookID": "ExtractEmailV2-Test",
            "fromversion": "5.5.0"
        },
        {
            "playbookID": "IsUrlPartOfDomain Test",
            "fromversion": "5.0.0"
        },
        {
            "playbookID": "URLEncode-Test",
            "fromversion": "5.0.0"
        },
        {
            "playbookID": "IsIPInRanges - Test",
            "fromversion": "5.0.0"
        },
        {
            "playbookID": "Delete Context Subplaybook Test",
            "fromversion": "5.0.0"
        },
        {
            "playbookID": "TruSTAR v2-Test",
            "fromversion": "5.0.0",
            "integrations": [
                "TruSTAR v2",
                "TruSTAR"
            ]
        },
        {
            "playbookID": "Relationships scripts - Test",
            "fromversion": "6.2.0"
        },
        {
            "playbookID": "Test-CreateDBotScore-With-Reliability",
            "fromversion": "6.0.0"
        },
        {
            "playbookID": "ValidateContent - Test",
            "fromversion": "5.5.0"
        },
        {
            "playbookID": "DeleteContext-auto-subplaybook-test",
            "fromversion": "5.0.0"
        },
        {
            "playbookID": "Process Email - Generic - Test - Actual Incident",
            "fromversion": "6.0.0",
            "integrations": [
                "XsoarPowershellTesting",
                "Create-Mock-Feed-Relationships"
            ],
            "memory_threshold": 160
        },
        {
            "playbookID": "Analyst1 Integration Demonstration - Test",
            "fromversion": "5.0.0",
            "integrations": [
                "Analyst1",
                "illuminate"
            ]
        },
        {
            "playbookID": "Analyst1 Integration Test",
            "fromversion": "5.0.0",
            "integrations": [
                "Analyst1",
                "illuminate"
            ]
        },
        {
            "playbookID": "Cofense Triage v3-Test",
            "fromversion": "6.0.0",
            "integrations": [
                "Cofense Triage v2",
                "Cofense Triage v3",
                "Cofense Triage"
            ]
        },
        {
            "playbookID": "SailPointIdentityIQ-Test",
            "fromversion": "6.0.0",
            "integrations": [
                "SailPointIdentityIQ"
            ]
        },
        {
            "playbookID": "Test - ExtFilter",
            "fromversion": "5.0.0"
        },
        {
            "playbookID": "Test - ExtFilter Main",
            "fromversion": "5.0.0"
        },
        {
            "playbookID": "Microsoft Teams - Test",
            "fromversion": "5.0.0",
            "integrations": [
                "Microsoft Teams Management",
                "Microsoft Teams"
            ]
        },
        {
            "playbookID": "TestTOPdeskPlaybook",
            "fromversion": "5.0.0",
            "integrations": [
                "TOPdesk"
            ]
        },
        {
            "integrations": "Cortex XDR - XQL Query Engine",
            "playbookID": "Cortex XDR - XQL Query - Test",
            "fromversion": "6.2.0"
        },
        {
            "playbookID": "ListUsedDockerImages - Test",
            "fromversion": "6.1.0"
        },
        {
            "integrations": "CustomIndicatorDemo",
            "playbookID": "playbook-CustomIndicatorDemo-test"
        },
        {
            "integrations": "Azure Sentinel",
            "fromversion": "5.5.0",
            "is_mockable": false,
            "playbookID": "TestAzureSentinelPlaybookV2"
        },
        {
            "integrations": "AnsibleAlibabaCloud",
            "playbookID": "Test-AlibabaCloud"
        },
        {
            "integrations": "AnsibleAzure",
            "playbookID": "Test-AnsibleAzure"
        },
        {
            "integrations": "AnsibleCiscoIOS",
            "playbookID": "Test-AnsibleCiscoIOS"
        },
        {
            "integrations": "AnsibleCiscoNXOS",
            "playbookID": "Test-AnsibleCiscoNXOS"
        },
        {
            "integrations": "AnsibleHCloud",
            "playbookID": "Test-AnsibleHCloud"
        },
        {
            "integrations": "AnsibleKubernetes",
            "playbookID": "Test-AnsibleKubernetes"
        },
        {
            "integrations": "AnsibleLinux",
            "playbookID": "Test-AnsibleLinux"
        },
        {
            "integrations": "AnsibleMicrosoftWindows",
            "playbookID": "Test-AnsibleWindows"
        },
        {
            "integrations": "AnsibleVMware",
            "playbookID": "Test-AnsibleVMware"
        },
        {
            "integrations": "Anomali ThreatStream",
            "playbookID": "Anomali_ThreatStream_Test"
        },
        {
            "integrations": "Anomali ThreatStream v2",
            "playbookID": "ThreatStream-Test"
        },
        {
            "integrations": "Anomali ThreatStream v3",
            "fromversion": "6.0.0",
            "playbookID": "ThreatStream-Test"
        },
        {
            "integrations": ["AutoFocusTagsFeed", "Demisto REST API"],
            "playbookID": "AutoFocusTagsFeed-test",
            "timeout": 300
        },
        {
            "integrations": ["Unit42IntelObjectsFeed", "Demisto REST API"],
            "playbookID": "Unit42 Intel Objects Feed - Test",
            "timeout": 300
        },
        {
            "playbookID": "Tanium Threat Response V2 Test",
            "integrations": ["Tanium Threat Response v2", "Demisto REST API"],
            "fromversion": "6.0.0",
            "timeout": 3000
        },
        {
            "playbookID": "IndicatorMaliciousRatioCalculation_test",
            "fromversion": "5.0.0"
        },
        {
            "playbookID": "MISPfeed Test",
            "fromversion": "5.5.0",
            "integrations": [
                "MISP Feed"
            ]
        },
        {
            "integrations": [
                "MISP Feed",
                "Demisto REST API"
            ],
            "playbookID": "Fetch Indicators Test",
            "fromversion": "6.0.0",
            "is_mockable": false,
            "instance_names": "MISP_feed_instance",
            "timeout": 2400
        },
        {
            "playbookID": "Get Original Email - Microsoft Graph Mail - test",
            "fromversion": "6.1.0",
            "integrations": [
                "MicrosoftGraphMail"
            ],
            "instance_names": "ms_graph_mail_dev_no_oproxy"
        },
        {
            "playbookID": "Get Original Email - Gmail v2 - test",
            "fromversion": "6.1.0",
            "integrations": [
                "Gmail"
            ]
        },
        {
            "playbookID": "Get Original Email - EWS v2 - test",
            "fromversion": "6.1.0",
            "integrations": [
                "EWS v2"
            ],
            "instance_names": "ewv2_regular"
       },
       {
            "integrations": [
                "Demisto REST API"
            ],
            "playbookID": "GetTasksWithSections SetIRProcedures end to end test",
            "fromversion": "6.0.0"
        },
        {
<<<<<<< HEAD
          "integrations": "Azure Key Vault",
          "playbookID": "playbook-AzureKeyVault-Test",
          "fromversion": "6.0.1"
=======
            "scripts": [
                "SplunkShowAsset",
                "SplunkShowDrilldown",
                "SplunkShowIdentity"
            ],
            "playbookID": "SplunkShowEnrichment"
        },
        {
            "integrations": "MalwareBazaar",
            "playbookID": "MalwareBazaar_Test",
            "fromversion": "6.0.0"
        },
        {
            "playbookID": "test_AssignToNextShiftOOO",
            "fromversion": "5.5.0"
>>>>>>> 9f6c9281
        }
    ],
    "skipped_tests": {
        "MISP V2 Test": "The integration is deprecated as we released MISP V3",
        "Zscaler Test": "We won't get license (Issues 40157,17784)",
        "Github IAM - Test Playbook": "Issue 32383",
        "O365-SecurityAndCompliance-ContextResults-Test":  "Issue 38900",
        "Calculate Severity - Standard - Test": "Issue 32715",
        "Calculate Severity - Generic v2 - Test": "Issue 32716",
        "Workday - Test": "No credentials Issue 29595",
        "Tidy - Test": "Will run it manually.",
        "Protectwise-Test": "Issue 28168",
        "TestDedupIncidentsPlaybook": "Issue 24344",
        "CreateIndicatorFromSTIXTest": "Issue 24345",
        "Endpoint data collection test": "Uses a deprecated playbook called Endpoint data collection",
        "Prisma_Access_Egress_IP_Feed-Test": "unskip after we will get Prisma Access instance - Issue 27112",
        "Prisma_Access-Test": "unskip after we will get Prisma Access instance - Issue 27112",
        "Symantec Deepsight Test": "Issue 22971",
        "TestProofpointFeed": "Issue 22229",
        "Symantec Data Loss Prevention - Test": "Issue 20134",
        "NetWitness Endpoint Test": "Issue 19878",
        "InfoArmorVigilanteATITest": "Test issue 17358",
        "ArcSight Logger test": "Issue 19117",
        "3da2e31b-f114-4d7f-8702-117f3b498de9": "Issue 19837",
        "d66e5f86-e045-403f-819e-5058aa603c32": "pr 3220",
        "IntSights Mssp Test": "Issue #16351",
        "fd93f620-9a2d-4fb6-85d1-151a6a72e46d": "Issue 19854",
        "Test Playbook TrendMicroDDA": "Issue 16501",
        "ssdeepreputationtest": "Issue #20953",
        "C2sec-Test": "Issue #21633",
        "ThreatConnect v2 - Test": "Issue 26782",
        "Email Address Enrichment - Generic v2.1 - Test": "Issue 26785",
        "Tanium v2 - Test": "Issue 26822",
        "Fidelis Elevate Network": "Issue 26453",
        "Cortex XDR - IOC - Test": "Issue 37957",
        "PAN-OS Query Logs For Indicators Test": "Issue 28753",
        "TCPUtils-Test": "Issue 29677",
        "Polygon-Test": "Issue 29060",
        "AttackIQ - Test": "Issue 29774",
        "Azure Compute - Test": "Issue 28056",
        "forcepoint test": "Issue 28043",
        "Test-VulnDB": "Issue 30875",
        "Malware Domain List Active IPs Feed Test": "Issue 30878",
        "CuckooTest": "Issue 25601",
        "PhishlabsIOC_DRP-Test": "Issue 29589",
        "Carbon Black Live Response Test": "Issue 28237",
        "FeedThreatConnect-Test": "Issue 32317",
        "Palo_Alto_Networks_Enterprise_DLP - Test": "Issue 32568",
        "JoeSecurityTestDetonation": "Issue 25650",
        "JoeSecurityTestPlaybook": "Issue 25649",
        "Cortex Data Lake Test": "Issue 24346",
        "Phishing - Cre - Test - Incident Starter": "Issue 26784",
        "Test Playbook McAfee ATD": "Issue 33409",
        "Detonate Remote File From URL -McAfee-ATD - Test": "Issue 33407",
        "Test Playbook McAfee ATD Upload File": "Issue 33408",
        "Trend Micro Apex - Test": "Issue 27280",
        "Microsoft Defender - ATP - Indicators Test": "Issue 29279",
        "Test-BPA": "Issue 28406",
        "Test-BPA_Integration": "Issue 28236",
        "TestTOPdeskPlaybook": "Issue 35412",
        "PAN-OS EDL Setup v3 Test": "Issue 35386",
        "GmailTest": "Issue 27057",
        "get_file_sample_by_hash_-_cylance_protect_-_test": "Issue 28823",
        "Carbon Black Enterprise EDR Test": "Issue 29775",
        "VirusTotal (API v3) Detonate Test": "Issue 36004",
        "FailedInstances - Test": "Issue 33218",
        "PAN-OS DAG Configuration Test": "Issue 19205",
        "Service Desk Plus - Generic Polling Test": "Issue 30798",
        "get_original_email_-_ews-_test": "Issue 27571",
        "Trend Micro Deep Security - Test": "outsourced",
        "Microsoft Teams - Test": "Issue 38263",
        "QualysVulnerabilityManagement-Test": "Issue 38640",
        "EWS Extension: Powershell Online V2 Test": "Issue 39008",
        "O365 - EWS - Extension - Test": "Issue 39008",
        "Majestic Million Test Playbook": "Issue 30931",
        "iDefense_v2_Test": "Issue 40126",
        "EWS Mail Sender Test": "Issue 27944",
        "McAfee ESM v2 - Test v10.3.0": "Issue 35616",
        "Feed iDefense Test": "Issue 34035",
        "McAfee ESM v2 - Test v10.2.0": "Issue 35670",
        "McAfee ESM Watchlists - Test v10.3.0": "Issue 37130",
        "McAfee ESM Watchlists - Test v10.2.0": "Issue 39389",
        "Microsoft Teams Management - Test": "Issue 33410",
        "RedLockTest": "Issue 24600",
        "MicrosoftGraphMail-Test_prod": "Issue 40125",
        "Detonate URL - WildFire v2.1 - Test": "Issue 40834",
        "Domain Enrichment - Generic v2 - Test": "Issue 40862",
        "palo_alto_panorama_test_pb": "Issue 34371",
        "TestIPQualityScorePlaybook": "Issue 40915",
        "VerifyOOBV2Predictions-Test": "Issue 37947",
        "HybridAnalysis-Test": "Issue 26599",
        "Infoblox Test": "Issue 25651",
        "Carbon Black Edr - Test": "Issue 40132",
        "Phishing v2 - Test - Actual Incident": "Issue 41322",
        "Kaspersky Security Center - Test": "Issue 36487",
        "carbonBlackEndpointStandardTestPlaybook": "Issue 36936"
    },
    "skipped_integrations": {

        "_comment1": "~~~ NO INSTANCE ~~~",
        "Ipstack": "Usage limit reached (Issue 38063)",
        "AnsibleAlibabaCloud": "No instance - issue 40447",
        "AnsibleAzure": "No instance - issue 40447",
        "AnsibleCiscoIOS": "No instance - issue 40447",
        "AnsibleCiscoNXOS": "No instance - issue 40447",
        "AnsibleHCloud": "No instance - issue 40447",
        "AnsibleKubernetes": "No instance - issue 40447",
        "AnsibleACME": "No instance - issue 40447",
        "AnsibleDNS": "No instance - issue 40447",
        "AnsibleLinux": "No instance - issue 40447",
        "AnsibleOpenSSL": "No instance - issue 40447",
        "AnsibleMicrosoftWindows": "No instance - issue 40447",
        "AnsibleVMware": "No instance - issue 40447",
        "SolarWinds": "No instance - developed by Crest",
        "SOCRadarIncidents": "No instance - developed by partner",
        "SOCRadarThreatFusion": "No instance - developed by partner",
        "trustwave secure email gateway": "No instance - developed by Qmasters",
        "VMware Workspace ONE UEM (AirWatch MDM)": "No instance - developed by crest",
        "ServiceDeskPlus (On-Premise)": "No instance",
        "Forcepoint": "instance issues. Issue 28043",
        "ZeroFox": "Issue 29284",
        "Symantec Management Center": "Issue 23960",
        "Traps": "Issue 24122",
        "Fidelis Elevate Network": "Issue 26453",
        "CrowdStrike Falcon X": "Issue 26209",
        "ArcSight Logger": "Issue 19117",
        "Sophos Central": "No instance",
        "MxToolBox": "No instance",
        "Prisma Access": "Instance will be provided soon by Lior and Prasen - Issue 27112",
        "AlphaSOC Network Behavior Analytics": "No instance",
        "IsItPhishing": "No instance",
        "Verodin": "No instance",
        "EasyVista": "No instance",
        "Pipl": "No instance",
        "Moloch": "No instance",
        "Twilio": "No instance",
        "Zendesk": "No instance",
        "GuardiCore": "No instance",
        "Nessus": "No instance",
        "Cisco CloudLock": "No instance",
        "Vectra v2": "No instance",
        "GoogleCloudSCC": "No instance, outsourced",
        "FortiGate": "License expired, and not going to get one (issue 14723)",
        "Attivo Botsink": "no instance, not going to get it",
        "AWS Sagemaker": "License expired, and probably not going to get it",
        "Symantec MSS": "No instance, probably not going to get it (issue 15513)",
        "Google Cloud Compute": "Can't test yet",
        "FireEye ETP": "No instance",
        "Proofpoint TAP v2": "No instance",
        "remedy_sr_beta": "No instance",
        "fireeye": "Issue 19839",
        "Remedy On-Demand": "Issue 19835",
        "Check Point": "Issue 18643",
        "CheckPointFirewall_v2": "Issue 18643",
        "Preempt": "Issue 20268",
        "Jask": "Issue 18879",
        "vmray": "Issue 18752",
        "SCADAfence CNM": "Issue 18376",
        "ArcSight ESM v2": "Issue #18328",
        "AlienVault USM Anywhere": "Issue #18273",
        "Dell Secureworks": "No instance",
        "Netskope": "instance is down",
        "Service Manager": "Expired license",
        "carbonblackprotection": "License expired",
        "icebrg": "Issue 14312",
        "Freshdesk": "Trial account expired",
        "Threat Grid": "Issue 16197",
        "Kafka V2": "Can not connect to instance from remote",
        "Check Point Sandblast": "Issue 15948",
        "Remedy AR": "getting 'Not Found' in test button",
        "Salesforce": "Issue 15901",
        "ANYRUN": "No instance",
        "Snowflake": "Looks like account expired, needs looking into",
        "Cisco Spark": "Issue 18940",
        "Phish.AI": "Issue 17291",
        "MaxMind GeoIP2": "Issue 18932.",
        "Exabeam": "Issue 19371",
        "PaloAltoNetworks_PrismaCloudCompute": "Issue 27112",
        "Ivanti Heat": "Issue 26259",
        "AWS - Athena - Beta": "Issue 19834",
        "SNDBOX": "Issue 28826",
        "Workday": "License expired Issue: 29595",
        "FireEyeFeed": "License expired Issue: 31838",
        "Akamai WAF": "Issue 32318",
        "FraudWatch": "Issue 34299",
        "Cisco Stealthwatch": "No instance - developed by Qmasters",
        "Armis": "No instance - developed by SOAR Experts",

        "_comment2": "~~~ UNSTABLE ~~~",
        "Tenable.sc": "unstable instance",
        "ThreatConnect v2": "unstable instance",

        "_comment3": "~~~ QUOTA ISSUES ~~~",
        "Lastline": "issue 20323",
        "Google Resource Manager": "Cannot create projects because have reached allowed quota.",
        "Looker": "Warehouse 'DEMO_WH' cannot be resumed because resource monitor 'LIMITER' has exceeded its quota.",

        "_comment4": "~~~ OTHER ~~~",
        "Anomali ThreatStream v2": "Will be deprecated soon.",
        "Anomali ThreatStream": "Will be deprecated soon.",
        "AlienVault OTX TAXII Feed": "Issue 29197",
        "EclecticIQ Platform": "Issue 8821",
        "Forescout": "Can only be run from within PANW network. Look in keeper for - Demisto in the LAB",
        "FortiManager": "Can only be run within PANW network",
        "HelloWorldSimple": "This is just an example integration - no need for test",
        "TestHelloWorldPlaybook": "This is just an example integration - no need for test",
        "Lastline v2": "Temporary skipping, due to quota issues, in order to merge a PR",
        "AttackIQFireDrill": "License issues #29774",
        "SentinelOne V2": "License expired issue #24933"
    },
    "nightly_integrations": [
        "Laline v2",
        "TruSTAR",
        "VulnDB"
    ],
    "unmockable_integrations": {
        "NetscoutArborSightline": "Uses timestamp",
        "EwsExtension": "Powershell does not support proxy",
        "EWS Extension Online Powershell v2": "Powershell does not support proxy/ssl",
        "Office 365 Feed": "Client sends a unique uuid as first request of every run",
        "AzureWAF": "Has a command that sends parameters in the path",
        "HashiCorp Vault": "Has a command that sends parameters in the path",
        "urlscan.io": "Uses data that comes in the headers",
        "CloudConvert": "has a command that uploads a file (!cloudconvert-upload)",
        "Symantec Messaging Gateway": "Test playbook uses a random string",
        "AlienVault OTX TAXII Feed": "Client from 'cabby' package generates uuid4 in the request",
        "Generic Webhook": "Does not send HTTP traffic",
        "Microsoft Endpoint Configuration Manager": "Uses Microsoft winRM",
        "SecurityIntelligenceServicesFeed": "Need proxy configuration in server",
        "BPA": "Playbook using GenericPolling which is inconsistent",
        "XsoarPowershellTesting": "Integration which not use network.",
        "Mail Listener v2": "Integration has no proxy checkbox",
        "Cortex XDR - IOC": "'Cortex XDR - IOC - Test' is using also the fetch indicators which is not working in proxy mode",
        "SecurityAndCompliance": "Integration doesn't support proxy",
        "Cherwell": "Submits a file - tests that send files shouldn't be mocked. this problem was fixed but the test is not running anymore because the integration is skipped",
        "Maltiverse": "issue 24335",
        "ActiveMQ": "stomp sdk not supporting proxy.",
        "MITRE ATT&CK": "Using taxii2client package",
        "MongoDB": "Our instance not using SSL",
        "Cortex Data Lake": "Integration requires SSL",
        "Google Key Management Service": "The API requires an SSL secure connection to work.",
        "McAfee ESM-v10": "we have multiple instances with same test playbook, mock recording are per playbook so it keeps failing the playback step",
        "mysql": "Does not use http",
        "SlackV2": "Integration requires SSL",
        "SlackV3": "Integration requires SSL",
        "Whois": "Mocks does not support sockets",
        "Panorama": "Exception: Proxy process took to long to go up. https://circleci.com/gh/demisto/content/24826",
        "Image OCR": "Does not perform network traffic",
        "Server Message Block (SMB) v2": "Does not perform http communication",
        "Active Directory Query v2": "Does not perform http communication",
        "dnstwist": "Does not perform http communication",
        "Generic SQL": "Does not perform http communication",
        "PagerDuty v2": "Integration requires SSL",
        "TCPIPUtils": "Integration requires SSL",
        "Luminate": "Integration has no proxy checkbox",
        "Shodan": "Integration has no proxy checkbox",
        "Google BigQuery": "Integration has no proxy checkbox",
        "ReversingLabs A1000": "Checking",
        "Check Point": "Checking",
        "okta": "Test Module failing, suspect it requires SSL",
        "Okta v2": "dynamic test, need to revisit and better avoid conflicts",
        "Awake Security": "Checking",
        "ArcSight ESM v2": "Checking",
        "Phish.AI": "Checking",
        "VMware": "PyVim (SmartConnect class) does not support proxy",
        "Intezer": "Nightly - Checking",
        "ProtectWise": "Nightly - Checking",
        "google-vault": "Nightly - Checking",
        "McAfee NSM": "Nightly - Checking",
        "Forcepoint": "Nightly - Checking",
        "palo_alto_firewall": "Need to check test module",
        "Signal Sciences WAF": "error with certificate",
        "google": "'unsecure' parameter not working",
        "EWS Mail Sender": "Inconsistent test (playback fails, record succeeds)",
        "ReversingLabs Titanium Cloud": "No Unsecure checkbox. proxy trying to connect when disabled.",
        "Recorded Future": "might be dynamic test",
        "AlphaSOC Wisdom": "Test module issue",
        "RedLock": "SSL Issues",
        "Microsoft Graph User": "Test direct access to oproxy",
        "Azure Security Center v2": "Test direct access to oproxy",
        "Azure Compute v2": "Test direct access to oproxy",
        "AWS - CloudWatchLogs": "Issue 20958",
        "AWS - Athena - Beta": "Issue 24926",
        "AWS - CloudTrail": "Issue 24926",
        "AWS - Lambda": "Issue 24926",
        "AWS - IAM": "Issue 24926",
        "AWS Sagemaker": "Issue 24926",
        "Gmail Single User": "googleclient sdk has time based challenge exchange",
        "Gmail": "googleclient sdk has time based challenge exchange",
        "GSuiteAdmin": "googleclient sdk has time based challenge exchange",
        "GSuiteAuditor": "googleclient sdk has time based challenge exchange",
        "GoogleCloudTranslate": "google translate sdk does not support proxy",
        "Google Chronicle Backstory": "SDK",
        "Google Vision AI": "SDK",
        "Google Cloud Compute": "googleclient sdk has time based challenge exchange",
        "Google Cloud Functions": "googleclient sdk has time based challenge exchange",
        "GoogleDocs": "googleclient sdk has time based challenge exchange",
        "GooglePubSub": "googleclient sdk has time based challenge exchange",
        "Google Resource Manager": "googleclient sdk has time based challenge exchange",
        "Google Cloud Storage": "SDK",
        "GoogleCalendar": "googleclient sdk has time based challenge exchange",
        "G Suite Security Alert Center": "googleclient sdk has time based challenge exchange",
        "GoogleDrive": "googleclient sdk has time based challenge exchange",
        "Syslog Sender": "syslog",
        "syslog": "syslog",
        "MongoDB Log": "Our instance not using SSL",
        "MongoDB Key Value Store": "Our instance not using SSL",
        "Zoom": "Uses dynamic token",
        "GoogleKubernetesEngine": "SDK",
        "TAXIIFeed": "Cannot use proxy",
        "EWSO365": "oproxy dependent",
        "MISP V2": "Cleanup process isn't performed as expected.",
        "MISP V3": "Cleanup process isn't performed as expected.",
        "Azure Network Security Groups": "Has a command that sends parameters in the path",
        "GitHub": "Cannot use proxy",
        "LogRhythm": "Cannot use proxy",
        "Create-Mock-Feed-Relationships": "recording is redundant for this integration",
        "RSA Archer v2": "cannot connect to proxy",
        "LogRhythmRest V2": "Submits a file - tests that send files shouldn't be mocked."
    },
    "parallel_integrations": [
        "AWS - EC2",
        "Amazon DynamoDB",
        "AWS - ACM",
        "AWS - Security Hub",
        "Cryptocurrency",
        "SNDBOX",
        "Whois",
        "Rasterize",
        "CVE Search v2",
        "VulnDB",
        "CheckPhish",
        "Tanium",
        "LogRhythmRest",
        "ipinfo",
        "ipinfo_v2",
        "Demisto REST API",
        "syslog",
        "ElasticsearchFeed",
        "MITRE ATT&CK",
        "Microsoft Intune Feed",
        "JSON Feed",
        "Plain Text Feed",
        "Fastly Feed",
        "Malware Domain List Active IPs Feed",
        "Blocklist_de Feed",
        "Cloudflare Feed",
        "AzureFeed",
        "SpamhausFeed",
        "Cofense Feed",
        "Bambenek Consulting Feed",
        "AWS Feed",
        "CSVFeed",
        "ProofpointFeed",
        "abuse.ch SSL Blacklist Feed",
        "TAXIIFeed",
        "Office 365 Feed",
        "AutoFocus Feed",
        "Recorded Future Feed",
        "DShield Feed",
        "AlienVault Reputation Feed",
        "BruteForceBlocker Feed",
        "Feodo Tracker IP Blocklist Feed",
        "AlienVault OTX TAXII Feed",
        "Prisma Access Egress IP feed",
        "Lastline v2",
        "McAfee DXL",
        "Cortex Data Lake",
        "Mail Listener v2",
        "EDL",
        "Create-Mock-Feed-Relationships"
    ],
    "private_tests": [
        "HelloWorldPremium_Scan-Test",
        "HelloWorldPremium-Test"
    ],
    "docker_thresholds": {

        "_comment": "Add here docker images which are specific to an integration and require a non-default threshold (such as rasterize or ews). That way there is no need to define this multiple times. You can specify full image name with version or without.",
        "images": {
            "demisto/chromium": {
                "pid_threshold": 11
            },
            "demisto/py-ews:2.0": {
                "memory_threshold": 150
            },
            "demisto/pymisp:1.0.0.52": {
                "memory_threshold": 150
            },
            "demisto/pytan": {
                "pid_threshold": 11
            },
            "demisto/google-k8s-engine:1.0.0.9467": {
                "pid_threshold": 11
            },
            "demisto/threatconnect-tcex": {
                "pid_threshold": 11
            },
            "demisto/taxii2": {
                "pid_threshold": 11
            },
            "demisto/pwsh-infocyte": {
                "pid_threshold": 24,
                "memory_threshold": 140
            },
            "demisto/pwsh-exchange": {
                "pid_threshold": 24,
                "memory_threshold": 140
            },
            "demisto/powershell": {
                "pid_threshold": 24,
                "memory_threshold": 140
            },
            "demisto/powershell-ubuntu": {
                "pid_threshold": 45,
                "memory_threshold": 250
            },
            "demisto/boto3": {
                "memory_threshold": 90
            },
            "demisto/flask-nginx": {
                "pid_threshold": 11
            }
        }
    }
}<|MERGE_RESOLUTION|>--- conflicted
+++ resolved
@@ -4727,11 +4727,6 @@
             "fromversion": "6.0.0"
         },
         {
-<<<<<<< HEAD
-          "integrations": "Azure Key Vault",
-          "playbookID": "playbook-AzureKeyVault-Test",
-          "fromversion": "6.0.1"
-=======
             "scripts": [
                 "SplunkShowAsset",
                 "SplunkShowDrilldown",
@@ -4747,7 +4742,11 @@
         {
             "playbookID": "test_AssignToNextShiftOOO",
             "fromversion": "5.5.0"
->>>>>>> 9f6c9281
+        },
+        {
+            "integrations": "Azure Key Vault",
+            "playbookID": "playbook-AzureKeyVault-Test",
+            "fromversion": "6.0.1"
         }
     ],
     "skipped_tests": {
