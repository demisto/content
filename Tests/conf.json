--- conflicted
+++ resolved
@@ -2931,13 +2931,12 @@
             "fromversion": "5.0.0"
         },
         {
-<<<<<<< HEAD
             "integrations": "MicrosoftCloudAppSecurity",
-            "playbookID": "MicrosoftCloudAppSecurity-Test"
-=======
+            "playbookID": "MicrosoftCloudAppSecurity-Test",
+        },
+        {
             "integrations": "Imperva WAF",
             "playbookID": "Imperva WAF - Test"
->>>>>>> 1823db2e
         }
     ],
     "skipped_tests": {
