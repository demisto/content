{
    "testTimeout": 160,
    "testInterval": 20,
    "tests": [
        {
            "fromversion": "5.0.0",
            "integrations": [
                "WildFire-v2"
            ],
            "playbookID": "Detonate File - WildFire - Test",
            "is_mockable": false
        },
        {
            "integrations": "Microsoft Teams Management",
            "playbookID": "Microsoft Teams Management - Test",
            "is_mockable": false,
            "timeout": 700
        },
        {
            "playbookID": "SetIfEmpty - non-ascii chars - Test"
        },
        {
            "integrations": "Tripwire",
            "playbookID": "TestplaybookTripwire",
            "fromversion": "5.0.0"
        },
        {
            "playbookID": "Generic Polling Test",
            "timeout": 250
        },
        {
            "integrations": "Cisco Umbrella Enforcement",
            "playbookID": "Cisco Umbrella Enforcement-Test",
            "fromversion": "5.0.0"
        },
        {
            "integrations": "GSuiteAdmin",
            "playbookID": "GSuiteAdmin-Test",
            "fromversion": "5.0.0"
        },
        {
            "integrations": "AzureWAF",
            "instance_names": "azure_waf_prod",
            "playbookID": "Azure WAF - Test",
            "fromversion": "5.0.0"
        },
        {
            "integrations": "GoogleCalendar",
            "playbookID": "GoogleCalendar-Test",
            "fromversion": "5.0.0"
        },
        {
            "integrations": "GoogleDrive",
            "playbookID": "GoogleDrive-Test",
            "fromversion": "5.0.0"
        },
        {
            "integrations": "FireEyeNX",
            "playbookID": "FireEyeNX-Test"
        },
        {
            "integrations": "EmailRepIO",
            "playbookID": "TestEmailRepIOPlaybook",
            "fromversion": "5.0.0"
        },
        {
            "integrations": "XsoarPowershellTesting",
            "playbookID": "XsoarPowershellTesting-Test"
        },
        {
            "integrations": "Palo Alto Networks Threat Vault",
            "playbookID": "PANW Threat Vault - Signature Search - Test",
            "fromversion": "5.0.0"
        },
        {
            "integrations": "Microsoft Endpoint Configuration Manager",
            "playbookID": "Microsoft ECM - Test",
            "fromversion": "5.5.0",
            "timeout": 400
        },
        {
            "integrations": "CrowdStrike Falcon Intel v2",
            "playbookID": "CrowdStrike Falcon Intel v2 - Test",
            "fromversion": "5.0.0"
        },
        {
            "integrations": "SecurityAndCompliance",
            "playbookID": "O365-SecurityAndCompliance-Test",
            "fromversion": "5.5.0",
            "timeout": 700
        },
        {
            "integrations": "SecurityAndCompliance",
            "playbookID": "O365-SecurityAndCompliance-ContextResults-Test",
            "fromversion": "5.5.0",
            "timeout": 1000
        },
        {
            "integrations": "SecurityIntelligenceServicesFeed",
            "playbookID": "SecurityIntelligenceServicesFeed - Test",
            "fromversion": "5.5.0"
        },
        {
            "integrations": "EwsExtension",
            "playbookID": "O365 - EWS - Extension - Test",
            "fromversion": "6.0.0",
            "toversion": "6.0.9",
            "timeout": 500
        },
        {
            "integrations": "Majestic Million",
            "playbookID": "Majestic Million Test Playbook",
            "fromversion": "5.5.0",
            "memory_threshold": 300,
            "timeout": 500
        },
        {
            "integrations": "Anomali Enterprise",
            "playbookID": "Anomali Match Forensic Search - Test",
            "fromversion": "5.0.0"
        },
        {
            "integrations": [
                "Mail Listener v2",
                "Mail Sender (New)"
            ],
            "playbookID": "Mail-Listener Test Playbook",
            "fromversion": "5.0.0",
            "instance_names": [
                "Mail_Sender_(New)_STARTTLS"
            ]
        },
        {
            "integrations": "Azure Network Security Groups",
            "fromversion": "5.0.0",
            "instance_names": "azure_nsg_prod",
            "playbookID": "Azure NSG - Test"
        },
        {
            "integrations": "OpenCTI Feed",
            "playbookID": "OpenCTI Feed Test",
            "fromversion": "5.5.0"
        },
        {
            "integrations": "AWS - Security Hub",
            "playbookID": "AWS-securityhub Test",
            "timeout": 800
        },
        {
            "integrations": "Microsoft Advanced Threat Analytics",
            "playbookID": "Microsoft Advanced Threat Analytics - Test",
            "fromversion": "5.0.0",
            "is_mockable": false
        },
        {
            "integrations": "Zimperium",
            "playbookID": "Zimperium_Test",
            "fromversion": "5.0.0"
        },
        {
            "integrations": "ServiceDeskPlus",
            "playbookID": "Service Desk Plus Test",
            "instance_names": "sdp_instance_1",
            "fromversion": "5.0.0",
            "toversion": "5.9.9",
            "is_mockable": false
        },
        {
            "integrations": "ServiceDeskPlus",
            "playbookID": "Service Desk Plus - Generic Polling Test",
            "instance_names": "sdp_instance_1",
            "fromversion": "5.0.0",
            "toversion": "5.9.9"
        },
        {
            "integrations": "ServiceDeskPlus",
            "playbookID": "Service Desk Plus Test",
            "instance_names": "sdp_instance_2",
            "fromversion": "6.0.0",
            "is_mockable": false
        },
        {
            "integrations": "ServiceDeskPlus",
            "playbookID": "Service Desk Plus - Generic Polling Test",
            "instance_names": "sdp_instance_2",
            "fromversion": "6.0.0"
        },
        {
            "integrations": "ThreatConnect Feed",
            "playbookID": "FeedThreatConnect-Test",
            "fromversion": "5.5.0"
        },
        {
            "integrations": "MITRE ATT&CK",
            "playbookID": "Mitre Attack List 10 Indicators Feed Test",
            "fromversion": "5.5.0"
        },
        {
            "integrations": "URLhaus",
            "playbookID": "Test_URLhaus",
            "timeout": 1000
        },
        {
            "integrations": "Microsoft Intune Feed",
            "playbookID": "FeedMicrosoftIntune_Test",
            "fromversion": "5.5.0"
        },
        {
            "integrations": "Tanium Threat Response",
            "playbookID": "Tanium Threat Response Test"
        },
        {
            "integrations": [
                "Syslog Sender",
                "syslog"
            ],
            "playbookID": "Test Syslog",
            "fromversion": "5.5.0",
            "timeout": 600
        },
        {
            "integrations": "APIVoid",
            "playbookID": "APIVoid Test"
        },
        {
            "integrations": "CloudConvert",
            "playbookID": "CloudConvert-test",
            "fromversion": "5.0.0",
            "timeout": 3000
        },
        {
            "integrations": "Cisco Firepower",
            "playbookID": "Cisco Firepower - Test",
            "timeout": 1000,
            "fromversion": "5.0.0"
        },
        {
            "integrations": "IllusiveNetworks",
            "playbookID": "IllusiveNetworks-Test",
            "fromversion": "5.0.0",
            "timeout": 500
        },
        {
            "integrations": "JSON Feed",
            "playbookID": "JSON_Feed_Test",
            "fromversion": "5.5.0",
            "instance_names": "JSON Feed no_auto_detect"
        },
        {
            "integrations": "JSON Feed",
            "playbookID": "JSON_Feed_Test",
            "fromversion": "5.5.0",
            "instance_names": "JSON Feed_auto_detect"
        },
        {
            "integrations": "JSON Feed",
            "playbookID": "JSON_Feed_Test",
            "fromversion": "5.5.0",
            "instance_names": "JSON Feed_post"
        },
        {
            "integrations": "Google Cloud Functions",
            "playbookID": "test playbook - Google Cloud Functions",
            "fromversion": "5.0.0"
        },
        {
            "integrations": "Plain Text Feed",
            "playbookID": "PlainText Feed - Test",
            "fromversion": "5.5.0",
            "instance_names": "Plain Text Feed no_auto_detect"
        },
        {
            "integrations": "Plain Text Feed",
            "playbookID": "PlainText Feed - Test",
            "fromversion": "5.5.0",
            "instance_names": "Plain Text Feed_auto_detect"
        },
        {
            "integrations": "Silverfort",
            "playbookID": "Silverfort-test",
            "fromversion": "5.0.0"
        },
        {
            "integrations": "GoogleKubernetesEngine",
            "playbookID": "GoogleKubernetesEngine_Test",
            "timeout": 600,
            "fromversion": "5.5.0"
        },
        {
            "integrations": "Fastly Feed",
            "playbookID": "Fastly Feed Test",
            "fromversion": "5.5.0"
        },
        {
            "integrations": "Malware Domain List Active IPs Feed",
            "playbookID": "Malware Domain List Active IPs Feed Test",
            "fromversion": "5.5.0"
        },
        {
            "integrations": "Claroty",
            "playbookID": "Claroty - Test",
            "fromversion": "5.0.0"
        },
        {
            "integrations": "Trend Micro Apex",
            "playbookID": "Trend Micro Apex - Test",
            "is_mockable": false
        },
        {
            "integrations": "Blocklist_de Feed",
            "playbookID": "Blocklist_de - Test",
            "fromversion": "5.5.0"
        },
        {
            "integrations": "Cloudflare Feed",
            "playbookID": "cloudflare - Test",
            "fromversion": "5.5.0"
        },
        {
            "integrations": "AzureFeed",
            "playbookID": "AzureFeed - Test",
            "fromversion": "5.5.0"
        },
        {
            "playbookID": "CreateIndicatorFromSTIXTest",
            "fromversion": "5.0.0"
        },
        {
            "integrations": "SpamhausFeed",
            "playbookID": "Spamhaus_Feed_Test",
            "fromversion": "5.5.0"
        },
        {
            "integrations": "Cofense Feed",
            "playbookID": "TestCofenseFeed",
            "fromversion": "5.5.0"
        },
        {
            "integrations": "Bambenek Consulting Feed",
            "playbookID": "BambenekConsultingFeed_Test",
            "fromversion": "5.5.0"
        },
        {
            "integrations": "Pipl",
            "playbookID": "Pipl Test"
        },
        {
            "integrations": "AWS Feed",
            "playbookID": "AWS Feed Test",
            "fromversion": "5.5.0"
        },
        {
            "integrations": "QuestKace",
            "playbookID": "QuestKace test",
            "fromversion": "5.0.0"
        },
        {
            "integrations": "Digital Defense FrontlineVM",
            "playbookID": "Digital Defense FrontlineVM - Scan Asset Not Recently Scanned Test"
        },
        {
            "integrations": "Digital Defense FrontlineVM",
            "playbookID": "Digital Defense FrontlineVM - Test Playbook"
        },
        {
            "integrations": "CSVFeed",
            "playbookID": "CSV_Feed_Test",
            "fromversion": "5.5.0",
            "instance_names": "CSVFeed_no_auto_detect"
        },
        {
            "integrations": "CSVFeed",
            "playbookID": "CSV_Feed_Test",
            "fromversion": "5.5.0",
            "instance_names": "CSVFeed_auto_detect"
        },
        {
            "integrations": "ProofpointFeed",
            "playbookID": "TestProofpointFeed",
            "fromversion": "5.5.0"
        },
        {
            "integrations": "Digital Shadows",
            "playbookID": "Digital Shadows - Test"
        },
        {
            "integrations": "Azure Compute v2",
            "playbookID": "Azure Compute - Test",
            "instance_names": "ms_azure_compute_dev"
        },
        {
            "integrations": "Azure Compute v2",
            "playbookID": "Azure Compute - Test",
            "instance_names": "ms_azure_compute_prod"
        },
        {
            "integrations": "Symantec Data Loss Prevention",
            "playbookID": "Symantec Data Loss Prevention - Test",
            "fromversion": "4.5.0"
        },
        {
            "integrations": "Lockpath KeyLight v2",
            "playbookID": "Keylight v2 - Test"
        },
        {
            "integrations": "Azure Security Center v2",
            "playbookID": "Azure SecurityCenter - Test",
            "instance_names": "ms_azure_sc_prod"
        },
        {
            "integrations": "Azure Security Center v2",
            "playbookID": "Azure SecurityCenter - Test",
            "instance_names": "ms_azure_sc_dev"
        },
        {
            "integrations": "Azure Security Center v2",
            "playbookID": "Azure SecurityCenter - Test",
            "instance_names": "ms_azure_sc_self_deployed"
        },
        {
            "integrations": "JsonWhoIs",
            "playbookID": "JsonWhoIs-Test"
        },
        {
            "integrations": "Maltiverse",
            "playbookID": "Maltiverse Test"
        },
        {
            "integrations": "Box v2",
            "playbookID": "BoxV2_TestPlaybook"
        },
        {
            "integrations": "MicrosoftGraphMail",
            "playbookID": "MicrosoftGraphMail-Test_dev",
            "instance_names": "ms_graph_mail_dev"
        },
        {
            "integrations": "MicrosoftGraphMail",
            "playbookID": "MicrosoftGraphMail-Test_dev_no_oproxy",
            "instance_names": "ms_graph_mail_dev_no_oproxy"
        },
        {
            "integrations": "MicrosoftGraphMail",
            "playbookID": "MicrosoftGraphMail-Test_prod",
            "instance_names": "ms_graph_mail_prod"
        },
        {
            "integrations": "CloudShark",
            "playbookID": "CloudShark - Test Playbook"
        },
        {
            "integrations": "Google Vision AI",
            "playbookID": "Google Vision API - Test"
        },
        {
            "integrations": "nmap",
            "playbookID": "Nmap - Test",
            "fromversion": "5.0.0"
        },
        {
            "integrations": "AutoFocus V2",
            "playbookID": "Autofocus Query Samples, Sessions and Tags Test Playbook",
            "fromversion": "4.5.0",
            "timeout": 1000
        },
        {
            "integrations": "HelloWorld",
            "playbookID": "HelloWorld-Test",
            "fromversion": "5.0.0"
        },
        {
            "integrations": "HelloWorld",
            "playbookID": "Sanity Test - Playbook with integration",
            "fromversion": "5.0.0"
        },
        {
            "integrations": "HelloWorld",
            "playbookID": "Sanity Test - Playbook with mocked integration",
            "fromversion": "5.0.0"
        },
        {
            "playbookID": "Sanity Test - Playbook with no integration",
            "fromversion": "5.0.0"
        },
        {
            "integrations": "Gmail",
            "playbookID": "Sanity Test - Playbook with Unmockable Integration",
            "fromversion": "5.0.0"
        },
        {
            "integrations": "HelloWorld",
            "playbookID": "HelloWorld_Scan-Test",
            "fromversion": "5.0.0",
            "timeout": 400
        },
        {
            "integrations": "HelloWorldPremium",
            "playbookID": "HelloWorldPremium_Scan-Test",
            "fromversion": "5.0.0",
            "timeout": 400
        },
        {
            "integrations": "ThreatQ v2",
            "playbookID": "ThreatQ - Test",
            "fromversion": "4.5.0"
        },
        {
            "integrations": "AttackIQFireDrill",
            "playbookID": "AttackIQ - Test"
        },
        {
            "integrations": "PhishLabs IOC EIR",
            "playbookID": "PhishlabsIOC_EIR-Test"
        },
        {
            "integrations": "Amazon DynamoDB",
            "playbookID": "AWS_DynamoDB-Test"
        },
        {
            "integrations": "PhishLabs IOC DRP",
            "playbookID": "PhishlabsIOC_DRP-Test"
        },
        {
            "playbookID": "Create Phishing Classifier V2 ML Test",
            "timeout": 60000,
            "fromversion": "4.5.0"
        },
        {
            "integrations": "ZeroFox",
            "playbookID": "ZeroFox-Test",
            "fromversion": "4.1.0"
        },
        {
            "integrations": "AlienVault OTX v2",
            "playbookID": "Alienvault_OTX_v2 - Test"
        },
        {
            "integrations": "AWS - CloudWatchLogs",
            "playbookID": "AWS - CloudWatchLogs Test Playbook",
            "fromversion": "5.0.0"
        },
        {
            "integrations": "SlackV2",
            "playbookID": "Slack Test Playbook",
            "timeout": 400,
            "pid_threshold": 5,
            "fromversion": "5.0.0"
        },
        {
            "integrations": "Cortex XDR - IR",
            "playbookID": "Test XDR Playbook",
            "fromversion": "4.1.0",
            "timeout": 800
        },
        {
            "integrations": "Cortex XDR - IOC",
            "playbookID": "Cortex XDR - IOC - Test",
            "fromversion": "5.5.0",
            "timeout": 1200
        },
        {
            "integrations": "Cloaken",
            "playbookID": "Cloaken-Test",
            "is_mockable": false
        },
        {
            "integrations": "ThreatX",
            "playbookID": "ThreatX-test",
            "timeout": 600
        },
        {
            "integrations": "Akamai WAF SIEM",
            "playbookID": "Akamai_WAF_SIEM-Test"
        },
        {
            "integrations": "Cofense Triage v2",
            "playbookID": "Cofense Triage v2 Test"
        },
        {
            "integrations": "Akamai WAF",
            "playbookID": "Akamai_WAF-Test"
        },
        {
            "integrations": "Minerva Labs Anti-Evasion Platform",
            "playbookID": "Minerva Test playbook"
        },
        {
            "integrations": "abuse.ch SSL Blacklist Feed",
            "playbookID": "SSL Blacklist test",
            "fromversion": "5.5.0"
        },
        {
            "integrations": "CheckPhish",
            "playbookID": "CheckPhish-Test"
        },
        {
            "integrations": "Symantec Management Center",
            "playbookID": "SymantecMC_TestPlaybook"
        },
        {
            "integrations": "Looker",
            "playbookID": "Test-Looker"
        },
        {
            "integrations": "Vertica",
            "playbookID": "Vertica Test"
        },
        {
            "integrations": "Server Message Block (SMB) v2",
            "playbookID": "SMB_v2-Test"
        },
        {
            "playbookID": "ConvertFile-Test",
            "fromversion": "4.5.0"
        },
        {
            "playbookID": "TestAwsEC2GetPublicSGRules-Test"
        },
        {
            "integrations": "RSA NetWitness Packets and Logs",
            "playbookID": "rsa_packets_and_logs_test"
        },
        {
            "playbookID": "CheckpointFW-test",
            "integrations": "Check Point"
        },
        {
            "playbookID": "RegPathReputationBasicLists_test"
        },
        {
            "playbookID": "EmailDomainSquattingReputation-Test"
        },
        {
            "playbookID": "RandomStringGenerateTest"
        },
        {
            "playbookID": "playbook-checkEmailAuthenticity-test"
        },
        {
            "playbookID": "HighlightWords_Test"
        },
        {
            "integrations": "Pentera",
            "playbookID": "Pcysys-Test"
        },
        {
            "integrations": "Pentera",
            "playbookID": "Pentera Run Scan and Create Incidents - Test"
        },
        {
            "playbookID": "StringContainsArray_test"
        },
        {
            "integrations": "Fidelis Elevate Network",
            "playbookID": "Fidelis-Test"
        },
        {
            "integrations": "AWS - ACM",
            "playbookID": "ACM-Test"
        },
        {
            "integrations": "Thinkst Canary",
            "playbookID": "CanaryTools Test"
        },
        {
            "integrations": "ThreatMiner",
            "playbookID": "ThreatMiner-Test"
        },
        {
            "playbookID": "StixCreator-Test"
        },
        {
            "playbookID": "CompareIncidentsLabels-test-playbook"
        },
        {
            "integrations": "Have I Been Pwned? V2",
            "playbookID": "Pwned v2 test"
        },
        {
            "integrations": "Alexa Rank Indicator",
            "playbookID": "Alexa Test Playbook"
        },
        {
            "playbookID": "UnEscapeURL-Test"
        },
        {
            "playbookID": "UnEscapeIPs-Test"
        },
        {
            "playbookID": "ExtractDomainFromUrlAndEmail-Test"
        },
        {
            "playbookID": "ConvertKeysToTableFieldFormat_Test"
        },
        {
            "integrations": "CVE Search v2",
            "playbookID": "CVE Search v2 - Test"
        },
        {
            "integrations": "CVE Search v2",
            "playbookID": "cveReputation Test"
        },
        {
            "integrations": "HashiCorp Vault",
            "playbookID": "hashicorp_test",
            "fromversion": "5.0.0"
        },
        {
            "integrations": "AWS - Athena - Beta",
            "playbookID": "Beta-Athena-Test"
        },
        {
            "integrations": "BeyondTrust Password Safe",
            "playbookID": "BeyondTrust-Test"
        },
        {
            "integrations": "Dell Secureworks",
            "playbookID": "secureworks_test"
        },
        {
            "integrations": "ServiceNow v2",
            "playbookID": "servicenow_test_v2",
            "instance_names": "snow_basic_auth",
            "is_mockable": false
        },
        {
            "integrations": "ServiceNow v2",
            "playbookID": "ServiceNow_OAuth_Test",
            "instance_names": "snow_oauth"
        },
        {
            "playbookID": "Create ServiceNow Ticket and Mirror Test",
            "integrations": "ServiceNow v2",
            "instance_names": "snow_basic_auth",
            "fromversion": "6.0.0",
            "timeout": 500
        },
        {
            "playbookID": "Create ServiceNow Ticket and State Polling Test",
            "integrations": "ServiceNow v2",
            "instance_names": "snow_basic_auth",
            "fromversion": "6.0.0",
            "timeout": 500
        },
        {
            "integrations": "ServiceNow CMDB",
            "playbookID": "ServiceNow_CMDB_Test",
            "instance_names": "snow_cmdb_basic_auth"
        },
        {
            "integrations": "ServiceNow CMDB",
            "playbookID": "ServiceNow_CMDB_OAuth_Test",
            "instance_names": "snow_cmdb_oauth"
        },
        {
            "integrations": "ExtraHop v2",
            "playbookID": "ExtraHop_v2-Test"
        },
        {
            "playbookID": "Test CommonServer"
        },
        {
            "playbookID": "Test-debug-mode",
            "fromversion": "5.0.0"
        },
        {
            "integrations": "CIRCL",
            "playbookID": "CirclIntegrationTest"
        },
        {
            "integrations": "MISP V2",
            "playbookID": "MISP V2 Test",
            "timeout": 300
        },
        {
            "playbookID": "test-LinkIncidentsWithRetry"
        },
        {
            "playbookID": "CopyContextToFieldTest"
        },
        {
            "integrations": "OTRS",
            "playbookID": "OTRS Test",
            "fromversion": "4.1.0"
        },
        {
            "integrations": "Attivo Botsink",
            "playbookID": "AttivoBotsinkTest"
        },
        {
            "integrations": "FortiGate",
            "playbookID": "Fortigate Test"
        },
        {
            "playbookID": "FormattedDateToEpochTest"
        },
        {
            "integrations": "SNDBOX",
            "playbookID": "SNDBOX_Test",
            "timeout": 1000
        },
        {
            "integrations": "SNDBOX",
            "playbookID": "Detonate File - SNDBOX - Test",
            "timeout": 1000,
            "nightly": true
        },
        {
            "integrations": "VxStream",
            "playbookID": "Detonate File - HybridAnalysis - Test",
            "timeout": 2400
        },
        {
            "integrations": "QRadar",
            "playbookID": "test playbook - QRadarCorrelations",
            "timeout": 2000,
            "fromversion": "5.0.0",
            "toversion": "5.9.9",
            "is_mockable": false
        },
        {
            "integrations": "QRadar_v2",
            "playbookID": "test playbook - QRadarCorrelations For V2",
            "timeout": 2600,
            "fromversion": "6.0.0",
            "is_mockable": false
        },
        {
            "integrations": "Awake Security",
            "playbookID": "awake_security_test_pb"
        },
        {
            "integrations": "Tenable.sc",
            "playbookID": "tenable-sc-test",
            "timeout": 240,
            "nightly": true
        },
        {
            "integrations": "MimecastV2",
            "playbookID": "Mimecast test"
        },
        {
            "playbookID": "CreateEmailHtmlBody_test_pb",
            "fromversion": "4.1.0"
        },
        {
            "playbookID": "ReadPDFFileV2-Test",
            "timeout": 1000
        },
        {
            "playbookID": "JSONtoCSV-Test"
        },
        {
            "integrations": "Generic SQL",
            "playbookID": "generic-sql",
            "instance_names": "mysql instance",
            "fromversion": "5.0.0"
        },
        {
            "integrations": "Generic SQL",
            "playbookID": "generic-sql",
            "instance_names": "postgreSQL instance",
            "fromversion": "5.0.0"
        },
        {
            "integrations": "Generic SQL",
            "playbookID": "generic-sql",
            "instance_names": "Microsoft SQL instance",
            "fromversion": "5.0.0"
        },
        {
            "integrations": "Generic SQL",
            "playbookID": "generic-sql",
            "instance_names": "Microsoft SQL Server - MS ODBC Driver",
            "fromversion": "5.0.0"
        },
        {
            "integrations": "Generic SQL",
            "playbookID": "generic-sql-oracle",
            "instance_names": "Oracle instance",
            "fromversion": "5.0.0"
        },
        {
            "integrations": "Generic SQL",
            "playbookID": "generic-sql-mssql-encrypted-connection",
            "instance_names": "Microsoft SQL instance using encrypted connection",
            "fromversion": "5.0.0"
        },
        {
            "integrations": "Panorama",
            "instance_names": "palo_alto_firewall_9.0",
            "playbookID": "Panorama Query Logs - Test",
            "fromversion": "5.5.0",
            "timeout": 1500,
            "nightly": true
        },
        {
            "integrations": "Panorama",
            "instance_names": "palo_alto_firewall",
            "playbookID": "palo_alto_firewall_test_pb",
            "fromversion": "5.5.0",
            "timeout": 1000
        },
        {
            "integrations": "Panorama",
            "instance_names": "palo_alto_firewall_9.0",
            "playbookID": "palo_alto_firewall_test_pb",
            "fromversion": "5.5.0",
            "timeout": 1000
        },
        {
            "integrations": "Panorama",
            "instance_names": "palo_alto_panorama",
            "playbookID": "palo_alto_panorama_test_pb",
            "fromversion": "5.5.0",
            "timeout": 1600
        },
        {
            "integrations": "Panorama",
            "instance_names": "palo_alto_panorama_9.0",
            "playbookID": "palo_alto_panorama_test_pb",
            "fromversion": "5.5.0",
            "timeout": 1600
        },
        {
            "integrations": "Panorama",
            "instance_names": "palo_alto_firewall_9.0",
            "playbookID": "PAN-OS URL Filtering enrichment - Test"
        },
        {
            "integrations": "Panorama",
            "instance_names": "panorama_instance_best_practice",
            "playbookID": "Panorama Best Practise - Test"
        },
        {
            "integrations": "Tenable.io",
            "playbookID": "Tenable.io test"
        },
        {
            "playbookID": "URLDecode-Test"
        },
        {
            "playbookID": "GetTime-Test"
        },
        {
            "playbookID": "GetTime-ObjectVsStringTest"
        },
        {
            "integrations": "Tenable.io",
            "playbookID": "Tenable.io Scan Test",
            "nightly": true,
            "timeout": 3600
        },
        {
            "integrations": "Tenable.sc",
            "playbookID": "tenable-sc-scan-test",
            "nightly": true,
            "timeout": 600
        },
        {
            "integrations": "google-vault",
            "playbookID": "Google-Vault-Generic-Test",
            "nightly": true,
            "timeout": 3600,
            "memory_threshold": 180
        },
        {
            "integrations": "google-vault",
            "playbookID": "Google_Vault-Search_And_Display_Results_test",
            "nightly": true,
            "memory_threshold": 180,
            "timeout": 3600
        },
        {
            "playbookID": "Luminate-TestPlaybook",
            "integrations": "Luminate"
        },
        {
            "integrations": "MxToolBox",
            "playbookID": "MxToolbox-test"
        },
        {
            "integrations": "Nessus",
            "playbookID": "Nessus - Test"
        },
        {
            "playbookID": "Palo Alto Networks - Malware Remediation Test",
            "fromversion": "4.5.0"
        },
        {
            "playbookID": "SumoLogic-Test",
            "integrations": "SumoLogic",
            "fromversion": "4.1.0"
        },
        {
            "playbookID": "ParseEmailFiles-test"
        },
        {
            "playbookID": "PAN-OS - Block IP and URL - External Dynamic List v2 Test",
            "integrations": [
                "Panorama",
                "palo_alto_networks_pan_os_edl_management"
            ],
            "instance_names": "palo_alto_firewall_9.0",
            "fromversion": "4.0.0"
        },
        {
            "playbookID": "Test_EDL",
            "integrations": "EDL",
            "fromversion": "5.5.0",
            "pid_threshold": 8
        },
        {
            "playbookID": "Test_export_indicators_service",
            "integrations": "ExportIndicators",
            "fromversion": "5.5.0"
        },
        {
            "playbookID": "PAN-OS - Block IP - Custom Block Rule Test",
            "integrations": "Panorama",
            "instance_names": "palo_alto_panorama",
            "fromversion": "4.0.0"
        },
        {
            "playbookID": "PAN-OS - Block IP - Static Address Group Test",
            "integrations": "Panorama",
            "instance_names": "palo_alto_panorama",
            "fromversion": "4.0.0"
        },
        {
            "playbookID": "PAN-OS - Block URL - Custom URL Category Test",
            "integrations": "Panorama",
            "instance_names": "palo_alto_panorama",
            "fromversion": "4.0.0"
        },
        {
            "playbookID": "Endpoint Malware Investigation - Generic - Test",
            "integrations": [
                "Traps",
                "Cylance Protect v2",
                "Demisto REST API"
            ],
            "fromversion": "5.0.0",
            "timeout": 1200
        },
        {
            "playbookID": "ParseExcel-test"
        },
        {
            "playbookID": "Detonate File - No Files test"
        },
        {
            "integrations": "SentinelOne V2",
            "instance_names": "SentinelOne_v2.0",
            "playbookID": "SentinelOne V2.0 - Test"
        },
        {
            "integrations": "SentinelOne V2",
            "instance_names": "SentinelOne_v2.1",
            "playbookID": "SentinelOne V2.1 - Test"
        },
        {
            "integrations": "InfoArmor VigilanteATI",
            "playbookID": "InfoArmorVigilanteATITest"
        },
        {
            "integrations": "IntSights",
            "instance_names": "intsights_standard_account",
            "playbookID": "IntSights Test",
            "nightly": true
        },
        {
            "integrations": "IntSights",
            "playbookID": "IntSights Mssp Test",
            "instance_names": "intsights_mssp_account",
            "nightly": true
        },
        {
            "integrations": "dnstwist",
            "playbookID": "dnstwistTest"
        },
        {
            "integrations": "BitDam",
            "playbookID": "Detonate File - BitDam Test"
        },
        {
            "integrations": "Threat Grid",
            "playbookID": "Test-Detonate URL - ThreatGrid",
            "timeout": 600
        },
        {
            "integrations": "Threat Grid",
            "playbookID": "ThreatGridTest",
            "timeout": 600
        },
        {
            "integrations": "Signal Sciences WAF",
            "playbookID": "SignalSciences-Test"
        },
        {
            "integrations": "RTIR",
            "playbookID": "RTIR Test"
        },
        {
            "integrations": "RedCanary",
            "playbookID": "RedCanaryTest",
            "nightly": true
        },
        {
            "integrations": "Devo",
            "playbookID": "Devo test",
            "timeout": 500
        },
        {
            "playbookID": "URL Enrichment - Generic v2 - Test",
            "integrations": [
                "Rasterize",
                "VirusTotal - Private API"
            ],
            "instance_names": "virus_total_private_api_general",
            "timeout": 500,
            "pid_threshold": 12
        },
        {
            "playbookID": "CutTransformerTest"
        },
        {
            "playbookID": "Default - Test",
            "integrations": [
                "ThreatQ v2",
                "Demisto REST API"
            ],
            "fromversion": "5.0.0"
        },
        {
            "integrations": "SCADAfence CNM",
            "playbookID": "SCADAfence_test"
        },
        {
            "integrations": "ProtectWise",
            "playbookID": "Protectwise-Test"
        },
        {
            "integrations": "WhatsMyBrowser",
            "playbookID": "WhatsMyBrowser-Test"
        },
        {
            "integrations": "BigFix",
            "playbookID": "BigFixTest"
        },
        {
            "integrations": "Lastline v2",
            "playbookID": "Lastline v2 - Test",
            "nightly": true
        },
        {
            "integrations": "McAfee DXL",
            "playbookID": "McAfee DXL - Test"
        },
        {
            "playbookID": "TextFromHTML_test_playbook"
        },
        {
            "playbookID": "PortListenCheck-test"
        },
        {
            "integrations": "ThreatExchange",
            "playbookID": "ThreatExchange-test"
        },
        {
            "integrations": "Joe Security",
            "playbookID": "JoeSecurityTestPlaybook",
            "timeout": 500,
            "nightly": true
        },
        {
            "integrations": "Joe Security",
            "playbookID": "JoeSecurityTestDetonation",
            "timeout": 2000,
            "nightly": true
        },
        {
            "integrations": "WildFire-v2",
            "playbookID": "Wildfire Test",
            "is_mockable": false
        },
        {
            "integrations": "WildFire-v2",
            "playbookID": "Detonate URL - WildFire-v2 - Test",
            "is_mockable": false
        },
        {
            "integrations": "WildFire-v2",
            "playbookID": "Detonate URL - WildFire v2.1 - Test"
        },
        {
            "integrations": "GRR",
            "playbookID": "GRR Test",
            "nightly": true
        },
        {
            "integrations": "VirusTotal",
            "instance_names": "virus_total_general",
            "playbookID": "virusTotal-test-playbook",
            "timeout": 1400,
            "nightly": true
        },
        {
            "integrations": "VirusTotal",
            "instance_names": "virus_total_preferred_vendors",
            "playbookID": "virusTotaI-test-preferred-vendors",
            "timeout": 1400,
            "nightly": true
        },
        {
            "integrations": "Preempt",
            "playbookID": "Preempt Test"
        },
        {
            "integrations": "Gmail",
            "playbookID": "get_original_email_-_gmail_-_test"
        },
        {
            "integrations": [
                "Gmail Single User",
                "Gmail"
            ],
            "playbookID": "Gmail Single User - Test",
            "fromversion": "4.5.0"
        },
        {
            "integrations": "EWS v2",
            "playbookID": "get_original_email_-_ews-_test",
            "instance_names": "ewv2_regular"
        },
        {
            "integrations": [
                "EWS v2",
                "EWS Mail Sender"
            ],
            "playbookID": "EWS search-mailbox test",
            "instance_names": "ewv2_regular",
            "timeout": 300
        },
        {
            "integrations": "PagerDuty v2",
            "playbookID": "PagerDuty Test"
        },
        {
            "playbookID": "test_delete_context"
        },
        {
            "playbookID": "DeleteContext-auto-test"
        },
        {
            "playbookID": "GmailTest",
            "integrations": "Gmail"
        },
        {
            "playbookID": "Gmail Convert Html Test",
            "integrations": "Gmail"
        },
        {
            "playbookID": "reputations.json Test",
            "toversion": "5.0.0"
        },
        {
            "playbookID": "Indicators reputation-.json Test",
            "fromversion": "5.5.0"
        },
        {
            "playbookID": "Test IP Indicator Fields",
            "fromversion": "5.0.0"
        },
        {
            "playbookID": "TestDedupIncidentsPlaybook"
        },
        {
            "playbookID": "TestDedupIncidentsByName"
        },
        {
            "integrations": "McAfee Advanced Threat Defense",
            "playbookID": "Test Playbook McAfee ATD",
            "timeout": 700
        },
        {
            "integrations": "McAfee Advanced Threat Defense",
            "playbookID": "Detonate Remote File From URL -McAfee-ATD - Test",
            "timeout": 700
        },
        {
            "playbookID": "stripChars - Test"
        },
        {
            "integrations": "McAfee Advanced Threat Defense",
            "playbookID": "Test Playbook McAfee ATD Upload File"
        },
        {
            "playbookID": "exporttocsv_script_test"
        },
        {
            "playbookID": "Set - Test"
        },
        {
            "integrations": "Intezer v2",
            "playbookID": "Intezer Testing v2",
            "fromversion": "4.1.0",
            "timeout": 600
        },
        {
            "integrations": "FalconIntel",
            "playbookID": "CrowdStrike Falcon Intel v2"
        },
        {
            "integrations": [
                "Mail Sender (New)",
                "Gmail"
            ],
            "playbookID": "Mail Sender (New) Test",
            "instance_names": [
                "Mail_Sender_(New)_STARTTLS"
            ]
        },
        {
            "playbookID": "buildewsquery_test"
        },
        {
            "integrations": "Rapid7 Nexpose",
            "playbookID": "nexpose_test",
            "timeout": 240
        },
        {
            "playbookID": "GetIndicatorDBotScore Test"
        },
        {
            "integrations": "EWS Mail Sender",
            "playbookID": "EWS Mail Sender Test"
        },
        {
            "integrations": [
                "EWS Mail Sender",
                "Rasterize"
            ],
            "playbookID": "EWS Mail Sender Test 2"
        },
        {
            "playbookID": "decodemimeheader_-_test"
        },
        {
            "playbookID": "test_url_regex"
        },
        {
            "integrations": "Skyformation",
            "playbookID": "TestSkyformation"
        },
        {
            "integrations": "okta",
            "playbookID": "okta_test_playbook",
            "timeout": 240
        },
        {
            "integrations": "Okta v2",
            "playbookID": "OktaV2-Test",
            "nightly": true,
            "timeout": 300
        },
        {
            "integrations": "Okta IAM",
            "playbookID": "Okta IAM - Test Playbook",
            "fromversion": "6.0.0"
        },
        {
            "playbookID": "Test filters & transformers scripts"
        },
        {
            "integrations": "Salesforce",
            "playbookID": "SalesforceTestPlaybook"
        },
        {
            "integrations": "McAfee ESM v2",
            "instance_names": "v10.2.0",
            "playbookID": "McAfee ESM v2 - Test v10.2.0",
            "fromversion": "5.0.0",
            "is_mockable": false
        },
        {
            "integrations": "McAfee ESM v2",
            "instance_names": "v10.3.0",
            "playbookID": "McAfee ESM v2 - Test v10.3.0",
            "fromversion": "5.0.0",
            "is_mockable": false
        },
        {
            "integrations": "McAfee ESM v2",
            "instance_names": "v11.3",
            "playbookID": "McAfee ESM v2 (v11.3) - Test",
            "fromversion": "5.0.0",
            "timeout": 300,
            "is_mockable": false
        },
        {
            "integrations": "McAfee ESM v2",
            "instance_names": "v10.2.0",
            "playbookID": "McAfee ESM Watchlists - Test v10.2.0",
            "fromversion": "5.0.0"
        },
        {
            "integrations": "McAfee ESM v2",
            "instance_names": "v10.3.0",
            "playbookID": "McAfee ESM Watchlists - Test v10.3.0",
            "fromversion": "5.0.0"
        },
        {
            "integrations": "McAfee ESM v2",
            "instance_names": "v11.3",
            "playbookID": "McAfee ESM Watchlists - Test v11.3",
            "fromversion": "5.0.0"
        },
        {
            "integrations": "GoogleSafeBrowsing",
            "playbookID": "Google Safe Browsing Test",
            "timeout": 240,
            "fromversion": "5.0.0"
        },
        {
            "integrations": "Google Safe Browsing v2",
            "playbookID": "Google Safe Browsing V2 Test",
            "fromversion": "5.5.0"
        },
        {
            "integrations": "EWS v2",
            "playbookID": "EWSv2_empty_attachment_test",
            "instance_names": "ewv2_regular"
        },
        {
            "integrations": "EWS v2",
            "playbookID": "EWS Public Folders Test",
            "instance_names": "ewv2_regular",
            "is_mockable": false
        },
        {
            "integrations": "Symantec Endpoint Protection V2",
            "playbookID": "SymantecEndpointProtection_Test"
        },
        {
            "integrations": "carbonblackprotection",
            "playbookID": "search_endpoints_by_hash_-_carbon_black_protection_-_test",
            "timeout": 500
        },
        {
            "playbookID": "Process Email - Generic - Test - Incident Starter",
            "fromversion": "6.0.0",
            "integrations": "Rasterize",
            "timeout": 240
        },
        {
            "integrations": "CrowdstrikeFalcon",
            "playbookID": "Test - CrowdStrike Falcon",
            "fromversion": "4.1.0",
            "timeout": 500
        },
        {
            "playbookID": "ExposeIncidentOwner-Test"
        },
        {
            "integrations": "google",
            "playbookID": "GsuiteTest"
        },
        {
            "integrations": "OpenPhish",
            "playbookID": "OpenPhish Test Playbook"
        },
        {
            "integrations": "jira-v2",
            "playbookID": "Jira-v2-Test",
            "timeout": 500,
            "is_mockable": false
        },
        {
            "integrations": "ipinfo",
            "playbookID": "IPInfoTest"
        },
        {
            "integrations": "ipinfo_v2",
            "playbookID": "IPInfo_v2Test",
            "fromversion": "5.5.0"
        },
        {
            "playbookID": "VerifyHumanReadableFormat"
        },
        {
            "playbookID": "strings-test"
        },
        {
            "playbookID": "TestCommonPython",
            "timeout": 500
        },
        {
            "playbookID": "TestFileCreateAndUpload"
        },
        {
            "playbookID": "TestIsValueInArray"
        },
        {
            "playbookID": "TestStringReplace"
        },
        {
            "playbookID": "TestHttpPlaybook"
        },
        {
            "integrations": "SplunkPy",
            "playbookID": "SplunkPy parse-raw - Test",
            "memory_threshold": 100,
            "instance_names": "use_default_handler"
        },
        {
            "integrations": "SplunkPy",
            "playbookID": "SplunkPy-Test-V2",
            "memory_threshold": 500,
            "instance_names": "use_default_handler"
        },
        {
            "integrations": "SplunkPy",
            "playbookID": "Splunk-Test",
            "memory_threshold": 200,
            "instance_names": "use_default_handler"
        },
        {
            "integrations": "AnsibleTower",
            "playbookID": "AnsibleTower_Test_playbook",
            "fromversion": "5.0.0"
        },
        {
            "integrations": "SplunkPy",
            "playbookID": "SplunkPySearch_Test",
            "memory_threshold": 200,
            "instance_names": "use_default_handler"
        },
        {
            "integrations": "SplunkPy",
            "playbookID": "SplunkPy KV commands",
            "memory_threshold": 200,
            "instance_names": "use_default_handler"
        },
        {
            "integrations": "SplunkPy",
            "playbookID": "SplunkPy-Test-V2",
            "memory_threshold": 500,
            "instance_names": "use_python_requests_handler"
        },
        {
            "integrations": "SplunkPy",
            "playbookID": "Splunk-Test",
            "memory_threshold": 500,
            "instance_names": "use_python_requests_handler"
        },
        {
            "integrations": "SplunkPy",
            "playbookID": "SplunkPySearch_Test",
            "memory_threshold": 200,
            "instance_names": "use_python_requests_handler"
        },
        {
            "integrations": "SplunkPy",
            "playbookID": "SplunkPy KV commands",
            "memory_threshold": 200,
            "instance_names": "use_python_requests_handler"
        },
        {
            "integrations": "McAfee NSM",
            "playbookID": "McAfeeNSMTest",
            "timeout": 400,
            "nightly": true
        },
        {
            "integrations": "PhishTank V2",
            "playbookID": "PhishTank Testing"
        },
        {
            "integrations": "McAfee Web Gateway",
            "playbookID": "McAfeeWebGatewayTest",
            "timeout": 500
        },
        {
            "integrations": "TCPIPUtils",
            "playbookID": "TCPUtils-Test"
        },
        {
            "playbookID": "listExecutedCommands-Test"
        },
        {
            "integrations": "AWS - Lambda",
            "playbookID": "AWS-Lambda-Test (Read-Only)"
        },
        {
            "integrations": "Service Manager",
            "playbookID": "TestHPServiceManager",
            "timeout": 400
        },
        {
            "integrations": "ServiceNow IAM",
            "playbookID": "ServiceNow IAM - Test Playbook",
            "instance_name": "snow_basic_auth",
            "fromversion": "6.0.0"
        },
        {
            "playbookID": "LanguageDetect-Test",
            "timeout": 300
        },
        {
            "integrations": "Forcepoint",
            "playbookID": "forcepoint test",
            "timeout": 500,
            "nightly": true
        },
        {
            "playbookID": "GeneratePassword-Test"
        },
        {
            "playbookID": "ZipFile-Test"
        },
        {
            "playbookID": "UnzipFile-Test"
        },
        {
            "playbookID": "Test-IsMaliciousIndicatorFound",
            "fromversion": "5.0.0"
        },
        {
            "playbookID": "TestExtractHTMLTables"
        },
        {
            "integrations": "carbonblackliveresponse",
            "playbookID": "Carbon Black Live Response Test",
            "nightly": true,
            "fromversion": "5.0.0",
            "is_mockable": false
        },
        {
            "integrations": "urlscan.io",
            "playbookID": "urlscan_malicious_Test",
            "timeout": 500
        },
        {
            "integrations": "EWS v2",
            "playbookID": "pyEWS_Test",
            "instance_names": "ewv2_regular",
            "is_mockable": false
        },
        {
            "integrations": "EWS v2",
            "playbookID": "pyEWS_Test",
            "instance_names": "ewsv2_separate_process",
            "is_mockable": false
        },
        {
            "integrations": "remedy_sr_beta",
            "playbookID": "remedy_sr_test_pb"
        },
        {
            "integrations": "Netskope",
            "playbookID": "Netskope Test"
        },
        {
            "integrations": "Cylance Protect v2",
            "playbookID": "Cylance Protect v2 Test"
        },
        {
            "integrations": "ReversingLabs Titanium Cloud",
            "playbookID": "ReversingLabsTCTest"
        },
        {
            "integrations": "ReversingLabs A1000",
            "playbookID": "ReversingLabsA1000Test"
        },
        {
            "integrations": "Demisto Lock",
            "playbookID": "DemistoLockTest"
        },
        {
            "playbookID": "test-domain-indicator",
            "timeout": 400
        },
        {
            "playbookID": "Cybereason Test",
            "integrations": "Cybereason",
            "timeout": 1200,
            "fromversion": "4.1.0"
        },
        {
            "integrations": "VirusTotal - Private API",
            "instance_names": "virus_total_private_api_general",
            "playbookID": "File Enrichment - Virus Total Private API Test",
            "nightly": true
        },
        {
            "integrations": "VirusTotal - Private API",
            "instance_names": "virus_total_private_api_general",
            "playbookID": "virusTotalPrivateAPI-test-playbook",
            "timeout": 1400,
            "nightly": true,
            "pid_threshold": 12
        },
        {
            "integrations": [
                "VirusTotal - Private API",
                "VirusTotal"
            ],
            "playbookID": "vt-detonate test",
            "instance_names": [
                "virus_total_private_api_general",
                "virus_total_general"
            ],
            "timeout": 1400,
            "fromversion": "5.5.0",
            "nightly": true,
            "is_mockable": false
        },
        {
            "integrations": "Cisco ASA",
            "playbookID": "Cisco ASA - Test Playbook"
        },
        {
            "integrations": "VirusTotal - Private API",
            "instance_names": "virus_total_private_api_preferred_vendors",
            "playbookID": "virusTotalPrivateAPI-test-preferred-vendors",
            "timeout": 1400,
            "nightly": true
        },
        {
            "integrations": "Cisco Meraki",
            "playbookID": "Cisco-Meraki-Test"
        },
        {
            "integrations": "Microsoft Defender Advanced Threat Protection",
            "playbookID": "Microsoft Defender Advanced Threat Protection - Test prod",
            "instance_names": "microsoft_defender_atp_prod"
        },
        {
            "integrations": "Microsoft Defender Advanced Threat Protection",
            "playbookID": "Microsoft Defender Advanced Threat Protection - Test dev",
            "instance_names": "microsoft_defender_atp_dev"
        },
        {
            "integrations": "Microsoft Defender Advanced Threat Protection",
            "playbookID": "Microsoft Defender Advanced Threat Protection - Test self deployed",
            "instance_names": "microsoft_defender_atp_dev_self_deployed"
        },
        {
            "integrations": "Microsoft Defender Advanced Threat Protection",
            "playbookID": "Microsoft Defender - ATP - Indicators Test",
            "instance_names": "microsoft_defender_atp_dev",
            "is_mockable": false
        },
        {
            "integrations": "Tanium",
            "playbookID": "Tanium Test Playbook",
            "nightly": true,
            "timeout": 1200,
            "pid_threshold": 10
        },
        {
            "integrations": "Recorded Future",
            "playbookID": "Recorded Future Test",
            "nightly": true
        },
        {
            "integrations": "Microsoft Graph",
            "playbookID": "Microsoft Graph Security Test dev",
            "instance_names": "ms_graph_security_dev"
        },
        {
            "integrations": "Microsoft Graph",
            "playbookID": "Microsoft Graph Security Test prod",
            "instance_names": "ms_graph_security_prod"
        },
        {
            "integrations": "Microsoft Graph User",
            "playbookID": "Microsoft Graph User - Test",
            "instance_names": "ms_graph_user_dev"
        },
        {
            "integrations": "Microsoft Graph User",
            "playbookID": "Microsoft Graph User - Test",
            "instance_names": "ms_graph_user_prod"
        },
        {
            "integrations": "Microsoft Graph Groups",
            "playbookID": "Microsoft Graph Groups - Test dev",
            "instance_names": "ms_graph_groups_dev"
        },
        {
            "integrations": "Microsoft Graph Groups",
            "playbookID": "Microsoft Graph Groups - Test prod",
            "instance_names": "ms_graph_groups_prod"
        },
        {
            "integrations": "Microsoft_Graph_Files",
            "playbookID": "test_MsGraphFiles dev",
            "instance_names": "ms_graph_files_dev",
            "fromversion": "5.0.0"
        },
        {
            "integrations": "Microsoft_Graph_Files",
            "playbookID": "test_MsGraphFiles prod",
            "instance_names": "ms_graph_files_prod",
            "fromversion": "5.0.0"
        },
        {
            "integrations": "Microsoft Graph Calendar",
            "playbookID": "Microsoft Graph Calendar - Test dev",
            "instance_names": "ms_graph_calendar_dev"
        },
        {
            "integrations": "Microsoft Graph Calendar",
            "playbookID": "Microsoft Graph Calendar - Test prod",
            "instance_names": "ms_graph_calendar_prod"
        },
        {
            "integrations": "Microsoft Graph Device Management",
            "playbookID": "MSGraph_DeviceManagement_Test_dev",
            "instance_names": "ms_graph_device_management_oproxy_dev",
            "fromversion": "5.0.0"
        },
        {
            "integrations": "Microsoft Graph Device Management",
            "playbookID": "MSGraph_DeviceManagement_Test_prod",
            "instance_names": "ms_graph_device_management_oproxy_prod",
            "fromversion": "5.0.0"
        },
        {
            "integrations": "Microsoft Graph Device Management",
            "playbookID": "MSGraph_DeviceManagement_Test_self_deployed_prod",
            "instance_names": "ms_graph_device_management_self_deployed_prod",
            "fromversion": "5.0.0"
        },
        {
            "integrations": "RedLock",
            "playbookID": "RedLockTest",
            "nightly": true
        },
        {
            "integrations": "Symantec Messaging Gateway",
            "playbookID": "Symantec Messaging Gateway Test"
        },
        {
            "integrations": "ThreatConnect v2",
            "playbookID": "ThreatConnect v2 - Test",
            "fromversion": "5.0.0"
        },
        {
            "integrations": "VxStream",
            "playbookID": "VxStream Test",
            "nightly": true,
            "is_mockable": false
        },
        {
            "integrations": "QRadar",
            "playbookID": "test_Qradar",
            "fromversion": "5.5.0",
            "is_mockable": false
        },
        {
            "integrations": "QRadar_v2",
            "playbookID": "test_Qradar_v2",
            "fromversion": "6.0.0",
            "is_mockable": false
        },
        {
            "integrations": "VMware",
            "playbookID": "VMWare Test"
        },
        {
            "integrations": "Anomali ThreatStream",
            "playbookID": "Anomali_ThreatStream_Test"
        },
        {
            "integrations": "carbonblack-v2",
            "playbookID": "Carbon Black Response Test",
            "fromversion": "5.0.0"
        },
        {
            "integrations": "Cisco Umbrella Investigate",
            "playbookID": "Cisco Umbrella Test"
        },
        {
            "integrations": "icebrg",
            "playbookID": "Icebrg Test",
            "timeout": 500
        },
        {
            "integrations": "Symantec MSS",
            "playbookID": "SymantecMSSTest"
        },
        {
            "integrations": "Remedy AR",
            "playbookID": "Remedy AR Test"
        },
        {
            "integrations": "AWS - IAM",
            "playbookID": "d5cb69b1-c81c-4f27-8a40-3106c0cb2620"
        },
        {
            "integrations": "McAfee Active Response",
            "playbookID": "McAfee-MAR_Test",
            "timeout": 700
        },
        {
            "integrations": "McAfee Threat Intelligence Exchange",
            "playbookID": "McAfee-TIE Test",
            "timeout": 700
        },
        {
            "integrations": "ArcSight Logger",
            "playbookID": "ArcSight Logger test"
        },
        {
            "integrations": "ArcSight ESM v2",
            "playbookID": "ArcSight ESM v2 Test"
        },
        {
            "integrations": "ArcSight ESM v2",
            "playbookID": "test Arcsight - Get events related to the Case"
        },
        {
            "integrations": "XFE_v2",
            "playbookID": "Test_XFE_v2",
            "timeout": 500,
            "nightly": true
        },
        {
            "integrations": "McAfee Threat Intelligence Exchange",
            "playbookID": "search_endpoints_by_hash_-_tie_-_test",
            "timeout": 500
        },
        {
            "integrations": "iDefense_v2",
            "playbookID": "iDefense_v2_Test",
            "fromversion": "5.5.0"
        },
        {
            "integrations": "AbuseIPDB",
            "playbookID": "AbuseIPDB Test"
        },
        {
            "integrations": "AbuseIPDB",
            "playbookID": "AbuseIPDB PopulateIndicators Test"
        },
        {
            "integrations": "LogRhythm",
            "playbookID": "LogRhythm-Test-Playbook",
            "timeout": 200
        },
        {
            "integrations": "FireEye HX",
            "playbookID": "FireEye HX Test",
            "timeout": 500
        },
        {
            "integrations": "FireEyeFeed",
            "playbookID": "playbook-FeedFireEye_test",
            "memory_threshold": 110
        },
        {
            "integrations": "Phish.AI",
            "playbookID": "PhishAi-Test"
        },
        {
            "integrations": "Phish.AI",
            "playbookID": "Test-Detonate URL - Phish.AI"
        },
        {
            "integrations": "Centreon",
            "playbookID": "Centreon-Test-Playbook"
        },
        {
            "playbookID": "ReadFile test"
        },
        {
            "integrations": "AlphaSOC Wisdom",
            "playbookID": "AlphaSOC-Wisdom-Test"
        },
        {
            "integrations": "carbonblack-v2",
            "playbookID": "CBFindIP - Test"
        },
        {
            "integrations": "Jask",
            "playbookID": "Jask_Test",
            "fromversion": "4.1.0"
        },
        {
            "integrations": "Qualys",
            "playbookID": "Qualys-Test"
        },
        {
            "integrations": "Whois",
            "playbookID": "whois_test",
            "fromversion": "4.1.0"
        },
        {
            "integrations": "RSA NetWitness Endpoint",
            "playbookID": "NetWitness Endpoint Test"
        },
        {
            "integrations": "Check Point Sandblast",
            "playbookID": "Sandblast_malicious_test"
        },
        {
            "playbookID": "TestMatchRegexV2"
        },
        {
            "integrations": "ActiveMQ",
            "playbookID": "ActiveMQ Test"
        },
        {
            "playbookID": "RegexGroups Test"
        },
        {
            "integrations": "Cisco ISE",
            "playbookID": "cisco-ise-test-playbook"
        },
        {
            "integrations": "RSA NetWitness v11.1",
            "playbookID": "RSA NetWitness Test"
        },
        {
            "playbookID": "ExifReadTest"
        },
        {
            "integrations": "Cuckoo Sandbox",
            "playbookID": "CuckooTest",
            "timeout": 700
        },
        {
            "integrations": "VxStream",
            "playbookID": "Test-Detonate URL - Crowdstrike",
            "timeout": 1200
        },
        {
            "playbookID": "Detonate File - Generic Test",
            "timeout": 500
        },
        {
            "integrations": [
                "Lastline v2",
                "WildFire-v2",
                "SNDBOX",
                "McAfee Advanced Threat Defense"
            ],
            "playbookID": "Detonate File - Generic Test",
            "timeout": 2400,
            "nightly": true
        },
        {
            "playbookID": "STIXParserTest"
        },
        {
            "playbookID": "VerifyJSON - Test",
            "fromversion": "5.5.0"
        },
        {
            "playbookID": "PowerShellCommon-Test",
            "fromversion": "5.5.0"
        },
        {
            "playbookID": "Detonate URL - Generic Test",
            "timeout": 2000,
            "nightly": true,
            "integrations": [
                "McAfee Advanced Threat Defense",
                "VxStream",
                "Lastline v2"
            ]
        },
        {
            "integrations": [
                "carbonblack-v2",
                "carbonblackliveresponse",
                "Cylance Protect v2"
            ],
            "playbookID": "Retrieve File from Endpoint - Generic V2 Test",
            "fromversion": "5.0.0",
            "is_mockable": false
        },
        {
            "integrations": "Zscaler",
            "playbookID": "Zscaler Test",
            "nightly": true,
            "timeout": 500
        },
        {
            "playbookID": "DemistoUploadFileToIncident Test",
            "integrations": "Demisto REST API"
        },
        {
            "playbookID": "DemistoUploadFile Test",
            "integrations": "Demisto REST API"
        },
        {
            "playbookID": "MaxMind Test",
            "integrations": "MaxMind GeoIP2"
        },
        {
            "playbookID": "Test Sagemaker",
            "integrations": "AWS Sagemaker"
        },
        {
            "playbookID": "C2sec-Test",
            "integrations": "C2sec irisk",
            "fromversion": "5.0.0"
        },
        {
            "playbookID": "Phishing v2 - Test - Incident Starter",
            "fromversion": "6.0.0",
            "timeout": 1200,
            "nightly": false,
            "integrations": [
                "EWS Mail Sender",
                "Demisto REST API",
                "Rasterize"
            ],
            "memory_threshold": 115,
            "pid_threshold": 80
        },
        {
            "playbookID": "Phishing - Core - Test - Incident Starter",
            "fromversion": "6.0.0",
            "timeout": 1700,
            "nightly": false,
            "integrations": [
                "EWS Mail Sender",
                "Demisto REST API",
                "Rasterize"
            ],
            "memory_threshold": 100,
            "pid_threshold": 80
        },
        {
            "integrations": "duo",
            "playbookID": "DUO Test Playbook"
        },
        {
            "playbookID": "SLA Scripts - Test",
            "fromversion": "4.1.0"
        },
        {
            "playbookID": "PcapHTTPExtractor-Test"
        },
        {
            "playbookID": "Ping Test Playbook"
        },
        {
            "playbookID": "Active Directory Test",
            "integrations": "Active Directory Query v2",
            "instance_names": "active_directory_ninja"
        },
        {
            "playbookID": "AD v2 - debug-mode - Test",
            "integrations": "Active Directory Query v2",
            "instance_names": "active_directory_ninja",
            "fromversion": "5.0.0"
        },
        {
            "playbookID": "Docker Hardening Test",
            "fromversion": "5.0.0",
            "runnable_on_docker_only": true
        },
        {
            "integrations": "Active Directory Query v2",
            "instance_names": "active_directory_ninja",
            "playbookID": "Active Directory Query V2 configuration with port"
        },
        {
            "integrations": "Active Directory Query v2",
            "instance_names": "active_directory_ninja",
            "playbookID": "Active Directory - ad-get-user limit check"
        },
        {
            "integrations": "mysql",
            "playbookID": "MySQL Test"
        },
        {
            "playbookID": "Email Address Enrichment - Generic v2.1 - Test",
            "integrations": "Active Directory Query v2",
            "instance_names": "active_directory_ninja"
        },
        {
            "integrations": "Cofense Intelligence",
            "playbookID": "Test - Cofense Intelligence",
            "timeout": 500
        },
        {
            "playbookID": "GDPRContactAuthorities Test"
        },
        {
            "integrations": "Google Resource Manager",
            "playbookID": "GoogleResourceManager-Test",
            "timeout": 500,
            "nightly": true
        },
        {
            "integrations": "SlashNext Phishing Incident Response",
            "playbookID": "SlashNextPhishingIncidentResponse-Test",
            "timeout": 500,
            "nightly": true
        },
        {
            "integrations": "Google Cloud Storage",
            "playbookID": "GCS - Test",
            "timeout": 500,
            "nightly": true,
            "memory_threshold": 80
        },
        {
            "integrations": "GooglePubSub",
            "playbookID": "GooglePubSub_Test",
            "nightly": true,
            "fromversion": "5.0.0"
        },
        {
            "playbookID": "Calculate Severity - Generic v2 - Test",
            "integrations": [
                "Palo Alto Minemeld",
                "Active Directory Query v2"
            ],
            "instance_names": "active_directory_ninja",
            "fromversion": "4.5.0"
        },
        {
            "integrations": "Freshdesk",
            "playbookID": "Freshdesk-Test",
            "timeout": 500,
            "nightly": true
        },
        {
            "playbookID": "Autoextract - Test",
            "fromversion": "4.1.0"
        },
        {
            "playbookID": "FilterByList - Test",
            "fromversion": "4.5.0"
        },
        {
            "playbookID": "Impossible Traveler - Test",
            "integrations": [
                "Ipstack",
                "ipinfo",
                "Rasterize",
                "Active Directory Query v2",
                "Demisto REST API"
            ],
            "instance_names": "active_directory_ninja",
            "fromversion": "5.0.0",
            "timeout": 700
        },
        {
            "playbookID": "Active Directory - Get User Manager Details - Test",
            "integrations": "Active Directory Query v2",
            "instance_names": "active_directory_80k",
            "fromversion": "4.5.0"
        },
        {
            "integrations": "Kafka V2",
            "playbookID": "Kafka Test"
        },
        {
            "playbookID": "File Enrichment - Generic v2 - Test",
            "instance_names": "virus_total_private_api_general",
            "integrations": [
                "VirusTotal - Private API",
                "Cylance Protect v2"
            ],
            "is_mockable": false
        },
        {
            "integrations": [
                "epo",
                "McAfee Active Response"
            ],
            "playbookID": "Endpoint data collection test",
            "timeout": 500
        },
        {
            "integrations": [
                "epo",
                "McAfee Active Response"
            ],
            "playbookID": "MAR - Endpoint data collection test",
            "timeout": 500
        },
        {
            "integrations": "DUO Admin",
            "playbookID": "DuoAdmin API test playbook",
            "fromversion": "5.0.0"
        },
        {
            "integrations": [
                "TAXII Server",
                "TAXIIFeed"
            ],
            "playbookID": "TAXII_Feed_Test",
            "fromversion": "5.5.0",
            "timeout": 300,
            "instance_names": [
                "non_https_cert",
                "instance_execute"
            ]
        },
        {
            "integrations": "TAXII 2 Feed",
            "playbookID": "TAXII 2 Feed Test",
            "fromversion": "5.5.0"
        },
        {
            "integrations": "iDefense Feed",
            "playbookID": "Feed iDefense Test",
            "memory_threshold": 200,
            "fromversion": "5.5.0"
        },
        {
            "integrations": "Traps",
            "playbookID": "Traps test",
            "timeout": 600
        },
        {
            "playbookID": "TestShowScheduledEntries"
        },
        {
            "playbookID": "Calculate Severity - Standard - Test",
            "integrations": "Palo Alto Minemeld",
            "fromversion": "4.5.0"
        },
        {
            "integrations": "Symantec Advanced Threat Protection",
            "playbookID": "Symantec ATP Test"
        },
        {
            "playbookID": "HTTPListRedirects - Test SSL"
        },
        {
            "playbookID": "HTTPListRedirects Basic Test"
        },
        {
            "playbookID": "CheckDockerImageAvailableTest"
        },
        {
            "playbookID": "Extract Indicators From File - Generic v2 - Test",
            "integrations": "Image OCR",
            "timeout": 350,
            "fromversion": "4.5.0"
        },
        {
            "playbookID": "Endpoint Enrichment - Generic v2.1 - Test",
            "integrations": [
                "Cylance Protect v2",
                "carbonblack-v2",
                "epo",
                "Active Directory Query v2"
            ],
            "instance_names": "active_directory_ninja"
        },
        {
            "playbookID": "EmailReputationTest",
            "integrations": "Have I Been Pwned? V2"
        },
        {
            "integrations": "Symantec Deepsight Intelligence",
            "playbookID": "Symantec Deepsight Test"
        },
        {
            "playbookID": "ExtractDomainFromEmailTest"
        },
        {
            "playbookID": "Wait Until Datetime - Test",
            "fromversion": "4.5.0"
        },
        {
            "playbookID": "PAN-OS DAG Configuration Test",
            "integrations": "Panorama",
            "instance_names": "palo_alto_panorama_9.0",
            "timeout": 1500
        },
        {
            "playbookID": "PAN-OS Create Or Edit Rule Test",
            "integrations": "Panorama",
            "instance_names": "palo_alto_panorama_9.0",
            "timeout": 1000
        },
        {
            "playbookID": "PAN-OS EDL Setup v3 Test",
            "integrations": [
                "Panorama",
                "palo_alto_networks_pan_os_edl_management"
            ],
            "instance_names": "palo_alto_firewall_9.0",
            "timeout": 300
        },
        {
            "integrations": "Snowflake",
            "playbookID": "Snowflake-Test"
        },
        {
            "playbookID": "Account Enrichment - Generic v2.1 - Test",
            "integrations": "Active Directory Query v2",
            "instance_names": "active_directory_ninja"
        },
        {
            "integrations": "Cisco Umbrella Investigate",
            "playbookID": "Domain Enrichment - Generic v2 - Test"
        },
        {
            "integrations": "Google BigQuery",
            "playbookID": "Google BigQuery Test"
        },
        {
            "integrations": "Zoom",
            "playbookID": "Zoom_Test"
        },
        {
            "playbookID": "IP Enrichment - Generic v2 - Test",
            "integrations": "Threat Crowd",
            "fromversion": "4.1.0"
        },
        {
            "integrations": "Cherwell",
            "playbookID": "Cherwell Example Scripts - test"
        },
        {
            "integrations": "Cherwell",
            "playbookID": "Cherwell - test"
        },
        {
            "integrations": "CarbonBlackProtectionV2",
            "playbookID": "Carbon Black Enterprise Protection V2 Test"
        },
        {
            "integrations": "Active Directory Query v2",
            "instance_names": "active_directory_ninja",
            "playbookID": "Test ADGetUser Fails with no instances 'Active Directory Query' (old version)"
        },
        {
            "integrations": "ANYRUN",
            "playbookID": "ANYRUN-Test"
        },
        {
            "integrations": "ANYRUN",
            "playbookID": "Detonate File - ANYRUN - Test"
        },
        {
            "integrations": "ANYRUN",
            "playbookID": "Detonate URL - ANYRUN - Test"
        },
        {
            "integrations": "Netcraft",
            "playbookID": "Netcraft test"
        },
        {
            "integrations": "EclecticIQ Platform",
            "playbookID": "EclecticIQ Test"
        },
        {
            "playbookID": "FormattingPerformance - Test",
            "fromversion": "5.0.0"
        },
        {
            "integrations": "AWS - EC2",
            "instance_names": "AWS - EC2",
            "playbookID": "AWS - EC2 Test Playbook",
            "fromversion": "5.0.0",
            "memory_threshold": 90
        },
        {
            "integrations": "AWS - EC2",
            "playbookID": "d66e5f86-e045-403f-819e-5058aa603c32"
        },
        {
            "integrations": "ANYRUN",
            "playbookID": "Detonate File From URL - ANYRUN - Test"
        },
        {
            "integrations": "AWS - CloudTrail",
            "playbookID": "3da2e31b-f114-4d7f-8702-117f3b498de9"
        },
        {
            "integrations": "carbonblackprotection",
            "playbookID": "67b0f25f-b061-4468-8613-43ab13147173"
        },
        {
            "integrations": "DomainTools",
            "playbookID": "DomainTools-Test"
        },
        {
            "integrations": "Exabeam",
            "playbookID": "Exabeam - Test"
        },
        {
            "integrations": "Cisco Spark",
            "playbookID": "Cisco Spark Test New"
        },
        {
            "integrations": "Remedy On-Demand",
            "playbookID": "Remedy-On-Demand-Test"
        },
        {
            "playbookID": "ssdeepreputationtest"
        },
        {
            "playbookID": "TestIsEmailAddressInternal"
        },
        {
            "integrations": "Google Cloud Compute",
            "playbookID": "GoogleCloudCompute-Test"
        },
        {
            "integrations": "AWS - S3",
            "playbookID": "97393cfc-2fc4-4dfe-8b6e-af64067fc436",
            "memory_threshold": 80
        },
        {
            "integrations": "Image OCR",
            "playbookID": "TestImageOCR"
        },
        {
            "integrations": "fireeye",
            "playbookID": "Detonate File - FireEye AX - Test"
        },
        {
            "integrations": [
                "Rasterize",
                "Image OCR"
            ],
            "playbookID": "Rasterize Test",
            "fromversion": "5.0.0"
        },
        {
            "integrations": "Rasterize",
            "playbookID": "RasterizeImageTest",
            "fromversion": "5.0.0"
        },
        {
            "integrations": "Ipstack",
            "playbookID": "Ipstack_Test"
        },
        {
            "integrations": "Perch",
            "playbookID": "Perch-Test"
        },
        {
            "integrations": "Forescout",
            "playbookID": "Forescout-Test"
        },
        {
            "integrations": "GitHub",
            "playbookID": "Git_Integration-Test"
        },
        {
            "integrations": "GitHub IAM",
            "playbookID": "Github IAM - Test Playbook",
            "fromversion": "6.1.0"
        },
        {
            "integrations": "LogRhythmRest",
            "playbookID": "LogRhythm REST test"
        },
        {
            "integrations": "AlienVault USM Anywhere",
            "playbookID": "AlienVaultUSMAnywhereTest"
        },
        {
            "playbookID": "PhishLabsTestPopulateIndicators"
        },
        {
            "playbookID": "Test_HTMLtoMD"
        },
        {
            "integrations": "PhishLabs IOC",
            "playbookID": "PhishLabsIOC TestPlaybook",
            "fromversion": "4.1.0"
        },
        {
            "integrations": "vmray",
            "playbookID": "VMRay-Test"
        },
        {
            "integrations": "PerceptionPoint",
            "playbookID": "PerceptionPoint Test",
            "fromversion": "4.1.0"
        },
        {
            "integrations": "AutoFocus V2",
            "playbookID": "AutoFocus V2 test",
            "fromversion": "5.0.0",
            "timeout": 1000
        },
        {
            "playbookID": "Process Email - Generic for Rasterize"
        },
        {
            "playbookID": "Send Investigation Summary Reports - Test",
            "integrations": "EWS Mail Sender",
            "fromversion": "4.5.0",
            "memory_threshold": 100
        },
        {
            "integrations": "Anomali ThreatStream v2",
            "playbookID": "ThreatStream-Test"
        },
        {
            "integrations": "Flashpoint",
            "playbookID": "Flashpoint_event-Test"
        },
        {
            "integrations": "Flashpoint",
            "playbookID": "Flashpoint_forum-Test"
        },
        {
            "integrations": "Flashpoint",
            "playbookID": "Flashpoint_report-Test"
        },
        {
            "integrations": "Flashpoint",
            "playbookID": "Flashpoint_reputation-Test"
        },
        {
            "integrations": "BluecatAddressManager",
            "playbookID": "Bluecat Address Manager test"
        },
        {
            "integrations": "MailListener - POP3 Beta",
            "playbookID": "MailListener-POP3 - Test"
        },
        {
            "playbookID": "sumList - Test"
        },
        {
            "integrations": "VulnDB",
            "playbookID": "Test-VulnDB"
        },
        {
            "integrations": "Shodan_v2",
            "playbookID": "Test-Shodan_v2",
            "timeout": 1000
        },
        {
            "integrations": "Threat Crowd",
            "playbookID": "ThreatCrowd - Test"
        },
        {
            "integrations": "GoogleDocs",
            "playbookID": "GoogleDocs-test"
        },
        {
            "playbookID": "Request Debugging - Test",
            "fromversion": "5.0.0"
        },
        {
            "playbookID": "Test Convert file hash to corresponding hashes",
            "fromversion": "4.5.0",
            "integrations": "VirusTotal",
            "instance_names": "virus_total_general"
        },
        {
            "playbookID": "PAN-OS Query Logs For Indicators Test",
            "fromversion": "5.5.0",
            "timeout": 1500,
            "integrations": "Panorama",
            "instance_names": "palo_alto_panorama"
        },
        {
            "integrations": "Hybrid Analysis",
            "playbookID": "HybridAnalysis-Test",
            "timeout": 500,
            "fromversion": "4.1.0",
            "is_mockable": false
        },
        {
            "integrations": "Elasticsearch v2",
            "instance_names": "es_v7",
            "playbookID": "Elasticsearch_v2_test"
        },
        {
            "integrations": "ElasticsearchFeed",
            "instance_names": "es_demisto_feed",
            "playbookID": "Elasticsearch_Fetch_Demisto_Indicators_Test",
            "fromversion": "5.5.0"
        },
        {
            "integrations": "ElasticsearchFeed",
            "instance_names": "es_generic_feed",
            "playbookID": "Elasticsearch_Fetch_Custom_Indicators_Test",
            "fromversion": "5.5.0"
        },
        {
            "integrations": "Elasticsearch v2",
            "instance_names": "es_v6",
            "playbookID": "Elasticsearch_v2_test-v6"
        },
        {
            "integrations": "PolySwarm",
            "playbookID": "PolySwarm-Test"
        },
        {
            "integrations": "Kennav2",
            "playbookID": "Kenna Test"
        },
        {
            "integrations": "SecurityAdvisor",
            "playbookID": "SecurityAdvisor-Test",
            "fromversion": "4.5.0"
        },
        {
            "integrations": "Google Key Management Service",
            "playbookID": "Google-KMS-test",
            "pid_threshold": 6,
            "memory_threshold": 60
        },
        {
            "integrations": "SecBI",
            "playbookID": "SecBI - Test"
        },
        {
            "playbookID": "ExtractFQDNFromUrlAndEmail-Test"
        },
        {
            "integrations": "EWS v2",
            "playbookID": "Get EWS Folder Test",
            "fromversion": "4.5.0",
            "instance_names": "ewv2_regular",
            "timeout": 1200
        },
        {
            "integrations": "EWSO365",
            "playbookID": "EWS_O365_test",
            "fromversion": "5.0.0"
        },
        {
            "integrations": "EWSO365",
            "playbookID": "EWS_O365_send_mail_test",
            "fromversion": "5.0.0"
        },
        {
            "integrations": "QRadar_v2",
            "playbookID": "QRadar Indicator Hunting Test",
            "timeout": 600,
            "fromversion": "6.0.0"
        },
        {
            "playbookID": "SetAndHandleEmpty test",
            "fromversion": "4.5.0"
        },
        {
            "integrations": "Tanium v2",
            "playbookID": "Tanium v2 - Test"
        },
        {
            "integrations": "Office 365 Feed",
            "playbookID": "Office365_Feed_Test",
            "fromversion": "5.5.0"
        },
        {
            "integrations": "GoogleCloudTranslate",
            "playbookID": "GoogleCloudTranslate-Test",
            "pid_threshold": 9
        },
        {
            "integrations": "Infoblox",
            "playbookID": "Infoblox Test"
        },
        {
            "integrations": "BPA",
            "playbookID": "Test-BPA",
            "fromversion": "4.5.0"
        },
        {
            "playbookID": "GetValuesOfMultipleFIelds Test",
            "fromversion": "4.5.0"
        },
        {
            "playbookID": "IsInternalHostName Test",
            "fromversion": "4.5.0"
        },
        {
            "playbookID": "DigitalGuardian-Test",
            "integrations": "Digital Guardian",
            "fromversion": "5.0.0"
        },
        {
            "integrations": "SplunkPy",
            "playbookID": "Splunk Indicator Hunting Test",
            "fromversion": "5.0.0",
            "memory_threshold": 500,
            "instance_names": "use_default_handler"
        },
        {
            "integrations": "BPA",
            "playbookID": "Test-BPA_Integration",
            "fromversion": "4.5.0"
        },
        {
            "integrations": "AutoFocus Feed",
            "playbookID": "playbook-FeedAutofocus_test",
            "fromversion": "5.5.0"
        },
        {
            "integrations": "AutoFocus Daily Feed",
            "playbookID": "playbook-FeedAutofocus_daily_test",
            "fromversion": "5.5.0"
        },
        {
            "integrations": "PaloAltoNetworks_PrismaCloudCompute",
            "playbookID": "PaloAltoNetworks_PrismaCloudCompute-Test"
        },
        {
            "integrations": "Recorded Future Feed",
            "playbookID": "RecordedFutureFeed - Test",
            "timeout": 1000,
            "fromversion": "5.5.0",
            "memory_threshold": 86
        },
        {
            "integrations": "Expanse",
            "playbookID": "test-Expanse-Playbook",
            "fromversion": "5.0.0"
        },
        {
            "integrations": "Expanse",
            "playbookID": "test-Expanse",
            "fromversion": "5.0.0"
        },
        {
            "integrations": "DShield Feed",
            "playbookID": "playbook-DshieldFeed_test",
            "fromversion": "5.5.0",
            "is_mockable": false
        },
        {
            "integrations": "AlienVault Reputation Feed",
            "playbookID": "AlienVaultReputationFeed_Test",
            "fromversion": "5.5.0",
            "memory_threshold": 190
        },
        {
            "integrations": "BruteForceBlocker Feed",
            "playbookID": "playbook-BruteForceBlocker_test",
            "fromversion": "5.5.0",
            "memory_threshold": 190
        },
        {
            "integrations": "Carbon Black Enterprise EDR",
            "playbookID": "Carbon Black Enterprise EDR Test",
            "fromversion": "5.0.0"
        },
        {
            "integrations": "MongoDB Key Value Store",
            "playbookID": "MongoDB KeyValueStore - Test",
            "pid_threshold": 12,
            "fromversion": "5.0.0"
        },
        {
            "integrations": "MongoDB Log",
            "playbookID": "MongoDBLog - Test",
            "pid_threshold": 12,
            "fromversion": "5.0.0"
        },
        {
            "integrations": "Google Chronicle Backstory",
            "playbookID": "Google Chronicle Backstory Asset - Test",
            "fromversion": "5.0.0"
        },
        {
            "integrations": "Google Chronicle Backstory",
            "playbookID": "Google Chronicle Backstory IOC Details - Test",
            "fromversion": "5.0.0"
        },
        {
            "integrations": "Google Chronicle Backstory",
            "playbookID": "Google Chronicle Backstory List Alerts - Test",
            "fromversion": "5.0.0"
        },
        {
            "integrations": "Google Chronicle Backstory",
            "playbookID": "Google Chronicle Backstory List IOCs - Test",
            "fromversion": "5.0.0"
        },
        {
            "integrations": "Google Chronicle Backstory",
            "playbookID": "Google Chronicle Backstory Reputation - Test",
            "fromversion": "5.0.0"
        },
        {
            "integrations": "Google Chronicle Backstory",
            "playbookID": "Google Chronicle Backstory List Events - Test",
            "fromversion": "5.0.0"
        },
        {
            "integrations": "Feodo Tracker IP Blocklist Feed",
            "instance_names": "feodo_tracker_ip_currently__active",
            "playbookID": "playbook-feodotrackeripblock_test_currently__active",
            "fromversion": "5.5.0"
        },
        {
            "integrations": "Feodo Tracker IP Blocklist Feed",
            "instance_names": "feodo_tracker_ip_30_days",
            "playbookID": "playbook-feodotrackeripblock_test_30_days",
            "fromversion": "5.5.0"
        },
        {
            "integrations": "Code42",
            "playbookID": "Code42-Test",
            "fromversion": "5.0.0",
            "timeout": 600
        },
        {
            "playbookID": "Code42 File Search Test",
            "integrations": "Code42",
            "fromversion": "5.0.0"
        },
        {
            "playbookID": "FetchIndicatorsFromFile-test",
            "fromversion": "5.5.0"
        },
        {
            "integrations": "RiskSense",
            "playbookID": "RiskSense Get Apps - Test"
        },
        {
            "integrations": "RiskSense",
            "playbookID": "RiskSense Get Host Detail - Test"
        },
        {
            "integrations": "RiskSense",
            "playbookID": "RiskSense Get Host Finding Detail - Test"
        },
        {
            "integrations": "RiskSense",
            "playbookID": "RiskSense Get Hosts - Test"
        },
        {
            "integrations": "RiskSense",
            "playbookID": "RiskSense Get Host Findings - Test"
        },
        {
            "integrations": "RiskSense",
            "playbookID": "RiskSense Get Unique Cves - Test"
        },
        {
            "integrations": "RiskSense",
            "playbookID": "RiskSense Get Unique Open Findings - Test"
        },
        {
            "integrations": "RiskSense",
            "playbookID": "RiskSense Get Apps Detail - Test"
        },
        {
            "integrations": "RiskSense",
            "playbookID": "RiskSense Apply Tag - Test"
        },
        {
            "integrations": "Indeni",
            "playbookID": "Indeni_test",
            "fromversion": "5.0.0"
        },
        {
            "integrations": "SafeBreach v2",
            "playbookID": "playbook-SafeBreach-Test",
            "fromversion": "5.5.0"
        },
        {
            "integrations": "AlienVault OTX TAXII Feed",
            "playbookID": "playbook-feedalienvaultotx_test",
            "fromversion": "5.5.0"
        },
        {
            "playbookID": "ExtractDomainAndFQDNFromUrlAndEmail-Test",
            "fromversion": "5.5.0"
        },
        {
            "integrations": "Cortex Data Lake",
            "playbookID": "Cortex Data Lake Test",
            "instance_names": "cdl_prod",
            "fromversion": "4.5.0"
        },
        {
            "integrations": "Cortex Data Lake",
            "playbookID": "Cortex Data Lake Test",
            "instance_names": "cdl_dev",
            "fromversion": "4.5.0"
        },
        {
            "integrations": "MongoDB",
            "playbookID": "MongoDB - Test"
        },
        {
            "integrations": "DNSDB_v2",
            "playbookID": "DNSDB-Test",
            "fromversion": "5.0.0"
        },
        {
            "playbookID": "DBotCreatePhishingClassifierV2FromFile-Test",
            "timeout": 60000,
            "fromversion": "4.5.0"
        },
        {
            "integrations": "IBM Resilient Systems",
            "playbookID": "IBM Resilient Systems Test"
        },
        {
            "integrations": [
                "Prisma Access",
                "Prisma Access Egress IP feed"
            ],
            "playbookID": "Prisma_Access_Egress_IP_Feed-Test",
            "timeout": 60000,
            "fromversion": "5.5.0",
            "nightly": true
        },
        {
            "integrations": "Prisma Access",
            "playbookID": "Prisma_Access-Test",
            "timeout": 60000,
            "fromversion": "5.5.0",
            "nightly": true
        },
        {
            "playbookID": "EvaluateMLModllAtProduction-Test",
            "fromversion": "4.5.0"
        },
        {
            "integrations": "GCP Whitelist Feed",
            "playbookID": "GCPWhitelist_Feed_Test",
            "fromversion": "5.5.0"
        },
        {
            "integrations": "Azure AD Connect Health Feed",
            "playbookID": "FeedAzureADConnectHealth_Test",
            "fromversion": "5.5.0"
        },
        {
            "integrations": "Zoom Feed",
            "playbookID": "FeedZoom_Test",
            "fromversion": "5.5.0"
        },
        {
            "playbookID": "PCAP Analysis Test",
            "integrations": [
                "ipinfo",
                "WildFire-v2"
            ],
            "fromversion": "5.0.0",
            "timeout": 1200
        },
        {
            "integrations": "Workday",
            "playbookID": "Workday - Test",
            "fromversion": "5.0.0",
            "timeout": 600
        },
        {
            "integrations": "Unit42 Feed",
            "playbookID": "Unit42 Feed - Test",
            "fromversion": "5.5.0",
            "timeout": 600
        },
        {
            "integrations": "CrowdStrikeMalquery",
            "playbookID": "CrowdStrikeMalquery-Test",
            "fromversion": "5.0.0",
            "timeout": 2500
        },
        {
            "integrations": "Sixgill_Darkfeed",
            "playbookID": "Sixgill-Darkfeed_Test",
            "fromversion": "5.5.0"
        },
        {
            "playbookID": "hashIncidentFields-test",
            "fromversion": "4.5.0",
            "timeout": 60000
        },
        {
            "integrations": "RSA Archer v2",
            "playbookID": "Archer v2 - Test",
            "fromversion": "5.0.0"
        },
        {
            "integrations": "WootCloud",
            "playbookID": "TestWootCloudPlaybook",
            "fromversion": "5.0.0"
        },
        {
            "integrations": "Ivanti Heat",
            "playbookID": "Ivanti Heat - Test"
        },
        {
            "integrations": "MicrosoftCloudAppSecurity",
            "playbookID": "MicrosoftCloudAppSecurity-Test"
        },
        {
            "integrations": "Blueliv ThreatCompass",
            "playbookID": "Blueliv_ThreatCompass_test",
            "fromversion": "5.0.0"
        },
        {
            "playbookID": "IncreaseIncidentSeverity-Test",
            "fromversion": "5.0.0"
        },
        {
            "integrations": "TrendMicro Cloud App Security",
            "playbookID": "playbook_TrendmicroCAS_Test",
            "fromversion": "5.0.0",
            "timeout": 300
        },
        {
            "playbookID": "IfThenElse-Test",
            "fromversion": "5.0.0"
        },
        {
            "integrations": "Imperva WAF",
            "playbookID": "Imperva WAF - Test"
        },
        {
            "integrations": "CheckPointFirewall_v2",
            "playbookID": "checkpoint-testplaybook",
            "timeout": 500,
            "nightly": true
        },
        {
            "playbookID": "FailedInstances - Test",
            "integrations": "Whois",
            "fromversion": "4.5.0"
        },
        {
            "integrations": "F5 ASM",
            "playbookID": "playbook-F5_ASM-Test",
            "timeout": 600,
            "fromversion": "5.0.0",
            "nightly": true
        },
        {
            "playbookID": "Hatching Triage - Detonate File",
            "integrations": "Hatching Triage",
            "fromversion": "5.5.0"
        },
        {
            "integrations": "Rundeck",
            "playbookID": "Rundeck_test",
            "fromversion": "5.5.0",
            "is_mockable": false
        },
        {
            "playbookID": "Field polling test",
            "timeout": 600,
            "fromversion": "5.0.0"
        },
        {
            "integrations": "Generic Webhook",
            "playbookID": "Generic Webhook - Test",
            "fromversion": "5.5.0"
        },
        {
            "integrations": "Palo Alto Networks Enterprise DLP",
            "playbookID": "Palo_Alto_Networks_Enterprise_DLP - Test",
            "fromversion": "5.0.0"
        },
        {
            "integrations": "Cryptocurrency",
            "playbookID": "Cryptocurrency-Test",
            "is_mockable": false
        },
        {
            "integrations": "Public DNS Feed",
            "playbookID": "Public_DNS_Feed_Test",
            "fromversion": "5.5.0"
        },
        {
            "integrations": "BitcoinAbuse",
            "playbookID": "BitcoinAbuse-test",
            "fromversion": "5.5.0"
        },
        {
            "integrations": "ExpanseV2",
            "playbookID": "ExpanseV2 Test",
            "fromversion": "6.0.0"
        },
        {
            "integrations": "FeedExpanse",
            "playbookID": "Feed Expanse Test",
            "fromversion": "6.0.0"
        },
        {
            "integrations": "MicrosoftGraphIdentityandAccess",
            "playbookID": "Identity & Access test playbook"
        },
        {
            "integrations": "MicrosoftPolicyAndComplianceAuditLog",
            "playbookID": "Audit Log - Test"
        },
        {
            "integrations": "Nutanix Hypervisor",
            "playbookID": "Nutanix-test"
        },
        {
            "integrations": "Azure Storage",
            "playbookID": "Azure Storage - Test"
        },
        {
            "integrations": "MicrosoftGraphApplications",
            "playbookID": "MSGraph Applications Test"
        },
        {
            "integrations": "EWS Extension Online Powershell v2",
            "playbookID": "EWS Extension: Powershell Online V2 Test",
            "fromversion": "6.0.0",
            "toversion": "6.0.9",
            "timeout": 250
        },
        {
            "integrations": "VirusTotal (API v3)",
            "playbookID": "VirusTotal (API v3) Detonate Test",
            "instance_names": [
                "virus_total_v3",
                "virus_total_v3_premium"
            ],
            "is_mockable": false
        },
        {
            "integrations": "VirusTotal (API v3)",
            "playbookID": "VirusTotalV3-test",
            "instance_names": [
                "virus_total_v3"
            ]
        },
        {
            "playbookID": "CreateCertificate-Test",
            "fromversion": "5.5.0"
        },
        {
            "integrations": "LogPoint SIEM Integration",
            "playbookID": "LogPoint SIEM Integration - Test Playbook 1"
        },
        {
            "integrations": "LogPoint SIEM Integration",
            "playbookID": "LogPoint SIEM Integration - Test Playbook 2"
        },
        {
            "integrations": "Cisco Stealthwatch",
            "fromversion": "5.5.0",
            "playbookID": "Cisco Stealthwatch Test"
        },
        {
            "integrations": "cymulate_v2",
            "playbookID": "Cymulate V2 Test",
            "fromversion": "6.0.0"
        },
        {
            "integrations": "OpenCTI",
            "playbookID": "OpenCTI Test",
            "fromversion": "5.0.0"
        },
        {
            "integrations": "Microsoft Graph API",
            "playbookID": "Microsoft Graph API - Test",
            "fromversion": "5.0.0"
        },
        {
            "integrations": "QRadar v3",
            "playbookID": "QRadar_v3-test",
            "fromversion": "6.0.0"
        },
        {
            "playbookID": "DbotPredictOufOfTheBoxTest",
            "fromversion": "4.5.0",
            "timeout": 1000
        },
        {
            "playbookID": "DbotPredictOufOfTheBoxTestV2",
            "fromversion": "5.5.0",
            "timeout": 1000
        },
        {
            "integrations": "VirusTotal - Premium (API v3)",
            "playbookID": "VirusTotal Premium v3 TestPlaybook",
            "fromversion": "5.5.0"
        },
        {
            "integrations": "Armis",
            "playbookID": "Armis-Test",
            "fromversion": "5.5.0"
        },
        {
            "playbookID": "Tidy - Test",
            "integrations": [
                "AWS - EC2",
                "Demisto REST API",
                "Tidy"
            ],
            "instance_names": [
                "aws_alloacte_host"
            ],
            "fromversion": "6.0.0",
            "nightly": true
        },
        {
            "integrations": "Carbon Black Endpoint Standard",
            "playbookID": "carbonBlackEndpointStandardTestPlaybook",
            "fromversion": "5.5.0",
            "is_mockable": false
        },
        {
<<<<<<< HEAD
            "integrations": "NetscoutAED",
            "playbookID": "NetscoutAED-Test"
=======
            "integrations": "ThreatExchange v2",
            "playbookID": "ThreatExchangeV2-test",
            "fromversion": "5.5.0"
>>>>>>> 8a1911cd
        }
    ],
    "skipped_tests": {
        "Github IAM - Test Playbook": "Issue 32383",
        "Calculate Severity - Standard - Test": "Issue 32715",
        "Calculate Severity - Generic v2 - Test": "Issue 32716",
        "Workday - Test": "No credentials Issue 29595",
        "Tidy - Test": "Will run it manually.",
        "Protectwise-Test": "Issue 28168",
        "Phishing Classifier V2 ML Test": "Issue 26066",
        "RedLockTest": "Issue 24600",
        "TestDedupIncidentsPlaybook": "Issue 24344",
        "CreateIndicatorFromSTIXTest": "Issue 24345",
        "Endpoint data collection test": "Uses a deprecated playbook called Endpoint data collection",
        "Prisma_Access_Egress_IP_Feed-Test": "unskip after we will get Prisma Access instance - Issue 27112",
        "Prisma_Access-Test": "unskip after we will get Prisma Access instance - Issue 27112",
        "Test-Shodan_v2": "Issue 23370",
        "Symantec Deepsight Test": "Issue 22971",
        "TestProofpointFeed": "Issue 22229",
        "Git_Integration-Test": "Issue 20029",
        "Symantec Data Loss Prevention - Test": "Issue 20134",
        "NetWitness Endpoint Test": "Issue 19878",
        "InfoArmorVigilanteATITest": "Test issue 17358",
        "ArcSight Logger test": "Issue 19117",
        "3da2e31b-f114-4d7f-8702-117f3b498de9": "Issue 19837",
        "d66e5f86-e045-403f-819e-5058aa603c32": "pr 3220",
        "RecordedFutureFeed - Test": "Issue 18922",
        "IntSights Mssp Test": "Issue #16351",
        "fd93f620-9a2d-4fb6-85d1-151a6a72e46d": "Issue 19854",
        "Test Playbook TrendMicroDDA": "Issue 16501",
        "ssdeepreputationtest": "Issue #20953",
        "C2sec-Test": "Issue #21633",
        "Create Phishing Classifier V2 ML Test": "Issue 26341",
        "DBotCreatePhishingClassifierV2FromFile-Test": "Issue 26456",
        "ThreatConnect v2 - Test": "Issue 26782",
        "Email Address Enrichment - Generic v2.1 - Test": "Issue 26785",
        "Tanium v2 - Test": "Issue 26822",
        "hashIncidentFields-test": "Issue 26850",
        "Fidelis Elevate Network": "Issue 26453",
        "Cortex XDR - IOC - Test": "Issue 25598",
        "Cherwell Example Scripts - test": "Issue 26780",
        "Cherwell - test": "Issue 26780",
        "PAN-OS Query Logs For Indicators Test": "Issue 28753",
        "TCPUtils-Test": "Issue 29677",
        "Polygon-Test": "Issue 29060",
        "AttackIQ - Test": "Issue 29774",
        "Azure Compute - Test": "Issue 28056",
        "forcepoint test": "Issue 28043",
        "CanaryTools Test": "Issue 30796",
        "Test-VulnDB": "Issue 30875",
        "Malware Domain List Active IPs Feed Test": "Issue 30878",
        "CuckooTest": "Issue 25601",
        "PhishlabsIOC_DRP-Test": "Issue 29589",
        "Carbon Black Live Response Test": "Issue 28237",
        "Carbon Black Enterprise Protection V2 Test": "Issue 32322",
        "Google_Vault-Search_And_Display_Results_test": "Issue 24348",
        "FeedThreatConnect-Test": "Issue 32317",
        "HelloWorldPremium_Scan-Test": "Issue 32512",
        "Palo_Alto_Networks_Enterprise_DLP - Test": "Issue 32568",
        "JoeSecurityTestDetonation": "Issue 25650",
        "JoeSecurityTestPlaybook": "Issue 25649",
        "Cortex Data Lake Test": "Issue 24346",
        "Phishing - Core - Test - Incident Starter": "Issue 26784",
        "Test Playbook McAfee ATD": "Issue 33409",
        "Detonate Remote File From URL -McAfee-ATD - Test": "Issue 33407",
        "Test Playbook McAfee ATD Upload File": "Issue 33408",
        "Extract Indicators From File - Generic v2 - Test": "Issue 30071",
        "Kenna Test": "Missing data",
        "Trend Micro Apex - Test": "Issue 27280",
        "Create ServiceNow Ticket and Mirror Test": "Issue 30587",
        "palo_alto_panorama_test_pb": "Issue 34371",
        "Microsoft Defender - ATP - Indicators Test": "Issue 29279",
        "Active Directory - Get User Manager Details - Test": "Issue 25604",
        "GSuiteAdmin-Test": "Issue 34784",
        "Test-BPA": "Issue 28406",
        "Test-BPA_Integration": "Issue 28236",
        "EWS search-mailbox test": "Issue 27943",
        "TestTOPdeskPlaybook": "Issue 35412",
        "PAN OS EDL Management - Test": "Issue 35652",
        "PAN-OS EDL Setup v3 Test": "Issue 35386",
        "Google-Vault-Generic-Test": "Issue 24347",
        "FireEyeNX-Test": "Issue 33216",
        "GmailTest": "Issue 27057",
        "Gmail Single User - Test": "Issue 27361",
        "AWS - EC2 Test Playbook": "Issue 36486",
        "get_file_sample_by_hash_-_cylance_protect_-_test": "Issue 28823",
        "Carbon Black Enterprise EDR Test": "Issue 29775",
        "Rundeck_test": "Issue 31174",
        "VirusTotal (API v3) Detonate Test": "Issue 36004",
        "FailedInstances - Test": "Issue 33218",
        "PAN-OS DAG Configuration Test": "Issue 19205",
        "PAN-OS Create Or Edit Rule Test": "Issue 26465",
        "PAN-OS - Block IP - Static Address Group Test": "Issue 37021",
        "PAN-OS - Block IP - Custom Block Rule Test": "Issue 37023",
        "Centreon-Test-Playbook": "Issue 37022",
        "AWS-securityhub Test": "Issue 29796",
        "McAfeeWebGatewayTest": "Issue 37020",
        "PAN-OS - Block URL - Custom URL Category Test": "Issue 37024",
        "Service Desk Plus - Generic Polling Test": "Issue 30798",
        "Pwned v2 test": "Issue 26601"
    },
    "skipped_integrations": {
        
        "_comment1": "~~~ NO INSTANCE ~~~",
        "trustwave secure email gateway": "No instance - developed by Qmasters",
        "ServiceDeskPlus (On-Premise)": "No instance",
        "Forcepoint": "instance issues. Issue 28043",
        "ZeroFox": "Issue 29284",
        "Symantec Management Center": "Issue 23960",
        "Traps": "Issue 24122",
        "Fidelis Elevate Network": "Issue 26453",
        "CrowdStrike Falcon X": "Issue 26209",
        "ArcSight Logger": "Issue 19117",
        "Sophos Central": "No instance",
        "MxToolBox": "No instance",
        "Prisma Access": "Instance will be provided soon by Lior and Prasen - Issue 27112",
        "AlphaSOC Network Behavior Analytics": "No instance",
        "IsItPhishing": "No instance",
        "Verodin": "No instance",
        "EasyVista": "No instance",
        "Pipl": "No instance",
        "Moloch": "No instance",
        "Twilio": "No instance",
        "Zendesk": "No instance",
        "GuardiCore": "No instance",
        "Nessus": "No instance",
        "Cisco CloudLock": "No instance",
        "Vectra v2": "No instance",
        "AWS - IAM": "Issue 21401",
        "GoogleCloudSCC": "No instance, outsourced",
        "FortiGate": "License expired, and not going to get one (issue 14723)",
        "Attivo Botsink": "no instance, not going to get it",
        "VMware": "no License, and probably not going to get it",
        "AWS Sagemaker": "License expired, and probably not going to get it",
        "Symantec MSS": "No instance, probably not going to get it (issue 15513)",
        "Google Cloud Compute": "Can't test yet",
        "FireEye ETP": "No instance",
        "ProofpointTAP_v2": "No instance",
        "remedy_sr_beta": "No instance",
        "fireeye": "Issue 19839",
        "Remedy On-Demand": "Issue 19835",
        "Check Point": "Issue 18643",
        "CheckPointFirewall_v2": "Issue 18643",
        "Preempt": "Issue 20268",
        "Jask": "Issue 18879",
        "vmray": "Issue 18752",
        "Anomali ThreatStream v2": "Issue 19182",
        "Anomali ThreatStream": "Issue 19182",
        "SCADAfence CNM": "Issue 18376",
        "ArcSight ESM v2": "Issue #18328",
        "AlienVault USM Anywhere": "Issue #18273",
        "Dell Secureworks": "No instance",
        "Netskope": "instance is down",
        "Service Manager": "Expired license",
        "carbonblackprotection": "License expired",
        "icebrg": "Issue 14312",
        "Freshdesk": "Trial account expired",
        "Threat Grid": "Issue 16197",
        "Kafka V2": "Can not connect to instance from remote",
        "Check Point Sandblast": "Issue 15948",
        "Remedy AR": "getting 'Not Found' in test button",
        "Salesforce": "Issue 15901",
        "Zscaler": "Issue 17784",
        "RedCanary": "License expired",
        "ANYRUN": "No instance",
        "Snowflake": "Looks like account expired, needs looking into",
        "Cisco Spark": "Issue 18940",
        "Phish.AI": "Issue 17291",
        "MaxMind GeoIP2": "Issue 18932.",
        "Exabeam": "Issue 19371",
        "PaloAltoNetworks_PrismaCloudCompute": "Issue 27112",
        "IBM Resilient Systems": "Issue 23722",
        "Ivanti Heat": "Issue 26259",
        "AWS - Athena - Beta": "Issue 19834",
        "SNDBOX": "Issue 28826",
        "Workday": "License expired Issue: 29595",
        "FireEyeFeed": "License expired Issue: 31838",
        "Akamai WAF": "Issue 32318",
        "FraudWatch": "Issue 34299",
        "Cisco Stealthwatch": "No instance - developed by Qmasters",
        "Armis": "No instance - developed by SOAR Experts",
        
        "_comment2": "~~~ UNSTABLE ~~~",
        "Tenable.sc": "unstable instance",
        "ThreatConnect v2": "unstable instance",
        "Infoblox": "Unstable instance, issue 25651",
        
        "_comment3": "~~~ QUOTA ISSUES ~~~",
        "XFE_v2": "Required proper instance, otherwise we get quota errors",
        "Lastline": "issue 20323",
        "Google Resource Manager": "Cannot create projects because have reached allowed quota.",
        "Looker": "Warehouse 'DEMO_WH' cannot be resumed because resource monitor 'LIMITER' has exceeded its quota.",
        "Ipstack": "Issue 26266",
        
        "_comment4": "~~~ OTHER ~~~",
        "Pentera": "authentication method will not work with testing",
        "AlienVault OTX TAXII Feed": "Issue 29197",
        "EclecticIQ Platform": "Issue 8821",
        "Zoom": "Issue 19832",
        "Forescout": "Can only be run from within PANW network. Look in keeper for - Demisto in the LAB",
        "FortiManager": "Can only be run within PANW network",
        "HelloWorldSimple": "This is just an example integration - no need for test",
        "TestHelloWorldPlaybook": "This is just an example integration - no need for test",
        "Lastline v2": "Temporary skipping, due to quota issues, in order to merge a PR",
        "AttackIQFireDrill": "License issues #29774",
        "SentinelOne V2": "License expired issue #24933",
        "G Suite Security Alert Center": "Developed by crest, need to add permissions to our instance"
    },
    "nightly_integrations": [
        "Lastline v2",
        "TruSTAR",
        "VulnDB"
    ],
    "unmockable_integrations": {
        "NetscoutArborSightline": "Uses timestamp",
        "EwsExtension": "Powershell does not support proxy",
        "EWS Extension Online Powershell v2": "Powershell does not support proxy/ssl",
        "Office 365 Feed": "Client sends a unique uuid as first request of every run",
        "AzureWAF": "Has a command that sends parameters in the path",
        "HashiCorp Vault": "Has a command that sends parameters in the path",
        "urlscan.io": "Uses data that comes in the headers",
        "CloudConvert": "has a command that uploads a file (!cloudconvert-upload)",
        "Symantec Messaging Gateway": "Test playbook uses a random string",
        "AlienVault OTX TAXII Feed": "Client from 'cabby' package generates uuid4 in the request",
        "Generic Webhook": "Does not send HTTP traffic",
        "Microsoft Endpoint Configuration Manager": "Uses Microsoft winRM",
        "SecurityIntelligenceServicesFeed": "Need proxy configuration in server",
        "BPA": "Playbook using GenericPolling which is inconsistent",
        "XsoarPowershellTesting": "Integration which not use network.",
        "Mail Listener v2": "Integration has no proxy checkbox",
        "Cortex XDR - IOC": "'Cortex XDR - IOC - Test' is using also the fetch indicators which is not working in proxy mode",
        "SecurityAndCompliance": "Integration doesn't support proxy",
        "Cherwell": "Submits a file - tests that send files shouldn't be mocked. this problem was fixed but the test is not running anymore because the integration is skipped",
        "Maltiverse": "issue 24335",
        "ActiveMQ": "stomp sdk not supporting proxy.",
        "MITRE ATT&CK": "Using taxii2client package",
        "MongoDB": "Our instance not using SSL",
        "Cortex Data Lake": "Integration requires SSL",
        "Google Key Management Service": "The API requires an SSL secure connection to work.",
        "McAfee ESM-v10": "we have multiple instances with same test playbook, mock recording are per playbook so it keeps failing the playback step",
        "SplunkPy": "we have multiple instances with same test playbook, mock recording are per playbook so it keeps failing the playback step",
        "mysql": "Does not use http",
        "SlackV2": "Integration requires SSL",
        "Whois": "Mocks does not support sockets",
        "Panorama": "Exception: Proxy process took to long to go up. https://circleci.com/gh/demisto/content/24826",
        "Image OCR": "Does not perform network traffic",
        "Server Message Block (SMB) v2": "Does not perform http communication",
        "Active Directory Query v2": "Does not perform http communication",
        "dnstwist": "Does not perform http communication",
        "Generic SQL": "Does not perform http communication",
        "PagerDuty v2": "Integration requires SSL",
        "TCPIPUtils": "Integration requires SSL",
        "Luminate": "Integration has no proxy checkbox",
        "Shodan": "Integration has no proxy checkbox",
        "Google BigQuery": "Integration has no proxy checkbox",
        "ReversingLabs A1000": "Checking",
        "Check Point": "Checking",
        "okta": "Test Module failing, suspect it requires SSL",
        "Okta v2": "dynamic test, need to revisit and better avoid conflicts",
        "Awake Security": "Checking",
        "ArcSight ESM v2": "Checking",
        "Phish.AI": "Checking",
        "Intezer": "Nightly - Checking",
        "ProtectWise": "Nightly - Checking",
        "google-vault": "Nightly - Checking",
        "McAfee NSM": "Nightly - Checking",
        "Forcepoint": "Nightly - Checking",
        "palo_alto_firewall": "Need to check test module",
        "Signal Sciences WAF": "error with certificate",
        "google": "'unsecure' parameter not working",
        "EWS Mail Sender": "Inconsistent test (playback fails, record succeeds)",
        "ReversingLabs Titanium Cloud": "No Unsecure checkbox. proxy trying to connect when disabled.",
        "Recorded Future": "might be dynamic test",
        "AlphaSOC Wisdom": "Test module issue",
        "RedLock": "SSL Issues",
        "Microsoft Graph User": "Test direct access to oproxy",
        "Azure Security Center v2": "Test direct access to oproxy",
        "Azure Compute v2": "Test direct access to oproxy",
        "AWS - CloudWatchLogs": "Issue 20958",
        "AWS - Athena - Beta": "Issue 24926",
        "AWS - CloudTrail": "Issue 24926",
        "AWS - Lambda": "Issue 24926",
        "AWS Sagemaker": "Issue 24926",
        "Gmail Single User": "googleclient sdk has time based challenge exchange",
        "Gmail": "googleclient sdk has time based challenge exchange",
        "GSuiteAdmin": "googleclient sdk has time based challenge exchange",
        "GoogleCloudTranslate": "google translate sdk does not support proxy",
        "Google Chronicle Backstory": "SDK",
        "Google Vision AI": "SDK",
        "Google Cloud Compute": "googleclient sdk has time based challenge exchange",
        "Google Cloud Functions": "googleclient sdk has time based challenge exchange",
        "GoogleDocs": "googleclient sdk has time based challenge exchange",
        "GooglePubSub": "googleclient sdk has time based challenge exchange",
        "Google Resource Manager": "googleclient sdk has time based challenge exchange",
        "Google Cloud Storage": "SDK",
        "GoogleCalendar": "googleclient sdk has time based challenge exchange",
        "GoogleDrive": "googleclient sdk has time based challenge exchange",
        "Syslog Sender": "syslog",
        "syslog": "syslog",
        "MongoDB Log": "Our instance not using SSL",
        "MongoDB Key Value Store": "Our instance not using SSL",
        "GoogleKubernetesEngine": "SDK",
        "TAXIIFeed": "Cannot use proxy",
        "EWSO365": "oproxy dependent",
        "MISP V2": "Cleanup process isn't performed as expected.",
        "Azure Network Security Groups": "Has a command that sends parameters in the path"
    },
    "parallel_integrations": [
        "AWS - EC2",
        "Amazon DynamoDB",
        "AWS - ACM",
        "Cryptocurrency",
        "SNDBOX",
        "Whois",
        "Rasterize",
        "CVE Search v2",
        "VulnDB",
        "CheckPhish",
        "Tanium",
        "LogRhythmRest",
        "ipinfo",
        "ipinfo_v2",
        "Demisto REST API",
        "syslog",
        "ElasticsearchFeed",
        "MITRE ATT&CK",
        "Microsoft Intune Feed",
        "JSON Feed",
        "Plain Text Feed",
        "Fastly Feed",
        "Malware Domain List Active IPs Feed",
        "Blocklist_de Feed",
        "Cloudflare Feed",
        "AzureFeed",
        "SpamhausFeed",
        "Cofense Feed",
        "Bambenek Consulting Feed",
        "AWS Feed",
        "CSVFeed",
        "ProofpointFeed",
        "abuse.ch SSL Blacklist Feed",
        "TAXIIFeed",
        "Office 365 Feed",
        "AutoFocus Feed",
        "Recorded Future Feed",
        "DShield Feed",
        "AlienVault Reputation Feed",
        "BruteForceBlocker Feed",
        "Feodo Tracker IP Blocklist Feed",
        "AlienVault OTX TAXII Feed",
        "Prisma Access Egress IP feed",
        "Lastline v2",
        "McAfee DXL",
        "GCP Whitelist Feed",
        "Cortex Data Lake",
        "Mail Listener v2"
    ],
    "docker_thresholds": {
        
        "_comment": "Add here docker images which are specific to an integration and require a non-default threshold (such as rasterize or ews). That way there is no need to define this multiple times. You can specify full image name with version or without.",
        "images": {
            "demisto/chromium": {
                "pid_threshold": 11
            },
            "demisto/py-ews:2.0": {
                "memory_threshold": 150
            },
            "demisto/pymisp:1.0.0.52": {
                "memory_threshold": 150
            },
            "demisto/pytan": {
                "pid_threshold": 11
            },
            "demisto/google-k8s-engine:1.0.0.9467": {
                "pid_threshold": 11
            },
            "demisto/threatconnect-tcex": {
                "pid_threshold": 11
            },
            "demisto/taxii2": {
                "pid_threshold": 11
            },
            "demisto/pwsh-infocyte": {
                "pid_threshold": 24,
                "memory_threshold": 140
            },
            "demisto/pwsh-exchange": {
                "pid_threshold": 24,
                "memory_threshold": 140
            },
            "demisto/powershell": {
                "pid_threshold": 24,
                "memory_threshold": 140
            },
            "demisto/powershell-ubuntu": {
                "pid_threshold": 40,
                "memory_threshold": 200
            },
            "demisto/boto3": {
                "memory_threshold": 90
            }
        }
    }
}<|MERGE_RESOLUTION|>--- conflicted
+++ resolved
@@ -3308,14 +3308,14 @@
             "is_mockable": false
         },
         {
-<<<<<<< HEAD
-            "integrations": "NetscoutAED",
-            "playbookID": "NetscoutAED-Test"
-=======
             "integrations": "ThreatExchange v2",
             "playbookID": "ThreatExchangeV2-test",
             "fromversion": "5.5.0"
->>>>>>> 8a1911cd
+        },
+        {
+            "integrations": "NetscoutAED",
+            "playbookID": "NetscoutAED-Test",
+            "fromversion": "5.5.0"
         }
     ],
     "skipped_tests": {
