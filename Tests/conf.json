{
    "testTimeout": 160,
    "testInterval": 20,
    "tests": [
        {
            "integrations": "Tufin",
            "playbookID": "Tufin Test"
        },
        {
            "integrations": "Vertica",
            "playbookID": "Vertica Test"
        },
        {
            "integrations": "Server Message Block (SMB)",
            "playbookID": "SMB test"
        },
        {
            "playbookID": "TestParseEmailHeaders"
        },
        {
            "playbookID": "TestParseEmailFile-deprecated-script"
        },
        {
            "integrations": "RSA NetWitness Packets and Logs",
            "playbookID": "rsa_packets_and_logs_test"
        },
        {
            "playbookID": "test_similar_incidents"
        },
        {
            "playbookID": "autofocus_test",
            "integrations": "Autofocus"
        },
        {
            "playbookID": "CheckpointFW-test",
            "integrations": "Check Point"
        },
        {
            "playbookID": "RegPathReputationBasicLists_test"
        },
        {
            "playbookID": "RandomStringGenerateTest"
        },
        {
            "playbookID": "DocumentationTest",
            "integrations": "ipinfo"
        },
        {
            "playbookID": "HighlightWords_Test"

        },
        {
            "playbookID": "StringContainsArray_test"
        },
        {
            "integrations": "Fidelis Elevate Network",
            "playbookID": "Fidelis-Test"
        },
        {
            "integrations": "Thinkst Canary",
            "playbookID": "CanaryTools Test"
        },
        {
            "integrations": "ThreatMiner",
            "playbookID": "ThreatMiner-Test"
        },
        {
            "playbookID": "StixCreator-Test"
        },
        {
            "integrations": "Pwned",
            "playbookID": "Pwned test",
            "nightly": true
        },
        {
            "integrations": "Alexa Rank Indicator",
            "playbookID": "Alexa Test Playbook"
        },
        {
            "playbookID": "UnEscapeURL-Test"
        },
        {
            "playbookID": "UnEscapeIPs-Test"
        },
        {
            "playbookID": "ExtractDomainFromUrlAndEmail-Test"
        },
        {
            "playbookID": "ConvertKeysToTableFieldFormat_Test"
        },
        {
            "playbookID": "ParseCSVnullbytesTest"
        },
        {
            "integrations": "CVE Search",
            "playbookID": "cveReputation Test"
        },
        {
            "integrations": "HashiCorp Vault",
            "playbookID": "hashicorp_test"
        },
        {
            "integrations": "Dell Secureworks",
            "playbookID": "secureworks_test"
        },
        {
            "integrations": "ServiceNow",
            "playbookID": "servicenow_test_new"
        },
        {
            "integrations": "ExtraHop",
            "playbookID": "ExtraHop-Test"
        },
        {
            "playbookID": "Test CommonServer"
        },
        {
            "integrations": "CIRCL",
            "playbookID": "CirclIntegrationTest"
        },
        {
            "integrations": "MISP V2",
            "playbookID": "MISP V2 Test"
        },
        {
            "playbookID": "test-LinkIncidentsWithRetry"
        },
        {
            "playbookID": "CopyContextToFieldTest"
        },
        {
            "integrations": "OTRS",
            "playbookID": "OTRS Test"
        },
        {
            "integrations": "Attivo Botsink",
            "playbookID": "AttivoBotsinkTest"
        },
        {
            "playbookID": "CreatePhishingClassifierMLTest",
            "timeout" : 2400
        },
        {
            "integrations": "Cymon",
            "playbookID": "playbook-Cymon_Test"
        },
        {
            "integrations": "FortiGate",
            "playbookID": "Fortigate Test"
        },
        {
            "integrations": "SNDBOX",
            "playbookID": "SNDBOX_Test"
        },
        {
            "integrations": "SNDBOX",
            "playbookID": "Detonate File - SNDBOX - Test",
            "timeout": 2400,
            "nightly": true
        },
        {
            "integrations": "VxStream",
            "playbookID": "Detonate File - HybridAnalysis - Test",
            "timeout": 2400
        },
        {
            "playbookID": "WordTokenizeTest"
        },
        {
            "integrations": "Awake Security",
            "playbookID": "awake_security_test_pb"
        },
        {
          "integrations": "Tenable.sc",
          "playbookID": "tenable-sc-test",
          "timeout": 240,
          "nightly": true
        },
        {
            "integrations": "MimecastV2",
            "playbookID": "Mimecast test"
        },
        {
            "playbookID": "CreateEmailHtmlBody_test_pb"
        },
        {
          "playbookID": "ReadPDFFile-Test"
        },
        {
          "playbookID": "JSONtoCSV-Test"
        },
        {
            "integrations": "Panorama",
            "instance_names": "palo_alto_firewall",
            "playbookID": "palo_alto_firewall_test_pb",
            "timeout": 1000,
            "nightly": true
        },
        {
            "integrations": "Panorama",
            "instance_names": "palo_alto_panorama",
            "playbookID": "palo_alto_panorama_test_pb",
            "timeout": 1000,
            "nightly": true
        },
        {
          "integrations": "Tenable.io",
          "playbookID": "Tenable.io test"
        },
        {
          "playbookID": "URLDecode-Test"
        },
        {
          "playbookID": "GetTime-Test"
        },
        {
          "integrations": "Tenable.io",
          "playbookID": "Tenable.io Scan Test",
          "nightly": true,
          "timeout": 900
        },
        {
            "integrations": "Tenable.sc",
            "playbookID": "tenable-sc-scan-test",
            "nightly": true,
            "timeout": 600
        },
        {
            "integrations": "google-vault",
            "playbookID": "Google-Vault-Generic-Test",
            "nightly": true,
            "timeout": 3600
        },
        {
            "integrations": "google-vault",
            "playbookID": "Google_Vault-Search_And_Display_Results_test",
            "nightly": true,
            "timeout": 3600
        },
        {
            "playbookID": "Luminate-TestPlaybook",
            "integrations": "Luminate"
        },
        {
            "playbookID": "ParseEmailFiles-test"
        },
        {
            "playbookID": "ParseExcel-test"
        },
        {
            "playbookID": "Detonate File - No Files test"
        },
        {
            "integrations": [
                "Panorama",
                "Check Point"
            ],
            "instance_names": "palo_alto_firewall",
            "playbookID": "blockip_test_playbook"
        },
        {
            "integrations": "Palo Alto Minemeld",
            "playbookID": "minemeld_test"
        },
        {
            "integrations": "InfoArmor VigilanteATI",
            "playbookID": "InfoArmorVigilanteATITest"
        },
        {
            "integrations": "IntSights",
            "instance_names": "intsights_standard_account",
            "playbookID": "IntSights Test",
            "nightly": true,
            "timeout": 500
        },
        {
            "integrations": "IntSights",
            "playbookID": "IntSights Mssp Test",
            "instance_names": "intsights_mssp_account",
            "nightly": true,
            "timeout": 500
        },
        {
            "integrations": "dnstwist",
            "playbookID": "dnstwistTest"
        },
        {
            "integrations": "BitDam",
            "playbookID": "Detonate File - BitDam Test"
        },
        {
            "integrations": "Threat Grid",
            "playbookID": "Test-Detonate URL - ThreatGrid",
            "timeout": 600
        },
        {
            "integrations": "Threat Grid",
            "playbookID": "ThreatGridTest",
            "timeout": 600
        },
        {
            "integrations": [
                "Palo Alto Minemeld",
                "Panorama"
            ],
            "instance_names": "palo_alto_firewall",
            "playbookID": "block_indicators_-_generic_-_test"
        },
        {
          "integrations": "Signal Sciences WAF",
          "playbookID": "SignalSciences-Test"
        },
        {
            "integrations": "RTIR",
            "playbookID": "RTIR Test"
        },
        {
            "integrations": "RedCanary",
            "playbookID": "RedCanaryTest",
            "nightly" : true
        },
        {
          "integrations": "Devo",
          "playbookID": "devo_test_playbook"
        },
        {
          "integrations": "urlscan.io",
            "playbookID": "url_enrichment_-_generic_test",
            "timeout": 500
        },
        {
            "playbookID": "CutTransformerTest"
        },
        {
            "integrations": "SCADAfence CNM",
            "playbookID": "SCADAfence_test"
        },
        {
            "integrations": "ProtectWise",
            "playbookID": "Protectwise-Test"
        },
        {
            "integrations": "WhatsMyBrowser",
            "playbookID": "WhatsMyBrowser-Test"
        },
        {

            "integrations": "BigFix",
            "playbookID": "BigFixTest"
        },
        {
            "integrations": "Lastline",
            "playbookID": "Lastline - testplaybook",
            "nightly": true
        },
        {
            "integrations": "epo",
            "playbookID": "Test Playbook McAfee ePO"
        },
        {
            "integrations": "activedir",
            "playbookID": "calculate_severity_-_critical_assets_-_test"
        },
        {
            "playbookID": "TextFromHTML_test_playbook"
        },
        {
            "playbookID": "PortListenCheck-test"
        },
        {
            "integrations": "ThreatExchange",
            "playbookID": "ThreatExchange-test"
        },
        {
            "integrations": "ThreatExchange",
            "playbookID": "extract_indicators_-_generic_-_test",
            "timeout": 240
        },
        {
            "integrations": "Joe Security",
            "playbookID": "JoeSecurityTestPlaybook",
            "timeout": 500,
            "nightly": true
        },
        {
            "integrations": "Joe Security",
            "playbookID": "JoeSecurityTestDetonation",
            "timeout": 2000,
            "nightly": true
        },
        {
            "integrations": "WildFire",
            "playbookID": "Wildfire Test"
        },
        {
            "integrations": "GRR",
            "playbookID": "grr_test",
            "nightly": true
        },
        {
            "integrations": "VirusTotal",
            "instance_names": "virus_total_general",
            "playbookID": "virusTotal-test-playbook",
            "timeout": 1400,
            "nightly": true
        },
        {
            "integrations": "VirusTotal",
            "instance_names": "virus_total_preferred_vendors",
            "playbookID": "virusTotaI-test-preferred-vendors",
            "timeout": 1400,
            "nightly": true
        },
        {
            "integrations": "Preempt",
            "playbookID": "Preempt Test"
        },
        {   "integrations": "Gmail",
            "playbookID": "get_original_email_-_gmail_-_test"
        },
        {
            "integrations": "EWS v2",
            "playbookID": "get_original_email_-_ews-_test"
        },
        {
            "integrations": ["EWS v2","EWS Mail Sender"],
            "playbookID": "EWS search-mailbox test",
            "timeout": 300
        },
        {
            "integrations": "PagerDuty v2",
            "playbookID": "PagerDuty Test"
        },
        {
            "playbookID": "test_delete_context"
        },
        {
            "playbookID": "GmailTest",
            "integrations": "Gmail"
        },
        {
            "playbookID": "Gmail Convert Html Test",
            "integrations": "Gmail"
        },
        {
            "playbookID": "TestParseCSV"
        },
        {
            "integrations": "Shodan",
            "playbookID": "ShodanTest"
        },
        {
            "playbookID": "Extract Indicators From File - test"
        },
        {
            "playbookID": "dedup_-_generic_-_test"
        },
        {
            "playbookID": "TestDedupIncidentsPlaybook"
        },
        {
            "playbookID": "TestDedupIncidentsByName"
        },
        {
            "integrations": "McAfee Advanced Threat Defense",
            "playbookID": "Test Playbook McAfee ATD",
            "timeout": 700
        },
        {
            "integrations": "McAfee Advanced Threat Defense",
            "playbookID": "Test Playbook McAfee ATD Upload File"
        },
        {
            "playbookID": "exporttocsv_script_test"
        },
        {
            "integrations": "Intezer",
            "playbookID": "Intezer Testing",
            "nightly": true,
            "timeout": 500
        },
        {
            "integrations": "FalconIntel",
            "playbookID": "CrowdStrike Falcon Intel v2"
        },
        {
          "playbookID": "ContextGetters_Test"
        },
        {
            "integrations": [
                "Mail Sender (New)",
                "google"
            ],
            "playbookID": "Mail Sender (New) Test"
        },
        {
            "playbookID": "buildewsquery_test"
        },
        {
            "integrations": "Rapid7 Nexpose",
            "playbookID": "nexpose_test",
            "timeout": 240
        },
        {
            "integrations": "EWS Mail Sender",
            "playbookID": "EWS Mail Sender Test"
        },
        {
            "integrations": "EWS Mail Sender",
            "playbookID": "EWS Mail Sender Test 2"
        },
        {
            "playbookID": "decodemimeheader_-_test"
        },
        {
            "integrations": "CVE Search",
            "playbookID": "cve_enrichment_-_generic_-_test"
        },
        {
            "playbookID": "test_url_regex"
        },
        {
            "integrations": "Skyformation",
            "playbookID": "TestSkyformation"
        },
        {
            "integrations": "okta",
            "playbookID": "okta_test_playbook",
            "timeout": 240
        },
        {
            "playbookID": "Test filters & transformers scripts"
        },
        {
            "integrations": "Salesforce",
            "playbookID": "SalesforceTestPlaybook"
        },
        {
            "integrations": "McAfee ESM-v10",
            "playbookID": "McAfeeESMTest",
            "timeout": 500
        },
        {
            "integrations": "GoogleSafeBrowsing",
            "playbookID": "Google Safe Browsing Test",
            "timeout": 240
        },
        {
            "integrations": "EWS v2",
            "playbookID": "EWSv2_empty_attachment_test"
        },
        {
            "integrations": "EWS v2",
            "playbookID": "EWS Public Folders Test"
        },
        {
            "playbookID": "TestWordFileToIOC",
            "timeout": 300
        },
        {
            "integrations": "Symantec Endpoint Protection V2",
            "playbookID": "SymantecEndpointProtection_Test"
        },
        {
            "integrations": "carbonblackprotection",
            "playbookID": "search_endpoints_by_hash_-_carbon_black_protection_-_test",
            "timeout": 500
        },
        {
            "playbookID": "process_email_-_generic_-_test",
            "timeout": 240
        },
        {
            "integrations": "activedir",
            "playbookID": "account_enrichment_-_generic_test"
        },
        {
            "integrations": "FalconHost",
            "playbookID": "search_endpoints_by_hash_-_crowdstrike_-_test",
            "timeout": 500
        },
        {
            "integrations": "FalconHost",
            "playbookID": "CrowdStrike Endpoint Enrichment - Test"
        },
        {
          "integrations": "FalconHost",
          "playbookID": "crowdstrike_falconhost_test"
        },
        {
            "integrations": "CrowdstrikeFalcon",
            "playbookID": "Test - CrowdStrike Falcon",
            "fromversion": "4.1.0"
        },
        {
            "integrations": [
                "VirusTotal"
            ],
            "instance_names": "virus_total_general",
            "playbookID": "ip_enrichment_generic_test"
        },
        {
            "playbookID": "ExposeIncidentOwner-Test"
        },
        {
            "integrations": "OpenPhish",
            "playbookID": "email_test"
        },
        {
            "integrations": "VirusTotal",
            "instance_names": "virus_total_general",
            "playbookID": "domain_enrichment_generic_test"
        },
        {
            "integrations": "PostgreSQL",
            "playbookID": "PostgreSQL Test"
        },
        {
            "integrations": "google",
            "playbookID": "GsuiteTest"
        },
        {
            "integrations": "OpenPhish",
            "playbookID": "OpenPhish Test Playbook"
        },
        {
            "integrations": "RSA Archer",
            "playbookID": "Archer-Test-Playbook",
            "nightly": true
        },
        {
            "integrations": "jira",
            "playbookID": "Jira-Test"
        },
        {
            "integrations": "jira-v2",
            "playbookID": "Jira-v2-Test"
        },
        {
            "integrations": "ipinfo",
            "playbookID": "IPInfoTest"
        },
        {
            "integrations": "jira",
            "playbookID": "VerifyHumanReadableFormat"
        },
        {
            "playbookID": "ExtractURL Test"
        },
        {
            "playbookID": "strings-test"
        },
        {
            "playbookID": "TestCommonPython"
        },
        {
            "playbookID": "TestFileCreateAndUpload"
        },
        {
            "playbookID": "TestIsValueInArray"
        },
        {
            "playbookID": "TestStringReplace"
        },
        {
            "playbookID": "TestHttpPlaybook"
        },
        {
            "integrations": "SplunkPy",
            "playbookID": "Splunk-Test"
        },
        {
            "integrations": "SplunkPy",
            "playbookID": "SplunkPySearch_Test"
        },
        {
            "integrations" : "McAfee NSM",
            "playbookID" : "McAfeeNSMTest",
            "timeout" : 400,
            "nightly": true
        },
        {
            "integrations": "PhishTank",
            "playbookID": "PhishTank Testing"
        },
        {
            "integrations": "McAfee Web Gateway",
            "playbookID": "McAfeeWebGatewayTest",
            "timeout" : 500
        },
        {
            "integrations": "TCPIPUtils",
            "playbookID": "TCPUtils-Test"
        },
        {
            "playbookID": "ProofpointDecodeURL-Test",
            "timeout": 300
        },
        {
            "playbookID": "listExecutedCommands-Test"
        },
        {
            "integrations": "Service Manager",
            "playbookID": "TestHPServiceManager",
            "timeout": 400
        },
        {
            "playbookID": "LanguageDetect-Test",
            "timeout": 300
        },
        {
            "integrations": "Forcepoint",
            "playbookID": "forcepoint test",
            "timeout": 500,
            "nightly": true
        },
        {
            "playbookID": "GeneratePassword-Test"
        },
        {
            "playbookID": "ZipFile-Test"
        },
        {
            "playbookID": "ExtractDomainTest"
        },
        {
            "playbookID": "Test-IsMaliciousIndicatorFound"
        },
        {
            "playbookID": "TestExtractHTMLTables"
        },
        {
            "integrations": "carbonblackliveresponse",
            "playbookID": "CarbonBlackLiveResponseTest",
            "nightly": true
        },
        {
            "playbookID": "TestSafeBreach",
            "integrations": "SafeBreach"
        },
        {
            "integrations": "urlscan.io",
            "playbookID": "urlscan_malicious_Test"
        },
        {
            "integrations": "EWS v2",
            "playbookID": "pyEWS_Test"
        },
        {

            "integrations": "Netskope",
            "playbookID": "Netskope Test"
        },
        {
            "integrations": "Cylance Protect v2",
            "playbookID": "Cylance Protect v2 Test"
        },
        {
            "integrations": "ReversingLabs Titanium Cloud",
            "playbookID": "ReversingLabsTCTest"
        },
        {
            "integrations": "ReversingLabs A1000",
            "playbookID": "ReversingLabsA1000Test"
        },
        {
            "integrations": "Demisto Lock",
            "playbookID": "DemistoLockTest"
        },
        {
            "playbookID": "test-domain-indicator",
            "timeout": 400
        },
        {
            "playbookID": "Cybereason Test",
            "integrations": "Cybereason",
            "timeout": 1200
        },
        {
            "integrations": "VirusTotal - Private API",
            "instance_names": "virus_total_private_api_general",
            "playbookID": "File Enrichment - Virus Total Private API Test",
            "nightly": true
        },
        {
            "integrations": "VirusTotal - Private API",
            "instance_names": "virus_total_private_api_general",
            "playbookID": "virusTotalPrivateAPI-test-playbook",
            "timeout": 1400,
            "nightly": true
        },
        {
            "integrations": "VirusTotal - Private API",
            "instance_names": "virus_total_private_api_preferred_vendors",
            "playbookID": "virusTotalPrivateAPI-test-preferred-vendors",
            "timeout": 1400,
            "nightly": true
        },
        {
            "integrations": "Cisco Meraki",
            "playbookID": "Cisco-Meraki-Test"
        },
        {
            "integrations": "Tanium",
            "playbookID": "Tanium Test Playbook",
            "nightly": true,
            "timeout": 1200
        },
        {
            "integrations": "Recorded Future",
            "playbookID": "Recorded Future Test",
            "nightly": true
        },
        {
            "integrations": "Microsoft Graph",
            "playbookID": "Microsoft Graph Test"
        },
        {
            "integrations": "RedLock",
            "playbookID": "RedLockTest",
            "nightly": true
        },
        {
            "integrations": "Symantec Messaging Gateway",
            "playbookID": "Symantec Messaging Gateway Test"
        },
        {
            "integrations": "ThreatConnect",
            "playbookID": "test-ThreatConnect"
        },
        {
            "integrations": "VxStream",
            "playbookID": "VxStream Test",
            "nightly": true
        },
        {
            "integrations":"Cylance Protect",
            "playbookID": "get_file_sample_by_hash_-_cylance_protect_-_test",
            "timeout": 240
        },
        {
            "integrations": "Cylance Protect",
            "playbookID": "endpoint_enrichment_-_generic_test"
        },
        {
            "integrations": "QRadar",
            "playbookID": "test_Qradar"
        },
        {
            "integrations": "VMware",
            "playbookID": "VMWare Test"
        },
        {
            "integrations": "Anomali ThreatStream",
            "playbookID": "Anomali_ThreatStream_Test"
        },
        {
            "integrations": "Farsight DNSDB",
            "playbookID": "DNSDBTest"
        },
        {
            "integrations": "carbonblack-v2",
            "playbookID": "CarbonBlackResponseTest"
        },
        {
            "integrations": "Cisco Umbrella Investigate",
            "playbookID": "Cisco Umbrella Test"
        },
        {
            "integrations": "icebrg",
            "playbookID": "Icebrg Test",
            "timeout" : 500
        },
        {
            "integrations": "Symantec MSS",
            "playbookID": "SymantecMSSTest"
        },
        {
            "integrations": "Remedy AR",
            "playbookID": "Remedy AR Test"
        },
        {
            "integrations": "McAfee Active Response",
            "playbookID": "McAfee-MAR_Test",
            "timeout": 700
        },
        {
            "integrations": "McAfee Threat Intelligence Exchange",
            "playbookID": "McAfee-TIE Test",
            "timeout": 700
        },
        {
            "integrations": "ArcSight Logger",
            "playbookID": "ArcSight Logger test"
        },
        {
            "integrations": "ArcSight ESM v2",
            "playbookID": "ArcSight ESM v2 Test"
        },
        {
            "integrations": "ArcSight ESM v2",
            "playbookID": "test Arcsight - Get events related to the Case"
        },
        {
            "integrations": "XFE",
            "playbookID": "XFE Test",
            "timeout": 140,
            "nightly": true
        },
        {
            "integrations": "McAfee Threat Intelligence Exchange",
            "playbookID": "search_endpoints_by_hash_-_tie_-_test",
            "timeout": 500
        },
        {
            "integrations": "iDefense",
            "playbookID": "iDefenseTest",
            "timeout": 300
        },
        {
            "integrations": "AbuseIPDB",
            "playbookID": "AbuseIPDB Test",
            "nightly": true
        },
        {
            "integrations": "AbuseIPDB",
            "playbookID": "AbuseIPDB PopulateIndicators Test",
            "nightly": true
        },
        {
            "integrations" : "jira",
            "playbookID" : "JiraCreateIssue-example-test"
        },
        {
            "integrations": "LogRhythm",
            "playbookID": "LogRhythm-Test-Playbook",
            "timeout": 200
        },
        {
            "integrations": "FireEye HX",
            "playbookID": "FireEye HX Test"
        },
        {
            "integrations": "Phish.AI",
            "playbookID": "PhishAi-Test"
        },
        {
            "integrations": "Phish.AI",
            "playbookID": "Test-Detonate URL - Phish.AI"
        },
        {
            "integrations": "Centreon",
            "playbookID": "Centreon-Test-Playbook"
        },
        {
            "playbookID": "ReadFile test"
        },
        {
            "integrations": "TruSTAR",
            "playbookID": "TruSTAR Test"
        },
        {
            "integrations": "AlphaSOC Wisdom",
            "playbookID": "AlphaSOC-Wisdom-Test"
        },
        {
            "integrations": "Jask",
            "playbookID": "Jask_Test",
            "fromversion": "4.1.0"
        },
        {
            "integrations": "Qualys",
            "playbookID": "Qualys-Test",
            "nightly": true
        },
        {
            "integrations": "Whois",
            "playbookID": "whois_test"
        },
        {
            "integrations": "RSA NetWitness Endpoint",
            "playbookID": "NetWitness Endpoint Test"
        },
        {
            "integrations": "Check Point Sandblast",
            "playbookID": "Sandblast_malicious_test"
        },
        {
            "playbookID": "TestMatchRegex"
        },
        {
            "integrations": "ActiveMQ",
            "playbookID": "ActiveMQ Test"
        },
        {
            "playbookID": "RegexGroups Test"
        },
        {
            "integrations": "Cisco pxGrid ISE",
            "playbookID": "cisco-ise-test-playbook"
        },
        {
            "integrations": "RSA NetWitness v11.1",
            "playbookID": "RSA NetWitness Test"
        },
        {
            "integrations": "Rasterize",
            "playbookID": "RasterizeImageTest"
        },
        {
            "playbookID": "ExifReadTest"
        },
        {
          "integrations": "Cuckoo Sandbox",
          "playbookID": "CuckooTest",
          "timeout": 700
        },
        {
            "integrations" : "VxStream",
            "playbookID" : "Test-Detonate URL - Crowdstrike",
            "timeout" : 1200
        },
        {
            "playbookID": "Detonate File - Generic Test",
            "timeout": 500
        },
        {
            "integrations": [
                "Lastline",
                "WildFire",
                "SNDBOX",
                "VxStream",
                "McAfee Advanced Threat Defense"
            ],
            "playbookID" : "Detonate File - Generic Test",
            "timeout" : 2400,
            "nightly" : true
        },
        {
            "playbookID": "detonate_file_-_generic_test"
        },
        {
            "playbookID": "STIXParserTest"
        },
        {
           "playbookID": "Detonate URL - Generic Test",
           "timeout": 2000,
           "nightly": true,
           "integrations": [
             "McAfee Advanced Threat Defense",
             "VxStream",
             "Lastline"
           ]
        },
        {
            "playbookID": "ReadPDFFile-Test"
        },
        {
            "integrations": [
                "VirusTotal",
                "urlscan.io",
                "activedir"
            ],
            "instance_names": "virus_total_general",
            "playbookID": "entity_enrichment_generic_test",
            "timeout": 240
        },
        {
            "integrations": [
                "FalconHost",
                "McAfee Threat Intelligence Exchange",
                "carbonblackprotection",
                "carbonblack"
            ],
            "playbookID": "search_endpoints_by_hash_-_generic_-_test",
            "timeout": 500
        },
        {
            "integrations": "Zscaler",
            "playbookID": "Zscaler Test",
            "nightly": true
        },
        {
            "playbookID": "DemistoUploadFileToIncident Test",
            "integrations": "Demisto REST API"
        },
        {
            "playbookID": "DemistoUploadFile Test",
            "integrations": "Demisto REST API"
        },
        {
            "playbookID": "MaxMind Test",
            "integrations": "MaxMind GeoIP2"

        },
        {
            "playbookID": "Test_Sagemaker",
            "integrations": "AWS Sagemaker"

        },
        {
            "playbookID": "Phishing test - attachment",
            "timeout": 600,
            "nightly": true,
            "integrations": [
                "EWS Mail Sender",
                "Pwned",
                "Demisto REST API",
                "Palo Alto Minemeld"
            ]
        },
        {
            "playbookID": "Phishing test - Inline",
            "timeout": 500,
            "nightly": true,
            "integrations": [
                "EWS Mail Sender",
                "Pwned",
                "Demisto REST API",
                "Palo Alto Minemeld"
            ]
        },
        {
            "integrations": "duo",
            "playbookID": "DUO Test Playbook"
        },
        {
            "playbookID": "SLA Scripts - Test"
        },
        {
            "playbookID": "PcapHTTPExtractor-Test"
        },
        {
            "playbookID": "Ping Test Playbook"
        },
        {
            "playbookID": "Active Directory Test",
            "instance_names": "active_directory_query_v2",
            "integrations": "Active Directory Query v2"
        },
        {
            "integrations": "Active Directory Query v2",
            "instance_names": "active_directory_query_v2_with_port_configuration",
            "playbookID": "Active Directory Query V2 configuration with port"
        },
        {
            "integrations": "mysql",
            "playbookID": "MySQL Test"
        },
        {
            "integrations": "Phishme Intelligence",
            "playbookID": "Test - PhishMe Intelligence",
            "timeout": 500
        },
        {
            "integrations": "Google Resource Manager",
            "playbookID": "GoogleResourceManager-Test",
            "timeout": 500,
            "nightly": true
        },
        {
            "integrations": "Freshdesk",
            "playbookID": "Freshdesk-Test",
            "timeout": 500,
            "nightly": true
        },
        {
            "playbookID": "Autoextract - Test"
        },
        {
            "playbookID": "FilterByList - Test"
        },
        {
            "integrations": "Kafka V2",
            "playbookID": "Kafka Test"
        },
        {
            "integrations": "McAfee Active Response",
            "playbookID": "Endpoint data collection test",
            "timeout": 500
        },
        {
            "integrations": "McAfee Active Response",
            "playbookID": "MAR - Endpoint data collection test",
            "timeout": 500
        },
        {

            "integrations": "DUO Admin",
            "playbookID": "DuoAdmin API test playbook"
        },
        {
            "playbookID": "TestShowScheduledEntries"
        },
        {
            "integrations": "Symantec Advanced Threat Protection",
            "playbookID": "Symantec ATP Test"

        },
        {
            "playbookID": "CheckDockerImageAvailableTest"
        },
        {
            "integrations": "Threat Grid",
            "playbookID": "Test-Detonate URL - ThreatGrid"
        },
        {
            "integrations": "VirusTotal",
            "instance_names": "virus_total_general",
            "playbookID": "File Enrichment - Generic Test"
        },
        {
<<<<<<< HEAD
            "playbookID": "Test - Windows Defender Advanced Threat Protection",
            "integrations": "Windows Defender Advanced Threat Protection"
=======
            "playbookID": "EmailReputationTest",
            "integrations": "Pwned"
        },
        {
            "integrations": "Symantec Deepsight Intelligence",
            "playbookID": "Symantec Deepsight Test"
        },
        {
            "playbookID": "ExtractDomainFromEmailTest"
        },
        {
            "integrations": "Snowflake",
            "playbookID": "Snowflake-Test"
        },
        {
            "integrations": "nmap",
            "playbookID": "af2f5a99-d70b-48c1-8c25-519732b733f2"
        },
        {
            "integrations": "Zoom",
            "playbookID": "Zoom_Test"
        },
        {
            "integrations": "Palo Alto Networks Cortex",
            "playbookID": "Palo Alto Networks Cortex Test"
>>>>>>> 8a00d548
        }
    ],
    "skipped_tests": {
        "detonate_file_-_generic_test": "relevant only for v3.6",
        "Lastline - testplaybook": "Checking the integration via Generic detonation playbooks, don't want to load the daily quota",
        "entity_enrichment_generic_test": "Flaky test - fails for changing reasons, requires more investigation (issue 16490)",
        "ArcSight Logger test": "Possibly outdated API calls",
        "Qualys-Test": "Test is failing on qualys-report-list not returning results, and also seems there's a proxy issue (issue 16486)",
        "Microsoft Graph Test": "DB is missing alerts to test on - in work of DevOps",
        "TruSTAR Test": "The test runs even when not supposed to, which causes its quota to run out",
        "TestDedupIncidentsByName": "skipped on purpose - this is part of the TestDedupIncidentsPlaybook - no need to execute separately as a test",
        "TestSafeBreach": "Instance configuration change causes test failure (issue 15909)",
        "Test-IsMaliciousIndicatorFound": "Unstable test (issue 15940)",
        "Test-Detonate URL - ThreatGrid": "Outdated test",
        "JoeSecurityTestDetonation": "command joe-download-report fails (issue 16118)",
        "af2f5a99-d70b-48c1-8c25-519732b733f2": "Added here because test existed but was not configured - need to review the test",
        "Zoom_test": "Added here because test existed but was not configured - need to review the test",
        "Cybereason Test": "Test is failing due to connection issues though it's in unmockable (issue 16555)"
    },
    "skipped_integrations": {
      "_comment": "~~~ NO INSTANCE - will not be resolved ~~~",
        "FortiGate": "License expired, and not going to get one (issue 14723)",
        "Attivo Botsink": "no instance, not going to get it",
        "VMware": "no License, and probably not going to get it",
        "AWS Sagemaker": "License expired, and probably not going to get it",
        "Symantec MSS": "No instance, probably not going to get it (issue 15513)",


      "_comment": "~~~ INSTANCE ISSUES ~~~",
        "Tufin": "Calls to instance return 502 error. @itay reached out (issue 16441)",
        "Dell Secureworks": "Instance locally installed on @liorblob PC",
        "MimecastV2": "Several issues with instance",
        "Netskope": "instance is down",
        "Farsight DNSDB": "No instance (issue 15512)",
        "Service Manager": "Expired license",
        "carbonblackprotection": "License expired",
        "icebrg": "Requires BD (issue 14312)",
        "Freshdesk": "Trial account expired",
        "Threat Grid": "instance problem (issue 16197)",
        "Kafka V2": "Can not connect to instance from remote",
        "Check Point Sandblast": "No access (issue 15948)",
        "IntSights": "Account Expired (issue #16351)",
        "Remedy AR": "getting 'Not Found' in test button",
        "XFE": "License expired",
        "RedLock": "Credentials and API problems (issue 15493)",
        "Salesforce": "User and password expired (issue 15901)",

      "_comment": "~~~ UNSTABLE ~~~",
        "ServiceNow": "Instance goes to hibernate every few hours",
        "Tanium": "Instance is not stable (issue 15497)",
        "Whois": "Host periodically bans connection",
        "Tenable.sc": "unstable instance",
        "Tenable.io": "Unstable instance (issue 16115)",

      "_comment": "~~~ OTHER ~~~",
        "iDefense": "DevOps investigation",
        "RSA NetWitness Endpoint": "Instance is down, waiting for devops to rebuild",
        "BitDam": "Changes in service (issue #16247)",
        "Zoom": "Added here because test existed but was not configured - need to review the test",

      "_comment": "~~~ QUOTA ISSUES ~~~",
        "Joe Security": "Monthly quota exceeded, remove from skipped on or after April 1st",
        "Google Resource Manager": "Cannot create projects because have reached alloted quota."
    },
    "nigthly_integrations": [
        "Lastline",
        "TruSTAR"
    ],
    "unmockable_integrations": {
        "Palo Alto Networks Cortex": "SDK",
        "Devo": "Pending Check",
        "Jask": "Integration requires SSL",
        "CrowdstrikeFalcon": "Mock recording fails, and fails while trying to record a new recording",
        "TCPIPUtils": "Integration requires SSL",
        "Palo Alto Minemeld": "Pending check: issue 16072",
        "PagerDuty v2": "Integration requires SSL",
        "Autofocus": "JS integration, problem listed in issue 15544",
        "Panorama": "Pending check: issue 16122",
        "RTIR": "Pending check: issue 16072",
        "GRR": "Pending check: issue 16072",
        "PageDuty": "Pending check: issue 16072",
        "carbonblackliveresponse": "Pending check: issue 16072",
        "RecordedFuture": "Pending check: issue 16072",
        "AbuseIPDB": "Pending check: issue 16072",
        "FireEye HX": "Pending check: issue 16072",
        "EWS Mail Sender": "Inconsistent test (playback fails, record succeeds)",
        "EWS v2": "Inconsistent test (playback fails, record succeeds)",
        "Alexa Rank Indicator": "Integration should never use proxy",
        "Pwned": "Integration has no proxy checkbox",
        "Luminate": "Integration has no proxy checkbox",
        "dnstwist": "Integration has no proxy checkbox",
        "CVE Search": "Integration has no proxy checkbox",
        "Shodan": "Integration has no proxy checkbox",
        "Gmail": "Integration has no proxy checkbox",
        "Lastline": "JS integration, problem listed in this issue https://github.com/demisto/etc/issues/15544",
        "OpenPhish": "JS integration, problem listed in this issue https://github.com/demisto/etc/issues/15544",
        "VxStream": "JS integration, problem listed in this issue https://github.com/demisto/etc/issues/15544. Detonate URL: Large mock file.",
        "ThreatExchange": "JS integration, problem listed in this issue https://github.com/demisto/etc/issues/15544",
        "wildfire": "JS integration, problem listed in this issue https://github.com/demisto/etc/issues/15544",
        "FalconHost": "JS integration, problem listed in this issue https://github.com/demisto/etc/issues/15544",
        "VirusTotal": "JS integration, problem listed in this issue https://github.com/demisto/etc/issues/15544",
        "VirusTotal - Private API": "Issues with proxy name and default values",
        "carbonblack-v2": "JS integration, problem listed in this issue https://github.com/demisto/etc/issues/15544",
        "PhishTank": "Pending merge of branch proxy-unsecure-checks",
        "Cisco Meraki": "Pending merge of branch proxy-unsecure-checks",
        "epo": "Pending merge of branch proxy-unsecure-checks",
        "FalconIntel": "Pending merge of branch proxy-unsecure-checks",
        "ipinfo": "Pending merge of branch proxy-unsecure-checks",
        "RSA NetWitness Packets and Logs": "Pending merge of branch proxy-unsecure-checks",
        "SNDBOX": "Pending merge of branch proxy-unsecure-checks",
        "GoogleSafeBrowsing": "Pending merge of branch proxy-unsecure-checks",
        "BigFix": "Pending merge of branch proxy-unsecure-checks",
        "Cisco Umbrella Investigate": "Pending merge of branch proxy-unsecure-checks",
        "InfoArmor VigilanteATI": "Pending merge of branch proxy-unsecure-checks",
        "Rapid7 Nexpose": "Pending merge of branch proxy-unsecure-checks",
        "urlscan.io": "Pending merge of branch proxy-unsecure-checks",
        "Threat Grid": "Pending merge of branch proxy-unsecure-checks",
        "OTRS": "Pending merge of branch proxy-unsecure-checks",
        "McAfee Advanced Threat Defense": "Pending merge of branch proxy-unsecure-checks",
        "Preempt": "Insecure has a non empty default value, will require fixing and merging",
        "Cybereason": "Insecure has a non empty default value, will require fixing and merging",
        "Cuckoo Sandbox": "Proxy has a non empty default value, will require fixing and merging",
        "Phishme Intelligence": "Proxy has a non empty default value, will require fixing and merging",
        "HashiCorp Vault": "Test fails with mock - need to test without mock",
        "google": "'unsecure' parameter not working",
        "Check Point Sandblast": "Test fails with mock - need to test without mock",
        "Anomali ThreatStream": "'proxy' parameter not working",
        "Active Directory Query v2": "Checking",
        "MaxMind GeoIP2": "Checking",
        "AlphaSOC Wisdom": "Checking",
        "Phish.AI": "Checking",
        "jira": "Checking",
        "ArcSight ESM v2": "Checking",
        "Cylance Protect": "Checking",
        "ReversingLabs A1000": "Checking",
        "ReversingLabs Titanium Cloud": "No Unsecure checkbox. proxy trying to connect when disabled.",
        "Cylance Protect v2": "Checking",
        "SafeBreach": "Checking",
        "Symantec Endpoint Protection V2": "Checking",
        "McAfee ESM-v10": "Checking",
        "Salesforce": "Checking",
        "okta": "Checking",
        "WildFire": "Checking",
        "WhatsMyBrowser": "Checking",
        "Check Point": "Checking",
        "Awake Security": "Checking",
        "CIRCL": "Checking",
        "Thinkst Canary": "Checking",
        "Cymon": "Checking",
        "SplunkPy": "Checking",
        "Symantec Advanced Threat Protection": "Checking",
        "ProtectWise": "Nightly - Checking",
        "Tenable.io": "Nightly - Checking",
        "google-vault": "Nightly - Checking",
        "Intezer": "Nightly - Checking",
        "RSA Archer": "Nightly - Checking",
        "McAfee NSM": "Nightly - Checking",
        "Forcepoint": "Nightly - Checking",
        "RedCanary": "Nightly - Checking",
        "Whois": "Integration socks proxy on tcp connection not http/s",
        "SCADAfence CNM": "might be dynamic test",
        "Recorded Future": "might be dynamic test",
        "QRadar": "might be dynamic test",
        "Centreon": "might be dynamic test",
        "Cisco pxGrid ISE": "might be dynamic test",
        "RSA NetWitness v11.1": "might be dynamic test",
        "Signal Sciences WAF": "error with certificate",
        "Zscaler": "might be dynamic test",
        "Skyformation": "Failure to connect to proxy",
        "Remedy AR": "Failure to connect to proxy",
        "Snowflake": "Isn't working with mocking enabled - needs investigation",
        "Google Cloud Compute": "checking"
    }
}<|MERGE_RESOLUTION|>--- conflicted
+++ resolved
@@ -1210,10 +1210,6 @@
             "playbookID": "File Enrichment - Generic Test"
         },
         {
-<<<<<<< HEAD
-            "playbookID": "Test - Windows Defender Advanced Threat Protection",
-            "integrations": "Windows Defender Advanced Threat Protection"
-=======
             "playbookID": "EmailReputationTest",
             "integrations": "Pwned"
         },
@@ -1239,7 +1235,6 @@
         {
             "integrations": "Palo Alto Networks Cortex",
             "playbookID": "Palo Alto Networks Cortex Test"
->>>>>>> 8a00d548
         }
     ],
     "skipped_tests": {
