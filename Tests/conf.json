--- conflicted
+++ resolved
@@ -3559,13 +3559,8 @@
         "Lastline": "issue 20323",
         "Google Resource Manager": "Cannot create projects because have reached allowed quota.",
         "Looker": "Warehouse 'DEMO_WH' cannot be resumed because resource monitor 'LIMITER' has exceeded its quota.",
-<<<<<<< HEAD
 
-=======
-        "Ipstack": "Issue 26266",
-        
->>>>>>> 11c36fe6
-        "_comment4": "~~~ OTHER ~~~",
+      "_comment4": "~~~ OTHER ~~~",
         "Pentera": "authentication method will not work with testing",
         "AlienVault OTX TAXII Feed": "Issue 29197",
         "EclecticIQ Platform": "Issue 8821",
