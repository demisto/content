{
    "testTimeout": 160,
    "testInterval": 20,
    "tests": [
        {
            "playbookID": "TestParseEmailHeaders"
        },
        {
            "playbookID": "TestParseEmailFile-deprecated-script"
        },
        {
            "integrations": "RSA NetWitness Packets and Logs",
            "playbookID": "rsa_packets_and_logs_test"
        },
        {
            "playbookID": "test_similar_incidents"
        },
        {
            "playbookID": "2e7770c4-8b78-4ee5-84c7-22a9e481b166",
            "integrations": "Autofocus"
        },
        {
            "playbookID": "CheckpointFW-test",
            "integrations": "Check Point"
        },
        {
            "playbookID": "RegPathReputationBasicLists_test"
        },
        {
            "playbookID": "RandomStringGenerateTest"
        },
        {
            "playbookID": "DocumentationTest",
            "integrations": "ipinfo"
        },
        {
            "playbookID": "HighlightWords_Test"

        },
        {
            "playbookID": "StringContainsArray_test"
        },
        {
            "integrations": "Fidelis Elevate Network",
            "playbookID": "Fidelis-Test"
        },
        {
            "integrations": "Thinkst Canary",
            "playbookID": "CanaryTools Test"
        },
        {
            "integrations": "ThreatMiner",
            "playbookID": "ThreatMiner-Test"
        },
        {
            "integrations": "Pwned",
            "playbookID": "Pwned test",
            "nightly": true
        },
        {
            "integrations": "Alexa Rank Indicator",
            "playbookID": "Alexa Test Playbook"
        },
        {
            "playbookID": "UnEscapeURLs-Test"
        },
        {
            "playbookID": "ConvertKeysToTableFieldFormat_Test"
        },
        {
            "playbookID": "ParseCSVnullbytesTest"
        },
        {
            "integrations": "CVE Search",
            "playbookID": "cveReputation Test"
        },
        {
            "integrations": "HashiCorp Vault",
            "playbookID": "hashicorp_test"
        },
        {
            "integrations": "Dell Secureworks",
            "playbookID": "secureworks_test"
        },
        {
            "integrations": "ServiceNow",
            "playbookID": "servicenow_test_new"
        },
        {
            "playbookID": "Test CommonServer"
        },
        {
            "integrations": "CIRCL",
            "playbookID": "CirclIntegrationTest"
        },
        {
            "integrations": "MISP V2",
            "playbookID": "MISP V2 Test"
        },
        {
            "playbookID": "test-LinkIncidentsWithRetry"
        },
        {
            "playbookID": "CopyContextToFieldTest"
        },
        {
            "integrations": "OTRS",
            "playbookID": "OTRS Test"
        },
        {
            "integrations": "Attivo Botsink",
            "playbookID": "AttivoBotsinkTest"
        },
        {
            "playbookID": "CreatePhishingClassifierMLTest",
            "timeout" : 2400
        },
        {
            "integrations": "Cymon",
            "playbookID": "playbook-Cymon_Test"
        },
        {
            "integrations": "FortiGate",
            "playbookID": "Fortigate Test"
        },
        {
            "integrations": [
                "Lastline",
                "WildFire",
                "SNDBOX",
                "VxStream"
            ],
            "playbookID" : "Detonate File - Generic Test",
            "timeout" : 2400,
            "nightly" : true
        },
        {
            "integrations": [
                "Lastline",
                "WildFire",
                "SNDBOX",
                "VxStream"
            ],
            "playbookID" : "detonate_file_-_generic_test"
        },
        {
            "integrations": "SNDBOX",
            "playbookID": "SNDBOX_Test"
        },
        {
            "integrations": "SNDBOX",
            "playbookID": "Detonate File - SNDBOX - Test",
            "timeout": 2400,
            "nightly": true
        },
        {
            "integrations": "VxStream",
            "playbookID": "Detonate File - HybridAnalysis - Test",
            "timeout": 2400
        },
        {
            "playbookID": "WordTokenizeTest"
        },
        {
            "integrations": "Awake Security",
            "playbookID": "awake_security_test_pb"
        },
        {
          "integrations": "Tenable.sc",
          "playbookID": "tenable-sc-test",
          "timeout": 240,
          "nightly": true
        },
        {
            "integrations": "MimecastV2",
            "playbookID": "Mimecast test"
        },
        {
            "playbookID": "CreateEmailHtmlBody_test_pb"
        },
        {
          "playbookID": "ReadPDFFile-Test"
        },
        {
          "playbookID": "JSONtoCSV-Test"
        },
        {
            "integrations": "Panorama",
            "instance_names": "palo_alto_firewall",
            "playbookID": "palo_alto_firewall_test_pb",
            "timeout": 1000,
            "nightly": true
        },
        {
            "integrations": "Panorama",
            "instance_names": "palo_alto_panorama",
            "playbookID": "palo_alto_panorama_test_pb",
            "timeout": 1000,
            "nightly": true
        },
        {
          "integrations": "Tenable.io",
          "playbookID": "Tenable.io test"
        },
        {
          "playbookID": "URLDecode-Test"
        },
        {
          "playbookID": "GetTime-Test"
        },
        {
          "integrations": "Tenable.io",
          "playbookID": "Tenable.io Scan Test",
          "nightly": true,
          "timeout": 900
        },
        {
            "integrations": "Tenable.sc",
            "playbookID": "tenable-sc-scan-test",
            "nightly": true,
            "timeout": 600
        },
        {
            "integrations": "google-vault",
            "playbookID": "Google-Vault-Generic-Test",
            "nightly": true,
            "timeout": 3600
        },
        {
            "integrations": "google-vault",
            "playbookID": "Google_Vault-Search_And_Display_Results_test",
            "nightly": true,
            "timeout": 3600
        },
        {
            "playbookID": "Luminate-TestPlaybook",
            "integrations": "Luminate"
        },
        {
            "playbookID": "ParseEmailFiles-test"
        },
        {
            "playbookID": "ParseExcel-test"
        },
        {
            "playbookID": "Detonate File - No Files test"
        },
        {
            "integrations": [
                "Panorama",
                "Check Point"
            ],
            "instance_names": "palo_alto_firewall",
            "playbookID": "blockip_test_playbook"
        },
        {
            "integrations": "Palo Alto Minemeld",
            "playbookID": "minemeld_test"
        },
        {
            "integrations": "InfoArmor VigilanteATI",
            "playbookID": "InfoArmorVigilanteATITest"
        },
        {
            "integrations": "IntSights",
            "instance_names": "intsights_standard_account",
            "playbookID": "IntSights Test",
            "nightly": true,
            "timeout": 500
        },
        {
            "integrations": "IntSights",
            "playbookID": "IntSights Mssp Test",
            "instance_names": "intsights_mssp_account",
            "nightly": true,
            "timeout": 500
        },
        {
            "integrations": "dnstwist",
            "playbookID": "dnstwistTest"
        },
        {
            "integrations": "BitDam",
            "playbookID": "Detonate File - BitDam Test"
        },
        {
            "integrations": "Threat Grid",
            "playbookID": "ThreatGridTest",
            "timeout": 600
        },
        {
            "integrations": [
                "Palo Alto Minemeld",
                "Panorama"
            ],
            "instance_names": "palo_alto_firewall",
            "playbookID": "block_indicators_-_generic_-_test"
        },
        {
          "integrations": "Signal Sciences WAF",
          "playbookID": "SignalSciences Test"
        },
        {
            "integrations": "RTIR",
            "playbookID": "RTIR Test"
        },
        {
            "integrations": "RedCanary",
            "playbookID": "RedCanaryTest",
            "nightly" : true
        },
        {
          "integrations": "Devo",
          "playbookID": "devo_test_playbook"
        },
        {
          "integrations": "urlscan.io",
            "playbookID": "url_enrichment_-_generic_test",
            "timeout": 500
        },
        {
            "playbookID": "CutTransformerTest"
        },
        {
            "integrations": "SCADAfence CNM",
            "playbookID": "SCADAfence_test"
        },
        {
            "integrations": "ProtectWise",
            "playbookID": "Protectwise-Test"
        },
        {
            "integrations": "WhatsMyBrowser",
            "playbookID": "WhatsMyBrowser-Test"
        },
        {

            "integrations": "BigFix",
            "playbookID": "BigFixTest"
        },
        {
            "integrations": "Lastline",
            "playbookID": "Lastline - testplaybook",
            "nightly": true
        },
        {
            "integrations": "epo",
            "playbookID": "Test Playbook McAfee ePO"
        },
        {
            "integrations": "activedir",
            "playbookID": "calculate_severity_-_critical_assets_-_test"
        },
        {
            "playbookID": "TextFromHTML_test_playbook"
        },
        {
            "playbookID": "PortListenCheck-test"
        },
        {
            "integrations": "ThreatExchange",
            "playbookID": "ThreatExchange-test"
        },
        {
            "integrations": "ThreatExchange",
            "playbookID": "extract_indicators_-_generic_-_test",
            "timeout": 240
        },
        {
            "integrations": "Joe Security",
            "playbookID": "JoeSecurityTestPlaybook",
            "timeout": 500,
            "nightly": true
        },
        {
            "integrations": "Joe Security",
            "playbookID": "JoeSecurityTestDetonation",
            "timeout": 2000,
            "nightly": true
        },
        {
            "integrations": "WildFire",
            "playbookID": "Wildfire Test"
        },
        {
            "integrations": "GRR",
            "playbookID": "grr_test",
            "nightly": true
        },
        {
            "integrations": "VirusTotal",
            "playbookID": "virusTotal-test-playbook",
            "nightly": true,
            "timeout": 1400
        },
        {
            "integrations": "Preempt",
            "playbookID": "Preempt Test"
        },
        {   "integrations": "Gmail",
            "playbookID": "get_original_email_-_gmail_-_test"
        },
        {
            "integrations": "EWS v2",
            "playbookID": "get_original_email_-_ews-_test"
        },
        {
            "integrations": ["EWS v2","EWS Mail Sender"],
            "playbookID": "EWS search-mailbox test",
            "timeout": 300
        },
        {
            "integrations": "PagerDuty v2",
            "playbookID": "PagerDuty Test"
        },
        {
            "playbookID": "test_delete_context"
        },
        {
            "playbookID": "GmailTest",
            "integrations": "Gmail"
        },
        {
            "playbookID": "Gmail Convert Html Test",
            "integrations": "Gmail"
        },
        {
            "playbookID": "TestParseCSV"
        },
        {
            "integrations": "Shodan",
            "playbookID": "ShodanTest"
        },
        {
            "playbookID": "Extract Indicators From File - test"
        },
        {
            "playbookID": "TestDedupIncidentsPlaybook"
        },
        {
            "playbookID": "TestDedupIncidentsByName"
        },
        {
            "integrations": "McAfee Advanced Threat Defense",
            "playbookID": "Test Playbook McAfee ATD",
            "timeout": 700
        },
        {
            "integrations": "McAfee Advanced Threat Defense",
            "playbookID": "Test Playbook McAfee ATD Upload File"
        },
        {
            "playbookID": "exporttocsv_script_test"
        },
        {
            "integrations": "Intezer",
            "playbookID": "Intezer Testing",
            "nightly": true,
            "timeout": 500
        },
        {
            "integrations": "FalconIntel",
            "playbookID": "CrowdStrike Falcon Intel v2"
        },
        {"playbookID": "3010a07c-0a85-480c-87db-cf3f09fcbd7c"},
        {
            "integrations": [
                "Mail Sender (New)",
                "google"
            ],
            "playbookID": "Mail Sender (New) Test"
        },
        {
            "playbookID": "buildewsquery_test"
        },
        {
            "integrations": "Rapid7 Nexpose",
            "playbookID": "nexpose_test",
            "timeout": 240
        },
        {
            "integrations": "EWS Mail Sender",
            "playbookID": "EWS Mail Sender Test"
        },
        {
            "playbookID": "decodemimeheader_-_test"
        },
        {
            "integrations": "CVE Search",
            "playbookID": "cve_enrichment_-_generic_-_test"
        },
        {
            "playbookID": "test_url_regex"
        },
        {
            "integrations": "Skyformation",
            "playbookID": "TestSkyformation"
        },
        {
            "integrations": "okta",
            "playbookID": "okta_test_playbook",
            "timeout": 240
        },
        {
            "playbookID": "Test filters & transformers scripts"
        },
        {
            "integrations": "Salesforce",
            "playbookID": "SalesforceTestPlaybook"
        },
        {
            "integrations": "McAfee ESM-v10",
            "playbookID": "McAfeeESMTest",
            "timeout": 500
        },
        {
            "integrations": "GoogleSafeBrowsing",
            "playbookID": "Google Safe Browsing Test",
            "timeout": 240
        },
        {
            "integrations": "EWS v2",
            "playbookID": "EWSv2_empty_attachment_test"
        },
        {
            "integrations": "EWS v2",
            "playbookID": "EWS Public Folders Test"
        },
        {
            "playbookID": "TestWordFileToIOC",
            "timeout": 300
        },
        {
            "integrations": "Symantec Endpoint Protection V2",
            "playbookID": "SymantecEndpointProtection_Test"
        },
        {
            "integrations": "carbonblackprotection",
            "playbookID": "search_endpoints_by_hash_-_carbon_black_protection_-_test",
            "timeout": 500
        },
        {
            "playbookID": "process_email_-_generic_-_test",
            "timeout": 240
        },
        {
            "integrations": "activedir",
            "playbookID": "account_enrichment_-_generic_test"
        },
        {
            "integrations": "FalconHost",
            "playbookID": "search_endpoints_by_hash_-_crowdstrike_-_test",
            "timeout": 500
        },
        {
            "integrations": "FalconHost",
            "playbookID": "CrowdStrike Endpoint Enrichment - Test"
        },
        {
          "integrations": "FalconHost",
          "playbookID": "crowdstrike_falconhost_test"
        },
        {
            "integrations": [
                "VirusTotal"
            ],
            "playbookID": "ip_enrichment_generic_test"
        },
        {
            "playbookID": "ExposeIncidentOwner-Test"
        },
        {
            "integrations": "OpenPhish",
            "playbookID": "email_test"
        },
        {
            "integrations": "VirusTotal",
            "playbookID": "domain_enrichment_generic_test"
        },
        {
            "integrations": "PostgreSQL",
            "playbookID": "PostgreSQL Test"
        },
        {
            "integrations": "google",
            "playbookID": "GsuiteTest"
        },
        {
            "integrations": "OpenPhish",
            "playbookID": "OpenPhish Test Playbook"
        },
        {
            "integrations": "RSA Archer",
            "playbookID": "Archer-Test-Playbook",
            "nightly": true
        },
        {
            "integrations": "jira",
            "playbookID": "Jira-Test"
        },
        {
            "integrations": "ipinfo",
            "playbookID": "IPInfoTest"
        },
        {
            "integrations": "jira",
            "playbookID": "VerifyHumanReadableFormat"
        },
        {
            "playbookID": "ExtractURL Test"
        },
        {
            "playbookID": "strings-test"
        },
        {
            "playbookID": "TestCommonPython"
        },
        {
            "playbookID": "TestFileCreateAndUpload"
        },
        {
            "playbookID": "TestIsValueInArray"
        },
        {
            "playbookID": "TestStringReplace"
        },
        {
            "playbookID": "TestHttpPlaybook"
        },
        {
            "integrations": "SplunkPy",
            "playbookID": "Splunk-Test"
        },
        {
            "integrations": "SplunkPy",
            "playbookID": "SplunkPySearch_Test"
        },
        {
            "integrations" : "McAfee NSM",
            "playbookID" : "McAfeeNSMTest",
            "timeout" : 400,
            "nightly": true
        },
        {
            "integrations": "PhishTank",
            "playbookID": "PhishTank Testing"
        },
        {
            "integrations": "McAfee Web Gateway",
            "playbookID": "McAfeeWebGatewayTest",
            "timeout" : 500
        },
        {
            "integrations": "TCPIPUtils",
            "playbookID": "TCPUtils-Test"
        },
        {
            "playbookID": "ProofpointDecodeURL-Test",
            "timeout": 300
        },
        {
            "playbookID": "listExecutedCommands-Test"
        },
        {
            "integrations": "Service Manager",
            "playbookID": "TestHPServiceManager",
            "timeout": 400
        },
        {
            "playbookID": "LanguageDetect-Test",
            "timeout": 300
        },
        {
            "integrations": "Forcepoint",
            "playbookID": "forcepoint test",
            "timeout": 500,
            "nightly": true
        },
        {
            "playbookID": "GeneratePassword-Test"
        },
        {
            "playbookID": "ZipFile-Test"
        },
        {
            "playbookID": "ExtractDomainTest"
        },
        {
            "playbookID": "Detonate File - Generic Test",
            "timeout": 500
        },
        {
            "playbookID": "Test-IsMaliciousIndicatorFound"
        },
        {
            "playbookID": "TestExtractHTMLTables"
        },
        {
            "integrations": "carbonblackliveresponse",
            "playbookID": "CarbonBlackLiveResponseTest",
            "nightly": true
        },
        {
            "playbookID": "TestSafeBreach",
            "integrations": "SafeBreach"
        },
        {
            "integrations": "urlscan.io",
            "playbookID": "urlscan_malicious_Test"
        },
        {
            "integrations": "EWS v2",
            "playbookID": "pyEWS_Test"
        },
        {

            "integrations": "Netskope",
            "playbookID": "Netskope Test"
        },
        {
            "integrations": "Cylance Protect v2",
            "playbookID": "Cylance Protect v2 Test"
        },
        {
            "integrations": "ReversingLabs Titanium Cloud",
            "playbookID": "ReversingLabsTCTest"
        },
        {
            "integrations": "ReversingLabs A1000",
            "playbookID": "ReversingLabsA1000Test"
        },
        {
            "integrations": "Demisto Lock",
            "playbookID": "DemistoLockTest"
        },
        {
            "playbookID": "test-domain-indicator",
            "timeout": 400
        },
        {
            "playbookID": "Cybereason Test",
            "integrations": "Cybereason",
            "timeout": 1200
        },
        {
            "integrations": "VirusTotal - Private API",
            "playbookID": "virusTotalPrivateAPI-test-playbook",
            "nightly": true
        },
        {
            "integrations": "Cisco Meraki",
            "playbookID": "Cisco-Meraki-Test"
        },
        {
            "integrations": "Tanium",
            "playbookID": "Tanium Test Playbook",
            "nightly": true,
            "timeout": 1200
        },
        {
            "integrations": "Recorded Future",
            "playbookID": "Recorded Future Test",
            "nightly": true
        },
        {
            "integrations": "Microsoft Graph",
            "playbookID": "Microsoft Graph Test"
        },
        {
            "integrations": "RedLock",
            "playbookID": "RedLockTest",
            "nightly": true
        },
        {
            "integrations": "Symantec Messaging Gateway",
            "playbookID": "Symantec Messaging Gateway Test"
        },
        {
            "integrations": "ThreatConnect",
            "playbookID": "test-ThreatConnect"
        },
        {
            "integrations": "VxStream",
            "playbookID": "VxStream Test",
            "nightly": true
        },
        {
            "integrations":"Cylance Protect",
            "playbookID": "get_file_sample_by_hash_-_cylance_protect_-_test",
            "timeout": 240
        },
        {
            "integrations": "Cylance Protect",
            "playbookID": "endpoint_enrichment_-_generic_test"
        },
        {
            "integrations": "QRadar",
            "playbookID": "test_Qradar"
        },
        {
            "integrations": "VMware",
            "playbookID": "VMWare Test"
        },
        {
            "integrations": "Anomali ThreatStream",
            "playbookID": "Anomali_ThreatStream_Test"
        },
        {
            "integrations": "Farsight DNSDB",
            "playbookID": "DNSDBTest"
        },
        {
            "integrations": "carbonblack-v2",
            "playbookID": "CarbonBlackResponseTest"
        },
        {
            "integrations": "Cisco Umbrella Investigate",
            "playbookID": "Cisco Umbrella Test"
        },
        {
            "integrations": "icebrg",
            "playbookID": "Icebrg Test",
            "timeout" : 500
        },
        {
            "integrations": "Symantec MSS",
            "playbookID": "SymantecMSSTest"
        },
        {
            "integrations": "Remedy AR",
            "playbookID": "Remedy AR Test"
        },
        {
            "integrations": "McAfee Active Response",
            "playbookID": "McAfee-MAR_Test",
            "timeout": 700
        },
        {
            "integrations": "McAfee Threat Intelligence Exchange",
            "playbookID": "McAfee-TIE Test",
            "timeout": 700
        },
        {
            "integrations": "ArcSight Logger",
            "playbookID": "ArcSight Logger test"
        },
        {
            "integrations": "ArcSight ESM v2",
            "playbookID": "ArcSight ESM v2 Test"
        },
        {
            "integrations": "ArcSight ESM v2",
            "playbookID": "test Arcsight - Get events related to the Case"
        },
        {
            "integrations": "XFE",
            "playbookID": "XFE Test",
            "timeout": 140,
            "nightly": true
        },
        {
            "integrations": "McAfee Threat Intelligence Exchange",
            "playbookID": "search_endpoints_by_hash_-_tie_-_test",
            "timeout": 500
        },
        {
            "integrations": "iDefense",
            "playbookID": "iDefenseTest",
            "timeout": 300
        },
        {
            "integrations": "AbuseIPDB",
            "playbookID": "AbuseIPDB Test",
            "nightly": true
        },
        {
            "integrations": "AbuseIPDB",
            "playbookID": "AbuseIPDB PopulateIndicators Test",
            "nightly": true
        },
        {
            "integrations" : "jira",
            "playbookID" : "JiraCreateIssue-example-test"
        },
        {
            "integrations": "LogRhythm",
            "playbookID": "LogRhythm-Test-Playbook",
            "timeout": 200
        },
        {
            "integrations": "FireEye HX",
            "playbookID": "FireEye HX Test"
        },
        {
            "integrations": "Phish.AI",
            "playbookID": "PhishAi-Test"
        },
        {
            "integrations": "Phish.AI",
            "playbookID": "Test-Detonate URL - Phish.AI"
        },
        {
            "integrations": "Centreon",
            "playbookID": "Centreon-Test-Playbook"
        },
        {
            "integrations": "TruSTAR",
            "playbookID": "TruSTAR Test"
        },
        {
            "integrations": "AlphaSOC Wisdom",
            "playbookID": "AlphaSOC-Wisdom-Test"
        },
        {
            "integrations": "Jask",
            "playbookID": "Jask_Test"
        },
        {
            "integrations": "Qualys",
            "playbookID": "Qualys-Test",
            "nightly": true
        },
        {
            "integrations": "Whois",
            "playbookID": "whois_test"
        },
        {
            "integrations": "RSA NetWitness Endpoint",
            "playbookID": "NetWitness Endpoint Test"
        },
        {
            "integrations": "Check Point Sandblast",
            "playbookID": "Sandblast_malicious_test"
        },
        {
            "playbookID": "TestMatchRegex"
        },
        {
            "integrations": "ActiveMQ",
            "playbookID": "ActiveMQ Test"
        },
        {
            "playbookID": "RegexGroups Test"
        },
        {
            "integrations": "Cisco pxGrid ISE",
            "playbookID": "cisco-ise-test-playbook"
        },
        {
            "integrations": "RSA NetWitness v11.1",
            "playbookID": "RSA NetWitness Test"
        },
        {
            "integrations": "Rasterize",
            "playbookID": "RasterizeImageTest"
        },
        {
            "playbookID": "ExifReadTest"
        },
        {
          "integrations": "Cuckoo Sandbox",
          "playbookID": "CuckooTest",
          "timeout": 700
        },
        {
            "integrations" : "VxStream",
            "playbookID" : "Test-Detonate URL - Crowdstrike",
            "timeout" : 1200
        },
        {
           "playbookID": "Detonate File - Generic Test",
           "timeout": 2000,
           "nightly": true,
           "integrations": [
             "VxStream",
             "McAfee Advanced Threat Defense",
             "WildFire",
             "Lastline"
           ]
        },
        {
           "playbookID": "Detonate URL - Generic Test",
           "timeout": 2000,
           "nightly": true,
           "integrations": [
             "McAfee Advanced Threat Defense",
             "VxStream",
             "Lastline"
           ]
        },
        {
            "playbookID": "ReadPDFFile-Test"
        },
        {
            "integrations": [
                "VirusTotal",
                "urlscan.io",
                "activedir"
            ],
            "playbookID": "entity_enrichment_generic_test",
            "timeout": 240
        },
        {
            "integrations": [
                "FalconHost",
                "McAfee Threat Intelligence Exchange",
                "carbonblackprotection",
                "carbonblack"
            ],
            "playbookID": "search_endpoints_by_hash_-_generic_-_test",
            "timeout": 500
        },
        {
            "integrations": "Zscaler",
            "playbookID": "Zscaler Test",
            "nightly": true
        },
        {
            "playbookID": "DemistoUploadFileToIncident Test",
            "integrations": "Demisto REST API"

        },
        {
            "playbookID": "MaxMind Test",
            "integrations": "MaxMind GeoIP2"

        },
        {
            "playbookID": "Test_Sagemaker",
            "integrations": "AWS Sagemaker"

        },
        {
            "playbookID": "Phishing test - attachment",
            "timeout": 600,
            "nightly": true,
            "integrations": [
                "EWS Mail Sender",
                "Pwned",
                "Demisto REST API",
                "Palo Alto Minemeld"
            ]
        },
        {
            "playbookID": "Phishing test - Inline",
            "timeout": 500,
            "nightly": true,
            "integrations": [
                "EWS Mail Sender",
                "Pwned",
                "Demisto REST API",
                "Palo Alto Minemeld"
            ]
        },
        {
            "integrations": "duo",
            "playbookID": "DUO Test Playbook"
        },
        {
            "playbookID": "SLA Scripts - Test"
        },
        {
            "playbookID": "PcapHTTPExtractor-Test"
        },
        {
            "playbookID": "Ping Test Playbook"
        },
        {
            "playbookID": "Active Directory Test",
            "integrations": "Active Directory Query v2"

        },
        {
            "integrations": "mysql",
            "playbookID": "MySQL Test"
        },
        {
            "integrations": "Phishme Intelligence",
            "playbookID": "Test - PhishMe Intelligence"
        },
        {
            "integrations": "Google Resource Manager",
            "playbookID": "GoogleResourceManager-Test",
            "timeout": 500,
            "nightly": true
        },
        {
            "integrations": "Freshdesk",
            "playbookID": "Freshdesk-Test",
            "timeout": 500,
            "nightly": true
        },
        {
            "playbookID": "Autoextract - Test"
        },
        {
            "playbookID": "FilterByList - Test"
        },
        {
            "integrations": "Kafka V2",
            "playbookID": "Kafka Test"
        },
        {
            "integrations": "McAfee Active Response",
            "playbookID": "Endpoint data collection test",
            "timeout": 500
        },
        {
            "integrations": "McAfee Active Response",
            "playbookID": "MAR - Endpoint data collection test"
        },
        {

            "integrations": "DUO Admin",
            "playbookID": "DuoAdmin API test playbook"
        },
        {
            "playbookID": "TestShowScheduledEntries"
        },
        {
            "integrations": "Symantec Advanced Threat Protection",
            "playbookID": "Symantec ATP Test"

        },
        {
            "playbookID": "CheckDockerImageAvailableTest"
        },
        {
            "playbookID": "ExtractDomainFromEmailTest"
        },
        {
            "integrations": [
                "VirusTotal"
            ],
            "playbookID": "File Enrichment - Generic Test"
        }
    ],
    "skipped_tests": {
        "entity_enrichment_generic_test": "Need to check the reason for skipping",
        "search_endpoints_by_hash_-_generic_-_test": "Need to check the reason for skipping",
        "ArcSight Logger test": "Possibly outdated API calls",
        "Qualys-Test": "Need to check the reason for skipping",
        "tenable-sc-scan-test": "Scan takes too long",
        "Microsoft Graph Test": "DB is missing alerts to test on - in work of DevOps",
        "tenable-sc-test": "Unstable instance = flaky test",
        "XFE Test": "License expired",
        "TruSTAR Test": "The test runs even when not supposed to, which causes its quota to run out",
        "RedLockTest": "RedLock has API issues - opened an issue (15493)",
        "GsuiteTest": "error was fixed only on server master and not on ",
        "TestDedupIncidentsByName": "skipped on purpose - this is part of the TestDedupIncidentsPlaybook - no need to execute separately as a test",
        "GmailTest": "Gmail test is failing on gmail-list-users command (issue 15571)",
        "SalesforceTestPlaybook": "User and password expired (issue 15901)",
        "TestSafeBreach": "Instance configuration change causes test failure (issue 15909)",
        "Test-IsMaliciousIndicatorFound": "Unstable test (issue 15940)",
        "JoeSecurityTestDetonation": "command joe-download-report fails (issue 16118)"
    },
    "skipped_integrations": {
        "RSA Archer": "Server not responding (issue 16085)",
        "Jask": "Cannot access instance token not valid (issue 12900)",
        "FortiGate": "License expired, in the process of getting new one (issue 14723)",
        "Skyformation": "Server installed by skyformation is down, waiting on reply (issue 14311)",
        "icebrg": "Requires BD (issue 14312)",
        "VMware": "We don't have a license for VMWare, and probably not going to get it",
        "Farsight DNSDB": "No instance (issue 15512)",
        "Symantec MSS": "No instance (issue 15513)",
        "Remedy AR": "DevOps investigation (issue 15514)",
        "iDefense": "DevOps investigation",
        "Dell Secureworks": "Instance locally installed on @liorblob PC",
        "Service Manager": "Expired license",
        "Signal Sciences WAF": "API problems, not returning the correct data",
        "Server Message Block (SMB)": "No instance",
        "ServiceNow": "Instance goes to hibernate every few hours",
        "MimecastV2": "Several issues with instance",
        "AWS Sagemaker": "License expired, no renewal in the near future",
        "Attivo Botsink": "no instance, @Arian will update",
        "carbonblackprotection": "License expired",
        "Lastline": "Out of quota",
        "Netskope": "instance is down",
        "Google Resource Manager": "Cannot create projects because have reached alloted quota",
        "RSA NetWitness Endpoint": "Instance is down, waiting for devops to rebuild",
        "Freshdesk": "Trial account expired",
        "Tanium": "Instance is not stable (issue 15497)",
        "Kafka V2": "Can not connect to instance from remote",
        "Check Point Sandblast": "No access (issue 15948)",
        "Whois": "Host periodically bans connection",
        "Joe Security": "Monthly quota exceeded, remove from skipped on or after April 1st"
    },
    "nigthly_integrations": [
        "Lastline",
        "TruSTAR"
    ],
    "unmockable_integrations": {
<<<<<<< HEAD
        "Autofocus": "JS integration, problem listed in issue 15544",
=======
        "PagerDuty v2": "Integration requires SSL",
>>>>>>> 583b3ecc
        "RTIR": "Pending check: issue 16072",
        "GRR": "Pending check: issue 16072",
        "PageDuty": "Pending check: issue 16072",
        "carbonblackliveresponse": "Pending check: issue 16072",
        "RecordedFuture": "Pending check: issue 16072",
        "AbuseIPDB": "Pending check: issue 16072",
        "FireEye HX": "Pending check: issue 16072",
        "EWS Mail Sender": "Inconsistent test (playback fails, record succeeds)",
        "EWS v2": "Inconsistent test (playback fails, record succeeds)",
        "Alexa Rank Indicator": "Integration should never use proxy",
        "Pwned": "Integration has no proxy checkbox",
        "Luminate": "Integration has no proxy checkbox",
        "dnstwist": "Integration has no proxy checkbox",
        "CVE Search": "Integration has no proxy checkbox",
        "Shodan": "Integration has no proxy checkbox",
        "Gmail": "Integration has no proxy checkbox",
        "OpenPhish": "JS integration, problem listed in issue 15544",
        "VxStream": "JS integration, problem listed in issue 15544. Detonate URL: Large mock file.",
        "ThreatExchange": "JS integration, problem listed in issue 15544",
        "wildfire": "JS integration, problem listed in issue 15544",
        "FalconHost": "JS integration, problem listed in issue 15544",
        "VirusTotal": "JS integration, problem listed in issue 15544",
        "carbonblack-v2": "JS integration, problem listed in issue 15544",
        "PhishTank": "Pending merge of branch proxy-unsecure-checks",
        "Cisco Meraki": "Pending merge of branch proxy-unsecure-checks",
        "epo": "Pending merge of branch proxy-unsecure-checks",
        "FalconIntel": "Pending merge of branch proxy-unsecure-checks",
        "ipinfo": "Pending merge of branch proxy-unsecure-checks",
        "RSA NetWitness Packets and Logs": "Pending merge of branch proxy-unsecure-checks",
        "SNDBOX": "Pending merge of branch proxy-unsecure-checks",
        "GoogleSafeBrowsing": "Pending merge of branch proxy-unsecure-checks",
        "BigFix": "Pending merge of branch proxy-unsecure-checks",
        "Cisco Umbrella Investigate": "Pending merge of branch proxy-unsecure-checks",
        "InfoArmor VigilanteATI": "Pending merge of branch proxy-unsecure-checks",
        "Rapid7 Nexpose": "Pending merge of branch proxy-unsecure-checks",
        "urlscan.io": "Pending merge of branch proxy-unsecure-checks",
        "Threat Grid": "Pending merge of branch proxy-unsecure-checks",
        "OTRS": "Pending merge of branch proxy-unsecure-checks",
        "McAfee Advanced Threat Defense": "Pending merge of branch proxy-unsecure-checks",
        "Preempt": "Insecure has a non empty default value, will require fixing and merging",
        "Cybereason": "Insecure has a non empty default value, will require fixing and merging",
        "Cuckoo Sandbox": "Proxy has a non empty default value, will require fixing and merging",
        "Phishme Intelligence": "Proxy has a non empty default value, will require fixing and merging",
        "HashiCorp Vault": "Test fails with mock - need to test without mock",
        "google": "'unsecure' parameter not working",
        "Check Point Sandblast": "Test fails with mock - need to test without mock",
        "Anomali ThreatStream": "'proxy' parameter not working",
        "Active Directory Query v2": "Checking",
        "MaxMind GeoIP2": "Checking",
        "AlphaSOC Wisdom": "Checking",
        "Phish.AI": "Checking",
        "jira": "Checking",
        "ArcSight ESM v2": "Checking",
        "Cylance Protect": "Checking",
        "ReversingLabs A1000": "Checking",
        "ReversingLabs Titanium Cloud": "No Unsecure checkbox. proxy trying to connect when disabled.",
        "Cylance Protect v2": "Checking",
        "SafeBreach": "Checking",
        "Symantec Endpoint Protection V2": "Checking",
        "McAfee ESM-v10": "Checking",
        "Salesforce": "Checking",
        "okta": "Checking",
        "WildFire": "Checking",
        "WhatsMyBrowser": "Checking",
        "Check Point": "Checking",
        "Awake Security": "Checking",
        "CIRCL": "Checking",
        "Thinkst Canary": "Checking",
        "Cymon": "Checking",
        "SplunkPy": "Checking",
        "Symantec Advanced Threat Protection": "Checking",
        "ProtectWise": "Nightly - Checking",
        "Tenable.io": "Nightly - Checking",
        "google-vault": "Nightly - Checking",
        "Intezer": "Nightly - Checking",
        "Archer": "Nightly - Checking",
        "McAfee NSM": "Nightly - Checking",
        "Forcepoint": "Nightly - Checking",
        "RedCanary": "Nightly - Checking",
        "McAfee Active Response": "Nightly - Checking",
        "Whois": "Integration socks proxy on tcp connection not http/s"
    }
}<|MERGE_RESOLUTION|>--- conflicted
+++ resolved
@@ -1190,11 +1190,8 @@
         "TruSTAR"
     ],
     "unmockable_integrations": {
-<<<<<<< HEAD
+        "PagerDuty v2": "Integration requires SSL",
         "Autofocus": "JS integration, problem listed in issue 15544",
-=======
-        "PagerDuty v2": "Integration requires SSL",
->>>>>>> 583b3ecc
         "RTIR": "Pending check: issue 16072",
         "GRR": "Pending check: issue 16072",
         "PageDuty": "Pending check: issue 16072",
@@ -1235,6 +1232,7 @@
         "OTRS": "Pending merge of branch proxy-unsecure-checks",
         "McAfee Advanced Threat Defense": "Pending merge of branch proxy-unsecure-checks",
         "Preempt": "Insecure has a non empty default value, will require fixing and merging",
+        "QRadar": "Insecure and proxy have a non empty default value, will require fixing and merging",
         "Cybereason": "Insecure has a non empty default value, will require fixing and merging",
         "Cuckoo Sandbox": "Proxy has a non empty default value, will require fixing and merging",
         "Phishme Intelligence": "Proxy has a non empty default value, will require fixing and merging",
