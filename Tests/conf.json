--- conflicted
+++ resolved
@@ -5196,13 +5196,12 @@
             ]
         },
         {
-<<<<<<< HEAD
+            "playbookID": "VerifyCIDR-Test"
+        },
+        {
             "integrations": "Aha",
             "playbookID": "AHA_TestPlaybook",
             "fromversion": "6.5.0"
-=======
-            "playbookID": "VerifyCIDR-Test"
->>>>>>> e5e4c24d
         }
     ],
     "skipped_tests": {
