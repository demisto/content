{
    "testTimeout": 160,
    "testInterval": 20,
    "tests": [
        {
            "integrations": "WildFire",
            "playbookID": "Wildfire Test"
        },
        {
            "integrations": "GRR",
            "playbookID": "grr_test",
            "nightly": true
        },
        {
            "integrations": "RSA NetWitness Packets and Logs",
            "playbookID": "rsa_packets_and_logs_test"
        },
        {
            "integrations": "Symantec Messaging Gateway",
            "playbookID": "Symantec Messaging Gateway Test"
        },
        {
            "integrations": "VirusTotal",
            "playbookID": "virusTotal-test-playbook",
            "nightly": true
        },
        {
            "integrations": "Preempt",
            "playbookID": "Preempt Test"
        },
        {   "integrations": "Gmail",
            "playbookID": "get_original_email_-_gmail_-_test"
        },
        {
            "integrations": "EWS v2",
            "playbookID": "get_original_email_-_ews-_test"
        },
        {
            "integrations": "PagerDuty",
            "playbookID": "PagerDuty Test"
        },
        {
            "playbookID": "test_delete_context"
        },
        {
            "playbookID": "GmailTest",
            "integrations": "Gmail"
        },
        {
            "playbookID": "TestParseCSV"
        },
        {
            "playbookID": "detonate_file_-_generic_test",
            "timeout": 2000,
            "nightly": true,
            "integrations": [
                "VxStream",
                "McAfee Advanced Threat Defense",
                "WildFire"
            ]
        },
        {
            "playbookID": "detonate_url_-_generic_test",
            "timeout": 2000,
            "nightly": true,
            "integrations": [
                "McAfee Advanced Threat Defense",
                "VxStream"
            ]
        },
        {
            "integrations": "Shodan",
            "playbookID": "ShodanTest"
        },
        {
            "playbookID": "Extract Indicators From File - test"
        },
        {
            "integrations": "Jask",
            "playbookID": "Jask_Test"
        },
        {
            "playbookID": "dedup_-_generic_-_test"
        },
        {
            "integrations": "McAfee Advanced Threat Defense",
            "playbookID": "Test Playbook McAfee ATD",
            "timeout": 500
        },
        {
            "playbookID": "exporttocsv_script_test"
        },
        {
            "integrations": "Intezer",
            "playbookID": "Intezer Testing",
            "nightly": true,
            "timeout": 500
        },
        {
            "integrations": "FalconIntel",
            "playbookID": "CrowdStrike Falcon Intel v2"
        },
        {
            "integrations": [{
                "name": "Mail Sender (New)"
            },{
                "name": "google",
                "byoi": false
            }],
            "playbookID": "Mail Sender (New) Test"
        },
        {
            "playbookID": "buildewsquery_test"
        },
        {
            "integrations": "Rapid7 Nexpose",
            "playbookID": "nexpose_test"
        },
        {
            "integrations": "EWS Mail Sender",
            "playbookID": "EWS Mail Sender Test"
        },
        {
            "playbookID": "decodemimeheader_-_test"
        },
        {
            "integrations": "CVE Search",
            "playbookID": "cve_enrichment_-_generic_-_test"
        },
        {
            "playbookID": "test_url_regex"
        },
        {
            "integrations": "Skyformation",
            "playbookID": "TestSkyformation"
        },
        {
            "integrations": "okta",
            "playbookID": "okta_test_playbook",
            "timeout": 240
        },
        {
            "playbookID": "Test filters & transformers scripts"
        },
        {
            "integrations": "Salesforce",
            "playbookID": "SalesforceTestPlaybook"
        },
        {
            "integrations": "McAfee ESM-v10",
            "playbookID": "McAfeeESMTest",
            "timeout": 500
        },
        {
            "integrations": "GoogleSafeBrowsing",
            "playbookID": "Google Safe Browsing Test",
            "timeout": 240
        },
        {
            "playbookID": "File Enrichment - Generic Test"
        },
        {
            "integrations": "EWS v2",
            "playbookID": "EWSv2_empty_attachment_test"
        },
        {
            "playbookID": "TestWordFileToIOC",
            "timeout": 300
        },
        {
            "integrations": "Symantec Endpoint Protection",
            "playbookID": "sep_-_test_endpoint_search"
        },
        {
            "integrations": [
                "urlscan.io"
            ],
            "playbookID": "url_enrichment_-_generic_test",
            "timeout": 500
        },
        {
            "integrations": {
                "name": "carbonblackprotection",
                "byoi": false
            },
            "playbookID": "search_endpoints_by_hash_-_carbon_black_protection_-_test",
            "timeout": 500
        },
        {
            "playbookID": "process_email_-_generic_-_test",
            "timeout": 240
        },
        {
            "integrations": {
                "name": "carbonblack",
                "byoi": false
            },
            "playbookID": "search_endpoints_by_hash_-_carbon_black_response_-_test",
            "timeout": 500
        },
        {
            "integrations": {
                "name": "carbonblack",
                "byoi": false
            },
            "playbookID": "get_file_sample_by_hash_-_carbon_black_enterprise_Response_-_test"
        },
        {
            "integrations": {
                "name": "activedir",
                "byoi": false
            },
            "playbookID": "account_enrichment_-_generic_test"
        },
        {
            "integrations": "FalconHost",
            "playbookID": "search_endpoints_by_hash_-_crowdstrike_-_test",
            "timeout": 500
        },
        {
            "integrations": "FalconHost",
            "playbookID": "CrowdStrike Endpoint Enrichment - Test"
        },
        {
            "integrations": [
                "VirusTotal",
                "urlscan.io"
            ],
            "playbookID": "ip_enrichment_generic_test"
        },
        {
            "playbookID": "ExposeIncidentOwner-Test"
        },
        {
            "integrations": "OpenPhish",
            "playbookID": "email_test"
        },
        {
            "integrations": [],
            "playbookID": "Test CommonServer"
        },
        {
            "integrations": "VirusTotal",
            "playbookID": "domain_enrichment_generic_test"
        },
        {
            "integrations": "PostgreSQL",
            "playbookID": "PostgreSQL Test"
        },
        {
            "integrations": {
                "name": "google",
                "byoi": false
            },
            "playbookID": "GsuiteTest"
        },
        {
            "integrations": "OpenPhish",
            "playbookID": "OpenPhish Test Playbook"
        },
        {
            "integrations": "RSA Archer",
            "playbookID": "Archer-Test-Playbook",
            "nightly": true
        },
        {
            "integrations": "jira",
            "playbookID": "Jira-Test"
        },
        {
            "integrations": "ThreatConnect",
            "playbookID": "test-ThreatConnect"
        },
        {
            "integrations": "ipinfo",
            "playbookID": "IPInfoTest"
        },
        {
            "integrations": "jira",
            "playbookID": "VerifyHumanReadableFormat"
        },
        {
            "playbookID": "ExtractURL Test"
        },
        {
            "playbookID": "strings-test"
        },
        {
            "playbookID": "TestCommonPython"
        },
        {
            "playbookID": "TestFileCreateAndUpload"
        },
        {
            "playbookID": "TestIsValueInArray"
        },
        {
            "playbookID": "TestStringReplace"
        },
        {
            "playbookID": "TestHttpPlaybook"
        },
        {
            "integrations": "SplunkPy",
            "playbookID": "Splunk-Test"
        },
        {
            "integrations" : "McAfee NSM",
            "playbookID" : "McAfeeNSMTest",
            "timeout" : 400,
            "nightly": true
        },
        {
            "integrations": "PhishTank",
            "playbookID": "PhishTank Testing"
        },
        {
            "integrations": "McAfee Web Gateway",
            "playbookID": "McAfeeWebGatewayTest",
            "timeout" : 500
        },
        {
            "integrations": "TCPIPUtils",
            "playbookID": "TCPUtils-Test"
        },
        {
            "playbookID": "ProofpointDecodeURL-Test",
            "timeout": 300,
            "interval": 20
        },
        {
            "playbookID": "listExecutedCommands-Test"
        },
        {
            "integrations": "Service Manager",
            "playbookID": "TestHPServiceManager",
            "timeout": 400
        },
        {
            "playbookID": "LanguageDetect-Test",
            "timeout": 300
        },
        {
            "integrations": "Forcepoint",
            "playbookID": "forcepoint test",
            "timeout": 500,
            "nightly": true
        },
        {
            "playbookID": "GeneratePassword-Test"
        },
        {
            "playbookID": "ZipFile-Test"
        },
        {
            "playbookID": "ExtractDomainTest"
        },
        {
            "playbookID": "Detonate File - Generic Test",
            "timeout": 500
        },
        {
            "playbookID": "Test-IsMaliciousIndicatorFound"
        },
        {
            "playbookID": "TestExtractHTMLTables"
        },
        {
            "integrations": "carbonblackliveresponse",
            "playbookID": "CarbonBlackLiveResponseTest",
            "nightly": true
        },
        {
            "playbookID": "TestSafeBreach",
            "integrations": "SafeBreach"
        },
        {
            "integrations": "urlscan.io",
            "playbookID": "urlscan_malicious_Test"
        },
        {
            "integrations": "EWS v2",
            "playbookID": "pyEWS_Test"
        },
        {

            "integrations": "Netskope",
            "playbookID": "Netskope Test"
        },
        {
            "integrations": "Cylance Protect v2",
            "playbookID": "Cylance Protect v2 Test"
        },
        {
            "integrations": "ReversingLabs Titanium Cloud",
            "playbookID": "ReversingLabsTCTest"
        },
        {
            "integrations": "ReversingLabs A1000",
            "playbookID": "ReversingLabsA1000Test"
        },
        {
            "integrations": "Demisto Lock",
            "playbookID": "DemistoLockTest"
        },
        {
            "playbookID": "test-domain-indicator"
        },
        {
            "integrations": "RedLock",
            "playbookID": "RedLockTest",
            "nightly": true
        },
        {
            "integrations": "VirusTotal - Private API",
            "playbookID": "virusTotalPrivateAPI-test-playbook",
            "nightly": true
        },
        {
            "integrations": "Cybereason",
            "playbookID": "Cybereason Test"
        },
        {
            "integrations": "ThreatExchange",
            "playbookID": "extract_indicators_-_generic_-_test",
            "timeout": 240
        },
        {
            "integrations": "Tanium",
            "playbookID": "Tanium Demo Playbook",
            "nightly": true,
            "timeout": 1200
        },
        {
            "integrations": "ThreatExchange",
            "playbookID": "ThreatExchange-test"
        },
        {
            "integrations": "Recorded Future",
            "playbookID": "Recorded Future Test",
            "nightly": true
        },
        {
            "integrations": "RTIR",
            "playbookID": "RTIR Test"
<<<<<<< HEAD
        },
        {
            "integrations": "SCADAfence CNM",
            "playbookID": "SCADAfence_test"
        },
        {
            "integrations": "VirusTotal",
            "playbookID": "virusTotal-test-playbook",
            "nightly": true
=======
>>>>>>> a8addd1e
        }
    ],
    "skipped": [
        {
            "integrations": {
                "name": "carbonblack",
                "byoi": false
            },
            "playbookID": "block_endpoint_-_carbon_black_response_-_test"
        },
        {
            "integrations": "VxStream",
            "playbookID": "VxStream Test",
            "nightly": true
        },
        {
            "integrations": "Joe Security",
            "playbookID": "JoeSecurityTestPlaybook",
            "timeout": 500,
            "nightly": true
        },
        {
            "integrations":"Cylance Protect",
            "playbookID": "get_file_sample_by_hash_-_cylance_protect_-_test",
            "timeout": 240
        },
        {
            "integrations": "Cylance Protect",
            "playbookID": "endpoint_enrichment_-_generic_test"
        },
        {
            "integrations": "QRadar",
            "playbookID": "test_Qradar"
        },
        {
            "integrations": "VMware",
            "playbookID": "VMWare Test"
        },
        {
            "integrations": "Anomali ThreatStream",
            "playbookID": "Anomali_ThreatStream_Test"
        },
        {

            "integrations": "Farsight DNSDB",
            "playbookID": "DNSDBTest"
        },
        {
            "integrations": {
                "name": "carbonblack-v2",
                "byoi": true
            },
            "playbookID": "CarbonBlackResponseTest"
        },
        {
            "integrations": "Cisco Umbrella Investigate",
            "playbookID": "Cisco-Umbrella-Test"
        },
        {
            "integrations": "icebrg",
            "playbookID": "Icebrg Test",
            "timeout" : 500
        },
        {
            "integrations": "Symantec MSS",
            "playbookID": "SymantecMSSTest"
        },
        {
            "integrations": [
                "VirusTotal",
                "urlscan.io",
                {
                    "name": "activedir",
                    "byoi": false
                }],
            "playbookID": "entity_enrichment_generic_test",
            "timeout": 240
        },
        {
            "integrations": [
                "VirusTotal",
                "urlscan.io"
            ],
            "playbookID": "url_enrichment_-_generic_test",
            "timeout": 400
        },
        {
            "integrations": "Remedy AR",
            "playbookID": "Remedy AR Test"
        },
        {
            "integrations": "McAfee Active Response",
            "playbookID": "McAfee-MAR_Test"
        },
        {
            "integrations": "McAfee Threat Intelligence Exchange",
            "playbookID": "McAfee-TIE Test"
        },
        {
            "integrations": "ArcSight Logger",
            "playbookID": "ArcSight Logger test"
        },
        {
            "integrations": "XFE",
            "playbookID": "XFE Test",
            "timeout": 140,
            "nightly": true
        },
        {
            "integrations": [
                "VirusTotal"
            ],
            "playbookID": "File Enrichment - Generic Test"
        },
        {
            "integrations": [
                "FalconHost",
                "McAfee Threat Intelligence Exchange",
                {
                    "name": "carbonblackprotection",
                    "byoi": false
                },
                {
                    "name": "carbonblack",
                    "byoi": false
                }
            ],
            "playbookID": "search_endpoints_by_hash_-_generic_-_test",
            "timeout": 500
        },
        {
            "integrations": "McAfee Threat Intelligence Exchange",
            "playbookID": "search_endpoints_by_hash_-_tie_-_test",
            "timeout": 500
        },
        {
            "integrations": "iDefense",
            "playbookID": "iDefenseTest",
            "timeout": 300
        },
        {
            "integrations": "LogRhythm",
            "playbookID": "LogRhythm-Test-Playbook",
            "timeout": 200
        },
        {
            "integrations": "FireEye HX",
            "playbookID": "FireEye HX Test"
        },
        {
            "integrations": "Phish.AI",
            "playbookID": "PhishAi-Test"
        },
        {
            "integrations": "Centreon",
            "playbookID": "Centreon-Test-Playbook"
        },
        {
            "integrations": "TruSTAR",
            "playbookID": "TruSTAR Test"
        },
        {
            "integrations": "AlphaSOC Wisdom",
            "playbookID": "AlphaSOC-Wisdom-Test"
        },
        {
            "integrations": "Qualys",
            "playbookID": "Qualys-Test",
            "nightly": true
        }
    ]
}<|MERGE_RESOLUTION|>--- conflicted
+++ resolved
@@ -443,7 +443,6 @@
         {
             "integrations": "RTIR",
             "playbookID": "RTIR Test"
-<<<<<<< HEAD
         },
         {
             "integrations": "SCADAfence CNM",
@@ -453,8 +452,6 @@
             "integrations": "VirusTotal",
             "playbookID": "virusTotal-test-playbook",
             "nightly": true
-=======
->>>>>>> a8addd1e
         }
     ],
     "skipped": [
