--- conflicted
+++ resolved
@@ -2957,11 +2957,8 @@
         "_comment4": "~~~ NO INSTANCE - SUPPORTED BY THE COMMUNITY ~~~",
         "Zabbix": "Supported by external developer",
         "SafeBreach v2": "it is a partner integration, no instance",
-<<<<<<< HEAD
         "IllusiveNetworks": "supported by partner",
-=======
         "Digital Guardian": "partner integration",
->>>>>>> 22b70067
 
 
          "_comment5": "~~~ OTHER ~~~",
