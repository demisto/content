--- conflicted
+++ resolved
@@ -3237,15 +3237,14 @@
             "fromversion": "5.0.0"
         },
         {
-<<<<<<< HEAD
+            "integrations": "Microsoft Graph API",
+            "playbookID": "Microsoft Graph API - Test",
+            "fromversion": "5.0.0"
+        },
+        {
             "integrations": "QRadar v3",
             "playbookID": "QRadar_v3-test",
             "fromversion": "6.0.0"
-=======
-            "integrations": "Microsoft Graph API",
-            "playbookID": "Microsoft Graph API - Test",
-            "fromversion": "5.0.0"
->>>>>>> 2b1bd6e8
         }
     ],
     "skipped_tests": {
