--- conflicted
+++ resolved
@@ -2613,7 +2613,10 @@
             "fromversion": "4.5.0"
         },
         {
-<<<<<<< HEAD
+            "integrations": "IBM Resilient Systems",
+            "playbookID": "IBM Resilient Systems Test"
+        },
+        {
             "playbookID": "Prisma_Access_Egress_IP_Feed-Test",
             "timeout" : 60000,
             "fromversion": "5.5.0",
@@ -2624,10 +2627,6 @@
             "timeout" : 60000,
             "fromversion": "5.5.0",
             "nightly": true
-=======
-            "integrations": "IBM Resilient Systems",
-            "playbookID": "IBM Resilient Systems Test"
->>>>>>> bd01b620
         }
     ],
     "skipped_tests": {
