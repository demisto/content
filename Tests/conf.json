{
    "testTimeout": 160,
    "testInterval": 20,
    "tests": [
        {
<<<<<<< HEAD
          "playbookID": "ssdeepreputationtest"
=======
            "playbookID": "exporttocsv_script_test"
>>>>>>> 252e4178
        },
        {
            "integrations": "Intezer",
            "playbookID": "Intezer Testing"
        },
        {
            "integrations": "FalconIntel",
            "playbookID": "CrowdStrike Falcon Intel v2"
        },
        {
            "integrations": [{
                "name": "Mail Sender (New)"
            },{
                "name": "google",
                "byoi": false
            }],
            "playbookID": "Mail Sender (New) Test"
        },
        {
            "playbookID": "buildewsquery_test"
        },
        {
            "integrations": "Rapid7 Nexpose",
            "playbookID": "nexpose_test"
        },
        {
            "integrations": "EWS Mail Sender",
            "playbookID": "EWS Mail Sender Test"
        },
        {
            "playbookID": "decodemimeheader_-_test"
        },
        {
            "integrations": "CVE Search",
            "playbookID": "cve_enrichment_-_generic_-_test"
        },
        {
            "playbookID": "test_url_regex"
        },
        {
            "integrations": "Skyformation",
            "playbookID": "TestSkyformation"
        },
        {
            "integrations": "okta",
            "playbookID": "okta_test_playbook",
            "timeout": 240
        },
        {
            "integrations": "RSA NetWitness Packets and Logs",
            "playbookID": "rsa_packets_and_logs_test"
        },
        {
            "playbookID": "Test filters & transformers scripts"
        },
        {
            "integrations": "Salesforce",
            "playbookID": "SalesforceTestPlaybook"
        },
        {
            "integrations": "McAfee ESM-v10",
            "playbookID": "McAfeeESMTest",
            "timeout": 500
        },
        {
            "integrations": "GoogleSafeBrowsing",
            "playbookID": "Google Safe Browsing Test",
            "timeout": 240
        },
        {
            "playbookID": "File Enrichment - Generic Test"
        },
        {
            "integrations": "EWS v2",
            "playbookID": "EWSv2_empty_attachment_test"
        },
        {
            "playbookID": "TestWordFileToIOC",
            "timeout": 300
        },
        {
            "integrations": "Symantec Endpoint Protection",
            "playbookID": "sep_-_test_endpoint_search"
        },
        {
            "integrations": [
                "urlscan.io"
            ],
            "playbookID": "url_enrichment_-_generic_test",
            "timeout": 500
        },
        {
            "integrations": {
                "name": "carbonblackprotection",
                "byoi": false
            },
            "playbookID": "search_endpoints_by_hash_-_carbon_black_protection_-_test",
            "timeout": 500
        },
        {
            "playbookID": "process_email_-_generic_-_test",
            "timeout": 240
        },
        {
            "integrations": {
                "name": "carbonblack",
                "byoi": false
            },
            "playbookID": "search_endpoints_by_hash_-_carbon_black_response_-_test",
            "timeout": 500
        },
        {
            "integrations":"Cylance Protect",
            "playbookID": "get_file_sample_by_hash_-_cylance_protect_-_test",
            "timeout": 240
        },
        {
            "integrations": {
                "name": "carbonblack",
                "byoi": false
            },
            "playbookID": "get_file_sample_by_hash_-_carbon_black_enterprise_Response_-_test"
        },
        {
            "integrations": {
                "name": "activedir",
                "byoi": false
            },
            "playbookID": "account_enrichment_-_generic_test"
        },
        {
            "integrations": {
                "name": "carbonblack",
                "byoi": false
            },
            "playbookID": "block_endpoint_-_carbon_black_response_-_test"
        },
        {
            "integrations": "FalconHost",
            "playbookID": "search_endpoints_by_hash_-_crowdstrike_-_test",
            "timeout": 500
        },
        {
            "integrations": "FalconHost",
            "playbookID": "crowdstrike_endpoint_enrichment_-_test"
        },
        {
            "integrations": [
                "VirusTotal",
                "urlscan.io"
            ],
            "playbookID": "ip_enrichment_generic_test"
        },
        {
            "integrations": "Cylance Protect",
            "playbookID": "endpoint_enrichment_-_generic_test"
        },
        {
            "playbookID": "ExposeIncidentOwner-Test"
        },
        {
            "integrations": "OpenPhish",
            "playbookID": "email_test"
        },
        {
            "integrations": [],
            "playbookID": "Test CommonServer"
        },
        {
            "integrations": "VirusTotal",
            "playbookID": "domain_enrichment_generic_test"
        },
        {
            "integrations": "PostgreSQL",
            "playbookID": "PostgreSQL Test"
        },
        {
            "integrations": {
                "name": "google",
                "byoi": false
            },
            "playbookID": "GsuiteTest"
        },
        {
            "integrations": "OpenPhish",
            "playbookID": "OpenPhish Test Playbook"
        },
        {
            "integrations": "RSA Archer",
            "playbookID": "Archer-Test-Playbook",
            "nightly": true
        },
        {
            "integrations": "jira",
            "playbookID": "Jira-Test"
        },
        {
            "integrations": "ThreatConnect",
            "playbookID": "test-ThreatConnect"
        },
        {
            "integrations": "ipinfo",
            "playbookID": "IPInfoTest"
        },
        {
            "integrations": "jira",
            "playbookID": "VerifyHumanReadableFormat"
        },
        {
            "playbookID": "ExtractURL Test"
        },
        {
            "playbookID": "strings-test"
        },
        {
            "playbookID": "TestCommonPython"
        },
        {
            "playbookID": "TestFileCreateAndUpload"
        },
        {
            "playbookID": "TestIsValueInArray"
        },
        {
            "playbookID": "TestStringReplace"
        },
        {
            "playbookID": "TestHttpPlaybook"
        },
        {
            "integrations": "SplunkPy",
            "playbookID": "Splunk-Test"
        },
        {
            "integrations" : "McAfee NSM",
            "playbookID" : "McAfeeNSMTest",
            "timeout" : 400,
            "nightly": true
        },
        {
            "integrations": "PhishTank",
            "playbookID": "PhishTank Testing"
        },
        {
            "integrations": "McAfee Web Gateway",
            "playbookID": "McAfeeWebGatewayTest",
            "timeout" : 500
        },
        {
            "integrations": "TCPIPUtils",
            "playbookID": "TCPUtils-Test"
        },
        {
            "playbookID": "ProofpointDecodeURL-Test",
            "timeout": 300,
            "interval": 20
        },
        {
            "playbookID": "listExecutedCommands-Test"
        },
        {
            "integrations": "Service Manager",
            "playbookID": "TestHPServiceManager",
            "timeout": 400
        },
        {
            "playbookID": "LanguageDetect-Test",
            "timeout": 300
        },
        {
            "integrations": "Forcepoint",
            "playbookID": "forcepoint test",
            "timeout": 500,
            "nightly": true
        },
        {
            "playbookID": "GeneratePassword-Test"
        },
        {
            "playbookID": "ZipFile-Test"
        },
        {
            "playbookID": "ExtractDomainTest"
        },
        {
            "playbookID": "Detonate File - Generic Test",
            "timeout": 500
        },
        {
            "playbookID": "Test-IsMaliciousIndicatorFound"
        },
        {
            "playbookID": "TestExtractHTMLTables"
        },
        {
            "integrations": [
                {
                    "name": "carbonblackliveresponse",
                    "byoi": true
                },
                {
                    "name": "carbonblack-v2",
                    "byoi": true
                }
            ],
            "playbookID": "CarbonBlackLiveResponseTest"
        },
        {
            "playbookID": "TestSafeBreach",
            "integrations": "SafeBreach"
        },
        {
            "integrations": "Symantec Messaging Gateway",
            "playbookID": "Symantec Messaging Gateway Test"
        },
        {
            "integrations": "VxStream",
            "playbookID": "VxStream Test"
        },
        {
            "integrations": "Preempt",
            "playbookID": "Preempt Test"
        },
        {
            "integrations": "urlscan.io",
            "playbookID": "urlscan_malicious_Test"
        },
        {
            "integrations": "EWS v2",
            "playbookID": "pyEWS_Test"
        },
        {

            "integrations": "Netskope",
            "playbookID": "Netskope Test"
        },
        {
            "integrations": "Cylance Protect v2",
            "playbookID": "Cylance Protect v2 Test"
        },
        {
            "integrations": "ReversingLabs Titanium Cloud",
            "playbookID": "ReversingLabsTCTest"
        },
        {
            "integrations": "ReversingLabs A1000",
            "playbookID": "ReversingLabsA1000Test"
        },
        {
            "integrations": "Demisto Lock",
            "playbookID": "DemistoLockTest"
        },
        {
            "playbookID": "test-domain-indicator"
        },
        {
            "integrations": "Cybereason",
            "playbookID": "Cybereason Test"
        },
        {
            "integrations": "ThreatExchange",
            "playbookID": "extract_indicators_-_generic_-_test",
            "timeout": 240
        },
        {
            "integrations": "Tanium",
            "playbookID": "Tanium Demo Playbook",
            "nightly": true,
            "timeout": 1200
        },
        {
            "integrations": "ThreatExchange",
            "playbookID": "ThreatExchange-test"
        },
        {
            "integrations": "Recorded Future",
            "playbookID": "Recorded Future Test",
            "nightly": true
        },
        {
            "integrations": "RTIR",
            "playbookID": "RTIR Test"
        },
        {
            "integrations": "QRadar",
            "playbookID": "test_Qradar"
        }
    ],
    "skipped": [
        {
            "integrations": "RedLock",
            "playbookID": "RedLockTest",
            "nightly": true
        },
        {
            "integrations": "VMware",
            "playbookID": "VMWare Test"
        },
        {
            "integrations": "Anomali ThreatStream",
            "playbookID": "Anomali_ThreatStream_Test"
        },
        {

            "integrations": "Farsight DNSDB",
            "playbookID": "DNSDBTest"
        },
        {
            "integrations": {
                "name": "carbonblack-v2",
                "byoi": true
            },
            "playbookID": "CarbonBlackResponseTest"
        },
        {
            "integrations": "Cisco Umbrella Investigate",
            "playbookID": "Cisco-Umbrella-Test"
        },
        {
            "integrations": "icebrg",
            "playbookID": "Icebrg Test",
            "timeout" : 500
        },
        {
            "integrations": "Symantec MSS",
            "playbookID": "SymantecMSSTest"
        },
        {
            "integrations": "Joe Security",
            "playbookID": "JoeSecurityTestPlaybook",
            "timeout": 500
        },
        {
            "playbookID": "TestParseCSV"
        },
        {
            "integrations": [
                "VirusTotal",
                "urlscan.io",
                {
                    "name": "activedir",
                    "byoi": false
                }],
            "playbookID": "entity_enrichment_generic_test",
            "timeout": 240
        },
        {
            "integrations": [
                "VirusTotal",
                "urlscan.io"
            ],
            "playbookID": "url_enrichment_-_generic_test",
            "timeout": 400
        },
        {
            "integrations": "Remedy AR",
            "playbookID": "Remedy AR Test"
        },
        {
            "integrations": "McAfee Active Response",
            "playbookID": "McAfee-MAR_Test"
        },
        {
            "integrations": "McAfee Threat Intelligence Exchange",
            "playbookID": "McAfee-TIE Test"
        },
        {
            "integrations": "ArcSight Logger",
            "playbookID": "ArcSight Logger test"
        },
        {
            "integrations": "XFE",
            "playbookID": "XFE Test",
            "timeout": 140,
            "nightly": true
        },
        {
            "playbookID": "File Enrichment - Generic Test"
        },
        {
            "integrations": [
                "FalconHost",
                "McAfee Threat Intelligence Exchange",
                {
                    "name": "carbonblackprotection",
                    "byoi": false
                },
                {
                    "name": "carbonblack",
                    "byoi": false
                }
            ],
            "playbookID": "search_endpoints_by_hash_-_generic_-_test",
            "timeout": 500
        },
        {
            "integrations": "McAfee Threat Intelligence Exchange",
            "playbookID": "search_endpoints_by_hash_-_tie_-_test",
            "timeout": 500
        },
        {
            "integrations": "iDefense",
            "playbookID": "iDefenseTest",
            "timeout": 300
        },
        {
            "integrations": "LogRhythm",
            "playbookID": "LogRhythm-Test-Playbook",
            "timeout": 200
        },
        {
            "integrations": "FireEye HX",
            "playbookID": "FireEye HX Test"
        },
        {
            "integrations": "Phish.AI",
            "playbookID": "PhishAi-Test"
        },
        {
            "integrations": "Centreon",
            "playbookID": "Centreon-Test-Playbook"
        },
        {
            "integrations": "TruSTAR",
            "playbookID": "TruSTAR Test"
        },
        {
            "integrations": "AlphaSOC Wisdom",
            "playbookID": "AlphaSOC-Wisdom-Test"
        },
        {
            "integrations": "Qualys",
            "playbookID": "Qualys-Test",
            "nightly": true
        }
    ]
}<|MERGE_RESOLUTION|>--- conflicted
+++ resolved
@@ -3,11 +3,10 @@
     "testInterval": 20,
     "tests": [
         {
-<<<<<<< HEAD
+            "playbookID": "exporttocsv_script_test"
+        },
+        {
           "playbookID": "ssdeepreputationtest"
-=======
-            "playbookID": "exporttocsv_script_test"
->>>>>>> 252e4178
         },
         {
             "integrations": "Intezer",
@@ -89,11 +88,16 @@
             "timeout": 300
         },
         {
+            "integrations": "RedLock",
+            "playbookID": "RedLockTest"
+        },
+        {
             "integrations": "Symantec Endpoint Protection",
             "playbookID": "sep_-_test_endpoint_search"
         },
         {
             "integrations": [
+                "AlienVault OTX",
                 "urlscan.io"
             ],
             "playbookID": "url_enrichment_-_generic_test",
@@ -132,6 +136,11 @@
             "playbookID": "get_file_sample_by_hash_-_carbon_black_enterprise_Response_-_test"
         },
         {
+            "integrations": "ThreatExchange",
+            "playbookID": "extract_indicators_-_generic_-_test",
+            "timeout": 240
+        },
+        {
             "integrations": {
                 "name": "activedir",
                 "byoi": false
@@ -155,10 +164,7 @@
             "playbookID": "crowdstrike_endpoint_enrichment_-_test"
         },
         {
-            "integrations": [
-                "VirusTotal",
-                "urlscan.io"
-            ],
+            "integrations": "AlienVault OTX",
             "playbookID": "ip_enrichment_generic_test"
         },
         {
@@ -177,7 +183,7 @@
             "playbookID": "Test CommonServer"
         },
         {
-            "integrations": "VirusTotal",
+            "integrations": "AlienVault OTX",
             "playbookID": "domain_enrichment_generic_test"
         },
         {
@@ -199,6 +205,10 @@
             "integrations": "RSA Archer",
             "playbookID": "Archer-Test-Playbook",
             "nightly": true
+        },
+        {
+            "integrations": "ThreatExchange",
+            "playbookID": "ThreatExchange-test"
         },
         {
             "integrations": "jira",
@@ -364,13 +374,12 @@
             "playbookID": "test-domain-indicator"
         },
         {
+            "integrations": "RedLock",
+            "playbookID": "RedLockTest"
+        },
+        {
             "integrations": "Cybereason",
             "playbookID": "Cybereason Test"
-        },
-        {
-            "integrations": "ThreatExchange",
-            "playbookID": "extract_indicators_-_generic_-_test",
-            "timeout": 240
         },
         {
             "integrations": "Tanium",
@@ -379,30 +388,13 @@
             "timeout": 1200
         },
         {
-            "integrations": "ThreatExchange",
-            "playbookID": "ThreatExchange-test"
-        },
-        {
             "integrations": "Recorded Future",
             "playbookID": "Recorded Future Test",
             "nightly": true
-        },
-        {
-            "integrations": "RTIR",
-            "playbookID": "RTIR Test"
-        },
-        {
-            "integrations": "QRadar",
-            "playbookID": "test_Qradar"
         }
     ],
     "skipped": [
         {
-            "integrations": "RedLock",
-            "playbookID": "RedLockTest",
-            "nightly": true
-        },
-        {
             "integrations": "VMware",
             "playbookID": "VMWare Test"
         },
@@ -445,8 +437,7 @@
         },
         {
             "integrations": [
-                "VirusTotal",
-                "urlscan.io",
+                "AlienVault OTX",
                 {
                     "name": "activedir",
                     "byoi": false
@@ -456,7 +447,7 @@
         },
         {
             "integrations": [
-                "VirusTotal",
+                "AlienVault OTX",
                 "urlscan.io"
             ],
             "playbookID": "url_enrichment_-_generic_test",
