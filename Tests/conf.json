--- conflicted
+++ resolved
@@ -2043,13 +2043,12 @@
             "playbookID": "Tanium v2 - Test"
         },
         {
-<<<<<<< HEAD
             "integrations": "JSON Feed",
             "playbookID": "JSON Feed Test"
-=======
+        },
+        {
             "integrations": "Infoblox",
             "playbookID": "Infoblox Test"
->>>>>>> 73043698
         }
     ],
     "skipped_tests": {
