--- conflicted
+++ resolved
@@ -3,13 +3,10 @@
     "testInterval": 20,
     "tests": [
         {
-<<<<<<< HEAD
-=======
             "integrations": "Pwned",
             "playbookID": "Pwned test"
         },
         {
->>>>>>> fbe3d197
             "playbookID": "ConvertKeysToTableFieldFormat_Test"
         },
         {
