{
    "testTimeout": 160,
    "testInterval": 20,
    "tests": [
        {
            "fromversion": "5.0.0",
            "integrations": [
                "WildFire-v2"
            ],
            "playbookID": "Detonate File - WildFire - Test"
        },
        {
            "integrations": "Microsoft Teams Management",
            "playbookID": "Microsoft Teams Management - Test",
            "is_mockable": false,
            "timeout": 700
        },
        {
            "playbookID": "SetIfEmpty - non-ascii chars - Test"
        },
        {
            "integrations": "Tripwire",
            "playbookID": "TestplaybookTripwire",
            "fromversion": "5.0.0"
        },
        {
            "playbookID": "Generic Polling Test",
            "timeout": 250
        },
        {
            "integrations": "Cisco Umbrella Enforcement",
            "playbookID": "Cisco Umbrella Enforcement-Test",
            "fromversion": "5.0.0"
        },
        {
            "integrations": "GSuiteAdmin",
            "playbookID": "GSuiteAdmin-Test",
            "fromversion": "5.0.0"
        },
        {
            "integrations": "AzureWAF",
            "instance_names": "azure_waf_prod",
            "playbookID": "Azure WAF - Test",
            "fromversion": "5.0.0"
        },
        {
            "integrations": "GoogleCalendar",
            "playbookID": "GoogleCalendar-Test",
            "fromversion": "5.0.0"
        },
        {
            "integrations": "GoogleDrive",
            "playbookID": "GoogleDrive-Test",
            "fromversion": "5.0.0"
        },
        {
            "integrations": "FireEyeNX",
            "playbookID": "FireEyeNX-Test"
        },
        {
            "integrations": "EmailRepIO",
            "playbookID": "TestEmailRepIOPlaybook",
            "fromversion": "5.0.0"
        },
        {
            "integrations": "XsoarPowershellTesting",
            "playbookID": "XsoarPowershellTesting-Test"
        },
        {
            "integrations": "Palo Alto Networks Threat Vault",
            "playbookID": "PANW Threat Vault - Signature Search - Test",
            "fromversion": "5.0.0"
        },
        {
            "integrations": "Microsoft Endpoint Configuration Manager",
            "playbookID": "Microsoft ECM - Test",
            "fromversion": "5.5.0",
            "timeout": 400
        },
        {
            "integrations": "CrowdStrike Falcon Intel v2",
            "playbookID": "CrowdStrike Falcon Intel v2 - Test",
            "fromversion": "5.0.0"
        },
        {
            "integrations": "SecurityAndCompliance",
            "playbookID": "O365-SecurityAndCompliance-Test",
            "fromversion": "5.5.0",
            "timeout": 700
        },
        {
            "integrations": "SecurityAndCompliance",
            "playbookID": "O365-SecurityAndCompliance-ContextResults-Test",
            "fromversion": "5.5.0",
            "timeout": 1000
        },
        {
            "integrations": "SecurityIntelligenceServicesFeed",
            "playbookID": "SecurityIntelligenceServicesFeed - Test",
            "fromversion": "5.5.0"
        },
        {
            "integrations": "EwsExtension",
            "playbookID": "O365 - EWS - Extension - Test",
            "fromversion": "6.0.0",
            "toversion": "6.0.9",
            "timeout": 500
        },
        {
            "integrations": "Majestic Million",
            "playbookID": "Majestic Million Test Playbook",
            "fromversion": "5.5.0",
            "memory_threshold": 300,
            "timeout": 500
        },
        {
            "integrations": "Anomali Enterprise",
            "playbookID": "Anomali Match Forensic Search - Test",
            "fromversion": "5.0.0"
        },
        {
            "integrations": [
                "Mail Listener v2",
                "Mail Sender (New)"
            ],
            "playbookID": "Mail-Listener Test Playbook",
            "fromversion": "5.0.0",
            "instance_names": [
                "Mail_Sender_(New)_STARTTLS"
            ]
        },
        {
            "integrations": "GraphQL",
            "fromversion": "5.0.0",
            "instance_names": "fetch_schema",
            "playbookID": "GraphQL - Test"
        },
        {
            "integrations": "GraphQL",
            "fromversion": "5.0.0",
            "instance_names": "no_fetch_schema",
            "playbookID": "GraphQL - Test"
        },
        {
            "integrations": "Azure Network Security Groups",
            "fromversion": "5.0.0",
            "instance_names": "azure_nsg_prod",
            "playbookID": "Azure NSG - Test"
        },
        {
            "integrations": "OpenCTI Feed",
            "playbookID": "OpenCTI Feed Test",
            "fromversion": "5.5.0"
        },
        {
            "integrations": "AWS - Security Hub",
            "playbookID": "AWS-securityhub Test",
            "timeout": 800
        },
        {
            "integrations": "Microsoft Advanced Threat Analytics",
            "playbookID": "Microsoft Advanced Threat Analytics - Test",
            "fromversion": "5.0.0",
            "is_mockable": false
        },
        {
            "integrations": "Zimperium",
            "playbookID": "Zimperium_Test",
            "fromversion": "5.0.0"
        },
        {
            "integrations": "ServiceDeskPlus",
            "playbookID": "Service Desk Plus Test",
            "instance_names": "sdp_instance_1",
            "fromversion": "5.0.0",
            "toversion": "5.9.9",
            "is_mockable": false
        },
        {
            "integrations": "ServiceDeskPlus",
            "playbookID": "Service Desk Plus - Generic Polling Test",
            "instance_names": "sdp_instance_1",
            "fromversion": "5.0.0",
            "toversion": "5.9.9"
        },
        {
            "integrations": "ServiceDeskPlus",
            "playbookID": "Service Desk Plus Test",
            "instance_names": "sdp_instance_2",
            "fromversion": "6.0.0",
            "is_mockable": false
        },
        {
            "integrations": "ServiceDeskPlus",
            "playbookID": "Service Desk Plus - Generic Polling Test",
            "instance_names": "sdp_instance_2",
            "fromversion": "6.0.0"
        },
        {
            "integrations": "ThreatConnect Feed",
            "playbookID": "FeedThreatConnect-Test",
            "fromversion": "5.5.0"
        },
        {
            "integrations": "MITRE ATT&CK",
            "playbookID": "Mitre Attack List 10 Indicators Feed Test",
            "fromversion": "5.5.0"
        },
        {
            "integrations": "URLhaus",
            "playbookID": "Test_URLhaus",
            "timeout": 1000
        },
        {
            "integrations": "Microsoft Intune Feed",
            "playbookID": "FeedMicrosoftIntune_Test",
            "fromversion": "5.5.0"
        },
        {
            "integrations": "Tanium Threat Response",
            "playbookID": "Tanium Threat Response Test"
        },
        {
            "integrations": [
                "Syslog Sender",
                "syslog"
            ],
            "playbookID": "Test Syslog",
            "fromversion": "5.5.0",
            "timeout": 600
        },
        {
            "integrations": "APIVoid",
            "playbookID": "APIVoid Test"
        },
        {
            "integrations": "CloudConvert",
            "playbookID": "CloudConvert-test",
            "fromversion": "5.0.0",
            "timeout": 3000
        },
        {
            "integrations": "Cisco Firepower",
            "playbookID": "Cisco Firepower - Test",
            "timeout": 1000,
            "fromversion": "5.0.0"
        },
        {
            "integrations": "IllusiveNetworks",
            "playbookID": "IllusiveNetworks-Test",
            "fromversion": "5.0.0",
            "timeout": 500
        },
        {
            "integrations": "JSON Feed",
            "playbookID": "JSON_Feed_Test",
            "fromversion": "5.5.0",
            "instance_names": "JSON Feed no_auto_detect"
        },
        {
            "integrations": "JSON Feed",
            "playbookID": "JSON_Feed_Test",
            "fromversion": "5.5.0",
            "instance_names": "JSON Feed_auto_detect"
        },
        {
            "integrations": "JSON Feed",
            "playbookID": "JSON_Feed_Test",
            "fromversion": "5.5.0",
            "instance_names": "JSON Feed_post"
        },
        {
            "integrations": "Google Cloud Functions",
            "playbookID": "test playbook - Google Cloud Functions",
            "fromversion": "5.0.0"
        },
        {
            "integrations": "Plain Text Feed",
            "playbookID": "PlainText Feed - Test",
            "fromversion": "5.5.0",
            "instance_names": "Plain Text Feed no_auto_detect"
        },
        {
            "integrations": "Plain Text Feed",
            "playbookID": "PlainText Feed - Test",
            "fromversion": "5.5.0",
            "instance_names": "Plain Text Feed_auto_detect"
        },
        {
            "integrations": "Silverfort",
            "playbookID": "Silverfort-test",
            "fromversion": "5.0.0"
        },
        {
            "integrations": "GoogleKubernetesEngine",
            "playbookID": "GoogleKubernetesEngine_Test",
            "timeout": 600,
            "fromversion": "5.5.0"
        },
        {
            "integrations": "Fastly Feed",
            "playbookID": "Fastly Feed Test",
            "fromversion": "5.5.0"
        },
        {
            "integrations": "Malware Domain List Active IPs Feed",
            "playbookID": "Malware Domain List Active IPs Feed Test",
            "fromversion": "5.5.0"
        },
        {
            "integrations": "Claroty",
            "playbookID": "Claroty - Test",
            "fromversion": "5.0.0"
        },
        {
            "integrations": "Trend Micro Apex",
            "playbookID": "Trend Micro Apex - Test",
            "is_mockable": false
        },
        {
            "integrations": "Blocklist_de Feed",
            "playbookID": "Blocklist_de - Test",
            "fromversion": "5.5.0"
        },
        {
            "integrations": "Cloudflare Feed",
            "playbookID": "cloudflare - Test",
            "fromversion": "5.5.0"
        },
        {
            "integrations": "AzureFeed",
            "playbookID": "AzureFeed - Test",
            "fromversion": "5.5.0"
        },
        {
            "playbookID": "CreateIndicatorFromSTIXTest",
            "fromversion": "5.0.0"
        },
        {
            "integrations": "SpamhausFeed",
            "playbookID": "Spamhaus_Feed_Test",
            "fromversion": "5.5.0"
        },
        {
            "integrations": "Cofense Feed",
            "playbookID": "TestCofenseFeed",
            "fromversion": "5.5.0"
        },
        {
            "integrations": "Bambenek Consulting Feed",
            "playbookID": "BambenekConsultingFeed_Test",
            "fromversion": "5.5.0"
        },
        {
            "integrations": "Pipl",
            "playbookID": "Pipl Test"
        },
        {
            "integrations": "AWS Feed",
            "playbookID": "AWS Feed Test",
            "fromversion": "5.5.0"
        },
        {
            "integrations": "QuestKace",
            "playbookID": "QuestKace test",
            "fromversion": "5.0.0"
        },
        {
            "integrations": "Digital Defense FrontlineVM",
            "playbookID": "Digital Defense FrontlineVM - Scan Asset Not Recently Scanned Test"
        },
        {
            "integrations": "Digital Defense FrontlineVM",
            "playbookID": "Digital Defense FrontlineVM - Test Playbook"
        },
        {
            "integrations": "CSVFeed",
            "playbookID": "CSV_Feed_Test",
            "fromversion": "5.5.0",
            "instance_names": "CSVFeed_no_auto_detect"
        },
        {
            "integrations": "CSVFeed",
            "playbookID": "CSV_Feed_Test",
            "fromversion": "5.5.0",
            "instance_names": "CSVFeed_auto_detect"
        },
        {
            "integrations": "ProofpointFeed",
            "playbookID": "TestProofpointFeed",
            "fromversion": "5.5.0"
        },
        {
            "integrations": "Digital Shadows",
            "playbookID": "Digital Shadows - Test"
        },
        {
            "integrations": "Azure Compute v2",
            "playbookID": "Azure Compute - Test",
            "instance_names": "ms_azure_compute_dev"
        },
        {
            "integrations": "Azure Compute v2",
            "playbookID": "Azure Compute - Test",
            "instance_names": "ms_azure_compute_prod"
        },
        {
            "integrations": "Symantec Data Loss Prevention",
            "playbookID": "Symantec Data Loss Prevention - Test",
            "fromversion": "4.5.0"
        },
        {
            "integrations": "Lockpath KeyLight v2",
            "playbookID": "Keylight v2 - Test"
        },
        {
            "integrations": "Azure Security Center v2",
            "playbookID": "Azure SecurityCenter - Test",
            "instance_names": "ms_azure_sc_prod"
        },
        {
            "integrations": "Azure Security Center v2",
            "playbookID": "Azure SecurityCenter - Test",
            "instance_names": "ms_azure_sc_dev"
        },
        {
            "integrations": "Azure Security Center v2",
            "playbookID": "Azure SecurityCenter - Test",
            "instance_names": "ms_azure_sc_self_deployed"
        },
        {
            "integrations": "JsonWhoIs",
            "playbookID": "JsonWhoIs-Test"
        },
        {
            "integrations": "Maltiverse",
            "playbookID": "Maltiverse Test"
        },
        {
            "integrations": "Box v2",
            "playbookID": "BoxV2_TestPlaybook"
        },
        {
            "integrations": "MicrosoftGraphMail",
            "playbookID": "MicrosoftGraphMail-Test_dev",
            "instance_names": "ms_graph_mail_dev"
        },
        {
            "integrations": "MicrosoftGraphMail",
            "playbookID": "MicrosoftGraphMail-Test_dev_no_oproxy",
            "instance_names": "ms_graph_mail_dev_no_oproxy"
        },
        {
            "integrations": "MicrosoftGraphMail",
            "playbookID": "MicrosoftGraphMail-Test_prod",
            "instance_names": "ms_graph_mail_prod"
        },
        {
            "integrations": "CloudShark",
            "playbookID": "CloudShark - Test Playbook"
        },
        {
            "integrations": "Google Vision AI",
            "playbookID": "Google Vision API - Test"
        },
        {
            "integrations": "nmap",
            "playbookID": "Nmap - Test",
            "fromversion": "5.0.0"
        },
        {
            "integrations": "AutoFocus V2",
            "playbookID": "Autofocus Query Samples, Sessions and Tags Test Playbook",
            "fromversion": "4.5.0",
            "timeout": 1000
        },
        {
            "integrations": "HelloWorld",
            "playbookID": "HelloWorld-Test",
            "fromversion": "5.0.0"
        },
        {
            "integrations": "HelloWorld",
            "playbookID": "Sanity Test - Playbook with integration",
            "fromversion": "5.0.0"
        },
        {
            "integrations": "HelloWorld",
            "playbookID": "Sanity Test - Playbook with mocked integration",
            "fromversion": "5.0.0"
        },
        {
            "playbookID": "Sanity Test - Playbook with no integration",
            "fromversion": "5.0.0"
        },
        {
            "integrations": "Gmail",
            "playbookID": "Sanity Test - Playbook with Unmockable Integration",
            "fromversion": "5.0.0"
        },
        {
            "integrations": "HelloWorld",
            "playbookID": "HelloWorld_Scan-Test",
            "fromversion": "5.0.0",
            "timeout": 400
        },
        {
            "integrations": "HelloWorldPremium",
            "playbookID": "HelloWorldPremium_Scan-Test",
            "fromversion": "5.0.0",
            "timeout": 400
        },
        {
            "integrations": "ThreatQ v2",
            "playbookID": "ThreatQ - Test",
            "fromversion": "4.5.0"
        },
        {
            "integrations": "AttackIQFireDrill",
            "playbookID": "AttackIQ - Test"
        },
        {
            "integrations": "PhishLabs IOC EIR",
            "playbookID": "PhishlabsIOC_EIR-Test"
        },
        {
            "integrations": "Amazon DynamoDB",
            "playbookID": "AWS_DynamoDB-Test"
        },
        {
            "integrations": "PhishLabs IOC DRP",
            "playbookID": "PhishlabsIOC_DRP-Test"
        },
        {
            "playbookID": "Create Phishing Classifier V2 ML Test",
            "timeout": 60000,
            "fromversion": "4.5.0"
        },
        {
            "integrations": "ZeroFox",
            "playbookID": "ZeroFox-Test",
            "fromversion": "4.1.0"
        },
        {
            "integrations": "AlienVault OTX v2",
            "playbookID": "Alienvault_OTX_v2 - Test"
        },
        {
            "integrations": "AWS - CloudWatchLogs",
            "playbookID": "AWS - CloudWatchLogs Test Playbook",
            "fromversion": "5.0.0"
        },
        {
            "integrations": "SlackV2",
            "playbookID": "Slack Test Playbook",
            "timeout": 400,
            "pid_threshold": 5,
            "fromversion": "5.0.0"
        },
        {
            "integrations": "Cortex XDR - IR",
            "playbookID": "Test XDR Playbook",
            "fromversion": "4.1.0",
            "timeout": 800
        },
        {
            "integrations": "Cortex XDR - IOC",
            "playbookID": "Cortex XDR - IOC - Test",
            "fromversion": "5.5.0",
            "timeout": 1200
        },
        {
            "integrations": "Cloaken",
            "playbookID": "Cloaken-Test",
            "is_mockable": false
        },
        {
            "integrations": "ThreatX",
            "playbookID": "ThreatX-test",
            "timeout": 600
        },
        {
            "integrations": "Akamai WAF SIEM",
            "playbookID": "Akamai_WAF_SIEM-Test"
        },
        {
            "integrations": "Cofense Triage v2",
            "playbookID": "Cofense Triage v2 Test"
        },
        {
            "integrations": "Akamai WAF",
            "playbookID": "Akamai_WAF-Test"
        },
        {
            "integrations": "Minerva Labs Anti-Evasion Platform",
            "playbookID": "Minerva Test playbook"
        },
        {
            "integrations": "abuse.ch SSL Blacklist Feed",
            "playbookID": "SSL Blacklist test",
            "fromversion": "5.5.0"
        },
        {
            "integrations": "CheckPhish",
            "playbookID": "CheckPhish-Test"
        },
        {
            "integrations": "Symantec Management Center",
            "playbookID": "SymantecMC_TestPlaybook"
        },
        {
            "integrations": "Looker",
            "playbookID": "Test-Looker"
        },
        {
            "integrations": "Vertica",
            "playbookID": "Vertica Test"
        },
        {
            "integrations": "Server Message Block (SMB) v2",
            "playbookID": "SMB_v2-Test"
        },
        {
            "playbookID": "ConvertFile-Test",
            "fromversion": "4.5.0"
        },
        {
            "playbookID": "TestAwsEC2GetPublicSGRules-Test"
        },
        {
            "integrations": "RSA NetWitness Packets and Logs",
            "playbookID": "rsa_packets_and_logs_test"
        },
        {
            "playbookID": "CheckpointFW-test",
            "integrations": "Check Point"
        },
        {
            "playbookID": "RegPathReputationBasicLists_test"
        },
        {
            "playbookID": "EmailDomainSquattingReputation-Test"
        },
        {
            "playbookID": "RandomStringGenerateTest"
        },
        {
            "playbookID": "playbook-checkEmailAuthenticity-test"
        },
        {
            "playbookID": "HighlightWords_Test"
        },
        {
            "integrations": "Pentera",
            "playbookID": "Pcysys-Test"
        },
        {
            "integrations": "Pentera",
            "playbookID": "Pentera Run Scan and Create Incidents - Test"
        },
        {
            "playbookID": "StringContainsArray_test"
        },
        {
            "integrations": "Fidelis Elevate Network",
            "playbookID": "Fidelis-Test"
        },
        {
            "integrations": "AWS - ACM",
            "playbookID": "ACM-Test"
        },
        {
            "integrations": "Thinkst Canary",
            "playbookID": "CanaryTools Test"
        },
        {
            "integrations": "ThreatMiner",
            "playbookID": "ThreatMiner-Test"
        },
        {
            "playbookID": "StixCreator-Test"
        },
        {
            "playbookID": "CompareIncidentsLabels-test-playbook"
        },
        {
            "integrations": "Have I Been Pwned? V2",
            "playbookID": "Pwned v2 test"
        },
        {
            "integrations": "Alexa Rank Indicator",
            "playbookID": "Alexa Test Playbook"
        },
        {
            "playbookID": "UnEscapeURL-Test"
        },
        {
            "playbookID": "UnEscapeIPs-Test"
        },
        {
            "playbookID": "ExtractDomainFromUrlAndEmail-Test"
        },
        {
            "playbookID": "ConvertKeysToTableFieldFormat_Test"
        },
        {
            "integrations": "CVE Search v2",
            "playbookID": "CVE Search v2 - Test"
        },
        {
            "integrations": "CVE Search v2",
            "playbookID": "cveReputation Test"
        },
        {
            "integrations": "HashiCorp Vault",
            "playbookID": "hashicorp_test",
            "fromversion": "5.0.0"
        },
        {
            "integrations": "AWS - Athena - Beta",
            "playbookID": "Beta-Athena-Test"
        },
        {
            "integrations": "BeyondTrust Password Safe",
            "playbookID": "BeyondTrust-Test"
        },
        {
            "integrations": "Dell Secureworks",
            "playbookID": "secureworks_test"
        },
        {
            "integrations": "ServiceNow v2",
            "playbookID": "servicenow_test_v2",
            "instance_names": "snow_basic_auth",
            "is_mockable": false
        },
        {
            "integrations": "ServiceNow v2",
            "playbookID": "ServiceNow_OAuth_Test",
            "instance_names": "snow_oauth"
        },
        {
            "playbookID": "Create ServiceNow Ticket and Mirror Test",
            "integrations": "ServiceNow v2",
            "instance_names": "snow_basic_auth",
            "fromversion": "6.0.0",
            "timeout": 500
        },
        {
            "playbookID": "Create ServiceNow Ticket and State Polling Test",
            "integrations": "ServiceNow v2",
            "instance_names": "snow_basic_auth",
            "fromversion": "6.0.0",
            "timeout": 500
        },
        {
            "integrations": "ServiceNow CMDB",
            "playbookID": "ServiceNow_CMDB_Test",
            "instance_names": "snow_cmdb_basic_auth"
        },
        {
            "integrations": "ServiceNow CMDB",
            "playbookID": "ServiceNow_CMDB_OAuth_Test",
            "instance_names": "snow_cmdb_oauth"
        },
        {
            "integrations": "ExtraHop v2",
            "playbookID": "ExtraHop_v2-Test"
        },
        {
            "playbookID": "Test CommonServer"
        },
        {
            "playbookID": "Test-debug-mode",
            "fromversion": "5.0.0"
        },
        {
            "integrations": "CIRCL",
            "playbookID": "CirclIntegrationTest"
        },
        {
            "integrations": "MISP V2",
            "playbookID": "MISP V2 Test",
            "timeout": 300
        },
        {
            "playbookID": "test-LinkIncidentsWithRetry"
        },
        {
            "playbookID": "CopyContextToFieldTest"
        },
        {
            "integrations": "OTRS",
            "playbookID": "OTRS Test",
            "fromversion": "4.1.0"
        },
        {
            "integrations": "Attivo Botsink",
            "playbookID": "AttivoBotsinkTest"
        },
        {
            "integrations": "FortiGate",
            "playbookID": "Fortigate Test"
        },
        {
            "playbookID": "FormattedDateToEpochTest"
        },
        {
            "integrations": "SNDBOX",
            "playbookID": "SNDBOX_Test",
            "timeout": 1000
        },
        {
            "integrations": "SNDBOX",
            "playbookID": "Detonate File - SNDBOX - Test",
            "timeout": 1000,
            "nightly": true
        },
        {
            "integrations": "VxStream",
            "playbookID": "Detonate File - HybridAnalysis - Test",
            "timeout": 2400
        },
        {
            "integrations": "QRadar",
            "playbookID": "test playbook - QRadarCorrelations",
            "timeout": 2000,
            "fromversion": "5.0.0",
            "toversion": "5.9.9",
            "is_mockable": false
        },
        {
            "integrations": "QRadar_v2",
            "playbookID": "test playbook - QRadarCorrelations For V2",
            "timeout": 2600,
            "fromversion": "6.0.0",
            "is_mockable": false
        },
        {
            "integrations": "Awake Security",
            "playbookID": "awake_security_test_pb"
        },
        {
            "integrations": "Tenable.sc",
            "playbookID": "tenable-sc-test",
            "timeout": 240,
            "nightly": true
        },
        {
            "integrations": "MimecastV2",
            "playbookID": "Mimecast test"
        },
        {
            "playbookID": "CreateEmailHtmlBody_test_pb",
            "fromversion": "4.1.0"
        },
        {
            "playbookID": "ReadPDFFileV2-Test",
            "timeout": 1000
        },
        {
            "playbookID": "JSONtoCSV-Test"
        },
        {
            "integrations": "Generic SQL",
            "playbookID": "generic-sql",
            "instance_names": "mysql instance",
            "fromversion": "5.0.0"
        },
        {
            "integrations": "Generic SQL",
            "playbookID": "generic-sql",
            "instance_names": "postgreSQL instance",
            "fromversion": "5.0.0"
        },
        {
            "integrations": "Generic SQL",
            "playbookID": "generic-sql",
            "instance_names": "Microsoft SQL instance",
            "fromversion": "5.0.0"
        },
        {
            "integrations": "Generic SQL",
            "playbookID": "generic-sql",
            "instance_names": "Microsoft SQL Server - MS ODBC Driver",
            "fromversion": "5.0.0"
        },
        {
            "integrations": "Generic SQL",
            "playbookID": "generic-sql-oracle",
            "instance_names": "Oracle instance",
            "fromversion": "5.0.0"
        },
        {
            "integrations": "Generic SQL",
            "playbookID": "generic-sql-mssql-encrypted-connection",
            "instance_names": "Microsoft SQL instance using encrypted connection",
            "fromversion": "5.0.0"
        },
        {
            "integrations": "Panorama",
            "instance_names": "palo_alto_firewall_9.0",
            "playbookID": "Panorama Query Logs - Test",
            "fromversion": "5.5.0",
            "timeout": 1500,
            "nightly": true
        },
        {
            "integrations": "Panorama",
            "instance_names": "palo_alto_firewall",
            "playbookID": "palo_alto_firewall_test_pb",
            "fromversion": "5.5.0",
            "timeout": 1000
        },
        {
            "integrations": "Panorama",
            "instance_names": "palo_alto_firewall_9.0",
            "playbookID": "palo_alto_firewall_test_pb",
            "fromversion": "5.5.0",
            "timeout": 1000
        },
        {
            "integrations": "Panorama",
            "instance_names": "palo_alto_panorama",
            "playbookID": "palo_alto_panorama_test_pb",
            "fromversion": "5.5.0",
            "timeout": 1600
        },
        {
            "integrations": "Panorama",
            "instance_names": "palo_alto_panorama_9.0",
            "playbookID": "palo_alto_panorama_test_pb",
            "fromversion": "5.5.0",
            "timeout": 1600
        },
        {
            "integrations": "Panorama",
            "instance_names": "palo_alto_firewall_9.0",
            "playbookID": "PAN-OS URL Filtering enrichment - Test"
        },
        {
            "integrations": "Panorama",
            "instance_names": "panorama_instance_best_practice",
            "playbookID": "Panorama Best Practise - Test"
        },
        {
            "integrations": "Tenable.io",
            "playbookID": "Tenable.io test"
        },
        {
            "playbookID": "URLDecode-Test"
        },
        {
            "playbookID": "GetTime-Test"
        },
        {
            "playbookID": "GetTime-ObjectVsStringTest"
        },
        {
            "integrations": "Tenable.io",
            "playbookID": "Tenable.io Scan Test",
            "nightly": true,
            "timeout": 3600
        },
        {
            "integrations": "Tenable.sc",
            "playbookID": "tenable-sc-scan-test",
            "nightly": true,
            "timeout": 600
        },
        {
            "integrations": "google-vault",
            "playbookID": "Google-Vault-Generic-Test",
            "nightly": true,
            "timeout": 3600,
            "memory_threshold": 180
        },
        {
            "integrations": "google-vault",
            "playbookID": "Google_Vault-Search_And_Display_Results_test",
            "nightly": true,
            "memory_threshold": 180,
            "timeout": 3600
        },
        {
            "playbookID": "Luminate-TestPlaybook",
            "integrations": "Luminate"
        },
        {
            "integrations": "MxToolBox",
            "playbookID": "MxToolbox-test"
        },
        {
            "integrations": "Nessus",
            "playbookID": "Nessus - Test"
        },
        {
            "playbookID": "Palo Alto Networks - Malware Remediation Test",
            "fromversion": "4.5.0"
        },
        {
            "playbookID": "SumoLogic-Test",
            "integrations": "SumoLogic",
            "fromversion": "4.1.0"
        },
        {
            "playbookID": "ParseEmailFiles-test"
        },
        {
            "playbookID": "PAN-OS - Block IP and URL - External Dynamic List v2 Test",
            "integrations": [
                "Panorama",
                "palo_alto_networks_pan_os_edl_management"
            ],
            "instance_names": "palo_alto_firewall_9.0",
            "fromversion": "4.0.0"
        },
        {
            "playbookID": "Test_EDL",
            "integrations": "EDL",
            "fromversion": "5.5.0",
            "pid_threshold": 8
        },
        {
            "playbookID": "Test_export_indicators_service",
            "integrations": "ExportIndicators",
            "fromversion": "5.5.0"
        },
        {
            "playbookID": "PAN-OS - Block IP - Custom Block Rule Test",
            "integrations": "Panorama",
            "instance_names": "palo_alto_panorama",
            "fromversion": "4.0.0"
        },
        {
            "playbookID": "PAN-OS - Block IP - Static Address Group Test",
            "integrations": "Panorama",
            "instance_names": "palo_alto_panorama",
            "fromversion": "4.0.0"
        },
        {
            "playbookID": "PAN-OS - Block URL - Custom URL Category Test",
            "integrations": "Panorama",
            "instance_names": "palo_alto_panorama",
            "fromversion": "4.0.0"
        },
        {
            "playbookID": "Endpoint Malware Investigation - Generic - Test",
            "integrations": [
                "Traps",
                "Cylance Protect v2",
                "Demisto REST API"
            ],
            "fromversion": "5.0.0",
            "timeout": 1200
        },
        {
            "playbookID": "ParseExcel-test"
        },
        {
            "playbookID": "Detonate File - No Files test"
        },
        {
            "integrations": "SentinelOne V2",
            "instance_names": "SentinelOne_v2.0",
            "playbookID": "SentinelOne V2.0 - Test"
        },
        {
            "integrations": "SentinelOne V2",
            "instance_names": "SentinelOne_v2.1",
            "playbookID": "SentinelOne V2.1 - Test"
        },
        {
            "integrations": "InfoArmor VigilanteATI",
            "playbookID": "InfoArmorVigilanteATITest"
        },
        {
            "integrations": "IntSights",
            "instance_names": "intsights_standard_account",
            "playbookID": "IntSights Test",
            "nightly": true
        },
        {
            "integrations": "IntSights",
            "playbookID": "IntSights Mssp Test",
            "instance_names": "intsights_mssp_account",
            "nightly": true
        },
        {
            "integrations": "dnstwist",
            "playbookID": "dnstwistTest"
        },
        {
            "integrations": "BitDam",
            "playbookID": "Detonate File - BitDam Test"
        },
        {
            "integrations": "Threat Grid",
            "playbookID": "Test-Detonate URL - ThreatGrid",
            "timeout": 600
        },
        {
            "integrations": "Threat Grid",
            "playbookID": "ThreatGridTest",
            "timeout": 600
        },
        {
            "integrations": "Signal Sciences WAF",
            "playbookID": "SignalSciences-Test"
        },
        {
            "integrations": "RTIR",
            "playbookID": "RTIR Test"
        },
        {
            "integrations": "RedCanary",
            "playbookID": "RedCanaryTest",
            "nightly": true
        },
        {
            "integrations": "Devo",
            "playbookID": "Devo test",
            "timeout": 500
        },
        {
            "playbookID": "URL Enrichment - Generic v2 - Test",
            "integrations": [
                "Rasterize",
                "VirusTotal - Private API"
            ],
            "instance_names": "virus_total_private_api_general",
            "timeout": 500,
            "pid_threshold": 12
        },
        {
            "playbookID": "CutTransformerTest"
        },
        {
            "playbookID": "Default - Test",
            "integrations": [
                "ThreatQ v2",
                "Demisto REST API"
            ],
            "fromversion": "5.0.0"
        },
        {
            "integrations": "SCADAfence CNM",
            "playbookID": "SCADAfence_test"
        },
        {
            "integrations": "ProtectWise",
            "playbookID": "Protectwise-Test"
        },
        {
            "integrations": "WhatsMyBrowser",
            "playbookID": "WhatsMyBrowser-Test"
        },
        {
            "integrations": "BigFix",
            "playbookID": "BigFixTest"
        },
        {
            "integrations": "Lastline v2",
            "playbookID": "Lastline v2 - Test",
            "nightly": true
        },
        {
            "integrations": "McAfee DXL",
            "playbookID": "McAfee DXL - Test"
        },
        {
            "playbookID": "TextFromHTML_test_playbook"
        },
        {
            "playbookID": "PortListenCheck-test"
        },
        {
            "integrations": "ThreatExchange",
            "playbookID": "ThreatExchange-test"
        },
        {
            "integrations": "Joe Security",
            "playbookID": "JoeSecurityTestPlaybook",
            "timeout": 500,
            "nightly": true
        },
        {
            "integrations": "Joe Security",
            "playbookID": "JoeSecurityTestDetonation",
            "timeout": 2000,
            "nightly": true
        },
        {
            "integrations": "WildFire-v2",
            "playbookID": "Wildfire Test",
            "is_mockable": false
        },
        {
            "integrations": "WildFire-v2",
            "playbookID": "Detonate URL - WildFire-v2 - Test"
        },
        {
            "integrations": "WildFire-v2",
            "playbookID": "Detonate URL - WildFire v2.1 - Test"
        },
        {
            "integrations": "GRR",
            "playbookID": "GRR Test",
            "nightly": true
        },
        {
            "integrations": "VirusTotal",
            "instance_names": "virus_total_general",
            "playbookID": "virusTotal-test-playbook",
            "timeout": 1400,
            "nightly": true
        },
        {
            "integrations": "VirusTotal",
            "instance_names": "virus_total_preferred_vendors",
            "playbookID": "virusTotaI-test-preferred-vendors",
            "timeout": 1400,
            "nightly": true
        },
        {
            "integrations": "Preempt",
            "playbookID": "Preempt Test"
        },
        {
            "integrations": "Gmail",
            "playbookID": "get_original_email_-_gmail_-_test"
        },
        {
            "integrations": [
                "Gmail Single User",
                "Gmail"
            ],
            "playbookID": "Gmail Single User - Test",
            "fromversion": "4.5.0"
        },
        {
            "integrations": "EWS v2",
            "playbookID": "get_original_email_-_ews-_test",
            "instance_names": "ewv2_regular"
        },
        {
            "integrations": [
                "EWS v2",
                "EWS Mail Sender"
            ],
            "playbookID": "EWS search-mailbox test",
            "instance_names": "ewv2_regular",
            "timeout": 300
        },
        {
            "integrations": "PagerDuty v2",
            "playbookID": "PagerDuty Test"
        },
        {
            "playbookID": "test_delete_context"
        },
        {
            "playbookID": "DeleteContext-auto-test"
        },
        {
            "playbookID": "GmailTest",
            "integrations": "Gmail"
        },
        {
            "playbookID": "Gmail Convert Html Test",
            "integrations": "Gmail"
        },
        {
            "playbookID": "reputations.json Test",
            "toversion": "5.0.0"
        },
        {
            "playbookID": "Indicators reputation-.json Test",
            "fromversion": "5.5.0"
        },
        {
            "playbookID": "Test IP Indicator Fields",
            "fromversion": "5.0.0"
        },
        {
            "playbookID": "TestDedupIncidentsPlaybook"
        },
        {
            "playbookID": "TestDedupIncidentsByName"
        },
        {
            "integrations": "McAfee Advanced Threat Defense",
            "playbookID": "Test Playbook McAfee ATD",
            "timeout": 700
        },
        {
            "integrations": "McAfee Advanced Threat Defense",
            "playbookID": "Detonate Remote File From URL -McAfee-ATD - Test",
            "timeout": 700
        },
        {
            "playbookID": "stripChars - Test"
        },
        {
            "integrations": "McAfee Advanced Threat Defense",
            "playbookID": "Test Playbook McAfee ATD Upload File"
        },
        {
            "playbookID": "exporttocsv_script_test"
        },
        {
            "playbookID": "Set - Test"
        },
        {
            "integrations": "Intezer v2",
            "playbookID": "Intezer Testing v2",
            "fromversion": "4.1.0",
            "timeout": 600
        },
        {
            "integrations": [
                "Mail Sender (New)",
                "Gmail"
            ],
            "playbookID": "Mail Sender (New) Test",
            "instance_names": [
                "Mail_Sender_(New)_STARTTLS"
            ]
        },
        {
            "playbookID": "buildewsquery_test"
        },
        {
            "integrations": "Rapid7 Nexpose",
            "playbookID": "nexpose_test",
            "timeout": 240
        },
        {
            "playbookID": "GetIndicatorDBotScore Test"
        },
        {
            "integrations": "EWS Mail Sender",
            "playbookID": "EWS Mail Sender Test"
        },
        {
            "integrations": [
                "EWS Mail Sender",
                "Rasterize"
            ],
            "playbookID": "EWS Mail Sender Test 2"
        },
        {
            "playbookID": "decodemimeheader_-_test"
        },
        {
            "playbookID": "test_url_regex"
        },
        {
            "integrations": "Skyformation",
            "playbookID": "TestSkyformation"
        },
        {
            "integrations": "okta",
            "playbookID": "okta_test_playbook",
            "timeout": 240
        },
        {
            "integrations": "Okta v2",
            "playbookID": "OktaV2-Test",
            "nightly": true,
            "timeout": 300
        },
        {
            "integrations": "Okta IAM",
            "playbookID": "Okta IAM - Test Playbook",
            "fromversion": "6.0.0"
        },
        {
            "playbookID": "Test filters & transformers scripts"
        },
        {
            "integrations": "Salesforce",
            "playbookID": "SalesforceTestPlaybook"
        },
        {
            "integrations": "McAfee ESM v2",
            "instance_names": "v10.2.0",
            "playbookID": "McAfee ESM v2 - Test v10.2.0",
            "fromversion": "5.0.0",
            "is_mockable": false
        },
        {
            "integrations": "McAfee ESM v2",
            "instance_names": "v10.3.0",
            "playbookID": "McAfee ESM v2 - Test v10.3.0",
            "fromversion": "5.0.0",
            "is_mockable": false
        },
        {
            "integrations": "McAfee ESM v2",
            "instance_names": "v11.3",
            "playbookID": "McAfee ESM v2 (v11.3) - Test",
            "fromversion": "5.0.0",
            "timeout": 300,
            "is_mockable": false
        },
        {
            "integrations": "McAfee ESM v2",
            "instance_names": "v10.2.0",
            "playbookID": "McAfee ESM Watchlists - Test v10.2.0",
            "fromversion": "5.0.0"
        },
        {
            "integrations": "McAfee ESM v2",
            "instance_names": "v10.3.0",
            "playbookID": "McAfee ESM Watchlists - Test v10.3.0",
            "fromversion": "5.0.0"
        },
        {
            "integrations": "McAfee ESM v2",
            "instance_names": "v11.3",
            "playbookID": "McAfee ESM Watchlists - Test v11.3",
            "fromversion": "5.0.0"
        },
        {
            "integrations": "GoogleSafeBrowsing",
            "playbookID": "Google Safe Browsing Test",
            "timeout": 240,
            "fromversion": "5.0.0"
        },
        {
            "integrations": "Google Safe Browsing v2",
            "playbookID": "Google Safe Browsing V2 Test",
            "fromversion": "5.5.0"
        },
        {
            "integrations": "EWS v2",
            "playbookID": "EWSv2_empty_attachment_test",
            "instance_names": "ewv2_regular"
        },
        {
            "integrations": "EWS v2",
            "playbookID": "EWS Public Folders Test",
            "instance_names": "ewv2_regular",
            "is_mockable": false
        },
        {
            "integrations": "Symantec Endpoint Protection V2",
            "playbookID": "SymantecEndpointProtection_Test"
        },
        {
            "integrations": "carbonblackprotection",
            "playbookID": "search_endpoints_by_hash_-_carbon_black_protection_-_test",
            "timeout": 500
        },
        {
            "playbookID": "Process Email - Generic - Test - Incident Starter",
            "fromversion": "6.0.0",
            "integrations": "Rasterize",
            "timeout": 240
        },
        {
            "integrations": "CrowdstrikeFalcon",
            "playbookID": "Test - CrowdStrike Falcon",
            "fromversion": "4.1.0",
            "timeout": 500
        },
        {
            "playbookID": "ExposeIncidentOwner-Test"
        },
        {
            "integrations": "google",
            "playbookID": "GsuiteTest"
        },
        {
            "integrations": "OpenPhish",
            "playbookID": "OpenPhish Test Playbook"
        },
        {
            "integrations": "jira-v2",
            "playbookID": "Jira-v2-Test",
            "timeout": 500,
            "is_mockable": false
        },
        {
            "integrations": "ipinfo",
            "playbookID": "IPInfoTest"
        },
        {
            "integrations": "ipinfo_v2",
            "playbookID": "IPInfo_v2Test",
            "fromversion": "5.5.0"
        },
        {
            "playbookID": "VerifyHumanReadableFormat"
        },
        {
            "playbookID": "strings-test"
        },
        {
            "playbookID": "TestCommonPython",
            "timeout": 500
        },
        {
            "playbookID": "TestFileCreateAndUpload"
        },
        {
            "playbookID": "TestIsValueInArray"
        },
        {
            "playbookID": "TestStringReplace"
        },
        {
            "playbookID": "TestHttpPlaybook"
        },
        {
            "integrations": "SplunkPy",
            "playbookID": "SplunkPy parse-raw - Test",
            "memory_threshold": 100,
            "instance_names": "use_default_handler"
        },
        {
            "integrations": "SplunkPy",
            "playbookID": "SplunkPy-Test-V2",
            "memory_threshold": 500,
            "instance_names": "use_default_handler"
        },
        {
            "integrations": "SplunkPy",
            "playbookID": "Splunk-Test",
            "memory_threshold": 200,
            "instance_names": "use_default_handler"
        },
        {
            "integrations": "AnsibleTower",
            "playbookID": "AnsibleTower_Test_playbook",
            "fromversion": "5.0.0"
        },
        {
            "integrations": "SplunkPy",
            "playbookID": "SplunkPySearch_Test",
            "memory_threshold": 200,
            "instance_names": "use_default_handler"
        },
        {
            "integrations": "SplunkPy",
            "playbookID": "SplunkPy KV commands",
            "memory_threshold": 200,
            "instance_names": "use_default_handler"
        },
        {
            "integrations": "SplunkPy",
            "playbookID": "SplunkPy-Test-V2",
            "memory_threshold": 500,
            "instance_names": "use_python_requests_handler"
        },
        {
            "integrations": "SplunkPy",
            "playbookID": "Splunk-Test",
            "memory_threshold": 500,
            "instance_names": "use_python_requests_handler"
        },
        {
            "integrations": "SplunkPy",
            "playbookID": "SplunkPySearch_Test",
            "memory_threshold": 200,
            "instance_names": "use_python_requests_handler"
        },
        {
            "integrations": "SplunkPy",
            "playbookID": "SplunkPy KV commands",
            "memory_threshold": 200,
            "instance_names": "use_python_requests_handler"
        },
        {
            "integrations": "McAfee NSM",
            "playbookID": "McAfeeNSMTest",
            "timeout": 400,
            "nightly": true
        },
        {
            "integrations": "PhishTank V2",
            "playbookID": "PhishTank Testing"
        },
        {
            "integrations": "McAfee Web Gateway",
            "playbookID": "McAfeeWebGatewayTest",
            "timeout": 500
        },
        {
            "integrations": "TCPIPUtils",
            "playbookID": "TCPUtils-Test"
        },
        {
            "playbookID": "listExecutedCommands-Test"
        },
        {
            "integrations": "AWS - Lambda",
            "playbookID": "AWS-Lambda-Test (Read-Only)"
        },
        {
            "integrations": "Service Manager",
            "playbookID": "TestHPServiceManager",
            "timeout": 400
        },
        {
            "integrations": "ServiceNow IAM",
            "playbookID": "ServiceNow IAM - Test Playbook",
            "instance_name": "snow_basic_auth",
            "fromversion": "6.0.0"
        },
        {
            "playbookID": "LanguageDetect-Test",
            "timeout": 300
        },
        {
            "integrations": "Forcepoint",
            "playbookID": "forcepoint test",
            "timeout": 500,
            "nightly": true
        },
        {
            "playbookID": "GeneratePassword-Test"
        },
        {
            "playbookID": "ZipFile-Test"
        },
        {
            "playbookID": "UnzipFile-Test"
        },
        {
            "playbookID": "Test-IsMaliciousIndicatorFound",
            "fromversion": "5.0.0"
        },
        {
            "playbookID": "TestExtractHTMLTables"
        },
        {
            "integrations": "carbonblackliveresponse",
            "playbookID": "Carbon Black Live Response Test",
            "nightly": true,
            "fromversion": "5.0.0",
            "is_mockable": false
        },
        {
            "integrations": "urlscan.io",
            "playbookID": "urlscan_malicious_Test",
            "timeout": 500
        },
        {
            "integrations": "EWS v2",
            "playbookID": "pyEWS_Test",
            "instance_names": "ewv2_regular",
            "is_mockable": false
        },
        {
            "integrations": "EWS v2",
            "playbookID": "pyEWS_Test",
            "instance_names": "ewsv2_separate_process",
            "is_mockable": false
        },
        {
            "integrations": "remedy_sr_beta",
            "playbookID": "remedy_sr_test_pb"
        },
        {
            "integrations": "Netskope",
            "playbookID": "Netskope Test"
        },
        {
            "integrations": "Cylance Protect v2",
            "playbookID": "Cylance Protect v2 Test"
        },
        {
            "integrations": "ReversingLabs Titanium Cloud",
            "playbookID": "ReversingLabsTCTest"
        },
        {
            "integrations": "ReversingLabs A1000",
            "playbookID": "ReversingLabsA1000Test"
        },
        {
            "integrations": "Demisto Lock",
            "playbookID": "DemistoLockTest"
        },
        {
            "playbookID": "test-domain-indicator",
            "timeout": 400
        },
        {
            "playbookID": "Cybereason Test",
            "integrations": "Cybereason",
            "timeout": 1200,
            "fromversion": "4.1.0"
        },
        {
            "integrations": "VirusTotal - Private API",
            "instance_names": "virus_total_private_api_general",
            "playbookID": "File Enrichment - Virus Total Private API Test",
            "nightly": true
        },
        {
            "integrations": "VirusTotal - Private API",
            "instance_names": "virus_total_private_api_general",
            "playbookID": "virusTotalPrivateAPI-test-playbook",
            "timeout": 1400,
            "nightly": true,
            "pid_threshold": 12
        },
        {
            "integrations": [
                "VirusTotal - Private API",
                "VirusTotal"
            ],
            "playbookID": "vt-detonate test",
            "instance_names": [
                "virus_total_private_api_general",
                "virus_total_general"
            ],
            "timeout": 1400,
            "fromversion": "5.5.0",
            "nightly": true,
            "is_mockable": false
        },
        {
            "integrations": "Cisco ASA",
            "playbookID": "Cisco ASA - Test Playbook"
        },
        {
            "integrations": "VirusTotal - Private API",
            "instance_names": "virus_total_private_api_preferred_vendors",
            "playbookID": "virusTotalPrivateAPI-test-preferred-vendors",
            "timeout": 1400,
            "nightly": true
        },
        {
            "integrations": "Cisco Meraki",
            "playbookID": "Cisco-Meraki-Test"
        },
        {
            "integrations": "Microsoft Defender Advanced Threat Protection",
            "playbookID": "Microsoft Defender Advanced Threat Protection - Test prod",
            "instance_names": "microsoft_defender_atp_prod"
        },
        {
            "integrations": "Microsoft Defender Advanced Threat Protection",
            "playbookID": "Microsoft Defender Advanced Threat Protection - Test dev",
            "instance_names": "microsoft_defender_atp_dev"
        },
        {
            "integrations": "Microsoft Defender Advanced Threat Protection",
            "playbookID": "Microsoft Defender Advanced Threat Protection - Test self deployed",
            "instance_names": "microsoft_defender_atp_dev_self_deployed"
        },
        {
            "integrations": "Microsoft Defender Advanced Threat Protection",
            "playbookID": "Microsoft Defender - ATP - Indicators Test",
            "instance_names": "microsoft_defender_atp_dev",
            "is_mockable": false
        },
        {
            "integrations": "Tanium",
            "playbookID": "Tanium Test Playbook",
            "nightly": true,
            "timeout": 1200,
            "pid_threshold": 10
        },
        {
            "integrations": "Recorded Future",
            "playbookID": "Recorded Future Test",
            "nightly": true
        },
        {
            "integrations": "Microsoft Graph",
            "playbookID": "Microsoft Graph Security Test dev",
            "instance_names": "ms_graph_security_dev"
        },
        {
            "integrations": "Microsoft Graph",
            "playbookID": "Microsoft Graph Security Test prod",
            "instance_names": "ms_graph_security_prod"
        },
        {
            "integrations": "Microsoft Graph User",
            "playbookID": "Microsoft Graph User - Test",
            "instance_names": "ms_graph_user_dev"
        },
        {
            "integrations": "Microsoft Graph User",
            "playbookID": "Microsoft Graph User - Test",
            "instance_names": "ms_graph_user_prod"
        },
        {
            "integrations": "Microsoft Graph Groups",
            "playbookID": "Microsoft Graph Groups - Test dev",
            "instance_names": "ms_graph_groups_dev"
        },
        {
            "integrations": "Microsoft Graph Groups",
            "playbookID": "Microsoft Graph Groups - Test prod",
            "instance_names": "ms_graph_groups_prod"
        },
        {
            "integrations": "Microsoft_Graph_Files",
            "playbookID": "test_MsGraphFiles dev",
            "instance_names": "ms_graph_files_dev",
            "fromversion": "5.0.0"
        },
        {
            "integrations": "Microsoft_Graph_Files",
            "playbookID": "test_MsGraphFiles prod",
            "instance_names": "ms_graph_files_prod",
            "fromversion": "5.0.0"
        },
        {
            "integrations": "Microsoft Graph Calendar",
            "playbookID": "Microsoft Graph Calendar - Test dev",
            "instance_names": "ms_graph_calendar_dev"
        },
        {
            "integrations": "Microsoft Graph Calendar",
            "playbookID": "Microsoft Graph Calendar - Test prod",
            "instance_names": "ms_graph_calendar_prod"
        },
        {
            "integrations": "Microsoft Graph Device Management",
            "playbookID": "MSGraph_DeviceManagement_Test_dev",
            "instance_names": "ms_graph_device_management_oproxy_dev",
            "fromversion": "5.0.0"
        },
        {
            "integrations": "Microsoft Graph Device Management",
            "playbookID": "MSGraph_DeviceManagement_Test_prod",
            "instance_names": "ms_graph_device_management_oproxy_prod",
            "fromversion": "5.0.0"
        },
        {
            "integrations": "Microsoft Graph Device Management",
            "playbookID": "MSGraph_DeviceManagement_Test_self_deployed_prod",
            "instance_names": "ms_graph_device_management_self_deployed_prod",
            "fromversion": "5.0.0"
        },
        {
            "integrations": "RedLock",
            "playbookID": "RedLockTest",
            "nightly": true
        },
        {
            "integrations": "Symantec Messaging Gateway",
            "playbookID": "Symantec Messaging Gateway Test"
        },
        {
            "integrations": "ThreatConnect v2",
            "playbookID": "ThreatConnect v2 - Test",
            "fromversion": "5.0.0"
        },
        {
            "integrations": "VxStream",
            "playbookID": "VxStream Test",
            "nightly": true,
            "is_mockable": false
        },
        {
            "integrations": "QRadar",
            "playbookID": "test_Qradar",
            "fromversion": "5.5.0",
            "is_mockable": false
        },
        {
            "integrations": "QRadar_v2",
            "playbookID": "test_Qradar_v2",
            "fromversion": "6.0.0",
            "is_mockable": false
        },
        {
            "integrations": "VMware",
            "playbookID": "VMWare Test"
        },
        {
            "integrations": "Anomali ThreatStream",
            "playbookID": "Anomali_ThreatStream_Test"
        },
        {
            "integrations": "carbonblack-v2",
            "playbookID": "Carbon Black Response Test",
            "fromversion": "5.0.0"
        },
        {
            "integrations": "Cisco Umbrella Investigate",
            "playbookID": "Cisco Umbrella Test"
        },
        {
            "integrations": "icebrg",
            "playbookID": "Icebrg Test",
            "timeout": 500
        },
        {
            "integrations": "Symantec MSS",
            "playbookID": "SymantecMSSTest"
        },
        {
            "integrations": "Remedy AR",
            "playbookID": "Remedy AR Test"
        },
        {
            "integrations": "AWS - IAM",
            "playbookID": "d5cb69b1-c81c-4f27-8a40-3106c0cb2620"
        },
        {
            "integrations": "McAfee Active Response",
            "playbookID": "McAfee-MAR_Test",
            "timeout": 700
        },
        {
            "integrations": "McAfee Threat Intelligence Exchange",
            "playbookID": "McAfee-TIE Test",
            "timeout": 700
        },
        {
            "integrations": "ArcSight Logger",
            "playbookID": "ArcSight Logger test"
        },
        {
            "integrations": "ArcSight ESM v2",
            "playbookID": "ArcSight ESM v2 Test"
        },
        {
            "integrations": "ArcSight ESM v2",
            "playbookID": "test Arcsight - Get events related to the Case"
        },
        {
            "integrations": "XFE_v2",
            "playbookID": "Test_XFE_v2",
            "timeout": 500,
            "nightly": true
        },
        {
            "integrations": "McAfee Threat Intelligence Exchange",
            "playbookID": "search_endpoints_by_hash_-_tie_-_test",
            "timeout": 500
        },
        {
            "integrations": "iDefense_v2",
            "playbookID": "iDefense_v2_Test",
            "fromversion": "5.5.0"
        },
        {
            "integrations": "AWS - SQS",
            "playbookID": "AWS - SQS Test Playbook",
            "fromversion": "5.0.0"
        },
        {
            "integrations": "AbuseIPDB",
            "playbookID": "AbuseIPDB Test"
        },
        {
            "integrations": "AbuseIPDB",
            "playbookID": "AbuseIPDB PopulateIndicators Test"
        },
        {
            "integrations": "LogRhythm",
            "playbookID": "LogRhythm-Test-Playbook",
            "timeout": 200
        },
        {
            "integrations": "FireEye HX",
            "playbookID": "FireEye HX Test",
            "timeout": 800
        },
        {
            "integrations": "FireEyeFeed",
            "playbookID": "playbook-FeedFireEye_test",
            "memory_threshold": 110
        },
        {
            "integrations": "Phish.AI",
            "playbookID": "PhishAi-Test"
        },
        {
            "integrations": "Phish.AI",
            "playbookID": "Test-Detonate URL - Phish.AI"
        },
        {
            "integrations": "Centreon",
            "playbookID": "Centreon-Test-Playbook"
        },
        {
            "playbookID": "ReadFile test"
        },
        {
            "integrations": "AlphaSOC Wisdom",
            "playbookID": "AlphaSOC-Wisdom-Test"
        },
        {
            "integrations": "carbonblack-v2",
            "playbookID": "CBFindIP - Test"
        },
        {
            "integrations": "Jask",
            "playbookID": "Jask_Test",
            "fromversion": "4.1.0"
        },
        {
            "integrations": "Qualys",
            "playbookID": "Qualys-Test"
        },
        {
            "integrations": "Whois",
            "playbookID": "whois_test",
            "fromversion": "4.1.0"
        },
        {
            "integrations": "RSA NetWitness Endpoint",
            "playbookID": "NetWitness Endpoint Test"
        },
        {
            "integrations": "Check Point Sandblast",
            "playbookID": "Sandblast_malicious_test"
        },
        {
            "playbookID": "TestMatchRegexV2"
        },
        {
            "integrations": "ActiveMQ",
            "playbookID": "ActiveMQ Test"
        },
        {
            "playbookID": "RegexGroups Test"
        },
        {
            "integrations": "Cisco ISE",
            "playbookID": "cisco-ise-test-playbook"
        },
        {
            "integrations": "RSA NetWitness v11.1",
            "playbookID": "RSA NetWitness Test"
        },
        {
            "playbookID": "ExifReadTest"
        },
        {
            "integrations": "Cuckoo Sandbox",
            "playbookID": "CuckooTest",
            "timeout": 700
        },
        {
            "integrations": "VxStream",
            "playbookID": "Test-Detonate URL - Crowdstrike",
            "timeout": 1200
        },
        {
            "playbookID": "Detonate File - Generic Test",
            "timeout": 500
        },
        {
            "integrations": [
                "Lastline v2",
                "WildFire-v2",
                "SNDBOX",
                "McAfee Advanced Threat Defense"
            ],
            "playbookID": "Detonate File - Generic Test",
            "timeout": 2400,
            "nightly": true
        },
        {
            "playbookID": "STIXParserTest"
        },
        {
            "playbookID": "VerifyJSON - Test",
            "fromversion": "5.5.0"
        },
        {
            "playbookID": "PowerShellCommon-Test",
            "fromversion": "5.5.0"
        },
        {
            "playbookID": "Detonate URL - Generic Test",
            "timeout": 2000,
            "nightly": true,
            "integrations": [
                "McAfee Advanced Threat Defense",
                "VxStream",
                "Lastline v2"
            ]
        },
        {
            "integrations": [
                "carbonblack-v2",
                "carbonblackliveresponse",
                "Cylance Protect v2"
            ],
            "playbookID": "Retrieve File from Endpoint - Generic V2 Test",
            "fromversion": "5.0.0",
            "is_mockable": false
        },
        {
            "integrations": "Zscaler",
            "playbookID": "Zscaler Test",
            "nightly": true,
            "timeout": 500
        },
        {
            "playbookID": "DemistoUploadFileToIncident Test",
            "integrations": "Demisto REST API"
        },
        {
            "playbookID": "DemistoUploadFile Test",
            "integrations": "Demisto REST API"
        },
        {
            "playbookID": "MaxMind Test",
            "integrations": "MaxMind GeoIP2"
        },
        {
            "playbookID": "Test Sagemaker",
            "integrations": "AWS Sagemaker"
        },
        {
            "playbookID": "C2sec-Test",
            "integrations": "C2sec irisk",
            "fromversion": "5.0.0"
        },
        {
            "playbookID": "Phishing v2 - Test - Incident Starter",
            "fromversion": "6.0.0",
            "timeout": 1200,
            "nightly": false,
            "integrations": [
                "EWS Mail Sender",
                "Demisto REST API",
                "Rasterize"
            ],
            "memory_threshold": 115,
            "pid_threshold": 80
        },
        {
            "playbookID": "Phishing - Core - Test - Incident Starter",
            "fromversion": "6.0.0",
            "timeout": 1700,
            "nightly": false,
            "integrations": [
                "EWS Mail Sender",
                "Demisto REST API",
                "Rasterize"
            ],
            "memory_threshold": 100,
            "pid_threshold": 80
        },
        {
            "integrations": "duo",
            "playbookID": "DUO Test Playbook"
        },
        {
            "playbookID": "SLA Scripts - Test",
            "fromversion": "4.1.0"
        },
        {
            "playbookID": "PcapHTTPExtractor-Test"
        },
        {
            "playbookID": "Ping Test Playbook"
        },
        {
            "playbookID": "Active Directory Test",
            "integrations": "Active Directory Query v2",
            "instance_names": "active_directory_ninja"
        },
        {
            "playbookID": "AD v2 - debug-mode - Test",
            "integrations": "Active Directory Query v2",
            "instance_names": "active_directory_ninja",
            "fromversion": "5.0.0"
        },
        {
            "playbookID": "Docker Hardening Test",
            "fromversion": "5.0.0",
            "runnable_on_docker_only": true
        },
        {
            "integrations": "Active Directory Query v2",
            "instance_names": "active_directory_ninja",
            "playbookID": "Active Directory Query V2 configuration with port"
        },
        {
            "integrations": "Active Directory Query v2",
            "instance_names": "active_directory_ninja",
            "playbookID": "Active Directory - ad-get-user limit check"
        },
        {
            "integrations": "Active Directory Query v2",
            "instance_names": "active_directory_ninja",
            "playbookID": "active directory search user with parentheses test"
        },
        {
            "integrations": "mysql",
            "playbookID": "MySQL Test"
        },
        {
            "playbookID": "Email Address Enrichment - Generic v2.1 - Test",
            "integrations": "Active Directory Query v2",
            "instance_names": "active_directory_ninja"
        },
        {
            "integrations": "Cofense Intelligence",
            "playbookID": "Test - Cofense Intelligence",
            "timeout": 500
        },
        {
            "playbookID": "GDPRContactAuthorities Test"
        },
        {
            "integrations": "Google Resource Manager",
            "playbookID": "GoogleResourceManager-Test",
            "timeout": 500,
            "nightly": true
        },
        {
            "integrations": "SlashNext Phishing Incident Response",
            "playbookID": "SlashNextPhishingIncidentResponse-Test",
            "timeout": 500,
            "nightly": true
        },
        {
            "integrations": "Google Cloud Storage",
            "playbookID": "GCS - Test",
            "timeout": 500,
            "nightly": true,
            "memory_threshold": 80
        },
        {
            "integrations": "GooglePubSub",
            "playbookID": "GooglePubSub_Test",
            "nightly": true,
            "fromversion": "5.0.0"
        },
        {
            "playbookID": "Calculate Severity - Generic v2 - Test",
            "integrations": [
                "Palo Alto Minemeld",
                "Active Directory Query v2"
            ],
            "instance_names": "active_directory_ninja",
            "fromversion": "4.5.0"
        },
        {
            "integrations": "Freshdesk",
            "playbookID": "Freshdesk-Test",
            "timeout": 500,
            "nightly": true
        },
        {
            "playbookID": "Autoextract - Test",
            "fromversion": "4.1.0"
        },
        {
            "playbookID": "FilterByList - Test",
            "fromversion": "4.5.0"
        },
        {
            "playbookID": "Impossible Traveler - Test",
            "integrations": [
                "Ipstack",
                "ipinfo",
                "Rasterize",
                "Active Directory Query v2",
                "Demisto REST API"
            ],
            "instance_names": "active_directory_ninja",
            "fromversion": "5.0.0",
            "timeout": 700
        },
        {
            "playbookID": "Active Directory - Get User Manager Details - Test",
            "integrations": "Active Directory Query v2",
            "instance_names": "active_directory_80k",
            "fromversion": "4.5.0"
        },
        {
            "integrations": "Kafka V2",
            "playbookID": "Kafka Test"
        },
        {
            "playbookID": "File Enrichment - Generic v2 - Test",
            "instance_names": "virus_total_private_api_general",
            "integrations": [
                "VirusTotal - Private API",
                "Cylance Protect v2"
            ],
            "is_mockable": false
        },
        {
            "integrations": [
                "epo",
                "McAfee Active Response"
            ],
            "playbookID": "Endpoint data collection test",
            "timeout": 500
        },
        {
            "integrations": [
                "epo",
                "McAfee Active Response"
            ],
            "playbookID": "MAR - Endpoint data collection test",
            "timeout": 500
        },
        {
            "integrations": "DUO Admin",
            "playbookID": "DuoAdmin API test playbook",
            "fromversion": "5.0.0"
        },
        {
            "integrations": [
                "TAXII Server",
                "TAXIIFeed"
            ],
            "playbookID": "TAXII_Feed_Test",
            "fromversion": "5.5.0",
            "timeout": 300,
            "instance_names": [
                "non_https_cert",
                "instance_execute"
            ]
        },
        {
            "integrations": [
                "TAXII Server",
                "TAXIIFeed"
            ],
            "playbookID": "TAXII_Feed_Test",
            "fromversion": "5.5.0",
            "timeout": 300,
            "instance_names": [
                "https_cert",
                "local_https"
            ]
        },
        {
            "integrations": "TAXII 2 Feed",
            "playbookID": "TAXII 2 Feed Test",
            "fromversion": "5.5.0"
        },
        {
            "integrations": "iDefense Feed",
            "playbookID": "Feed iDefense Test",
            "memory_threshold": 200,
            "fromversion": "5.5.0"
        },
        {
            "integrations": "Traps",
            "playbookID": "Traps test",
            "timeout": 600
        },
        {
            "playbookID": "TestShowScheduledEntries"
        },
        {
            "playbookID": "Calculate Severity - Standard - Test",
            "integrations": "Palo Alto Minemeld",
            "fromversion": "4.5.0"
        },
        {
            "integrations": "Symantec Advanced Threat Protection",
            "playbookID": "Symantec ATP Test"
        },
        {
            "playbookID": "HTTPListRedirects - Test SSL"
        },
        {
            "playbookID": "HTTPListRedirects Basic Test"
        },
        {
            "playbookID": "CheckDockerImageAvailableTest"
        },
        {
            "playbookID": "Extract Indicators From File - Generic v2 - Test",
            "integrations": "Image OCR",
            "timeout": 350,
            "fromversion": "4.5.0"
        },
        {
            "playbookID": "Endpoint Enrichment - Generic v2.1 - Test",
            "integrations": [
                "Cylance Protect v2",
                "carbonblack-v2",
                "epo",
                "Active Directory Query v2"
            ],
            "instance_names": "active_directory_ninja"
        },
        {
            "playbookID": "EmailReputationTest",
            "integrations": "Have I Been Pwned? V2"
        },
        {
            "integrations": "Symantec Deepsight Intelligence",
            "playbookID": "Symantec Deepsight Test"
        },
        {
            "playbookID": "ExtractDomainFromEmailTest"
        },
        {
            "playbookID": "Wait Until Datetime - Test",
            "fromversion": "4.5.0"
        },
        {
            "playbookID": "PAN-OS DAG Configuration Test",
            "integrations": "Panorama",
            "instance_names": "palo_alto_panorama_9.0",
            "timeout": 1500
        },
        {
            "playbookID": "PAN-OS Create Or Edit Rule Test",
            "integrations": "Panorama",
            "instance_names": "palo_alto_panorama_9.0",
            "timeout": 1000
        },
        {
            "playbookID": "PAN-OS EDL Setup v3 Test",
            "integrations": [
                "Panorama",
                "palo_alto_networks_pan_os_edl_management"
            ],
            "instance_names": "palo_alto_firewall_9.0",
            "timeout": 300
        },
        {
            "integrations": "Snowflake",
            "playbookID": "Snowflake-Test"
        },
        {
            "playbookID": "Account Enrichment - Generic v2.1 - Test",
            "integrations": "Active Directory Query v2",
            "instance_names": "active_directory_ninja"
        },
        {
            "integrations": "Cisco Umbrella Investigate",
            "playbookID": "Domain Enrichment - Generic v2 - Test"
        },
        {
            "integrations": "Google BigQuery",
            "playbookID": "Google BigQuery Test"
        },
        {
            "integrations": "Zoom",
            "playbookID": "Zoom_Test"
        },
        {
            "playbookID": "IP Enrichment - Generic v2 - Test",
            "integrations": "Threat Crowd",
            "fromversion": "4.1.0"
        },
        {
            "integrations": "Cherwell",
            "playbookID": "Cherwell Example Scripts - test"
        },
        {
            "integrations": "Cherwell",
            "playbookID": "Cherwell - test"
        },
        {
            "integrations": "CarbonBlackProtectionV2",
            "playbookID": "Carbon Black Enterprise Protection V2 Test"
        },
        {
            "integrations": "Active Directory Query v2",
            "instance_names": "active_directory_ninja",
            "playbookID": "Test ADGetUser Fails with no instances 'Active Directory Query' (old version)"
        },
        {
            "integrations": "ANYRUN",
            "playbookID": "ANYRUN-Test"
        },
        {
            "integrations": "ANYRUN",
            "playbookID": "Detonate File - ANYRUN - Test"
        },
        {
            "integrations": "ANYRUN",
            "playbookID": "Detonate URL - ANYRUN - Test"
        },
        {
            "integrations": "Netcraft",
            "playbookID": "Netcraft test"
        },
        {
            "integrations": "EclecticIQ Platform",
            "playbookID": "EclecticIQ Test"
        },
        {
            "playbookID": "FormattingPerformance - Test",
            "fromversion": "5.0.0"
        },
        {
            "integrations": "AWS - EC2",
            "instance_names": "AWS - EC2",
            "playbookID": "AWS - EC2 Test Playbook",
            "fromversion": "5.0.0",
            "memory_threshold": 90
        },
        {
            "integrations": "AWS - EC2",
            "playbookID": "d66e5f86-e045-403f-819e-5058aa603c32"
        },
        {
            "integrations": "ANYRUN",
            "playbookID": "Detonate File From URL - ANYRUN - Test"
        },
        {
            "integrations": "AWS - CloudTrail",
            "playbookID": "3da2e31b-f114-4d7f-8702-117f3b498de9"
        },
        {
            "integrations": "carbonblackprotection",
            "playbookID": "67b0f25f-b061-4468-8613-43ab13147173"
        },
        {
            "integrations": "DomainTools",
            "playbookID": "DomainTools-Test"
        },
        {
            "integrations": "Exabeam",
            "playbookID": "Exabeam - Test"
        },
        {
            "integrations": "Cisco Spark",
            "playbookID": "Cisco Spark Test New"
        },
        {
            "integrations": "Remedy On-Demand",
            "playbookID": "Remedy-On-Demand-Test"
        },
        {
            "playbookID": "ssdeepreputationtest"
        },
        {
            "playbookID": "TestIsEmailAddressInternal"
        },
        {
            "integrations": "Google Cloud Compute",
            "playbookID": "GoogleCloudCompute-Test"
        },
        {
            "integrations": "AWS - S3",
            "playbookID": "97393cfc-2fc4-4dfe-8b6e-af64067fc436",
            "memory_threshold": 80
        },
        {
            "integrations": "Image OCR",
            "playbookID": "TestImageOCR"
        },
        {
            "integrations": "fireeye",
            "playbookID": "Detonate File - FireEye AX - Test"
        },
        {
            "integrations": [
                "Rasterize",
                "Image OCR"
            ],
            "playbookID": "Rasterize Test",
            "fromversion": "5.0.0"
        },
        {
            "integrations": "Rasterize",
            "playbookID": "RasterizeImageTest",
            "fromversion": "5.0.0"
        },
        {
            "integrations": "Ipstack",
            "playbookID": "Ipstack_Test"
        },
        {
            "integrations": "Perch",
            "playbookID": "Perch-Test"
        },
        {
            "integrations": "Forescout",
            "playbookID": "Forescout-Test"
        },
        {
            "integrations": "GitHub",
            "playbookID": "Git_Integration-Test"
        },
        {
            "integrations": "GitHub IAM",
            "playbookID": "Github IAM - Test Playbook",
            "fromversion": "6.1.0"
        },
        {
            "integrations": "LogRhythmRest",
            "playbookID": "LogRhythm REST test"
        },
        {
            "integrations": "AlienVault USM Anywhere",
            "playbookID": "AlienVaultUSMAnywhereTest"
        },
        {
            "playbookID": "PhishLabsTestPopulateIndicators"
        },
        {
            "playbookID": "Test_HTMLtoMD"
        },
        {
            "integrations": "PhishLabs IOC",
            "playbookID": "PhishLabsIOC TestPlaybook",
            "fromversion": "4.1.0"
        },
        {
            "integrations": "vmray",
            "playbookID": "VMRay-Test"
        },
        {
            "integrations": "PerceptionPoint",
            "playbookID": "PerceptionPoint Test",
            "fromversion": "4.1.0"
        },
        {
            "integrations": "AutoFocus V2",
            "playbookID": "AutoFocus V2 test",
            "fromversion": "5.0.0",
            "timeout": 1000
        },
        {
            "playbookID": "Process Email - Generic for Rasterize"
        },
        {
            "playbookID": "Send Investigation Summary Reports - Test",
            "integrations": "EWS Mail Sender",
            "fromversion": "4.5.0",
            "memory_threshold": 100
        },
        {
            "integrations": "Anomali ThreatStream v2",
            "playbookID": "ThreatStream-Test"
        },
        {
            "integrations": "Flashpoint",
            "playbookID": "Flashpoint_event-Test"
        },
        {
            "integrations": "Flashpoint",
            "playbookID": "Flashpoint_forum-Test"
        },
        {
            "integrations": "Flashpoint",
            "playbookID": "Flashpoint_report-Test"
        },
        {
            "integrations": "Flashpoint",
            "playbookID": "Flashpoint_reputation-Test"
        },
        {
            "integrations": "BluecatAddressManager",
            "playbookID": "Bluecat Address Manager test"
        },
        {
            "integrations": "MailListener - POP3 Beta",
            "playbookID": "MailListener-POP3 - Test"
        },
        {
            "playbookID": "sumList - Test"
        },
        {
            "integrations": "VulnDB",
            "playbookID": "Test-VulnDB"
        },
        {
            "integrations": "Shodan_v2",
            "playbookID": "Test-Shodan_v2",
            "timeout": 1000
        },
        {
            "integrations": "Threat Crowd",
            "playbookID": "ThreatCrowd - Test"
        },
        {
            "integrations": "GoogleDocs",
            "playbookID": "GoogleDocs-test"
        },
        {
            "playbookID": "Request Debugging - Test",
            "fromversion": "5.0.0"
        },
        {
            "playbookID": "Test Convert file hash to corresponding hashes",
            "fromversion": "4.5.0",
            "integrations": "VirusTotal",
            "instance_names": "virus_total_general"
        },
        {
            "playbookID": "PAN-OS Query Logs For Indicators Test",
            "fromversion": "5.5.0",
            "timeout": 1500,
            "integrations": "Panorama",
            "instance_names": "palo_alto_panorama"
        },
        {
            "integrations": "Hybrid Analysis",
            "playbookID": "HybridAnalysis-Test",
            "timeout": 500,
            "fromversion": "4.1.0",
            "is_mockable": false
        },
        {
            "integrations": "Elasticsearch v2",
            "instance_names": "es_v7",
            "playbookID": "Elasticsearch_v2_test"
        },
        {
            "integrations": "ElasticsearchFeed",
            "instance_names": "es_demisto_feed",
            "playbookID": "Elasticsearch_Fetch_Demisto_Indicators_Test",
            "fromversion": "5.5.0"
        },
        {
            "integrations": "ElasticsearchFeed",
            "instance_names": "es_generic_feed",
            "playbookID": "Elasticsearch_Fetch_Custom_Indicators_Test",
            "fromversion": "5.5.0"
        },
        {
            "integrations": "Elasticsearch v2",
            "instance_names": "es_v6",
            "playbookID": "Elasticsearch_v2_test-v6"
        },
        {
            "integrations": "PolySwarm",
            "playbookID": "PolySwarm-Test"
        },
        {
            "integrations": "Kennav2",
            "playbookID": "Kenna Test"
        },
        {
            "integrations": "SecurityAdvisor",
            "playbookID": "SecurityAdvisor-Test",
            "fromversion": "4.5.0"
        },
        {
            "integrations": "Google Key Management Service",
            "playbookID": "Google-KMS-test",
            "pid_threshold": 6,
            "memory_threshold": 60
        },
        {
            "integrations": "SecBI",
            "playbookID": "SecBI - Test"
        },
        {
            "playbookID": "ExtractFQDNFromUrlAndEmail-Test"
        },
        {
            "integrations": "EWS v2",
            "playbookID": "Get EWS Folder Test",
            "fromversion": "4.5.0",
            "instance_names": "ewv2_regular",
            "timeout": 1200
        },
        {
            "integrations": "EWSO365",
            "playbookID": "EWS_O365_test",
            "fromversion": "5.0.0"
        },
        {
            "integrations": "EWSO365",
            "playbookID": "EWS_O365_send_mail_test",
            "fromversion": "5.0.0"
        },
        {
            "integrations": "QRadar_v2",
            "playbookID": "QRadar Indicator Hunting Test",
            "timeout": 600,
            "fromversion": "6.0.0"
        },
        {
            "playbookID": "SetAndHandleEmpty test",
            "fromversion": "4.5.0"
        },
        {
            "integrations": "Tanium v2",
            "playbookID": "Tanium v2 - Test"
        },
        {
            "integrations": "Office 365 Feed",
            "playbookID": "Office365_Feed_Test",
            "fromversion": "5.5.0"
        },
        {
            "integrations": "GoogleCloudTranslate",
            "playbookID": "GoogleCloudTranslate-Test",
            "pid_threshold": 9
        },
        {
            "integrations": "Infoblox",
            "playbookID": "Infoblox Test"
        },
        {
            "integrations": "BPA",
            "playbookID": "Test-BPA",
            "fromversion": "4.5.0"
        },
        {
            "playbookID": "GetValuesOfMultipleFIelds Test",
            "fromversion": "4.5.0"
        },
        {
            "playbookID": "IsInternalHostName Test",
            "fromversion": "4.5.0"
        },
        {
            "playbookID": "DigitalGuardian-Test",
            "integrations": "Digital Guardian",
            "fromversion": "5.0.0"
        },
        {
            "integrations": "SplunkPy",
            "playbookID": "Splunk Indicator Hunting Test",
            "fromversion": "5.0.0",
            "memory_threshold": 500,
            "instance_names": "use_default_handler"
        },
        {
            "integrations": "BPA",
            "playbookID": "Test-BPA_Integration",
            "fromversion": "4.5.0"
        },
        {
            "integrations": "AutoFocus Feed",
            "playbookID": "playbook-FeedAutofocus_test",
            "fromversion": "5.5.0"
        },
        {
            "integrations": "AutoFocus Daily Feed",
            "playbookID": "playbook-FeedAutofocus_daily_test",
            "fromversion": "5.5.0"
        },
        {
            "integrations": "PaloAltoNetworks_PrismaCloudCompute",
            "playbookID": "PaloAltoNetworks_PrismaCloudCompute-Test"
        },
        {
            "integrations": "Recorded Future Feed",
            "playbookID": "RecordedFutureFeed - Test",
            "timeout": 1000,
            "fromversion": "5.5.0",
            "memory_threshold": 86
        },
        {
            "integrations": "Expanse",
            "playbookID": "test-Expanse-Playbook",
            "fromversion": "5.0.0"
        },
        {
            "integrations": "Expanse",
            "playbookID": "test-Expanse",
            "fromversion": "5.0.0"
        },
        {
            "integrations": "DShield Feed",
            "playbookID": "playbook-DshieldFeed_test",
            "fromversion": "5.5.0",
            "is_mockable": false
        },
        {
            "integrations": "AlienVault Reputation Feed",
            "playbookID": "AlienVaultReputationFeed_Test",
            "fromversion": "5.5.0",
            "memory_threshold": 190
        },
        {
            "integrations": "BruteForceBlocker Feed",
            "playbookID": "playbook-BruteForceBlocker_test",
            "fromversion": "5.5.0",
            "memory_threshold": 190
        },
        {
            "integrations": "Carbon Black Enterprise EDR",
            "playbookID": "Carbon Black Enterprise EDR Test",
            "fromversion": "5.0.0"
        },
        {
            "integrations": "MongoDB Key Value Store",
            "playbookID": "MongoDB KeyValueStore - Test",
            "pid_threshold": 12,
            "fromversion": "5.0.0"
        },
        {
            "integrations": "MongoDB Log",
            "playbookID": "MongoDBLog - Test",
            "pid_threshold": 12,
            "fromversion": "5.0.0"
        },
        {
            "integrations": "Google Chronicle Backstory",
            "playbookID": "Google Chronicle Backstory Asset - Test",
            "fromversion": "5.0.0"
        },
        {
            "integrations": "Google Chronicle Backstory",
            "playbookID": "Google Chronicle Backstory IOC Details - Test",
            "fromversion": "5.0.0"
        },
        {
            "integrations": "Google Chronicle Backstory",
            "playbookID": "Google Chronicle Backstory List Alerts - Test",
            "fromversion": "5.0.0"
        },
        {
            "integrations": "Google Chronicle Backstory",
            "playbookID": "Google Chronicle Backstory List IOCs - Test",
            "fromversion": "5.0.0"
        },
        {
            "integrations": "Google Chronicle Backstory",
            "playbookID": "Google Chronicle Backstory Reputation - Test",
            "fromversion": "5.0.0"
        },
        {
            "integrations": "Google Chronicle Backstory",
            "playbookID": "Google Chronicle Backstory List Events - Test",
            "fromversion": "5.0.0"
        },
        {
            "integrations": "Feodo Tracker IP Blocklist Feed",
            "instance_names": "feodo_tracker_ip_currently__active",
            "playbookID": "playbook-feodotrackeripblock_test_currently__active",
            "fromversion": "5.5.0"
        },
        {
            "integrations": "Feodo Tracker IP Blocklist Feed",
            "instance_names": "feodo_tracker_ip_30_days",
            "playbookID": "playbook-feodotrackeripblock_test_30_days",
            "fromversion": "5.5.0"
        },
        {
            "integrations": "Code42",
            "playbookID": "Code42-Test",
            "fromversion": "5.0.0",
            "timeout": 600
        },
        {
            "playbookID": "Code42 File Search Test",
            "integrations": "Code42",
            "fromversion": "5.0.0"
        },
        {
            "playbookID": "FetchIndicatorsFromFile-test",
            "fromversion": "5.5.0"
        },
        {
            "integrations": "RiskSense",
            "playbookID": "RiskSense Get Apps - Test"
        },
        {
            "integrations": "RiskSense",
            "playbookID": "RiskSense Get Host Detail - Test"
        },
        {
            "integrations": "RiskSense",
            "playbookID": "RiskSense Get Host Finding Detail - Test"
        },
        {
            "integrations": "RiskSense",
            "playbookID": "RiskSense Get Hosts - Test"
        },
        {
            "integrations": "RiskSense",
            "playbookID": "RiskSense Get Host Findings - Test"
        },
        {
            "integrations": "RiskSense",
            "playbookID": "RiskSense Get Unique Cves - Test"
        },
        {
            "integrations": "RiskSense",
            "playbookID": "RiskSense Get Unique Open Findings - Test"
        },
        {
            "integrations": "RiskSense",
            "playbookID": "RiskSense Get Apps Detail - Test"
        },
        {
            "integrations": "RiskSense",
            "playbookID": "RiskSense Apply Tag - Test"
        },
        {
            "integrations": "Indeni",
            "playbookID": "Indeni_test",
            "fromversion": "5.0.0"
        },
        {
            "integrations": "SafeBreach v2",
            "playbookID": "playbook-SafeBreach-Test",
            "fromversion": "5.5.0"
        },
        {
            "integrations": "AlienVault OTX TAXII Feed",
            "playbookID": "playbook-feedalienvaultotx_test",
            "fromversion": "5.5.0"
        },
        {
            "playbookID": "ExtractDomainAndFQDNFromUrlAndEmail-Test",
            "fromversion": "5.5.0"
        },
        {
            "integrations": "Cortex Data Lake",
            "playbookID": "Cortex Data Lake Test",
            "instance_names": "cdl_prod",
            "fromversion": "4.5.0"
        },
        {
            "integrations": "Cortex Data Lake",
            "playbookID": "Cortex Data Lake Test",
            "instance_names": "cdl_dev",
            "fromversion": "4.5.0"
        },
        {
            "integrations": "MongoDB",
            "playbookID": "MongoDB - Test"
        },
        {
            "integrations": "DNSDB_v2",
            "playbookID": "DNSDB-Test",
            "fromversion": "5.0.0"
        },
        {
            "playbookID": "DBotCreatePhishingClassifierV2FromFile-Test",
            "timeout": 60000,
            "fromversion": "4.5.0"
        },
        {
            "integrations": "IBM Resilient Systems",
            "playbookID": "IBM Resilient Systems Test"
        },
        {
            "integrations": [
                "Prisma Access",
                "Prisma Access Egress IP feed"
            ],
            "playbookID": "Prisma_Access_Egress_IP_Feed-Test",
            "timeout": 60000,
            "fromversion": "5.5.0",
            "nightly": true
        },
        {
            "integrations": "Prisma Access",
            "playbookID": "Prisma_Access-Test",
            "timeout": 60000,
            "fromversion": "5.5.0",
            "nightly": true
        },
        {
            "playbookID": "EvaluateMLModllAtProduction-Test",
            "fromversion": "4.5.0"
        },
        {
            "integrations": "GCP Whitelist Feed",
            "playbookID": "GCPWhitelist_Feed_Test",
            "fromversion": "5.5.0"
        },
        {
            "integrations": "Azure AD Connect Health Feed",
            "playbookID": "FeedAzureADConnectHealth_Test",
            "fromversion": "5.5.0"
        },
        {
            "integrations": "Zoom Feed",
            "playbookID": "FeedZoom_Test",
            "fromversion": "5.5.0"
        },
        {
            "playbookID": "PCAP Analysis Test",
            "integrations": [
                "ipinfo",
                "WildFire-v2"
            ],
            "fromversion": "5.0.0",
            "timeout": 1200
        },
        {
            "integrations": "Workday",
            "playbookID": "Workday - Test",
            "fromversion": "5.0.0",
            "timeout": 600
        },
        {
            "integrations": "Unit42 Feed",
            "playbookID": "Unit42 Feed - Test",
            "fromversion": "5.5.0",
            "timeout": 600
        },
        {
            "integrations": "CrowdStrikeMalquery",
            "playbookID": "CrowdStrikeMalquery-Test",
            "fromversion": "5.0.0",
            "timeout": 2500
        },
        {
            "integrations": "Sixgill_Darkfeed",
            "playbookID": "Sixgill-Darkfeed_Test",
            "fromversion": "5.5.0"
        },
        {
            "playbookID": "hashIncidentFields-test",
            "fromversion": "4.5.0",
            "timeout": 60000
        },
        {
            "integrations": "RSA Archer v2",
            "playbookID": "Archer v2 - Test",
            "fromversion": "5.0.0"
        },
        {
            "integrations": "WootCloud",
            "playbookID": "TestWootCloudPlaybook",
            "fromversion": "5.0.0"
        },
        {
            "integrations": "Ivanti Heat",
            "playbookID": "Ivanti Heat - Test"
        },
        {
            "integrations": "MicrosoftCloudAppSecurity",
            "playbookID": "MicrosoftCloudAppSecurity-Test"
        },
        {
            "integrations": "Blueliv ThreatCompass",
            "playbookID": "Blueliv_ThreatCompass_test",
            "fromversion": "5.0.0"
        },
        {
            "playbookID": "IncreaseIncidentSeverity-Test",
            "fromversion": "5.0.0"
        },
        {
            "integrations": "TrendMicro Cloud App Security",
            "playbookID": "playbook_TrendmicroCAS_Test",
            "fromversion": "5.0.0",
            "timeout": 300
        },
        {
            "playbookID": "IfThenElse-Test",
            "fromversion": "5.0.0"
        },
        {
            "integrations": "Imperva WAF",
            "playbookID": "Imperva WAF - Test"
        },
        {
            "integrations": "CheckPointFirewall_v2",
            "playbookID": "checkpoint-testplaybook",
            "timeout": 500,
            "nightly": true
        },
        {
            "playbookID": "FailedInstances - Test",
            "integrations": "Whois",
            "fromversion": "4.5.0"
        },
        {
            "integrations": "F5 ASM",
            "playbookID": "playbook-F5_ASM-Test",
            "timeout": 600,
            "fromversion": "5.0.0",
            "nightly": true
        },
        {
            "playbookID": "Hatching Triage - Detonate File",
            "integrations": "Hatching Triage",
            "fromversion": "5.5.0"
        },
        {
            "integrations": "Rundeck",
            "playbookID": "Rundeck_test",
            "fromversion": "5.5.0",
            "is_mockable": false
        },
        {
            "playbookID": "Field polling test",
            "timeout": 600,
            "fromversion": "5.0.0"
        },
        {
            "integrations": "Generic Webhook",
            "playbookID": "Generic Webhook - Test",
            "fromversion": "5.5.0"
        },
        {
            "integrations": "Palo Alto Networks Enterprise DLP",
            "playbookID": "Palo_Alto_Networks_Enterprise_DLP - Test",
            "fromversion": "5.0.0"
        },
        {
            "integrations": "Cryptocurrency",
            "playbookID": "Cryptocurrency-Test",
            "is_mockable": false
        },
        {
            "integrations": "Public DNS Feed",
            "playbookID": "Public_DNS_Feed_Test",
            "fromversion": "5.5.0"
        },
        {
            "integrations": "BitcoinAbuse",
            "playbookID": "BitcoinAbuse-test",
            "fromversion": "5.5.0"
        },
        {
            "integrations": "ExpanseV2",
            "playbookID": "ExpanseV2 Test",
            "fromversion": "6.0.0"
        },
        {
            "integrations": "FeedExpanse",
            "playbookID": "Feed Expanse Test",
            "fromversion": "6.0.0"
        },
        {
            "integrations": "MicrosoftGraphIdentityandAccess",
            "playbookID": "Identity & Access test playbook"
        },
        {
            "integrations": "MicrosoftPolicyAndComplianceAuditLog",
            "playbookID": "Audit Log - Test"
        },
        {
            "integrations": "Nutanix Hypervisor",
            "playbookID": "Nutanix-test"
        },
        {
            "integrations": "Azure Storage",
            "playbookID": "Azure Storage - Test"
        },
        {
            "integrations": "MicrosoftGraphApplications",
            "playbookID": "MSGraph Applications Test"
        },
        {
            "integrations": "EWS Extension Online Powershell v2",
            "playbookID": "EWS Extension: Powershell Online V2 Test",
            "fromversion": "6.0.0",
            "toversion": "6.0.9",
            "timeout": 250
        },
        {
            "integrations": "VirusTotal (API v3)",
            "playbookID": "VirusTotal (API v3) Detonate Test",
            "instance_names": [
                "virus_total_v3",
                "virus_total_v3_premium"
            ],
            "is_mockable": false
        },
        {
            "integrations": "VirusTotal (API v3)",
            "playbookID": "VirusTotalV3-test",
            "instance_names": [
                "virus_total_v3"
            ]
        },
        {
            "integrations": "HostIo",
            "playbookID": "HostIo_Test"
        },
        {
            "playbookID": "CreateCertificate-Test",
            "fromversion": "5.5.0"
        },
        {
            "integrations": "LogPoint SIEM Integration",
            "playbookID": "LogPoint SIEM Integration - Test Playbook 1"
        },
        {
            "integrations": "LogPoint SIEM Integration",
            "playbookID": "LogPoint SIEM Integration - Test Playbook 2"
        },
        {
            "integrations": "Cisco Stealthwatch",
            "fromversion": "5.5.0",
            "playbookID": "Cisco Stealthwatch Test"
        },
        {
            "integrations": "cymulate_v2",
            "playbookID": "Cymulate V2 Test",
            "fromversion": "6.0.0"
        },
        {
            "integrations": "OpenCTI",
            "playbookID": "OpenCTI Test",
            "fromversion": "5.0.0"
        },
        {
            "playbookID": "PanoramaCVECoverage"
            "integrations": "Microsoft Graph API",
            "playbookID": "Microsoft Graph API - Test",
            "fromversion": "5.0.0"
        },
        {
            "integrations": "QRadar v3",
            "playbookID": "QRadar_v3-test",
            "fromversion": "6.0.0"
        },
        {
            "playbookID": "DbotPredictOufOfTheBoxTest",
            "fromversion": "4.5.0",
            "timeout": 1000
        },
        {
            "playbookID": "DbotPredictOufOfTheBoxTestV2",
            "fromversion": "5.5.0",
            "timeout": 1000
        },
        {
            "integrations": "CrowdstrikeFalcon",
            "playbookID": "Get endpoint details - Generic - test",
            "fromversion": "5.5.0"
        },
        {
            "integrations": "CrowdstrikeFalcon",
            "playbookID": "Isolate and unisolate endpoint - test",
            "fromversion": "5.5.0"
        },
        {
            "integrations": "VirusTotal - Premium (API v3)",
            "playbookID": "VirusTotal Premium v3 TestPlaybook",
            "fromversion": "5.5.0"
        },
        {
            "integrations": "Armis",
            "playbookID": "Armis-Test",
            "fromversion": "5.5.0"
        },
        {
            "playbookID": "Tidy - Test",
            "integrations": [
                "AWS - EC2",
                "Demisto REST API",
                "Tidy"
            ],
            "instance_names": [
                "aws_alloacte_host"
            ],
            "fromversion": "6.0.0",
            "nightly": true
        },
        {
            "integrations": "Carbon Black Endpoint Standard",
            "playbookID": "carbonBlackEndpointStandardTestPlaybook",
            "fromversion": "5.5.0",
            "is_mockable": false
        },
        {
            "integrations": "Proofpoint TAP v2",
            "playbookID": "ProofpointTAP-Test"
        },
        {
            "integrations": "ThreatExchange v2",
            "playbookID": "ThreatExchangeV2-test",
            "fromversion": "5.5.0"
        },
        {
            "integrations": "NetscoutAED",
            "playbookID": "NetscoutAED-Test",
            "fromversion": "5.5.0"
        }
    ],
    "skipped_tests": {
        "Github IAM - Test Playbook": "Issue 32383",
        "Calculate Severity - Standard - Test": "Issue 32715",
        "Calculate Severity - Generic v2 - Test": "Issue 32716",
        "Workday - Test": "No credentials Issue 29595",
        "Tidy - Test": "Will run it manually.",
        "Protectwise-Test": "Issue 28168",
        "Phishing Classifier V2 ML Test": "Issue 26066",
        "RedLockTest": "Issue 24600",
        "TestDedupIncidentsPlaybook": "Issue 24344",
        "CreateIndicatorFromSTIXTest": "Issue 24345",
        "Endpoint data collection test": "Uses a deprecated playbook called Endpoint data collection",
        "Prisma_Access_Egress_IP_Feed-Test": "unskip after we will get Prisma Access instance - Issue 27112",
        "Prisma_Access-Test": "unskip after we will get Prisma Access instance - Issue 27112",
        "Test-Shodan_v2": "Issue 23370",
        "Symantec Deepsight Test": "Issue 22971",
        "TestProofpointFeed": "Issue 22229",
        "Symantec Data Loss Prevention - Test": "Issue 20134",
        "NetWitness Endpoint Test": "Issue 19878",
        "InfoArmorVigilanteATITest": "Test issue 17358",
        "ArcSight Logger test": "Issue 19117",
        "3da2e31b-f114-4d7f-8702-117f3b498de9": "Issue 19837",
        "d66e5f86-e045-403f-819e-5058aa603c32": "pr 3220",
        "RecordedFutureFeed - Test": "Issue 18922",
        "IntSights Mssp Test": "Issue #16351",
        "fd93f620-9a2d-4fb6-85d1-151a6a72e46d": "Issue 19854",
        "Test Playbook TrendMicroDDA": "Issue 16501",
        "ssdeepreputationtest": "Issue #20953",
        "C2sec-Test": "Issue #21633",
        "Create Phishing Classifier V2 ML Test": "Issue 26341",
        "DBotCreatePhishingClassifierV2FromFile-Test": "Issue 26456",
        "ThreatConnect v2 - Test": "Issue 26782",
        "Email Address Enrichment - Generic v2.1 - Test": "Issue 26785",
        "Tanium v2 - Test": "Issue 26822",
        "hashIncidentFields-test": "Issue 26850",
        "Fidelis Elevate Network": "Issue 26453",
        "Cortex XDR - IOC - Test": "Issue 25598",
        "Cherwell Example Scripts - test": "Issue 26780",
        "Cherwell - test": "Issue 26780",
        "PAN-OS Query Logs For Indicators Test": "Issue 28753",
        "TCPUtils-Test": "Issue 29677",
        "Polygon-Test": "Issue 29060",
        "AttackIQ - Test": "Issue 29774",
        "Azure Compute - Test": "Issue 28056",
        "forcepoint test": "Issue 28043",
        "Test-VulnDB": "Issue 30875",
        "Malware Domain List Active IPs Feed Test": "Issue 30878",
        "CuckooTest": "Issue 25601",
        "PhishlabsIOC_DRP-Test": "Issue 29589",
        "Carbon Black Live Response Test": "Issue 28237",
        "Carbon Black Enterprise Protection V2 Test": "Issue 32322",
        "Google_Vault-Search_And_Display_Results_test": "Issue 24348",
        "FeedThreatConnect-Test": "Issue 32317",
        "HelloWorldPremium_Scan-Test": "Issue 32512",
        "Palo_Alto_Networks_Enterprise_DLP - Test": "Issue 32568",
        "JoeSecurityTestDetonation": "Issue 25650",
        "JoeSecurityTestPlaybook": "Issue 25649",
        "Cortex Data Lake Test": "Issue 24346",
        "Phishing - Core - Test - Incident Starter": "Issue 26784",
        "Test Playbook McAfee ATD": "Issue 33409",
        "Detonate Remote File From URL -McAfee-ATD - Test": "Issue 33407",
        "Test Playbook McAfee ATD Upload File": "Issue 33408",
        "Extract Indicators From File - Generic v2 - Test": "Issue 30071",
        "Kenna Test": "Missing data",
        "Trend Micro Apex - Test": "Issue 27280",
        "Create ServiceNow Ticket and Mirror Test": "Issue 30587",
        "palo_alto_panorama_test_pb": "Issue 34371",
        "Microsoft Defender - ATP - Indicators Test": "Issue 29279",
        "Active Directory - Get User Manager Details - Test": "Issue 25604",
        "GSuiteAdmin-Test": "Issue 34784",
        "Test-BPA": "Issue 28406",
        "Test-BPA_Integration": "Issue 28236",
        "EWS search-mailbox test": "Issue 27943",
        "TestTOPdeskPlaybook": "Issue 35412",
        "PAN OS EDL Management - Test": "Issue 35652",
        "PAN-OS EDL Setup v3 Test": "Issue 35386",
        "Google-Vault-Generic-Test": "Issue 24347",
        "FireEyeNX-Test": "Issue 33216",
        "GmailTest": "Issue 27057",
        "Gmail Single User - Test": "Issue 27361",
        "AWS - EC2 Test Playbook": "Issue 36486",
        "get_file_sample_by_hash_-_cylance_protect_-_test": "Issue 28823",
        "Carbon Black Enterprise EDR Test": "Issue 29775",
        "VirusTotal (API v3) Detonate Test": "Issue 36004",
        "FailedInstances - Test": "Issue 33218",
        "PAN-OS DAG Configuration Test": "Issue 19205",
        "PAN-OS Create Or Edit Rule Test": "Issue 26465",
        "PAN-OS - Block IP - Static Address Group Test": "Issue 37021",
        "PAN-OS - Block IP - Custom Block Rule Test": "Issue 37023",
        "Centreon-Test-Playbook": "Issue 37022",
        "PAN-OS - Block URL - Custom URL Category Test": "Issue 37024",
        "Service Desk Plus - Generic Polling Test": "Issue 30798",
        "Pwned v2 test": "Issue 26601",
        "TestEmailRepIOPlaybook": "Issue 33219",
        "get_original_email_-_ews-_test": "Issue 27571",
        "PANW Threat Vault - Signature Search - Test": "Issue 30930",
        "TAXII_Feed_Test": "Issue 37588"
    },
    "skipped_integrations": {
<<<<<<< HEAD
=======

>>>>>>> 71a4ad62
        "_comment1": "~~~ NO INSTANCE ~~~",
        "SolarWinds": "No instance - developed by Crest",
        "trustwave secure email gateway": "No instance - developed by Qmasters",
        "ServiceDeskPlus (On-Premise)": "No instance",
        "Forcepoint": "instance issues. Issue 28043",
        "ZeroFox": "Issue 29284",
        "Symantec Management Center": "Issue 23960",
        "Traps": "Issue 24122",
        "Fidelis Elevate Network": "Issue 26453",
        "CrowdStrike Falcon X": "Issue 26209",
        "ArcSight Logger": "Issue 19117",
        "Sophos Central": "No instance",
        "MxToolBox": "No instance",
        "Prisma Access": "Instance will be provided soon by Lior and Prasen - Issue 27112",
        "AlphaSOC Network Behavior Analytics": "No instance",
        "IsItPhishing": "No instance",
        "Verodin": "No instance",
        "EasyVista": "No instance",
        "Pipl": "No instance",
        "Moloch": "No instance",
        "Twilio": "No instance",
        "Zendesk": "No instance",
        "GuardiCore": "No instance",
        "Nessus": "No instance",
        "Cisco CloudLock": "No instance",
        "Vectra v2": "No instance",
        "AWS - IAM": "Issue 21401",
        "GoogleCloudSCC": "No instance, outsourced",
        "FortiGate": "License expired, and not going to get one (issue 14723)",
        "Attivo Botsink": "no instance, not going to get it",
        "VMware": "no License, and probably not going to get it",
        "AWS Sagemaker": "License expired, and probably not going to get it",
        "Symantec MSS": "No instance, probably not going to get it (issue 15513)",
        "Google Cloud Compute": "Can't test yet",
        "FireEye ETP": "No instance",
        "Proofpoint TAP v2": "No instance",
        "remedy_sr_beta": "No instance",
        "fireeye": "Issue 19839",
        "Remedy On-Demand": "Issue 19835",
        "Check Point": "Issue 18643",
        "CheckPointFirewall_v2": "Issue 18643",
        "Preempt": "Issue 20268",
        "Jask": "Issue 18879",
        "vmray": "Issue 18752",
        "Anomali ThreatStream v2": "Issue 19182",
        "Anomali ThreatStream": "Issue 19182",
        "SCADAfence CNM": "Issue 18376",
        "ArcSight ESM v2": "Issue #18328",
        "AlienVault USM Anywhere": "Issue #18273",
        "Dell Secureworks": "No instance",
        "Netskope": "instance is down",
        "Service Manager": "Expired license",
        "carbonblackprotection": "License expired",
        "icebrg": "Issue 14312",
        "Freshdesk": "Trial account expired",
        "Threat Grid": "Issue 16197",
        "Kafka V2": "Can not connect to instance from remote",
        "Check Point Sandblast": "Issue 15948",
        "Remedy AR": "getting 'Not Found' in test button",
        "Salesforce": "Issue 15901",
        "Zscaler": "Issue 17784",
        "RedCanary": "License expired",
        "ANYRUN": "No instance",
        "Snowflake": "Looks like account expired, needs looking into",
        "Cisco Spark": "Issue 18940",
        "Phish.AI": "Issue 17291",
        "MaxMind GeoIP2": "Issue 18932.",
        "Exabeam": "Issue 19371",
        "PaloAltoNetworks_PrismaCloudCompute": "Issue 27112",
        "IBM Resilient Systems": "Issue 23722",
        "Ivanti Heat": "Issue 26259",
        "AWS - Athena - Beta": "Issue 19834",
        "SNDBOX": "Issue 28826",
        "Workday": "License expired Issue: 29595",
        "FireEyeFeed": "License expired Issue: 31838",
        "Akamai WAF": "Issue 32318",
        "FraudWatch": "Issue 34299",
        "Cisco Stealthwatch": "No instance - developed by Qmasters",
        "Armis": "No instance - developed by SOAR Experts",
<<<<<<< HEAD
=======

>>>>>>> 71a4ad62
        "_comment2": "~~~ UNSTABLE ~~~",
        "Tenable.sc": "unstable instance",
        "ThreatConnect v2": "unstable instance",
        "Infoblox": "Unstable instance, issue 25651",
<<<<<<< HEAD
=======

>>>>>>> 71a4ad62
        "_comment3": "~~~ QUOTA ISSUES ~~~",
        "XFE_v2": "Required proper instance, otherwise we get quota errors",
        "Lastline": "issue 20323",
        "Google Resource Manager": "Cannot create projects because have reached allowed quota.",
        "Looker": "Warehouse 'DEMO_WH' cannot be resumed because resource monitor 'LIMITER' has exceeded its quota.",
        "Ipstack": "Issue 26266",
<<<<<<< HEAD
=======

>>>>>>> 71a4ad62
        "_comment4": "~~~ OTHER ~~~",
        "Pentera": "authentication method will not work with testing",
        "AlienVault OTX TAXII Feed": "Issue 29197",
        "EclecticIQ Platform": "Issue 8821",
        "Zoom": "Issue 19832",
        "Forescout": "Can only be run from within PANW network. Look in keeper for - Demisto in the LAB",
        "FortiManager": "Can only be run within PANW network",
        "HelloWorldSimple": "This is just an example integration - no need for test",
        "TestHelloWorldPlaybook": "This is just an example integration - no need for test",
        "Lastline v2": "Temporary skipping, due to quota issues, in order to merge a PR",
        "AttackIQFireDrill": "License issues #29774",
        "SentinelOne V2": "License expired issue #24933",
        "G Suite Security Alert Center": "Developed by crest, need to add permissions to our instance"
    },
    "nightly_integrations": [
        "Lastline v2",
        "TruSTAR",
        "VulnDB"
    ],
    "unmockable_integrations": {
        "NetscoutArborSightline": "Uses timestamp",
        "EwsExtension": "Powershell does not support proxy",
        "EWS Extension Online Powershell v2": "Powershell does not support proxy/ssl",
        "Office 365 Feed": "Client sends a unique uuid as first request of every run",
        "AzureWAF": "Has a command that sends parameters in the path",
        "HashiCorp Vault": "Has a command that sends parameters in the path",
        "urlscan.io": "Uses data that comes in the headers",
        "CloudConvert": "has a command that uploads a file (!cloudconvert-upload)",
        "Symantec Messaging Gateway": "Test playbook uses a random string",
        "AlienVault OTX TAXII Feed": "Client from 'cabby' package generates uuid4 in the request",
        "Generic Webhook": "Does not send HTTP traffic",
        "Microsoft Endpoint Configuration Manager": "Uses Microsoft winRM",
        "SecurityIntelligenceServicesFeed": "Need proxy configuration in server",
        "BPA": "Playbook using GenericPolling which is inconsistent",
        "XsoarPowershellTesting": "Integration which not use network.",
        "Mail Listener v2": "Integration has no proxy checkbox",
        "Cortex XDR - IOC": "'Cortex XDR - IOC - Test' is using also the fetch indicators which is not working in proxy mode",
        "SecurityAndCompliance": "Integration doesn't support proxy",
        "Cherwell": "Submits a file - tests that send files shouldn't be mocked. this problem was fixed but the test is not running anymore because the integration is skipped",
        "Maltiverse": "issue 24335",
        "ActiveMQ": "stomp sdk not supporting proxy.",
        "MITRE ATT&CK": "Using taxii2client package",
        "MongoDB": "Our instance not using SSL",
        "Cortex Data Lake": "Integration requires SSL",
        "Google Key Management Service": "The API requires an SSL secure connection to work.",
        "McAfee ESM-v10": "we have multiple instances with same test playbook, mock recording are per playbook so it keeps failing the playback step",
        "SplunkPy": "we have multiple instances with same test playbook, mock recording are per playbook so it keeps failing the playback step",
        "mysql": "Does not use http",
        "SlackV2": "Integration requires SSL",
        "Whois": "Mocks does not support sockets",
        "Panorama": "Exception: Proxy process took to long to go up. https://circleci.com/gh/demisto/content/24826",
        "Image OCR": "Does not perform network traffic",
        "Server Message Block (SMB) v2": "Does not perform http communication",
        "Active Directory Query v2": "Does not perform http communication",
        "dnstwist": "Does not perform http communication",
        "Generic SQL": "Does not perform http communication",
        "PagerDuty v2": "Integration requires SSL",
        "TCPIPUtils": "Integration requires SSL",
        "Luminate": "Integration has no proxy checkbox",
        "Shodan": "Integration has no proxy checkbox",
        "Google BigQuery": "Integration has no proxy checkbox",
        "ReversingLabs A1000": "Checking",
        "Check Point": "Checking",
        "okta": "Test Module failing, suspect it requires SSL",
        "Okta v2": "dynamic test, need to revisit and better avoid conflicts",
        "Awake Security": "Checking",
        "ArcSight ESM v2": "Checking",
        "Phish.AI": "Checking",
        "Intezer": "Nightly - Checking",
        "ProtectWise": "Nightly - Checking",
        "google-vault": "Nightly - Checking",
        "McAfee NSM": "Nightly - Checking",
        "Forcepoint": "Nightly - Checking",
        "palo_alto_firewall": "Need to check test module",
        "Signal Sciences WAF": "error with certificate",
        "google": "'unsecure' parameter not working",
        "EWS Mail Sender": "Inconsistent test (playback fails, record succeeds)",
        "ReversingLabs Titanium Cloud": "No Unsecure checkbox. proxy trying to connect when disabled.",
        "Recorded Future": "might be dynamic test",
        "AlphaSOC Wisdom": "Test module issue",
        "RedLock": "SSL Issues",
        "Microsoft Graph User": "Test direct access to oproxy",
        "Azure Security Center v2": "Test direct access to oproxy",
        "Azure Compute v2": "Test direct access to oproxy",
        "AWS - CloudWatchLogs": "Issue 20958",
        "AWS - Athena - Beta": "Issue 24926",
        "AWS - CloudTrail": "Issue 24926",
        "AWS - Lambda": "Issue 24926",
        "AWS Sagemaker": "Issue 24926",
        "Gmail Single User": "googleclient sdk has time based challenge exchange",
        "Gmail": "googleclient sdk has time based challenge exchange",
        "GSuiteAdmin": "googleclient sdk has time based challenge exchange",
        "GoogleCloudTranslate": "google translate sdk does not support proxy",
        "Google Chronicle Backstory": "SDK",
        "Google Vision AI": "SDK",
        "Google Cloud Compute": "googleclient sdk has time based challenge exchange",
        "Google Cloud Functions": "googleclient sdk has time based challenge exchange",
        "GoogleDocs": "googleclient sdk has time based challenge exchange",
        "GooglePubSub": "googleclient sdk has time based challenge exchange",
        "Google Resource Manager": "googleclient sdk has time based challenge exchange",
        "Google Cloud Storage": "SDK",
        "GoogleCalendar": "googleclient sdk has time based challenge exchange",
        "GoogleDrive": "googleclient sdk has time based challenge exchange",
        "Syslog Sender": "syslog",
        "syslog": "syslog",
        "MongoDB Log": "Our instance not using SSL",
        "MongoDB Key Value Store": "Our instance not using SSL",
        "GoogleKubernetesEngine": "SDK",
        "TAXIIFeed": "Cannot use proxy",
        "EWSO365": "oproxy dependent",
        "MISP V2": "Cleanup process isn't performed as expected.",
        "Azure Network Security Groups": "Has a command that sends parameters in the path",
        "GitHub": "Cannot use proxy"
    },
    "parallel_integrations": [
        "AWS - EC2",
        "Amazon DynamoDB",
        "AWS - ACM",
        "Cryptocurrency",
        "SNDBOX",
        "Whois",
        "Rasterize",
        "CVE Search v2",
        "VulnDB",
        "CheckPhish",
        "Tanium",
        "LogRhythmRest",
        "ipinfo",
        "ipinfo_v2",
        "Demisto REST API",
        "syslog",
        "ElasticsearchFeed",
        "MITRE ATT&CK",
        "Microsoft Intune Feed",
        "JSON Feed",
        "Plain Text Feed",
        "Fastly Feed",
        "Malware Domain List Active IPs Feed",
        "Blocklist_de Feed",
        "Cloudflare Feed",
        "AzureFeed",
        "SpamhausFeed",
        "Cofense Feed",
        "Bambenek Consulting Feed",
        "AWS Feed",
        "CSVFeed",
        "ProofpointFeed",
        "abuse.ch SSL Blacklist Feed",
        "TAXIIFeed",
        "Office 365 Feed",
        "AutoFocus Feed",
        "Recorded Future Feed",
        "DShield Feed",
        "AlienVault Reputation Feed",
        "BruteForceBlocker Feed",
        "Feodo Tracker IP Blocklist Feed",
        "AlienVault OTX TAXII Feed",
        "Prisma Access Egress IP feed",
        "Lastline v2",
        "McAfee DXL",
        "GCP Whitelist Feed",
        "Cortex Data Lake",
        "Mail Listener v2"
    ],
    "docker_thresholds": {
<<<<<<< HEAD
=======

>>>>>>> 71a4ad62
        "_comment": "Add here docker images which are specific to an integration and require a non-default threshold (such as rasterize or ews). That way there is no need to define this multiple times. You can specify full image name with version or without.",
        "images": {
            "demisto/chromium": {
                "pid_threshold": 11
            },
            "demisto/py-ews:2.0": {
                "memory_threshold": 150
            },
            "demisto/pymisp:1.0.0.52": {
                "memory_threshold": 150
            },
            "demisto/pytan": {
                "pid_threshold": 11
            },
            "demisto/google-k8s-engine:1.0.0.9467": {
                "pid_threshold": 11
            },
            "demisto/threatconnect-tcex": {
                "pid_threshold": 11
            },
            "demisto/taxii2": {
                "pid_threshold": 11
            },
            "demisto/pwsh-infocyte": {
                "pid_threshold": 24,
                "memory_threshold": 140
            },
            "demisto/pwsh-exchange": {
                "pid_threshold": 24,
                "memory_threshold": 140
            },
            "demisto/powershell": {
                "pid_threshold": 24,
                "memory_threshold": 140
            },
            "demisto/powershell-ubuntu": {
                "pid_threshold": 40,
                "memory_threshold": 200
            },
            "demisto/boto3": {
                "memory_threshold": 90
            }
        }
    }
}<|MERGE_RESOLUTION|>--- conflicted
+++ resolved
@@ -3292,7 +3292,6 @@
             "fromversion": "5.0.0"
         },
         {
-            "playbookID": "PanoramaCVECoverage"
             "integrations": "Microsoft Graph API",
             "playbookID": "Microsoft Graph API - Test",
             "fromversion": "5.0.0"
@@ -3465,10 +3464,7 @@
         "TAXII_Feed_Test": "Issue 37588"
     },
     "skipped_integrations": {
-<<<<<<< HEAD
-=======
 
->>>>>>> 71a4ad62
         "_comment1": "~~~ NO INSTANCE ~~~",
         "SolarWinds": "No instance - developed by Crest",
         "trustwave secure email gateway": "No instance - developed by Qmasters",
@@ -3548,28 +3544,19 @@
         "FraudWatch": "Issue 34299",
         "Cisco Stealthwatch": "No instance - developed by Qmasters",
         "Armis": "No instance - developed by SOAR Experts",
-<<<<<<< HEAD
-=======
 
->>>>>>> 71a4ad62
         "_comment2": "~~~ UNSTABLE ~~~",
         "Tenable.sc": "unstable instance",
         "ThreatConnect v2": "unstable instance",
         "Infoblox": "Unstable instance, issue 25651",
-<<<<<<< HEAD
-=======
 
->>>>>>> 71a4ad62
         "_comment3": "~~~ QUOTA ISSUES ~~~",
         "XFE_v2": "Required proper instance, otherwise we get quota errors",
         "Lastline": "issue 20323",
         "Google Resource Manager": "Cannot create projects because have reached allowed quota.",
         "Looker": "Warehouse 'DEMO_WH' cannot be resumed because resource monitor 'LIMITER' has exceeded its quota.",
         "Ipstack": "Issue 26266",
-<<<<<<< HEAD
-=======
 
->>>>>>> 71a4ad62
         "_comment4": "~~~ OTHER ~~~",
         "Pentera": "authentication method will not work with testing",
         "AlienVault OTX TAXII Feed": "Issue 29197",
@@ -3735,10 +3722,7 @@
         "Mail Listener v2"
     ],
     "docker_thresholds": {
-<<<<<<< HEAD
-=======
 
->>>>>>> 71a4ad62
         "_comment": "Add here docker images which are specific to an integration and require a non-default threshold (such as rasterize or ews). That way there is no need to define this multiple times. You can specify full image name with version or without.",
         "images": {
             "demisto/chromium": {
