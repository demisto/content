{
    "testTimeout": 160,
    "testInterval": 20,
    "tests": [
        {
            "playbookID": "TextFromHTML_test_playbook"
        },
        {
<<<<<<< HEAD
            "integrations": "epo",
            "playbookID": "Test Playbook Mcafee ePO"
=======
            "integrations": "ThreatExchange",
            "playbookID": "ThreatExchange-test"
        },
        {
            "integrations": "ThreatExchange",
            "playbookID": "extract_indicators_-_generic_-_test",
            "timeout": 240
>>>>>>> ca77eedf
        },
        {
            "integrations": "Joe Security",
            "playbookID": "JoeSecurityTestPlaybook",
            "timeout": 500,
            "nightly": true
        },
        {
            "integrations": "WildFire",
            "playbookID": "Wildfire Test"
        },
        {
            "integrations": "GRR",
            "playbookID": "grr_test",
            "nightly": true
        },
        {
            "integrations": "RSA NetWitness Packets and Logs",
            "playbookID": "rsa_packets_and_logs_test"
        },
        {
            "integrations": "Symantec Messaging Gateway",
            "playbookID": "Symantec Messaging Gateway Test"
        },
        {
            "integrations": "VirusTotal",
            "playbookID": "virusTotal-test-playbook",
            "nightly": true
        },
        {
            "integrations": "Preempt",
            "playbookID": "Preempt Test"
        },
        {   "integrations": "Gmail",
            "playbookID": "get_original_email_-_gmail_-_test"
        },
        {
            "integrations": "EWS v2",
            "playbookID": "get_original_email_-_ews-_test"
        },
        {
            "integrations": "PagerDuty v2",
            "playbookID": "PagerDuty Test"
        },
        {
            "playbookID": "test_delete_context"
        },
        {
            "playbookID": "GmailTest",
            "integrations": "Gmail"
        },
        {
            "playbookID": "TestParseCSV"
        },
        {
            "playbookID": "detonate_file_-_generic_test",
            "timeout": 2000,
            "nightly": true,
            "integrations": [
                "VxStream",
                "McAfee Advanced Threat Defense",
                "WildFire"
            ]
        },
        {
            "playbookID": "detonate_url_-_generic_test",
            "timeout": 2000,
            "nightly": true,
            "integrations": [
                "McAfee Advanced Threat Defense",
                "VxStream"
            ]
        },
        {
            "integrations": "Shodan",
            "playbookID": "ShodanTest"
        },
        {
            "playbookID": "Extract Indicators From File - test"
        },
        {
            "integrations": "Jask",
            "playbookID": "Jask_Test"
        },
        {
            "playbookID": "dedup_-_generic_-_test"
        },
        {
            "integrations": "McAfee Advanced Threat Defense",
            "playbookID": "Test Playbook McAfee ATD",
            "timeout": 500
        },
        {
            "playbookID": "exporttocsv_script_test"
        },
        {
            "integrations": "Intezer",
            "playbookID": "Intezer Testing",
            "nightly": true,
            "timeout": 500
        },
        {
            "integrations": "FalconIntel",
            "playbookID": "CrowdStrike Falcon Intel v2"
        },
        {
            "integrations": [{
                "name": "Mail Sender (New)"
            },{
                "name": "google",
                "byoi": false
            }],
            "playbookID": "Mail Sender (New) Test"
        },
        {
            "playbookID": "buildewsquery_test"
        },
        {
            "integrations": "Rapid7 Nexpose",
            "playbookID": "nexpose_test"
        },
        {
            "integrations": "EWS Mail Sender",
            "playbookID": "EWS Mail Sender Test"
        },
        {
            "playbookID": "decodemimeheader_-_test"
        },
        {
            "integrations": "CVE Search",
            "playbookID": "cve_enrichment_-_generic_-_test"
        },
        {
            "playbookID": "test_url_regex"
        },
        {
            "integrations": "Skyformation",
            "playbookID": "TestSkyformation"
        },
        {
            "integrations": "okta",
            "playbookID": "okta_test_playbook",
            "timeout": 240
        },
        {
            "playbookID": "Test filters & transformers scripts"
        },
        {
            "integrations": "Salesforce",
            "playbookID": "SalesforceTestPlaybook"
        },
        {
            "integrations": "McAfee ESM-v10",
            "playbookID": "McAfeeESMTest",
            "timeout": 500
        },
        {
            "integrations": "GoogleSafeBrowsing",
            "playbookID": "Google Safe Browsing Test",
            "timeout": 240
        },
        {
            "playbookID": "File Enrichment - Generic Test"
        },
        {
            "integrations": "EWS v2",
            "playbookID": "EWSv2_empty_attachment_test"
        },
        {
            "playbookID": "TestWordFileToIOC",
            "timeout": 300
        },
        {
            "integrations": "Symantec Endpoint Protection",
            "playbookID": "sep_-_test_endpoint_search"
        },
        {
            "integrations": [
                "urlscan.io"
            ],
            "playbookID": "url_enrichment_-_generic_test",
            "timeout": 500
        },
        {
            "integrations": {
                "name": "carbonblackprotection",
                "byoi": false
            },
            "playbookID": "search_endpoints_by_hash_-_carbon_black_protection_-_test",
            "timeout": 500
        },
        {
            "playbookID": "process_email_-_generic_-_test",
            "timeout": 240
        },
        {
            "integrations": {
                "name": "carbonblack",
                "byoi": false
            },
            "playbookID": "search_endpoints_by_hash_-_carbon_black_response_-_test",
            "timeout": 500
        },
        {
            "integrations": {
                "name": "carbonblack",
                "byoi": false
            },
            "playbookID": "get_file_sample_by_hash_-_carbon_black_enterprise_Response_-_test"
        },
        {
            "integrations": {
                "name": "activedir",
                "byoi": false
            },
            "playbookID": "account_enrichment_-_generic_test"
        },
        {
            "integrations": "FalconHost",
            "playbookID": "search_endpoints_by_hash_-_crowdstrike_-_test",
            "timeout": 500
        },
        {
            "integrations": "FalconHost",
            "playbookID": "CrowdStrike Endpoint Enrichment - Test"
        },
        {
            "integrations": [
                "VirusTotal",
                "urlscan.io"
            ],
            "playbookID": "ip_enrichment_generic_test"
        },
        {
            "playbookID": "ExposeIncidentOwner-Test"
        },
        {
            "integrations": "OpenPhish",
            "playbookID": "email_test"
        },
        {
            "integrations": [],
            "playbookID": "Test CommonServer"
        },
        {
            "integrations": "VirusTotal",
            "playbookID": "domain_enrichment_generic_test"
        },
        {
            "integrations": "PostgreSQL",
            "playbookID": "PostgreSQL Test"
        },
        {
            "integrations": {
                "name": "google",
                "byoi": false
            },
            "playbookID": "GsuiteTest"
        },
        {
            "integrations": "OpenPhish",
            "playbookID": "OpenPhish Test Playbook"
        },
        {
            "integrations": "RSA Archer",
            "playbookID": "Archer-Test-Playbook",
            "nightly": true
        },
        {
            "integrations": "jira",
            "playbookID": "Jira-Test"
        },
        {
            "integrations": "ipinfo",
            "playbookID": "IPInfoTest"
        },
        {
            "integrations": "jira",
            "playbookID": "VerifyHumanReadableFormat"
        },
        {
            "playbookID": "ExtractURL Test"
        },
        {
            "playbookID": "strings-test"
        },
        {
            "playbookID": "TestCommonPython"
        },
        {
            "playbookID": "TestFileCreateAndUpload"
        },
        {
            "playbookID": "TestIsValueInArray"
        },
        {
            "playbookID": "TestStringReplace"
        },
        {
            "playbookID": "TestHttpPlaybook"
        },
        {
            "integrations": "SplunkPy",
            "playbookID": "Splunk-Test"
        },
        {
            "integrations" : "McAfee NSM",
            "playbookID" : "McAfeeNSMTest",
            "timeout" : 400,
            "nightly": true
        },
        {
            "integrations": "PhishTank",
            "playbookID": "PhishTank Testing"
        },
        {
            "integrations": "McAfee Web Gateway",
            "playbookID": "McAfeeWebGatewayTest",
            "timeout" : 500
        },
        {
            "integrations": "TCPIPUtils",
            "playbookID": "TCPUtils-Test"
        },
        {
            "playbookID": "ProofpointDecodeURL-Test",
            "timeout": 300,
            "interval": 20
        },
        {
            "playbookID": "listExecutedCommands-Test"
        },
        {
            "integrations": "Service Manager",
            "playbookID": "TestHPServiceManager",
            "timeout": 400
        },
        {
            "playbookID": "LanguageDetect-Test",
            "timeout": 300
        },
        {
            "integrations": "Forcepoint",
            "playbookID": "forcepoint test",
            "timeout": 500,
            "nightly": true
        },
        {
            "playbookID": "GeneratePassword-Test"
        },
        {
            "playbookID": "ZipFile-Test"
        },
        {
            "playbookID": "ExtractDomainTest"
        },
        {
            "playbookID": "Detonate File - Generic Test",
            "timeout": 500
        },
        {
            "playbookID": "Test-IsMaliciousIndicatorFound"
        },
        {
            "playbookID": "TestExtractHTMLTables"
        },
        {
            "integrations": "carbonblackliveresponse",
            "playbookID": "CarbonBlackLiveResponseTest",
            "nightly": true
        },
        {
            "playbookID": "TestSafeBreach",
            "integrations": "SafeBreach"
        },
        {
            "integrations": "urlscan.io",
            "playbookID": "urlscan_malicious_Test"
        },
        {
            "integrations": "EWS v2",
            "playbookID": "pyEWS_Test"
        },
        {

            "integrations": "Netskope",
            "playbookID": "Netskope Test"
        },
        {
            "integrations": "Cylance Protect v2",
            "playbookID": "Cylance Protect v2 Test"
        },
        {
            "integrations": "ReversingLabs Titanium Cloud",
            "playbookID": "ReversingLabsTCTest"
        },
        {
            "integrations": "ReversingLabs A1000",
            "playbookID": "ReversingLabsA1000Test"
        },
        {
            "integrations": "Demisto Lock",
            "playbookID": "DemistoLockTest"
        },
        {
            "playbookID": "test-domain-indicator",
            "timeout": 400
        },
        {
            "integrations": "VirusTotal - Private API",
            "playbookID": "virusTotalPrivateAPI-test-playbook",
            "nightly": true
        },
        {
            "integrations": "Cybereason",
            "playbookID": "Cybereason Test"
        },
        {
            "integrations": "Tanium",
            "playbookID": "Tanium Demo Playbook",
            "nightly": true,
            "timeout": 1200
        },
        {
            "integrations": "Recorded Future",
            "playbookID": "Recorded Future Test",
            "nightly": true
        },
        {
            "integrations": "RTIR",
            "playbookID": "RTIR Test"
        },
        {
            "integrations": "SCADAfence CNM",
            "playbookID": "SCADAfence_test"
        },
        {
            "integrations": "VirusTotal",
            "playbookID": "virusTotal-test-playbook",
            "nightly": true
        }
    ],
    "skipped": [
        {
            "integrations": "RedLock",
            "playbookID": "RedLockTest",
            "nightly": true
        },
        {
            "integrations": "ThreatConnect",
            "playbookID": "test-ThreatConnect"
        },
        {
            "integrations": {
                "name": "carbonblack",
                "byoi": false
            },
            "playbookID": "block_endpoint_-_carbon_black_response_-_test"
        },
        {
            "integrations": "VxStream",
            "playbookID": "VxStream Test",
            "nightly": true
        },
        {
            "integrations":"Cylance Protect",
            "playbookID": "get_file_sample_by_hash_-_cylance_protect_-_test",
            "timeout": 240
        },
        {
            "integrations": "Cylance Protect",
            "playbookID": "endpoint_enrichment_-_generic_test"
        },
        {
            "integrations": "QRadar",
            "playbookID": "test_Qradar"
        },
        {
            "integrations": "VMware",
            "playbookID": "VMWare Test"
        },
        {
            "integrations": "Anomali ThreatStream",
            "playbookID": "Anomali_ThreatStream_Test"
        },
        {

            "integrations": "Farsight DNSDB",
            "playbookID": "DNSDBTest"
        },
        {
            "integrations": {
                "name": "carbonblack-v2",
                "byoi": true
            },
            "playbookID": "CarbonBlackResponseTest"
        },
        {
            "integrations": "Cisco Umbrella Investigate",
            "playbookID": "Cisco-Umbrella-Test"
        },
        {
            "integrations": "icebrg",
            "playbookID": "Icebrg Test",
            "timeout" : 500
        },
        {
            "integrations": "Symantec MSS",
            "playbookID": "SymantecMSSTest"
        },
        {
            "integrations": [
                "VirusTotal",
                "urlscan.io",
                {
                    "name": "activedir",
                    "byoi": false
                }],
            "playbookID": "entity_enrichment_generic_test",
            "timeout": 240
        },
        {
            "integrations": [
                "VirusTotal",
                "urlscan.io"
            ],
            "playbookID": "url_enrichment_-_generic_test",
            "timeout": 400
        },
        {
            "integrations": "Remedy AR",
            "playbookID": "Remedy AR Test"
        },
        {
            "integrations": "McAfee Active Response",
            "playbookID": "McAfee-MAR_Test"
        },
        {
            "integrations": "McAfee Threat Intelligence Exchange",
            "playbookID": "McAfee-TIE Test"
        },
        {
            "integrations": "ArcSight Logger",
            "playbookID": "ArcSight Logger test"
        },
        {
            "integrations": "XFE",
            "playbookID": "XFE Test",
            "timeout": 140,
            "nightly": true
        },
        {
            "integrations": [
                "VirusTotal"
            ],
            "playbookID": "File Enrichment - Generic Test"
        },
        {
            "integrations": [
                "FalconHost",
                "McAfee Threat Intelligence Exchange",
                {
                    "name": "carbonblackprotection",
                    "byoi": false
                },
                {
                    "name": "carbonblack",
                    "byoi": false
                }
            ],
            "playbookID": "search_endpoints_by_hash_-_generic_-_test",
            "timeout": 500
        },
        {
            "integrations": "McAfee Threat Intelligence Exchange",
            "playbookID": "search_endpoints_by_hash_-_tie_-_test",
            "timeout": 500
        },
        {
            "integrations": "iDefense",
            "playbookID": "iDefenseTest",
            "timeout": 300
        },
        {
            "integrations": "LogRhythm",
            "playbookID": "LogRhythm-Test-Playbook",
            "timeout": 200
        },
        {
            "integrations": "FireEye HX",
            "playbookID": "FireEye HX Test"
        },
        {
            "integrations": "Phish.AI",
            "playbookID": "PhishAi-Test"
        },
        {
            "integrations": "Centreon",
            "playbookID": "Centreon-Test-Playbook"
        },
        {
            "integrations": "TruSTAR",
            "playbookID": "TruSTAR Test"
        },
        {
            "integrations": "AlphaSOC Wisdom",
            "playbookID": "AlphaSOC-Wisdom-Test"
        },
        {
            "integrations": "Qualys",
            "playbookID": "Qualys-Test",
            "nightly": true
        }
    ]
}<|MERGE_RESOLUTION|>--- conflicted
+++ resolved
@@ -6,10 +6,6 @@
             "playbookID": "TextFromHTML_test_playbook"
         },
         {
-<<<<<<< HEAD
-            "integrations": "epo",
-            "playbookID": "Test Playbook Mcafee ePO"
-=======
             "integrations": "ThreatExchange",
             "playbookID": "ThreatExchange-test"
         },
@@ -17,7 +13,6 @@
             "integrations": "ThreatExchange",
             "playbookID": "extract_indicators_-_generic_-_test",
             "timeout": 240
->>>>>>> ca77eedf
         },
         {
             "integrations": "Joe Security",
