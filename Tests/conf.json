{
    "testTimeout": 160,
    "testInterval": 20,
    "tests": [
        {
            "integrations": [
                "Palo Alto Minemeld",
                "Panorama"
            ],
            "playbookID": "block_indicators_-_generic_-_test"
        },
        {
          "integrations": "Signal Sciences WAF",
          "playbookID": "SignalSciences Test"
        },
        {
            "integrations": "RTIR",
            "playbookID": "RTIR Test"
        },
        {
          "integrations": "Devo",
          "playbookID": "devo_test_playbook"
        },
        {
            "integrations": [
                "VirusTotal",
                "urlscan.io"
            ],
            "playbookID": "url_enrichment_-_generic_test",
            "timeout": 500
        },
        {
            "integrations": "SCADAfence CNM",
            "playbookID": "SCADAfence_test"
        },
        {
            "integrations": "epo",
            "playbookID": "Test Playbook McAfee ePO"
        },
        {
            "integrations": "activedir",
            "playbookID": "calculate_severity_-_critical_assets_-_test"
        },
        {
            "playbookID": "TextFromHTML_test_playbook"
        },
        {
            "playbookID": "PortListenCheck-test"
        },
        {
            "integrations": "ThreatExchange",
            "playbookID": "ThreatExchange-test"
        },
        {
            "integrations": "ThreatExchange",
            "playbookID": "extract_indicators_-_generic_-_test",
            "timeout": 240
        },
        {
            "integrations": "Joe Security",
            "playbookID": "JoeSecurityTestPlaybook",
            "timeout": 500,
            "nightly": true
        },
        {
            "integrations": "WildFire",
            "playbookID": "Wildfire Test"
        },
        {
            "integrations": "GRR",
            "playbookID": "grr_test",
            "nightly": true
        },
        {
            "playbookID": "Phishing test - attachment",
            "timeout": 500,
            "integrations": [
                "EWS Mail Sender",
                "Pwned",
                "VirusTotal - Private API",
                "Demisto REST API"
            ],
            "nightly": true
        },
        {
            "playbookID": "Phishing test - Inline",
            "timeout": 500,
            "integrations": [
                "EWS Mail Sender",
                "Pwned",
                "VirusTotal - Private API",
                "Demisto REST API"
            ],
            "nightly": true
        },
        {
            "integrations": "RSA NetWitness Packets and Logs",
            "playbookID": "rsa_packets_and_logs_test"
        },
        {
            "integrations": "VirusTotal",
            "playbookID": "virusTotal-test-playbook",
            "nightly": true,
            "timeout": 1400
        },
        {
            "integrations": "Preempt",
            "playbookID": "Preempt Test"
        },
        {   "integrations": "Gmail",
            "playbookID": "get_original_email_-_gmail_-_test"
        },
        {
            "integrations": "EWS v2",
            "playbookID": "get_original_email_-_ews-_test"
        },
        {
            "integrations": "PagerDuty v2",
            "playbookID": "PagerDuty Test"
        },
        {
            "playbookID": "test_delete_context"
        },
        {
            "playbookID": "GmailTest",
            "integrations": "Gmail"
        },
        {
            "playbookID": "TestParseCSV"
        },
        {
            "playbookID": "detonate_file_-_generic_test",
            "timeout": 2000,
            "nightly": true,
            "integrations": [
                "VxStream",
                "McAfee Advanced Threat Defense",
                "WildFire"
            ]
        },
        {
            "playbookID": "detonate_url_-_generic_test",
            "timeout": 2000,
            "nightly": true,
            "integrations": [
                "McAfee Advanced Threat Defense",
                "VxStream"
            ]
        },
        {
            "integrations": "Shodan",
            "playbookID": "ShodanTest"
        },
        {
            "playbookID": "Extract Indicators From File - test"
        },
        {
            "playbookID": "dedup_-_generic_-_test"
        },
        {
            "integrations": "McAfee Advanced Threat Defense",
            "playbookID": "Test Playbook McAfee ATD",
            "timeout": 500
        },
        {
            "playbookID": "exporttocsv_script_test"
        },
        {
            "integrations": "Intezer",
            "playbookID": "Intezer Testing",
            "nightly": true,
            "timeout": 500
        },
        {
            "integrations": "FalconIntel",
            "playbookID": "CrowdStrike Falcon Intel v2"
        },
        {
            "integrations": [
                "Mail Sender (New)",
                "google"
            ],
            "playbookID": "Mail Sender (New) Test"
        },
        {
            "playbookID": "buildewsquery_test"
        },
        {
            "integrations": "Rapid7 Nexpose",
            "playbookID": "nexpose_test"
        },
        {
            "integrations": "EWS Mail Sender",
            "playbookID": "EWS Mail Sender Test"
        },
        {
            "playbookID": "decodemimeheader_-_test"
        },
        {
            "integrations": "CVE Search",
            "playbookID": "cve_enrichment_-_generic_-_test"
        },
        {
            "playbookID": "test_url_regex"
        },
        {
            "integrations": "Skyformation",
            "playbookID": "TestSkyformation"
        },
        {
            "integrations": "okta",
            "playbookID": "okta_test_playbook",
            "timeout": 240
        },
        {
            "playbookID": "Test filters & transformers scripts"
        },
        {
            "integrations": "Salesforce",
            "playbookID": "SalesforceTestPlaybook"
        },
        {
            "integrations": "McAfee ESM-v10",
            "playbookID": "McAfeeESMTest",
            "timeout": 500
        },
        {
            "integrations": "GoogleSafeBrowsing",
            "playbookID": "Google Safe Browsing Test",
            "timeout": 240
        },
        {
            "integrations": "EWS v2",
            "playbookID": "EWSv2_empty_attachment_test"
        },
        {
            "playbookID": "TestWordFileToIOC",
            "timeout": 300
        },
        {
            "integrations": "Symantec Endpoint Protection",
            "playbookID": "sep_-_test_endpoint_search"
        },
        {
            "integrations": "carbonblackprotection",
            "playbookID": "search_endpoints_by_hash_-_carbon_black_protection_-_test",
            "timeout": 500
        },
        {
            "playbookID": "process_email_-_generic_-_test",
            "timeout": 240
        },
        {
            "integrations": "activedir",
            "playbookID": "account_enrichment_-_generic_test"
        },
        {
            "integrations": "FalconHost",
            "playbookID": "search_endpoints_by_hash_-_crowdstrike_-_test",
            "timeout": 500
        },
        {
            "integrations": "FalconHost",
            "playbookID": "CrowdStrike Endpoint Enrichment - Test"
        },
        {
            "integrations": [
                "VirusTotal",
                "urlscan.io"
            ],
            "playbookID": "ip_enrichment_generic_test"
        },
        {
            "playbookID": "ExposeIncidentOwner-Test"
        },
        {
            "integrations": "OpenPhish",
            "playbookID": "email_test"
        },
        {
            "integrations": [],
            "playbookID": "Test CommonServer"
        },
        {
            "integrations": "VirusTotal",
            "playbookID": "domain_enrichment_generic_test"
        },
        {
            "integrations": "PostgreSQL",
            "playbookID": "PostgreSQL Test"
        },
        {
            "integrations": "google",
            "playbookID": "GsuiteTest"
        },
        {
            "integrations": "OpenPhish",
            "playbookID": "OpenPhish Test Playbook"
        },
        {
            "integrations": "RSA Archer",
            "playbookID": "Archer-Test-Playbook",
            "nightly": true
        },
        {
            "integrations": "jira",
            "playbookID": "Jira-Test"
        },
        {
            "integrations": "ipinfo",
            "playbookID": "IPInfoTest"
        },
        {
            "integrations": "jira",
            "playbookID": "VerifyHumanReadableFormat"
        },
        {
            "playbookID": "ExtractURL Test"
        },
        {
            "playbookID": "strings-test"
        },
        {
            "playbookID": "TestCommonPython"
        },
        {
            "playbookID": "TestFileCreateAndUpload"
        },
        {
            "playbookID": "TestIsValueInArray"
        },
        {
            "playbookID": "TestStringReplace"
        },
        {
            "playbookID": "TestHttpPlaybook"
        },
        {
            "integrations": "SplunkPy",
            "playbookID": "Splunk-Test"
        },
        {
            "integrations" : "McAfee NSM",
            "playbookID" : "McAfeeNSMTest",
            "timeout" : 400,
            "nightly": true
        },
        {
            "integrations": "PhishTank",
            "playbookID": "PhishTank Testing"
        },
        {
            "integrations": "McAfee Web Gateway",
            "playbookID": "McAfeeWebGatewayTest",
            "timeout" : 500
        },
        {
            "integrations": "TCPIPUtils",
            "playbookID": "TCPUtils-Test"
        },
        {
            "playbookID": "ProofpointDecodeURL-Test",
            "timeout": 300,
            "interval": 20
        },
        {
            "playbookID": "listExecutedCommands-Test"
        },
        {
            "integrations": "Service Manager",
            "playbookID": "TestHPServiceManager",
            "timeout": 400
        },
        {
            "playbookID": "LanguageDetect-Test",
            "timeout": 300
        },
        {
            "integrations": "Forcepoint",
            "playbookID": "forcepoint test",
            "timeout": 500,
            "nightly": true
        },
        {
            "playbookID": "GeneratePassword-Test"
        },
        {
            "playbookID": "ZipFile-Test"
        },
        {
            "playbookID": "ExtractDomainTest"
        },
        {
            "playbookID": "Detonate File - Generic Test",
            "timeout": 500
        },
        {
            "playbookID": "Test-IsMaliciousIndicatorFound"
        },
        {
            "playbookID": "TestExtractHTMLTables"
        },
        {
            "integrations": "carbonblackliveresponse",
            "playbookID": "CarbonBlackLiveResponseTest",
            "nightly": true
        },
        {
            "playbookID": "TestSafeBreach",
            "integrations": "SafeBreach"
        },
        {
            "integrations": "urlscan.io",
            "playbookID": "urlscan_malicious_Test"
        },
        {
            "integrations": "EWS v2",
            "playbookID": "pyEWS_Test"
        },
        {

            "integrations": "Netskope",
            "playbookID": "Netskope Test"
        },
        {
            "integrations": "Cylance Protect v2",
            "playbookID": "Cylance Protect v2 Test"
        },
        {
            "integrations": "ReversingLabs Titanium Cloud",
            "playbookID": "ReversingLabsTCTest"
        },
        {
            "integrations": "ReversingLabs A1000",
            "playbookID": "ReversingLabsA1000Test"
        },
        {
            "integrations": "Demisto Lock",
            "playbookID": "DemistoLockTest"
        },
        {
            "playbookID": "test-domain-indicator",
            "timeout": 400
        },
        {
            "integrations": "VirusTotal - Private API",
            "playbookID": "virusTotalPrivateAPI-test-playbook",
            "nightly": true
        },
        {
            "integrations": "Cybereason",
            "playbookID": "Cybereason Test"
        },
        {
            "integrations": "Tanium",
            "playbookID": "Tanium Demo Playbook",
            "nightly": true,
            "timeout": 1200
        },
        {
            "integrations": "Recorded Future",
            "playbookID": "Recorded Future Test",
            "nightly": true
        },
        {
            "integrations": "Microsoft Graph",
            "playbookID": "Microsoft Graph Test"
        },
        {
            "integrations": "RedLock",
            "playbookID": "RedLockTest",
            "nightly": true
        },
        {
            "integrations": "Symantec Messaging Gateway",
            "playbookID": "Symantec Messaging Gateway Test"
        },
        {
            "integrations": "ThreatConnect",
            "playbookID": "test-ThreatConnect"
        },
        {
            "integrations": "VxStream",
            "playbookID": "VxStream Test",
            "nightly": true
        },
        {
            "integrations":"Cylance Protect",
            "playbookID": "get_file_sample_by_hash_-_cylance_protect_-_test",
            "timeout": 240
        },
        {
            "integrations": "Cylance Protect",
            "playbookID": "endpoint_enrichment_-_generic_test"
        },
        {
            "integrations": "QRadar",
            "playbookID": "test_Qradar"
        },
        {
            "integrations": "VMware",
            "playbookID": "VMWare Test"
        },
        {
            "integrations": "Anomali ThreatStream",
            "playbookID": "Anomali_ThreatStream_Test"
        },
        {
            "integrations": "Farsight DNSDB",
            "playbookID": "DNSDBTest"
        },
        {
            "integrations": "carbonblack-v2",
            "playbookID": "CarbonBlackResponseTest"
        },
        {
            "integrations": "Cisco Umbrella Investigate",
            "playbookID": "Cisco-Umbrella-Test"
        },
        {
            "integrations": "icebrg",
            "playbookID": "Icebrg Test",
            "timeout" : 500
        },
        {
            "integrations": "Symantec MSS",
            "playbookID": "SymantecMSSTest"
        },
        {
            "integrations": "Remedy AR",
            "playbookID": "Remedy AR Test"
        },
        {
            "integrations": "McAfee Active Response",
            "playbookID": "McAfee-MAR_Test"
        },
        {
            "integrations": "McAfee Threat Intelligence Exchange",
            "playbookID": "McAfee-TIE Test"
        },
        {
            "integrations": "ArcSight Logger",
            "playbookID": "ArcSight Logger test"
        },
        {
            "integrations": "XFE",
            "playbookID": "XFE Test",
            "timeout": 140,
            "nightly": true
        },
        {
            "integrations": [
                "VirusTotal"
            ],
            "playbookID": "File Enrichment - Generic Test"
        },
        {
            "integrations": "McAfee Threat Intelligence Exchange",
            "playbookID": "search_endpoints_by_hash_-_tie_-_test",
            "timeout": 500
        },
        {
            "integrations": "iDefense",
            "playbookID": "iDefenseTest",
            "timeout": 300
        },
        {
            "integrations": "LogRhythm",
            "playbookID": "LogRhythm-Test-Playbook",
            "timeout": 200
        },
        {
            "integrations": "FireEye HX",
            "playbookID": "FireEye HX Test"
        },
        {
            "integrations": "Phish.AI",
            "playbookID": "PhishAi-Test"
        },
        {
            "integrations": "Centreon",
            "playbookID": "Centreon-Test-Playbook"
        },
        {
            "integrations": "TruSTAR",
            "playbookID": "TruSTAR Test"
        },
        {
            "integrations": "AlphaSOC Wisdom",
            "playbookID": "AlphaSOC-Wisdom-Test"
        },
        {
            "integrations": "Jask",
            "playbookID": "Jask_Test"
        },
        {
            "integrations": "Qualys",
            "playbookID": "Qualys-Test",
            "nightly": true
        },
        {
            "integrations": [
                "VirusTotal",
                "urlscan.io",
                "activedir"
            ],
            "playbookID": "entity_enrichment_generic_test",
            "timeout": 240
        },
        {
            "integrations": [
                "FalconHost",
                "McAfee Threat Intelligence Exchange",
                "carbonblackprotection",
                "carbonblack"
            ],
            "playbookID": "search_endpoints_by_hash_-_generic_-_test",
            "timeout": 500
        },
        {
            "integrations": "RSA NetWitness Endpoint",
            "playbookID": "NetWitness Endpoint Test"
        },
        {
            "playbookID": "TestMatchRegex"
        },
        {
            "integrations": "ActiveMQ",
            "playbookID": "ActiveMQ Test"
        },
        {
            "integrations": "Cisco pxGrid ISE",
            "playbookID": "cisco-ise-test-playbook"
        }
    ],
<<<<<<< HEAD
    "skipped_tests": [
        "File Enrichment - Generic Test",
        "entity_enrichment_generic_test",
        "search_endpoints_by_hash_-_generic_-_test"
    ],
    "skipped_integrations": [
        "McAfee Advanced Threat Defense",
        "Symantec Endpoint Protection",
        "RedLock",
        "Symantec Messaging Gateway",
        "Cylance Protect",
        "VMware",
        "Anomali ThreatStream",
        "Farsight DNSDB",
        "Cisco Umbrella Investigate",
        "Symantec MSS",
        "Remedy AR",
        "McAfee Active Response",
        "McAfee Threat Intelligence Exchange",
        "ArcSight Logger",
        "XFE",
        "iDefense",
        "LogRhythm",
        "Phish.AI",
        "Centreon",
        "TruSTAR",
        "AlphaSOC Wisdom",
        "Jask",
        "Qualys",
        "Dell Secureworks"
    ]
=======
    "skipped_tests": {
        "File Enrichment - Generic Test": "Need to check the reason for skipping",
        "entity_enrichment_generic_test": "Need to check the reason for skipping",
        "search_endpoints_by_hash_-_generic_-_test": "Need to check the reason for skipping",
        "ArcSight Logger test": "Possibly outdated API calls",
        "Anomali_ThreatStream_Test": "Need to check the reason for skipping",
        "Centreon-Test-Playbook": "Need to check the reason for skipping",
        "TruSTAR Test": "Need to check the reason for skipping",
        "AlphaSOC-Wisdom-Test": "Need to check the reason for skipping",
        "Jask_Test": "Need to check the reason for skipping",
        "Qualys-Test": "Need to check the reason for skipping"

    },
    "skipped_integrations": {
        "McAfee Advanced Threat Defense": "No Credentials",
        "Symantec Endpoint Protection": "DevOps investigation",
        "RedLock": "Don't have alerts",
        "Symantec Messaging Gateway": "DevOps investigation",
        "Cylance Protect": "Under development",
        "QRadar": "Under development",
        "VMware": "DevOps investigation",
        "Farsight DNSDB": "No instance",
        "Cisco Umbrella Investigate": "Under development",
        "Symantec MSS": "No instance",
        "Remedy AR": "DevOps investigation",
        "McAfee Active Response": "DevOps investigation",
        "McAfee Threat Intelligence Exchange": "DevOps investigation",
        "XFE": "Need to check the reason for skipping",
        "iDefense": "DevOps investigation",
        "LogRhythm": "DevOps investigation",
        "Phish.AI": "Need to check the reason for skipping",
        "Dell Secureworks": "Instance locally installed on @liorblob PC",
        "Service Manager": "Expired license"
    }
>>>>>>> 368b930f
}<|MERGE_RESOLUTION|>--- conflicted
+++ resolved
@@ -633,39 +633,6 @@
             "playbookID": "cisco-ise-test-playbook"
         }
     ],
-<<<<<<< HEAD
-    "skipped_tests": [
-        "File Enrichment - Generic Test",
-        "entity_enrichment_generic_test",
-        "search_endpoints_by_hash_-_generic_-_test"
-    ],
-    "skipped_integrations": [
-        "McAfee Advanced Threat Defense",
-        "Symantec Endpoint Protection",
-        "RedLock",
-        "Symantec Messaging Gateway",
-        "Cylance Protect",
-        "VMware",
-        "Anomali ThreatStream",
-        "Farsight DNSDB",
-        "Cisco Umbrella Investigate",
-        "Symantec MSS",
-        "Remedy AR",
-        "McAfee Active Response",
-        "McAfee Threat Intelligence Exchange",
-        "ArcSight Logger",
-        "XFE",
-        "iDefense",
-        "LogRhythm",
-        "Phish.AI",
-        "Centreon",
-        "TruSTAR",
-        "AlphaSOC Wisdom",
-        "Jask",
-        "Qualys",
-        "Dell Secureworks"
-    ]
-=======
     "skipped_tests": {
         "File Enrichment - Generic Test": "Need to check the reason for skipping",
         "entity_enrichment_generic_test": "Need to check the reason for skipping",
@@ -685,7 +652,6 @@
         "RedLock": "Don't have alerts",
         "Symantec Messaging Gateway": "DevOps investigation",
         "Cylance Protect": "Under development",
-        "QRadar": "Under development",
         "VMware": "DevOps investigation",
         "Farsight DNSDB": "No instance",
         "Cisco Umbrella Investigate": "Under development",
@@ -700,5 +666,4 @@
         "Dell Secureworks": "Instance locally installed on @liorblob PC",
         "Service Manager": "Expired license"
     }
->>>>>>> 368b930f
 }