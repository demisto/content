{
    "available_tests_fields": {
        "context_print_dt": "Prints the incident's context dt directly to the build.",
        "external_playbook_config": "Allows to configure a test playbook inputs.",
        "fromversion": "Server version to start testing from.",
        "has_api": "Determines whether a test playbook uses API, to decide if to run it on nightly. Default value for integrations is true, and for scripts is false.",
        "instance_configuration": "Allows to configure integration instance non-parameters classifier and incoming mapper.",
        "instance_names": "Specific instance names the test should run on. Can hold a list.",
        "integrations": "Integrations that the test uses. Can hold a list.",
        "memory_threshold": "Maximum amount of memory required for this test. A number.",
        "nightly": "Determines whether the test will run only on a nightly build. Relevant only for nightly packs. A boolean.",
        "pid_threshold": "Maximum amount of processes allowed for this test. A number.",
        "playbookID": "ID of the playbook that is being tested.",
        "runnable_on_docker_only": "Determines whether the test is runnable on docker only. A boolean.",
        "scripts": "Scripts that the test uses. Can hold a list.",
        "timeout": "Test specific timeout, in order to use a different timeout then default testTimeout. A number.",
        "toversion": "Server version to test up to it. Set it only when a real limit exists, otherwise use the 'marketplaces' field.",
        "marketplaces": "Marketplaces that the test should run on. Available options are: xsoar (which runs on xsoar_on_prem and xsoar_saas), xsoar_on_prem, xsoar_saas, marketplacev2 and xpanse. Can hold a list. Default value is xsoar and marketplacev2."
    },
    "testTimeout": 160,
    "testInterval": 20,
    "tests": [
        {
            "integrations": "qualys_fim",
            "playbookID": "QualysFIM-Playbook"
        },
        {
            "integrations": "Carbon Black Enterprise EDR",
            "playbookID": "Carbon Black Enterprise EDR process search with polling Test"
        },
        {
            "integrations": "Carbon Black Enterprise EDR",
            "playbookID": "Carbon Black Enterprise EDR alert-workflow-update Test"
        },
        {
            "integrations": "CipherTrust",
            "playbookID": "Thales CipherTrust Test Playbook - Access Management",
            "fromversion": "6.10.0"
        },
        {
            "integrations": "CipherTrust",
            "playbookID": "Thales CipherTrust Test Playbook - CA",
            "fromversion": "6.10.0"
        },
        {
            "playbookID": "Test Playbook - Impossible Traveler - Enrichment",
            "integrations": [
                "Active Directory Query v2",
                "Microsoft Graph User",
                "AbuseIPDB"
            ],
            "instance_names": [
                "active_directory_80k",
                "ms_graph_user_dev"
            ]
        },
        {
            "playbookID": "Endpoint Investigation Plan - Test",
            "integrations": "Cortex Core - IR",
            "timeout": 600
        },
        {
            "playbookID": "Test Playbook - IOC Alert",
            "integrations": "VirusTotal (API v3)",
            "instance_names": "virus_total_v3"
        },
        {
            "playbookID": "playbook-AzureLogAnalytics-test",
            "integrations": "Azure Log Analytics",
            "instance_names": "Azure_Log_Analytics_client_cred",
            "timeout": 800
        },
        {
            "integrations": "CSCDomainManager",
            "playbookID": "CSCDomainManager_Test"
        },
        {
            "playbookID": "Test Playbook - NGFW Scan",
            "integrations": "VirusTotal (API v3)",
            "instance_names": "virus_total_v3",
            "timeout": 1600
        },
        {
            "playbookID": "Test Playbook - WildFire Malware",
            "integrations": "VirusTotal (API v3)",
            "instance_names": "virus_total_v3",
            "timeout": 1600
        },
        {
            "playbookID": "T1036 - Masquerading - Test",
            "integrations": "VirusTotal (API v3)",
            "instance_names": "virus_total_v3",
            "timeout": 800
        },
        {
            "playbookID": "T1059 - Command and Scripting Interpreter - Test",
            "integrations": "LOLBAS Feed",
            "timeout": 600
        },
        {
            "playbookID": "Eradication plan - Test",
            "timeout": 600
        },
        {
            "playbookID": "Containment Plan - Test",
            "timeout": 800,
            "integrations": "Active Directory Query v2",
            "instance_names": "active_directory_80k"
        },
        {
            "integrations": "ThreatConnect v3",
            "playbookID": "test-threatConnectv3"
        },
        {
            "playbookID": "Enrichment for Verdict - Test",
            "timeout": 500,
            "integrations": [
                "Active Directory Query v2",
                "VirusTotal (API v3)",
                "Cortex Core - IR"
            ],
            "instance_names": [
                "active_directory_80k",
                "virus_total_v3"
            ]
        },
        {
            "integrations": "AWS-EKS",
            "playbookID": "AWSEKS-Test",
            "fromversion": "6.9.0"
        },
        {
            "integrations": "Microsoft Defender Advanced Threat Protection",
            "playbookID": "Test Playbook - MDE Malware - Incident Enrichment",
            "instance_names": "microsoft_defender_atp_dev"
        },
        {
            "integrations": "Microsoft Defender Advanced Threat Protection",
            "playbookID": "Test Playbook - MDE SIEM ingestion - Get Incident Data",
            "instance_names": "microsoft_defender_atp_dev"
        },
        {
            "integrations": "Microsoft Defender Advanced Threat Protection",
            "playbookID": "Test Playbook - MDE - Retrieve File",
            "instance_names": "microsoft_defender_atp_dev",
            "timeout": 1200
        },
        {
            "integrations": "CrowdstrikeFalcon",
            "playbookID": "Test Playbook - CrowdStrike Falcon - Retrieve File"
        },
        {
            "integrations": "CrowdstrikeFalcon",
            "playbookID": "Test Playbook - CrowdStrike Falcon Malware - Verify Containment Actions"
        },
        {
            "integrations": "CrowdstrikeFalcon",
            "playbookID": "Test Playbook - CrowdStrike Falcon - Get Detections by Incident"
        },
        {
            "integrations": "CrowdstrikeFalcon",
            "playbookID": "Test Playbook - CrowdStrike Falcon - Get Endpoint Forensics Data"
        },
        {
            "integrations": "Cortex XDR - IR",
            "playbookID": "Test Playbook - Cortex XDR - Endpoint Investigation"
        },
        {
            "playbookID": "Test Playbook - Cortex XDR Malware - Incident Enrichment",
            "timeout": 400,
            "integrations": "Cortex XDR - IR",
            "memory_threshold": 120
        },
        {
            "integrations": [
                "Cortex XDR - IR",
                "Core REST API"
            ],
            "playbookID": "Test Playbook - Cortex XDR - Retrieve File by sha256",
            "timeout": 800,
            "memory_threshold": 200
        },
        {
            "integrations": "Twitter v2",
            "playbookID": "playbook-Test_Twitter_v2",
            "instance_names": "Twitter v2"
        },
        {
            "integrations": "FeedURLhaus",
            "playbookID": "playbook-urlhaus-feed_Test"
        },
        {
            "integrations": "RSANetWitnessv115",
            "playbookID": "RSANetWitnessv115-Test"
        },
        {
            "integrations": [
                "FeedMandiant",
                "Core REST API"
            ],
            "playbookID": "Fetch Indicators Test",
            "fromversion": "6.1.0",
            "instance_names": "FeedMandiant",
            "timeout": 2400
        },
        {
            "integrations": "LogRhythmRest V2",
            "playbookID": "LogRhythmRestV2-test"
        },
        {
            "fromversion": "6.6.0",
            "integrations": "Zendesk v2",
            "playbookID": "Zendesk V2 TEST"
        },
        {
            "playbookID": "Base64Decode - Test"
        },
        {
            "playbookID": "SupportMultithreading - Test"
        },
        {
            "fromversion": "5.0.0",
            "integrations": [
                "WildFire-v2"
            ],
            "playbookID": "Detonate File - WildFire - Test",
            "timeout": 400
        },
        {
            "integrations": [
                "Microsoft Management Activity API (O365 Azure Events)"
            ],
            "playbookID": "MicrosoftManagementActivity - Test"
        },
        {
            "integrations": "Microsoft Teams Management",
            "playbookID": "Microsoft Teams Management - Test",
            "instance_names": "ms_teams_management_device_code",
            "timeout": 700,
            "memory_threshold": 900
        },
        {
            "integrations": "Microsoft Teams Management",
            "playbookID": "Microsoft Teams Management - Test",
            "instance_names": "ms_teams_management_client_credentials",
            "timeout": 700,
            "memory_threshold": 500
        },
        {
            "playbookID": "SetIfEmpty_Test"
        },
        {
            "playbookID": "IsEmailAddressInternal_Test",
            "scripts": [
                "WhereFieldEquals"
            ]
        },
        {
            "playbookID": "SetAndHandleEmpty_Test"
        },
        {
            "playbookID": "ExtractEmailTransformer_Test",
            "fromversion": "6.11.0"
        },
        {
            "playbookID": "IsIntegrationAvailable - Test"
        },
        {
            "integrations": "Tripwire",
            "playbookID": "TestplaybookTripwire",
            "fromversion": "5.0.0"
        },
        {
            "integrations": "CensysV2",
            "playbookID": "CensysV2-Test",
            "fromversion": "6.1.0"
        },
        {
            "integrations": "Bitbucket",
            "playbookID": "Test_Bitbucket",
            "fromversion": "6.5.0"
        },
        {
            "playbookID": "MapRangeValuesTest"
        },
        {
            "integrations": "McAfeeNSMv2",
            "playbookID": "Test_McAfeeNSMv2_using_v9",
            "fromversion": "6.5.0",
            "instance_names": "using_v9",
            "memory_threshold": 200,
            "timeout": 600
        },
        {
            "integrations": "McAfeeNSMv2",
            "playbookID": "Test_McAfeeNSMv2_using_v10",
            "instance_names": "using_v10",
            "fromversion": "6.5.0",
            "timeout": 600
        },
        {
            "playbookID": "Generic Polling Test",
            "timeout": 250
        },
        {
            "integrations": "Cisco Umbrella Enforcement",
            "playbookID": "Cisco Umbrella Enforcement-Test",
            "fromversion": "5.0.0"
        },
        {
            "integrations": "GCP-IAM",
            "playbookID": "playbook-GCP-IAM_Test",
            "fromversion": "6.0.0"
        },
        {
            "integrations": "GSuiteAdmin",
            "playbookID": "GSuiteAdmin-Test",
            "fromversion": "5.0.0"
        },
        {
            "integrations": "GSuiteAuditor",
            "playbookID": "GSuiteAuditor-Test",
            "fromversion": "5.5.0"
        },
        {
            "integrations": "GSuiteAdmin",
            "playbookID": "playbook-GSuiteAdmin-MobileDevices-Test",
            "fromversion": "5.5.0"
        },
        {
            "integrations": "AzureWAF",
            "instance_names": "azure_waf_prod",
            "playbookID": "Azure WAF - Test",
            "fromversion": "5.0.0",
            "memory_threshold": 300
        },
        {
            "integrations": [
                "Azure Active Directory Identity Protection",
                "Core REST API"
            ],
            "playbookID": "AzureADTest",
            "fromversion": "6.0.0",
            "timeout": 3000
        },
        {
            "integrations": "GoogleCalendar",
            "playbookID": "GoogleCalendar-Test",
            "fromversion": "5.0.0"
        },
        {
            "integrations": "AWS-WAF",
            "playbookID": "TEST_AWS_WAF",
            "fromversion": "6.5.0"
        },
        {
            "integrations": "AWS - IAM Identity Center",
            "playbookID": "AWS-IAMIdentityCenter-Test",
            "fromversion": "6.10.0"
        },
        {
            "integrations": "Exabeam Data Lake",
            "playbookID": "ExabeamDataLake-test",
            "fromversion": "6.10.0"
        },
        {
            "integrations": "GoogleDrive",
            "playbookID": "GoogleDrive-Test",
            "fromversion": "5.0.0",
            "memory_threshold": 300
        },
        {
            "integrations": "FireEye Central Management",
            "playbookID": "FireEye Central Management - Test",
            "fromversion": "5.5.0",
            "timeout": 500
        },
        {
            "integrations": "FireEyeNX",
            "playbookID": "FireEyeNX-Test"
        },
        {
            "integrations": "FireEyeHX v2",
            "playbookID": "FireEyeHX_v2",
            "fromversion": "6.2.0",
            "timeout": 1200
        },
        {
            "integrations": "FireEyeHX v2",
            "playbookID": "FireEyeHXv2_without_polling"
        },
        {
            "integrations": "EmailRepIO",
            "playbookID": "TestEmailRepIOPlaybook",
            "fromversion": "5.0.0"
        },
        {
            "integrations": "XsoarPowershellTesting",
            "playbookID": "XsoarPowershellTesting-Test",
            "has_api": false
        },
        {
            "integrations": "Palo Alto Networks Threat Vault v2",
            "playbookID": "PANW Threat Vault v2 - Test",
            "fromversion": "6.5.0"
        },
        {
            "integrations": "Microsoft Endpoint Configuration Manager",
            "playbookID": "Microsoft ECM - Test",
            "fromversion": "5.5.0",
            "timeout": 400
        },
        {
            "integrations": "CrowdStrike Falcon Intel v2",
            "playbookID": "CrowdStrike Falcon Intel v2 - Test",
            "fromversion": "5.0.0"
        },
        {
            "integrations": "SecurityAndCompliance",
            "playbookID": "O365-SecurityAndCompliance-Test",
            "fromversion": "5.5.0",
            "memory_threshold": 300,
            "timeout": 1500
        },
        {
            "integrations": "SecurityAndCompliance",
            "playbookID": "O365-SecurityAndCompliance-ContextResults-Test",
            "fromversion": "5.5.0",
            "memory_threshold": 300,
            "timeout": 1500
        },
        {
            "integrations": "SecurityAndComplianceV2",
            "playbookID": "O365-SecurityAndComplianceV2-Test",
            "fromversion": "5.5.0",
            "memory_threshold": 300,
            "pid_threshold": 40,
            "timeout": 2500
        },
        {
            "integrations": "Azure Storage Container",
            "playbookID": "playbook-AzureStorageContainer-Test",
            "fromversion": "6.0.0"
        },
        {
            "integrations": "Azure Storage FileShare",
            "playbookID": "playbook-AzureStorageFileShare-Test",
            "fromversion": "6.0.0"
        },
        {
            "integrations": "Azure Storage Queue",
            "playbookID": "playbook-AzureStorageQueue-Test",
            "fromversion": "6.0.0"
        },
        {
            "integrations": "Azure Storage Table",
            "playbookID": "playbook-AzureStorageTable-Test",
            "fromversion": "6.0.0"
        },
        {
            "integrations": "EwsExtension",
            "playbookID": "playbook-EWS_O365_Extension_test",
            "fromversion": "6.0.0",
            "timeout": 500
        },
        {
            "integrations": "Majestic Million",
            "playbookID": "Majestic Million Test Playbook",
            "fromversion": "5.5.0",
            "memory_threshold": 300,
            "timeout": 500
        },
        {
            "integrations": "Anomali Enterprise",
            "playbookID": "Anomali Match Forensic Search - Test",
            "fromversion": "5.0.0"
        },
        {
            "integrations": [
                "Mail Listener v2",
                "Mail Sender (New)"
            ],
            "playbookID": "Mail-Listener Test Playbook",
            "fromversion": "5.0.0",
            "instance_names": [
                "Mail_Sender_(New)_STARTTLS"
            ]
        },
        {
            "integrations": "GraphQL",
            "fromversion": "5.0.0",
            "instance_names": "fetch_schema",
            "playbookID": "GraphQL - Test"
        },
        {
            "integrations": "GraphQL",
            "fromversion": "5.0.0",
            "instance_names": "no_fetch_schema",
            "playbookID": "GraphQL - Test"
        },
        {
            "integrations": "Azure Network Security Groups",
            "fromversion": "5.0.0",
            "instance_names": [
                "azure_nsg_client_cred",
                "azure_nsg_prod"
            ],
            "playbookID": "Azure NSG - Test"
        },
        {
            "integrations": "OpenCTI Feed 4.X",
            "playbookID": "OpenCTI Feed Test",
            "fromversion": "5.5.0"
        },
        {
            "integrations": "AWS - Security Hub",
            "playbookID": "AWS-securityhub Test",
            "timeout": 800
        },
        {
            "integrations": "Zimperium",
            "playbookID": "Zimperium_Test",
            "fromversion": "5.0.0"
        },
        {
            "integrations": "Absolute",
            "playbookID": "Absolute_TestPlaybook",
            "fromversion": "6.0.0",
            "instance_names": "absolute_instance_1"
        },
        {
            "integrations": "ServiceDeskPlus",
            "playbookID": "Service Desk Plus Test",
            "instance_names": "sdp_instance_1",
            "fromversion": "5.0.0",
            "toversion": "5.9.9"
        },
        {
            "integrations": "ServiceDeskPlus",
            "playbookID": "Service Desk Plus - Generic Polling Test",
            "instance_names": "sdp_instance_1",
            "fromversion": "5.0.0",
            "toversion": "5.9.9"
        },
        {
            "integrations": "ServiceDeskPlus",
            "playbookID": "Service Desk Plus Test",
            "instance_names": "sdp_instance_2",
            "fromversion": "6.0.0"
        },
        {
            "integrations": "ServiceDeskPlus",
            "playbookID": "Service Desk Plus - Generic Polling Test",
            "instance_names": "sdp_instance_2",
            "fromversion": "6.0.0",
            "timeout": 600
        },
        {
            "integrations": "ThreatConnect Feed",
            "playbookID": "FeedThreatConnect-Test",
            "fromversion": "5.5.0"
        },
        {
            "integrations": "URLhaus",
            "playbookID": "Test_URLhaus",
            "timeout": 1000
        },
        {
            "integrations": "AzureDevOps",
            "playbookID": "playbook-AzureDevOps-Test",
            "fromversion": "6.2.0"
        },
        {
            "integrations": "Microsoft Intune Feed",
            "playbookID": "FeedMicrosoftIntune_Test",
            "fromversion": "5.5.0"
        },
        {
            "integrations": "Tanium Threat Response",
            "playbookID": "Tanium Threat Response Test"
        },
        {
            "integrations": [
                "Syslog Sender"
            ],
            "playbookID": "Test Syslog",
            "fromversion": "5.5.0",
            "timeout": 600
        },
        {
            "integrations": "APIVoid",
            "playbookID": "APIVoid Test"
        },
        {
            "integrations": "CloudConvert",
            "playbookID": "CloudConvert-test",
            "fromversion": "5.0.0",
            "timeout": 3000
        },
        {
            "integrations": "Cisco Firepower",
            "playbookID": "Cisco Firepower - Test",
            "timeout": 1000,
            "fromversion": "5.0.0"
        },
        {
            "integrations": "IllusiveNetworks",
            "playbookID": "IllusiveNetworks-Test",
            "fromversion": "5.0.0",
            "timeout": 500
        },
        {
            "integrations": "JSON Feed",
            "playbookID": "JSON_Feed_Test",
            "fromversion": "5.5.0",
            "instance_names": "JSON Feed no_auto_detect"
        },
        {
            "integrations": "JSON Feed",
            "playbookID": "JSON_Feed_Test",
            "fromversion": "5.5.0",
            "instance_names": "JSON Feed_auto_detect"
        },
        {
            "integrations": "JSON Feed",
            "playbookID": "JSON_Feed_Test",
            "fromversion": "5.5.0",
            "instance_names": "JSON Feed_post"
        },
        {
            "integrations": "Google Cloud Functions",
            "playbookID": "test playbook - Google Cloud Functions",
            "fromversion": "5.0.0"
        },
        {
            "integrations": "Plain Text Feed",
            "playbookID": "PlainText Feed - Test",
            "fromversion": "5.5.0",
            "instance_names": "Plain Text Feed no_auto_detect"
        },
        {
            "integrations": "Plain Text Feed",
            "playbookID": "PlainText Feed - Test",
            "fromversion": "5.5.0",
            "instance_names": "Plain Text Feed_auto_detect"
        },
        {
            "integrations": "Silverfort",
            "playbookID": "Silverfort-test",
            "fromversion": "5.0.0"
        },
        {
            "integrations": "GoogleKubernetesEngine",
            "playbookID": "GoogleKubernetesEngine_Test",
            "timeout": 600,
            "fromversion": "5.5.0"
        },
        {
            "integrations": "Fastly Feed",
            "playbookID": "Fastly Feed Test",
            "fromversion": "5.5.0"
        },
        {
            "integrations": "Malware Domain List Active IPs Feed",
            "playbookID": "Malware Domain List Active IPs Feed Test",
            "fromversion": "5.5.0"
        },
        {
            "integrations": "Claroty",
            "playbookID": "Claroty - Test",
            "fromversion": "5.0.0"
        },
        {
            "integrations": "Trend Micro Apex",
            "playbookID": "Trend Micro Apex - Test"
        },
        {
            "integrations": "Blocklist_de Feed",
            "playbookID": "Blocklist_de - Test",
            "fromversion": "5.5.0"
        },
        {
            "integrations": "Cloudflare Feed",
            "playbookID": "cloudflare - Test",
            "fromversion": "5.5.0"
        },
        {
            "integrations": "AzureFeed",
            "playbookID": "AzureFeed - Test",
            "fromversion": "5.5.0"
        },
        {
            "integrations": "SpamhausFeed",
            "playbookID": "Spamhaus_Feed_Test",
            "fromversion": "5.5.0"
        },
        {
            "integrations": "Cofense Feed",
            "playbookID": "TestCofenseFeed",
            "fromversion": "5.5.0"
        },
        {
            "integrations": "Bambenek Consulting Feed",
            "playbookID": "BambenekConsultingFeed_Test",
            "fromversion": "5.5.0"
        },
        {
            "integrations": "Pipl",
            "playbookID": "Pipl Test"
        },
        {
            "integrations": "AWS Feed",
            "playbookID": "AWS Feed Test",
            "fromversion": "5.5.0"
        },
        {
            "integrations": "QuestKace",
            "playbookID": "QuestKace test",
            "fromversion": "5.0.0"
        },
        {
            "integrations": "Digital Defense FrontlineVM",
            "playbookID": "Digital Defense FrontlineVM - Scan Asset Not Recently Scanned Test"
        },
        {
            "integrations": "Digital Defense FrontlineVM",
            "playbookID": "Digital Defense FrontlineVM - Test Playbook"
        },
        {
            "integrations": "CSVFeed",
            "playbookID": "CSV_Feed_Test",
            "fromversion": "5.5.0",
            "instance_names": "CSVFeed_no_auto_detect"
        },
        {
            "integrations": "CSVFeed",
            "playbookID": "CSV_Feed_Test",
            "fromversion": "5.5.0",
            "instance_names": "CSVFeed_auto_detect"
        },
        {
            "integrations": "ProofpointFeed",
            "playbookID": "TestProofpointFeed",
            "fromversion": "5.5.0"
        },
        {
            "integrations": "Digital Shadows",
            "playbookID": "Digital Shadows - Test"
        },
        {
            "integrations": "Azure Compute v2",
            "playbookID": "Azure Compute - Test",
            "instance_names": "ms_azure_compute_dev"
        },
        {
            "integrations": "Azure Compute v2",
            "playbookID": "Azure Compute - Test",
            "instance_names": "ms_azure_compute_prod"
        },
        {
            "integrations": "Azure Compute v2",
            "playbookID": "Azure Compute - Login Test",
            "instance_names": "ms_azure_compute_prod"
        },
        {
            "integrations": "Azure Compute v2",
            "playbookID": "Azure Compute - Login Test",
            "instance_names": "ms_azure_compute_self_deployed"
        },
        {
            "integrations": [
                "Symantec Data Loss Prevention",
                "Symantec Data Loss Prevention v2"
            ],
            "playbookID": "Symantec Data Loss Prevention - Test",
            "fromversion": "4.5.0"
        },
        {
            "integrations": "Symantec Data Loss Prevention v2",
            "playbookID": "Symantec Data Loss Prevention v2 - Test",
            "fromversion": "6.0.0"
        },
        {
            "integrations": "Lockpath KeyLight v2",
            "playbookID": "Keylight v2 - Test"
        },
        {
            "integrations": "Azure Security Center v2",
            "playbookID": "Azure SecurityCenter - Test",
            "instance_names": "ms_azure_sc_prod"
        },
        {
            "integrations": "Azure Security Center v2",
            "playbookID": "Azure SecurityCenter - Test",
            "instance_names": "ms_azure_sc_self_deployed"
        },
        {
            "integrations": "JsonWhoIs",
            "playbookID": "JsonWhoIs-Test"
        },
        {
            "integrations": "Maltiverse",
            "playbookID": "Maltiverse Test"
        },
        {
            "integrations": "Box v2",
            "playbookID": "BoxV2_TestPlaybook"
        },
        {
            "integrations": "MicrosoftGraphMail",
            "playbookID": "MicrosoftGraphMail-Test_dev",
            "timeout": 1300,
            "instance_names": "ms_graph_mail_dev"
        },
        {
            "integrations": "MicrosoftGraphMail",
            "timeout": 900,
            "playbookID": "MicrosoftGraphMail-Test_dev_no_oproxy",
            "instance_names": "ms_graph_mail_dev_no_oproxy"
        },
        {
            "integrations": "MicrosoftGraphMail",
            "playbookID": "MicrosoftGraphMail-Test_prod",
            "instance_names": "ms_graph_mail_prod",
            "memory_threshold": 300
        },
        {
            "integrations": "CloudShark",
            "playbookID": "CloudShark - Test Playbook"
        },
        {
            "integrations": "Google Vision AI",
            "playbookID": "Google Vision API - Test"
        },
        {
            "integrations": "nmap",
            "playbookID": "Nmap - Test",
            "fromversion": "5.0.0"
        },
        {
            "integrations": "Netmiko",
            "playbookID": "Netmiko_test"
        },
        {
            "integrations": "AutoFocus V2",
            "playbookID": "Autofocus Query Samples, Sessions and Tags Test Playbook",
            "fromversion": "4.5.0",
            "timeout": 1800
        },
        {
            "integrations": "HelloWorld",
            "playbookID": "HelloWorld-Test",
            "fromversion": "5.0.0"
        },
        {
            "integrations": "HelloWorld",
            "playbookID": "Sanity Test - Playbook with integration",
            "fromversion": "5.0.0"
        },
        {
            "integrations": "HelloWorld",
            "playbookID": "Sanity Test - Playbook with mocked integration",
            "fromversion": "5.0.0"
        },
        {
            "playbookID": "Sanity Test - Playbook with no integration",
            "fromversion": "5.0.0"
        },
        {
            "integrations": "Whois",
            "playbookID": "Sanity Test - Playbook with Unmockable Whois Integration",
            "instance_names": "legacy_context_output",
            "fromversion": "6.5.0"
        },
        {
            "integrations": "HelloWorld",
            "playbookID": "HelloWorld_Scan-Test",
            "fromversion": "5.0.0",
            "timeout": 400
        },
        {
            "integrations": "ThreatQ v2",
            "playbookID": "ThreatQ - Test",
            "fromversion": "4.5.0"
        },
        {
            "integrations": "AttackIQFireDrill",
            "playbookID": "AttackIQ - Test"
        },
        {
            "integrations": "PhishLabs IOC EIR",
            "playbookID": "PhishlabsIOC_EIR-Test"
        },
        {
            "integrations": "Amazon DynamoDB",
            "playbookID": "AWS_DynamoDB-Test"
        },
        {
            "integrations": "PhishLabs IOC DRP",
            "playbookID": "PhishlabsIOC_DRP-Test"
        },
        {
            "playbookID": "Create Phishing Classifier V2 ML Test",
            "timeout": 60000,
            "fromversion": "6.1.0",
            "instance_names": "ml_dummy_prod",
            "integrations": "AzureWAF"
        },
        {
            "integrations": "ZeroFox",
            "playbookID": "ZeroFox-Test",
            "fromversion": "4.1.0"
        },
        {
            "integrations": "AlienVault OTX v2",
            "playbookID": "Alienvault_OTX_v2 - Test",
            "memory_threshold": 130,
            "timeout": 500
        },
        {
            "integrations": "AWS - CloudWatchLogs",
            "playbookID": "AWS - CloudWatchLogs Test Playbook",
            "fromversion": "5.0.0"
        },
        {
            "integrations": "SlackV2",
            "playbookID": "Slack Test Playbook",
            "timeout": 400,
            "pid_threshold": 5,
            "fromversion": "5.0.0"
        },
        {
            "integrations": "SlackV3",
            "playbookID": "SlackV3 TestPB",
            "instance_names": "cached",
            "timeout": 800,
            "pid_threshold": 8,
            "fromversion": "5.5.0"
        },
        {
            "integrations": "SlackV3",
            "playbookID": "Test_SlackV3_NonCaching",
            "instance_names": "non_cached",
            "timeout": 400,
            "pid_threshold": 8,
            "fromversion": "5.5.0"
        },
        {
            "integrations": "Cortex XDR - IR",
            "playbookID": "Test XDR Playbook execute script commands",
            "fromversion": "4.1.0",
            "timeout": 3000,
            "memory_threshold": 200
        },
        {
            "integrations": "Cortex XDR - IR",
            "playbookID": "Test XDR Playbook quarantine file command",
            "fromversion": "4.1.0",
            "timeout": 2500,
            "memory_threshold": 200
        },
        {
            "integrations": "Cortex XDR - IR",
            "playbookID": "Test XDR Playbook general commands",
            "fromversion": "4.1.0",
            "timeout": 2500,
            "memory_threshold": 90
        },
        {
            "integrations": "Cortex XDR - IR",
            "playbookID": "Test XDR Playbook retrieve file command",
            "fromversion": "4.1.0",
            "timeout": 3500,
            "memory_threshold": 200
        },
        {
            "integrations": "Cortex XDR - IOC",
            "playbookID": "Cortex XDR - IOC - Test",
            "fromversion": "5.5.0",
            "timeout": 1200
        },
        {
            "integrations": "Cloaken",
            "playbookID": "Cloaken-Test"
        },
        {
            "integrations": "ThreatX",
            "playbookID": "ThreatX-test",
            "timeout": 600
        },
        {
            "integrations": "Akamai WAF SIEM",
            "playbookID": "Akamai_WAF_SIEM-Test"
        },
        {
            "integrations": "FreshworksFreshservice",
            "playbookID": "FreshworkFreshservice"
        },
        {
            "integrations": "Cofense Triage v2",
            "playbookID": "Cofense Triage v2 Test"
        },
        {
            "integrations": "Akamai WAF",
            "playbookID": "Akamai_WAF-Test"
        },
        {
            "integrations": "abuse.ch SSL Blacklist Feed",
            "playbookID": "SSL Blacklist test",
            "fromversion": "5.5.0"
        },
        {
            "integrations": "CheckPhish",
            "playbookID": "CheckPhish-Test"
        },
        {
            "integrations": "Symantec Management Center",
            "playbookID": "SymantecMC_TestPlaybook"
        },
        {
            "integrations": "Looker",
            "playbookID": "Test-Looker"
        },
        {
            "integrations": "Vertica",
            "playbookID": "Vertica Test"
        },
        {
            "integrations": "Server Message Block (SMB) v2",
            "playbookID": "SMB_v2-Test",
            "has_api": false,
            "fromversion": "5.0.0"
        },
        {
            "integrations": "Server Message Block (SMB) v2",
            "playbookID": "SMB test",
            "has_api": false,
            "fromversion": "5.0.0"
        },
        {
            "playbookID": "ConvertFile-Test",
            "fromversion": "4.5.0"
        },
        {
            "playbookID": "TestAwsEC2GetPublicSGRules-Test"
        },
        {
            "integrations": "RSA NetWitness Packets and Logs",
            "playbookID": "rsa_packets_and_logs_test"
        },
        {
            "playbookID": "CheckpointFW-test",
            "integrations": "Check Point"
        },
        {
            "playbookID": "RegPathReputationBasicLists_test"
        },
        {
            "playbookID": "EmailDomainSquattingReputation-Test"
        },
        {
            "playbookID": "RandomStringGenerateTest"
        },
        {
            "playbookID": "playbook-checkEmailAuthenticity-test"
        },
        {
            "playbookID": "HighlightWords_Test"
        },
        {
            "playbookID": "StringContainsArray_test"
        },
        {
            "integrations": "Fidelis Elevate Network",
            "playbookID": "Fidelis-Test"
        },
        {
            "integrations": "AWS - ACM",
            "playbookID": "ACM-Test"
        },
        {
            "integrations": "Thinkst Canary",
            "playbookID": "CanaryTools Test"
        },
        {
            "integrations": "ThreatMiner",
            "playbookID": "ThreatMiner-Test"
        },
        {
            "playbookID": "StixCreator-Test"
        },
        {
            "playbookID": "CompareIncidentsLabels-test-playbook"
        },
        {
            "integrations": "Have I Been Pwned? V2",
            "playbookID": "Pwned v2 test",
            "timeout": 1500
        },
        {
            "integrations": "Alexa Rank Indicator",
            "playbookID": "Alexa Test Playbook"
        },
        {
            "playbookID": "UnEscapeURL-Test"
        },
        {
            "playbookID": "UnEscapeIPs-Test"
        },
        {
            "playbookID": "ExtractDomainFromUrlAndEmail-Test"
        },
        {
            "playbookID": "ConvertKeysToTableFieldFormat_Test"
        },
        {
            "integrations": "HashiCorp Vault",
            "playbookID": "hashicorp_test",
            "fromversion": "5.0.0"
        },
        {
            "integrations": "BeyondTrust Password Safe",
            "playbookID": "BeyondTrust-Test"
        },
        {
            "integrations": "Dell Secureworks",
            "playbookID": "SecureWorks"
        },
        {
            "integrations": "ServiceNow v2",
            "playbookID": "servicenow_test_v2",
            "instance_names": "snow_basic_auth"
        },
        {
            "integrations": "ServiceNow v2",
            "playbookID": "ServiceNow_OAuth_Test",
            "instance_names": "snow_oauth"
        },
        {
            "playbookID": "Create ServiceNow Ticket and Mirror Test",
            "integrations": "ServiceNow v2",
            "instance_names": "snow_basic_auth",
            "fromversion": "6.0.0",
            "timeout": 500
        },
        {
            "playbookID": "Create ServiceNow Ticket and State Polling Test",
            "integrations": "ServiceNow v2",
            "instance_names": "snow_basic_auth",
            "fromversion": "6.0.0",
            "timeout": 3000
        },
        {
            "integrations": "ServiceNow CMDB",
            "playbookID": "ServiceNow_CMDB_Test",
            "instance_names": "snow_cmdb_basic_auth"
        },
        {
            "integrations": "ServiceNow CMDB",
            "playbookID": "ServiceNow_CMDB_OAuth_Test",
            "instance_names": "snow_cmdb_oauth"
        },
        {
            "integrations": "ExtraHop v2",
            "playbookID": "ExtraHop_v2-Test"
        },
        {
            "playbookID": "Test CommonServer"
        },
        {
            "playbookID": "Test-debug-mode",
            "fromversion": "5.0.0"
        },
        {
            "integrations": "CIRCL",
            "playbookID": "CirclIntegrationTest"
        },
        {
            "integrations": "MISP V3",
            "playbookID": "MISP V3 Test",
            "timeout": 300,
            "fromversion": "5.5.0"
        },
        {
            "playbookID": "test-LinkIncidentsWithRetry"
        },
        {
            "playbookID": "CopyContextToFieldTest"
        },
        {
            "integrations": "OTRS",
            "playbookID": "OTRS Test",
            "fromversion": "4.1.0"
        },
        {
            "integrations": "Attivo Botsink",
            "playbookID": "AttivoBotsinkTest"
        },
        {
            "integrations": "FortiGate",
            "playbookID": "Fortigate Test"
        },
        {
            "playbookID": "FormattedDateToEpochTest"
        },
        {
            "integrations": "SNDBOX",
            "playbookID": "SNDBOX_Test",
            "timeout": 1000
        },
        {
            "integrations": "SNDBOX",
            "playbookID": "Detonate File - SNDBOX - Test",
            "timeout": 1000
        },
        {
            "integrations": "Awake Security",
            "playbookID": "awake_security_test_pb"
        },
        {
            "integrations": "Tenable.sc",
            "playbookID": "tenable-sc-test",
            "instance_names": "Tenable_SC_secman_api_key",
            "timeout": 240
        },
        {
            "integrations": "MimecastV2",
            "playbookID": "Mimecast test",
            "instance_names": "mimecast_api_v1"
        },
        {
            "integrations": "MimecastV2",
            "playbookID": "Mimecast Test api 2.0",
            "instance_names": "mimecast_api_v2"
        },
        {
            "playbookID": "CreateEmailHtmlBody_test_pb",
            "fromversion": "4.1.0"
        },
        {
            "playbookID": "ReadPDFFileV2-Test",
            "timeout": 1000
        },
        {
            "playbookID": "JSONtoCSV-Test"
        },
        {
            "integrations": "Generic SQL",
            "playbookID": "generic-sql",
            "instance_names": "mysql instance",
            "fromversion": "5.0.0",
            "has_api": false
        },
        {
            "integrations": "Generic SQL",
            "playbookID": "generic-sql",
            "instance_names": "postgreSQL instance",
            "fromversion": "5.0.0",
            "has_api": false
        },
        {
            "integrations": "Generic SQL",
            "playbookID": "generic-sql",
            "instance_names": "Microsoft SQL instance",
            "fromversion": "5.0.0",
            "has_api": false
        },
        {
            "integrations": "Generic SQL",
            "playbookID": "generic-sql-oracle",
            "instance_names": "Oracle instance",
            "fromversion": "5.0.0",
            "has_api": false
        },
        {
            "integrations": "Generic SQL",
            "playbookID": "generic-sql-mssql-encrypted-connection",
            "instance_names": "Microsoft SQL instance",
            "fromversion": "5.0.0",
            "has_api": false
        },
        {
            "integrations": "Panorama",
            "instance_names": "palo_alto_firewall_9.0",
            "playbookID": "Panorama Query Logs - Test",
            "fromversion": "6.1.0",
            "timeout": 1500,
            "nightly": true,
            "memory_threshold": 200
        },
        {
            "integrations": "Panorama",
            "instance_names": "palo_alto_firewall_9.1",
            "playbookID": "palo_alto_firewall_test_pb",
            "fromversion": "6.1.0",
            "timeout": 1000,
            "memory_threshold": 200
        },
        {
            "integrations": "Panorama",
            "instance_names": "palo_alto_panorama_11",
            "playbookID": "PAN-OS-panorama-topology-test-pb",
            "fromversion": "6.1.0",
            "timeout": 1000,
            "memory_threshold": 200
        },
        {
            "integrations": "Panorama",
            "instance_names": "palo_alto_firewall_11",
            "playbookID": "PAN-OS-firewall-topology-test-pb",
            "fromversion": "6.1.0",
            "timeout": 1000,
            "memory_threshold": 200
        },
        {
            "integrations": "Panorama",
            "instance_names": "palo_alto_panorama_11",
            "playbookID": "palo_alto_panorama_test_pb",
            "fromversion": "6.1.0",
            "timeout": 2400,
            "memory_threshold": 200
        },
        {
            "integrations": "Panorama",
            "instance_names": "palo_alto_firewall_9.0",
            "playbookID": "PAN-OS URL Filtering enrichment - Test",
            "fromversion": "6.1.0",
            "memory_threshold": 200
        },
        {
            "integrations": "Panorama",
            "instance_names": "palo_alto_firewall_9.1",
            "playbookID": "test_playbook_pan_os_firewall_exceptions_commands",
            "memory_threshold": 120
        },
        {
            "integrations": "Panorama",
            "instance_names": "palo_alto_panorama_9.0",
            "playbookID": "test_playbook_pan_os_firewall_exceptions_commands",
            "memory_threshold": 120
        },
        {
            "integrations": "Panorama",
            "instance_names": "panorama_instance_best_practice",
            "playbookID": "Panorama Best Practise - Test",
            "fromversion": "6.1.0",
            "memory_threshold": 200
        },
        {
            "integrations": "Tenable.io",
            "playbookID": "Tenable.io test",
            "timeout": 3600
        },
        {
            "playbookID": "URLDecode-Test"
        },
        {
            "playbookID": "GetTime-Test"
        },
        {
            "playbookID": "GetTime-ObjectVsStringTest"
        },
        {
            "integrations": "Tenable.io",
            "playbookID": "Tenable.io Scan Test",
            "timeout": 3600
        },
        {
            "integrations": "google-vault",
            "playbookID": "Google-Vault-Generic-Test",
            "timeout": 3600,
            "memory_threshold": 180
        },
        {
            "integrations": "google-vault",
            "playbookID": "Google_Vault-Search_And_Display_Results_test",
            "memory_threshold": 180,
            "timeout": 3600
        },
        {
            "integrations": "MxToolBox",
            "playbookID": "MxToolbox-test"
        },
        {
            "integrations": "Nessus",
            "playbookID": "Nessus - Test"
        },
        {
            "playbookID": "Palo Alto Networks - Malware Remediation Test",
            "fromversion": "4.5.0"
        },
        {
            "playbookID": "SumoLogic-Test",
            "integrations": "SumoLogic",
            "fromversion": "4.1.0"
        },
        {
            "playbookID": "ParseEmailFiles-test"
        },
        {
            "playbookID": "ParseEmailFilesV2-test"
        },
        {
            "playbookID": "PAN-OS - Block IP and URL - External Dynamic List v2 Test",
            "integrations": [
                "Panorama",
                "palo_alto_networks_pan_os_edl_management"
            ],
            "instance_names": "palo_alto_firewall_9.0",
            "fromversion": "6.1.0",
            "memory_threshold": 200
        },
        {
            "playbookID": "Test_EDL",
            "integrations": "EDL",
            "instance_names": "edl_update_to_7_9_9",
            "fromversion": "5.5.0",
            "marketplaces": "xsoar_on_prem",
            "pid_threshold": 8,
            "has_api": false
        },
        {
            "playbookID": "EDL Performance Test",
            "instance_names": "edl_auto_to_7_9_9",
            "integrations": [
                "EDL",
                "Create-Mock-Feed-Relationships"
            ],
            "fromversion": "6.0.0",
            "marketplaces": "xsoar_on_prem",
            "timeout": 3500,
            "memory_threshold": 900,
            "pid_threshold": 12,
            "context_print_dt": "EDLHey",
            "has_api": false
        },
        {
            "playbookID": "Test_export_indicators_service",
            "instance_names": "eis_on_demand",
            "integrations": "ExportIndicators",
            "fromversion": "5.5.0"
        },
        {
            "playbookID": "PAN-OS - Block IP - Custom Block Rule Test",
            "integrations": "Panorama",
            "instance_names": "panorama_instance_security_team",
            "fromversion": "6.1.0",
            "memory_threshold": 200
        },
        {
            "playbookID": "PAN-OS - Block IP - Static Address Group Test",
            "integrations": "Panorama",
            "instance_names": "panorama_instance_security_team",
            "fromversion": "6.1.0",
            "memory_threshold": 200
        },
        {
            "playbookID": "Block IP - Generic V3_Test",
            "fromversion": "6.0.0"
        },
        {
            "playbookID": "PAN-OS - Block URL - Custom URL Category Test",
            "integrations": "Panorama",
            "instance_names": "panorama_instance_security_team",
            "fromversion": "6.1.0",
            "memory_threshold": 200
        },
        {
            "playbookID": "Endpoint Malware Investigation - Generic - Test",
            "integrations": [
                "Cylance Protect v2",
                "Core REST API"
            ],
            "fromversion": "5.0.0",
            "timeout": 1200
        },
        {
            "playbookID": "ParseExcel-test"
        },
        {
            "playbookID": "ParseHTMLIndicators-Test",
            "has_api": true
        },
        {
            "playbookID": "Detonate File - No Files test"
        },
        {
            "integrations": "SentinelOne V2",
            "instance_names": "SentinelOne_v2.0",
            "playbookID": "SentinelOne V2.0 - Test"
        },
        {
            "integrations": "SentinelOne V2",
            "instance_names": "SentinelOne_v2.1",
            "playbookID": "SentinelOne V2.1 - Test"
        },
        {
            "integrations": "InfoArmor VigilanteATI",
            "playbookID": "InfoArmorVigilanteATITest"
        },
        {
            "integrations": "IntSights",
            "instance_names": "intsights_standard_account",
            "playbookID": "IntSights Test"
        },
        {
            "integrations": "IntSights",
            "playbookID": "IntSights Mssp Test",
            "instance_names": "intsights_mssp_account"
        },
        {
            "integrations": "dnstwist",
            "playbookID": "dnstwistTest",
            "has_api": false
        },
        {
            "integrations": "BitDam",
            "playbookID": "Detonate File - BitDam Test"
        },
        {
            "integrations": "Threat Grid",
            "playbookID": "Test-Detonate URL - ThreatGrid",
            "timeout": 600
        },
        {
            "integrations": "Threat Grid",
            "playbookID": "ThreatGridTest",
            "timeout": 600
        },
        {
            "integrations": "ThreatGridv2",
            "playbookID": "ThreatGrid_v2_Test",
            "timeout": 600
        },
        {
            "integrations": "Signal Sciences WAF",
            "playbookID": "SignalSciences-Test"
        },
        {
            "integrations": "RTIR",
            "playbookID": "RTIR Test"
        },
        {
            "integrations": "RedCanary",
            "playbookID": "RedCanaryTest"
        },
        {
            "playbookID": "URL Enrichment - Generic v2 - Test",
            "instance_names": "virus_total_v3",
            "integrations": [
                "VirusTotal (API v3)",
                "Rasterize"
            ],
            "timeout": 500,
            "pid_threshold": 200,
            "memory_threshold": 300
        },
        {
            "playbookID": "CutTransformerTest"
        },
        {
            "playbookID": "TestEditServerConfig"
        },
        {
            "playbookID": "ContentPackInstaller_Test",
            "integrations": "Core REST API",
            "fromversion": "6.0.0",
            "timeout": 500
        },
        {
            "playbookID": "Default - Test",
            "integrations": [
                "ThreatQ v2",
                "Core REST API"
            ],
            "fromversion": "5.0.0",
            "marketplaces": "xsoar_on_prem"
        },
        {
            "integrations": "SCADAfence CNM",
            "playbookID": "SCADAfence_test"
        },
        {
            "integrations": "ProtectWise",
            "playbookID": "Protectwise-Test"
        },
        {
            "integrations": "WhatsMyBrowser",
            "playbookID": "WhatsMyBrowser-Test"
        },
        {
            "integrations": "BigFix",
            "playbookID": "BigFixTest"
        },
        {
            "integrations": "Lastline v2",
            "playbookID": "Lastline v2 - Test"
        },
        {
            "integrations": "McAfee DXL",
            "playbookID": "McAfee DXL - Test"
        },
        {
            "playbookID": "TextFromHTML_test_playbook"
        },
        {
            "playbookID": "PortListenCheck-test"
        },
        {
            "integrations": "ThreatExchange",
            "playbookID": "ThreatExchange-test"
        },
        {
            "integrations": "Joe Security",
            "playbookID": "JoeSecurityTestPlaybook",
            "timeout": 500
        },
        {
            "integrations": "Joe Security",
            "playbookID": "JoeSecurityTestDetonation",
            "timeout": 2000
        },
        {
            "integrations": "WildFire-v2",
            "playbookID": "Wildfire Test",
            "fromversion": "5.0.0",
            "toversion": "6.1.9"
        },
        {
            "integrations": "WildFire-v2",
            "playbookID": "Wildfire Test With Polling",
            "fromversion": "6.2.0",
            "timeout": 1100
        },
        {
            "integrations": "WildFire-v2",
            "playbookID": "Detonate URL - WildFire-v2 - Test",
            "timeout": 500
        },
        {
            "integrations": "WildFire-v2",
            "playbookID": "Detonate URL - WildFire v2.1 - Test"
        },
        {
            "integrations": "GRR",
            "playbookID": "GRR Test"
        },
        {
            "integrations": "VirusTotal",
            "instance_names": "virus_total_general",
            "playbookID": "virusTotal-test-playbook",
            "timeout": 1400
        },
        {
            "integrations": "VirusTotal",
            "instance_names": "virus_total_preferred_vendors",
            "playbookID": "virusTotaI-test-preferred-vendors",
            "timeout": 1400
        },
        {
            "integrations": [
                "Gmail Single User",
                "Gmail"
            ],
            "playbookID": "Gmail Single User - Test",
            "fromversion": "4.5.0",
            "memory_threshold": 150
        },
        {
            "integrations": "EWS v2",
            "playbookID": "get_original_email_-_ews-_test",
            "instance_names": "ewv2_regular"
        },
        {
            "integrations": [
                "EWSO365",
                "EWS v2"
            ],
            "playbookID": "EWS search-mailbox test",
            "instance_names": [
                "ewv2_regular",
                "ewso365_dev_team"
            ],
            "timeout": 600,
            "memory_threshold": 150
        },
        {
            "integrations": "PagerDuty v2",
            "playbookID": "PagerDuty Test"
        },
        {
            "scripts": [
                "DeleteContext"
            ],
            "playbookID": "test_delete_context"
        },
        {
            "scripts": [
                "DeleteContext"
            ],
            "playbookID": "DeleteContext-test",
            "fromversion": "6.9.0"
        },
        {
            "playbookID": "DeleteContext-auto-test"
        },
        {
            "playbookID": "GmailTest",
            "integrations": "Gmail"
        },
        {
            "playbookID": "Gmail Convert Html Test",
            "integrations": "Gmail",
            "memory_threshold": 150
        },
        {
            "playbookID": "reputations.json Test",
            "toversion": "5.0.0"
        },
        {
            "playbookID": "URL extraction test",
            "fromversion": "5.5.0"
        },
        {
            "playbookID": "Onion address extraction test",
            "fromversion": "6.10.0"
        },
        {
            "playbookID": "Domain extraction test",
            "fromversion": "5.5.0"
        },
        {
            "playbookID": "Email extraction test",
            "fromversion": "5.5.0"
        },
        {
            "playbookID": "File extraction test",
            "fromversion": "5.5.0"
        },
        {
            "playbookID": "IPv4 extraction test",
            "fromversion": "5.5.0"
        },
        {
            "playbookID": "IPv4 CIDR extraction test",
            "fromversion": "5.5.0"
        },
        {
            "playbookID": "IPv6 CIDR extraction test",
            "fromversion": "5.5.0"
        },
        {
            "playbookID": "IPv6 extraction test",
            "fromversion": "5.5.0"
        },
        {
            "playbookID": "Test IP Indicator Fields",
            "fromversion": "5.0.0"
        },
        {
            "integrations": "McAfee Advanced Threat Defense",
            "playbookID": "Test Playbook McAfee ATD",
            "timeout": 700
        },
        {
            "integrations": "McAfee Advanced Threat Defense",
            "playbookID": "Detonate Remote File From URL -McAfee-ATD - Test",
            "timeout": 700
        },
        {
            "playbookID": "stripChars - Test"
        },
        {
            "integrations": "McAfee Advanced Threat Defense",
            "playbookID": "Test Playbook McAfee ATD Upload File"
        },
        {
            "playbookID": "exporttocsv_script_test"
        },
        {
            "playbookID": "Set - Test"
        },
        {
            "integrations": "Intezer v2",
            "playbookID": "Intezer Testing v2",
            "fromversion": "4.1.0",
            "timeout": 600
        },
        {
            "integrations": [
                "Mail Sender (New)",
                "Gmail"
            ],
            "playbookID": "Mail Sender (New) Test",
            "instance_names": [
                "Mail_Sender_(New)_STARTTLS"
            ],
            "memory_threshold": 100
        },
        {
            "playbookID": "buildewsquery_test"
        },
        {
            "integrations": "Rapid7 Nexpose",
            "playbookID": "nexpose_test",
            "timeout": 240
        },
        {
            "playbookID": "GetIndicatorDBotScore Test"
        },
        {
            "integrations": "EWS Mail Sender",
            "playbookID": "EWS Mail Sender Test",
            "instance_names": [
                "ews_mail_sender_labdemisto"
            ]
        },
        {
            "integrations": [
                "EWS v2",
                "Rasterize"
            ],
            "instance_names": [
                "ews_mail_sender_labdemisto"
            ],
            "playbookID": "EWS V2 Send Mail Test 2",
            "memory_threshold": 300,
            "pid_threshold": 200
        },
        {
            "integrations": [
                "EWS v2",
                "SMIME Messaging"
            ],
            "instance_names": [
                "ews_mail_sender_labdemisto",
                "SMIME Messaging"
            ],
            "playbookID": "EWS V2 Send Mail Test 3"
        },
        {
            "integrations": [
                "SMIME Messaging",
                "EWS v2"
            ],
            "instance_names": [
                "SMIME Messaging",
                "ews_mail_sender_labdemisto"
            ],
            "playbookID": "SMIME_Messaging-Test"
        },
        {
            "playbookID": "decodemimeheader_-_test"
        },
        {
            "playbookID": "test_url_regex"
        },
        {
            "integrations": "Skyformation",
            "playbookID": "TestSkyformation"
        },
        {
            "integrations": "okta",
            "playbookID": "okta_test_playbook",
            "timeout": 240
        },
        {
            "integrations": "Okta v2",
            "playbookID": "OktaV2-Test",
            "timeout": 300
        },
        {
            "integrations": "Okta IAM",
            "playbookID": "Okta IAM - Test Playbook",
            "fromversion": "6.0.0"
        },
        {
            "playbookID": "Test filters & transformers scripts"
        },
        {
            "integrations": "Salesforce",
            "playbookID": "SalesforceTestPlaybook"
        },
        {
            "integrations": "McAfee ESM v2",
            "instance_names": "v11.1.3",
            "playbookID": "McAfee ESM v2 - Test v11.1.3",
            "fromversion": "5.0.0"
        },
        {
            "integrations": "McAfee ESM v2",
            "instance_names": "v11.3",
            "playbookID": "McAfee ESM v2 (v11.3) - Test",
            "fromversion": "5.0.0",
            "timeout": 300
        },
        {
            "integrations": "McAfee ESM v2",
            "instance_names": "v11.1.3",
            "playbookID": "McAfee ESM Watchlists - Test v11.1.3",
            "fromversion": "5.0.0"
        },
        {
            "integrations": "McAfee ESM v2",
            "instance_names": "v11.3",
            "playbookID": "McAfee ESM Watchlists - Test v11.3",
            "fromversion": "5.0.0"
        },
        {
            "integrations": "GoogleSafeBrowsing",
            "playbookID": "Google Safe Browsing Test",
            "timeout": 240,
            "fromversion": "5.0.0"
        },
        {
            "integrations": "Google Safe Browsing v2",
            "playbookID": "Google Safe Browsing V2 Test",
            "fromversion": "5.5.0"
        },
        {
            "integrations": "EWS v2",
            "playbookID": "EWSv2_empty_attachment_test",
            "instance_names": "ewv2_regular",
            "timeout": 300,
            "memory_threshold": 100
        },
        {
            "integrations": "EWS v2",
            "playbookID": "EWS Public Folders Test",
            "instance_names": "ewv2_regular",
            "memory_threshold": 100
        },
        {
            "integrations": "EWS v2",
            "playbookID": "EWS V2 Send Mail Test",
            "instance_names": "ews_mail_sender_labdemisto"
        },
        {
            "integrations": "Symantec Endpoint Protection V2",
            "playbookID": "SymantecEndpointProtection_Test"
        },
        {
            "integrations": "CarbonBlackProtectionV2",
            "playbookID": "search_endpoints_by_hash_-_carbon_black_protection_-_test",
            "timeout": 500
        },
        {
            "playbookID": "Process Email - Generic - Test - Incident Starter",
            "fromversion": "6.0.0",
            "integrations": "Rasterize",
            "timeout": 240,
            "memory_threshold": 300,
            "pid_threshold": 200
        },
        {
            "playbookID": "Process Email - Generic - Test - Actual Incident"
        },
        {
            "integrations": "CrowdstrikeFalcon",
            "playbookID": "Test - CrowdStrike Falcon",
            "fromversion": "4.1.0",
            "timeout": 5000
        },
        {
            "playbookID": "ExposeIncidentOwner-Test"
        },
        {
            "integrations": "OpenPhish",
            "playbookID": "OpenPhish Test Playbook"
        },
        {
            "integrations": "Jira V3",
            "playbookID": "JiraV3 Test",
            "instance_names": "jira_basic_auth"
        },
        {
            "integrations": "ipinfo",
            "playbookID": "IPInfoTest"
        },
        {
            "integrations": "ipinfo_v2",
            "playbookID": "IPInfo_v2Test",
            "fromversion": "5.5.0"
        },
        {
            "integrations": "GoogleMaps",
            "playbookID": "GoogleMapsTest",
            "fromversion": "6.0.0"
        },
        {
            "playbookID": "VerifyHumanReadableFormat"
        },
        {
            "playbookID": "strings-test"
        },
        {
            "playbookID": "TestCommonPython",
            "timeout": 500
        },
        {
            "playbookID": "TestFileCreateAndUpload"
        },
        {
            "playbookID": "TestIsValueInArray"
        },
        {
            "playbookID": "TestStringReplace"
        },
        {
            "playbookID": "TestHttpPlaybook"
        },
        {
            "integrations": "SplunkPy",
            "playbookID": "SplunkPy parse-raw - Test",
            "memory_threshold": 250,
            "instance_names": "use_default_handler"
        },
        {
            "integrations": "SplunkPy",
            "playbookID": "SplunkPy-Test-V2_default_handler",
            "memory_threshold": 500,
            "instance_names": "use_default_handler"
        },
        {
            "integrations": "SplunkPy",
            "playbookID": "Splunk-Test_default_handler",
            "memory_threshold": 200,
            "instance_names": "use_default_handler"
        },
        {
            "integrations": "AnsibleTower",
            "playbookID": "AnsibleTower_Test_playbook",
            "fromversion": "5.0.0"
        },
        {
            "integrations": "SplunkPy",
            "playbookID": "SplunkPySearch_Test_default_handler",
            "memory_threshold": 200,
            "instance_names": "use_default_handler"
        },
        {
            "integrations": "SplunkPy",
            "playbookID": "SplunkPy_KV_commands_default_handler",
            "memory_threshold": 200,
            "instance_names": "use_default_handler"
        },
        {
            "integrations": "SplunkPy",
            "playbookID": "SplunkPy-Test-V2_requests_handler",
            "memory_threshold": 500,
            "instance_names": "use_python_requests_handler"
        },
        {
            "integrations": "SplunkPy",
            "playbookID": "Splunk-Test_requests_handler",
            "memory_threshold": 500,
            "instance_names": "use_python_requests_handler"
        },
        {
            "integrations": "SplunkPy",
            "playbookID": "SplunkPySearch_Test_requests_handler",
            "memory_threshold": 200,
            "instance_names": "use_python_requests_handler"
        },
        {
            "integrations": "SplunkPy",
            "playbookID": "SplunkPy_KV_commands_requests_handler",
            "memory_threshold": 200,
            "instance_names": "use_python_requests_handler"
        },
        {
            "integrations": "McAfee NSM",
            "playbookID": "McAfeeNSMTest",
            "timeout": 400
        },
        {
            "integrations": "McAfee Web Gateway",
            "playbookID": "McAfeeWebGatewayTest",
            "timeout": 500
        },
        {
            "integrations": "TCPIPUtils",
            "playbookID": "TCPUtils-Test"
        },
        {
            "playbookID": "listExecutedCommands-Test"
        },
        {
            "integrations": "AWS - Lambda",
            "playbookID": "AWS-Lambda-Test (Read-Only)"
        },
        {
            "integrations": "Service Manager",
            "playbookID": "TestHPServiceManager",
            "timeout": 400
        },
        {
            "integrations": "ServiceNow IAM",
            "playbookID": "ServiceNow IAM - Test Playbook",
            "instance_names": "snow_basic_auth",
            "fromversion": "6.0.0"
        },
        {
            "playbookID": "LanguageDetect-Test",
            "timeout": 300
        },
        {
            "integrations": "Forcepoint",
            "playbookID": "forcepoint test",
            "timeout": 500
        },
        {
            "playbookID": "GeneratePassword-Test"
        },
        {
            "playbookID": "ZipFile-Test"
        },
        {
            "playbookID": "UnzipFile-Test"
        },
        {
            "playbookID": "Test-IsMaliciousIndicatorFound",
            "fromversion": "5.0.0"
        },
        {
            "playbookID": "TestExtractHTMLTables"
        },
        {
            "integrations": "carbonblackliveresponse",
            "playbookID": "Carbon Black Live Response Test",
            "fromversion": "5.0.0"
        },
        {
            "integrations": "urlscan.io",
            "playbookID": "urlscan_malicious_Test",
            "timeout": 500
        },
        {
            "integrations": "EWS v2",
            "playbookID": "pyEWS_Test",
            "instance_names": "ewv2_regular",
            "timeout": 500
        },
        {
            "integrations": "EWS v2",
            "playbookID": "pyEWS_Test",
            "instance_names": "ewsv2_separate_process",
            "timeout": 500
        },
        {
            "integrations": "remedy_sr_beta",
            "playbookID": "remedy_sr_test_pb"
        },
        {
            "integrations": "Cylance Protect v2",
            "playbookID": "Cylance Protect v2 Test"
        },
        {
            "integrations": "ReversingLabs Titanium Cloud",
            "playbookID": "ReversingLabsTCTest"
        },
        {
            "integrations": "ReversingLabs A1000",
            "playbookID": "ReversingLabsA1000Test"
        },
        {
            "integrations": "Demisto Lock",
            "playbookID": "DemistoLockTest",
            "instance_names": "no_sync",
            "timeout": 600
        },
        {
            "playbookID": "test-domain-indicator",
            "timeout": 400
        },
        {
            "playbookID": "Cybereason Test",
            "integrations": "Cybereason",
            "timeout": 1200,
            "fromversion": "4.1.0"
        },
        {
            "integrations": "VirusTotal - Private API",
            "instance_names": "virus_total_private_api_general",
            "playbookID": "File Enrichment - Virus Total Private API Test"
        },
        {
            "integrations": "VirusTotal - Private API",
            "instance_names": "virus_total_private_api_general",
            "playbookID": "virusTotalPrivateAPI-test-playbook",
            "timeout": 1400,
            "pid_threshold": 12
        },
        {
            "integrations": [
                "VirusTotal - Private API",
                "VirusTotal"
            ],
            "playbookID": "vt-detonate test",
            "instance_names": [
                "virus_total_private_api_general",
                "virus_total_general"
            ],
            "timeout": 1400,
            "fromversion": "5.5.0"
        },
        {
            "integrations": "Cisco ASA",
            "playbookID": "Cisco ASA - Test Playbook"
        },
        {
            "integrations": "VirusTotal - Private API",
            "instance_names": "virus_total_private_api_preferred_vendors",
            "playbookID": "virusTotalPrivateAPI-test-preferred-vendors",
            "timeout": 1400
        },
        {
            "integrations": "Cisco Meraki",
            "playbookID": "CiscoMerakiv2"
        },
        {
            "integrations": "Microsoft Defender Advanced Threat Protection",
            "playbookID": "Microsoft Defender Advanced Threat Protection - Test prod",
            "instance_names": "microsoft_defender_atp_prod",
            "timeout": 500
        },
        {
            "integrations": "Microsoft Defender Advanced Threat Protection",
            "playbookID": "Microsoft Defender Advanced Threat Protection - Test dev",
            "instance_names": "microsoft_defender_atp_dev",
            "timeout": 500
        },
        {
            "integrations": "Microsoft Defender Advanced Threat Protection",
            "playbookID": "Microsoft Defender Advanced Threat Protection - Test self deployed",
            "instance_names": "microsoft_defender_atp_dev_self_deployed",
            "timeout": 700
        },
        {
            "integrations": "Microsoft Defender Advanced Threat Protection",
            "playbookID": "Microsoft Defender - ATP - Indicators SC Test",
            "instance_names": "microsoft_defender_atp_dev_self_deployed"
        },
        {
            "integrations": "Microsoft Defender Advanced Threat Protection",
            "playbookID": "Microsoft Defender - ATP - Indicators SC Test",
            "instance_names": "microsoft_defender_atp_dev"
        },
        {
            "integrations": "Microsoft Defender Advanced Threat Protection",
            "playbookID": "Microsoft Defender - ATP - Indicators SC Test",
            "instance_names": "microsoft_defender_atp_prod"
        },
        {
            "integrations": "Microsoft 365 Defender",
            "playbookID": "Microsoft_365_Defender-Test",
            "instance_names": "ms_365_defender_device_code"
        },
        {
            "integrations": "Microsoft 365 Defender",
            "playbookID": "Microsoft_365_Defender-Test",
            "instance_names": "ms_365_defender_client_cred"
        },
        {
            "integrations": "Tanium",
            "playbookID": "Tanium Test Playbook",
            "timeout": 1200,
            "pid_threshold": 10
        },
        {
            "integrations": "Recorded Future",
            "playbookID": "Recorded Future Test"
        },
        {
            "integrations": "Microsoft Graph",
            "playbookID": "Microsoft Graph Security Test dev",
            "instance_names": "ms_graph_security_dev"
        },
        {
            "integrations": "Microsoft Graph",
            "playbookID": "MSG-ediscovery-tpb",
            "instance_names": "ms_graph_security_ediscovery"
        },
        {
            "integrations": "Microsoft Graph",
            "playbookID": "Microsoft Graph Security Test prod",
            "instance_names": "ms_graph_security_prod"
        },
        {
            "integrations": "Microsoft Graph",
            "playbookID": "Microsoft Graph Security Test self deployed",
            "instance_names": "ms_graph_security_client_cred"
        },
        {
            "integrations": "Microsoft Graph",
            "playbookID": "Microsoft Graph Security Test dev v2",
            "instance_names": "ms_graph_security_dev_v2"
        },
        {
            "integrations": "Microsoft Graph",
            "playbookID": "Microsoft Graph Security Test prod v2",
            "instance_names": "ms_graph_security_prod_v2",
            "timeout": 500
        },
        {
            "integrations": "Microsoft Graph",
            "playbookID": "Microsoft Graph Security Test self deployed v2",
            "instance_names": "ms_graph_security_client_cred_v2"
        },
        {
            "integrations": "Microsoft Graph",
            "playbookID": "MSG-Threat-Assessment-test",
            "instance_names": "ms_graph_security_ediscovery"
        },
        {
            "integrations": "Microsoft Graph User",
            "playbookID": "Microsoft Graph User - Test",
            "instance_names": "ms_graph_user_dev"
        },
        {
            "integrations": "Microsoft Graph User",
            "playbookID": "Microsoft Graph User - Test",
            "instance_names": "ms_graph_user_prod"
        },
        {
            "integrations": "Microsoft Graph Groups",
            "playbookID": "Microsoft Graph Groups - Test dev",
            "instance_names": "ms_graph_groups_dev"
        },
        {
            "integrations": "Microsoft Graph Groups",
            "playbookID": "Microsoft Graph Groups - Test prod",
            "instance_names": "ms_graph_groups_prod"
        },
        {
            "integrations": "Microsoft_Graph_Files",
            "playbookID": "test_MsGraphFiles dev",
            "instance_names": "ms_graph_files_dev",
            "fromversion": "5.0.0",
            "timeout": 1600
        },
        {
            "integrations": "Microsoft_Graph_Files",
            "playbookID": "test_MsGraphFiles prod",
            "instance_names": "ms_graph_files_prod",
            "fromversion": "5.0.0",
            "timeout": 1600
        },
        {
            "integrations": "Microsoft Graph Calendar",
            "playbookID": "Microsoft Graph Calendar - Test dev",
            "instance_names": "ms_graph_calendar_dev"
        },
        {
            "integrations": "Microsoft Graph Calendar",
            "playbookID": "Microsoft Graph Calendar - Test prod",
            "instance_names": "ms_graph_calendar_prod"
        },
        {
            "integrations": "Microsoft Graph Device Management",
            "playbookID": "MSGraph_DeviceManagement_Test_dev",
            "instance_names": "ms_graph_device_management_oproxy_dev",
            "fromversion": "5.0.0"
        },
        {
            "integrations": "Microsoft Graph Device Management",
            "playbookID": "MSGraph_DeviceManagement_Test_prod",
            "instance_names": "ms_graph_device_management_oproxy_prod",
            "fromversion": "5.0.0"
        },
        {
            "integrations": "Microsoft Graph Device Management",
            "playbookID": "MSGraph_DeviceManagement_Test_self_deployed_prod",
            "instance_names": "ms_graph_device_management_self_deployed_prod",
            "fromversion": "5.0.0"
        },
        {
            "integrations": "PrismaCloud v2",
            "playbookID": "Prisma Cloud V2 Test"
        },
        {
            "integrations": "Symantec Messaging Gateway",
            "playbookID": "Symantec Messaging Gateway Test"
        },
        {
            "integrations": "ThreatConnect v2",
            "playbookID": "ThreatConnect v2 - Test",
            "fromversion": "5.0.0"
        },
        {
            "integrations": "QRadar_v2",
            "playbookID": "test_Qradar_v2",
            "fromversion": "6.0.0"
        },
        {
            "integrations": "VMware",
            "playbookID": "VMWare Test",
            "memory_threshold": 300,
            "timeout": 1000
        },
        {
            "integrations": "VMware Carbon Black EDR v2",
            "playbookID": "Carbon Black Edr - Test",
            "fromversion": "5.5.0"
        },
        {
            "integrations": "Cisco Umbrella Investigate",
            "playbookID": "Cisco Umbrella Test"
        },
        {
            "integrations": "icebrg",
            "playbookID": "Icebrg Test",
            "timeout": 500
        },
        {
            "integrations": "Symantec MSS",
            "playbookID": "SymantecMSSTest"
        },
        {
            "integrations": "Remedy AR",
            "playbookID": "Remedy AR Test"
        },
        {
            "integrations": "AWS - IAM",
            "playbookID": "AWS - IAM Test Playbook"
        },
        {
            "integrations": "McAfee Active Response",
            "playbookID": "McAfee-MAR_Test",
            "timeout": 700
        },
        {
            "integrations": "McAfee Threat Intelligence Exchange",
            "playbookID": "McAfee-TIE Test",
            "timeout": 700
        },
        {
            "integrations": "ArcSight Logger",
            "playbookID": "ArcSight Logger test"
        },
        {
            "integrations": "ArcSight ESM v2",
            "playbookID": "ArcSight ESM v2 Test"
        },
        {
            "integrations": "ArcSight ESM v2",
            "playbookID": "test Arcsight - Get events related to the Case"
        },
        {
            "integrations": "XFE_v2",
            "playbookID": "Test_XFE_v2",
            "timeout": 500,
            "nightly": true
        },
        {
            "integrations": "McAfee Threat Intelligence Exchange",
            "playbookID": "search_endpoints_by_hash_-_tie_-_test",
            "timeout": 500
        },
        {
            "integrations": "iDefense_v2",
            "playbookID": "iDefense_v2_Test",
            "fromversion": "5.5.0"
        },
        {
            "integrations": "AWS - SQS",
            "playbookID": "AWS - SQS Test Playbook",
            "fromversion": "5.0.0"
        },
        {
            "integrations": "AbuseIPDB",
            "playbookID": "AbuseIPDB Test"
        },
        {
            "integrations": "AbuseIPDB",
            "playbookID": "AbuseIPDB PopulateIndicators Test"
        },
        {
            "integrations": "LogRhythm",
            "playbookID": "LogRhythm-Test-Playbook",
            "timeout": 200
        },
        {
            "integrations": "FireEyeFeed",
            "playbookID": "playbook-FeedFireEye_test",
            "memory_threshold": 110
        },
        {
            "integrations": "Phish.AI",
            "playbookID": "PhishAi-Test"
        },
        {
            "integrations": "Phish.AI",
            "playbookID": "Test-Detonate URL - Phish.AI"
        },
        {
            "integrations": "Centreon",
            "playbookID": "Centreon-Test-Playbook"
        },
        {
            "playbookID": "ReadFile test"
        },
        {
            "integrations": "AlphaSOC Wisdom",
            "playbookID": "AlphaSOC-Wisdom-Test"
        },
        {
            "integrations": "carbonblack-v2",
            "playbookID": "CBFindIP - Test"
        },
        {
            "integrations": "Jask",
            "playbookID": "Jask_Test",
            "fromversion": "4.1.0"
        },
        {
            "integrations": "Whois",
            "playbookID": "whois_test",
            "instance_names": "legacy_context_output",
            "fromversion": "5.0.0",
            "timeout": 2000
        },
        {
            "integrations": "TeamCymru",
            "playbookID": "TeamCymruTest"
        },
        {
            "integrations": "RSA NetWitness Endpoint",
            "playbookID": "NetWitness Endpoint Test"
        },
        {
            "integrations": "Check Point Sandblast",
            "playbookID": "Sandblast_malicious_test"
        },
        {
            "playbookID": "TestMatchRegexV2"
        },
        {
            "integrations": "ActiveMQ",
            "playbookID": "ActiveMQ Test"
        },
        {
            "playbookID": "RegexGroups Test"
        },
        {
            "integrations": "Cisco ISE",
            "playbookID": "cisco-ise-test-playbook"
        },
        {
            "integrations": "RSA NetWitness v11.1",
            "playbookID": "RSA NetWitness Test"
        },
        {
            "playbookID": "ExifReadTest"
        },
        {
            "integrations": "Cuckoo Sandbox",
            "playbookID": "CuckooTest",
            "timeout": 700
        },
        {
            "playbookID": "Detonate File - Generic Test",
            "timeout": 500
        },
        {
            "integrations": [
                "Lastline v2",
                "WildFire-v2",
                "SNDBOX",
                "McAfee Advanced Threat Defense"
            ],
            "playbookID": "Detonate File - Generic Test",
            "timeout": 2400
        },
        {
            "playbookID": "VerifyJSON - Test",
            "fromversion": "5.5.0"
        },
        {
            "playbookID": "PowerShellCommon-Test",
            "fromversion": "5.5.0"
        },
        {
            "playbookID": "GetIndicatorDBotScoreFromCache-Test",
            "fromversion": "6.0.0"
        },
        {
            "playbookID": "Detonate URL - Generic Test",
            "timeout": 2000,
            "integrations": [
                "McAfee Advanced Threat Defense",
                "Lastline v2"
            ]
        },
        {
            "integrations": [
                "VMware Carbon Black EDR v2",
                "carbonblackliveresponse",
                "Cylance Protect v2"
            ],
            "playbookID": "Retrieve File from Endpoint - Generic V2 Test",
            "fromversion": "5.0.0"
        },
        {
            "integrations": "Zscaler",
            "playbookID": "Zscaler Test",
            "timeout": 500
        },
        {
            "playbookID": "UploadFile Test",
            "integrations": "Core REST API"
        },
        {
            "playbookID": "MaxMind Test",
            "integrations": "MaxMind GeoIP2"
        },
        {
            "playbookID": "Test Sagemaker",
            "integrations": "AWS Sagemaker"
        },
        {
            "playbookID": "C2sec-Test",
            "integrations": "C2sec irisk",
            "fromversion": "5.0.0"
        },
        {
            "playbookID": "AlexaV2 Test Playbook",
            "integrations": "Alexa Rank Indicator v2",
            "fromversion": "5.5.0"
        },
        {
            "playbookID": "Phishing v2 - Test - Incident Starter",
            "fromversion": "6.0.0",
            "timeout": 1200,
            "integrations": [
                "Core REST API",
                "Rasterize",
                "EWS v2"
            ],
            "instance_names": [
                "ews_mail_sender_labdemisto"
            ],
            "memory_threshold": 150,
            "pid_threshold": 80
        },
        {
            "playbookID": "Phishing - Core - Test - Incident Starter",
            "fromversion": "6.0.0",
            "timeout": 1700,
            "integrations": [
                "Core REST API",
                "Rasterize",
                "EWS v2"
            ],
            "instance_names": [
                "ews_mail_sender_labdemisto"
            ],
            "memory_threshold": 160,
            "pid_threshold": 80
        },
        {
            "playbookID": "Phishing - Core - Test - Actual Incident",
            "fromversion": "6.0.0"
        },
        {
            "playbookID": "SLA Scripts - Test",
            "fromversion": "4.1.0"
        },
        {
            "playbookID": "test_manageOOOUsers",
            "fromversion": "5.5.0"
        },
        {
            "playbookID": "PcapHTTPExtractor-Test"
        },
        {
            "playbookID": "Ping Test Playbook"
        },
        {
            "playbookID": "ParseWordDoc-Test"
        },
        {
            "playbookID": "PDFUnlocker-Test",
            "fromversion": "6.0.0"
        },
        {
            "playbookID": "Active Directory Test",
            "integrations": "Active Directory Query v2",
            "instance_names": "active_directory_ninja",
            "memory_threshold": 100,
            "has_api": false
        },
        {
            "playbookID": "Active Directory - manual pagination check",
            "integrations": "Active Directory Query v2",
            "instance_names": "active_directory_ninja",
            "memory_threshold": 100
        },
        {
            "playbookID": "Active Directory - automatic pagination check",
            "integrations": "Active Directory Query v2",
            "instance_names": "active_directory_ninja",
            "memory_threshold": 100
        },
        {
            "playbookID": "AD v2 - debug-mode - Test",
            "integrations": "Active Directory Query v2",
            "instance_names": "active_directory_ninja",
            "memory_threshold": 100,
            "fromversion": "5.0.0",
            "has_api": false
        },
        {
            "playbookID": "AD v2 - debug-mode - Test",
            "integrations": "Active Directory Query v2",
            "instance_names": "active_directory_ninja_with_ntlm",
            "memory_threshold": 100,
            "fromversion": "5.0.0",
            "has_api": false
        },
        {
            "playbookID": "Docker Hardening Test",
            "fromversion": "5.0.0",
            "runnable_on_docker_only": true
        },
        {
            "integrations": "Active Directory Query v2",
            "instance_names": "active_directory_ninja",
            "playbookID": "Active Directory Query V2 configuration with port",
            "memory_threshold": 100,
            "has_api": false
        },
        {
            "integrations": "Active Directory Query v2",
            "instance_names": "active_directory_ninja",
            "playbookID": "Active Directory - ad-get-user limit check",
            "memory_threshold": 100,
            "has_api": false
        },
        {
            "integrations": "Active Directory Query v2",
            "instance_names": "active_directory_ninja",
            "playbookID": "active directory search user with parentheses test",
            "memory_threshold": 100,
            "has_api": false
        },
        {
            "playbookID": "Email Address Enrichment - Generic v2.1 - Test",
            "integrations": "Active Directory Query v2",
            "memory_threshold": 100,
            "instance_names": "active_directory_ninja",
            "has_api": false
        },
        {
            "integrations": "Cofense Intelligence",
            "playbookID": "Test - Cofense Intelligence",
            "timeout": 500
        },
        {
            "playbookID": "GDPRContactAuthorities Test"
        },
        {
            "integrations": "Google Resource Manager",
            "playbookID": "GoogleResourceManager-Test",
            "timeout": 500
        },
        {
            "integrations": "SlashNext Phishing Incident Response",
            "playbookID": "SlashNextPhishingIncidentResponse-Test",
            "timeout": 500
        },
        {
            "integrations": "Google Cloud Storage",
            "playbookID": "GCS - Test",
            "timeout": 500,
            "memory_threshold": 80
        },
        {
            "integrations": "GooglePubSub",
            "playbookID": "GooglePubSub_Test",
            "timeout": 500,
            "fromversion": "5.0.0"
        },
        {
            "playbookID": "Calculate Severity - Generic v2 - Test",
            "integrations": [
                "Active Directory Query v2"
            ],
            "instance_names": "active_directory_ninja",
            "fromversion": "4.5.0",
            "memory_threshold": 100
        },
        {
            "integrations": "Freshdesk",
            "playbookID": "Freshdesk-Test",
            "timeout": 500
        },
        {
            "playbookID": "Autoextract - Test",
            "fromversion": "4.1.0"
        },
        {
            "playbookID": "FilterByList - Test",
            "fromversion": "4.5.0"
        },
        {
            "playbookID": "Impossible Traveler - Test",
            "integrations": [
                "Ipstack",
                "ipinfo",
                "Rasterize",
                "Active Directory Query v2",
                "Core REST API"
            ],
            "instance_names": "active_directory_ninja",
            "fromversion": "5.0.0",
            "timeout": 700,
            "memory_threshold": 300,
            "pid_threshold": 200
        },
        {
            "playbookID": "Active Directory - Get User Manager Details - Test",
            "integrations": "Active Directory Query v2",
            "memory_threshold": 100,
            "instance_names": "active_directory_80k",
            "fromversion": "5.0.0",
            "has_api": false
        },
        {
            "integrations": "Kafka V2",
            "playbookID": "Kafka Test"
        },
        {
            "playbookID": "File Enrichment - Generic v2 - Test",
            "instance_names": "virus_total_v3",
            "integrations": [
                "VirusTotal (API v3)",
                "Cylance Protect v2"
            ]
        },
        {
            "integrations": [
                "epo",
                "McAfee Active Response"
            ],
            "playbookID": "Endpoint data collection test",
            "timeout": 500
        },
        {
            "integrations": [
                "epo",
                "McAfee Active Response"
            ],
            "playbookID": "MAR - Endpoint data collection test",
            "timeout": 500
        },
        {
            "integrations": "DUO Admin",
            "playbookID": "DuoAdmin API test playbook",
            "fromversion": "5.0.0"
        },
        {
            "integrations": [
                "TAXII Server",
                "TAXIIFeed"
            ],
            "playbookID": "TAXII_Feed_Test",
            "fromversion": "5.5.0",
            "timeout": 300,
            "instance_names": [
                "non_https_cert",
                "instance_execute"
            ]
        },
        {
            "integrations": [
                "TAXII Server",
                "TAXIIFeed"
            ],
            "playbookID": "TAXII_Feed_Test",
            "fromversion": "5.5.0",
            "timeout": 300,
            "instance_names": [
                "https_cert",
                "local_https"
            ]
        },
        {
            "integrations": "TAXII 2 Feed",
            "playbookID": "TAXII 2 Feed Test",
            "fromversion": "5.5.0"
        },
        {
            "integrations": "iDefense Feed",
            "playbookID": "Feed iDefense Test",
            "memory_threshold": 200,
            "fromversion": "5.5.0"
        },
        {
            "playbookID": "TestShowScheduledEntries"
        },
        {
            "playbookID": "Calculate Severity - Standard - Test",
            "fromversion": "4.5.0"
        },
        {
            "playbookID": "HTTPListRedirects - Test SSL",
            "has_api": true
        },
        {
            "playbookID": "HTTPListRedirects Basic Test",
            "has_api": true
        },
        {
            "playbookID": "CheckDockerImageAvailableTest",
            "has_api": true
        },
        {
            "playbookID": "Extract Indicators From File - Generic v2 - Test",
            "integrations": [
                "Image OCR",
                "Rasterize"
            ],
            "timeout": 900,
            "memory_threshold": 300,
            "pid_threshold": 200,
            "fromversion": "4.5.0"
        },
        {
            "playbookID": "Endpoint Enrichment - Generic v2.1 - Test",
            "integrations": [
                "Cylance Protect v2",
                "McAfee ePO v2",
                "Active Directory Query v2",
                "VMware Carbon Black EDR v2"
            ],
            "memory_threshold": 100,
            "instance_names": "active_directory_ninja"
        },
        {
            "playbookID": "EmailReputationTest",
            "integrations": "Have I Been Pwned? V2",
            "timeout": 1500
        },
        {
            "integrations": "Symantec Deepsight Intelligence",
            "playbookID": "Symantec Deepsight Test"
        },
        {
            "playbookID": "ExtractDomainFromEmailTest"
        },
        {
            "playbookID": "Wait Until Datetime - Test",
            "fromversion": "4.5.0"
        },
        {
            "playbookID": "PAN-OS DAG Configuration Test",
            "integrations": "Panorama",
            "instance_names": "palo_alto_panorama_9.0",
            "timeout": 1500,
            "memory_threshold": 200
        },
        {
            "playbookID": "PAN-OS EDL Setup v3 Test",
            "integrations": [
                "Panorama",
                "palo_alto_networks_pan_os_edl_management"
            ],
            "instance_names": "palo_alto_firewall_9.0",
            "timeout": 300,
            "memory_threshold": 200
        },
        {
            "integrations": "Snowflake",
            "playbookID": "Snowflake-Test"
        },
        {
            "playbookID": "Account Enrichment - Generic v2.1 - Test",
            "integrations": [
                "Active Directory Query v2",
                "Cortex XDR - IR"
            ],
            "memory_threshold": 125,
            "instance_names": "active_directory_80k",
            "has_api": false
        },
        {
            "integrations": "Cisco Umbrella Investigate",
            "playbookID": "Domain Enrichment - Generic v2 - Test"
        },
        {
            "integrations": "Google BigQuery",
            "playbookID": "Google BigQuery Test"
        },
        {
            "integrations": "Zoom",
            "playbookID": "Zoom_Test"
        },
        {
            "integrations": "Cisco WebEx Feed",
            "playbookID": "Test_Cisco_WebEx_Feed",
            "fromversion": "6.0.0"
        },
        {
            "playbookID": "IP Enrichment - Generic v2 - Test",
            "integrations": "VirusTotal (API v3)",
            "instance_names": "virus_total_v3",
            "external_playbook_config": {
                "playbookID": "IP Enrichment - Generic v2",
                "input_parameters": {
                    "UseReputationCommand": {
                        "simple": "True"
                    }
                }
            },
            "fromversion": "6.1.0"
        },
        {
            "integrations": "Cherwell",
            "playbookID": "Cherwell Example Scripts - test"
        },
        {
            "integrations": "Cherwell",
            "playbookID": "Cherwell - test"
        },
        {
            "integrations": "CarbonBlackProtectionV2",
            "playbookID": "Carbon Black Enterprise Protection V2 Test"
        },
        {
            "integrations": "Active Directory Query v2",
            "memory_threshold": 100,
            "instance_names": "active_directory_ninja",
            "playbookID": "Test ADGetUser Fails with no instances 'Active Directory Query' (old version)",
            "has_api": false
        },
        {
            "integrations": "MITRE ATT&CK v2",
            "playbookID": "FeedMitreAttackv2_test",
            "memory_threshold": 150
        },
        {
            "integrations": "MITRE ATT&CK v2",
            "playbookID": "ExtractAttackPattern-Test",
            "memory_threshold": 150,
            "fromversion": "6.2.0"
        },
        {
            "integrations": "ANYRUN",
            "playbookID": "ANYRUN-Test"
        },
        {
            "integrations": "ANYRUN",
            "playbookID": "Detonate File - ANYRUN - Test"
        },
        {
            "integrations": "ANYRUN",
            "playbookID": "Detonate URL - ANYRUN - Test"
        },
        {
            "integrations": "Netcraft",
            "playbookID": "Netcraft test"
        },
        {
            "integrations": "EclecticIQ Platform",
            "playbookID": "EclecticIQ Test"
        },
        {
            "playbookID": "FormattingPerformance - Test",
            "fromversion": "5.0.0",
            "marketplaces": "xsoar_on_prem"
        },
        {
            "integrations": "AWS - EC2",
            "playbookID": "AWS - EC2 Test Playbook",
            "instance_names": "aws_alloacte_host",
            "fromversion": "5.0.0",
            "memory_threshold": 90,
            "timeout": 700
        },
        {
            "integrations": "AWS - EC2",
            "playbookID": "d66e5f86-e045-403f-819e-5058aa603c32"
        },
        {
            "integrations": "ANYRUN",
            "playbookID": "Detonate File From URL - ANYRUN - Test"
        },
        {
            "integrations": "AWS - CloudTrail",
            "playbookID": "AWS - CloudTrail Test Playbook"
        },
        {
            "integrations": "Exabeam",
            "playbookID": "Exabeam - Test"
        },
        {
            "integrations": "ExabeamSecOpsPlatform",
            "playbookID": "ExabeamSecurityOperationsPlatform-test",
            "fromversion": "6.10.0"
        },
        {
            "integrations": "Cisco Spark",
            "playbookID": "Cisco Spark Test New"
        },
        {
            "integrations": "Remedy On-Demand",
            "playbookID": "Remedy-On-Demand-Test"
        },
        {
            "playbookID": "ssdeepreputationtest"
        },
        {
            "playbookID": "TestIsEmailAddressInternal"
        },
        {
            "integrations": "Google Cloud Compute",
            "playbookID": "GoogleCloudComputeListTest"
        },
        {
            "integrations": "AWS - S3",
            "playbookID": "AWS - S3 Test Playbook",
            "memory_threshold": 80
        },
        {
            "integrations": "AwsSecretsManager",
            "playbookID": "AwsSecretsManagerTest"
        },
        {
            "integrations": "Image OCR",
            "playbookID": "TestImageOCR"
        },
        {
            "integrations": "fireeye",
            "playbookID": "Detonate File - FireEye AX - Test"
        },
        {
            "integrations": [
                "Rasterize",
                "Image OCR"
            ],
            "playbookID": "Rasterize Test",
            "fromversion": "5.0.0",
            "memory_threshold": 300,
            "pid_threshold": 200,
            "timeout": 1500
        },
        {
            "integrations": "Rasterize",
            "playbookID": "RasterizeImageTest",
            "fromversion": "5.0.0",
            "memory_threshold": 300,
            "pid_threshold": 200
        },
        {
            "integrations": "Ipstack",
            "playbookID": "Ipstack_Test"
        },
        {
            "integrations": "Perch",
            "playbookID": "Perch-Test"
        },
        {
            "integrations": "Forescout",
            "playbookID": "Forescout-Test"
        },
        {
            "integrations": "GitHub",
            "playbookID": "Git_Integration-Test"
        },
        {
            "integrations": "GitHub IAM",
            "playbookID": "Github IAM - Test Playbook",
            "fromversion": "6.1.0"
        },
        {
            "integrations": "LogRhythmRest",
            "playbookID": "LogRhythm REST test"
        },
        {
            "integrations": "AlienVault USM Anywhere",
            "playbookID": "AlienVaultUSMAnywhereTest"
        },
        {
            "playbookID": "PhishLabsTestPopulateIndicators"
        },
        {
            "playbookID": "Test_HTMLtoMD"
        },
        {
            "integrations": "PhishLabs IOC",
            "playbookID": "PhishLabsIOC TestPlaybook",
            "fromversion": "4.1.0"
        },
        {
            "integrations": "PerceptionPoint",
            "playbookID": "PerceptionPoint Test",
            "fromversion": "4.1.0"
        },
        {
            "integrations": "vmray",
            "playbookID": "VMRay-Test-File",
            "fromversion": "5.5.0"
        },
        {
            "integrations": "vmray",
            "playbookID": "File Enrichment - VMRay - Test",
            "fromversion": "5.0.0"
        },
        {
            "integrations": "AutoFocus V2",
            "playbookID": "AutoFocus V2 test",
            "fromversion": "5.0.0",
            "timeout": 1000
        },
        {
            "playbookID": "Process Email - Generic for Rasterize"
        },
        {
            "playbookID": "Send Investigation Summary Reports - Test",
            "integrations": "EWS v2",
            "instance_names": [
                "ews_mail_sender_labdemisto"
            ],
            "fromversion": "4.5.0",
            "memory_threshold": 100,
            "marketplaces": "xsoar_on_prem"
        },
        {
            "integrations": "Flashpoint",
            "playbookID": "Flashpoint_event-Test"
        },
        {
            "integrations": "Flashpoint",
            "playbookID": "Flashpoint_forum-Test"
        },
        {
            "integrations": "Flashpoint",
            "playbookID": "Flashpoint_report-Test"
        },
        {
            "integrations": "Flashpoint",
            "playbookID": "Flashpoint_reputation-Test"
        },
        {
            "integrations": "BluecatAddressManager",
            "playbookID": "Bluecat Address Manager test"
        },
        {
            "integrations": "MailListener - POP3 Beta",
            "playbookID": "MailListener-POP3 - Test"
        },
        {
            "playbookID": "sumList - Test"
        },
        {
            "playbookID": "AnyMatch_Test"
        },
        {
            "integrations": "VulnDB",
            "playbookID": "Test-VulnDB"
        },
        {
            "integrations": "Shodan_v2",
            "playbookID": "Test-Shodan_v2",
            "timeout": 1000
        },
        {
            "integrations": "Threat Crowd",
            "playbookID": "ThreatCrowd - Test"
        },
        {
            "integrations": "GoogleDocs",
            "playbookID": "GoogleDocs-test"
        },
        {
            "playbookID": "Request Debugging - Test",
            "fromversion": "5.0.0"
        },
        {
            "playbookID": "Test Convert file hash to corresponding hashes",
            "fromversion": "4.5.0",
            "integrations": [
                "VirusTotal",
                "Zimperium"
            ],
            "instance_names": "virus_total_general"
        },
        {
            "playbookID": "PAN-OS Query Logs For Indicators Test",
            "fromversion": "5.5.0",
            "timeout": 1500,
            "integrations": "Panorama",
            "instance_names": "palo_alto_panorama",
            "memory_threshold": 200
        },
        {
            "integrations": "Elasticsearch v2",
            "instance_names": "es_v7",
            "playbookID": "Elasticsearch_v2_test"
        },
        {
            "integrations": "ElasticsearchFeed",
            "instance_names": "es_demisto_feed",
            "playbookID": "Elasticsearch_Fetch_Demisto_Indicators_Test",
            "fromversion": "5.5.0"
        },
        {
            "integrations": "ElasticsearchFeed",
            "instance_names": "es_generic_feed",
            "playbookID": "Elasticsearch_Fetch_Custom_Indicators_Test",
            "fromversion": "5.5.0"
        },
        {
            "integrations": "ElasticsearchFeed",
            "instance_names": "es_demisto_feed_elastic_v8",
            "playbookID": "Elasticsearch_Fetch_Demisto_Indicators_Test",
            "fromversion": "5.5.0"
        },
        {
            "integrations": "ElasticsearchFeed",
            "instance_names": "es_generic_feed_elastic_v8",
            "playbookID": "Elasticsearch_Fetch_Custom_Indicators_Test",
            "fromversion": "5.5.0"
        },
        {
            "integrations": "ElasticsearchFeed",
            "instance_names": "os_demisto_feed",
            "playbookID": "Elasticsearch_Fetch_Demisto_Indicators_Test",
            "fromversion": "5.5.0"
        },
        {
            "integrations": "ElasticsearchFeed",
            "instance_names": "os_generic_feed",
            "playbookID": "Elasticsearch_Fetch_Custom_Indicators_Test",
            "fromversion": "5.5.0"
        },
        {
            "integrations": "Elasticsearch v2",
            "instance_names": "es_v6",
            "playbookID": "Elasticsearch_v2_test-v6"
        },
        {
            "integrations": "Elasticsearch v2",
            "instance_names": "os_v6",
            "playbookID": "Elasticsearch_v2_test-v6"
        },
        {
            "integrations": "Elasticsearch v2",
            "instance_names": "es_v8",
            "playbookID": "Elasticsearch_v2_test-v8"
        },
        {
            "integrations": "Elasticsearch v2",
            "instance_names": "es_v7",
            "playbookID": "Elasticsearch_v2_test-v7-v8"
        },
        {
            "integrations": "Elasticsearch v2",
            "instance_names": "es_v8",
            "playbookID": "Elasticsearch_v2_test-v7-v8"
        },
        {
            "integrations": "Elasticsearch v2",
            "instance_names": "os_v7",
            "playbookID": "Elasticsearch_v2_test-v7-v8"
        },
        {
            "integrations": "PolySwarm",
            "playbookID": "PolySwarm-Test"
        },
        {
            "integrations": "Kennav2",
            "playbookID": "Kenna Test"
        },
        {
            "integrations": "SecurityAdvisor",
            "playbookID": "SecurityAdvisor-Test",
            "fromversion": "4.5.0"
        },
        {
            "integrations": "Google Key Management Service",
            "playbookID": "Google-KMS-test",
            "pid_threshold": 6,
            "memory_threshold": 60
        },
        {
            "integrations": "SecBI",
            "playbookID": "SecBI - Test"
        },
        {
            "playbookID": "ExtractFQDNFromUrlAndEmail-Test"
        },
        {
            "integrations": "EWS v2",
            "playbookID": "Get EWS Folder Test",
            "fromversion": "4.5.0",
            "instance_names": "ewv2_regular",
            "memory_threshold": 120,
            "timeout": 1200
        },
        {
            "integrations": "EWSO365",
            "instance_names": "ewso365_dev_team",
            "playbookID": "EWS_O365_test",
            "fromversion": "5.0.0",
            "timeout": 500
        },
        {
            "integrations": "EWSO365",
            "instance_names": "ewso365_dev_team",
            "playbookID": "EWS_O365_send_mail_test",
            "fromversion": "5.0.0"
        },
        {
            "integrations": "Unit42v2 Feed",
            "playbookID": "unit42_atoms",
            "fromversion": "5.5.0",
            "memory_threshold": 115
        },
        {
            "integrations": "QRadar v3",
            "playbookID": "QRadar Indicator Hunting Test",
            "instance_names": "QRadar_20",
            "timeout": 12000,
            "fromversion": "6.0.0"
        },
        {
            "integrations": "QRadar v3",
            "playbookID": "QRadar - Get Offense Logs Test",
            "instance_names": "QRadar_20",
            "timeout": 600,
            "fromversion": "6.0.0"
        },
        {
            "playbookID": "SetAndHandleEmpty test",
            "fromversion": "4.5.0"
        },
        {
            "integrations": "Tanium v2",
            "playbookID": "Tanium v2 - Test"
        },
        {
            "integrations": "Office 365 Feed",
            "playbookID": "Office365_Feed_Test",
            "fromversion": "5.5.0",
            "memory_threshold": 150
        },
        {
            "integrations": "GoogleCloudTranslate",
            "playbookID": "GoogleCloudTranslate-Test",
            "pid_threshold": 9
        },
        {
            "integrations": "Infoblox",
            "playbookID": "Infoblox Test"
        },
        {
            "playbookID": "GetValuesOfMultipleFIelds Test",
            "fromversion": "4.5.0"
        },
        {
            "playbookID": "IsInternalHostName Test",
            "fromversion": "4.5.0"
        },
        {
            "playbookID": "DigitalGuardian-Test",
            "integrations": "Digital Guardian",
            "fromversion": "5.0.0"
        },
        {
            "integrations": "SplunkPy",
            "playbookID": "Splunk Indicator Hunting Test",
            "fromversion": "5.0.0",
            "memory_threshold": 500,
            "instance_names": "use_default_handler"
        },
        {
            "integrations": "AutoFocus Feed",
            "playbookID": "playbook-FeedAutofocus_test",
            "fromversion": "5.5.0"
        },
        {
            "integrations": "PaloAltoNetworks_PrismaCloudCompute",
            "playbookID": "PaloAltoNetworks_PrismaCloudCompute-Test",
            "instance_names": "prisma_cloud_compute_21_04"
        },
        {
            "integrations": "SaasSecurity",
            "playbookID": "SaasSecurity-Test"
        },
        {
            "integrations": "Recorded Future Feed",
            "playbookID": "RecordedFutureFeed - Test",
            "instance_names": "recorded_future_feed",
            "timeout": 1000,
            "fromversion": "5.5.0",
            "memory_threshold": 86
        },
        {
            "integrations": "Recorded Future Feed",
            "playbookID": "RecordedFutureFeed - Test",
            "instance_names": "recorded_future_feed_with_risk_rules",
            "timeout": 1000,
            "fromversion": "5.5.0",
            "memory_threshold": 86
        },
        {
            "integrations": "Expanse",
            "playbookID": "test-Expanse-Playbook",
            "fromversion": "5.0.0"
        },
        {
            "integrations": "Expanse",
            "playbookID": "test-Expanse",
            "fromversion": "5.0.0"
        },
        {
            "integrations": "DShield Feed",
            "playbookID": "playbook-DshieldFeed_test",
            "fromversion": "5.5.0"
        },
        {
            "integrations": "AlienVault Reputation Feed",
            "playbookID": "AlienVaultReputationFeed_Test",
            "fromversion": "5.5.0",
            "memory_threshold": 190
        },
        {
            "integrations": "BruteForceBlocker Feed",
            "playbookID": "playbook-BruteForceBlocker_test",
            "fromversion": "5.5.0",
            "memory_threshold": 190
        },
        {
            "integrations": "F5Silverline",
            "playbookID": "F5Silverline_TestPlaybook",
            "fromversion": "6.0.0",
            "memory_threshold": 190
        },
        {
            "integrations": "Carbon Black Enterprise EDR",
            "playbookID": "Carbon Black Enterprise EDR Test",
            "fromversion": "5.0.0"
        },
        {
            "integrations": "MongoDB Key Value Store",
            "playbookID": "MongoDB KeyValueStore - Test",
            "pid_threshold": 12,
            "fromversion": "5.0.0"
        },
        {
            "integrations": "MongoDB Log",
            "playbookID": "MongoDBLog - Test",
            "pid_threshold": 12,
            "fromversion": "5.0.0"
        },
        {
            "integrations": "CyCognito",
            "playbookID": "CyCognito-Test",
            "fromversion": "6.2.0"
        },
        {
            "integrations": "FeedCyCognito",
            "playbookID": "FeedCyCognito-Test",
            "fromversion": "6.2.0"
        },
        {
            "integrations": "Google Chronicle Backstory",
            "playbookID": "Google Chronicle Backstory Asset - Test",
            "fromversion": "5.0.0"
        },
        {
            "integrations": "Google Chronicle Backstory",
            "playbookID": "Google Chronicle Backstory IOC Details - Test",
            "fromversion": "5.0.0"
        },
        {
            "integrations": "Google Chronicle Backstory",
            "playbookID": "Google Chronicle Backstory List Alerts - Test",
            "fromversion": "5.0.0"
        },
        {
            "integrations": "Google Chronicle Backstory",
            "playbookID": "Google Chronicle Backstory List IOCs - Test",
            "fromversion": "5.0.0"
        },
        {
            "integrations": "Google Chronicle Backstory",
            "playbookID": "Google Chronicle Backstory Reputation - Test",
            "fromversion": "5.0.0"
        },
        {
            "integrations": "Google Chronicle Backstory",
            "playbookID": "Google Chronicle Backstory List Events - Test",
            "fromversion": "5.0.0"
        },
        {
            "integrations": "Feodo Tracker IP Blocklist Feed",
            "instance_names": "feodo_tracker_ip_currently__active",
            "playbookID": "playbook-feodotrackeripblock_test_currently__active",
            "fromversion": "5.5.0"
        },
        {
            "integrations": "Feodo Tracker IP Blocklist Feed",
            "instance_names": "feodo_tracker_ip_30_days",
            "playbookID": "playbook-feodotrackeripblock_test_30_days",
            "fromversion": "5.5.0"
        },
        {
            "integrations": "Code42",
            "playbookID": "Code42-Test",
            "fromversion": "5.0.0",
            "timeout": 600
        },
        {
            "playbookID": "Code42 File Search Test",
            "integrations": "Code42",
            "fromversion": "5.0.0"
        },
        {
            "playbookID": "Code42 Suspicious Activity Action v2 - Test",
            "integrations": "Code42",
            "fromversion": "6.10.0"
        },
        {
            "playbookID": "HasiCoprTerraformTest",
            "integrations": "HashicorpTerraform",
            "fromversion": "6.10.0"
        },
        {
            "playbookID": "FetchIndicatorsFromFile-test",
            "fromversion": "5.5.0"
        },
        {
            "integrations": "RiskSense",
            "playbookID": "RiskSense Get Apps - Test"
        },
        {
            "integrations": "RiskSense",
            "playbookID": "RiskSense Get Host Detail - Test"
        },
        {
            "integrations": "RiskSense",
            "playbookID": "RiskSense Get Host Finding Detail - Test"
        },
        {
            "integrations": "RiskSense",
            "playbookID": "RiskSense Get Hosts - Test"
        },
        {
            "integrations": "RiskSense",
            "playbookID": "RiskSense Get Host Findings - Test"
        },
        {
            "integrations": "RiskSense",
            "playbookID": "RiskSense Get Unique Cves - Test"
        },
        {
            "integrations": "RiskSense",
            "playbookID": "RiskSense Get Unique Open Findings - Test"
        },
        {
            "integrations": "RiskSense",
            "playbookID": "RiskSense Get Apps Detail - Test"
        },
        {
            "integrations": "RiskSense",
            "playbookID": "RiskSense Apply Tag - Test"
        },
        {
            "integrations": "Indeni",
            "playbookID": "Indeni_test",
            "fromversion": "5.0.0"
        },
        {
            "integrations": "SafeBreach v2",
            "playbookID": "playbook-SafeBreach-Test",
            "fromversion": "5.5.0"
        },
        {
            "integrations": "AlienVault OTX TAXII Feed",
            "playbookID": "playbook-feedalienvaultotx_test",
            "fromversion": "5.5.0"
        },
        {
            "playbookID": "ExtractDomainAndFQDNFromUrlAndEmail-Test",
            "fromversion": "5.5.0"
        },
        {
            "integrations": "Cortex Data Lake",
            "playbookID": "Cortex Data Lake Test",
            "instance_names": "cdl_prod",
            "fromversion": "4.5.0"
        },
        {
            "integrations": "MongoDB",
            "playbookID": "MongoDB - Test"
        },
        {
            "integrations": "DNSDB_v2",
            "playbookID": "DNSDB-Test",
            "fromversion": "5.0.0"
        },
        {
            "integrations": "CreateIncidents",
            "playbookID": "DBotFindSimilarIncidentsByIndicators - Test",
            "instance_names": [
                "Create Test Incidents - Phishing Mock"
            ],
            "timeout": 300
        },
        {
            "playbookID": "GetIndicatorsByQuery - Test"
        },
        {
            "playbookID": "DBotFindSimilarIncidents-test"
        },
        {
            "playbookID": "DBotCreatePhishingClassifierV2FromFile-Test",
            "timeout": 60000,
            "fromversion": "6.1.0",
            "instance_names": "ml_dummy_prod",
            "integrations": "AzureWAF"
        },
        {
            "integrations": "IBM Resilient Systems",
            "playbookID": "IBM Resilient Systems Test"
        },
        {
            "integrations": [
                "Prisma Access",
                "Prisma Access Egress IP feed"
            ],
            "playbookID": "Prisma_Access_Egress_IP_Feed-Test",
            "timeout": 60000,
            "fromversion": "5.5.0"
        },
        {
            "integrations": "Palo Alto Networks - Prisma SASE",
            "playbookID": "PrismaSASE Test",
            "fromversion": "6.5.0",
            "timeout": 500
        },
        {
            "integrations": "Prisma Access",
            "playbookID": "Prisma_Access-Test",
            "timeout": 60000,
            "fromversion": "5.5.0"
        },
        {
            "playbookID": "EvaluateMLModllAtProduction-Test",
            "timeout": 500,
            "fromversion": "5.5.0"
        },
        {
            "integrations": "Google IP Ranges Feed",
            "playbookID": "Fetch Indicators Test",
            "fromversion": "6.0.0"
        },
        {
            "integrations": "Azure AD Connect Health Feed",
            "playbookID": "FeedAzureADConnectHealth_Test",
            "fromversion": "5.5.0"
        },
        {
            "integrations": [
                "Zoom Feed",
                "Core REST API"
            ],
            "playbookID": "FeedZoom_Test",
            "fromversion": "5.5.0",
            "timeout": 500
        },
        {
            "playbookID": "PCAP Analysis Test",
            "integrations": [
                "ipinfo",
                "WildFire-v2"
            ],
            "fromversion": "5.0.0",
            "timeout": 1200
        },
        {
            "integrations": "Workday",
            "playbookID": "Workday - Test",
            "fromversion": "5.0.0",
            "timeout": 600
        },
        {
            "integrations": "Unit42 Feed",
            "playbookID": "Unit42 Feed - Test",
            "fromversion": "5.5.0",
            "timeout": 600
        },
        {
            "integrations": "CrowdStrikeMalquery",
            "playbookID": "CrowdStrikeMalquery-Test",
            "fromversion": "5.0.0",
            "timeout": 2500
        },
        {
            "integrations": "Sixgill_Darkfeed",
            "playbookID": "Sixgill-Darkfeed_Test",
            "fromversion": "5.5.0"
        },
        {
            "playbookID": "hashIncidentFields-test",
            "fromversion": "4.5.0",
            "timeout": 60000
        },
        {
            "integrations": "RSA Archer v2",
            "playbookID": "Archer v2 - Test",
            "fromversion": "5.0.0",
            "timeout": 1500
        },
        {
            "integrations": "WootCloud",
            "playbookID": "TestWootCloudPlaybook",
            "fromversion": "5.0.0"
        },
        {
            "integrations": "Ivanti Heat",
            "playbookID": "Ivanti Heat - Test"
        },
        {
            "integrations": "MicrosoftCloudAppSecurity",
            "playbookID": "MicrosoftCloudAppSecurity-Test"
        },
        {
            "integrations": "Blueliv ThreatCompass",
            "playbookID": "Blueliv_ThreatCompass_test",
            "fromversion": "5.0.0"
        },
        {
            "playbookID": "IncreaseIncidentSeverity-Test",
            "fromversion": "5.0.0"
        },
        {
            "integrations": "TrendMicro Cloud App Security",
            "playbookID": "playbook_TrendmicroCAS_Test",
            "fromversion": "5.0.0",
            "timeout": 300
        },
        {
            "playbookID": "IfThenElse-Test",
            "fromversion": "5.0.0"
        },
        {
            "playbookID": "If-Elif Test",
            "fromversion": "6.9.0"
        },
        {
            "integrations": "Imperva WAF",
            "playbookID": "Imperva WAF - Test"
        },
        {
            "integrations": "CheckPointFirewall_v2",
            "playbookID": "checkpoint-testplaybook",
            "timeout": 500
        },
        {
            "playbookID": "FailedInstances - Test",
            "integrations": "Whois",
            "fromversion": "4.5.0"
        },
        {
            "playbookID": "Whois A new layout implemented with python-whois service",
            "integrations": "Whois",
            "instance_names": "New_context_output",
            "fromversion": "6.9.0"
        },
        {
            "integrations": "F5 ASM",
            "playbookID": "playbook-F5_ASM-Test",
            "timeout": 600,
            "fromversion": "5.0.0"
        },
        {
            "playbookID": "Hatching Triage - Detonate File",
            "integrations": "Hatching Triage",
            "fromversion": "5.5.0"
        },
        {
            "integrations": "Rundeck",
            "playbookID": "Rundeck_test",
            "fromversion": "5.5.0",
            "marketplaces": "xsoar_saas"
        },
        {
            "playbookID": "Field polling test",
            "timeout": 600,
            "fromversion": "5.0.0"
        },
        {
            "integrations": "Generic Webhook",
            "instance_names": "Generic Webhook XSOAR on-prem",
            "playbookID": "Generic Webhook - Test",
            "has_api": false
        },
        {
            "integrations": "Palo Alto Networks Enterprise DLP",
            "playbookID": "Palo_Alto_Networks_Enterprise_DLP - Test",
            "fromversion": "5.0.0"
        },
        {
            "integrations": "Cryptocurrency",
            "playbookID": "Cryptocurrency-Test"
        },
        {
            "integrations": "Public DNS Feed",
            "playbookID": "Public_DNS_Feed_Test",
            "fromversion": "5.5.0"
        },
        {
            "integrations": "ExpanseV2",
            "playbookID": "ExpanseV2 Test",
            "fromversion": "6.0.0",
            "timeout": 250
        },
        {
            "integrations": "FeedExpanse",
            "playbookID": "Feed Expanse Test",
            "fromversion": "6.0.0"
        },
        {
            "integrations": "MicrosoftGraphIdentityandAccess",
            "playbookID": "Identity & Access test playbook"
        },
        {
            "integrations": "MicrosoftPolicyAndComplianceAuditLog",
            "playbookID": "Audit Log - Test",
            "memory_threshold": 220
        },
        {
            "integrations": "Nutanix Hypervisor",
            "playbookID": "Nutanix-test"
        },
        {
            "integrations": "Azure Storage",
            "playbookID": "Azure Storage - Test",
            "instance_names": [
                "Azure_Storage",
                "azure_storage_client_cred"
            ]
        },
        {
            "integrations": "MicrosoftGraphApplications",
            "playbookID": "MSGraph Applications Test",
            "instance_names": "ms_graph_applications_device_code"
        },
        {
            "integrations": "MicrosoftGraphApplications",
            "playbookID": "MSGraph Applications Test",
            "instance_names": "ms_graph_applications_client_cred"
        },
        {
            "integrations": "EWS Extension Online Powershell v2",
            "playbookID": "playbook-O365-EWS-Extension-Powershell-Online-V2-Test",
            "fromversion": "6.0.0",
            "toversion": "6.0.9",
            "timeout": 250
        },
        {
            "integrations": "EWS Extension Online Powershell v3",
            "playbookID": "playbook-O365-EWS-Extension-Powershell-Online-V3-Test",
            "fromversion": "6.0.0",
            "toversion": "6.0.9",
            "timeout": 250
        },
        {
            "integrations": "VirusTotal (API v3)",
            "playbookID": "VirusTotal (API v3) Detonate Test",
            "instance_names": [
                "virus_total_v3",
                "virus_total_v3_premium"
            ]
        },
        {
            "integrations": "VirusTotal (API v3)",
            "playbookID": "VirusTotalV3-test",
            "instance_names": [
                "virus_total_v3"
            ],
            "fromversion": "5.5.0"
        },
        {
            "integrations": "HostIo",
            "playbookID": "HostIo_Test"
        },
        {
            "playbookID": "CreateCertificate-Test",
            "fromversion": "5.5.0"
        },
        {
            "integrations": "LogPoint SIEM Integration",
            "playbookID": "LogPoint SIEM Integration - Test Playbook 1"
        },
        {
            "integrations": "LogPoint SIEM Integration",
            "playbookID": "LogPoint SIEM Integration - Test Playbook 2"
        },
        {
            "integrations": "Cisco Stealthwatch",
            "fromversion": "5.5.0",
            "playbookID": "Cisco Stealthwatch Test"
        },
        {
            "integrations": "cymulate_v2",
            "playbookID": "Cymulate V2 Test",
            "fromversion": "6.0.0"
        },
        {
            "integrations": "OpenCTI",
            "playbookID": "OpenCTI Test",
            "fromversion": "5.0.0"
        },
        {
            "integrations": "Microsoft Graph API",
            "playbookID": "Microsoft Graph API - Test",
            "fromversion": "5.0.0"
        },
        {
            "integrations": "QRadar v3",
            "playbookID": "QRadar_v3-test",
            "instance_names": "QRadar_20",
            "fromversion": "6.0.0",
            "timeout": 1200
        },
        {
            "playbookID": "DbotPredictOufOfTheBoxTest",
            "fromversion": "4.5.0",
            "timeout": 1000
        },
        {
            "playbookID": "DbotPredictOufOfTheBoxTestV2",
            "fromversion": "5.5.0",
            "timeout": 1000
        },
        {
            "integrations": "HPEArubaClearPass",
            "playbookID": "HPEArubaClearPass_TestPlaybook",
            "fromversion": "6.0.0"
        },
        {
            "integrations": "CrowdstrikeFalcon",
            "playbookID": "Get endpoint details - Generic - test",
            "fromversion": "5.5.0"
        },
        {
            "integrations": "CrowdstrikeFalcon",
            "playbookID": "Isolate and unisolate endpoint - test",
            "fromversion": "5.5.0",
            "memory_threshold": 150
        },
        {
            "integrations": "VirusTotal - Premium (API v3)",
            "playbookID": "VirusTotal Premium v3 TestPlaybook",
            "fromversion": "5.5.0"
        },
        {
            "integrations": "Armis",
            "playbookID": "Armis-Test",
            "fromversion": "5.5.0"
        },
        {
            "playbookID": "Tidy - Test",
            "integrations": [
                "AWS - EC2",
                "Core REST API",
                "Tidy"
            ],
            "instance_names": [
                "aws_alloacte_host"
            ],
            "fromversion": "6.0.0"
        },
        {
            "integrations": "Trend Micro Deep Security",
            "playbookID": "Trend Micro Deep Security - Test"
        },
        {
            "integrations": "Carbon Black Endpoint Standard",
            "playbookID": "carbonBlackEndpointStandardTestPlaybook",
            "fromversion": "5.5.0"
        },
        {
            "integrations": "Carbon Black Endpoint Standard v3",
            "playbookID": "carbonBlackEndpointStandardV3TestPlaybook",
            "fromversion": "6.10.0"
        },
        {
            "integrations": "Proofpoint TAP v2",
            "playbookID": "ProofpointTAP-Test"
        },
        {
            "integrations": "QualysV2",
            "playbookID": "QualysVulnerabilityManagement-Test",
            "fromversion": "5.5.0",
            "timeout": 3500
        },
        {
            "integrations": "ThreatExchange v2",
            "playbookID": "ThreatExchangeV2-test",
            "fromversion": "5.5.0"
        },
        {
            "integrations": "NetscoutAED",
            "playbookID": "NetscoutAED-Test",
            "fromversion": "5.5.0"
        },
        {
            "integrations": "VMware Workspace ONE UEM (AirWatch MDM)",
            "playbookID": "VMware Workspace ONE UEM (AirWatch MDM)-Test",
            "fromversion": "6.0.0"
        },
        {
            "integrations": "CarbonBlackLiveResponseCloud",
            "playbookID": "CarbonBlackLiveResponseCloud-Test",
            "fromversion": "5.5.0"
        },
        {
            "integrations": "CarbonBlackProtectionV2",
            "playbookID": "CbP-PlayBook"
        },
        {
            "playbookID": "EDL Indicator Performance Test",
            "instance_names": "eis_auto",
            "integrations": [
                "ExportIndicators",
                "Create-Mock-Feed-Relationships"
            ],
            "fromversion": "6.0.0",
            "timeout": 3500,
            "memory_threshold": 900,
            "pid_threshold": 12,
            "context_print_dt": "EISHey"
        },
        {
            "integrations": "jamf v2",
            "playbookID": "Jamf_v2_test",
            "fromversion": "5.5.0"
        },
        {
            "integrations": "GuardiCore v2",
            "playbookID": "GuardiCoreV2-Test",
            "fromversion": "6.0.0"
        },
        {
            "playbookID": "DBot Build Phishing Classifier Test - Multiple Algorithms",
            "timeout": 60000,
            "fromversion": "6.1.0",
            "instance_names": "ml_dummy_prod",
            "integrations": "AzureWAF"
        },
        {
            "integrations": [
                "AutoFocus Daily Feed",
                "Core REST API"
            ],
            "playbookID": "Fetch Indicators Test",
            "fromversion": "6.0.0",
            "timeout": 2400
        },
        {
            "integrations": "SOCRadarIncidents",
            "playbookID": "SOCRadarIncidents-Test"
        },
        {
            "integrations": "SOCRadarThreatFusion",
            "playbookID": "SOCRadarThreatFusion-Test"
        },
        {
            "integrations": "FeedSOCRadarThreatFeed",
            "playbookID": "FeedSOCRadarThreatFeed-Test"
        },
        {
            "integrations": "TheHive Project",
            "playbookID": "Playbook_TheHiveProject_Test",
            "fromversion": "6.0.0"
        },
        {
            "integrations": [
                "ServiceNow v2",
                "Core REST API"
            ],
            "playbookID": "ServiceNow_Fetch_Incidents_Test",
            "instance_names": "snow_basic_auth",
            "fromversion": "6.8.0",
            "timeout": 2400
        },
        {
            "integrations": [
                "MalwareBazaar Feed",
                "Core REST API"
            ],
            "playbookID": "Fetch Indicators Test",
            "fromversion": "6.0.0",
            "instance_names": "malwarebazzar_auto",
            "timeout": 2400
        },
        {
            "playbookID": "SolarWinds-Test",
            "fromversion": "5.5.0",
            "integrations": [
                "SolarWinds"
            ]
        },
        {
            "playbookID": "BastilleNetworks-Test",
            "fromversion": "5.0.0",
            "integrations": [
                "Bastille Networks"
            ]
        },
        {
            "playbookID": "bc993d1a-98f5-4554-8075-68a38004c119",
            "fromversion": "5.0.0",
            "integrations": [
                "Gamma"
            ]
        },
        {
            "playbookID": "Service Desk Plus (On-Premise) Test",
            "fromversion": "5.0.0",
            "integrations": [
                "ServiceDeskPlus (On-Premise)"
            ]
        },
        {
            "playbookID": "IronDefense Test",
            "fromversion": "5.0.0",
            "integrations": [
                "IronDefense"
            ]
        },
        {
            "playbookID": "AgariPhishingDefense-Test",
            "fromversion": "5.0.0",
            "integrations": [
                "Agari Phishing Defense"
            ]
        },
        {
            "playbookID": "SecurityIntelligenceServicesFeed - Test",
            "fromversion": "5.5.0",
            "integrations": [
                "SecurityIntelligenceServicesFeed"
            ]
        },
        {
            "playbookID": "FeedTalosTestPlaybook",
            "fromversion": "5.5.0",
            "integrations": [
                "Talos Feed"
            ]
        },
        {
            "playbookID": "Netscout Arbor Sightline - Test Playbook",
            "fromversion": "5.5.0",
            "integrations": [
                "NetscoutArborSightline"
            ]
        },
        {
            "playbookID": "AlphaVantage Test Playbook",
            "fromversion": "6.0.0",
            "integrations": [
                "AlphaVantage"
            ]
        },
        {
            "playbookID": "Azure SQL - Test",
            "fromversion": "5.0.0",
            "instance_names": "azure_sql_device_code_instance",
            "integrations": [
                "Azure SQL Management"
            ]
        },
        {
            "playbookID": "Sophos Central Test",
            "fromversion": "5.0.0",
            "integrations": [
                "Sophos Central"
            ]
        },
        {
            "playbookID": "Microsoft Graph Groups - Test",
            "fromversion": "5.0.0",
            "integrations": [
                "Microsoft Graph Groups"
            ]
        },
        {
            "playbookID": "Humio-Test",
            "fromversion": "5.0.0",
            "integrations": [
                "Humio"
            ]
        },
        {
            "playbookID": "Blueliv_ThreatContext_test",
            "fromversion": "5.0.0",
            "integrations": [
                "Blueliv ThreatContext"
            ]
        },
        {
            "playbookID": "TestMBsPlaybook",
            "fromversion": "6.0.0",
            "integrations": [
                "DarktraceMBs"
            ]
        },
        {
            "playbookID": "Recorded Future Test Playbook",
            "fromversion": "5.0.0",
            "integrations": [
                "Recorded Future v2"
            ]
        },
        {
            "playbookID": "get_file_sample_by_hash_-_cylance_protect_-_test",
            "fromversion": "5.0.0",
            "integrations": [
                "Cylance Protect v2"
            ]
        },
        {
            "playbookID": "Venafi - Test",
            "fromversion": "5.0.0",
            "integrations": [
                "Venafi"
            ]
        },
        {
            "playbookID": "VenafiV2_Test",
            "fromversion": "6.9.0",
            "integrations": [
                "VenafiTLSProtect"
            ]
        },
        {
            "playbookID": "3da36d51-3cdf-4120-882a-cee03b038b89",
            "fromversion": "5.0.0",
            "integrations": [
                "FortiManager"
            ]
        },
        {
            "playbookID": "X509Certificate_Test_Playbook",
            "fromversion": "6.0.0"
        },
        {
            "playbookID": "Pcysys-Test",
            "fromversion": "5.0.0",
            "integrations": [
                "Pentera"
            ]
        },
        {
            "playbookID": "Pentera Run Scan and Create Incidents - Test",
            "fromversion": "5.0.0",
            "integrations": [
                "Pentera"
            ]
        },
        {
            "playbookID": "Google Chronicle Backstory List Detections - Test",
            "fromversion": "5.0.0",
            "integrations": [
                "Google Chronicle Backstory"
            ]
        },
        {
            "playbookID": "Google Chronicle Backstory List Rules - Test",
            "fromversion": "5.0.0",
            "integrations": [
                "Google Chronicle Backstory"
            ]
        },
        {
            "playbookID": "McAfee ESM v2 - Test",
            "fromversion": "5.0.0",
            "instance_names": "v11.1.3",
            "integrations": [
                "McAfee ESM v2"
            ]
        },
        {
            "playbookID": "McAfee ESM Watchlists - Test",
            "fromversion": "5.0.0",
            "instance_names": "v11.1.3",
            "integrations": [
                "McAfee ESM v2"
            ]
        },
        {
            "playbookID": "Acalvio Sample Playbook",
            "fromversion": "5.0.0",
            "integrations": [
                "Acalvio ShadowPlex"
            ]
        },
        {
            "playbookID": "playbook-SophosXGFirewall-test",
            "fromversion": "5.0.0",
            "integrations": [
                "sophos_firewall"
            ]
        },
        {
            "playbookID": "CircleCI-Test",
            "fromversion": "5.5.0",
            "integrations": [
                "CircleCI"
            ]
        },
        {
            "playbookID": "XMCyberIntegration-Test",
            "fromversion": "6.0.0",
            "integrations": [
                "XMCyber"
            ]
        },
        {
            "playbookID": "Test-AnsibleHCloud",
            "fromversion": "6.0.0",
            "integrations": [
                "AnsibleAlibabaCloud"
            ]
        },
        {
            "playbookID": "Logzio - Test",
            "fromversion": "5.0.0",
            "integrations": [
                "Logz.io"
            ]
        },
        {
            "playbookID": "GoogleCloudSCC-Test",
            "fromversion": "5.0.0",
            "integrations": [
                "GoogleCloudSCC"
            ]
        },
        {
            "playbookID": "SailPointIdentityNow-Test",
            "fromversion": "6.0.0",
            "integrations": [
                "SailPointIdentityNow"
            ]
        },
        {
            "playbookID": "playbook-Cyberint_Test",
            "fromversion": "5.0.0",
            "integrations": [
                "cyberint"
            ]
        },
        {
            "playbookID": "Druva-Test",
            "fromversion": "5.0.0",
            "integrations": [
                "Druva Ransomware Response"
            ]
        },
        {
            "playbookID": "LogPoint SIEM Integration - Test Playbook 3",
            "fromversion": "6.0.0",
            "integrations": [
                "LogPoint SIEM Integration"
            ]
        },
        {
            "playbookID": "TestGraPlayBook",
            "fromversion": "5.0.0",
            "integrations": [
                "Gurucul-GRA"
            ]
        },
        {
            "playbookID": "TestGreatHornPlaybook",
            "fromversion": "6.0.0",
            "integrations": [
                "GreatHorn"
            ]
        },
        {
            "playbookID": "Microsoft Defender Advanced Threat Protection - Test",
            "fromversion": "5.0.0",
            "integrations": [
                "Microsoft Defender Advanced Threat Protection"
            ],
            "instance_names": [
                "microsoft_defender_atp_dev_self_deployed"
            ],
            "timeout": 500
        },
        {
            "playbookID": "Polygon-Test",
            "fromversion": "5.0.0",
            "integrations": [
                "Group-IB TDS Polygon"
            ]
        },
        {
            "playbookID": "TrustwaveSEG-Test",
            "fromversion": "5.0.0",
            "integrations": [
                "trustwave secure email gateway"
            ]
        },
        {
            "playbookID": "PassiveTotal_v2-Test",
            "fromversion": "5.0.0",
            "integrations": [
                "PassiveTotal v2",
                "PassiveTotal"
            ]
        },
        {
            "playbookID": "02ea5cef-3169-4b17-8f4d-604b44e6348a",
            "fromversion": "5.0.0",
            "integrations": [
                "Cognni"
            ]
        },
        {
            "playbookID": "playbook-InsightIDR-test",
            "fromversion": "5.0.0",
            "integrations": [
                "Rapid7 InsightIDR"
            ]
        },
        {
            "playbookID": "Cofense Intelligence v2-Test",
            "fromversion": "5.5.0",
            "integrations": [
                "CofenseIntelligenceV2"
            ]
        },
        {
            "integrations": "Cofense Vision",
            "playbookID": "CofenseVision-Test",
            "fromversion": "6.2.0"
        },
        {
            "playbookID": "opsgenie-test-playbook",
            "fromversion": "6.0.0",
            "integrations": [
                "Opsgeniev2"
            ]
        },
        {
            "playbookID": "FraudWatch-Test",
            "fromversion": "5.0.0",
            "integrations": [
                "FraudWatch"
            ]
        },
        {
            "playbookID": "SepioPrimeAPI-Test",
            "fromversion": "5.0.0",
            "integrations": [
                "Sepio"
            ]
        },
        {
            "playbookID": "SX - PC - Test Playbook",
            "fromversion": "5.5.0",
            "integrations": [
                "PingCastle"
            ]
        },
        {
            "playbookID": "JARM-Test",
            "fromversion": "5.0.0",
            "integrations": [
                "JARM"
            ]
        },
        {
            "playbookID": "Playbook-HYASInsight-Test",
            "fromversion": "6.0.0",
            "integrations": [
                "HYAS Insight"
            ]
        },
        {
            "playbookID": "ConcentricAI Demo Playbook",
            "fromversion": "6.0.0",
            "integrations": [
                "ConcentricAI"
            ]
        },
        {
            "playbookID": "Cyberpion-Test",
            "fromversion": "6.0.0",
            "integrations": [
                "Cyberpion"
            ]
        },
        {
            "playbookID": "CrowdStrike OpenAPI - Test",
            "fromversion": "6.0.0",
            "integrations": [
                "CrowdStrike OpenAPI"
            ]
        },
        {
            "playbookID": "Smokescreen IllusionBLACK-Test",
            "fromversion": "5.0.0",
            "integrations": [
                "Smokescreen IllusionBLACK"
            ]
        },
        {
            "playbookID": "TestCymptomPlaybook",
            "fromversion": "5.0.0",
            "integrations": [
                "Cymptom"
            ]
        },
        {
            "playbookID": "Test-GitLab-v2",
            "fromversion": "6.5.0",
            "integrations": "GitLabv2"
        },
        {
            "playbookID": "LGTM-test-playbook",
            "fromversion": "6.0.0",
            "integrations": [
                "LGTM",
                "MinIO",
                "Docker Engine API"
            ]
        },
        {
            "playbookID": "playbook-MinIO-Test",
            "fromversion": "6.0.0",
            "integrations": [
                "LGTM",
                "MinIO",
                "Docker Engine API"
            ]
        },
        {
            "playbookID": "MSGraph_DeviceManagement_Test",
            "fromversion": "5.0.0",
            "instance_names": "ms_graph_device_management_self_deployed_prod",
            "integrations": [
                "Microsoft Graph Device Management"
            ]
        },
        {
            "playbookID": "G Suite Security Alert Center-Test",
            "fromversion": "5.0.0",
            "integrations": [
                "G Suite Security Alert Center"
            ]
        },
        {
            "playbookID": "VerifyOOBV2Predictions-Test",
            "fromversion": "5.5.0"
        },
        {
            "playbookID": "PAN OS EDL Management - Test",
            "fromversion": "5.0.0",
            "integrations": [
                "palo_alto_networks_pan_os_edl_management"
            ],
            "has_api": false
        },
        {
            "playbookID": "Group-IB Threat Intelligence & Attribution-Test",
            "fromversion": "6.0.0",
            "integrations": [
                "Group-IB Threat Intelligence & Attribution Feed",
                "Group-IB Threat Intelligence & Attribution"
            ]
        },
        {
            "playbookID": "CounterCraft - Test",
            "fromversion": "5.0.0",
            "integrations": [
                "CounterCraft Deception Director"
            ]
        },
        {
            "playbookID": "Azure Kubernetes Services - Test",
            "fromversion": "5.0.0",
            "instance_names": "aks_device_code_instance",
            "integrations": [
                "Azure Kubernetes Services"
            ]
        },
        {
            "playbookID": "Cortex XDR - IOC - Test without fetch",
            "fromversion": "5.5.0",
            "memory_threshold": 200,
            "integrations": [
                "Cortex XDR - IR",
                "Cortex XDR - IOC"
            ]
        },
        {
            "playbookID": "PaloAltoNetworks_IoT-Test",
            "fromversion": "5.0.0",
            "integrations": [
                "Palo Alto Networks IoT"
            ]
        },
        {
            "playbookID": "GreyNoise-Test",
            "fromversion": "5.5.0",
            "integrations": [
                "GreyNoise Community",
                "GreyNoise"
            ]
        },
        {
            "playbookID": "xMatters-Test",
            "fromversion": "5.5.0",
            "integrations": [
                "xMatters"
            ]
        },
        {
            "playbookID": "TestCentrifyPlaybook",
            "fromversion": "6.0.0",
            "integrations": [
                "Centrify Vault"
            ]
        },
        {
            "playbookID": "Infinipoint-Test",
            "fromversion": "5.0.0",
            "integrations": [
                "Infinipoint"
            ]
        },
        {
            "playbookID": "CyrenThreatInDepth-Test",
            "fromversion": "6.0.0",
            "integrations": [
                "CyrenThreatInDepth"
            ]
        },
        {
            "playbookID": "CVSS Calculator Test",
            "fromversion": "5.0.0"
        },
        {
            "playbookID": "Test-AnsibleHCloud",
            "fromversion": "6.0.0",
            "integrations": [
                "AnsibleHCloud"
            ]
        },
        {
            "playbookID": "Archer-Test-Playbook",
            "fromversion": "5.0.0",
            "integrations": [
                "RSA Archer",
                "RSA Archer v2"
            ]
        },
        {
            "playbookID": "Cymulate V1 Test",
            "fromversion": "6.0.0",
            "integrations": [
                "cymulate_v2",
                "Cymulate"
            ]
        },
        {
            "playbookID": "TestUptycs",
            "fromversion": "5.0.0",
            "integrations": [
                "Uptycs"
            ]
        },
        {
            "playbookID": "Microsoft Graph Calendar - Test",
            "fromversion": "5.0.0",
            "instance_names": "ms_graph_calendar_dev",
            "integrations": [
                "Microsoft Graph Calendar"
            ]
        },
        {
            "playbookID": "VMRay-Test-URL",
            "fromversion": "5.5.0",
            "integrations": [
                "vmray"
            ]
        },
        {
            "playbookID": "Thycotic-Test",
            "fromversion": "6.0.0",
            "integrations": [
                "Thycotic"
            ]
        },
        {
            "playbookID": "Test Playbook TrendMicroDDA",
            "fromversion": "5.0.0",
            "integrations": [
                "Trend Micro Deep Discovery Analyzer"
            ]
        },
        {
            "playbookID": "Atlassian Confluence Cloud-Test",
            "fromversion": "6.2.0",
            "integrations": [
                "Atlassian Confluence Cloud"
            ]
        },
        {
            "playbookID": "CrowdStrike_Falcon_X_-Test-Detonate_URL",
            "fromversion": "6.1.0",
            "integrations": [
                "CrowdStrike Falcon X"
            ],
            "timeout": 4600
        },
        {
            "playbookID": "CrowdStrike_Falcon_X_-Test-Detonate_File",
            "fromversion": "6.1.0",
            "memory_threshold": 200,
            "integrations": [
                "CrowdStrike Falcon X"
            ],
            "timeout": 1800
        },
        {
            "playbookID": "CrowdStrike_FalconX_Test",
            "fromversion": "6.1.0",
            "memory_threshold": 250,
            "integrations": [
                "CrowdStrike Falcon X"
            ]
        },
        {
            "playbookID": "Phishing - Core - Test - Actual Incident",
            "fromversion": "6.0.0",
            "timeout": 4600,
            "integrations": [
                "Core REST API",
                "Rasterize",
                "EWS v2"
            ],
            "memory_threshold": 200
        },
        {
            "playbookID": "Phishing v2 - Test - Actual Incident",
            "fromversion": "6.0.0"
        },
        {
            "playbookID": "Detect & Manage Phishing Campaigns - Test",
            "fromversion": "6.0.0",
            "timeout": 1800,
            "integrations": [
                "Core REST API",
                "Demisto Lock",
                "EWS v2"
            ],
            "scripts": [
                "SearchIncidentsV2"
            ],
            "instance_names": [
                "no_sync_long_timeout",
                "ews_mail_sender_labdemisto"
            ],
            "memory_threshold": 350,
            "pid_threshold": 200
        },
        {
            "playbookID": "Phishing v3 - DomainSquatting+EML+MaliciousIndicators - Test",
            "fromversion": "6.2.0",
            "timeout": 7000,
            "integrations": [
                "EWSO365",
                "EWS v2",
                "Core REST API",
                "CreateIncidents",
                "Rasterize"
            ],
            "instance_names": [
                "ewso365_dev_team",
                "ewv2_regular",
                "Create Test Incidents - Phishing Mock"
            ],
            "external_playbook_config": {
                "playbookID": "Phishing - Generic v3",
                "input_parameters": {
                    "InternalDomains": {
                        "simple": "demistodev.onmicrosoft.com"
                    }
                }
            },
            "instance_configuration": {
                "classifier_id": "EWS v2",
                "incoming_mapper_id": "EWS v2-mapper"
            },
            "memory_threshold": 400,
            "pid_threshold": 200
        },
        {
            "playbookID": "Phishing v3 - Get Original Email + Search & Delete - Test",
            "fromversion": "6.2.0",
            "toversion": "6.4.9",
            "timeout": 7000,
            "integrations": [
                "Core REST API",
                "EWSO365",
                "Rasterize",
                "SecurityAndCompliance",
                "VirusTotal (API v3)"
            ],
            "instance_names": [
                "virus_total_v3",
                "ewso365_dev_team"
            ],
            "external_playbook_config": {
                "playbookID": "Phishing - Generic v3",
                "input_parameters": {
                    "SearchAndDelete": {
                        "simple": "True"
                    },
                    "GetOriginalEmail": {
                        "simple": "True"
                    },
                    "SearchAndDeleteIntegration": {
                        "simple": "O365"
                    },
                    "O365DeleteType": {
                        "simple": "Soft"
                    }
                }
            },
            "memory_threshold": 160,
            "pid_threshold": 200
        },
        {
            "playbookID": "PCAP Search test",
            "fromversion": "5.0.0"
        },
        {
            "playbookID": "PCAP Parsing And Indicator Enrichment Test",
            "fromversion": "5.0.0"
        },
        {
            "playbookID": "PCAP File Carving Test",
            "fromversion": "5.0.0"
        },
        {
            "playbookID": "Trello Test",
            "fromversion": "6.0.0",
            "integrations": [
                "Trello"
            ]
        },
        {
            "playbookID": "Google Drive Permissions Test",
            "fromversion": "5.0.0",
            "integrations": [
                "GoogleDrive"
            ],
            "memory_threshold": 300
        },
        {
            "playbookID": "RiskIQDigitalFootprint-Test",
            "fromversion": "5.5.0",
            "integrations": [
                "RiskIQDigitalFootprint"
            ]
        },
        {
            "playbookID": "playbook-feodotrackeripblock_test",
            "fromversion": "5.5.0",
            "integrations": [
                "Feodo Tracker IP Blocklist Feed"
            ],
            "instance_names": [
                "feodo_tracker_ip_currently__active",
                "feodo_tracker_ip_30_days"
            ]
        },
        {
            "playbookID": "CyberTotal_TestPlaybook",
            "fromversion": "5.0.0",
            "integrations": [
                "CyberTotal"
            ]
        },
        {
            "playbookID": "Deep_Instinct-Test",
            "fromversion": "5.0.0",
            "integrations": [
                "Deep Instinct"
            ]
        },
        {
            "playbookID": "Zabbix - Test",
            "fromversion": "5.0.0",
            "integrations": [
                "Zabbix"
            ]
        },
        {
            "playbookID": "GCS Object Policy (ACL) - Test",
            "fromversion": "5.0.0",
            "integrations": [
                "Google Cloud Storage"
            ]
        },
        {
            "playbookID": "GetStringsDistance - Test",
            "fromversion": "5.0.0",
            "scripts": [
                "GetStringsDistance"
            ]
        },
        {
            "playbookID": "GCS Bucket Management - Test",
            "fromversion": "5.0.0",
            "integrations": [
                "Google Cloud Storage"
            ]
        },
        {
            "playbookID": "GCS Bucket Policy (ACL) - Test",
            "fromversion": "5.0.0",
            "integrations": [
                "Google Cloud Storage"
            ]
        },
        {
            "playbookID": "GCS Object Operations - Test",
            "fromversion": "5.0.0",
            "integrations": [
                "Google Cloud Storage"
            ]
        },
        {
            "playbookID": "OpenLDAP - Test",
            "fromversion": "5.0.0",
            "integrations": [
                "OpenLDAP"
            ],
            "instance_names": "LDAP Authentication (Active Directory)"
        },
        {
            "playbookID": "LDAP Authentication - Test",
            "fromversion": "6.8.0",
            "integrations": [
                "OpenLDAP"
            ],
            "instance_names": "LDAP Authentication (Active Directory)"
        },
        {
            "playbookID": "LDAP Authentication - Test",
            "fromversion": "6.8.0",
            "integrations": [
                "OpenLDAP"
            ],
            "instance_names": "LDAP Authentication (OpenLDAP)"
        },
        {
            "playbookID": "FireEye-Detection-on-Demand-Test",
            "fromversion": "6.0.0",
            "integrations": [
                "FireEye Detection on Demand"
            ]
        },
        {
            "playbookID": "TestIPQualityScorePlaybook",
            "fromversion": "5.0.0",
            "integrations": [
                "IPQualityScore"
            ]
        },
        {
            "integrations": "CrowdStrike Falcon Sandbox V2",
            "playbookID": "CrowdstrikeFalconSandbox2 Test",
            "timeout": 500
        },
        {
            "playbookID": "Send Email To Recipients",
            "fromversion": "5.0.0",
            "memory_threshold": 100,
            "integrations": [
                "EWS v2"
            ],
            "instance_names": [
                "ews_mail_sender_labdemisto"
            ]
        },
        {
            "playbookID": "Endace-Test",
            "fromversion": "5.0.0",
            "integrations": [
                "Endace"
            ]
        },
        {
            "playbookID": "StringToArray_test",
            "fromversion": "6.0.0"
        },
        {
            "playbookID": "URLSSLVerification_test",
            "fromversion": "5.0.0"
        },
        {
            "playbookID": "playbook-SearchIncidentsV2InsideGenericPollng-Test",
            "fromversion": "5.0.0",
            "timeout": 300
        },
        {
            "playbookID": "IsRFC1918-Test",
            "fromversion": "5.0.0"
        },
        {
            "playbookID": "Base64 File in List Test",
            "fromversion": "5.0.0"
        },
        {
            "playbookID": "DbotAverageScore-Test",
            "fromversion": "5.0.0"
        },
        {
            "playbookID": "ExtractEmailV2-Test",
            "fromversion": "5.5.0"
        },
        {
            "playbookID": "IsUrlPartOfDomain Test",
            "fromversion": "5.0.0"
        },
        {
            "playbookID": "URLEncode-Test",
            "fromversion": "5.0.0"
        },
        {
            "playbookID": "IsIPInRanges - Test",
            "fromversion": "5.0.0"
        },
        {
            "playbookID": "Relationships scripts - Test",
            "fromversion": "6.2.0"
        },
        {
            "playbookID": "Test-CreateDBotScore-With-Reliability",
            "fromversion": "6.0.0"
        },
        {
            "playbookID": "ValidateContent - Test",
            "fromversion": "5.5.0",
            "marketplaces": "xsoar_saas",
            "timeout": 300
        },
        {
            "playbookID": "DeleteContext-auto-subplaybook-test",
            "fromversion": "5.0.0"
        },
        {
            "playbookID": "Process Email - Generic - Test - Actual Incident",
            "fromversion": "6.0.0",
            "integrations": [
                "XsoarPowershellTesting",
                "Create-Mock-Feed-Relationships"
            ],
            "memory_threshold": 160
        },
        {
            "playbookID": "Analyst1 Integration Demonstration - Test",
            "fromversion": "5.0.0",
            "integrations": [
                "Analyst1",
                "illuminate"
            ]
        },
        {
            "playbookID": "Analyst1 Integration Test",
            "fromversion": "5.0.0",
            "integrations": [
                "Analyst1",
                "illuminate"
            ]
        },
        {
            "playbookID": "Cofense Triage v3-Test",
            "fromversion": "6.0.0",
            "integrations": [
                "Cofense Triage v2",
                "Cofense Triage v3",
                "Cofense Triage"
            ]
        },
        {
            "playbookID": "SailPointIdentityIQ-Test",
            "fromversion": "6.0.0",
            "integrations": [
                "SailPointIdentityIQ"
            ]
        },
        {
            "playbookID": "Test - ExtFilter",
            "fromversion": "5.0.0"
        },
        {
            "playbookID": "Test - ExtFilter Main",
            "fromversion": "5.0.0"
        },
        {
            "playbookID": "Microsoft Teams - Test",
            "fromversion": "5.0.0",
            "memory_threshold": 300,
            "instance_names": "ms_teams_management_device_code",
            "integrations": [
                "Microsoft Teams Management",
                "Microsoft Teams"
            ]
        },
        {
            "playbookID": "TestTOPdeskPlaybook",
            "fromversion": "5.0.0",
            "integrations": [
                "TOPdesk"
            ]
        },
        {
            "integrations": "Cortex XDR - XQL Query Engine",
            "playbookID": "Cortex XDR - XQL Query - Test",
            "fromversion": "6.2.0",
            "memory_threshold": 90,
            "timeout": 500
        },
        {
            "playbookID": "ListUsedDockerImages - Test",
            "fromversion": "6.1.0"
        },
        {
            "integrations": "CustomIndicatorDemo",
            "playbookID": "playbook-CustomIndicatorDemo-test"
        },
        {
            "integrations": "Azure Sentinel",
            "fromversion": "5.5.0",
            "playbookID": "TestAzureSentinelPlaybookV2",
            "instance_names": "azure_sentinel_dev"
        },
        {
            "integrations": "AnsibleAlibabaCloud",
            "playbookID": "Test-AlibabaCloud"
        },
        {
            "integrations": "AnsibleAzure",
            "playbookID": "Test-AnsibleAzure"
        },
        {
            "integrations": "AnsibleCiscoIOS",
            "playbookID": "Test-AnsibleCiscoIOS"
        },
        {
            "integrations": "AnsibleCiscoNXOS",
            "playbookID": "Test-AnsibleCiscoNXOS"
        },
        {
            "integrations": "AnsibleHCloud",
            "playbookID": "Test-AnsibleHCloud"
        },
        {
            "integrations": "AnsibleKubernetes",
            "playbookID": "Test-AnsibleKubernetes"
        },
        {
            "integrations": "AnsibleLinux",
            "playbookID": "Test-AnsibleLinux"
        },
        {
            "integrations": "AnsibleMicrosoftWindows",
            "playbookID": "Test-AnsibleWindows"
        },
        {
            "integrations": "AnsibleVMware",
            "playbookID": "Test-AnsibleVMware"
        },
        {
            "integrations": "Anomali ThreatStream",
            "playbookID": "Anomali_ThreatStream_Test"
        },
        {
            "integrations": "Anomali ThreatStream v2",
            "playbookID": "ThreatStream-Test"
        },
        {
            "integrations": "Anomali ThreatStream v3",
            "fromversion": "6.0.0",
            "playbookID": "ThreatStream-Test"
        },
        {
            "integrations": [
                "AutoFocusTagsFeed",
                "Core REST API"
            ],
            "playbookID": "AutoFocusTagsFeed-test",
            "timeout": 1500,
            "fromversion": "6.5.0"
        },
        {
            "integrations": [
                "Unit42IntelObjectsFeed",
                "Core REST API"
            ],
            "playbookID": "Unit42 Intel Objects Feed - Test",
            "timeout": 15000,
            "fromversion": "6.5.0"
        },
        {
            "playbookID": "Tanium Threat Response V2 Test",
            "integrations": [
                "Tanium Threat Response v2",
                "Core REST API"
            ],
            "fromversion": "6.0.0",
            "timeout": 3000
        },
        {
            "playbookID": "Tanium Threat Response - Create Connection v2 - Test",
            "integrations": "Tanium Threat Response v2",
            "fromversion": "6.0.0"
        },
        {
            "playbookID": "Tanium Threat Response - Request File Download v2 - Test",
            "integrations": "Tanium Threat Response v2",
            "fromversion": "6.0.0"
        },
        {
            "playbookID": "IndicatorMaliciousRatioCalculation_test",
            "fromversion": "5.0.0"
        },
        {
            "playbookID": "MISPfeed Test",
            "fromversion": "5.5.0",
            "integrations": [
                "MISP Feed"
            ]
        },
        {
            "integrations": [
                "MISP Feed",
                "Core REST API"
            ],
            "playbookID": "Fetch Indicators Test",
            "fromversion": "6.0.0",
            "instance_names": "MISP_feed_instance",
            "timeout": 2400
        },
        {
            "integrations": [
                "CrowdStrike Indicator Feed",
                "Core REST API"
            ],
            "playbookID": "Fetch Indicators Test",
            "fromversion": "6.0.0",
            "instance_names": "CrowdStrike_feed_instance",
            "timeout": 2400
        },
        {
            "playbookID": "Get Original Email - Microsoft Graph Mail - test",
            "fromversion": "6.1.0",
            "integrations": [
                "MicrosoftGraphMail"
            ],
            "instance_names": "ms_graph_mail_dev_no_oproxy"
        },
        {
            "playbookID": "Get Original Email - Gmail v2 - test",
            "fromversion": "6.1.0",
            "memory_threshold": 150,
            "integrations": [
                "Gmail"
            ]
        },
        {
            "playbookID": "Get Original Email - EWS v2 - test",
            "fromversion": "6.1.0",
            "memory_threshold": 100,
            "integrations": [
                "EWS v2"
            ],
            "instance_names": "ewv2_regular"
        },
        {
            "integrations": [
                "Core REST API"
            ],
            "playbookID": "GetTasksWithSections SetIRProcedures end to end test",
            "fromversion": "6.0.0"
        },
        {
            "integrations": "AzureDataExplorer",
            "playbookID": "playbook-AzureDataExplorer-Test",
            "fromversion": "6.0.0"
        },
        {
            "integrations": [
                "Core REST API"
            ],
            "playbookID": "TestDemistoRestAPI",
            "fromversion": "5.5.0"
        },
        {
            "scripts": [
                "SplunkShowAsset",
                "SplunkShowDrilldown",
                "SplunkShowIdentity"
            ],
            "playbookID": "SplunkShowEnrichment"
        },
        {
            "integrations": "MalwareBazaar",
            "playbookID": "MalwareBazaar_Test",
            "fromversion": "6.0.0",
            "memory_threshold": 90
        },
        {
            "playbookID": "IAMInitOktaUser - Test",
            "integrations": [
                "Okta v2",
                "EWSO365"
            ],
            "instance_names": [
                "ewso365_dev_team"
            ],
            "fromversion": "6.5.0",
            "timeout": 600,
            "memory_threshold": 300
        },
        {
            "integrations": "OpsGenieV3",
            "playbookID": "OpsGenieV3TestPlaybook",
            "fromversion": "6.2.0"
        },
        {
            "playbookID": "test_AssignToNextShiftOOO",
            "fromversion": "5.5.0"
        },
        {
            "playbookID": "JsonToTable - Test Playbook",
            "fromversion": "5.5.0"
        },
        {
            "integrations": [
                "RemoteAccess v2"
            ],
            "playbookID": "RemoteAccessTest",
            "fromversion": "6.0.0"
        },
        {
            "playbookID": "AzureRiskyUsers",
            "fromversion": "6.0.0",
            "integrations": "AzureRiskyUsers",
            "instance_names": "AzureRiskyUsers_Device_Code_Flow"
        },
        {
            "playbookID": "AzureRiskyUsers",
            "fromversion": "6.0.0",
            "integrations": "AzureRiskyUsers",
            "instance_names": "AzureRiskyUsers_Client_Credentials_Flow"
        },
        {
            "playbookID": "playbook-AzureKeyVault-Test",
            "fromversion": "6.0.0",
            "integrations": "AzureKeyVault"
        },
        {
            "integrations": "KafkaV3",
            "playbookID": "KafkaV3 Test"
        },
        {
            "playbookID": "FileCreateAndUploadV2-Test",
            "fromversion": "6.12.0"
        },
        {
            "playbookID": "FormatURL-Test"
        },
        {
            "playbookID": "TestGetErrorsFromEntry"
        },
        {
            "playbookID": "IPToHost - Test"
        },
        {
            "playbookID": "TestIsInCidrRanges"
        },
        {
            "playbookID": "TestIsNotInCidrRanges"
        },
        {
            "playbookID": "NetskopeAPIv1 Test",
            "integrations": "NetskopeAPIv1"
        },
        {
            "playbookID": "Grafana-Test",
            "fromversion": "6.0.0",
            "integrations": [
                "Grafana",
                "Core REST API"
            ],
            "timeout": 2400
        },
        {
            "integrations": "McAfee ePO v2",
            "playbookID": "McAfee ePO v2 Test",
            "memory_threshold": 100
        },
        {
            "playbookID": "DBotPredictURLPhishing_test",
            "integrations": [
                "Whois",
                "Rasterize"
            ],
            "instance_names": [
                "legacy_context_output"
            ],
            "memory_threshold": 300,
            "timeout": 600,
            "pid_threshold": 200,
            "marketplaces": "xsoar_on_prem"
        },
        {
            "playbookID": "DBotUpdateLogoURLPhishing_test"
        },
        {
            "playbookID": "TAXII2 Server Performance Test",
            "instance_names": "taxii2server",
            "integrations": [
                "TAXII2 Server",
                "Create-Mock-Feed-Relationships"
            ],
            "fromversion": "6.2.0",
            "timeout": 6000,
            "memory_threshold": 900,
            "pid_threshold": 12
        },
        {
            "integrations": "FortiSIEMV2",
            "playbookID": "playbook-FortiSIEMV2_Test",
            "fromversion": "6.0.0"
        },
        {
            "integrations": "Azure Firewall",
            "playbookID": "playbook-AzureFirewall_Test",
            "fromversion": "6.2.0"
        },
        {
            "playbookID": "HttpV2-test",
            "fromversion": "6.5.0",
            "scripts": [
                "HttpV2"
            ],
            "has_api": true
        },
        {
            "integrations": [
                "GoogleSheets",
                "GoogleDrive"
            ],
            "playbookID": "GoogleSheets-Test",
            "fromversion": "6.1.0",
            "memory_threshold": 500
        },
        {
            "integrations": "CloudflareWAF",
            "playbookID": "TestCloudflareWAFPlaybook",
            "fromversion": "6.2.0"
        },
        {
            "scripts": "CheckIfSubdomain",
            "playbookID": "CheckIfSubdomain_Test",
            "fromversion": "6.0.0"
        },
        {
            "scripts": "CIDRBiggerThanPrefix",
            "playbookID": "CIDRBiggerThanPrefix_Test",
            "fromversion": "6.0.0"
        },
        {
            "integrations": [
                "ForescoutEyeInspect"
            ],
            "playbookID": "playbook-ForescoutEyeInspect_Test",
            "fromversion": "6.1.0"
        },
        {
            "playbookID": "playbook-BmcITSM-Test",
            "fromversion": "6.2.0",
            "integrations": "BmcITSM"
        },
        {
            "integrations": "CheckPointSandBlast",
            "playbookID": "playbook-CheckPointSandBlast_Test",
            "fromversion": "6.2.0"
        },
        {
            "integrations": "Arkime",
            "playbookID": "Arkime Test playbook",
            "fromversion": "6.2.0",
            "memory_threshold": 95
        },
        {
            "integrations": "Cortex Attack Surface Management",
            "playbookID": "CortexAttackSurfaceManagement_Test"
        },
        {
            "integrations": "Cortex Xpanse",
            "playbookID": "CortexXpanse_Test"
        },
        {
            "integrations": "checkpointdome9",
            "playbookID": "Dome9",
            "fromversion": "6.2.0"
        },
        {
            "integrations": "Skyhigh Security",
            "playbookID": "Skyhigh Security Test Play Book",
            "fromversion": "6.5.0"
        },
        {
            "playbookID": "PAN-OS - Add Anti-Spyware Security Profile To Rule - Test",
            "integrations": "Panorama",
            "instance_names": "palo_alto_firewall_9.1",
            "fromversion": "6.9.0",
            "memory_threshold": 200
        },
        {
            "integrations": "Secneurx Analysis",
            "playbookID": "Detonate File - SecneurX Analysis - Test",
            "fromversion": "6.2.0"
        },
        {
            "integrations": "Secneurx Analysis",
            "playbookID": "Detonate URL - SecneurX Analysis - Test",
            "fromversion": "6.2.0"
        },
        {
            "playbookID": "TestGetArrayElements"
        },
        {
            "integrations": "Aha",
            "playbookID": "AHA_TestPlaybook",
            "fromversion": "6.5.0"
        },
        {
            "playbookID": "VerifyCIDR-Test"
        },
        {
            "integrations": "CiscoESA",
            "playbookID": "CiscoESA",
            "fromversion": "6.2.0"
        },
        {
            "integrations": "CiscoESA",
            "playbookID": "CiscoESA_dictionary_commands_tpb",
            "fromversion": "6.10.0"
        },
        {
            "integrations": "CiscoSMA",
            "playbookID": "CiscoSMA",
            "fromversion": "6.2.0"
        },
        {
            "integrations": "JoeSecurityV2",
            "fromversion": "6.2.0",
            "playbookID": "testplaybook-JoeSecuirtyV2"
        },
        {
            "integrations": "fortiweb_vm",
            "playbookID": "playbook-FortiwebVM_V1_Test",
            "fromversion": "6.2.0"
        },
        {
            "integrations": "fortiweb_vm",
            "playbookID": "playbook-FortiwebVM_V2_Test",
            "fromversion": "6.2.0"
        },
        {
            "integrations": "Cisco Umbrella Reporting",
            "playbookID": "Cisco Umbrella Reporting Test",
            "fromversion": "6.5.0"
        },
        {
            "integrations": "AMPv2",
            "playbookID": "AMPv2_Test",
            "fromversion": "6.5.0"
        },
        {
            "integrations": "XSOAR EDL Checker",
            "playbookID": "TestXSOAREDLCheckerPlaybook"
        },
        {
            "integrations": "CiscoWSAv2",
            "playbookID": "playbook-CiscoWSA_Test",
            "fromversion": "6.8.0"
        },
        {
            "integrations": "DatadogCloudSIEM",
            "playbookID": "DatadogCloudSIEM",
            "fromversion": "6.8.0"
        },
        {
            "playbookID": "Threat_Intel_Report_test",
            "fromversion": "6.5.0",
            "scripts": [
                "PublishThreatIntelReport",
                "UnpublishThreatIntelReport"
            ]
        },
        {
            "integrations": "Generic SQL",
            "playbookID": "generic-sql",
            "instance_names": "Microsoft SQL Server - MS ODBC Driver",
            "fromversion": "5.0.0",
            "has_api": false
        },
        {
            "integrations": "Microsoft Teams via Webhook",
            "playbookID": "Microsoft Teams Webhook - Test"
        },
        {
            "integrations": "AWS - Route53",
            "playbookID": "playbook-create_delete_record_Test"
        },
        {
            "integrations": "Cylance Protect v2",
            "playbookID": "Retrieve File from Endpoint - Generic V3 Test"
        },
        {
            "integrations": [
                "LOLBAS Feed",
                "Core REST API"
            ],
            "playbookID": "FeedLOLBas_test",
            "timeout": 500
        },
        {
            "integrations": "CIRCL CVE Search",
            "playbookID": "CIRCL CVE Search - Test",
            "fromversion": "6.8.0"
        },
        {
            "integrations": "Kaspersky Security Center",
            "playbookID": "Kaspersky Security Center - Test"
        },
        {
            "integrations": "Forcepoint Security Management Center",
            "playbookID": "ForcepointSecurityManagementCenter_test"
        },
        {
            "integrations": "AWS - Organizations",
            "playbookID": "Test - AWS_Organizations",
            "fromversion": "6.10.0"
        },
        {
            "integrations": "Netcraft V2",
            "playbookID": "Test - Netcraft"
        },
        {
            "integrations": "fortimail",
            "playbookID": "Fortimail"
        },
        {
            "integrations": "Zoom Mail",
            "playbookID": "ZoomMailTest",
            "instance_names": "zoom_mail_test"
        },
        {
            "integrations": "Zimperium v2",
            "playbookID": "Zimperiumv2-TestPlaybook"
        },
        {
            "integrations": [
                "AWS-SNS-Listener",
                "AWS - SNS"
            ],
            "playbookID": "AWS SNS Listener - Test",
            "instance_names": [
                "AWS-SNS-Listener",
                "AWSSNS"
            ]
        },
        {
            "integrations": "Redmine",
            "playbookID": "Redmine_Test"
        },
        {
            "integrations": "Palo Alto Networks AIOps",
            "playbookID": "PaloAltoNetworksAIOps-Test"
        },
        {
            "integrations": "MattermostV2",
            "playbookID": "MattermostV2 - testplaybook"
        },
        {
            "playbookID": "MattermostAskUser_testplaybook",
            "scripts": [
                "MattermostAskUser"
            ]
        },
        {
            "playbookID": "DBotTrainClustering-test"
        },
        {
            "integrations": "Proofpoint Threat Protection",
            "playbookID": "test-ProofpointThreatProtectionIntegration-Playbook"
        },
        {
            "integrations": "XQL Query Engine",
            "playbookID": "XQL Query Engine - Test",
            "timeout": 500
        },
        {
            "integrations": "IBM Resilient Systems",
            "playbookID": "IBM Resilient Systems Test"
        },
        {
            "integrations": "netskope_api_v2",
            "playbookID": "Netskope_V2_Test"
        },
        {
            "integrations": "DSPM",
            "playbookID": "DSPM Test"
        },
        {
            "integrations": "Symantec Email Security Cloud",
            "playbookID": "SymantecEmailSecurity_TestPlaybook"
        },
        {
            "integrations": "CybelAngel Event Collector",
            "playbookID": "CybelAngel Test Playbook"
        }
    ],
    "skipped_tests": {
        "Tanium Threat Response V2 Test": "The creds were expired, opened a ticket CRTX-155635",
        "ExabeamDataLake-test": "The credentials were expired, can't restore CRTX-149225",
        "Okta IAM - Test Playbook": "Credentials issue CRTX-116483",
        "ThreatCrowd - Test": "The pack is deprecated",
        "Retrieve File from Endpoint - Generic V2 Test": "The playbook is deprecated",
        "test-threatConnectv3": "No instance - Instance issues",
        "generic-sql-mssql-encrypted-connection": "Instance issues",
        "RSANetWitnessv115-Test": "mocking error CIAC-7576",
        "playbook-CiscoWSA_Test": "No instance - developed by Qmasters",
        "DatadogCloudSIEM": "No instance - developed by Login soft",
        "RegPathReputationBasicLists_test": "The D2 pack is deprecated",
        "CirclIntegrationTest": "No instance",
        "CrowdStrikeMalquery-Test": "Issue CRTX-71397",
        "playbook-CheckPointSandBlast_Test": "Checkpoint playbook no license",
        "playbook-BmcITSM-Test": "issue with license CIAC-3776",
        "Panorama Query Logs - Test": "issues with firewall environment configuration - CIAC-3459",
        "palo_alto_firewall_test_pb": "issues with firewall environment configuration - CIAC-3459",
        "PAN-OS - Block IP and URL - External Dynamic List v2 Test": "uses deprecated integration, un-skip when playbook is updated",
        "MISP V2 Test": "The integration is deprecated as we released MISP V3",
        "Github IAM - Test Playbook": "Issue 32383",
        "O365-SecurityAndCompliance-ContextResults-Test": "Issue 38900",
        "Workday - Test": "No credentials Issue 29595",
        "McAfee-MAR_Test": "Issue CIAC-4521",
        "G Suite Security Alert Center-Test": "Issue CIAC-5682",
        "MAR - Endpoint data collection test": "Issue CIAC-4521",
        "Tidy - Test": "Will run it manually.",
        "Protectwise-Test": "Issue CRTX-86776",
        "Endpoint data collection test": "Uses a deprecated playbook called Endpoint data collection",
        "Prisma_Access_Egress_IP_Feed-Test": "unskip after we will get Prisma Access instance - Issue 27112",
        "Prisma_Access-Test": "unskip after we will get Prisma Access instance - Issue 27112",
        "Symantec Deepsight Test": "Issue 22971",
        "TestProofpointFeed": "Issue 22229",
        "Symantec Data Loss Prevention - Test": "Issue 20134",
        "NetWitness Endpoint Test": "Issue 19878",
        "InfoArmorVigilanteATITest": "Test issue 17358",
        "ArcSight Logger test": "Issue 19117",
        "AWS - CloudTrail Test Playbook": "Issue 19837",
        "d66e5f86-e045-403f-819e-5058aa603c32": "pr 3220",
        "IntSights Mssp Test": "Issue #16351",
        "AWS - SQS Test Playbook": "Issue 19854",
        "Test Playbook TrendMicroDDA": "Issue 16501",
        "ssdeepreputationtest": "Issue #20953",
        "C2sec-Test": "Issue #21633",
        "ThreatConnect v2 - Test": "Issue 26782",
        "Email Address Enrichment - Generic v2.1 - Test": "Issue 26785",
        "Tanium v2 - Test": "Issue 26822",
        "Fidelis-Test": "Issue 26453",
        "Cortex XDR - IOC - Test": "Issue 37957",
        "PAN-OS Query Logs For Indicators Test": "Issue 28753",
        "TCPUtils-Test": "Issue 29677",
        "Polygon-Test": "Issue 29060",
        "AttackIQ - Test": "Issue 29774",
        "Azure Compute - Test": "Issue 28056",
        "forcepoint test": "Issue 28043",
        "Test-VulnDB": "Issue 30875",
        "Malware Domain List Active IPs Feed Test": "Issue 30878",
        "CuckooTest": "Issue 25601",
        "PhishlabsIOC_DRP-Test": "Issue 29589",
        "Carbon Black Live Response Test": "Issue 28237",
        "FeedThreatConnect-Test": "Issue 32317",
        "Palo_Alto_Networks_Enterprise_DLP - Test": "Issue 32568",
        "JoeSecurityTestDetonation": "Issue 25650",
        "JoeSecurityTestPlaybook": "Issue 25649",
        "Phishing - Core - Test - Incident Starter": "Issue 26784",
        "Phishing - Core - Test - Actual Incident": "Issue 45227",
        "Phishing v2 - Test - Incident Starter": "Issue 46660",
        "Test Playbook McAfee ATD": "Issue 33409",
        "Detonate Remote File From URL -McAfee-ATD - Test": "Issue 33407",
        "Test Playbook McAfee ATD Upload File": "Issue 33408",
        "Trend Micro Apex - Test": "Issue 27280",
        "Test-BPA": "Issue 28406",
        "Test-BPA_Integration": "Issue 28236",
        "TestTOPdeskPlaybook": "Issue 35412",
        "PAN-OS EDL Setup v3 Test": "Issue 35386",
        "GmailTest": "Issue 27057",
        "get_file_sample_by_hash_-_cylance_protect_-_test": "Issue 28823",
        "Carbon Black Enterprise EDR Process Search Test": "Issue 29775",
        "VirusTotal (API v3) Detonate Test": "Issue 36004",
        "FailedInstances - Test": "Issue 33218",
        "PAN-OS DAG Configuration Test": "Issue 19205",
        "get_original_email_-_ews-_test": "Issue 27571",
        "Trend Micro Deep Security - Test": "outsourced",
        "Microsoft Teams - Test": "Issue 38263",
        "playbook-O365-EWS-Extension-Powershell-Online-V2-Test": "Issue 39008",
        "Majestic Million Test Playbook": "Issue 30931",
        "iDefense_v2_Test": "Issue 40126",
        "Feed iDefense Test": "Issue 34035",
        "McAfee ESM v2 - Test v11.1.3": "Issue 43825",
        "McAfee ESM v2 (v11.3) - Test": "Jira ticket CRTX-65370",
        "McAfee ESM Watchlists - Test v11.3": "Jira ticket CRTX-65370",
        "Detonate URL - WildFire v2.1 - Test": "Issue 40834",
        "Domain Enrichment - Generic v2 - Test": "Issue 40862",
        "TestIPQualityScorePlaybook": "Issue 40915",
        "VerifyOOBV2Predictions-Test": "Issue 37947",
        "Infoblox Test": "Issue 25651",
        "AutoFocusTagsFeed-test": "shares API quota with the other test",
        "Carbon Black Edr - Test": "Jira ticket XDR-43185",
        "Phishing v2 - Test - Actual Incident": "Issue 41322",
        "carbonBlackEndpointStandardTestPlaybook": "Issue 36936",
        "test_Qradar_v2": "the integration is deprecated as we released Qradar V3",
        "XsoarPowershellTesting-Test": "Issue 32689",
        "MicrosoftManagementActivity - Test": "Issue 43922",
        "Google-Vault-Generic-Test": "Issue 24347",
        "Google_Vault-Search_And_Display_Results_test": "Issue 24348",
        "Zscaler Test": "Issue 40157, API subscription currently Expired",
        "Cisco Firepower - Test": "Issue 32412",
        "cisco-ise-test-playbook": "CRTX-146167",
        "GuardiCoreV2-Test": "Issue 43822",
        "ExtractAttackPattern-Test": "Issue 44095",
        "playbook-EWS_O365_Extension_test": "Issue 25605, Issue 39008",
        "Cherwell - test": "Issue 26780",
        "Cherwell Example Scripts - test": "Issue 27107",
        "Endpoint Malware Investigation - Generic - Test": "Issue 44779",
        "Mimecast test": "Issue 26906",
        "AutoFocus V2 test": "Issue 26464",
        "SplunkPy_KV_commands_default_handler": "Issue 41419",
        "LogRhythm REST test": "Issue 40654",
        "Process Email - Generic - Test - Actual Incident": "Issue 45227",
        "Tanium Threat Response Test": "Issue CRTX-58729",
        "Tanium Threat Response - Create Connection v2 - Test": "Issue CRTX-58729",
        "AzureADTest": "Issue 40131",
        "Autoextract - Test": "Issue 45293",
        "LogRhythm-Test-Playbook": "Issue 27164",
        "Microsoft_365_Defender-Test": "Issue 39390",
        "Tanium Threat Response - Request File Download v2 - Test": "Issue 46326",
        "test_AssignToNextShiftOOO": "Issue 44198",
        "EWS_O365_send_mail_test": "Issue 44200",
        "Cisco Umbrella Test": "Issue 24338",
        "Unit42 Intel Objects Feed - Test": "Issue 44100",
        "Fetch Indicators Test": "Issue 45490",
        "FormattedDateToEpochTest": "Issue 26724",
        "CrowdstrikeFalconSandbox2 Test": "Issue 46845",
        "Test ADGetUser Fails with no instances 'Active Directory Query' (old version)": "Issue 44543",
        "Panorama Best Practise - Test": "Issue 43826",
        "JsonToTable - Test Playbook": "Issue 44302",
        "Recorded Future Test": "Issue 26741",
        "Git_Integration-Test": "Issue 37800",
        "RecordedFutureFeed - Test": "Issue 43923",
        "SymantecEndpointProtection_Test": "Issue 30157",
        "TestCloudflareWAFPlaybook": "No instance",
        "DBot Build Phishing Classifier Test - Multiple Algorithms": "Issue 48350",
        "Carbon Black Enterprise Protection V2 Test": "No credentials",
        "TruSTAR v2-Test": "No credentials",
        "AD v2 - debug-mode - Test": "No credentials",
        "Google-KMS-test": "No instance",
        "hashicorp_test": "No instance",
        "Google BigQuery Test": "No instance",
        "GCS Object Operations - Test": "No instance",
        "GCS Bucket Management - Test": "No instance",
        "GCS - Test": "No instance",
        "GCS Object Policy (ACL) - Test": "No instance",
        "GCS Bucket Policy (ACL) - Test": "No instance",
        "playbook-AzureDataExplorer-Test": "No Instance",
        "OTRS Test": "No Instance",
        "Microsoft Graph Groups - Test dev": "No Working Instance",
        "Microsoft Graph Groups - Test prod": "No Working Instance",
        "Microsoft Graph Groups - Test": "No Working Instance",
        "playbook-AzureDevOps-Test": "No Working Instance",
        "test playbook - Google Cloud Functions": "No Working Instance",
        "playbook-GCP-IAM_Test": "No Working Instance",
        "GoogleCalendar-Test": "No Working Instance",
        "AlexaV2 Test Playbook": "The service is deprecated on Dec 15, 2022",
        "CortexAttackSurfaceManagement_Test": "No instance - issue CRTX-65449",
        "CortexXpanse_Test": "No instance - issue CRTX-65449",
        "OpenCTI Test": "Add Support to version 5.x of OpenCTI - issue CIAC-4407",
        "Archer-Test-Playbook": "the integration is deprecated as we have ArcherV2",
        "O365-SecurityAndCompliance-Test": "Deprecated, consumes connection quota for V2",
        "ThreatGrid_v2_Test": "No instance, developed by Qmasters",
        "Test-Detonate URL - ThreatGrid": "No instance, developed by Qmasters",
        "awake_security_test_pb": "No instance, CRTX-77572",
        "SumoLogic-Test": "401 unauthorized, CIAC-6334",
        "EWS_O365_test": "Issue CIAC-6753",
        "Microsoft Defender Advanced Threat Protection - Test dev": "Issue CIAC-7514",
        "Microsoft Defender Advanced Threat Protection - Test self deployed": "Issue CIAC-7527",
        "Microsoft Defender Advanced Threat Protection - Test": "Issue CIAC-7527",
        "OpsGenieV3TestPlaybook": "Issue CIAC-7649",
        "ThreatStream-Test": "Issue CRTX-96526",
        "MSG-Threat-Assessment-test": "API limitation",
        "BambenekConsultingFeed_Test": "Issue CRTX-99480",
        "VMWare Test": "CIAC-10276",
        "AWS SNS Listener - Test": "CIAC-10426",
        "MattermostV2 - testplaybook": "Cannot run integration in build machines, must be an open tenant",
        "MattermostAskUser_testplaybook": "Cannot run script in build machines, must be an open tenant",
        "CloudConvert-test": "CRTX-122593",
        "CiscoMerakiv2": "CIAC-11322",
        "Test_XFE_v2": "CRTX-112127",
        "test-ProofpointThreatProtectionIntegration-Playbook": "No instance",
        "Generic Webhook - Test": "CIAC-11234",
        "Netskope_V2_Test": "No instance - developed by Qmasters",
        "IAMInitOktaUser - Test": "CIAC-12093",
        "TAXII2 Server Performance Test": "CIAC-9768",
        "BoxV2_TestPlaybook": "CRTX-145174",
        "PaloAltoNetworksAIOps-Test": "API issue DIT-52386",
        "HPEArubaClearPass_TestPlaybook": "The creds were expired CIAC-13175",
<<<<<<< HEAD
        "PaloAltoNetworks_PrismaCloudCompute-Test": "The creds were expired CIAC-13447"
=======
        "PaloAltoNetworks_PrismaCloudCompute-Test": "The creds were expired CIAC-13447",
        "PAN-OS URL Filtering enrichment - Test": "The creds were expired CIAC-11260",
        "PAN-OS-panorama-topology-test-pb": "The creds were expired CIAC-13553",
        "OpenPhish Test Playbook": "API issue CIAC-13583",
        "SaasSecurity-Test": "blocked by SCA-8028"
>>>>>>> ecfa89bc


    },
    "skipped_integrations": {
        "qualys_fim": "No Instance",
        "AWS - Lambda": "No instance - wrong creds, issue CRTX-110456",
        "EWS Mail Sender": "The integration is deprecated",
        "RedCanary": "No instance",
        "CiscoWSAv2": "No instance - No license",
        "DatadogCloudSIEM": "No instance - No license",
        "Lastline v2": "No instance - No license",
        "AbuseIPDB": "No instance - License expired",
        "checkpointdome9": "No instance - No license",
        "_comment1": "~~~ NO INSTANCE ~~~",
        "FortiSIEMV2": "No instance",
        "Azure Firewall": "No instance",
        "Vertica": "No instance issue 45719",
        "Ipstack": "No instance - Usage limit reached (Issue 38063)",
        "AnsibleAlibabaCloud": "No instance - issue 40447 - CRTX-43182",
        "AnsibleAzure": "No instance - issue 40447 - CRTX-43182",
        "AnsibleCiscoIOS": "No instance - issue 40447- CRTX-43182",
        "AnsibleCiscoNXOS": "No instance - issue 40447 - CRTX-43182",
        "AnsibleHCloud": "No instance - issue 40447 - CRTX-43182",
        "AnsibleKubernetes": "No instance - issue 40447 - CRTX-43182",
        "AnsibleACME": "No instance - issue 40447- CRTX-43182",
        "AnsibleDNS": "No instance - issue 40447 - CRTX-43182",
        "AnsibleLinux": "No instance - issue 40447 - CRTX-43182",
        "AnsibleOpenSSL": "No instance - issue 40447 - CRTX-43182",
        "AnsibleMicrosoftWindows": "No instance - issue 40447 - CRTX-43182",
        "AnsibleVMware": "No instance - issue 40447 - CRTX-43182",
        "SolarWinds": "No instance - developed by Crest",
        "Atlassian Confluence Cloud": "No instance - developed by Crest",
        "SOCRadarIncidents": "No instance - developed by partner",
        "SOCRadarThreatFusion": "No instance - developed by partner",
        "NetskopeAPIv1": "No instance - developed by Qmasters",
        "trustwave secure email gateway": "No instance - developed by Qmasters",
        "Azure Storage Table": "No instance - developed by Qmasters",
        "Azure Storage Queue": "No instance - developed by Qmasters",
        "Azure Storage FileShare": "No instance - developed by Qmasters",
        "Azure Storage Container": "No instance - developed by Qmasters",
        "VMware Workspace ONE UEM (AirWatch MDM)": "No instance - developed by crest",
        "ServiceDeskPlus (On-Premise)": "No instance",
        "Forcepoint": "No instance - instance issues. Issue 28043",
        "ZeroFox": "No instance - Issue 29284",
        "Symantec Management Center": "No instance - Issue 23960",
        "Fidelis Elevate Network": "No instance - Issue 26453 - CIAC-1635",
        "ArcSight Logger": "No instance - Issue 19117 - CIAC-1893",
        "Sophos Central": "No instance",
        "MxToolBox": "No instance",
        "Prisma Access": "No instance - Issue CRTX-84209",
        "AlphaSOC Network Behavior Analytics": "No instance",
        "IsItPhishing": "No instance",
        "Verodin": "No instance",
        "EasyVista": "No instance",
        "Pipl": "No instance",
        "Moloch": "No instance",
        "Twilio": "No instance",
        "Zendesk": "No instance",
        "GuardiCore": "No instance",
        "Nessus": "No instance",
        "Cisco CloudLock": "No instance",
        "Vectra v2": "No instance",
        "GoogleCloudSCC": "No instance, outsourced",
        "FortiGate": "No instance - License expired, and not going to get one (issue 14723)",
        "Attivo Botsink": "no instance, not going to get it",
        "AWS Sagemaker": "No instance - License expired, and probably not going to get it",
        "Symantec MSS": "No instance, probably not going to get it (issue 15513)",
        "FireEye ETP": "No instance",
        "Proofpoint TAP v2": "No instance",
        "remedy_sr_beta": "No instance",
        "fireeye": "No instance - Issue 19839 CIAC-1300, CIAC-2456",
        "Remedy On-Demand": "No instance - Issue 19835 - CIAC-1870",
        "Check Point": "No instance - Issue 18643",
        "CheckPointFirewall_v2": "No instance - Issue 18643",
        "CTIX v3": "No instance - developed by partner",
        "Jask": "No instance - Issue 18879",
        "vmray": "No instance - Issue 18752",
        "SCADAfence CNM": "No instance - Issue 18376",
        "ArcSight ESM v2": "No instance - Issue #18328 - CIAC-1919",
        "AlienVault USM Anywhere": "No instance - Issue #18273",
        "Dell Secureworks": "No instance",
        "Service Manager": "No instance - Expired license",
        "CarbonBlackProtectionV2": "No instance - License expired",
        "icebrg": "No instance - Issue 14312 - CIAC-2006",
        "Freshdesk": "No instance - Trial account expired",
        "Kafka V2": "No instance - Can not connect to instance from remote",
        "Check Point Sandblast": "No instance - Issue 15948",
        "Remedy AR": "No instance - getting 'Not Found' in test button",
        "Salesforce": "No instance - Issue 15901 - CIAC-1976",
        "ANYRUN": "No instance",
        "Secneurx Analysis": "No Instance",
        "Snowflake": "No instance - Looks like account expired, needs looking into",
        "Cisco Spark": "No instance - Issue 18940 - CIAC-1902",
        "Phish.AI": "No instance - Issue 17291",
        "MaxMind GeoIP2": "No instance - Issue 18932.",
        "Exabeam": "No instance - Issue 19371 - CIAC-903",
        "Ivanti Heat": "No instance - Issue 26259 - CIAC-1643",
        "AWS - Athena - Beta": "No instance - Issue 19834",
        "SNDBOX": "No instance - Issue 28826 - CIAC-1538",
        "Workday": "No instance - License expired Issue: 29595 - CIAC-1508",
        "FireEyeFeed": "No instance - License expired Issue: 31838",
        "Akamai WAF": "No instance - Issue 32318 - CIAC-1407",
        "Akamai WAF SIEM": "No instance",
        "FreshworksFreshservice": "No instance - Issue 32318",
        "FraudWatch": "No instance - Issue 34299 - CIAC-1323",
        "Cisco Stealthwatch": "No instance - developed by Qmasters",
        "Armis": "No instance - developed by SOAR Experts",
        "CiscoESA": "No instance - developed by Qmasters",
        "CiscoSMA": "No instance - developed by Qmasters",
        "CiscoAMP": "No instance & Depreceated, replaced by AMPV2",
        "AMPv2": "No instance - developed by Qmasters",
        "Cisco Umbrella Reporting": "No instance - developed by Login-Soft",
        "fortiweb_vm": "No instance - developed by Qmasters",
        "_comment2": "~~~ UNSTABLE ~~~",
        "ThreatConnect v2": "unstable instance",
        "_comment3": "~~~ QUOTA ISSUES ~~~",
        "Lastline": "issue 20323",
        "Google Resource Manager": "Cannot create projects because have reached allowed quota.",
        "Looker": "Warehouse 'DEMO_WH' cannot be resumed because resource monitor 'LIMITER' has exceeded its quota.",
        "_comment4": "~~~ OTHER ~~~",
        "Anomali ThreatStream v2": "Will be deprecated soon.",
        "Anomali ThreatStream": "Will be deprecated soon.",
        "AlienVault OTX TAXII Feed": "Issue 29197 - CIAC-1522",
        "EclecticIQ Platform": "Issue 8821",
        "Forescout": "Can only be run from within PANW network. Look in keeper for - Demisto in the LAB",
        "ForescoutEyeInspect": "No instance - developed by Qmasters",
        "FortiManager": "Can only be run within PANW network",
        "AttackIQFireDrill": "License issues #29774 - CIAC-1502",
        "LogRhythm": "The integration is deprecated",
        "Threat Grid": "No instance & Depreceated, replaced by ThreatGridv2",
        "ThreatGridv2": "No instance - developed by Qmasters",
        "SentinelOne V2": "No instance - developed by partner",
        "CheckPhish": "Issue CRTX-86562",
        "SecurityAndComplianceV2": "Can only be authenticated via MFA and requires user interaction to configure.",
        "ThreatExchange v2": "No instance",
        "PhishLabs IOC EIR": "No instance, CRTX-91214",
        "fortimail": "No instance",
        "JoeSecurityV2": "CIAC-9872",
        "Aha": "No instance",
        "SlackV2": "Integration slackV2 is deprecated.",
        "DSPM": "No instance",
        "Symantec Email Security Cloud": "No instance"
    },
    "native_nightly_packs": [
        "Palo_Alto_Networks_WildFire",
        "ipinfo",
        "Slack",
        "CortexXDR",
        "MailSenderNew",
        "CommonScripts",
        "FiltersAndTransformers"
    ],
    "nightly_packs": [
        "CommonScripts",
        "CommonPlaybooks",
        "rasterize",
        "Phishing",
        "Base",
        "Active_Directory_Query",
        "MicrosoftExchangeOnline",
        "DefaultPlaybook",
        "DemistoRESTAPI",
        "Palo_Alto_Networks_WildFire",
        "ipinfo",
        "Whois",
        "AutoFocus",
        "ImageOCR",
        "SplunkPy",
        "MailSenderNew",
        "MicrosoftExchangeOnPremise",
        "ServiceNow",
        "CortexXDR",
        "PAN-OS",
        "QRadar",
        "OpenPhish",
        "AbuseDB",
        "CrowdStrikeFalcon",
        "XForceExchange",
        "AlienVault_OTX",
        "MicrosoftGraphMail",
        "MISP",
        "Slack",
        "CrowdStrikeFalconX",
        "FeedMitreAttackv2",
        "URLHaus",
        "MicrosoftDefenderAdvancedThreatProtection",
        "CrowdStrikeIntel",
        "Shodan",
        "MailListener",
        "FeedOffice365",
        "PANWComprehensiveInvestigation",
        "CortexDataLake",
        "PrismaCloud",
        "AzureSecurityCenter",
        "PrismaCloudCompute",
        "CortexXpanse",
        "PrismaSaasSecurity",
        "PaloAltoNetworks_IoT",
        "PaloAltoNetworksAIOps",
        "Jira",
        "Campaign"
    ],
    "parallel_integrations": [
        "AWS - ACM",
        "AWS - EC2",
        "AWS - Security Hub",
        "AWS Feed",
        "AlienVault OTX TAXII Feed",
        "AlienVault Reputation Feed",
        "Amazon DynamoDB",
        "AutoFocus Feed",
        "AzureFeed",
        "Bambenek Consulting Feed",
        "Blocklist_de Feed",
        "BruteForceBlocker Feed",
        "CSVFeed",
        "CheckPhish",
        "CIRCL",
        "Cloudflare Feed",
        "Cofense Feed",
        "Cortex Data Lake",
        "Create-Mock-Feed-Relationships",
        "CreateIncidents",
        "CrowdStrike Falcon X",
        "Cryptocurrency",
        "DShield Feed",
        "Core REST API",
        "EDL",
        "ElasticsearchFeed",
        "Fastly Feed",
        "Feodo Tracker IP Blocklist Feed",
        "HelloWorld",
        "Image OCR",
        "JSON Feed",
        "Lastline v2",
        "LogRhythmRest",
        "MITRE ATT&CK",
        "Mail Listener v2",
        "Malware Domain List Active IPs Feed",
        "McAfee DXL",
        "Microsoft Intune Feed",
        "Office 365 Feed",
        "Plain Text Feed",
        "Prisma Access Egress IP feed",
        "ProofpointFeed",
        "Rasterize",
        "Recorded Future Feed",
        "SNDBOX",
        "SpamhausFeed",
        "TAXII2 Server",
        "TAXIIFeed",
        "Tanium",
        "VirusTotal (API v3)",
        "VulnDB",
        "Whois",
        "abuse.ch SSL Blacklist Feed",
        "ipinfo",
        "ipinfo_v2"
    ],
    "private_tests": [],
    "docker_thresholds": {
        "_comment": "Add here docker images which are specific to an integration and require a non-default threshold (such as rasterize or ews). That way there is no need to define this multiple times. You can specify full image name with version or without.",
        "images": {
            "demisto/chromium": {
                "pid_threshold": 500,
                "memory_threshold": 600
            },
            "demisto/py-ews:2.0": {
                "memory_threshold": 150
            },
            "demisto/pymisp:1.0.0.52": {
                "memory_threshold": 150
            },
            "demisto/pytan": {
                "pid_threshold": 11
            },
            "demisto/google-k8s-engine1.0.0.64696": {
                "pid_threshold": 11,
                "memory_threshold": 110
            },
            "demisto/threatconnect-tcex": {
                "pid_threshold": 11
            },
            "demisto/taxii2": {
                "pid_threshold": 11
            },
            "demisto/pwsh-infocyte": {
                "pid_threshold": 24,
                "memory_threshold": 140
            },
            "demisto/pwsh-exchange": {
                "pid_threshold": 24,
                "memory_threshold": 140
            },
            "demisto/powershell": {
                "pid_threshold": 24,
                "memory_threshold": 140
            },
            "demisto/powershell-ubuntu": {
                "pid_threshold": 45,
                "memory_threshold": 250
            },
            "demisto/boto3": {
                "memory_threshold": 90
            },
            "demisto/flask-nginx": {
                "pid_threshold": 11
            },
            "demisto/py3-tools": {
                "memory_threshold": 105
            },
            "demisto/googleapi-python3": {
                "memory_threshold": 300
            },
            "demisto/python3:3.10.4.29342": {
                "memory_threshold": 85
            },
            "demisto/pan-os-python:1.0.0.108041": {
                "memory_threshold": 120
            }
        }
    },
    "test_marketplacev2": [
        "Sanity Test - Playbook with Unmockable Whois Integration"
    ],
    "reputation_tests": [
        "FormattingPerformance - Test",
        "reputations.json Test",
        "Indicators reputation-.json Test",
        "URL extraction test",
        "Domain extraction test",
        "Email extraction test",
        "File extraction test",
        "IPv4 extraction test",
        "IPv4 CIDR extraction test",
        "IPv6 CIDR extraction test",
        "IPv6 extraction test",
        "Onion address extraction test"
    ]
}<|MERGE_RESOLUTION|>--- conflicted
+++ resolved
@@ -6039,15 +6039,11 @@
         "BoxV2_TestPlaybook": "CRTX-145174",
         "PaloAltoNetworksAIOps-Test": "API issue DIT-52386",
         "HPEArubaClearPass_TestPlaybook": "The creds were expired CIAC-13175",
-<<<<<<< HEAD
-        "PaloAltoNetworks_PrismaCloudCompute-Test": "The creds were expired CIAC-13447"
-=======
         "PaloAltoNetworks_PrismaCloudCompute-Test": "The creds were expired CIAC-13447",
         "PAN-OS URL Filtering enrichment - Test": "The creds were expired CIAC-11260",
         "PAN-OS-panorama-topology-test-pb": "The creds were expired CIAC-13553",
         "OpenPhish Test Playbook": "API issue CIAC-13583",
         "SaasSecurity-Test": "blocked by SCA-8028"
->>>>>>> ecfa89bc
 
 
     },
