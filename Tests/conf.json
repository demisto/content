--- conflicted
+++ resolved
@@ -3266,11 +3266,6 @@
         "Azure Compute - Test": "Issue 28056",
         "Test - CrowdStrike Falcon": "Issue 30068",
         "TestEmailRepPlaybook": "Issue 30070",
-<<<<<<< HEAD
-        "Test-BPA": "Issue 28406",
-=======
-        "CounterCraft - Test": "Issue 30069",
->>>>>>> 05581213
         "SymantecEndpointProtection_Test": "Issue 30157",
         "forcepoint test": "Issue 28043",
         "CanaryTools Test": "Issue 30796",
