--- conflicted
+++ resolved
@@ -1715,15 +1715,12 @@
         }
     ],
     "skipped_tests": {
-<<<<<<< HEAD
-        "TestUptycs": "There is not enough data in uptycs instance in order the test to pass. Data need to be generated like open connections",
-=======
         "search_endpoints_by_hash_-_tie_-_test": "Test is unstable - from time to time fails to create an instance (issue #18350)",
         "McAfee-TIE Test": "Test is unstable - from time to time fails to create an instance (issue #18350)",
         "CreatePhishingClassifierMLTest": "Test is unstable and fails with no reason from time to time (issue ##18349)",
         "Autoextract - Test": "See issue #18343 for further information",
         "rsa_packets_and_logs_test": "A command searches for a session ID which doesn't exist on our local server - asked RSA to help (issue #18332)",
->>>>>>> bd454618
+        "TestUptycs": "There is not enough data in uptycs instance in order the test to pass. Data need to be generated like open connections",
         "reputations.json Test": "Reverting the fqdn indicator due to glichtman request, will handled next release(end july 19)",
         "Cybereason Test": "Integration instance being disabled in the middle of test playbook (issue 17394)",
         "LogRhythmRest": "Unstable environment Adi is checking",
