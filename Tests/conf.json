--- conflicted
+++ resolved
@@ -4522,15 +4522,14 @@
             ]
         },
         {
-<<<<<<< HEAD
+            "integrations": "Cortex XDR - XQL Query Engine",
+            "playbookID": "Cortex XDR - XQL Query - Test",
+            "fromversion": "6.2.0"
+        },
+        {
             "playbookID": "Tanium Threat Response V2 Test",
             "integrations": ["Tanium Threat Response v2", "Demisto REST API"],
             "fromversion": "6.0.0"
-=======
-            "integrations": "Cortex XDR - XQL Query Engine",
-            "playbookID": "Cortex XDR - XQL Query - Test",
-            "fromversion": "6.2.0"
->>>>>>> 421b9d69
         }
     ],
     "skipped_tests": {
