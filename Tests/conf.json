{
    "testTimeout": 160,
    "testInterval": 20,
    "tests": [
        {
            "playbookID": "Generic Polling Test",
            "timeout": 250
        },
        {
            "integrations": "GSuiteAdmin",
            "playbookID": "GSuiteAdmin-Test",
            "fromversion": "5.0.0"
        },
        {
            "integrations": "GoogleCalendar",
            "playbookID": "GoogleCalendar-Test",
            "fromversion": "5.0.0"
        },
        {
            "integrations": "GoogleDrive",
            "playbookID": "GoogleDrive-Test",
            "fromversion": "5.0.0"
        },
        {
            "integrations": "FireEyeNX",
            "playbookID": "FireEyeNX-Test"
        },
        {
            "integrations": "EmailRepIO",
            "playbookID": "TestEmailRepPlaybook",
            "fromversion": "5.0.0"
        },
        {
            "integrations": "Palo Alto Networks Threat Vault",
            "playbookID": "PANW Threat Vault - Signature Search - Test",
            "fromversion": "5.0.0"
        },
        {
            "integrations": "Microsoft Endpoint Configuration Manager",
            "playbookID": "Microsoft ECM - Test",
            "fromversion": "5.5.0",
            "timeout": 400
        },
        {
            "integrations": "CrowdStrike Falcon Intel v2",
            "playbookID": "CrowdStrike Falcon Intel v2 - Test",
            "fromversion": "5.0.0"
        },
        {
<<<<<<< HEAD
            "integrations": "SecurityAndCompliance",
            "playbookID": "O365-SecurityAndCompliance-Test",
            "fromversion": "5.5.0",
            "timeout": 700
        },
        {
            "integrations": "SecurityIntelligenceServicesFeed",
            "playbookID": "SecurityIntelligenceServicesFeed - Test",
            "fromversion": "5.5.0"
        },
        {
=======
>>>>>>> 1ab468ed
            "integrations": "Majestic Million",
            "playbookID": "Majestic Million Test Playbook",
            "fromversion": "5.5.0",
            "memory_threshold": 300,
            "timeout": 500
        },
        {
            "integrations": "Anomali Enterprise",
            "playbookID": "Anomali Match Forensic Search - Test",
            "fromversion": "5.0.0"
        },
        {
            "integrations": [
                "Mail Listener v2",
                "Mail Sender (New)"
            ],
            "playbookID": "Mail-Listener Test Playbook",
            "fromversion": "5.0.0",
            "instance_names": [
                "Mail_Sender_(New)_STARTTLS"
            ]
        },
        {
            "integrations": "OpenCTI Feed",
            "playbookID": "OpenCTI Feed Test"
        },
        {
            "integrations": "AWS - Security Hub",
            "playbookID": "AWS-securityhub Test"
        },
        {
            "integrations": "Microsoft Advanced Threat Analytics",
            "playbookID": "Microsoft Advanced Threat Analytics - Test",
            "fromversion": "5.0.0"
        },
        {
            "integrations": "Zimperium",
            "playbookID": "Zimperium_Test",
            "fromversion": "5.0.0"
        },
        {
            "integrations": "ServiceDeskPlus",
            "playbookID": "Service Desk Plus Test",
            "instance_names": "sdp_instance_1",
            "fromversion": "5.0.0",
            "toversion": "5.9.9"
        },
        {
            "integrations": "ServiceDeskPlus",
            "playbookID": "Service Desk Plus - Generic Polling Test",
            "instance_names": "sdp_instance_1",
            "fromversion": "5.0.0",
            "toversion": "5.9.9"
        },
        {
            "integrations": "ServiceDeskPlus",
            "playbookID": "Service Desk Plus Test",
            "instance_names": "sdp_instance_2",
            "fromversion": "6.0.0"
        },
        {
            "integrations": "ServiceDeskPlus",
            "playbookID": "Service Desk Plus - Generic Polling Test",
            "instance_names": "sdp_instance_2",
            "fromversion": "6.0.0"
        },
        {
            "integrations": "ThreatConnect Feed",
            "playbookID": "FeedThreatConnect-Test",
            "fromversion": "5.5.0"
        },
        {
            "integrations": "MITRE ATT&CK",
            "playbookID": "Mitre Attack List 10 Indicators Feed Test",
            "fromversion": "5.5.0"
        },
        {
            "integrations": "URLhaus",
            "playbookID": "Test_URLhaus",
            "timeout": 1000
        },
        {
            "integrations": "Microsoft Intune Feed",
            "playbookID": "FeedMicrosoftIntune_Test",
            "fromversion": "5.5.0"
        },
        {
            "integrations": "Tanium Threat Response",
            "playbookID": "Tanium Threat Response Test"
        },
        {
            "integrations": [
                "Syslog Sender",
                "syslog"
            ],
            "playbookID": "Test Syslog",
            "fromversion": "5.5.0",
            "timeout": 600
        },
        {
            "integrations": "APIVoid",
            "playbookID": "APIVoid Test"
        },
        {
            "integrations": "CloudConvert",
            "playbookID": "CloudConvert-test",
            "fromversion": "5.0.0",
            "timeout": 2000
        },
        {
            "integrations": "Cisco Firepower",
            "playbookID": "Cisco Firepower - Test",
            "timeout": 1000,
            "fromversion": "5.0.0"
        },
        {
            "integrations": "IllusiveNetworks",
            "playbookID": "IllusiveNetworks-Test",
            "fromversion": "5.0.0",
            "timeout": 500
        },
        {
            "integrations": "JSON Feed",
            "playbookID": "JSON_Feed_Test",
            "fromversion": "5.5.0",
            "instance_names": "JSON Feed no_auto_detect"
        },
        {
            "integrations": "JSON Feed",
            "playbookID": "JSON_Feed_Test",
            "fromversion": "5.5.0",
            "instance_names": "JSON Feed_auto_detect"
        },
        {
            "integrations": "Google Cloud Functions",
            "playbookID": "test playbook - Google Cloud Functions",
            "fromversion": "5.0.0"
        },
        {
            "integrations": "Plain Text Feed",
            "playbookID": "PlainText Feed - Test",
            "fromversion": "5.5.0",
            "instance_names": "Plain Text Feed no_auto_detect"
        },
        {
            "integrations": "Plain Text Feed",
            "playbookID": "PlainText Feed - Test",
            "fromversion": "5.5.0",
            "instance_names": "Plain Text Feed_auto_detect"
        },
        {
            "integrations": "Silverfort",
            "playbookID": "Silverfort-test",
            "fromversion": "5.0.0"
        },
        {
            "integrations": "GoogleKubernetesEngine",
            "playbookID": "GoogleKubernetesEngine_Test",
            "timeout": 600,
            "fromversion": "5.5.0"
        },
        {
            "integrations": "Fastly Feed",
            "playbookID": "Fastly Feed Test",
            "fromversion": "5.5.0"
        },
        {
            "integrations": "Malware Domain List Active IPs Feed",
            "playbookID": "Malware Domain List Active IPs Feed Test",
            "fromversion": "5.5.0"
        },
        {
            "integrations": "Claroty",
            "playbookID": "Claroty - Test",
            "fromversion": "5.0.0"
        },
        {
            "integrations": "Trend Micro Apex",
            "playbookID": "Trend Micro Apex - Test"
        },
        {
            "integrations": "Blocklist_de Feed",
            "playbookID": "Blocklist_de - Test",
            "fromversion": "5.5.0"
        },
        {
            "integrations": "Cloudflare Feed",
            "playbookID": "cloudflare - Test",
            "fromversion": "5.5.0"
        },
        {
            "integrations": "AzureFeed",
            "playbookID": "AzureFeed - Test",
            "fromversion": "5.5.0"
        },
        {
            "playbookID": "CreateIndicatorFromSTIXTest",
            "fromversion": "5.0.0"
        },
        {
            "integrations": "SpamhausFeed",
            "playbookID": "Spamhaus_Feed_Test",
            "fromversion": "5.5.0"
        },
        {
            "integrations": "Cofense Feed",
            "playbookID": "TestCofenseFeed",
            "fromversion": "5.5.0"
        },
        {
            "integrations": "Bambenek Consulting Feed",
            "playbookID": "BambenekConsultingFeed_Test",
            "fromversion": "5.5.0"
        },
        {
            "integrations": "Pipl",
            "playbookID": "Pipl Test"
        },
        {
            "integrations": "AWS Feed",
            "playbookID": "AWS Feed Test",
            "fromversion": "5.5.0"
        },
        {
            "integrations": "QuestKace",
            "playbookID": "QuestKace test",
            "fromversion": "5.0.0"
        },
        {
            "integrations": "Digital Defense FrontlineVM",
            "playbookID": "Digital Defense FrontlineVM - Scan Asset Not Recently Scanned Test"
        },
        {
            "integrations": "Digital Defense FrontlineVM",
            "playbookID": "Digital Defense FrontlineVM - Test Playbook"
        },
        {
            "integrations": "CSVFeed",
            "playbookID": "CSV_Feed_Test",
            "fromversion": "5.5.0",
            "instance_names": "CSVFeed_no_auto_detect"
        },
        {
            "integrations": "CSVFeed",
            "playbookID": "CSV_Feed_Test",
            "fromversion": "5.5.0",
            "instance_names": "CSVFeed_auto_detect"
        },
        {
            "integrations": "ProofpointFeed",
            "playbookID": "TestProofpointFeed",
            "fromversion": "5.5.0"
        },
        {
            "integrations": "Digital Shadows",
            "playbookID": "Digital Shadows - Test"
        },
        {
            "integrations": "Azure Compute v2",
            "playbookID": "Azure Compute - Test",
            "instance_names": "ms_azure_compute_dev"
        },
        {
            "integrations": "Azure Compute v2",
            "playbookID": "Azure Compute - Test",
            "instance_names": "ms_azure_compute_prod"
        },
        {
            "integrations": "Symantec Data Loss Prevention",
            "playbookID": "Symantec Data Loss Prevention - Test",
            "fromversion": "4.5.0"
        },
        {
            "integrations": "Lockpath KeyLight v2",
            "playbookID": "Keylight v2 - Test"
        },
        {
            "integrations": "Azure Security Center v2",
            "playbookID": "Azure SecurityCenter - Test",
            "instance_names": "ms_azure_sc_prod"
        },
        {
            "integrations": "Azure Security Center v2",
            "playbookID": "Azure SecurityCenter - Test",
            "instance_names": "ms_azure_sc_dev"
        },
        {
            "integrations": "Azure Security Center v2",
            "playbookID": "Azure SecurityCenter - Test",
            "instance_names": "ms_azure_sc_self_deployed"
        },
        {
            "integrations": "JsonWhoIs",
            "playbookID": "JsonWhoIs-Test"
        },
        {
            "integrations": "Maltiverse",
            "playbookID": "Maltiverse Test"
        },
        {
            "integrations": "MicrosoftGraphMail",
            "playbookID": "MicrosoftGraphMail-Test",
            "instance_names": "ms_graph_mail_dev"
        },
        {
            "integrations": "MicrosoftGraphMail",
            "playbookID": "MicrosoftGraphMail-Test",
            "instance_names": "ms_graph_mail_dev_no_oproxy"
        },
        {
            "integrations": "MicrosoftGraphMail",
            "playbookID": "MicrosoftGraphMail-Test",
            "instance_names": "ms_graph_mail_prod"
        },
        {
            "integrations": "CloudShark",
            "playbookID": "CloudShark - Test Playbook"
        },
        {
            "integrations": "Google Vision AI",
            "playbookID": "Google Vision API - Test"
        },
        {
            "integrations": "nmap",
            "playbookID": "Nmap - Test",
            "fromversion": "5.0.0"
        },
        {
            "integrations": "AutoFocus V2",
            "playbookID": "Autofocus Query Samples, Sessions and Tags Test Playbook",
            "fromversion": "4.5.0",
            "timeout": 1000
        },
        {
            "integrations": "HelloWorld",
            "playbookID": "HelloWorld-Test",
            "fromversion": "5.0.0"
        },
        {
            "integrations": "HelloWorld",
            "playbookID": "Sanity Test - Playbook with integration",
            "fromversion": "5.0.0"
        },
        {
            "integrations": "HelloWorld",
            "playbookID": "Sanity Test - Playbook with mocked integration",
            "fromversion": "5.0.0"
        },
        {
            "playbookID": "Sanity Test - Playbook with no integration",
            "fromversion": "5.0.0"
        },
        {
            "integrations": "Gmail",
            "playbookID": "Sanity Test - Playbook with Unmockable Integration",
            "fromversion": "5.0.0"
        },
        {
            "integrations": "HelloWorld",
            "playbookID": "HelloWorld_Scan-Test",
            "fromversion": "5.0.0",
            "timeout": 400
        },
        {
            "integrations": "ThreatQ v2",
            "playbookID": "ThreatQ - Test",
            "fromversion": "4.5.0"
        },
        {
            "integrations": "AttackIQFireDrill",
            "playbookID": "AttackIQ - Test"
        },
        {
            "integrations": "PhishLabs IOC EIR",
            "playbookID": "PhishlabsIOC_EIR-Test"
        },
        {
            "integrations": "Amazon DynamoDB",
            "playbookID": "AWS_DynamoDB-Test"
        },
        {
            "integrations": "PhishLabs IOC DRP",
            "playbookID": "PhishlabsIOC_DRP-Test"
        },
        {
            "playbookID": "Create Phishing Classifier V2 ML Test",
            "timeout": 60000,
            "fromversion": "4.5.0"
        },
        {
            "integrations": "ZeroFox",
            "playbookID": "ZeroFox-Test",
            "fromversion": "4.1.0"
        },
        {
            "integrations": "AlienVault OTX v2",
            "playbookID": "Alienvault_OTX_v2 - Test"
        },
        {
            "integrations": "AWS - CloudWatchLogs",
            "playbookID": "AWS - CloudWatchLogs Test Playbook",
            "fromversion": "5.0.0"
        },
        {
            "integrations": "SlackV2",
            "playbookID": "Slack Test Playbook",
            "timeout": 400,
            "pid_threshold": 5,
            "fromversion": "5.0.0"
        },
        {
            "integrations": "Cortex XDR - IR",
            "playbookID": "Test XDR Playbook",
            "fromversion": "4.1.0",
            "timeout": 500
        },
        {
            "integrations": "Cortex XDR - IOC",
            "playbookID": "Cortex XDR - IOC - Test",
            "fromversion": "5.5.0",
            "timeout": 1200
        },
        {
            "integrations": "Cloaken",
            "playbookID": "Cloaken-Test"
        },
        {
            "integrations": "Uptycs",
            "playbookID": "TestUptycs"
        },
        {
            "integrations": "ThreatX",
            "playbookID": "ThreatX-test",
            "timeout": 600
        },
        {
            "integrations": "Akamai WAF SIEM",
            "playbookID": "Akamai_WAF_SIEM-Test"
        },
        {
            "integrations": "Cofense Triage v2",
            "playbookID": "Cofense Triage v2 Test"
        },
        {
            "integrations": "Akamai WAF",
            "playbookID": "Akamai_WAF-Test"
        },
        {
            "integrations": "Minerva Labs Anti-Evasion Platform",
            "playbookID": "Minerva Test playbook"
        },
        {
            "integrations": "abuse.ch SSL Blacklist Feed",
            "playbookID": "SSL Blacklist test",
            "fromversion": "5.5.0"
        },
        {
            "integrations": "CheckPhish",
            "playbookID": "CheckPhish-Test"
        },
        {
            "integrations": "Symantec Management Center",
            "playbookID": "SymantecMC_TestPlaybook"
        },
        {
            "integrations": "Looker",
            "playbookID": "Test-Looker"
        },
        {
            "integrations": "Vertica",
            "playbookID": "Vertica Test"
        },
        {
            "integrations": "Server Message Block (SMB)",
            "playbookID": "SMB test"
        },
        {
            "playbookID": "ConvertFile-Test",
            "fromversion": "4.5.0"
        },
        {
            "playbookID": "TestAwsEC2GetPublicSGRules-Test"
        },
        {
            "integrations": "RSA NetWitness Packets and Logs",
            "playbookID": "rsa_packets_and_logs_test"
        },
        {
            "playbookID": "CheckpointFW-test",
            "integrations": "Check Point"
        },
        {
            "playbookID": "RegPathReputationBasicLists_test"
        },
        {
            "playbookID": "EmailDomainSquattingReputation-Test"
        },
        {
            "playbookID": "RandomStringGenerateTest"
        },
        {
            "playbookID": "playbook-checkEmailAuthenticity-test"
        },
        {
            "playbookID": "HighlightWords_Test"
        },
        {
            "integrations": "Pentera",
            "playbookID": "Pcysys-Test"
        },
        {
            "integrations": "Pentera",
            "playbookID": "Pentera Run Scan and Create Incidents - Test"
        },
        {
            "playbookID": "StringContainsArray_test"
        },
        {
            "integrations": "Fidelis Elevate Network",
            "playbookID": "Fidelis-Test"
        },
        {
            "integrations": "AWS - ACM",
            "playbookID": "ACM-Test"
        },
        {
            "integrations": "Thinkst Canary",
            "playbookID": "CanaryTools Test"
        },
        {
            "integrations": "ThreatMiner",
            "playbookID": "ThreatMiner-Test"
        },
        {
            "playbookID": "StixCreator-Test"
        },
        {
            "playbookID": "CompareIncidentsLabels-test-playbook"
        },
        {
            "integrations": "Have I Been Pwned? V2",
            "playbookID": "Pwned v2 test"
        },
        {
            "integrations": "Alexa Rank Indicator",
            "playbookID": "Alexa Test Playbook"
        },
        {
            "playbookID": "UnEscapeURL-Test"
        },
        {
            "playbookID": "UnEscapeIPs-Test"
        },
        {
            "playbookID": "ExtractDomainFromUrlAndEmail-Test"
        },
        {
            "playbookID": "ConvertKeysToTableFieldFormat_Test"
        },
        {
            "integrations": "CVE Search v2",
            "playbookID": "CVE Search v2 - Test"
        },
        {
            "integrations": "CVE Search v2",
            "playbookID": "cveReputation Test"
        },
        {
            "integrations": "HashiCorp Vault",
            "playbookID": "hashicorp_test",
            "fromversion": "5.0.0"
        },
        {
            "integrations": "AWS - Athena - Beta",
            "playbookID": "Beta-Athena-Test"
        },
        {
            "integrations": "BeyondTrust Password Safe",
            "playbookID": "BeyondTrust-Test"
        },
        {
            "integrations": "Dell Secureworks",
            "playbookID": "secureworks_test"
        },
        {
            "integrations": "ServiceNow v2",
            "playbookID": "servicenow_test_v2",
            "instance_names": "snow_basic_auth"
        },
        {
            "integrations": "ServiceNow v2",
            "playbookID": "ServiceNow_OAuth_Test",
            "instance_names": "snow_oauth"
        },
        {
            "playbookID": "Create ServiceNow Ticket and Mirror Test",
            "integrations": "ServiceNow v2",
            "instance_names": "snow_basic_auth",
            "fromversion": "6.0.0",
            "timeout": 500
        },
        {
            "playbookID": "Create ServiceNow Ticket and State Polling Test",
            "integrations": "ServiceNow v2",
            "instance_names": "snow_basic_auth",
            "fromversion": "6.0.0",
            "timeout": 500
        },
        {
            "integrations": "ServiceNow CMDB",
            "playbookID": "ServiceNow_CMDB_Test",
            "instance_names": "snow_cmdb_basic_auth"
        },
        {
            "integrations": "ServiceNow CMDB",
            "playbookID": "ServiceNow_CMDB_OAuth_Test",
            "instance_names": "snow_cmdb_oauth"
        },
        {
            "integrations": "ExtraHop v2",
            "playbookID": "ExtraHop_v2-Test"
        },
        {
            "playbookID": "Test CommonServer"
        },
        {
            "playbookID": "Test-debug-mode",
            "fromversion": "5.0.0"
        },
        {
            "integrations": "CIRCL",
            "playbookID": "CirclIntegrationTest"
        },
        {
            "integrations": "MISP V2",
            "playbookID": "MISP V2 Test",
            "timeout": 300
        },
        {
            "playbookID": "test-LinkIncidentsWithRetry"
        },
        {
            "playbookID": "CopyContextToFieldTest"
        },
        {
            "integrations": "OTRS",
            "playbookID": "OTRS Test",
            "fromversion": "4.1.0"
        },
        {
            "integrations": "Attivo Botsink",
            "playbookID": "AttivoBotsinkTest"
        },
        {
            "integrations": "FortiGate",
            "playbookID": "Fortigate Test"
        },
        {
            "playbookID": "FormattedDateToEpochTest"
        },
        {
            "integrations": "SNDBOX",
            "playbookID": "SNDBOX_Test",
            "timeout": 1000
        },
        {
            "integrations": "SNDBOX",
            "playbookID": "Detonate File - SNDBOX - Test",
            "timeout": 1000,
            "nightly": true
        },
        {
            "integrations": "VxStream",
            "playbookID": "Detonate File - HybridAnalysis - Test",
            "timeout": 2400
        },
        {
            "playbookID": "WordTokenizeTest",
            "toversion": "4.5.9"
        },
        {
            "integrations": "QRadar",
            "playbookID": "test playbook - QRadarCorrelations",
            "timeout": 2000,
            "fromversion": "5.0.0",
            "toversion": "5.9.9"
        },
        {
            "integrations": "QRadar_v2",
            "playbookID": "test playbook - QRadarCorrelations For V2",
            "timeout": 2000,
            "fromversion": "6.0.0"
        },
        {
            "integrations": "Awake Security",
            "playbookID": "awake_security_test_pb"
        },
        {
            "integrations": "Tenable.sc",
            "playbookID": "tenable-sc-test",
            "timeout": 240,
            "nightly": true
        },
        {
            "integrations": "MimecastV2",
            "playbookID": "Mimecast test"
        },
        {
            "playbookID": "CreateEmailHtmlBody_test_pb",
            "fromversion": "4.1.0"
        },
        {
            "playbookID": "ReadPDFFileV2-Test",
            "timeout": 1000
        },
        {
            "playbookID": "JSONtoCSV-Test"
        },
        {
            "integrations": "Generic SQL",
            "playbookID": "generic-sql",
            "instance_names": "mysql instance",
            "fromversion": "5.0.0"
        },
        {
            "integrations": "Generic SQL",
            "playbookID": "generic-sql",
            "instance_names": "postgreSQL instance",
            "fromversion": "5.0.0"
        },
        {
            "integrations": "Generic SQL",
            "playbookID": "generic-sql",
            "instance_names": "Microsoft SQL instance",
            "fromversion": "5.0.0"
        },
        {
            "integrations": "Generic SQL",
            "playbookID": "generic-sql-oracle",
            "instance_names": "Oracle instance",
            "fromversion": "5.0.0"
        },
        {
            "integrations": "Generic SQL",
            "playbookID": "generic-sql-mssql-encrypted-connection",
            "instance_names": "Microsoft SQL instance using encrypted connection",
            "fromversion": "5.0.0"
        },
        {
            "integrations": "Panorama",
            "instance_names": "palo_alto_firewall_9.0",
            "playbookID": "Panorama Query Logs - Test",
            "fromversion": "5.5.0",
            "timeout": 1500,
            "nightly": true
        },
        {
            "integrations": "Panorama",
            "instance_names": "palo_alto_firewall",
            "playbookID": "palo_alto_firewall_test_pb",
            "fromversion": "5.5.0",
            "timeout": 1000,
            "nightly": true
        },
        {
            "integrations": "Panorama",
            "instance_names": "palo_alto_firewall_9.0",
            "playbookID": "palo_alto_firewall_test_pb",
            "fromversion": "5.5.0",
            "timeout": 1000,
            "nightly": true
        },
        {
            "integrations": "Panorama",
            "instance_names": "palo_alto_panorama",
            "playbookID": "palo_alto_panorama_test_pb",
            "fromversion": "5.5.0",
            "timeout": 1000,
            "nightly": true
        },
        {
            "integrations": "Panorama",
            "instance_names": "palo_alto_panorama_9.0",
            "playbookID": "palo_alto_panorama_test_pb",
            "fromversion": "5.5.0",
            "timeout": 1000,
            "nightly": true
        },
        {
            "integrations": "Panorama",
            "instance_names": "palo_alto_firewall_9.0",
            "playbookID": "PAN-OS URL Filtering enrichment - Test"
        },
        {
            "integrations": "Panorama",
            "instance_names": "panorama_instance_best_practice",
            "playbookID": "Panorama Best Practise - Test"
        },
        {
            "integrations": "Tenable.io",
            "playbookID": "Tenable.io test"
        },
        {
            "playbookID": "URLDecode-Test"
        },
        {
            "playbookID": "GetTime-Test"
        },
        {
            "playbookID": "GetTime-ObjectVsStringTest"
        },
        {
            "integrations": "Tenable.io",
            "playbookID": "Tenable.io Scan Test",
            "nightly": true,
            "timeout": 900
        },
        {
            "integrations": "Tenable.sc",
            "playbookID": "tenable-sc-scan-test",
            "nightly": true,
            "timeout": 600
        },
        {
            "integrations": "google-vault",
            "playbookID": "Google-Vault-Generic-Test",
            "nightly": true,
            "timeout": 3600,
            "memory_threshold": 130
        },
        {
            "integrations": "google-vault",
            "playbookID": "Google_Vault-Search_And_Display_Results_test",
            "nightly": true,
            "memory_threshold": 130,
            "timeout": 3600
        },
        {
            "playbookID": "Luminate-TestPlaybook",
            "integrations": "Luminate"
        },
        {
            "integrations": "MxToolBox",
            "playbookID": "MxToolbox-test"
        },
        {
            "integrations": "Nessus",
            "playbookID": "Nessus - Test"
        },
        {
            "playbookID": "Palo Alto Networks - Malware Remediation Test",
            "fromversion": "4.5.0"
        },
        {
            "playbookID": "SumoLogic-Test",
            "integrations": "SumoLogic",
            "fromversion": "4.1.0"
        },
        {
            "playbookID": "ParseEmailFiles-test"
        },
        {
            "playbookID": "PAN-OS - Block IP and URL - External Dynamic List v2 Test",
            "integrations": [
                "Panorama",
                "palo_alto_networks_pan_os_edl_management"
            ],
            "instance_names": "palo_alto_firewall_9.0",
            "fromversion": "4.0.0"
        },
        {
            "playbookID": "Test_EDL",
            "integrations": "EDL",
            "fromversion": "5.5.0"
        },
        {
            "playbookID": "Test_export_indicators_service",
            "integrations": "ExportIndicators",
            "fromversion": "5.5.0"
        },
        {
            "playbookID": "PAN-OS - Block IP - Custom Block Rule Test",
            "integrations": "Panorama",
            "instance_names": "palo_alto_panorama",
            "fromversion": "4.0.0"
        },
        {
            "playbookID": "PAN-OS - Block IP - Static Address Group Test",
            "integrations": "Panorama",
            "instance_names": "palo_alto_panorama",
            "fromversion": "4.0.0"
        },
        {
            "playbookID": "PAN-OS - Block URL - Custom URL Category Test",
            "integrations": "Panorama",
            "instance_names": "palo_alto_panorama",
            "fromversion": "4.0.0"
        },
        {
            "playbookID": "Endpoint Malware Investigation - Generic - Test",
            "integrations": [
                "Traps",
                "Cylance Protect v2",
                "Demisto REST API"
            ],
            "fromversion": "5.0.0",
            "timeout": 1200
        },
        {
            "playbookID": "ParseExcel-test"
        },
        {
            "playbookID": "Detonate File - No Files test"
        },
        {
            "integrations": "SentinelOne V2",
            "playbookID": "SentinelOne V2 - test"
        },
        {
            "integrations": "InfoArmor VigilanteATI",
            "playbookID": "InfoArmorVigilanteATITest"
        },
        {
            "integrations": "IntSights",
            "instance_names": "intsights_standard_account",
            "playbookID": "IntSights Test",
            "nightly": true
        },
        {
            "integrations": "IntSights",
            "playbookID": "IntSights Mssp Test",
            "instance_names": "intsights_mssp_account",
            "nightly": true
        },
        {
            "integrations": "dnstwist",
            "playbookID": "dnstwistTest"
        },
        {
            "integrations": "BitDam",
            "playbookID": "Detonate File - BitDam Test"
        },
        {
            "integrations": "Threat Grid",
            "playbookID": "Test-Detonate URL - ThreatGrid",
            "timeout": 600
        },
        {
            "integrations": "Threat Grid",
            "playbookID": "ThreatGridTest",
            "timeout": 600
        },
        {
            "integrations": [
                "Palo Alto Minemeld",
                "Panorama"
            ],
            "instance_names": "palo_alto_firewall",
            "playbookID": "block_indicators_-_generic_-_test"
        },
        {
            "integrations": "Signal Sciences WAF",
            "playbookID": "SignalSciences-Test"
        },
        {
            "integrations": "RTIR",
            "playbookID": "RTIR Test"
        },
        {
            "integrations": "RedCanary",
            "playbookID": "RedCanaryTest",
            "nightly": true
        },
        {
            "integrations": "Devo",
            "playbookID": "Devo test",
            "timeout": 500
        },
        {
            "playbookID": "URL Enrichment - Generic v2 - Test",
            "integrations": [
                "Rasterize",
                "VirusTotal - Private API"
            ],
            "instance_names": "virus_total_private_api_general",
            "timeout": 500,
            "pid_threshold": 12
        },
        {
            "playbookID": "CutTransformerTest"
        },
        {
            "playbookID": "Default - Test",
            "integrations": [
                "ThreatQ v2",
                "Demisto REST API"
            ],
            "fromversion": "5.0.0"
        },
        {
            "integrations": "SCADAfence CNM",
            "playbookID": "SCADAfence_test"
        },
        {
            "integrations": "ProtectWise",
            "playbookID": "Protectwise-Test"
        },
        {
            "integrations": "WhatsMyBrowser",
            "playbookID": "WhatsMyBrowser-Test"
        },
        {
            "integrations": "BigFix",
            "playbookID": "BigFixTest"
        },
        {
            "integrations": "Lastline v2",
            "playbookID": "Lastline v2 - Test",
            "nightly": true
        },
        {
            "integrations": "McAfee DXL",
            "playbookID": "McAfee DXL - Test"
        },
        {
            "playbookID": "TextFromHTML_test_playbook"
        },
        {
            "playbookID": "PortListenCheck-test"
        },
        {
            "integrations": "ThreatExchange",
            "playbookID": "ThreatExchange-test"
        },
        {
            "integrations": "Joe Security",
            "playbookID": "JoeSecurityTestPlaybook",
            "timeout": 500,
            "nightly": true
        },
        {
            "integrations": "Joe Security",
            "playbookID": "JoeSecurityTestDetonation",
            "timeout": 2000,
            "nightly": true
        },
        {
            "integrations": "WildFire-v2",
            "playbookID": "Wildfire Test"
        },
        {
            "integrations": "WildFire-v2",
            "playbookID": "Detonate URL - WildFire-v2 - Test"
        },
        {
            "integrations": "WildFire-v2",
            "playbookID": "Detonate URL - WildFire v2.1 - Test"
        },
        {
            "integrations": "GRR",
            "playbookID": "GRR Test",
            "nightly": true
        },
        {
            "integrations": "VirusTotal",
            "instance_names": "virus_total_general",
            "playbookID": "virusTotal-test-playbook",
            "timeout": 1400,
            "nightly": true
        },
        {
            "integrations": "VirusTotal",
            "instance_names": "virus_total_preferred_vendors",
            "playbookID": "virusTotaI-test-preferred-vendors",
            "timeout": 1400,
            "nightly": true
        },
        {
            "integrations": "Preempt",
            "playbookID": "Preempt Test"
        },
        {
            "integrations": "Gmail",
            "playbookID": "get_original_email_-_gmail_-_test"
        },
        {
            "integrations": [
                "Gmail Single User",
                "Gmail"
            ],
            "playbookID": "Gmail Single User - Test",
            "fromversion": "4.5.0"
        },
        {
            "integrations": "EWS v2",
            "playbookID": "get_original_email_-_ews-_test",
            "instance_names": "ewv2_regular"
        },
        {
            "integrations": [
                "EWS v2",
                "EWS Mail Sender"
            ],
            "playbookID": "EWS search-mailbox test",
            "instance_names": "ewv2_regular",
            "timeout": 300
        },
        {
            "integrations": "PagerDuty v2",
            "playbookID": "PagerDuty Test"
        },
        {
            "playbookID": "test_delete_context"
        },
        {
            "playbookID": "DeleteContext-auto-test"
        },
        {
            "playbookID": "GmailTest",
            "integrations": "Gmail"
        },
        {
            "playbookID": "Gmail Convert Html Test",
            "integrations": "Gmail"
        },
        {
            "playbookID": "reputations.json Test",
            "toversion": "5.0.0"
        },
        {
            "playbookID": "Indicators reputation-.json Test",
            "fromversion": "5.5.0"
        },
        {
            "playbookID": "Test IP Indicator Fields",
            "fromversion": "5.0.0"
        },
        {
            "playbookID": "Dedup - Generic v2 - Test",
            "fromversion": "5.0.0"
        },
        {
            "playbookID": "TestDedupIncidentsPlaybook"
        },
        {
            "playbookID": "TestDedupIncidentsByName"
        },
        {
            "integrations": "McAfee Advanced Threat Defense",
            "playbookID": "Test Playbook McAfee ATD",
            "timeout": 700
        },
        {
            "integrations": "McAfee Advanced Threat Defense",
            "playbookID": "Detonate Remote File From URL -McAfee-ATD - Test",
            "timeout": 700
        },
        {
            "playbookID": "stripChars - Test"
        },
        {
            "integrations": "McAfee Advanced Threat Defense",
            "playbookID": "Test Playbook McAfee ATD Upload File"
        },
        {
            "playbookID": "exporttocsv_script_test"
        },
        {
            "playbookID": "Set - Test"
        },
        {
            "integrations": "Intezer v2",
            "playbookID": "Intezer Testing v2",
            "fromversion": "4.1.0",
            "timeout": 600
        },
        {
            "integrations": "FalconIntel",
            "playbookID": "CrowdStrike Falcon Intel v2"
        },
        {
            "integrations": [
                "Mail Sender (New)",
                "Gmail"
            ],
            "playbookID": "Mail Sender (New) Test",
            "instance_names": [
                "Mail_Sender_(New)_STARTTLS"
            ]
        },
        {
            "playbookID": "buildewsquery_test"
        },
        {
            "integrations": "Rapid7 Nexpose",
            "playbookID": "nexpose_test",
            "timeout": 240
        },
        {
            "playbookID": "GetIndicatorDBotScore Test"
        },
        {
            "integrations": "EWS Mail Sender",
            "playbookID": "EWS Mail Sender Test"
        },
        {
            "integrations": [
                "EWS Mail Sender",
                "Rasterize"
            ],
            "playbookID": "EWS Mail Sender Test 2"
        },
        {
            "playbookID": "decodemimeheader_-_test"
        },
        {
            "playbookID": "test_url_regex"
        },
        {
            "integrations": "Skyformation",
            "playbookID": "TestSkyformation"
        },
        {
            "integrations": "okta",
            "playbookID": "okta_test_playbook",
            "timeout": 240
        },
        {
            "integrations": "Okta v2",
            "playbookID": "OktaV2-Test",
            "nightly": true,
            "timeout": 300
        },
        {
            "playbookID": "Test filters & transformers scripts"
        },
        {
            "integrations": "Salesforce",
            "playbookID": "SalesforceTestPlaybook"
        },
        {
            "integrations": "McAfee ESM v2",
            "instance_names": "v10.2.0",
            "playbookID": "McAfee ESM v2 - Test",
            "fromversion": "5.0.0"
        },
        {
            "integrations": "McAfee ESM v2",
            "instance_names": "v10.3.0",
            "playbookID": "McAfee ESM v2 - Test",
            "fromversion": "5.0.0"
        },
        {
            "integrations": "McAfee ESM v2",
            "instance_names": "v11.3",
            "playbookID": "McAfee ESM v2 (v11.3) - Test",
            "fromversion": "5.0.0",
            "timeout": 300
        },
        {
            "integrations": "McAfee ESM v2",
            "instance_names": "v10.2.0",
            "playbookID": "McAfee ESM Watchlists - Test",
            "fromversion": "5.0.0"
        },
        {
            "integrations": "McAfee ESM v2",
            "instance_names": "v10.3.0",
            "playbookID": "McAfee ESM Watchlists - Test",
            "fromversion": "5.0.0"
        },
        {
            "integrations": "McAfee ESM v2",
            "instance_names": "v11.3",
            "playbookID": "McAfee ESM Watchlists - Test",
            "fromversion": "5.0.0"
        },
        {
            "integrations": "GoogleSafeBrowsing",
            "playbookID": "Google Safe Browsing Test",
            "timeout": 240,
            "fromversion": "5.0.0"
        },
        {
            "integrations": "EWS v2",
            "playbookID": "EWSv2_empty_attachment_test",
            "instance_names": "ewv2_regular"
        },
        {
            "integrations": "EWS v2",
            "playbookID": "EWS Public Folders Test",
            "instance_names": "ewv2_regular"
        },
        {
            "integrations": "Symantec Endpoint Protection V2",
            "playbookID": "SymantecEndpointProtection_Test"
        },
        {
            "integrations": "carbonblackprotection",
            "playbookID": "search_endpoints_by_hash_-_carbon_black_protection_-_test",
            "timeout": 500
        },
        {
            "playbookID": "Process Email - Generic - Test - Incident Starter",
            "fromversion": "6.0.0",
            "integrations": "Rasterize",
            "timeout": 240
        },
        {
            "integrations": "FalconHost",
            "playbookID": "search_endpoints_by_hash_-_crowdstrike_-_test",
            "timeout": 500
        },
        {
            "integrations": "FalconHost",
            "playbookID": "CrowdStrike Endpoint Enrichment - Test"
        },
        {
            "integrations": "FalconHost",
            "playbookID": "FalconHost Test"
        },
        {
            "integrations": "CrowdstrikeFalcon",
            "playbookID": "Test - CrowdStrike Falcon",
            "fromversion": "4.1.0",
            "timeout": 500
        },
        {
            "playbookID": "ExposeIncidentOwner-Test"
        },
        {
            "integrations": "google",
            "playbookID": "GsuiteTest"
        },
        {
            "integrations": "OpenPhish",
            "playbookID": "OpenPhish Test Playbook"
        },
        {
            "integrations": "RSA Archer",
            "playbookID": "Archer-Test-Playbook",
            "nightly": true
        },
        {
            "integrations": "jira-v2",
            "playbookID": "Jira-v2-Test",
            "timeout": 500
        },
        {
            "integrations": "ipinfo",
            "playbookID": "IPInfoTest"
        },
        {
            "playbookID": "VerifyHumanReadableFormat"
        },
        {
            "playbookID": "strings-test"
        },
        {
            "playbookID": "TestCommonPython",
            "timeout": 500
        },
        {
            "playbookID": "TestFileCreateAndUpload"
        },
        {
            "playbookID": "TestIsValueInArray"
        },
        {
            "playbookID": "TestStringReplace"
        },
        {
            "playbookID": "TestHttpPlaybook"
        },
        {
            "integrations": "SplunkPy",
            "playbookID": "SplunkPy parse-raw - Test",
            "instance_names": "use_default_handler"
        },
        {
            "integrations": "SplunkPy",
            "playbookID": "SplunkPy-Test-V2",
            "memory_threshold": 500,
            "instance_names": "use_default_handler"
        },
        {
            "integrations": "SplunkPy",
            "playbookID": "Splunk-Test",
            "memory_threshold": 200,
            "instance_names": "use_default_handler"
        },
        {
            "integrations": "SplunkPy",
            "playbookID": "SplunkPySearch_Test",
            "memory_threshold": 200,
            "instance_names": "use_default_handler"
        },
        {
            "integrations": "SplunkPy",
            "playbookID": "SplunkPy KV commands",
            "memory_threshold": 200,
            "instance_names": "use_default_handler"
        },
        {
            "integrations": "SplunkPy",
            "playbookID": "SplunkPy-Test-V2",
            "memory_threshold": 500,
            "instance_names": "use_python_requests_handler"
        },
        {
            "integrations": "SplunkPy",
            "playbookID": "Splunk-Test",
            "memory_threshold": 500,
            "instance_names": "use_python_requests_handler"
        },
        {
            "integrations": "SplunkPy",
            "playbookID": "SplunkPySearch_Test",
            "memory_threshold": 200,
            "instance_names": "use_python_requests_handler"
        },
        {
            "integrations": "SplunkPy",
            "playbookID": "SplunkPy KV commands",
            "memory_threshold": 200,
            "instance_names": "use_python_requests_handler"
        },
        {
            "integrations": "McAfee NSM",
            "playbookID": "McAfeeNSMTest",
            "timeout": 400,
            "nightly": true
        },
        {
            "integrations": "PhishTank V2",
            "playbookID": "PhishTank Testing"
        },
        {
            "integrations": "McAfee Web Gateway",
            "playbookID": "McAfeeWebGatewayTest",
            "timeout": 500
        },
        {
            "integrations": "TCPIPUtils",
            "playbookID": "TCPUtils-Test"
        },
        {
            "playbookID": "listExecutedCommands-Test"
        },
        {
            "integrations": "AWS - Lambda",
            "playbookID": "AWS-Lambda-Test (Read-Only)"
        },
        {
            "integrations": "Service Manager",
            "playbookID": "TestHPServiceManager",
            "timeout": 400
        },
        {
            "playbookID": "LanguageDetect-Test",
            "timeout": 300
        },
        {
            "integrations": "Forcepoint",
            "playbookID": "forcepoint test",
            "timeout": 500,
            "nightly": true
        },
        {
            "playbookID": "GeneratePassword-Test"
        },
        {
            "playbookID": "ZipFile-Test"
        },
        {
            "playbookID": "UnzipFile-Test"
        },
        {
            "playbookID": "Test-IsMaliciousIndicatorFound",
            "fromversion": "5.0.0"
        },
        {
            "playbookID": "TestExtractHTMLTables"
        },
        {
            "integrations": "carbonblackliveresponse",
            "playbookID": "Carbon Black Live Response Test",
            "nightly": true,
            "fromversion": "5.0.0"
        },
        {
            "integrations": "urlscan.io",
            "playbookID": "urlscan_malicious_Test",
            "timeout": 500
        },
        {
            "integrations": "EWS v2",
            "playbookID": "pyEWS_Test",
            "instance_names": "ewv2_regular"
        },
        {
            "integrations": "EWS v2",
            "playbookID": "pyEWS_Test",
            "instance_names": "ewsv2_separate_process"
        },
        {
            "integrations": "remedy_sr_beta",
            "playbookID": "remedy_sr_test_pb"
        },
        {
            "integrations": "Netskope",
            "playbookID": "Netskope Test"
        },
        {
            "integrations": "Cylance Protect v2",
            "playbookID": "Cylance Protect v2 Test"
        },
        {
            "integrations": "ReversingLabs Titanium Cloud",
            "playbookID": "ReversingLabsTCTest"
        },
        {
            "integrations": "ReversingLabs A1000",
            "playbookID": "ReversingLabsA1000Test"
        },
        {
            "integrations": "Demisto Lock",
            "playbookID": "DemistoLockTest"
        },
        {
            "playbookID": "test-domain-indicator",
            "timeout": 400
        },
        {
            "playbookID": "Cybereason Test",
            "integrations": "Cybereason",
            "timeout": 1200,
            "fromversion": "4.1.0"
        },
        {
            "integrations": "VirusTotal - Private API",
            "instance_names": "virus_total_private_api_general",
            "playbookID": "File Enrichment - Virus Total Private API Test",
            "nightly": true
        },
        {
            "integrations": "VirusTotal - Private API",
            "instance_names": "virus_total_private_api_general",
            "playbookID": "virusTotalPrivateAPI-test-playbook",
            "timeout": 1400,
            "nightly": true,
            "pid_threshold": 12
        },
        {
            "integrations": [
                "VirusTotal - Private API",
                "VirusTotal"
            ],
            "playbookID": "vt-detonate test",
            "instance_names": [
                "virus_total_private_api_general",
                "virus_total_general"
            ],
            "timeout": 1400,
            "fromversion": "5.5.0",
            "nightly": true
        },
        {
            "integrations": "Cisco ASA",
            "playbookID": "Cisco ASA - Test Playbook"
        },
        {
            "integrations": "VirusTotal - Private API",
            "instance_names": "virus_total_private_api_preferred_vendors",
            "playbookID": "virusTotalPrivateAPI-test-preferred-vendors",
            "timeout": 1400,
            "nightly": true
        },
        {
            "integrations": "Cisco Meraki",
            "playbookID": "Cisco-Meraki-Test"
        },
        {
            "integrations": "Microsoft Defender Advanced Threat Protection",
            "playbookID": "Microsoft Defender Advanced Threat Protection - Test",
            "instance_names": "microsoft_defender_atp_prod"
        },
        {
            "integrations": "Microsoft Defender Advanced Threat Protection",
            "playbookID": "Microsoft Defender Advanced Threat Protection - Test",
            "instance_names": "microsoft_defender_atp_dev"
        },
        {
            "integrations": "Microsoft Defender Advanced Threat Protection",
            "playbookID": "Microsoft Defender Advanced Threat Protection - Test",
            "instance_names": "microsoft_defender_atp_dev_self_deployed"
        },
        {
            "integrations": "Microsoft Defender Advanced Threat Protection",
            "playbookID": "Microsoft Defender - ATP - Indicators Test",
            "instance_names": "microsoft_defender_atp_prod"
        },
        {
            "integrations": "Microsoft Defender Advanced Threat Protection",
            "playbookID": "Microsoft Defender - ATP - Indicators Test",
            "instance_names": "microsoft_defender_atp_dev"
        },
        {
            "integrations": "Microsoft Defender Advanced Threat Protection",
            "playbookID": "Microsoft Defender - ATP - Indicators Test",
            "instance_names": "microsoft_defender_atp_dev_self_deployed"
        },
        {
            "integrations": "Tanium",
            "playbookID": "Tanium Test Playbook",
            "nightly": true,
            "timeout": 1200,
            "pid_threshold": 10
        },
        {
            "integrations": "Recorded Future",
            "playbookID": "Recorded Future Test",
            "nightly": true
        },
        {
            "integrations": "Microsoft Graph",
            "playbookID": "Microsoft Graph Security Test",
            "instance_names": "ms_graph_security_dev"
        },
        {
            "integrations": "Microsoft Graph",
            "playbookID": "Microsoft Graph Security Test",
            "instance_names": "ms_graph_security_prod"
        },
        {
            "integrations": "Microsoft Graph User",
            "playbookID": "Microsoft Graph User - Test",
            "instance_names": "ms_graph_user_dev"
        },
        {
            "integrations": "Microsoft Graph User",
            "playbookID": "Microsoft Graph User - Test",
            "instance_names": "ms_graph_user_prod"
        },
        {
            "integrations": "Microsoft Graph Groups",
            "playbookID": "Microsoft Graph Groups - Test",
            "instance_names": "ms_graph_groups_dev"
        },
        {
            "integrations": "Microsoft Graph Groups",
            "playbookID": "Microsoft Graph Groups - Test",
            "instance_names": "ms_graph_groups_prod"
        },
        {
            "integrations": "Microsoft_Graph_Files",
            "playbookID": "test_MsGraphFiles",
            "instance_names": "ms_graph_files_dev",
            "fromversion": "5.0.0"
        },
        {
            "integrations": "Microsoft_Graph_Files",
            "playbookID": "test_MsGraphFiles",
            "instance_names": "ms_graph_files_prod",
            "fromversion": "5.0.0"
        },
        {
            "integrations": "Microsoft Graph Calendar",
            "playbookID": "Microsoft Graph Calendar - Test",
            "instance_names": "ms_graph_calendar_dev"
        },
        {
            "integrations": "Microsoft Graph Calendar",
            "playbookID": "Microsoft Graph Calendar - Test",
            "instance_names": "ms_graph_calendar_prod"
        },
        {
            "integrations": "Microsoft Graph Device Management",
            "playbookID": "MSGraph_DeviceManagement_Test",
            "instance_names": "ms_graph_device_management_oproxy_dev",
            "fromversion": "5.0.0"
        },
        {
            "integrations": "Microsoft Graph Device Management",
            "playbookID": "MSGraph_DeviceManagement_Test",
            "instance_names": "ms_graph_device_management_oproxy_prod",
            "fromversion": "5.0.0"
        },
        {
            "integrations": "Microsoft Graph Device Management",
            "playbookID": "MSGraph_DeviceManagement_Test",
            "instance_names": "ms_graph_device_management_self_deployed_prod",
            "fromversion": "5.0.0"
        },
        {
            "integrations": "RedLock",
            "playbookID": "RedLockTest",
            "nightly": true
        },
        {
            "integrations": "Symantec Messaging Gateway",
            "playbookID": "Symantec Messaging Gateway Test"
        },
        {
            "integrations": "ThreatConnect v2",
            "playbookID": "ThreatConnect v2 - Test",
            "fromversion": "5.0.0"
        },
        {
            "integrations": "VxStream",
            "playbookID": "VxStream Test",
            "nightly": true
        },
        {
            "integrations": "Cylance Protect",
            "playbookID": "get_file_sample_by_hash_-_cylance_protect_-_test",
            "timeout": 240
        },
        {
            "integrations": "Cylance Protect",
            "playbookID": "endpoint_enrichment_-_generic_test"
        },
        {
            "integrations": "QRadar",
            "playbookID": "test_Qradar",
            "fromversion": "5.5.0"
        },
        {
            "integrations": "QRadar_v2",
            "playbookID": "test_Qradar_v2",
            "fromversion": "6.0.0"
        },
        {
            "integrations": "VMware",
            "playbookID": "VMWare Test"
        },
        {
            "integrations": "Anomali ThreatStream",
            "playbookID": "Anomali_ThreatStream_Test"
        },
        {
            "integrations": "carbonblack-v2",
            "playbookID": "Carbon Black Response Test",
            "fromversion": "5.0.0"
        },
        {
            "integrations": "Cisco Umbrella Investigate",
            "playbookID": "Cisco Umbrella Test"
        },
        {
            "integrations": "icebrg",
            "playbookID": "Icebrg Test",
            "timeout": 500
        },
        {
            "integrations": "Symantec MSS",
            "playbookID": "SymantecMSSTest"
        },
        {
            "integrations": "Remedy AR",
            "playbookID": "Remedy AR Test"
        },
        {
            "integrations": "AWS - IAM",
            "playbookID": "d5cb69b1-c81c-4f27-8a40-3106c0cb2620"
        },
        {
            "integrations": "McAfee Active Response",
            "playbookID": "McAfee-MAR_Test",
            "timeout": 700
        },
        {
            "integrations": "McAfee Threat Intelligence Exchange",
            "playbookID": "McAfee-TIE Test",
            "timeout": 700
        },
        {
            "integrations": "ArcSight Logger",
            "playbookID": "ArcSight Logger test"
        },
        {
            "integrations": "ArcSight ESM v2",
            "playbookID": "ArcSight ESM v2 Test"
        },
        {
            "integrations": "ArcSight ESM v2",
            "playbookID": "test Arcsight - Get events related to the Case"
        },
        {
            "integrations": "XFE_v2",
            "playbookID": "Test_XFE_v2",
            "timeout": 500,
            "nightly": true
        },
        {
            "integrations": "McAfee Threat Intelligence Exchange",
            "playbookID": "search_endpoints_by_hash_-_tie_-_test",
            "timeout": 500
        },
        {
            "integrations": "iDefense_v2",
            "playbookID": "iDefense_v2_Test",
            "fromversion": "5.5.0"
        },
        {
            "integrations": "AbuseIPDB",
            "playbookID": "AbuseIPDB Test"
        },
        {
            "integrations": "AbuseIPDB",
            "playbookID": "AbuseIPDB PopulateIndicators Test"
        },
        {
            "integrations": "LogRhythm",
            "playbookID": "LogRhythm-Test-Playbook",
            "timeout": 200
        },
        {
            "integrations": "FireEye HX",
            "playbookID": "FireEye HX Test",
            "timeout": 500
        },
        {
            "integrations": "FireEyeFeed",
            "playbookID": "playbook-FeedFireEye_test",
            "memory_threshold": 110
        },
        {
            "integrations": "Phish.AI",
            "playbookID": "PhishAi-Test"
        },
        {
            "integrations": "Phish.AI",
            "playbookID": "Test-Detonate URL - Phish.AI"
        },
        {
            "integrations": "Centreon",
            "playbookID": "Centreon-Test-Playbook"
        },
        {
            "playbookID": "ReadFile test"
        },
        {
            "integrations": "AlphaSOC Wisdom",
            "playbookID": "AlphaSOC-Wisdom-Test"
        },
        {
            "integrations": "carbonblack-v2",
            "playbookID": "CBFindIP - Test"
        },
        {
            "integrations": "Jask",
            "playbookID": "Jask_Test",
            "fromversion": "4.1.0"
        },
        {
            "integrations": "Qualys",
            "playbookID": "Qualys-Test"
        },
        {
            "integrations": "Whois",
            "playbookID": "whois_test",
            "fromversion": "4.1.0"
        },
        {
            "integrations": "RSA NetWitness Endpoint",
            "playbookID": "NetWitness Endpoint Test"
        },
        {
            "integrations": "Check Point Sandblast",
            "playbookID": "Sandblast_malicious_test"
        },
        {
            "playbookID": "TestMatchRegexV2"
        },
        {
            "integrations": "ActiveMQ",
            "playbookID": "ActiveMQ Test"
        },
        {
            "playbookID": "RegexGroups Test"
        },
        {
            "integrations": "Cisco ISE",
            "playbookID": "cisco-ise-test-playbook"
        },
        {
            "integrations": "RSA NetWitness v11.1",
            "playbookID": "RSA NetWitness Test"
        },
        {
            "playbookID": "ExifReadTest"
        },
        {
            "integrations": "Cuckoo Sandbox",
            "playbookID": "CuckooTest",
            "timeout": 700
        },
        {
            "integrations": "VxStream",
            "playbookID": "Test-Detonate URL - Crowdstrike",
            "timeout": 1200
        },
        {
            "playbookID": "Detonate File - Generic Test",
            "timeout": 500
        },
        {
            "integrations": [
                "Lastline v2",
                "WildFire-v2",
                "SNDBOX",
                "VxStream",
                "McAfee Advanced Threat Defense"
            ],
            "playbookID": "Detonate File - Generic Test",
            "timeout": 2400,
            "nightly": true
        },
        {
            "playbookID": "detonate_file_-_generic_test",
            "toversion": "3.6.0"
        },
        {
            "playbookID": "STIXParserTest"
        },
        {
            "playbookID": "VerifyJSON - Test",
            "fromversion": "5.5.0"
        },
        {
            "playbookID": "PowerShellCommon-Test",
            "fromversion": "5.5.0"
        },
        {
            "playbookID": "Detonate URL - Generic Test",
            "timeout": 2000,
            "nightly": true,
            "integrations": [
                "McAfee Advanced Threat Defense",
                "VxStream",
                "Lastline v2"
            ]
        },
        {
            "integrations": [
                "FalconHost",
                "McAfee Threat Intelligence Exchange",
                "carbonblackprotection",
                "carbonblack"
            ],
            "playbookID": "search_endpoints_by_hash_-_generic_-_test",
            "timeout": 500,
            "toversion": "4.4.9"
        },
        {
            "integrations": "Zscaler",
            "playbookID": "Zscaler Test",
            "nightly": true,
            "timeout": 500
        },
        {
            "playbookID": "DemistoUploadFileToIncident Test",
            "integrations": "Demisto REST API"
        },
        {
            "playbookID": "DemistoUploadFile Test",
            "integrations": "Demisto REST API"
        },
        {
            "playbookID": "MaxMind Test",
            "integrations": "MaxMind GeoIP2"
        },
        {
            "playbookID": "Test Sagemaker",
            "integrations": "AWS Sagemaker"
        },
        {
            "playbookID": "C2sec-Test",
            "integrations": "C2sec irisk",
            "fromversion": "5.0.0"
        },
        {
            "playbookID": "Phishing v2 - Test - Incident Starter",
            "fromversion": "6.0.0",
            "timeout": 1200,
            "nightly": true,
            "integrations": [
                "EWS Mail Sender",
                "Demisto REST API",
                "Rasterize"
            ],
            "memory_threshold": 115
        },
        {
            "playbookID": "Phishing - Core - Test - Incident Starter",
            "fromversion": "6.0.0",
            "timeout": 1700,
            "nightly": true,
            "integrations": [
                "EWS Mail Sender",
                "Demisto REST API",
                "Rasterize"
            ],
            "memory_threshold": 100
        },
        {
            "integrations": "duo",
            "playbookID": "DUO Test Playbook"
        },
        {
            "playbookID": "SLA Scripts - Test",
            "fromversion": "4.1.0"
        },
        {
            "playbookID": "PcapHTTPExtractor-Test"
        },
        {
            "playbookID": "Ping Test Playbook"
        },
        {
            "playbookID": "Active Directory Test",
            "integrations": "Active Directory Query v2",
            "instance_names": "active_directory_ninja"
        },
        {
            "playbookID": "AD v2 - debug-mode - Test",
            "integrations": "Active Directory Query v2",
            "instance_names": "active_directory_ninja",
            "fromversion": "5.0.0"
        },
        {
            "playbookID": "Docker Hardening Test",
            "fromversion": "5.0.0"
        },
        {
            "integrations": "Active Directory Query v2",
            "instance_names": "active_directory_ninja",
            "playbookID": "Active Directory Query V2 configuration with port"
        },
        {
            "integrations": "Active Directory Query v2",
            "instance_names": "active_directory_ninja",
            "playbookID": "Active Directory - ad-get-user limit check"
        },
        {
            "integrations": "mysql",
            "playbookID": "MySQL Test"
        },
        {
            "playbookID": "Email Address Enrichment - Generic v2.1 - Test",
            "integrations": "Active Directory Query v2",
            "instance_names": "active_directory_ninja"
        },
        {
            "integrations": "Cofense Intelligence",
            "playbookID": "Test - Cofense Intelligence",
            "timeout": 500
        },
        {
            "playbookID": "GDPRContactAuthorities Test"
        },
        {
            "integrations": "Google Resource Manager",
            "playbookID": "GoogleResourceManager-Test",
            "timeout": 500,
            "nightly": true
        },
        {
            "integrations": "SlashNext Phishing Incident Response",
            "playbookID": "SlashNextPhishingIncidentResponse-Test",
            "timeout": 500,
            "nightly": true
        },
        {
            "integrations": "Google Cloud Storage",
            "playbookID": "GCS - Test",
            "timeout": 500,
            "nightly": true,
            "memory_threshold": 80
        },
        {
            "integrations": "GooglePubSub",
            "playbookID": "GooglePubSub_Test",
            "nightly": true,
            "fromversion": "5.0.0"
        },
        {
            "playbookID": "Calculate Severity - Generic v2 - Test",
            "integrations": [
                "Palo Alto Minemeld",
                "Active Directory Query v2"
            ],
            "instance_names": "active_directory_ninja",
            "fromversion": "4.5.0"
        },
        {
            "integrations": "Freshdesk",
            "playbookID": "Freshdesk-Test",
            "timeout": 500,
            "nightly": true
        },
        {
            "playbookID": "Autoextract - Test",
            "fromversion": "4.1.0"
        },
        {
            "playbookID": "FilterByList - Test",
            "fromversion": "4.5.0"
        },
        {
            "playbookID": "Impossible Traveler - Test",
            "integrations": [
                "Ipstack",
                "ipinfo",
                "Rasterize",
                "Active Directory Query v2",
                "Demisto REST API"
            ],
            "instance_names": "active_directory_ninja",
            "fromversion": "5.0.0",
            "timeout": 700
        },
        {
            "playbookID": "Active Directory - Get User Manager Details - Test",
            "integrations": "Active Directory Query v2",
            "instance_names": "active_directory_80k",
            "fromversion": "4.5.0"
        },
        {
            "integrations": "Kafka V2",
            "playbookID": "Kafka Test"
        },
        {
            "playbookID": "File Enrichment - Generic v2 - Test",
            "instance_names": "virus_total_private_api_general",
            "integrations": [
                "VirusTotal - Private API",
                "Cylance Protect v2"
            ]
        },
        {
            "integrations": [
                "epo",
                "McAfee Active Response"
            ],
            "playbookID": "Endpoint data collection test",
            "timeout": 500
        },
        {
            "integrations": [
                "epo",
                "McAfee Active Response"
            ],
            "playbookID": "MAR - Endpoint data collection test",
            "timeout": 500
        },
        {
            "integrations": "DUO Admin",
            "playbookID": "DuoAdmin API test playbook",
            "fromversion": "5.0.0"
        },
        {
            "integrations": [
                "TAXII Server",
                "TAXIIFeed"
            ],
            "playbookID": "TAXII_Feed_Test",
            "fromversion": "5.5.0",
            "timeout": 300
        },
        {
            "integrations": "TAXII 2 Feed",
            "playbookID": "TAXII 2 Feed Test",
            "fromversion": "5.5.0"
        },
        {
            "integrations": "Traps",
            "playbookID": "Traps test",
            "timeout": 600
        },
        {
            "playbookID": "TestShowScheduledEntries"
        },
        {
            "playbookID": "Calculate Severity - Standard - Test",
            "integrations": "Palo Alto Minemeld",
            "fromversion": "4.5.0"
        },
        {
            "integrations": "Symantec Advanced Threat Protection",
            "playbookID": "Symantec ATP Test"
        },
        {
            "playbookID": "HTTPListRedirects - Test SSL"
        },
        {
            "playbookID": "HTTPListRedirects Basic Test"
        },
        {
            "playbookID": "CheckDockerImageAvailableTest"
        },
        {
            "playbookID": "Extract Indicators From File - Generic v2 - Test",
            "integrations": "Image OCR",
            "timeout": 300,
            "fromversion": "4.1.0",
            "toversion": "4.4.9"
        },
        {
            "playbookID": "Extract Indicators From File - Generic v2 - Test",
            "integrations": "Image OCR",
            "timeout": 350,
            "fromversion": "4.5.0"
        },
        {
            "playbookID": "Endpoint Enrichment - Generic v2.1 - Test",
            "integrations": [
                "FalconHost",
                "Cylance Protect v2",
                "carbonblack-v2",
                "epo",
                "Active Directory Query v2"
            ],
            "instance_names": "active_directory_ninja"
        },
        {
            "playbookID": "EmailReputationTest",
            "integrations": "Have I Been Pwned? V2"
        },
        {
            "integrations": "Symantec Deepsight Intelligence",
            "playbookID": "Symantec Deepsight Test"
        },
        {
            "playbookID": "ExtractDomainFromEmailTest"
        },
        {
            "playbookID": "Wait Until Datetime - Test",
            "fromversion": "4.5.0"
        },
        {
            "playbookID": "PAN OS EDL Management - Test",
            "integrations": "palo_alto_networks_pan_os_edl_management"
        },
        {
            "playbookID": "PAN-OS DAG Configuration Test",
            "integrations": "Panorama",
            "instance_names": "palo_alto_panorama_9.0",
            "timeout": 1500
        },
        {
            "playbookID": "PAN-OS Create Or Edit Rule Test",
            "integrations": "Panorama",
            "instance_names": "palo_alto_panorama_9.0",
            "timeout": 1000
        },
        {
            "playbookID": "PAN-OS EDL Setup v3 Test",
            "integrations": [
                "Panorama",
                "palo_alto_networks_pan_os_edl_management"
            ],
            "instance_names": "palo_alto_firewall_9.0",
            "timeout": 300
        },
        {
            "integrations": "Snowflake",
            "playbookID": "Snowflake-Test"
        },
        {
            "playbookID": "Account Enrichment - Generic v2.1 - Test",
            "integrations": "Active Directory Query v2",
            "instance_names": "active_directory_ninja"
        },
        {
            "integrations": "Cisco Umbrella Investigate",
            "playbookID": "Domain Enrichment - Generic v2 - Test"
        },
        {
            "integrations": "Google BigQuery",
            "playbookID": "Google BigQuery Test"
        },
        {
            "integrations": "Zoom",
            "playbookID": "Zoom_Test"
        },
        {
            "playbookID": "IP Enrichment - Generic v2 - Test",
            "integrations": "Threat Crowd",
            "fromversion": "4.1.0"
        },
        {
            "integrations": "Cherwell",
            "playbookID": "Cherwell Example Scripts - test"
        },
        {
            "integrations": "Cherwell",
            "playbookID": "Cherwell - test"
        },
        {
            "integrations": "CarbonBlackProtectionV2",
            "playbookID": "Carbon Black Enterprise Protection V2 Test"
        },
        {
            "integrations": "Active Directory Query v2",
            "instance_names": "active_directory_ninja",
            "playbookID": "Test ADGetUser Fails with no instances 'Active Directory Query' (old version)"
        },
        {
            "integrations": "ANYRUN",
            "playbookID": "ANYRUN-Test"
        },
        {
            "integrations": "ANYRUN",
            "playbookID": "Detonate File - ANYRUN - Test"
        },
        {
            "integrations": "ANYRUN",
            "playbookID": "Detonate URL - ANYRUN - Test"
        },
        {
            "integrations": "Netcraft",
            "playbookID": "Netcraft test"
        },
        {
            "integrations": "EclecticIQ Platform",
            "playbookID": "EclecticIQ Test"
        },
        {
            "playbookID": "FormattingPerformance - Test",
            "fromversion": "5.0.0"
        },
        {
            "integrations": "AWS - EC2",
            "playbookID": "AWS - EC2 Test Playbook",
            "fromversion": "5.0.0",
            "memory_threshold": 75
        },
        {
            "integrations": "AWS - EC2",
            "playbookID": "d66e5f86-e045-403f-819e-5058aa603c32"
        },
        {
            "integrations": "ANYRUN",
            "playbookID": "Detonate File From URL - ANYRUN - Test"
        },
        {
            "integrations": "AWS - CloudTrail",
            "playbookID": "3da2e31b-f114-4d7f-8702-117f3b498de9"
        },
        {
            "integrations": "carbonblackprotection",
            "playbookID": "67b0f25f-b061-4468-8613-43ab13147173"
        },
        {
            "integrations": "DomainTools",
            "playbookID": "DomainTools-Test"
        },
        {
            "integrations": "Exabeam",
            "playbookID": "Exabeam - Test"
        },
        {
            "integrations": "Cisco Spark",
            "playbookID": "Cisco Spark Test New"
        },
        {
            "integrations": "Remedy On-Demand",
            "playbookID": "Remedy-On-Demand-Test"
        },
        {
            "playbookID": "ssdeepreputationtest"
        },
        {
            "playbookID": "TestIsEmailAddressInternal"
        },
        {
            "integrations": "Google Cloud Compute",
            "playbookID": "GoogleCloudCompute-Test"
        },
        {
            "integrations": "AWS - S3",
            "playbookID": "97393cfc-2fc4-4dfe-8b6e-af64067fc436",
            "memory_threshold": 80
        },
        {
            "integrations": "Image OCR",
            "playbookID": "TestImageOCR"
        },
        {
            "integrations": "fireeye",
            "playbookID": "Detonate File - FireEye AX - Test"
        },
        {
            "integrations": [
                "Rasterize",
                "Image OCR"
            ],
            "playbookID": "Rasterize Test",
            "fromversion": "5.0.0"
        },
        {
            "integrations": [
                "Rasterize",
                "Image OCR"
            ],
            "playbookID": "Rasterize 4.5 Test",
            "toversion": "4.5.9"
        },
        {
            "integrations": "Rasterize",
            "playbookID": "RasterizeImageTest",
            "fromversion": "5.0.0"
        },
        {
            "integrations": "Ipstack",
            "playbookID": "Ipstack_Test"
        },
        {
            "integrations": "Perch",
            "playbookID": "Perch-Test"
        },
        {
            "integrations": "Forescout",
            "playbookID": "Forescout-Test"
        },
        {
            "integrations": "GitHub",
            "playbookID": "Git_Integration-Test"
        },
        {
            "integrations": "LogRhythmRest",
            "playbookID": "LogRhythm REST test"
        },
        {
            "integrations": "AlienVault USM Anywhere",
            "playbookID": "AlienVaultUSMAnywhereTest"
        },
        {
            "playbookID": "PhishLabsTestPopulateIndicators"
        },
        {
            "playbookID": "Test_HTMLtoMD"
        },
        {
            "integrations": "PhishLabs IOC",
            "playbookID": "PhishLabsIOC TestPlaybook",
            "fromversion": "4.1.0"
        },
        {
            "integrations": "vmray",
            "playbookID": "VMRay-Test"
        },
        {
            "integrations": "PerceptionPoint",
            "playbookID": "PerceptionPoint Test",
            "fromversion": "4.1.0"
        },
        {
            "integrations": "AutoFocus V2",
            "playbookID": "AutoFocus V2 test",
            "fromversion": "5.0.0",
            "timeout": 1000
        },
        {
            "playbookID": "Process Email - Generic for Rasterize"
        },
        {
            "playbookID": "Send Investigation Summary Reports - Test",
            "integrations": "EWS Mail Sender",
            "fromversion": "4.5.0",
            "memory_threshold": 100
        },
        {
            "integrations": "Anomali ThreatStream v2",
            "playbookID": "ThreatStream-Test"
        },
        {
            "integrations": "Flashpoint",
            "playbookID": "Flashpoint_event-Test"
        },
        {
            "integrations": "Flashpoint",
            "playbookID": "Flashpoint_forum-Test"
        },
        {
            "integrations": "Flashpoint",
            "playbookID": "Flashpoint_report-Test"
        },
        {
            "integrations": "Flashpoint",
            "playbookID": "Flashpoint_reputation-Test"
        },
        {
            "integrations": "BluecatAddressManager",
            "playbookID": "Bluecat Address Manager test"
        },
        {
            "integrations": "MailListener - POP3 Beta",
            "playbookID": "MailListener-POP3 - Test"
        },
        {
            "playbookID": "sumList - Test"
        },
        {
            "integrations": "VulnDB",
            "playbookID": "Test-VulnDB"
        },
        {
            "integrations": "Shodan_v2",
            "playbookID": "Test-Shodan_v2",
            "timeout": 1000
        },
        {
            "integrations": "Threat Crowd",
            "playbookID": "ThreatCrowd - Test"
        },
        {
            "integrations": "GoogleDocs",
            "playbookID": "GoogleDocs-test"
        },
        {
            "playbookID": "Request Debugging - Test",
            "fromversion": "5.0.0"
        },
        {
            "playbookID": "Test Convert file hash to corresponding hashes",
            "fromversion": "4.5.0",
            "integrations": "VirusTotal",
            "instance_names": "virus_total_general"
        },
        {
            "playbookID": "PANW - Hunting and threat detection by indicator type Test",
            "fromversion": "5.0.0",
            "timeout": 1200,
            "integrations": [
                "Panorama",
                "Palo Alto Networks Cortex",
                "AutoFocus V2",
                "VirusTotal"
            ],
            "instance_names": [
                "palo_alto_panorama",
                "virus_total_general"
            ]
        },
        {
            "playbookID": "PAN-OS Query Logs For Indicators Test",
            "fromversion": "5.5.0",
            "timeout": 1500,
            "integrations": "Panorama",
            "instance_names": "palo_alto_panorama"
        },
        {
            "integrations": "Hybrid Analysis",
            "playbookID": "HybridAnalysis-Test",
            "timeout": 500,
            "fromversion": "4.1.0"
        },
        {
            "integrations": "Elasticsearch v2",
            "instance_names": "es_v7",
            "playbookID": "Elasticsearch_v2_test"
        },
        {
            "integrations": "ElasticsearchFeed",
            "instance_names": "es_demisto_feed",
            "playbookID": "Elasticsearch_Fetch_Demisto_Indicators_Test",
            "fromversion": "5.5.0"
        },
        {
            "integrations": "ElasticsearchFeed",
            "instance_names": "es_generic_feed",
            "playbookID": "Elasticsearch_Fetch_Custom_Indicators_Test",
            "fromversion": "5.5.0"
        },
        {
            "integrations": "Elasticsearch v2",
            "instance_names": "es_v6",
            "playbookID": "Elasticsearch_v2_test-v6"
        },
        {
            "integrations": "IronDefense",
            "playbookID": "IronDefenseTest"
        },
        {
            "integrations": "PolySwarm",
            "playbookID": "PolySwarm-Test"
        },
        {
            "integrations": "Kennav2",
            "playbookID": "Kenna Test"
        },
        {
            "integrations": "SecurityAdvisor",
            "playbookID": "SecurityAdvisor-Test",
            "fromversion": "4.5.0"
        },
        {
            "integrations": "Google Key Management Service",
            "playbookID": "Google-KMS-test",
            "pid_threshold": 6,
            "memory_threshold": 60
        },
        {
            "integrations": "SecBI",
            "playbookID": "SecBI - Test"
        },
        {
            "playbookID": "ExtractFQDNFromUrlAndEmail-Test"
        },
        {
            "integrations": "EWS v2",
            "playbookID": "Get EWS Folder Test",
            "fromversion": "4.5.0",
            "instance_names": "ewv2_regular",
            "timeout": 1200
        },
        {
            "integrations": "EWSO365",
            "playbookID": "EWS_O365_test",
            "fromversion": "5.0.0"
        },
        {
            "integrations": "EWSO365",
            "playbookID": "EWS_O365_send_mail_test",
            "fromversion": "5.0.0"
        },
        {
            "integrations": "QRadar_v2",
            "playbookID": "QRadar Indicator Hunting Test",
            "timeout": 600,
            "fromversion": "6.0.0"
        },
        {
            "playbookID": "SetAndHandleEmpty test",
            "fromversion": "4.5.0"
        },
        {
            "integrations": "Tanium v2",
            "playbookID": "Tanium v2 - Test"
        },
        {
            "integrations": "Office 365 Feed",
            "playbookID": "Office365_Feed_Test",
            "fromversion": "5.5.0"
        },
        {
            "integrations": "GoogleCloudTranslate",
            "playbookID": "GoogleCloudTranslate-Test",
            "pid_threshold": 8
        },
        {
            "integrations": "Infoblox",
            "playbookID": "Infoblox Test"
        },
        {
            "integrations": "BPA",
            "playbookID": "Test-BPA",
            "fromversion": "4.5.0"
        },
        {
            "playbookID": "GetValuesOfMultipleFIelds Test",
            "fromversion": "4.5.0"
        },
        {
            "playbookID": "IsInternalHostName Test",
            "fromversion": "4.5.0"
        },
        {
            "playbookID": "DigitalGuardian-Test",
            "integrations": "Digital Guardian",
            "fromversion": "5.0.0"
        },
        {
            "integrations": "SplunkPy",
            "playbookID": "Splunk Indicator Hunting Test",
            "fromversion": "5.0.0",
            "memory_threshold": 500,
            "instance_names": "use_default_handler"
        },
        {
            "integrations": "BPA",
            "playbookID": "Test-BPA_Integration",
            "fromversion": "4.5.0"
        },
        {
            "integrations": "AutoFocus Feed",
            "playbookID": "playbook-FeedAutofocus_test",
            "fromversion": "5.5.0"
        },
        {
            "integrations": "AutoFocus Daily Feed",
            "playbookID": "playbook-FeedAutofocus_daily_test",
            "fromversion": "5.5.0"
        },
        {
            "integrations": "PaloAltoNetworks_PrismaCloudCompute",
            "playbookID": "PaloAltoNetworks_PrismaCloudCompute-Test"
        },
        {
            "integrations": "Recorded Future Feed",
            "playbookID": "RecordedFutureFeed - Test",
            "timeout": 1000,
            "fromversion": "5.5.0",
            "memory_threshold": 86
        },
        {
            "integrations": "Expanse",
            "playbookID": "test-Expanse-Playbook",
            "fromversion": "5.0.0"
        },
        {
            "integrations": "Expanse",
            "playbookID": "test-Expanse",
            "fromversion": "5.0.0"
        },
        {
            "integrations": "DShield Feed",
            "playbookID": "playbook-DshieldFeed_test",
            "fromversion": "5.5.0"
        },
        {
            "integrations": "AlienVault Reputation Feed",
            "playbookID": "AlienVaultReputationFeed_Test",
            "fromversion": "5.5.0",
            "memory_threshold": 190
        },
        {
            "integrations": "BruteForceBlocker Feed",
            "playbookID": "playbook-BruteForceBlocker_test",
            "fromversion": "5.5.0",
            "memory_threshold": 190
        },
        {
            "integrations": "Carbon Black Enterprise EDR",
            "playbookID": "Carbon Black Enterprise EDR Test",
            "fromversion": "5.0.0"
        },
        {
            "integrations": "MongoDB Key Value Store",
            "playbookID": "MongoDB KeyValueStore - Test",
            "pid_threshold": 12,
            "fromversion": "5.0.0"
        },
        {
            "integrations": "MongoDB Log",
            "playbookID": "MongoDBLog - Test",
            "pid_threshold": 12,
            "fromversion": "5.0.0"
        },
        {
            "integrations": "Google Chronicle Backstory",
            "playbookID": "Google Chronicle Backstory Asset - Test",
            "fromversion": "5.0.0"
        },
        {
            "integrations": "Google Chronicle Backstory",
            "playbookID": "Google Chronicle Backstory IOC Details - Test",
            "fromversion": "5.0.0"
        },
        {
            "integrations": "Google Chronicle Backstory",
            "playbookID": "Google Chronicle Backstory List Alerts - Test",
            "fromversion": "5.0.0"
        },
        {
            "integrations": "Google Chronicle Backstory",
            "playbookID": "Google Chronicle Backstory List IOCs - Test",
            "fromversion": "5.0.0"
        },
        {
            "integrations": "Google Chronicle Backstory",
            "playbookID": "Google Chronicle Backstory Reputation - Test",
            "fromversion": "5.0.0"
        },
        {
            "integrations": "Google Chronicle Backstory",
            "playbookID": "Google Chronicle Backstory List Events - Test",
            "fromversion": "5.0.0"
        },
        {
            "integrations": "Feodo Tracker IP Blocklist Feed",
            "instance_names": "feodo_tracker_ip_currently__active",
            "playbookID": "playbook-feodotrackeripblock_test",
            "fromversion": "5.5.0"
        },
        {
            "integrations": "Feodo Tracker IP Blocklist Feed",
            "instance_names": "feodo_tracker_ip_30_days",
            "playbookID": "playbook-feodotrackeripblock_test",
            "fromversion": "5.5.0"
        },
        {
            "integrations": "Code42",
            "playbookID": "Code42-Test",
            "fromversion": "5.0.0",
            "timeout": 600
        },
        {
            "playbookID": "Code42 File Search Test",
            "integrations": "Code42",
            "fromversion": "5.0.0"
        },
        {
            "playbookID": "FetchIndicatorsFromFile-test",
            "fromversion": "5.5.0"
        },
        {
            "integrations": "RiskSense",
            "playbookID": "RiskSense Get Apps - Test"
        },
        {
            "integrations": "RiskSense",
            "playbookID": "RiskSense Get Host Detail - Test"
        },
        {
            "integrations": "RiskSense",
            "playbookID": "RiskSense Get Host Finding Detail - Test"
        },
        {
            "integrations": "RiskSense",
            "playbookID": "RiskSense Get Hosts - Test"
        },
        {
            "integrations": "RiskSense",
            "playbookID": "RiskSense Get Host Findings - Test"
        },
        {
            "integrations": "RiskSense",
            "playbookID": "RiskSense Get Unique Cves - Test"
        },
        {
            "integrations": "RiskSense",
            "playbookID": "RiskSense Get Unique Open Findings - Test"
        },
        {
            "integrations": "RiskSense",
            "playbookID": "RiskSense Get Apps Detail - Test"
        },
        {
            "integrations": "RiskSense",
            "playbookID": "RiskSense Apply Tag - Test"
        },
        {
            "integrations": "Indeni",
            "playbookID": "Indeni_test",
            "fromversion": "5.0.0"
        },
        {
            "integrations": "CounterCraft Deception Director",
            "playbookID": "CounterCraft - Test",
            "fromversion": "5.0.0"
        },
        {
            "integrations": "SafeBreach v2",
            "playbookID": "playbook-SafeBreach-Test",
            "fromversion": "5.5.0"
        },
        {
            "playbookID": "DbotPredictOufOfTheBoxTest",
            "fromversion": "4.5.0",
            "timeout": 1000
        },
        {
            "integrations": "AlienVault OTX TAXII Feed",
            "playbookID": "playbook-feedalienvaultotx_test",
            "fromversion": "5.5.0"
        },
        {
            "playbookID": "ExtractDomainAndFQDNFromUrlAndEmail-Test",
            "fromversion": "5.5.0"
        },
        {
            "integrations": "Cortex Data Lake",
            "playbookID": "Cortex Data Lake Test",
            "instance_names": "cdl_prod",
            "fromversion": "4.5.0"
        },
        {
            "integrations": "Cortex Data Lake",
            "playbookID": "Cortex Data Lake Test",
            "instance_names": "cdl_dev",
            "fromversion": "4.5.0"
        },
        {
            "integrations": "MongoDB",
            "playbookID": "MongoDB - Test"
        },
        {
            "integrations": "DNSDB_v2",
            "playbookID": "DNSDB-Test",
            "fromversion": "5.0.0"
        },
        {
            "playbookID": "DBotCreatePhishingClassifierV2FromFile-Test",
            "timeout": 60000,
            "fromversion": "4.5.0"
        },
        {
            "integrations": "IBM Resilient Systems",
            "playbookID": "IBM Resilient Systems Test"
        },
        {
            "integrations": [
                "Prisma Access",
                "Prisma Access Egress IP feed"
            ],
            "playbookID": "Prisma_Access_Egress_IP_Feed-Test",
            "timeout": 60000,
            "fromversion": "5.5.0",
            "nightly": true
        },
        {
            "integrations": "Prisma Access",
            "playbookID": "Prisma_Access-Test",
            "timeout": 60000,
            "fromversion": "5.5.0",
            "nightly": true
        },
        {
            "playbookID": "EvaluateMLModllAtProduction-Test",
            "fromversion": "4.5.0"
        },
        {
            "integrations": "GCP Whitelist Feed",
            "playbookID": "GCPWhitelist_Feed_Test",
            "fromversion": "5.5.0"
        },
        {
            "integrations": "Azure AD Connect Health Feed",
            "playbookID": "FeedAzureADConnectHealth_Test",
            "fromversion": "5.5.0"
        },
        {
            "integrations": "Zoom Feed",
            "playbookID": "FeedZoom_Test",
            "fromversion": "5.5.0"
        },
        {
            "playbookID": "PCAP Search test",
            "fromversion": "5.0.0"
        },
        {
            "playbookID": "PCAP Parsing And Indicator Enrichment Test",
            "fromversion": "5.0.0",
            "integrations": "VirusTotal",
            "instance_names": "virus_total_general"
        },
        {
            "playbookID": "PCAP File Carving Test",
            "integrations": [
                "VirusTotal",
                "WildFire-v2"
            ],
            "instance_names": "virus_total_general",
            "fromversion": "5.0.0"
        },
        {
            "playbookID": "PCAP Analysis Test",
            "integrations": [
                "Recorded Future v2",
                "WildFire-v2"
            ],
            "fromversion": "5.0.0",
            "timeout": 1200
        },
        {
            "integrations": "VirusTotal",
            "instance_names": "virus_total_general",
            "playbookID": "PCAP Parsing And Indicator Enrichment Test",
            "fromversion": "5.0.0"
        },
        {
            "integrations": "Workday",
            "playbookID": "Workday - Test",
            "fromversion": "5.0.0",
            "timeout": 600
        },
        {
            "integrations": "Unit42 Feed",
            "playbookID": "Unit42 Feed - Test",
            "fromversion": "5.5.0",
            "timeout": 600
        },
        {
            "integrations": "CrowdStrikeMalquery",
            "playbookID": "CrowdStrikeMalquery-Test",
            "fromversion": "5.0.0",
            "timeout": 2500
        },
        {
            "integrations": "Sixgill_Darkfeed",
            "playbookID": "Sixgill-Darkfeed_Test",
            "fromversion": "5.5.0"
        },
        {
            "playbookID": "hashIncidentFields-test",
            "fromversion": "4.5.0",
            "timeout": 60000
        },
        {
            "integrations": "RSA Archer v2",
            "playbookID": "Archer v2 - Test",
            "fromversion": "5.0.0"
        },
        {
            "integrations": "WootCloud",
            "playbookID": "TestWootCloudPlaybook",
            "fromversion": "5.0.0"
        },
        {
            "integrations": "Ivanti Heat",
            "playbookID": "Ivanti Heat - Test"
        },
        {
            "integrations": "MicrosoftCloudAppSecurity",
            "playbookID": "MicrosoftCloudAppSecurity-Test"
        },
        {
            "integrations": "Blueliv ThreatCompass",
            "playbookID": "Blueliv_ThreatCompass_test",
            "fromversion": "5.0.0"
        },
        {
            "playbookID": "IncreaseIncidentSeverity-Test",
            "fromversion": "5.0.0"
        },
        {
            "integrations": "TrendMicro Cloud App Security",
            "playbookID": "playbook_TrendmicroCAS_Test",
            "fromversion": "5.0.0",
            "timeout": 300
        },
        {
            "playbookID": "IfThenElse-Test",
            "fromversion": "5.0.0"
        },
        {
            "integrations": "Imperva WAF",
            "playbookID": "Imperva WAF - Test"
        },
        {
            "integrations": "CheckPointFirewall_v2",
            "playbookID": "checkpoint-testplaybook",
            "timeout": 500,
            "nightly": true
        },
        {
            "playbookID": "FailedInstances - Test",
            "integrations": "Whois",
            "fromversion": "4.5.0"
        },
        {
            "integrations": "F5 ASM",
            "playbookID": "playbook-F5_ASM-Test",
            "timeout": 600,
            "fromversion": "5.0.0",
            "nightly": true
        },
        {
            "playbookID": "Hatching Triage - Detonate File",
            "integrations": "Hatching Triage",
            "fromversion": "5.5.0"
        },
        {
            "integrations": "Rundeck",
            "playbookID": "Rundeck_test",
            "fromversion": "5.5.0"
        },
        {
            "playbookID": "Field polling test",
            "timeout": 600,
            "fromversion": "5.0.0"
        },
        {
            "integrations": "Generic Webhook",
            "playbookID": "Generic Webhook - Test",
            "fromversion": "5.5.0"
        },
        {
            "integrations": "Palo Alto Networks Enterprise DLP",
            "playbookID": "Palo_Alto_Networks_Enterprise_DLP - Test",
            "fromversion": "5.0.0"
        },
        {
            "integrations": "Cryptocurrency",
            "playbookID": "Cryptocurrency-Test"
        }
    ],
    "skipped_tests": {
        "Workday - Test": "No credentials Issue 29595",
        "PCAP File Carving Test": "Merged with PCAP Analysis Test",
        "PCAP Parsing And Indicator Enrichment Test": "Merged with PCAP Analysis Test",
        "PCAP Search test": "Merged with PCAP Analysis Test",
        "Protectwise-Test": "Issue 28168",
        "Phishing Classifier V2 ML Test": "Issue 26066",
        "RedLockTest": "Issue 24600",
        "SentinelOne V2 - test": "Issue 24933",
        "TestDedupIncidentsPlaybook": "Issue 24344",
        "CreateIndicatorFromSTIXTest": "Issue 24345",
        "Endpoint data collection test": "Uses a deprecated playbook called Endpoint data collection",
        "Prisma_Access_Egress_IP_Feed-Test": "unskip after we will get Prisma Access instance - Issue 27112",
        "Prisma_Access-Test": "unskip after we will get Prisma Access instance - Issue 27112",
        "Test-Shodan_v2": "Issue 23370",
        "Symantec Deepsight Test": "Issue 22971",
        "TestProofpointFeed": "Issue 22229",
        "Git_Integration-Test": "Issue 20029",
        "Symantec Data Loss Prevention - Test": "Issue 20134",
        "NetWitness Endpoint Test": "Issue 19878",
        "TestUptycs": "Issue 19750",
        "InfoArmorVigilanteATITest": "Test issue 17358",
        "ArcSight Logger test": "Issue 19117",
        "TestDedupIncidentsByName": "skipped on purpose - this is part of the TestDedupIncidentsPlaybook - no need to execute separately as a test",
        "3da2e31b-f114-4d7f-8702-117f3b498de9": "Issue 19837",
        "d66e5f86-e045-403f-819e-5058aa603c32": "pr 3220",
        "RecordedFutureFeed - Test": "Issue 18922",
        "IntSights Mssp Test": "Issue #16351",
        "fd93f620-9a2d-4fb6-85d1-151a6a72e46d": "Issue 19854",
        "DeleteContext-auto-subplaybook-test": "used in DeleteContext-auto-test as sub playbook",
        "Test Playbook TrendMicroDDA": "Issue 16501",
        "Process Email - Generic - Test - Actual Incident": "Should never run as standalone. Issue #25947",
        "Phishing v2 - Test - Actual Incident": "Should never run as standalone. Issue #25947",
        "Phishing - Core - Test - Actual Incident": "Should never run as standalone. Issue #25947",
        "ssdeepreputationtest": "Issue #20953",
        "C2sec-Test": "Issue #21633",
        "palo_alto_panorama_test_pb": "Issue #22835",
        "GCS Bucket Management - Test": "used in GCS - Test as sub playbook",
        "GCS Object Operations - Test": "used in GCS - Test as sub playbook",
        "GCS Bucket Policy (ACL) - Test": "used in GCS - Test as sub playbook",
        "GCS Object Policy (ACL) - Test": "used in GCS - Test as sub playbook",
        "Send Email To Recipients": "used in EWS Mail Sender Test 2 as sub playbook",
        "Create Phishing Classifier V2 ML Test": "Issue 26341",
        "Account Enrichment - Generic v2 - Test": "Issue 26452",
        "Office365_Feed_Test": "Issue 26455",
        "DBotCreatePhishingClassifierV2FromFile-Test": "Issue 26456",
        "Google Chronicle Backstory Asset - Test": "Issue 26460",
        "HybridAnalysis-Test": "Issue 26599",
        "Tenable.io test": "Issue 26727",
        "Tenable.io Scan Test": "Issue 26727",
        "ThreatConnect v2 - Test": "Issue 26782",
        "Email Address Enrichment - Generic v2.1 - Test": "Issue 26785",
        "Tanium v2 - Test": "Issue 26822",
        "hashIncidentFields-test": "Issue 26850",
        "Fidelis Elevate Network": "Issue 26453",
        "Cortex XDR - IOC - Test": "Issue 25598",
        "Cherwell Example Scripts - test": "Issue 27107",
        "Cherwell - test": "Issue 26780",
        "pyEWS_Test": "Issue 28339",
        "GmailTest": "Issue 27057",
        "SMB test": "Issue 26454",
        "TestCofenseFeed": "Issue 29198",
        "PAN-OS Query Logs For Indicators Test": "Issue 28753",
        "TCPUtils-Test": "Issue 29677",
        "OpenCTI Feed Test": "Issue 29592",
        "Microsoft Advanced Threat Analytics - Test": "Issue 29593",
        "Polygon-Test": "Issue 29060",
        "AttackIQ - Test": "Issue 29774",
        "AWS-securityhub Test": "Issue 29796",
        "AWS - CloudWatchLogs Test Playbook": "Issue 29828",
        "IAM - Test Playbook": "Issue 30013",
        "Trend Micro Apex - Test": "Issue 27280",
        "Azure Compute - Test": "Issue 28056",
        "Test - CrowdStrike Falcon": "Issue 30068",
        "TestEmailRepPlaybook": "Issue 30070",
        "CounterCraft - Test": "Issue 30069",
        "Test-BPA": "Issue 28406",
        "SymantecEndpointProtection_Test": "Issue 30157",
        "forcepoint test": "Issue 28043",
        "Test-BPA_Integration": "Issue 28236",
        "CanaryTools Test": "Issue 30796",
        "Generic Webhook - Test": "Issue 30797",
        "VxStream Test": "Issue 29280",
        "PhishLabsIOC TestPlaybook": "Issue 30874",
        "Test-VulnDB": "Issue 30875",
        "Malware Domain List Active IPs Feed Test": "Issue 30878",
        "urlscan_malicious_Test": "Issue 20111",
        "Test-Detonate URL - Crowdstrike": "Issue 30879",
        "nexpose_test": "Issue 31019",
        "CuckooTest": "Issue 25601",
        "Cisco Umbrella Test": "Issue 24338"
    },
    "skipped_integrations": {
        
        "_comment1": "~~~ NO INSTANCE ~~~",
        "Forcepoint": "instance issues. Issue 28043",
        "ZeroFox": "Issue 29284",
        "Recorded Future v2": "Issue 29090",
        "Symantec Management Center": "Issue 23960",
        "IntSights": "Issue 26742",
        "Traps": "Issue 24122",
        "Fidelis Elevate Network": "Issue 26453",
        "CrowdStrike Falcon X": "Issue 26209",
        "ArcSight Logger": "Issue 24303",
        "MxToolBox": "No instance",
        "Prisma Access": "Instance will be provided soon by Lior and Prasen - Issue 27112",
        "AlphaSOC Network Behavior Analytics": "No instance",
        "IsItPhishing": "No instance",
        "Verodin": "No instance",
        "EasyVista": "No instance",
        "Pipl": "No instance",
        "Moloch": "No instance",
        "Twilio": "No instance",
        "Zendesk": "No instance",
        "GuardiCore": "No instance",
        "Nessus": "No instance",
        "Cisco CloudLock": "No instance",
        "SentinelOne": "No instance",
        "Vectra v2": "No instance",
        "Awake Security": "Issue 23376",
        "ExtraHop": "No license, issue 23731",
        "Palo Alto Networks Cortex": "Issue 22300",
        "AWS - IAM": "Issue 21401",
        "FortiGate": "License expired, and not going to get one (issue 14723)",
        "IronDefense": "Test depends on making requests to a non-public API",
        "Attivo Botsink": "no instance, not going to get it",
        "VMware": "no License, and probably not going to get it",
        "AWS Sagemaker": "License expired, and probably not going to get it",
        "Symantec MSS": "No instance, probably not going to get it (issue 15513)",
        "Google Cloud Compute": "Can't test yet",
        "Cymon": "The service was discontinued since April 30th, 2019.",
        "FireEye ETP": "No instance",
        "ProofpointTAP_v2": "No instance",
        "remedy_sr_beta": "No instance",
        "ExtraHop v2": "No instance",
        "Minerva Labs Anti-Evasion Platform": "Issue 18835",
        "fireeye": "Issue 19839",
        "DomainTools": "Issue 8298",
        "Remedy On-Demand": "Issue 19835",
        "Check Point": "Issue 18643",
        "CheckPointFirewall_v2": "Issue 18643",
        "Preempt": "Issue 20268",
        "Jask": "Issue 18879",
        "vmray": "Issue 18752",
        "Anomali ThreatStream v2": "Issue 19182",
        "Anomali ThreatStream": "Issue 19182",
        "SCADAfence CNM": "Issue 18376",
        "ArcSight ESM v2": "Issue #18328",
        "AlienVault USM Anywhere": "Issue #18273",
        "Dell Secureworks": "Instance locally installed on @liorblob PC",
        "Netskope": "instance is down",
        "Service Manager": "Expired license",
        "carbonblackprotection": "License expired",
        "icebrg": "Issue 14312",
        "Freshdesk": "Trial account expired",
        "Threat Grid": "Issue 16197",
        "Kafka V2": "Can not connect to instance from remote",
        "Check Point Sandblast": "Issue 15948",
        "Remedy AR": "getting 'Not Found' in test button",
        "Salesforce": "Issue 15901",
        "Zscaler": "Issue 17784",
        "RedCanary": "License expired",
        "ANYRUN": "No instance",
        "Snowflake": "Looks like account expired, needs looking into",
        "Cisco Spark": "Issue 18940",
        "Phish.AI": "Issue 17291",
        "MaxMind GeoIP2": "Issue 18932.",
        "Exabeam": "Issue 19371",
        "McAfee ESM-v10": "Issue 20225",
        "PaloAltoNetworks_PrismaCloudCompute": "Issue 27112",
        "SecBI": "Issue 22545",
        "IBM Resilient Systems": "Issue 23722",
        "Ivanti Heat": "Issue 26259",
        "AWS - Athena - Beta": "Issue 19834",
        "SNDBOX": "Issue 28826",
        "Workday": "License expired Issue: 29595",
        
        "_comment2": "~~~ UNSTABLE ~~~",
        "Tenable.sc": "unstable instance",
        "ThreatConnect v2": "unstable instance",
        
        "_comment3": "~~~ QUOTA ISSUES ~~~",
        "Joe Security": "Issue 25650",
        "XFE_v2": "Required proper instance, otherwise we get quota errors",
        "Lastline": "issue 20323",
        "Google Resource Manager": "Cannot create projects because have reached allowed quota.",
        "Looker": "Warehouse 'DEMO_WH' cannot be resumed because resource monitor 'LIMITER' has exceeded its quota.",
        "Ipstack": "Issue 26266",
        
        "_comment4": "~~~ OTHER ~~~",
        "XFE": "We have the new integration XFE_v2, so no need to test the old one because they use the same quote",
        "Endace": "Issue 24304",
        "Pentera": "authentication method will not work with testing",
        "AlienVault OTX TAXII Feed": "Issue 29197",
        "EclecticIQ Platform": "Issue 8821",
        "BitDam": "Issue #17247",
        "Zoom": "Issue 19832",
        "Forescout": "Can only be run from within PANW network. Look in keeper for - Demisto in the LAB",
        "FortiManager": "Can only be run within PANW network",
        "HelloWorldSimple": "This is just an example integration - no need for test",
        "TestHelloWorldPlaybook": "This is just an example integration - no need for test",
        "Cymulate": "Partner didn't provided test playbook",
        "Lastline v2": "Temporary skipping, due to quota issues, in order to merge a PR",
        "Palo Alto Minemeld": "Issue #26878",
        "AttackIQFireDrill": "License issues #29774"
    },
    "nightly_integrations": [
        "Lastline v2",
        "TruSTAR",
        "SlackV2",
        "VulnDB"
    ],
    "unmockable_integrations": {
        "jira-v2": "has a command that uploads a file ( !jira-issue-upload-file)",
        "Rundeck": "has a command that uploads a file (!rundeck-adhoc-script-run)",
        "ServiceDeskPlus": "Playbook uses a random string and verifying the response contain it",
        "Feodo Tracker IP Blocklist Feed": "test-module downloads a file",
        "McAfee Advanced Threat Defense": "has a command that uploads file (!atd-file-upload)",
        "Symantec Messaging Gateway": "Test playbook uses a random string",
        "Cylance Protect": "Test playbook (get_file_sample_by_hash_-_cylance_protect_-_test) downloads a file",
        "WildFire-v2": "has a command that uploads file (!wildfire-upload)",
        "carbonblackliveresponse": "has a command that uploads file (!cb-push-file-to-endpoint)",
        "ServiceNow v2": "has a command that uploads file (!servicenow-upload-file)",
        "AlienVault OTX TAXII Feed": "Client from 'cabby' package generates uuid4 in the request",
        "Generic Webhook": "Does not send HTTP traffic",
        "Microsoft Endpoint Configuration Manager": "Uses Microsoft winRM",
        "VirusTotal - Private API": "proxy failures with recording. related issues: 26463, 28888",
        "SecurityIntelligenceServicesFeed": "Need proxy configuration in server",
        "BPA": "Playbook using GenericPolling which is inconsistent",
        "Mail Listener v2": "Integration has no proxy checkbox",
        "Cortex XDR - IOC": "'Cortex XDR - IOC - Test' is using also the fetch indicators which is not working in proxy mode",
        "AWS - Security Hub": "Issue 24926",
        "SecurityAndCompliance": "Integration doesn't support proxy",
        "Cherwell": "Submits a file - tests that send files shouldn't be mocked",
        "SNDBOX": "Submits a file - tests that send files shouldn't be mocked",
        "Joe Security": "Submits a file - tests that send files shouldn't be mocked",
        "Maltiverse": "issue 24335",
        "MITRE ATT&CK": "Using taxii2client package",
        "MongoDB": "Our instance not using SSL",
        "Cortex Data Lake": "Integration requires SSL",
        "Google Key Management Service": "The API requires an SSL secure connection to work.",
        "McAfee ESM-v10": "we have multiple instances with same test playbook, mock recording are per playbook so it keeps failing the playback step",
        "SplunkPy": "we have multiple instances with same test playbook, mock recording are per playbook so it keeps failing the playback step",
        "McAfee ESM v2": "we have multiple instances with same test playbook, mock recording are per playbook so it keeps failing the playback step",
        "mysql": "Does not use http",
        "SlackV2": "Integration requires SSL",
        "Whois": "Mocks does not support sockets",
        "Panorama": "Exception: Proxy process took to long to go up. https://circleci.com/gh/demisto/content/24826",
        "Image OCR": "Does not perform network traffic",
        "Server Message Block (SMB)": "Does not perform http communication",
        "Active Directory Query v2": "Does not perform http communication",
        "dnstwist": "Does not perform http communication",
        "Generic SQL": "Does not perform http communication",
        "PagerDuty v2": "Integration requires SSL",
        "TCPIPUtils": "Integration requires SSL",
        "Luminate": "Integration has no proxy checkbox",
        "Shodan": "Integration has no proxy checkbox",
        "Google BigQuery": "Integration has no proxy checkbox",
        "ReversingLabs A1000": "Checking",
        "Check Point": "Checking",
        "okta": "Test Module failing, suspect it requires SSL",
        "Okta v2": "dynamic test, need to revisit and better avoid conflicts",
        "Awake Security": "Checking",
        "ArcSight ESM v2": "Checking",
        "Phish.AI": "Checking",
        "Intezer": "Nightly - Checking",
        "ProtectWise": "Nightly - Checking",
        "google-vault": "Nightly - Checking",
        "McAfee NSM": "Nightly - Checking",
        "Forcepoint": "Nightly - Checking",
        "palo_alto_firewall": "Need to check test module",
        "Signal Sciences WAF": "error with certificate",
        "google": "'unsecure' parameter not working",
        "EWS Mail Sender": "Inconsistent test (playback fails, record succeeds)",
        "ReversingLabs Titanium Cloud": "No Unsecure checkbox. proxy trying to connect when disabled.",
        "Anomali ThreatStream": "'proxy' parameter not working",
        "Palo Alto Networks Cortex": "SDK",
        "Recorded Future": "might be dynamic test",
        "AlphaSOC Wisdom": "Test module issue",
        "RedLock": "SSL Issues",
        "Microsoft Graph": "Test direct access to oproxy",
        "MicrosoftGraphMail": "Test direct access to oproxy",
        "Microsoft Graph User": "Test direct access to oproxy",
        "Microsoft_Graph_Files": "Test direct access to oproxy",
        "Microsoft Graph Groups": "Test direct access to oproxy",
        "Microsoft Defender Advanced Threat Protection": "Test direct access to oproxy",
        "Azure Security Center v2": "Test direct access to oproxy",
        "Microsoft Graph Calendar": "Test direct access to oproxy",
        "Microsoft Graph Device Management": "Test direct access to oproxy",
        "Azure Compute v2": "Test direct access to oproxy",
        "AWS - CloudWatchLogs": "Issue 20958",
        "AWS - AccessAnalyzer": "Issue 24926",
        "AWS - ACM": "Issue 24926",
        "AWS - Athena - Beta": "Issue 24926",
        "AWS - CloudTrail": "Issue 24926",
        "AWS - EC2": "Issue 24926",
        "AWS - GuardDuty": "Issue 24926",
        "AWS - IAM": "Issue 24926",
        "AWS - Lambda": "Issue 24926",
        "AWS - Route53": "Issue 24926",
        "AWS - S3": "Issue 24926",
        "AWS - SQS": "Issue 24926",
        "Amazon DynamoDB": "Issue 24926",
        "AWS Sagemaker": "Issue 24926",
        "Gmail Single User": "googleclient sdk has time based challenge exchange",
        "Gmail": "googleclient sdk has time based challenge exchange",
        "GSuiteAdmin": "googleclient sdk has time based challenge exchange",
        "GoogleCloudTranslate": "google translate sdk does not support proxy",
        "Google Chronicle Backstory": "SDK",
        "Google Vision AI": "SDK",
        "Google Cloud Compute": "googleclient sdk has time based challenge exchange",
        "Google Cloud Functions": "googleclient sdk has time based challenge exchange",
        "GoogleDocs": "googleclient sdk has time based challenge exchange",
        "GooglePubSub": "googleclient sdk has time based challenge exchange",
        "Google Resource Manager": "googleclient sdk has time based challenge exchange",
        "Google Cloud Storage": "SDK",
        "GoogleCalendar": "googleclient sdk has time based challenge exchange",
        "GoogleDrive": "googleclient sdk has time based challenge exchange",
        "Syslog Sender": "syslog",
        "syslog": "syslog",
        "MongoDB Log": "Our instance not using SSL",
        "MongoDB Key Value Store": "Our instance not using SSL",
        "GoogleKubernetesEngine": "SDK",
        "TAXIIFeed": "Cannot use proxy",
        "EWSO365": "oproxy dependent",
        "QRadar": "Playbooks has parallel steps which are causing inconsistent results",
        "MISP V2": "Issue 26905"
    },
    "parallel_integrations": [
        "SNDBOX",
        "Whois",
        "Rasterize",
        "CVE Search v2",
        "VulnDB",
        "CheckPhish",
        "Tanium",
        "LogRhythmRest",
        "ipinfo",
        "Demisto REST API",
        "syslog",
        "ElasticsearchFeed",
        "MITRE ATT&CK",
        "Microsoft Intune Feed",
        "JSON Feed",
        "Plain Text Feed",
        "Fastly Feed",
        "Malware Domain List Active IPs Feed",
        "Blocklist_de Feed",
        "Cloudflare Feed",
        "AzureFeed",
        "SpamhausFeed",
        "Cofense Feed",
        "Bambenek Consulting Feed",
        "AWS Feed",
        "CSVFeed",
        "ProofpointFeed",
        "abuse.ch SSL Blacklist Feed",
        "TAXIIFeed",
        "Office 365 Feed",
        "AutoFocus Feed",
        "Recorded Future Feed",
        "DShield Feed",
        "AlienVault Reputation Feed",
        "BruteForceBlocker Feed",
        "Feodo Tracker IP Blocklist Feed",
        "AlienVault OTX TAXII Feed",
        "Prisma Access Egress IP feed",
        "Lastline v2",
        "McAfee DXL",
        "GCP Whitelist Feed",
        "Cortex Data Lake",
        "AWS - Security Hub",
        "Mail Listener v2"
    ],
    "docker_thresholds": {
        
        "_comment": "Add here docker images which are specific to an integration and require a non-default threshold (such as rasterize or ews). That way there is no need to define this multiple times. You can specify full image name with version or without.",
        "images": {
            "demisto/chromium": {
                "pid_threshold": 11
            },
            "demisto/py-ews:2.0": {
                "memory_threshold": 150
            },
            "demisto/pymisp:1.0.0.52": {
                "memory_threshold": 150
            },
            "demisto/pytan": {
                "pid_threshold": 11
            },
            "demisto/google-k8s-engine:1.0.0.9467": {
                "pid_threshold": 11
            },
            "demisto/threatconnect-tcex": {
                "pid_threshold": 11
            },
            "demisto/taxii2": {
                "pid_threshold": 11
            }
        }
    }
}<|MERGE_RESOLUTION|>--- conflicted
+++ resolved
@@ -47,7 +47,6 @@
             "fromversion": "5.0.0"
         },
         {
-<<<<<<< HEAD
             "integrations": "SecurityAndCompliance",
             "playbookID": "O365-SecurityAndCompliance-Test",
             "fromversion": "5.5.0",
@@ -59,8 +58,6 @@
             "fromversion": "5.5.0"
         },
         {
-=======
->>>>>>> 1ab468ed
             "integrations": "Majestic Million",
             "playbookID": "Majestic Million Test Playbook",
             "fromversion": "5.5.0",
