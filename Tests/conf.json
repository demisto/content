--- conflicted
+++ resolved
@@ -2990,12 +2990,8 @@
         "VxStream": "Issue #23795",
         "Bambenek Consulting Feed": "Issue 26184",
         "AWS - Athena - Beta": "Issue 19834",
-<<<<<<< HEAD
+        "Blueliv ThreatCompass": "Community contribution",
 
-=======
-        "Blueliv ThreatCompass": "Community contribution",
-        
->>>>>>> ed9bd462
         "_comment2": "~~~ UNSTABLE ~~~",
         "ServiceNow": "Instance goes to hibernate every few hours",
         "Tenable.sc": "unstable instance",
