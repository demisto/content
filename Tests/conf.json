--- conflicted
+++ resolved
@@ -5896,23 +5896,22 @@
             "fromversion": "6.10.0"
         },
         {
-<<<<<<< HEAD
-            "playbookID": "FileEnrichment - Test",
-            "integrations": [
-                "VirusTotal (API v3)",
-                "WildFire-v2"
-            ],
-            "instance_names": [
-                "virus_total_v3"
-            ]
-=======
             "playbookID": "BlockExternalIP - Test",
             "integrations": ["F5Silverline", "Cisco ASA", "Panorama"],
             "instance_names": [
                 "palo_alto_panorama_11_fw_test"
             ],
             "timeout": 600
->>>>>>> 9b549afa
+        },
+        {
+            "playbookID": "FileEnrichment - Test",
+            "integrations": [
+                "VirusTotal (API v3)",
+                "WildFire-v2"
+            ],
+            "instance_names": [
+                "virus_total_v3"
+            ]
         }
     ],
     "skipped_tests": {
