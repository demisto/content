{
    "available_tests_fields": {
        "context_print_dt": "Prints the incident's context dt directly to the build.",
        "external_playbook_config": "Allows to configure a test playbook inputs.",
        "fromversion": "Server version to start testing from.",
        "has_api": "Determines whether a test playbook uses API, to decide if to run it on nightly. Default value for integrations is true, and for scripts is false.",
        "instance_configuration": "Allows to configure integration instance non-parameters classifier and incoming mapper.",
        "instance_names": "Specific instance names the test should run on. Can hold a list.",
        "integrations": "Integrations that the test uses. Can hold a list.",
        "is_mockable": "Determines whether the results can be mocked in the test. A boolean.",
        "memory_threshold": "Maximum amount of memory required for this test. A number.",
        "nightly": "Determines whether the test will run only on a nightly build. Relevant only for nightly packs. A boolean.",
        "pid_threshold": "Maximum amount of processes allowed for this test. A number.",
        "playbookID": "ID of the playbook that is being tested.",
        "runnable_on_docker_only": "Determines whether the test is runnable on docker only. A boolean.",
        "scripts": "Scripts that the test uses. Can hold a list.",
        "timeout": "Test specific timeout, in order to use a different timeout then default testTimeout. A number.",
        "toversion": "Server version to test up to it. Set it only when a real limit exists, otherwise use the 'marketplaces' field.",
        "marketplaces": "Marketplaces that the test should run on. Available options are: xsoar (which runs on xsoar_on_prem and xsoar_saas), xsoar_on_prem, xsoar_saas, marketplacev2 and xpanse. Can hold a list. Default value is xsoar and marketplacev2."
    },
    "testTimeout": 160,
    "testInterval": 20,
    "tests": [
        {
            "playbookID": "playbook-AzureLogAnalytics-test",
            "integrations": "Azure Log Analytics",
            "instance_names": "Azure_Log_Analytics_client_cred",
            "timeout": 800,
            "is_mockable": false
        },
        {
            "playbookID": "Test Playbook - NGFW Scan",
            "integrations": "VirusTotal (API v3)",
            "instance_names": "virus_total_v3",
            "timeout": 1600
        },
        {
            "playbookID": "Test Playbook - WildFire Malware",
            "integrations": "VirusTotal (API v3)",
            "instance_names": "virus_total_v3",
            "timeout": 1600
        },
        {
            "playbookID": "T1036 - Masquerading - Test",
            "integrations": "VirusTotal (API v3)",
            "instance_names": "virus_total_v3",
            "timeout": 800
        },
        {
            "playbookID": "T1059 - Command and Scripting Interpreter - Test",
            "integrations": "LOLBAS Feed",
            "timeout": 600
        },
        {
            "playbookID": "Eradication plan - Test",
            "timeout": 600
        },
        {
            "playbookID": "Containment Plan - Test",
            "timeout": 800,
            "integrations": "Active Directory Query v2",
            "instance_names": "active_directory_80k"
        },
        {
            "integrations": "ThreatConnect v3",
            "playbookID": "test-threatConnectv3",
            "is_mockable": false
        },
        {
            "playbookID": "Enrichment for Verdict - Test",
            "timeout": 500,
            "integrations": [
                "Active Directory Query v2",
                "VirusTotal (API v3)"
            ],
            "instance_names": [
                "active_directory_80k",
                "virus_total_v3"
            ]
        },
        {
            "integrations": "Microsoft Defender Advanced Threat Protection",
            "playbookID": "Test Playbook - MDE Malware - Incident Enrichment",
            "instance_names": "microsoft_defender_atp_dev"
        },
        {
            "integrations": "Microsoft Defender Advanced Threat Protection",
            "playbookID": "Test Playbook - MDE SIEM ingestion - Get Incident Data",
            "instance_names": "microsoft_defender_atp_dev"
        },
        {
            "integrations": "Microsoft Defender Advanced Threat Protection",
            "playbookID": " Test Playbook - MDE - Retrieve File",
            "instance_names": "microsoft_defender_atp_dev"
        },
        {
            "integrations": "CrowdstrikeFalcon",
            "playbookID": "Test Playbook - CrowdStrike Falcon - Retrieve File"
        },
        {
            "integrations": "CrowdstrikeFalcon",
            "playbookID": "Test Playbook - CrowdStrike Falcon Malware - Verify Containment Actions"
        },
        {
            "integrations": "CrowdstrikeFalcon",
            "playbookID": "Test Playbook - CrowdStrike Falcon - Get Detections by Incident"
        },
        {
            "integrations": "CrowdstrikeFalcon",
            "playbookID": "Test Playbook - CrowdStrike Falcon - Get Endpoint Forensics Data"
        },
        {
            "integrations": "Cortex XDR - IR",
            "playbookID": "Test_Playbook_-_Cortex_XDR_-_Endpoint_Investigation"
        },
        {
            "integrations": "Cortex XDR - IR",
            "playbookID": "Test_Playbook-Cortex_XDR_Malware_-_Incident Enrichment"
        },
        {
            "integrations": "Cortex XDR - IR",
            "playbookID": "Test_Playbook_-_Cortex_XDR_-_Retrieve_File_by_sha256"
        },
        {
            "integrations": "Twitter v2",
            "playbookID": "playbook-Test_Twitter_v2",
            "instance_names": "Twitter v2"
        },
        {
            "playbookID": "IndicatorFormatterFilterTest",
            "timeout": 1200
        },
        {
            "integrations": "FeedURLhaus",
            "playbookID": "playbook-urlhaus-feed_Test"
        },
        {
            "integrations": "RSANetWitnessv115",
            "playbookID": "RSANetWitnessv115-Test"
        },
        {
            "integrations": [
                "FeedMandiant",
                "Core REST API"
            ],
            "playbookID": "Fetch Indicators Test",
            "fromversion": "6.1.0",
            "is_mockable": false,
            "instance_names": "FeedMandiant",
            "timeout": 2400
        },
        {
            "integrations": "LogRhythmRest V2",
            "playbookID": "LogRhythmRestV2-test"
        },
        {
            "fromversion": "6.6.0",
            "integrations": "Zendesk v2",
            "playbookID": "Zendesk V2 TEST"
        },
        {
            "playbookID": "Base64Decode - Test"
        },
        {
            "playbookID": "SupportMultithreading - Test",
            "is_mockable": false
        },
        {
            "fromversion": "5.0.0",
            "integrations": [
                "WildFire-v2"
            ],
            "playbookID": "Detonate File - WildFire - Test",
            "timeout": 400
        },
        {
            "integrations": [
                "Microsoft Management Activity API (O365 Azure Events)"
            ],
            "playbookID": "MicrosoftManagementActivity - Test"
        },
        {
            "integrations": "Microsoft Teams Management",
            "playbookID": "Microsoft Teams Management - Test",
            "instance_names": "ms_teams_management_device_code",
            "is_mockable": false,
            "timeout": 700,
            "memory_threshold": 900
        },
        {
            "integrations": "Microsoft Teams Management",
            "playbookID": "Microsoft Teams Management - Test",
            "instance_names": "ms_teams_management_client_credentials",
            "is_mockable": false,
            "timeout": 700,
            "memory_threshold": 500
        },
        {
            "playbookID": "SetIfEmpty_Test"
        },
        {
            "playbookID": "IsEmailAddressInternal_Test"
        },
        {
            "playbookID": "SetAndHandleEmpty_Test"
        },
        {
            "playbookID": "ExtractEmailTransformer_Test",
            "fromversion": "6.11.0"
        },
        {
            "playbookID": "IsIntegrationAvailable - Test"
        },
        {
            "integrations": "Tripwire",
            "playbookID": "TestplaybookTripwire",
            "fromversion": "5.0.0"
        },
        {
            "integrations": "CensysV2",
            "playbookID": "CensysV2-Test",
            "fromversion": "6.1.0"
        },
        {
            "integrations": "Bitbucket",
            "playbookID": "Test_Bitbucket",
            "fromversion": "6.5.0"
        },
        {
            "integrations": "McAfeeNSMv2",
            "playbookID": "Test_McAfeeNSMv2_using_v9",
            "fromversion": "6.5.0",
            "instance_names": "using_v9",
            "memory_threshold": 200,
            "timeout": 300
        },
        {
            "integrations": "McAfeeNSMv2",
            "playbookID": "Test_McAfeeNSMv2_using_v10",
            "instance_names": "using_v10",
            "fromversion": "6.5.0"
        },
        {
            "playbookID": "Generic Polling Test",
            "timeout": 250
        },
        {
            "integrations": "Cisco Umbrella Enforcement",
            "playbookID": "Cisco Umbrella Enforcement-Test",
            "fromversion": "5.0.0"
        },
        {
            "integrations": "GCP-IAM",
            "playbookID": "playbook-GCP-IAM_Test",
            "fromversion": "6.0.0"
        },
        {
            "integrations": "GSuiteAdmin",
            "playbookID": "GSuiteAdmin-Test",
            "fromversion": "5.0.0"
        },
        {
            "integrations": "GSuiteAuditor",
            "playbookID": "GSuiteAuditor-Test",
            "fromversion": "5.5.0"
        },
        {
            "integrations": "GSuiteAdmin",
            "playbookID": "GSuiteAdmin-MobileDevices-Test",
            "fromversion": "5.5.0"
        },
        {
            "integrations": "AzureWAF",
            "instance_names": "azure_waf_prod",
            "playbookID": "Azure WAF - Test",
            "fromversion": "5.0.0",
            "memory_threshold": 300
        },
        {
            "integrations": [
                "Azure Active Directory Identity Protection",
                "Core REST API"
            ],
            "playbookID": "AzureADTest",
            "fromversion": "6.0.0",
            "timeout": 3000,
            "is_mockable": false
        },
        {
            "integrations": "GoogleCalendar",
            "playbookID": "GoogleCalendar-Test",
            "fromversion": "5.0.0"
        },
        {
            "integrations": "AWS-WAF",
            "playbookID": "TEST_AWS_WAF",
            "fromversion": "6.5.0"
        },
        {
            "integrations": "GoogleDrive",
            "playbookID": "GoogleDrive-Test",
            "fromversion": "5.0.0",
            "memory_threshold": 300
        },
        {
            "integrations": "FireEye Central Management",
            "playbookID": "FireEye Central Management - Test",
            "fromversion": "5.5.0",
            "timeout": 500
        },
        {
            "integrations": "FireEyeNX",
            "playbookID": "FireEyeNX-Test"
        },
        {
            "integrations": "FireEyeHX v2",
            "playbookID": "FireEyeHX_v2",
            "fromversion": "6.2.0",
            "timeout": 1200
        },
        {
            "integrations": "FireEyeHX v2",
            "playbookID": "FireEyeHXv2_without_polling"
        },
        {
            "integrations": "EmailRepIO",
            "playbookID": "TestEmailRepIOPlaybook",
            "fromversion": "5.0.0"
        },
        {
            "integrations": "XsoarPowershellTesting",
            "playbookID": "XsoarPowershellTesting-Test",
            "has_api": false
        },
        {
            "integrations": "Palo Alto Networks Threat Vault v2",
            "playbookID": "PANW Threat Vault v2 - Test",
            "fromversion": "6.5.0"
        },
        {
            "integrations": "Microsoft Endpoint Configuration Manager",
            "playbookID": "Microsoft ECM - Test",
            "fromversion": "5.5.0",
            "timeout": 400
        },
        {
            "integrations": "CrowdStrike Falcon Intel v2",
            "playbookID": "CrowdStrike Falcon Intel v2 - Test",
            "fromversion": "5.0.0"
        },
        {
            "integrations": "SecurityAndCompliance",
            "playbookID": "O365-SecurityAndCompliance-Test",
            "fromversion": "5.5.0",
            "memory_threshold": 300,
            "timeout": 1500
        },
        {
            "integrations": "SecurityAndCompliance",
            "playbookID": "O365-SecurityAndCompliance-ContextResults-Test",
            "fromversion": "5.5.0",
            "memory_threshold": 300,
            "timeout": 1500
        },
        {
            "integrations": "SecurityAndComplianceV2",
            "playbookID": "O365-SecurityAndComplianceV2-Test",
            "fromversion": "5.5.0",
            "memory_threshold": 300,
            "pid_threshold": 40,
            "timeout": 2500
        },
        {
            "integrations": "Azure Storage Container",
            "playbookID": "playbook-AzureStorageContainer-Test",
            "fromversion": "6.0.0"
        },
        {
            "integrations": "Azure Storage FileShare",
            "playbookID": "playbook-AzureStorageFileShare-Test",
            "fromversion": "6.0.0"
        },
        {
            "integrations": "Azure Storage Queue",
            "playbookID": "playbook-AzureStorageQueue-Test",
            "fromversion": "6.0.0"
        },
        {
            "integrations": "Azure Storage Table",
            "playbookID": "playbook-AzureStorageTable-Test",
            "fromversion": "6.0.0"
        },
        {
            "integrations": "EwsExtension",
            "playbookID": "playbook-EWS_O365_Extension_test",
            "fromversion": "6.0.0",
            "timeout": 500
        },
        {
            "integrations": "Majestic Million",
            "playbookID": "Majestic Million Test Playbook",
            "fromversion": "5.5.0",
            "memory_threshold": 300,
            "timeout": 500
        },
        {
            "integrations": "Anomali Enterprise",
            "playbookID": "Anomali Match Forensic Search - Test",
            "fromversion": "5.0.0"
        },
        {
            "integrations": [
                "Mail Listener v2",
                "Mail Sender (New)"
            ],
            "playbookID": "Mail-Listener Test Playbook",
            "fromversion": "5.0.0",
            "instance_names": [
                "Mail_Sender_(New)_STARTTLS"
            ]
        },
        {
            "integrations": "GraphQL",
            "fromversion": "5.0.0",
            "instance_names": "fetch_schema",
            "playbookID": "GraphQL - Test"
        },
        {
            "integrations": "GraphQL",
            "fromversion": "5.0.0",
            "instance_names": "no_fetch_schema",
            "playbookID": "GraphQL - Test"
        },
        {
            "integrations": "Azure Network Security Groups",
            "fromversion": "5.0.0",
            "instance_names": "azure_nsg_prod",
            "playbookID": "Azure NSG - Test"
        },
        {
            "integrations": "OpenCTI Feed 4.X",
            "playbookID": "OpenCTI Feed Test",
            "fromversion": "5.5.0"
        },
        {
            "integrations": "AWS - Security Hub",
            "playbookID": "AWS-securityhub Test",
            "timeout": 800
        },
        {
            "integrations": "Microsoft Advanced Threat Analytics",
            "playbookID": "Microsoft Advanced Threat Analytics - Test",
            "fromversion": "5.0.0",
            "is_mockable": false
        },
        {
            "integrations": "Zimperium",
            "playbookID": "Zimperium_Test",
            "fromversion": "5.0.0"
        },
        {
            "integrations": "Absolute",
            "playbookID": "Absolute_TestPlaybook",
            "fromversion": "6.0.0"
        },
        {
            "integrations": "ServiceDeskPlus",
            "playbookID": "Service Desk Plus Test",
            "instance_names": "sdp_instance_1",
            "fromversion": "5.0.0",
            "toversion": "5.9.9",
            "is_mockable": false
        },
        {
            "integrations": "ServiceDeskPlus",
            "playbookID": "Service Desk Plus - Generic Polling Test",
            "instance_names": "sdp_instance_1",
            "fromversion": "5.0.0",
            "toversion": "5.9.9"
        },
        {
            "integrations": "ServiceDeskPlus",
            "playbookID": "Service Desk Plus Test",
            "instance_names": "sdp_instance_2",
            "fromversion": "6.0.0",
            "is_mockable": false
        },
        {
            "integrations": "ServiceDeskPlus",
            "playbookID": "Service Desk Plus - Generic Polling Test",
            "instance_names": "sdp_instance_2",
            "fromversion": "6.0.0"
        },
        {
            "integrations": "ThreatConnect Feed",
            "playbookID": "FeedThreatConnect-Test",
            "fromversion": "5.5.0"
        },
        {
            "integrations": "URLhaus",
            "playbookID": "Test_URLhaus",
            "timeout": 1000
        },
        {
            "integrations": "AzureDevOps",
            "playbookID": "playbook-AzureDevOps-Test",
            "fromversion": "6.2.0"
        },
        {
            "integrations": "Microsoft Intune Feed",
            "playbookID": "FeedMicrosoftIntune_Test",
            "fromversion": "5.5.0"
        },
        {
            "integrations": "Tanium Threat Response",
            "playbookID": "Tanium Threat Response Test"
        },
        {
            "integrations": [
                "Syslog Sender",
                "syslog"
            ],
            "playbookID": "Test Syslog",
            "fromversion": "5.5.0",
            "timeout": 600
        },
        {
            "integrations": "APIVoid",
            "playbookID": "APIVoid Test"
        },
        {
            "integrations": "CloudConvert",
            "playbookID": "CloudConvert-test",
            "fromversion": "5.0.0",
            "timeout": 3000
        },
        {
            "integrations": "Cisco Firepower",
            "playbookID": "Cisco Firepower - Test",
            "timeout": 1000,
            "fromversion": "5.0.0"
        },
        {
            "integrations": "IllusiveNetworks",
            "playbookID": "IllusiveNetworks-Test",
            "fromversion": "5.0.0",
            "timeout": 500
        },
        {
            "integrations": "JSON Feed",
            "playbookID": "JSON_Feed_Test",
            "fromversion": "5.5.0",
            "instance_names": "JSON Feed no_auto_detect"
        },
        {
            "integrations": "JSON Feed",
            "playbookID": "JSON_Feed_Test",
            "fromversion": "5.5.0",
            "instance_names": "JSON Feed_auto_detect"
        },
        {
            "integrations": "JSON Feed",
            "playbookID": "JSON_Feed_Test",
            "fromversion": "5.5.0",
            "instance_names": "JSON Feed_post"
        },
        {
            "integrations": "Google Cloud Functions",
            "playbookID": "test playbook - Google Cloud Functions",
            "fromversion": "5.0.0"
        },
        {
            "integrations": "Plain Text Feed",
            "playbookID": "PlainText Feed - Test",
            "fromversion": "5.5.0",
            "instance_names": "Plain Text Feed no_auto_detect"
        },
        {
            "integrations": "Plain Text Feed",
            "playbookID": "PlainText Feed - Test",
            "fromversion": "5.5.0",
            "instance_names": "Plain Text Feed_auto_detect"
        },
        {
            "integrations": "Silverfort",
            "playbookID": "Silverfort-test",
            "fromversion": "5.0.0"
        },
        {
            "integrations": "GoogleKubernetesEngine",
            "playbookID": "GoogleKubernetesEngine_Test",
            "timeout": 600,
            "fromversion": "5.5.0"
        },
        {
            "integrations": "Fastly Feed",
            "playbookID": "Fastly Feed Test",
            "fromversion": "5.5.0"
        },
        {
            "integrations": "Malware Domain List Active IPs Feed",
            "playbookID": "Malware Domain List Active IPs Feed Test",
            "fromversion": "5.5.0"
        },
        {
            "integrations": "Claroty",
            "playbookID": "Claroty - Test",
            "fromversion": "5.0.0"
        },
        {
            "integrations": "Trend Micro Apex",
            "playbookID": "Trend Micro Apex - Test",
            "is_mockable": false
        },
        {
            "integrations": "Blocklist_de Feed",
            "playbookID": "Blocklist_de - Test",
            "fromversion": "5.5.0"
        },
        {
            "integrations": "Cloudflare Feed",
            "playbookID": "cloudflare - Test",
            "fromversion": "5.5.0"
        },
        {
            "integrations": "AzureFeed",
            "playbookID": "AzureFeed - Test",
            "fromversion": "5.5.0"
        },
        {
            "integrations": "SpamhausFeed",
            "playbookID": "Spamhaus_Feed_Test",
            "fromversion": "5.5.0"
        },
        {
            "integrations": "Cofense Feed",
            "playbookID": "TestCofenseFeed",
            "fromversion": "5.5.0"
        },
        {
            "integrations": "Bambenek Consulting Feed",
            "playbookID": "BambenekConsultingFeed_Test",
            "fromversion": "5.5.0"
        },
        {
            "integrations": "Pipl",
            "playbookID": "Pipl Test"
        },
        {
            "integrations": "AWS Feed",
            "playbookID": "AWS Feed Test",
            "fromversion": "5.5.0"
        },
        {
            "integrations": "QuestKace",
            "playbookID": "QuestKace test",
            "fromversion": "5.0.0"
        },
        {
            "integrations": "Digital Defense FrontlineVM",
            "playbookID": "Digital Defense FrontlineVM - Scan Asset Not Recently Scanned Test"
        },
        {
            "integrations": "Digital Defense FrontlineVM",
            "playbookID": "Digital Defense FrontlineVM - Test Playbook"
        },
        {
            "integrations": "CSVFeed",
            "playbookID": "CSV_Feed_Test",
            "fromversion": "5.5.0",
            "instance_names": "CSVFeed_no_auto_detect"
        },
        {
            "integrations": "CSVFeed",
            "playbookID": "CSV_Feed_Test",
            "fromversion": "5.5.0",
            "instance_names": "CSVFeed_auto_detect"
        },
        {
            "integrations": "ProofpointFeed",
            "playbookID": "TestProofpointFeed",
            "fromversion": "5.5.0"
        },
        {
            "integrations": "Digital Shadows",
            "playbookID": "Digital Shadows - Test"
        },
        {
            "integrations": "Azure Compute v2",
            "playbookID": "Azure Compute - Test",
            "instance_names": "ms_azure_compute_dev"
        },
        {
            "integrations": "Azure Compute v2",
            "playbookID": "Azure Compute - Test",
            "instance_names": "ms_azure_compute_prod",
            "is_mockable": false
        },
        {
            "integrations": "Azure Compute v2",
            "playbookID": "Azure Compute - Login Test",
            "instance_names": "ms_azure_compute_prod",
            "is_mockable": false
        },
        {
            "integrations": "Azure Compute v2",
            "playbookID": "Azure Compute - Login Test",
            "instance_names": "ms_azure_compute_self_deployed"
        },
        {
            "integrations": [
                "Symantec Data Loss Prevention",
                "Symantec Data Loss Prevention v2"
            ],
            "playbookID": "Symantec Data Loss Prevention - Test",
            "fromversion": "4.5.0"
        },
        {
            "integrations": "Symantec Data Loss Prevention v2",
            "playbookID": "Symantec Data Loss Prevention v2 - Test",
            "fromversion": "6.0.0"
        },
        {
            "integrations": "Lockpath KeyLight v2",
            "playbookID": "Keylight v2 - Test"
        },
        {
            "integrations": "Azure Security Center v2",
            "playbookID": "Azure SecurityCenter - Test",
            "instance_names": "ms_azure_sc_prod",
            "is_mockable": false
        },
        {
            "integrations": "Azure Security Center v2",
            "playbookID": "Azure SecurityCenter - Test",
            "instance_names": "ms_azure_sc_self_deployed"
        },
        {
            "integrations": "JsonWhoIs",
            "playbookID": "JsonWhoIs-Test"
        },
        {
            "integrations": "Maltiverse",
            "playbookID": "Maltiverse Test"
        },
        {
            "integrations": "Box v2",
            "playbookID": "BoxV2_TestPlaybook"
        },
        {
            "integrations": "MicrosoftGraphMail",
            "playbookID": "MicrosoftGraphMail-Test_dev",
            "timeout": 1300,
            "instance_names": "ms_graph_mail_dev"
        },
        {
            "integrations": "MicrosoftGraphMail",
            "timeout": 900,
            "playbookID": "MicrosoftGraphMail-Test_dev_no_oproxy",
            "instance_names": "ms_graph_mail_dev_no_oproxy"
        },
        {
            "integrations": "MicrosoftGraphMail",
            "playbookID": "MicrosoftGraphMail-Test_prod",
            "instance_names": "ms_graph_mail_prod",
            "is_mockable": false,
            "memory_threshold": 300
        },
        {
            "integrations": "CloudShark",
            "playbookID": "CloudShark - Test Playbook"
        },
        {
            "integrations": "Google Vision AI",
            "playbookID": "Google Vision API - Test"
        },
        {
            "integrations": "nmap",
            "playbookID": "Nmap - Test",
            "fromversion": "5.0.0"
        },
        {
            "integrations": "Netmiko",
            "playbookID": "Netmiko_test"
        },
        {
            "integrations": "AutoFocus V2",
            "playbookID": "Autofocus Query Samples, Sessions and Tags Test Playbook",
            "fromversion": "4.5.0",
            "timeout": 1800
        },
        {
            "integrations": "HelloWorld",
            "playbookID": "HelloWorld-Test",
            "fromversion": "5.0.0"
        },
        {
            "integrations": "HelloWorld",
            "playbookID": "Sanity Test - Playbook with integration",
            "fromversion": "5.0.0"
        },
        {
            "integrations": "HelloWorld",
            "playbookID": "Sanity Test - Playbook with mocked integration",
            "fromversion": "5.0.0"
        },
        {
            "playbookID": "Sanity Test - Playbook with no integration",
            "fromversion": "5.0.0"
        },
        {
            "integrations": "Gmail",
            "playbookID": "Sanity Test - Playbook with Unmockable Integration",
            "fromversion": "5.0.0"
        },
        {
            "integrations": "Whois",
            "playbookID": "Sanity Test - Playbook with Unmockable Whois Integration",
            "fromversion": "6.5.0"
        },
        {
            "integrations": "HelloWorld",
            "playbookID": "HelloWorld_Scan-Test",
            "fromversion": "5.0.0",
            "timeout": 400
        },
        {
            "integrations": "HelloWorldPremium",
            "playbookID": "HelloWorldPremium_Scan-Test",
            "fromversion": "5.0.0",
            "timeout": 400
        },
        {
            "integrations": "HelloWorldPremium",
            "playbookID": "HelloWorldPremium-Test",
            "fromversion": "5.0.0"
        },
        {
            "integrations": "ThreatQ v2",
            "playbookID": "ThreatQ - Test",
            "fromversion": "4.5.0"
        },
        {
            "integrations": "AttackIQFireDrill",
            "playbookID": "AttackIQ - Test"
        },
        {
            "integrations": "PhishLabs IOC EIR",
            "playbookID": "PhishlabsIOC_EIR-Test"
        },
        {
            "integrations": "Amazon DynamoDB",
            "playbookID": "AWS_DynamoDB-Test"
        },
        {
            "integrations": "PhishLabs IOC DRP",
            "playbookID": "PhishlabsIOC_DRP-Test"
        },
        {
            "playbookID": "Create Phishing Classifier V2 ML Test",
            "timeout": 60000,
            "fromversion": "6.1.0",
            "instance_names": "ml_dummy_prod",
            "integrations": "AzureWAF"
        },
        {
            "integrations": "ZeroFox",
            "playbookID": "ZeroFox-Test",
            "fromversion": "4.1.0"
        },
        {
            "integrations": "AlienVault OTX v2",
            "playbookID": "Alienvault_OTX_v2 - Test"
        },
        {
            "integrations": "AWS - CloudWatchLogs",
            "playbookID": "AWS - CloudWatchLogs Test Playbook",
            "fromversion": "5.0.0"
        },
        {
            "integrations": "SlackV2",
            "playbookID": "Slack Test Playbook",
            "timeout": 400,
            "pid_threshold": 5,
            "fromversion": "5.0.0"
        },
        {
            "integrations": "SlackV3",
            "playbookID": "SlackV3 TestPB",
            "instance_names": "cached",
            "timeout": 800,
            "pid_threshold": 8,
            "fromversion": "5.5.0"
        },
        {
            "integrations": "SlackV3",
            "playbookID": "Test_SlackV3_NonCaching",
            "instance_names": "non_cached",
            "timeout": 400,
            "pid_threshold": 8,
            "fromversion": "5.5.0"
        },
        {
            "integrations": "Cortex XDR - IR",
            "playbookID": "Test XDR Playbook execute script commands",
            "fromversion": "4.1.0",
            "timeout": 3000
        },
        {
            "integrations": "Cortex XDR - IR",
            "playbookID": "Test XDR Playbook quarantine file command",
            "fromversion": "4.1.0",
            "timeout": 2500
        },
        {
            "integrations": "Cortex XDR - IR",
            "playbookID": "Test XDR Playbook general commands",
            "fromversion": "4.1.0",
            "timeout": 2500
        },
        {
            "integrations": "Cortex XDR - IR",
            "playbookID": "Test XDR Playbook retrieve file command",
            "fromversion": "4.1.0",
            "timeout": 3500
        },
        {
            "integrations": "Cortex XDR - IOC",
            "playbookID": "Cortex XDR - IOC - Test",
            "fromversion": "5.5.0",
            "timeout": 1200
        },
        {
            "integrations": "Cloaken",
            "playbookID": "Cloaken-Test",
            "is_mockable": false
        },
        {
            "integrations": "ThreatX",
            "playbookID": "ThreatX-test",
            "timeout": 600
        },
        {
            "integrations": "Akamai WAF SIEM",
            "playbookID": "Akamai_WAF_SIEM-Test"
        },
        {
            "integrations": "FreshworksFreshservice",
            "playbookID": "FreshworkFreshservice"
        },
        {
            "integrations": "Cofense Triage v2",
            "playbookID": "Cofense Triage v2 Test"
        },
        {
            "integrations": "Akamai WAF",
            "playbookID": "Akamai_WAF-Test"
        },
        {
            "integrations": "abuse.ch SSL Blacklist Feed",
            "playbookID": "SSL Blacklist test",
            "fromversion": "5.5.0"
        },
        {
            "integrations": "CheckPhish",
            "playbookID": "CheckPhish-Test"
        },
        {
            "integrations": "Symantec Management Center",
            "playbookID": "SymantecMC_TestPlaybook"
        },
        {
            "integrations": "Looker",
            "playbookID": "Test-Looker"
        },
        {
            "integrations": "Vertica",
            "playbookID": "Vertica Test"
        },
        {
            "integrations": "Server Message Block (SMB) v2",
            "playbookID": "SMB_v2-Test",
            "has_api": false,
            "fromversion": "5.0.0"
        },
        {
            "integrations": "Server Message Block (SMB) v2",
            "playbookID": "SMB test",
            "has_api": false,
            "fromversion": "5.0.0"
        },
        {
            "playbookID": "ConvertFile-Test",
            "fromversion": "4.5.0"
        },
        {
            "playbookID": "TestAwsEC2GetPublicSGRules-Test"
        },
        {
            "integrations": "RSA NetWitness Packets and Logs",
            "playbookID": "rsa_packets_and_logs_test"
        },
        {
            "playbookID": "CheckpointFW-test",
            "integrations": "Check Point"
        },
        {
            "playbookID": "RegPathReputationBasicLists_test"
        },
        {
            "playbookID": "EmailDomainSquattingReputation-Test"
        },
        {
            "playbookID": "RandomStringGenerateTest"
        },
        {
            "playbookID": "playbook-checkEmailAuthenticity-test"
        },
        {
            "playbookID": "HighlightWords_Test"
        },
        {
            "playbookID": "StringContainsArray_test"
        },
        {
            "integrations": "Fidelis Elevate Network",
            "playbookID": "Fidelis-Test"
        },
        {
            "integrations": "AWS - ACM",
            "playbookID": "ACM-Test"
        },
        {
            "integrations": "Thinkst Canary",
            "playbookID": "CanaryTools Test",
            "is_mockable": false
        },
        {
            "integrations": "ThreatMiner",
            "playbookID": "ThreatMiner-Test"
        },
        {
            "playbookID": "StixCreator-Test"
        },
        {
            "playbookID": "CompareIncidentsLabels-test-playbook"
        },
        {
            "integrations": "Have I Been Pwned? V2",
            "playbookID": "Pwned v2 test"
        },
        {
            "integrations": "Alexa Rank Indicator",
            "playbookID": "Alexa Test Playbook"
        },
        {
            "playbookID": "UnEscapeURL-Test"
        },
        {
            "playbookID": "UnEscapeIPs-Test"
        },
        {
            "playbookID": "ExtractDomainFromUrlAndEmail-Test"
        },
        {
            "playbookID": "ConvertKeysToTableFieldFormat_Test"
        },
        {
            "integrations": "HashiCorp Vault",
            "playbookID": "hashicorp_test",
            "fromversion": "5.0.0"
        },
        {
            "integrations": "AWS - Athena - Beta",
            "playbookID": "Beta-Athena-Test"
        },
        {
            "integrations": "BeyondTrust Password Safe",
            "playbookID": "BeyondTrust-Test"
        },
        {
            "integrations": "Dell Secureworks",
            "playbookID": "secureworks_test"
        },
        {
            "integrations": "ServiceNow v2",
            "playbookID": "servicenow_test_v2",
            "instance_names": "snow_basic_auth",
            "is_mockable": false
        },
        {
            "integrations": "ServiceNow v2",
            "playbookID": "ServiceNow_OAuth_Test",
            "instance_names": "snow_oauth"
        },
        {
            "playbookID": "Create ServiceNow Ticket and Mirror Test",
            "integrations": "ServiceNow v2",
            "instance_names": "snow_basic_auth",
            "fromversion": "6.0.0",
            "timeout": 500
        },
        {
            "playbookID": "Create ServiceNow Ticket and State Polling Test",
            "integrations": "ServiceNow v2",
            "instance_names": "snow_basic_auth",
            "fromversion": "6.0.0",
            "timeout": 3000
        },
        {
            "integrations": "ServiceNow CMDB",
            "playbookID": "ServiceNow_CMDB_Test",
            "instance_names": "snow_cmdb_basic_auth"
        },
        {
            "integrations": "ServiceNow CMDB",
            "playbookID": "ServiceNow_CMDB_OAuth_Test",
            "instance_names": "snow_cmdb_oauth"
        },
        {
            "integrations": "ExtraHop v2",
            "playbookID": "ExtraHop_v2-Test"
        },
        {
            "playbookID": "Test CommonServer"
        },
        {
            "playbookID": "Test-debug-mode",
            "fromversion": "5.0.0"
        },
        {
            "integrations": "CIRCL",
            "playbookID": "CirclIntegrationTest"
        },
        {
            "integrations": "MISP V3",
            "playbookID": "MISP V3 Test",
            "timeout": 300,
            "fromversion": "5.5.0"
        },
        {
            "playbookID": "test-LinkIncidentsWithRetry"
        },
        {
            "playbookID": "CopyContextToFieldTest"
        },
        {
            "integrations": "OTRS",
            "playbookID": "OTRS Test",
            "fromversion": "4.1.0"
        },
        {
            "integrations": "Attivo Botsink",
            "playbookID": "AttivoBotsinkTest"
        },
        {
            "integrations": "FortiGate",
            "playbookID": "Fortigate Test"
        },
        {
            "playbookID": "FormattedDateToEpochTest"
        },
        {
            "integrations": "SNDBOX",
            "playbookID": "SNDBOX_Test",
            "timeout": 1000
        },
        {
            "integrations": "SNDBOX",
            "playbookID": "Detonate File - SNDBOX - Test",
            "timeout": 1000
        },
        {
            "integrations": "Awake Security",
            "playbookID": "awake_security_test_pb"
        },
        {
            "integrations": "Tenable.sc",
            "playbookID": "tenable-sc-test",
            "instance_names": "Tenable_SC_secman_api_key",
            "timeout": 240
        },
        {
            "integrations": "MimecastV2",
            "playbookID": "Mimecast test"
        },
        {
            "playbookID": "CreateEmailHtmlBody_test_pb",
            "fromversion": "4.1.0"
        },
        {
            "playbookID": "ReadPDFFileV2-Test",
            "timeout": 1000
        },
        {
            "playbookID": "JSONtoCSV-Test"
        },
        {
            "integrations": "Generic SQL",
            "playbookID": "generic-sql",
            "instance_names": "mysql instance",
            "fromversion": "5.0.0",
            "has_api": false
        },
        {
            "integrations": "Generic SQL",
            "playbookID": "generic-sql",
            "instance_names": "postgreSQL instance",
            "fromversion": "5.0.0",
            "has_api": false
        },
        {
            "integrations": "Generic SQL",
            "playbookID": "generic-sql",
            "instance_names": "Microsoft SQL instance",
            "fromversion": "5.0.0",
            "has_api": false
        },
        {
            "integrations": "Generic SQL",
            "playbookID": "generic-sql-oracle",
            "instance_names": "Oracle instance",
            "fromversion": "5.0.0",
            "has_api": false
        },
        {
            "integrations": "Generic SQL",
            "playbookID": "generic-sql-mssql-encrypted-connection",
            "instance_names": "Microsoft SQL instance",
            "fromversion": "5.0.0",
            "has_api": false
        },
        {
            "integrations": "Panorama",
            "instance_names": "palo_alto_firewall_9.0",
            "playbookID": "Panorama Query Logs - Test",
            "fromversion": "6.1.0",
            "timeout": 1500,
            "nightly": true
        },
        {
            "integrations": "Panorama",
            "instance_names": "palo_alto_firewall_9.1",
            "playbookID": "palo_alto_firewall_test_pb",
            "fromversion": "6.1.0",
            "timeout": 1000
        },
        {
            "integrations": "Panorama",
            "instance_names": "palo_alto_panorama_9.1",
            "playbookID": "PAN-OS-panorama-topology-test-pb",
            "fromversion": "6.1.0",
            "timeout": 1000
        },
        {
            "integrations": "Panorama",
            "instance_names": "palo_alto_firewall_9.1",
            "playbookID": "PAN-OS-firewall-topology-test-pb",
            "fromversion": "6.1.0",
            "timeout": 1000
        },
        {
            "integrations": "Panorama",
            "instance_names": "palo_alto_panorama_9.1",
            "playbookID": "palo_alto_panorama_test_pb",
            "fromversion": "6.1.0",
            "timeout": 2400
        },
        {
            "integrations": "Panorama",
            "instance_names": "palo_alto_firewall_9.0",
            "playbookID": "PAN-OS URL Filtering enrichment - Test",
            "fromversion": "6.1.0"
        },
        {
            "integrations": "Panorama",
            "instance_names": "panorama_instance_best_practice",
            "playbookID": "Panorama Best Practise - Test",
            "fromversion": "6.1.0"
        },
        {
            "integrations": "Tenable.io",
            "playbookID": "Tenable.io test",
            "timeout": 3600
        },
        {
            "playbookID": "URLDecode-Test"
        },
        {
            "playbookID": "GetTime-Test"
        },
        {
            "playbookID": "GetTime-ObjectVsStringTest"
        },
        {
            "integrations": "Tenable.io",
            "playbookID": "Tenable.io Scan Test",
            "timeout": 3600
        },
        {
            "integrations": "google-vault",
            "playbookID": "Google-Vault-Generic-Test",
            "timeout": 3600,
            "memory_threshold": 180
        },
        {
            "integrations": "google-vault",
            "playbookID": "Google_Vault-Search_And_Display_Results_test",
            "memory_threshold": 180,
            "timeout": 3600
        },
        {
            "integrations": "MxToolBox",
            "playbookID": "MxToolbox-test"
        },
        {
            "integrations": "Nessus",
            "playbookID": "Nessus - Test"
        },
        {
            "playbookID": "Palo Alto Networks - Malware Remediation Test",
            "fromversion": "4.5.0"
        },
        {
            "playbookID": "SumoLogic-Test",
            "integrations": "SumoLogic",
            "fromversion": "4.1.0"
        },
        {
            "playbookID": "ParseEmailFiles-test"
        },
        {
            "playbookID": "ParseEmailFilesV2-test"
        },
        {
            "playbookID": "PAN-OS - Block IP and URL - External Dynamic List v2 Test",
            "integrations": [
                "Panorama",
                "palo_alto_networks_pan_os_edl_management"
            ],
            "instance_names": "palo_alto_firewall_9.0",
            "fromversion": "6.1.0"
        },
        {
            "playbookID": "Test_EDL",
            "integrations": "EDL",
            "instance_names": "edl_update_to_7_9_9",
            "fromversion": "5.5.0",
            "marketplaces": "xsoar_on_prem",
            "pid_threshold": 8,
            "has_api": false
        },
        {
            "playbookID": "EDL Performance Test",
            "instance_names": "edl_auto_to_7_9_9",
            "integrations": [
                "EDL",
                "Create-Mock-Feed-Relationships"
            ],
            "fromversion": "6.0.0",
            "marketplaces": "xsoar_on_prem",
            "timeout": 3500,
            "memory_threshold": 900,
            "pid_threshold": 12,
            "context_print_dt": "EDLHey",
            "has_api": false
        },
        {
            "playbookID": "Test_export_indicators_service",
            "instance_names": "eis_on_demand",
            "integrations": "ExportIndicators",
            "fromversion": "5.5.0"
        },
        {
            "playbookID": "PAN-OS - Block IP - Custom Block Rule Test",
            "integrations": "Panorama",
            "instance_names": "panorama_instance_security_team",
            "fromversion": "6.1.0"
        },
        {
            "playbookID": "PAN-OS - Block IP - Static Address Group Test",
            "integrations": "Panorama",
            "instance_names": "panorama_instance_security_team",
            "fromversion": "6.1.0"
        },
        {
            "playbookID": "Block IP - Generic V3_Test",
            "fromversion": "6.0.0"
        },
        {
            "playbookID": "PAN-OS - Block URL - Custom URL Category Test",
            "integrations": "Panorama",
            "instance_names": "panorama_instance_security_team",
            "fromversion": "6.1.0"
        },
        {
            "playbookID": "Endpoint Malware Investigation - Generic - Test",
            "integrations": [
                "Cylance Protect v2",
                "Core REST API"
            ],
            "fromversion": "5.0.0",
            "timeout": 1200
        },
        {
            "playbookID": "ParseExcel-test"
        },
        {
            "playbookID": "ParseHTMLIndicators-Test",
            "has_api": true
        },
        {
            "playbookID": "Detonate File - No Files test"
        },
        {
            "integrations": "SentinelOne V2",
            "instance_names": "SentinelOne_v2.0",
            "playbookID": "SentinelOne V2.0 - Test"
        },
        {
            "integrations": "SentinelOne V2",
            "instance_names": "SentinelOne_v2.1",
            "playbookID": "SentinelOne V2.1 - Test"
        },
        {
            "integrations": "InfoArmor VigilanteATI",
            "playbookID": "InfoArmorVigilanteATITest"
        },
        {
            "integrations": "IntSights",
            "instance_names": "intsights_standard_account",
            "playbookID": "IntSights Test"
        },
        {
            "integrations": "IntSights",
            "playbookID": "IntSights Mssp Test",
            "instance_names": "intsights_mssp_account"
        },
        {
            "integrations": "dnstwist",
            "playbookID": "dnstwistTest",
            "has_api": false
        },
        {
            "integrations": "BitDam",
            "playbookID": "Detonate File - BitDam Test"
        },
        {
            "integrations": "Threat Grid",
            "playbookID": "Test-Detonate URL - ThreatGrid",
            "timeout": 600
        },
        {
            "integrations": "Threat Grid",
            "playbookID": "ThreatGrid_Test",
            "timeout": 600
        },
        {
            "integrations": "ThreatGridv2",
            "playbookID": "ThreatGrid_v2_Test",
            "timeout": 600
        },
        {
            "integrations": "Signal Sciences WAF",
            "playbookID": "SignalSciences-Test"
        },
        {
            "integrations": "RTIR",
            "playbookID": "RTIR Test"
        },
        {
            "integrations": "RedCanary",
            "playbookID": "RedCanaryTest"
        },
        {
            "playbookID": "URL Enrichment - Generic v2 - Test",
            "instance_names": "virus_total_v3",
            "integrations": [
                "VirusTotal (API v3)",
                "Rasterize"
            ],
            "timeout": 500,
            "pid_threshold": 12,
            "memory_threshold": 150
        },
        {
            "playbookID": "CutTransformerTest"
        },
        {
            "playbookID": "TestEditServerConfig"
        },
        {
            "playbookID": "ContentPackInstaller_Test",
            "integrations": "Core REST API",
            "fromversion": "6.0.0"
        },
        {
            "playbookID": "Default - Test",
            "integrations": [
                "ThreatQ v2",
                "Core REST API"
            ],
            "fromversion": "5.0.0",
            "marketplaces": "xsoar_on_prem"
        },
        {
            "integrations": "SCADAfence CNM",
            "playbookID": "SCADAfence_test"
        },
        {
            "integrations": "ProtectWise",
            "playbookID": "Protectwise-Test"
        },
        {
            "integrations": "WhatsMyBrowser",
            "playbookID": "WhatsMyBrowser-Test"
        },
        {
            "integrations": "BigFix",
            "playbookID": "BigFixTest"
        },
        {
            "integrations": "Lastline v2",
            "playbookID": "Lastline v2 - Test"
        },
        {
            "integrations": "McAfee DXL",
            "playbookID": "McAfee DXL - Test"
        },
        {
            "playbookID": "TextFromHTML_test_playbook"
        },
        {
            "playbookID": "PortListenCheck-test"
        },
        {
            "integrations": "ThreatExchange",
            "playbookID": "ThreatExchange-test"
        },
        {
            "integrations": "Joe Security",
            "playbookID": "JoeSecurityTestPlaybook",
            "timeout": 500
        },
        {
            "integrations": "Joe Security",
            "playbookID": "JoeSecurityTestDetonation",
            "timeout": 2000
        },
        {
            "integrations": "WildFire-v2",
            "playbookID": "Wildfire Test",
            "is_mockable": false,
            "fromversion": "5.0.0",
            "toversion": "6.1.9"
        },
        {
            "integrations": "WildFire-v2",
            "playbookID": "Wildfire Test With Polling",
            "is_mockable": false,
            "fromversion": "6.2.0",
            "timeout": 1100
        },
        {
            "integrations": "WildFire-v2",
            "playbookID": "Detonate URL - WildFire-v2 - Test",
            "timeout": 500
        },
        {
            "integrations": "WildFire-v2",
            "playbookID": "Detonate URL - WildFire v2.1 - Test"
        },
        {
            "integrations": "GRR",
            "playbookID": "GRR Test"
        },
        {
            "integrations": "VirusTotal",
            "instance_names": "virus_total_general",
            "playbookID": "virusTotal-test-playbook",
            "timeout": 1400
        },
        {
            "integrations": "VirusTotal",
            "instance_names": "virus_total_preferred_vendors",
            "playbookID": "virusTotaI-test-preferred-vendors",
            "timeout": 1400
        },
        {
            "integrations": [
                "Gmail Single User",
                "Gmail"
            ],
            "playbookID": "Gmail Single User - Test",
            "fromversion": "4.5.0",
            "memory_threshold": 150
        },
        {
            "integrations": "EWS v2",
            "playbookID": "get_original_email_-_ews-_test",
            "instance_names": "ewv2_regular"
        },
        {
            "integrations": [
                "EWSO365",
                "EWS v2"
            ],
            "playbookID": "EWS search-mailbox test",
            "instance_names": [
                "ewv2_regular",
                "ewso365_dev_team"
            ],
            "timeout": 400,
            "memory_threshold": 150
        },
        {
            "integrations": "PagerDuty v2",
            "playbookID": "PagerDuty Test"
        },
        {
            "scripts": [
                "DeleteContext"
            ],
            "playbookID": "test_delete_context"
        },
        {
            "playbookID": "DeleteContext-auto-test"
        },
        {
            "playbookID": "GmailTest",
            "integrations": "Gmail"
        },
        {
            "playbookID": "Gmail Convert Html Test",
            "integrations": "Gmail",
            "memory_threshold": 150
        },
        {
            "playbookID": "reputations.json Test",
            "toversion": "5.0.0"
        },
        {
            "playbookID": "URL extraction test",
            "fromversion": "5.5.0"
        },
        {
            "playbookID": "Domain extraction test",
            "fromversion": "5.5.0"
        },
        {
            "playbookID": "Email extraction test",
            "fromversion": "5.5.0"
        },
        {
            "playbookID": "File extraction test",
            "fromversion": "5.5.0"
        },
        {
            "playbookID": "IPv4 extraction test",
            "fromversion": "5.5.0"
        },
        {
            "playbookID": "IPv4 CIDR extraction test",
            "fromversion": "5.5.0"
        },
        {
            "playbookID": "IPv6 CIDR extraction test",
            "fromversion": "5.5.0"
        },
        {
            "playbookID": "IPv6 extraction test",
            "fromversion": "5.5.0"
        },
        {
            "playbookID": "Test IP Indicator Fields",
            "fromversion": "5.0.0"
        },
        {
            "playbookID": "TestDedupIncidentsPlaybook"
        },
        {
            "playbookID": "TestDedupIncidentsByName"
        },
        {
            "integrations": "McAfee Advanced Threat Defense",
            "playbookID": "Test Playbook McAfee ATD",
            "timeout": 700
        },
        {
            "integrations": "McAfee Advanced Threat Defense",
            "playbookID": "Detonate Remote File From URL -McAfee-ATD - Test",
            "timeout": 700
        },
        {
            "playbookID": "stripChars - Test"
        },
        {
            "integrations": "McAfee Advanced Threat Defense",
            "playbookID": "Test Playbook McAfee ATD Upload File"
        },
        {
            "playbookID": "exporttocsv_script_test"
        },
        {
            "playbookID": "Set - Test"
        },
        {
            "integrations": "Intezer v2",
            "playbookID": "Intezer Testing v2",
            "fromversion": "4.1.0",
            "timeout": 600
        },
        {
            "integrations": [
                "Mail Sender (New)",
                "Gmail"
            ],
            "playbookID": "Mail Sender (New) Test",
            "instance_names": [
                "Mail_Sender_(New)_STARTTLS"
            ],
            "memory_threshold": 100
        },
        {
            "playbookID": "buildewsquery_test"
        },
        {
            "integrations": "Rapid7 Nexpose",
            "playbookID": "nexpose_test",
            "timeout": 240
        },
        {
            "playbookID": "GetIndicatorDBotScore Test"
        },
        {
            "integrations": "EWS Mail Sender",
            "playbookID": "EWS Mail Sender Test",
            "instance_names": [
                "ews_mail_sender_labdemisto"
            ]
        },
        {
            "integrations": [
                "EWS v2",
                "Rasterize"
            ],
            "instance_names": [
                "ews_mail_sender_labdemisto"
            ],
            "playbookID": "EWS V2 Send Mail Test 2",
            "memory_threshold": 250
        },
        {
            "integrations": [
                "EWS v2",
                "SMIME Messaging"
            ],
            "instance_names": [
                "ews_mail_sender_labdemisto",
                "SMIME Messaging"
            ],
            "playbookID": "EWS V2 Send Mail Test 3"
        },
        {
            "playbookID": "decodemimeheader_-_test"
        },
        {
            "playbookID": "test_url_regex"
        },
        {
            "integrations": "Skyformation",
            "playbookID": "TestSkyformation"
        },
        {
            "integrations": "okta",
            "playbookID": "okta_test_playbook",
            "timeout": 240
        },
        {
            "integrations": "Okta v2",
            "playbookID": "OktaV2-Test",
            "timeout": 300
        },
        {
            "integrations": "Okta IAM",
            "playbookID": "Okta IAM - Test Playbook",
            "fromversion": "6.0.0"
        },
        {
            "playbookID": "Test filters & transformers scripts"
        },
        {
            "integrations": "Salesforce",
            "playbookID": "SalesforceTestPlaybook"
        },
        {
            "integrations": "McAfee ESM v2",
            "instance_names": "v11.1.3",
            "playbookID": "McAfee ESM v2 - Test v11.1.3",
            "fromversion": "5.0.0",
            "is_mockable": false
        },
        {
            "integrations": "McAfee ESM v2",
            "instance_names": "v11.3",
            "playbookID": "McAfee ESM v2 (v11.3) - Test",
            "fromversion": "5.0.0",
            "timeout": 300,
            "is_mockable": false
        },
        {
            "integrations": "McAfee ESM v2",
            "instance_names": "v11.1.3",
            "playbookID": "McAfee ESM Watchlists - Test v11.1.3",
            "fromversion": "5.0.0"
        },
        {
            "integrations": "McAfee ESM v2",
            "instance_names": "v11.3",
            "playbookID": "McAfee ESM Watchlists - Test v11.3",
            "fromversion": "5.0.0"
        },
        {
            "integrations": "GoogleSafeBrowsing",
            "playbookID": "Google Safe Browsing Test",
            "timeout": 240,
            "fromversion": "5.0.0"
        },
        {
            "integrations": "Google Safe Browsing v2",
            "playbookID": "Google Safe Browsing V2 Test",
            "fromversion": "5.5.0"
        },
        {
            "integrations": "EWS v2",
            "playbookID": "EWSv2_empty_attachment_test",
            "instance_names": "ewv2_regular",
            "memory_threshold": 100
        },
        {
            "integrations": "EWS v2",
            "playbookID": "EWS Public Folders Test",
            "instance_names": "ewv2_regular",
            "is_mockable": false
        },
        {
            "integrations": "EWS v2",
            "playbookID": "EWS V2 Send Mail Test",
            "instance_names": "ews_mail_sender_labdemisto"
        },
        {
            "integrations": "Symantec Endpoint Protection V2",
            "playbookID": "SymantecEndpointProtection_Test"
        },
        {
            "integrations": "carbonblackprotection",
            "playbookID": "search_endpoints_by_hash_-_carbon_black_protection_-_test",
            "timeout": 500
        },
        {
            "playbookID": "Process Email - Generic - Test - Incident Starter",
            "fromversion": "6.0.0",
            "integrations": "Rasterize",
            "timeout": 240,
            "memory_threshold": 150
        },
        {
            "playbookID": "Process Email - Generic - Test - Actual Incident"
        },
        {
            "integrations": "CrowdstrikeFalcon",
            "playbookID": "Test - CrowdStrike Falcon",
            "fromversion": "4.1.0",
            "timeout": 5000,
            "is_mockable": false
        },
        {
            "playbookID": "ExposeIncidentOwner-Test"
        },
        {
            "integrations": "google",
            "playbookID": "GsuiteTest"
        },
        {
            "integrations": "OpenPhish",
            "playbookID": "OpenPhish Test Playbook"
        },
        {
            "integrations": "Jira V3",
            "playbookID": "JiraV3 Test",
            "instance_names": "jira_basic_auth",
            "is_mockable": false
        },
        {
            "integrations": "ipinfo",
            "playbookID": "IPInfoTest"
        },
        {
            "integrations": "ipinfo_v2",
            "playbookID": "IPInfo_v2Test",
            "fromversion": "5.5.0"
        },
        {
            "integrations": "GoogleMaps",
            "playbookID": "GoogleMapsTest",
            "fromversion": "6.0.0"
        },
        {
            "playbookID": "VerifyHumanReadableFormat"
        },
        {
            "playbookID": "strings-test"
        },
        {
            "playbookID": "TestCommonPython",
            "timeout": 500
        },
        {
            "playbookID": "TestFileCreateAndUpload"
        },
        {
            "playbookID": "TestIsValueInArray"
        },
        {
            "playbookID": "TestStringReplace"
        },
        {
            "playbookID": "TestHttpPlaybook"
        },
        {
            "integrations": "SplunkPy",
            "playbookID": "SplunkPy parse-raw - Test",
            "memory_threshold": 250,
            "instance_names": "use_default_handler",
            "is_mockable": false
        },
        {
            "integrations": "SplunkPy",
            "playbookID": "SplunkPy-Test-V2_default_handler",
            "memory_threshold": 500,
            "instance_names": "use_default_handler",
            "is_mockable": false
        },
        {
            "integrations": "SplunkPy",
            "playbookID": "Splunk-Test_default_handler",
            "memory_threshold": 200,
            "instance_names": "use_default_handler",
            "is_mockable": false
        },
        {
            "integrations": "AnsibleTower",
            "playbookID": "AnsibleTower_Test_playbook",
            "fromversion": "5.0.0"
        },
        {
            "integrations": "SplunkPy",
            "playbookID": "SplunkPySearch_Test_default_handler",
            "memory_threshold": 200,
            "instance_names": "use_default_handler",
            "is_mockable": false
        },
        {
            "integrations": "SplunkPy",
            "playbookID": "SplunkPy_KV_commands_default_handler",
            "memory_threshold": 200,
            "instance_names": "use_default_handler",
            "is_mockable": false
        },
        {
            "integrations": "SplunkPy",
            "playbookID": "SplunkPy-Test-V2_requests_handler",
            "memory_threshold": 500,
            "instance_names": "use_python_requests_handler"
        },
        {
            "integrations": "SplunkPy",
            "playbookID": "Splunk-Test_requests_handler",
            "memory_threshold": 500,
            "instance_names": "use_python_requests_handler",
            "is_mockable": false
        },
        {
            "integrations": "SplunkPy",
            "playbookID": "SplunkPySearch_Test_requests_handler",
            "memory_threshold": 200,
            "instance_names": "use_python_requests_handler",
            "is_mockable": false
        },
        {
            "integrations": "SplunkPy",
            "playbookID": "SplunkPy_KV_commands_requests_handler",
            "memory_threshold": 200,
            "instance_names": "use_python_requests_handler"
        },
        {
            "integrations": "McAfee NSM",
            "playbookID": "McAfeeNSMTest",
            "timeout": 400
        },
        {
            "integrations": "PhishTank V2",
            "playbookID": "PhishTank Testing",
            "is_mockable": false
        },
        {
            "integrations": "McAfee Web Gateway",
            "playbookID": "McAfeeWebGatewayTest",
            "timeout": 500,
            "is_mockable": false
        },
        {
            "integrations": "TCPIPUtils",
            "playbookID": "TCPUtils-Test"
        },
        {
            "playbookID": "listExecutedCommands-Test"
        },
        {
            "integrations": "AWS - Lambda",
            "playbookID": "AWS-Lambda-Test (Read-Only)"
        },
        {
            "integrations": "Service Manager",
            "playbookID": "TestHPServiceManager",
            "timeout": 400
        },
        {
            "integrations": "ServiceNow IAM",
            "playbookID": "ServiceNow IAM - Test Playbook",
            "instance_names": "snow_basic_auth",
            "fromversion": "6.0.0"
        },
        {
            "playbookID": "LanguageDetect-Test",
            "timeout": 300
        },
        {
            "integrations": "Forcepoint",
            "playbookID": "forcepoint test",
            "timeout": 500
        },
        {
            "playbookID": "GeneratePassword-Test"
        },
        {
            "playbookID": "ZipFile-Test"
        },
        {
            "playbookID": "UnzipFile-Test"
        },
        {
            "playbookID": "Test-IsMaliciousIndicatorFound",
            "fromversion": "5.0.0"
        },
        {
            "playbookID": "TestExtractHTMLTables"
        },
        {
            "integrations": "carbonblackliveresponse",
            "playbookID": "Carbon Black Live Response Test",
            "fromversion": "5.0.0",
            "is_mockable": false
        },
        {
            "integrations": "urlscan.io",
            "playbookID": "urlscan_malicious_Test",
            "timeout": 500
        },
        {
            "integrations": "EWS v2",
            "playbookID": "pyEWS_Test",
            "instance_names": "ewv2_regular",
            "is_mockable": false
        },
        {
            "integrations": "EWS v2",
            "playbookID": "pyEWS_Test",
            "instance_names": "ewsv2_separate_process",
            "is_mockable": false
        },
        {
            "integrations": "remedy_sr_beta",
            "playbookID": "remedy_sr_test_pb"
        },
        {
            "integrations": "Cylance Protect v2",
            "playbookID": "Cylance Protect v2 Test"
        },
        {
            "integrations": "ReversingLabs Titanium Cloud",
            "playbookID": "ReversingLabsTCTest"
        },
        {
            "integrations": "ReversingLabs A1000",
            "playbookID": "ReversingLabsA1000Test"
        },
        {
            "integrations": "Demisto Lock",
            "playbookID": "DemistoLockTest",
            "instance_names": "no_sync"
        },
        {
            "playbookID": "test-domain-indicator",
            "timeout": 400
        },
        {
            "playbookID": "Cybereason Test",
            "integrations": "Cybereason",
            "timeout": 1200,
            "fromversion": "4.1.0"
        },
        {
            "integrations": "VirusTotal - Private API",
            "instance_names": "virus_total_private_api_general",
            "playbookID": "File Enrichment - Virus Total Private API Test"
        },
        {
            "integrations": "VirusTotal - Private API",
            "instance_names": "virus_total_private_api_general",
            "playbookID": "virusTotalPrivateAPI-test-playbook",
            "timeout": 1400,
            "pid_threshold": 12
        },
        {
            "integrations": [
                "VirusTotal - Private API",
                "VirusTotal"
            ],
            "playbookID": "vt-detonate test",
            "instance_names": [
                "virus_total_private_api_general",
                "virus_total_general"
            ],
            "timeout": 1400,
            "fromversion": "5.5.0",
            "is_mockable": false
        },
        {
            "integrations": "Cisco ASA",
            "playbookID": "Cisco ASA - Test Playbook"
        },
        {
            "integrations": "VirusTotal - Private API",
            "instance_names": "virus_total_private_api_preferred_vendors",
            "playbookID": "virusTotalPrivateAPI-test-preferred-vendors",
            "timeout": 1400
        },
        {
            "integrations": "Cisco Meraki",
            "playbookID": "Cisco-Meraki-Test"
        },
        {
            "integrations": "Microsoft Defender Advanced Threat Protection",
            "playbookID": "Microsoft Defender Advanced Threat Protection - Test prod",
            "instance_names": "microsoft_defender_atp_prod",
            "is_mockable": false,
            "timeout": 500
        },
        {
            "integrations": "Microsoft Defender Advanced Threat Protection",
            "playbookID": "Microsoft Defender Advanced Threat Protection - Test dev",
            "instance_names": "microsoft_defender_atp_dev",
            "timeout": 500
        },
        {
            "integrations": "Microsoft Defender Advanced Threat Protection",
            "playbookID": "Microsoft Defender Advanced Threat Protection - Test self deployed",
            "instance_names": "microsoft_defender_atp_dev_self_deployed",
            "timeout": 700
        },
        {
            "integrations": "Microsoft Defender Advanced Threat Protection",
            "playbookID": "Microsoft Defender - ATP - Indicators SC Test",
            "instance_names": "microsoft_defender_atp_dev_self_deployed",
            "is_mockable": false
        },
        {
            "integrations": "Microsoft Defender Advanced Threat Protection",
            "playbookID": "Microsoft Defender - ATP - Indicators SC Test",
            "instance_names": "microsoft_defender_atp_dev",
            "is_mockable": false
        },
        {
            "integrations": "Microsoft Defender Advanced Threat Protection",
            "playbookID": "Microsoft Defender - ATP - Indicators SC Test",
            "instance_names": "microsoft_defender_atp_prod",
            "is_mockable": false
        },
        {
            "integrations": "Microsoft 365 Defender",
            "playbookID": "Microsoft_365_Defender-Test",
            "instance_names": "ms_365_defender_device_code"
        },
        {
            "integrations": "Microsoft 365 Defender",
            "playbookID": "Microsoft_365_Defender-Test",
            "instance_names": "ms_365_defender_client_cred"
        },
        {
            "integrations": "Tanium",
            "playbookID": "Tanium Test Playbook",
            "timeout": 1200,
            "pid_threshold": 10
        },
        {
            "integrations": "Recorded Future",
            "playbookID": "Recorded Future Test"
        },
        {
            "integrations": "Microsoft Graph",
            "playbookID": "Microsoft Graph Security Test dev",
            "instance_names": "ms_graph_security_dev"
        },
        {
            "integrations": "Microsoft Graph",
            "playbookID": "MSG-ediscovery-tpb",
            "instance_names": "ms_graph_security_ediscovery"
        },
        {
            "integrations": "Microsoft Graph",
            "playbookID": "Microsoft Graph Security Test prod",
            "instance_names": "ms_graph_security_prod",
            "is_mockable": false
        },
        {
            "integrations": "Microsoft Graph",
            "playbookID": "Microsoft Graph Security Test self deployed",
            "instance_names": "ms_graph_security_client_cred",
            "is_mockable": false
        },
        {
            "integrations": "Microsoft Graph",
            "playbookID": "Microsoft Graph Security Test dev v2",
            "instance_names": "ms_graph_security_dev_v2"
        },
        {
            "integrations": "Microsoft Graph",
            "playbookID": "Microsoft Graph Security Test prod v2",
            "instance_names": "ms_graph_security_prod_v2",
            "is_mockable": false,
            "timeout": 500
        },
        {
            "integrations": "Microsoft Graph",
            "playbookID": "Microsoft Graph Security Test self deployed v2",
            "instance_names": "ms_graph_security_client_cred_v2",
            "is_mockable": false
        },
        {
            "integrations": "Microsoft Graph",
            "playbookID": "MSG-Threat-Assessment-test",
            "instance_names": "ms_graph_security_ediscovery"
        },
        {
            "integrations": "Microsoft Graph User",
            "playbookID": "Microsoft Graph User - Test",
            "instance_names": "ms_graph_user_dev"
        },
        {
            "integrations": "Microsoft Graph User",
            "playbookID": "Microsoft Graph User - Test",
            "instance_names": "ms_graph_user_prod",
            "is_mockable": false
        },
        {
            "integrations": "Microsoft Graph Groups",
            "playbookID": "Microsoft Graph Groups - Test dev",
            "instance_names": "ms_graph_groups_dev"
        },
        {
            "integrations": "Microsoft Graph Groups",
            "playbookID": "Microsoft Graph Groups - Test prod",
            "instance_names": "ms_graph_groups_prod",
            "is_mockable": false
        },
        {
            "integrations": "Microsoft_Graph_Files",
            "playbookID": "test_MsGraphFiles dev",
            "instance_names": "ms_graph_files_dev",
            "fromversion": "5.0.0",
            "timeout": 1600
        },
        {
            "integrations": "Microsoft_Graph_Files",
            "playbookID": "test_MsGraphFiles prod",
            "instance_names": "ms_graph_files_prod",
            "fromversion": "5.0.0",
            "is_mockable": false,
            "timeout": 1600
        },
        {
            "integrations": "Microsoft Graph Calendar",
            "playbookID": "Microsoft Graph Calendar - Test dev",
            "instance_names": "ms_graph_calendar_dev"
        },
        {
            "integrations": "Microsoft Graph Calendar",
            "playbookID": "Microsoft Graph Calendar - Test prod",
            "instance_names": "ms_graph_calendar_prod",
            "is_mockable": false
        },
        {
            "integrations": "Microsoft Graph Device Management",
            "playbookID": "MSGraph_DeviceManagement_Test_dev",
            "instance_names": "ms_graph_device_management_oproxy_dev",
            "fromversion": "5.0.0"
        },
        {
            "integrations": "Microsoft Graph Device Management",
            "playbookID": "MSGraph_DeviceManagement_Test_prod",
            "instance_names": "ms_graph_device_management_oproxy_prod",
            "fromversion": "5.0.0",
            "is_mockable": false
        },
        {
            "integrations": "Microsoft Graph Device Management",
            "playbookID": "MSGraph_DeviceManagement_Test_self_deployed_prod",
            "instance_names": "ms_graph_device_management_self_deployed_prod",
            "fromversion": "5.0.0"
        },
        {
            "integrations": "PrismaCloud v2",
            "playbookID": "Prisma Cloud V2 Test"
        },
        {
            "integrations": "Symantec Messaging Gateway",
            "playbookID": "Symantec Messaging Gateway Test"
        },
        {
            "integrations": "ThreatConnect v2",
            "playbookID": "ThreatConnect v2 - Test",
            "fromversion": "5.0.0"
        },
        {
            "integrations": "QRadar_v2",
            "playbookID": "test_Qradar_v2",
            "fromversion": "6.0.0",
            "is_mockable": false
        },
        {
            "integrations": "VMware",
            "playbookID": "VMWare Test",
            "memory_threshold": 300,
            "timeout": 1000
        },
        {
            "integrations": "VMware Carbon Black EDR v2",
            "playbookID": "Carbon Black Edr - Test",
            "is_mockable": false,
            "fromversion": "5.5.0"
        },
        {
            "integrations": "Cisco Umbrella Investigate",
            "playbookID": "Cisco Umbrella Test"
        },
        {
            "integrations": "icebrg",
            "playbookID": "Icebrg Test",
            "timeout": 500
        },
        {
            "integrations": "Symantec MSS",
            "playbookID": "SymantecMSSTest"
        },
        {
            "integrations": "Remedy AR",
            "playbookID": "Remedy AR Test"
        },
        {
            "integrations": "AWS - IAM",
            "playbookID": "AWS - IAM Test Playbook"
        },
        {
            "integrations": "McAfee Active Response",
            "playbookID": "McAfee-MAR_Test",
            "timeout": 700
        },
        {
            "integrations": "McAfee Threat Intelligence Exchange",
            "playbookID": "McAfee-TIE Test",
            "timeout": 700
        },
        {
            "integrations": "ArcSight Logger",
            "playbookID": "ArcSight Logger test"
        },
        {
            "integrations": "ArcSight ESM v2",
            "playbookID": "ArcSight ESM v2 Test"
        },
        {
            "integrations": "ArcSight ESM v2",
            "playbookID": "test Arcsight - Get events related to the Case"
        },
        {
            "integrations": "XFE_v2",
            "playbookID": "Test_XFE_v2",
            "timeout": 500,
            "nightly": true
        },
        {
            "integrations": "McAfee Threat Intelligence Exchange",
            "playbookID": "search_endpoints_by_hash_-_tie_-_test",
            "timeout": 500
        },
        {
            "integrations": "iDefense_v2",
            "playbookID": "iDefense_v2_Test",
            "fromversion": "5.5.0"
        },
        {
            "integrations": "AWS - SQS",
            "playbookID": "AWS - SQS Test Playbook",
            "fromversion": "5.0.0"
        },
        {
            "integrations": "AbuseIPDB",
            "playbookID": "AbuseIPDB Test"
        },
        {
            "integrations": "AbuseIPDB",
            "playbookID": "AbuseIPDB PopulateIndicators Test"
        },
        {
            "integrations": "LogRhythm",
            "playbookID": "LogRhythm-Test-Playbook",
            "timeout": 200
        },
        {
            "integrations": "FireEyeFeed",
            "playbookID": "playbook-FeedFireEye_test",
            "memory_threshold": 110
        },
        {
            "integrations": "Phish.AI",
            "playbookID": "PhishAi-Test"
        },
        {
            "integrations": "Phish.AI",
            "playbookID": "Test-Detonate URL - Phish.AI"
        },
        {
            "integrations": "Centreon",
            "playbookID": "Centreon-Test-Playbook"
        },
        {
            "playbookID": "ReadFile test"
        },
        {
            "integrations": "AlphaSOC Wisdom",
            "playbookID": "AlphaSOC-Wisdom-Test"
        },
        {
            "integrations": "carbonblack-v2",
            "playbookID": "CBFindIP - Test"
        },
        {
            "integrations": "Jask",
            "playbookID": "Jask_Test",
            "fromversion": "4.1.0"
        },
        {
            "integrations": "Whois",
            "playbookID": "whois_test",
            "fromversion": "5.0.0",
            "timeout": 2000
        },
        {
            "integrations": "TeamCymru",
            "playbookID": "TeamCymruTest"
        },
        {
            "integrations": "RSA NetWitness Endpoint",
            "playbookID": "NetWitness Endpoint Test"
        },
        {
            "integrations": "Check Point Sandblast",
            "playbookID": "Sandblast_malicious_test"
        },
        {
            "playbookID": "TestMatchRegexV2"
        },
        {
            "integrations": "ActiveMQ",
            "playbookID": "ActiveMQ Test"
        },
        {
            "playbookID": "RegexGroups Test"
        },
        {
            "integrations": "Cisco ISE",
            "playbookID": "cisco-ise-test-playbook"
        },
        {
            "integrations": "RSA NetWitness v11.1",
            "playbookID": "RSA NetWitness Test"
        },
        {
            "playbookID": "ExifReadTest"
        },
        {
            "integrations": "Cuckoo Sandbox",
            "playbookID": "CuckooTest",
            "timeout": 700
        },
        {
            "playbookID": "Detonate File - Generic Test",
            "timeout": 500
        },
        {
            "integrations": [
                "Lastline v2",
                "WildFire-v2",
                "SNDBOX",
                "McAfee Advanced Threat Defense"
            ],
            "playbookID": "Detonate File - Generic Test",
            "timeout": 2400
        },
        {
            "playbookID": "VerifyJSON - Test",
            "fromversion": "5.5.0"
        },
        {
            "playbookID": "PowerShellCommon-Test",
            "fromversion": "5.5.0"
        },
        {
            "playbookID": "GetIndicatorDBotScoreFromCache-Test",
            "fromversion": "6.0.0"
        },
        {
            "playbookID": "Detonate URL - Generic Test",
            "timeout": 2000,
            "integrations": [
                "McAfee Advanced Threat Defense",
                "Lastline v2"
            ]
        },
        {
            "integrations": [
                "VMware Carbon Black EDR v2",
                "carbonblackliveresponse",
                "Cylance Protect v2"
            ],
            "playbookID": "Retrieve File from Endpoint - Generic V2 Test",
            "fromversion": "5.0.0",
            "is_mockable": false
        },
        {
            "integrations": "Zscaler",
            "playbookID": "Zscaler Test",
            "timeout": 500
        },
        {
            "playbookID": "DemistoUploadFileV2 Test",
            "integrations": "Core REST API"
        },
        {
            "playbookID": "MaxMind Test",
            "integrations": "MaxMind GeoIP2"
        },
        {
            "playbookID": "Test Sagemaker",
            "integrations": "AWS Sagemaker"
        },
        {
            "playbookID": "C2sec-Test",
            "integrations": "C2sec irisk",
            "fromversion": "5.0.0"
        },
        {
            "playbookID": "AlexaV2 Test Playbook",
            "integrations": "Alexa Rank Indicator v2",
            "fromversion": "5.5.0"
        },
        {
            "playbookID": "Phishing v2 - Test - Incident Starter",
            "fromversion": "6.0.0",
            "timeout": 1200,
            "integrations": [
                "Core REST API",
                "Rasterize",
                "EWS v2"
            ],
            "instance_names": [
                "ews_mail_sender_labdemisto"
            ],
            "memory_threshold": 150,
            "pid_threshold": 80
        },
        {
            "playbookID": "Phishing - Core - Test - Incident Starter",
            "fromversion": "6.0.0",
            "timeout": 1700,
            "integrations": [
                "Core REST API",
                "Rasterize",
                "EWS v2"
            ],
            "instance_names": [
                "ews_mail_sender_labdemisto"
            ],
            "memory_threshold": 160,
            "pid_threshold": 80
        },
        {
            "playbookID": "Phishing - Core - Test - Actual Incident",
            "fromversion": "6.0.0"
        },
        {
            "playbookID": "SLA Scripts - Test",
            "fromversion": "4.1.0"
        },
        {
            "playbookID": "test_manageOOOUsers",
            "fromversion": "5.5.0"
        },
        {
            "playbookID": "PcapHTTPExtractor-Test"
        },
        {
            "playbookID": "Ping Test Playbook"
        },
        {
            "playbookID": "ParseWordDoc-Test"
        },
        {
            "playbookID": "PDFUnlocker-Test",
            "fromversion": "6.0.0"
        },
        {
            "playbookID": "Active Directory Test",
            "integrations": "Active Directory Query v2",
            "instance_names": "active_directory_ninja",
            "memory_threshold": 100,
            "has_api": false
        },
        {
            "playbookID": "Active Directory - manual pagination check",
            "integrations": "Active Directory Query v2",
            "instance_names": "active_directory_ninja",
            "memory_threshold": 100
        },
        {
            "playbookID": "Active Directory - automatic pagination check",
            "integrations": "Active Directory Query v2",
            "instance_names": "active_directory_ninja",
            "memory_threshold": 100
        },
        {
            "playbookID": "AD v2 - debug-mode - Test",
            "integrations": "Active Directory Query v2",
            "instance_names": "active_directory_ninja",
            "memory_threshold": 100,
            "fromversion": "5.0.0",
            "has_api": false
        },
        {
            "playbookID": "AD v2 - debug-mode - Test",
            "integrations": "Active Directory Query v2",
            "instance_names": "active_directory_ninja_with_ntlm",
            "memory_threshold": 100,
            "fromversion": "5.0.0",
            "has_api": false
        },
        {
            "playbookID": "Docker Hardening Test",
            "fromversion": "5.0.0",
            "runnable_on_docker_only": true
        },
        {
            "integrations": "Active Directory Query v2",
            "instance_names": "active_directory_ninja",
            "playbookID": "Active Directory Query V2 configuration with port",
            "memory_threshold": 100,
            "has_api": false
        },
        {
            "integrations": "Active Directory Query v2",
            "instance_names": "active_directory_ninja",
            "playbookID": "Active Directory - ad-get-user limit check",
            "memory_threshold": 100,
            "has_api": false
        },
        {
            "integrations": "Active Directory Query v2",
            "instance_names": "active_directory_ninja",
            "playbookID": "active directory search user with parentheses test",
            "memory_threshold": 100,
            "has_api": false
        },
        {
            "playbookID": "Email Address Enrichment - Generic v2.1 - Test",
            "integrations": "Active Directory Query v2",
            "memory_threshold": 100,
            "instance_names": "active_directory_ninja",
            "has_api": false
        },
        {
            "integrations": "Cofense Intelligence",
            "playbookID": "Test - Cofense Intelligence",
            "timeout": 500
        },
        {
            "playbookID": "GDPRContactAuthorities Test"
        },
        {
            "integrations": "Google Resource Manager",
            "playbookID": "GoogleResourceManager-Test",
            "timeout": 500
        },
        {
            "integrations": "SlashNext Phishing Incident Response",
            "playbookID": "SlashNextPhishingIncidentResponse-Test",
            "timeout": 500
        },
        {
            "integrations": "Google Cloud Storage",
            "playbookID": "GCS - Test",
            "timeout": 500,
            "memory_threshold": 80
        },
        {
            "integrations": "GooglePubSub",
            "playbookID": "GooglePubSub_Test",
            "timeout": 500,
            "fromversion": "5.0.0"
        },
        {
            "playbookID": "Calculate Severity - Generic v2 - Test",
            "integrations": [
                "Active Directory Query v2"
            ],
            "instance_names": "active_directory_ninja",
            "fromversion": "4.5.0"
        },
        {
            "integrations": "Freshdesk",
            "playbookID": "Freshdesk-Test",
            "timeout": 500
        },
        {
            "playbookID": "Autoextract - Test",
            "fromversion": "4.1.0"
        },
        {
            "playbookID": "FilterByList - Test",
            "fromversion": "4.5.0"
        },
        {
            "playbookID": "Impossible Traveler - Test",
            "integrations": [
                "Ipstack",
                "ipinfo",
                "Rasterize",
                "Active Directory Query v2",
                "Core REST API"
            ],
            "instance_names": "active_directory_ninja",
            "fromversion": "5.0.0",
            "timeout": 700
        },
        {
            "playbookID": "Active Directory - Get User Manager Details - Test",
            "integrations": "Active Directory Query v2",
            "memory_threshold": 100,
            "instance_names": "active_directory_80k",
            "fromversion": "5.0.0",
            "has_api": false
        },
        {
            "integrations": "Kafka V2",
            "playbookID": "Kafka Test"
        },
        {
            "playbookID": "File Enrichment - Generic v2 - Test",
            "instance_names": "virus_total_v3",
            "integrations": [
                "VirusTotal (API v3)",
                "Cylance Protect v2"
            ],
            "is_mockable": false
        },
        {
            "integrations": [
                "epo",
                "McAfee Active Response"
            ],
            "playbookID": "Endpoint data collection test",
            "timeout": 500
        },
        {
            "integrations": [
                "epo",
                "McAfee Active Response"
            ],
            "playbookID": "MAR - Endpoint data collection test",
            "timeout": 500
        },
        {
            "integrations": "DUO Admin",
            "playbookID": "DuoAdmin API test playbook",
            "fromversion": "5.0.0"
        },
        {
            "integrations": [
                "TAXII Server",
                "TAXIIFeed"
            ],
            "playbookID": "TAXII_Feed_Test",
            "fromversion": "5.5.0",
            "timeout": 300,
            "instance_names": [
                "non_https_cert",
                "instance_execute"
            ]
        },
        {
            "integrations": [
                "TAXII Server",
                "TAXIIFeed"
            ],
            "playbookID": "TAXII_Feed_Test",
            "fromversion": "5.5.0",
            "timeout": 300,
            "instance_names": [
                "https_cert",
                "local_https"
            ]
        },
        {
            "integrations": "TAXII 2 Feed",
            "playbookID": "TAXII 2 Feed Test",
            "fromversion": "5.5.0"
        },
        {
            "integrations": "iDefense Feed",
            "playbookID": "Feed iDefense Test",
            "memory_threshold": 200,
            "fromversion": "5.5.0"
        },
        {
            "playbookID": "TestShowScheduledEntries"
        },
        {
            "playbookID": "Calculate Severity - Standard - Test",
            "fromversion": "4.5.0"
        },
        {
            "playbookID": "HTTPListRedirects - Test SSL",
            "has_api": true
        },
        {
            "playbookID": "HTTPListRedirects Basic Test",
            "has_api": true
        },
        {
            "playbookID": "CheckDockerImageAvailableTest",
            "has_api": true
        },
        {
            "playbookID": "Extract Indicators From File - Generic v2 - Test",
            "integrations": [
                "Image OCR",
                "Rasterize"
            ],
            "timeout": 700,
            "memory_threshold": 200,
            "fromversion": "4.5.0"
        },
        {
            "playbookID": "Endpoint Enrichment - Generic v2.1 - Test",
            "integrations": [
                "Cylance Protect v2",
                "carbonblack-v2",
                "epo",
                "Active Directory Query v2",
                "VMware Carbon Black EDR v2"
            ],
            "memory_threshold": 100,
            "instance_names": "active_directory_ninja"
        },
        {
            "playbookID": "EmailReputationTest",
            "integrations": "Have I Been Pwned? V2"
        },
        {
            "integrations": "Symantec Deepsight Intelligence",
            "playbookID": "Symantec Deepsight Test"
        },
        {
            "playbookID": "ExtractDomainFromEmailTest"
        },
        {
            "playbookID": "Wait Until Datetime - Test",
            "fromversion": "4.5.0"
        },
        {
            "playbookID": "PAN-OS DAG Configuration Test",
            "integrations": "Panorama",
            "instance_names": "palo_alto_panorama_9.0",
            "timeout": 1500
        },
        {
            "playbookID": "PAN-OS EDL Setup v3 Test",
            "integrations": [
                "Panorama",
                "palo_alto_networks_pan_os_edl_management"
            ],
            "instance_names": "palo_alto_firewall_9.0",
            "timeout": 300
        },
        {
            "integrations": "Snowflake",
            "playbookID": "Snowflake-Test"
        },
        {
            "playbookID": "Account Enrichment - Generic v2.1 - Test",
            "integrations": [
                "Active Directory Query v2",
                "Cortex XDR - IR"
            ],
            "memory_threshold": 100,
            "instance_names": "active_directory_80k",
            "has_api": false
        },
        {
            "integrations": "Cisco Umbrella Investigate",
            "playbookID": "Domain Enrichment - Generic v2 - Test"
        },
        {
            "integrations": "Google BigQuery",
            "playbookID": "Google BigQuery Test"
        },
        {
            "integrations": "Zoom",
            "playbookID": "Zoom_Test"
        },
        {
            "integrations": "Cisco WebEx Feed",
            "playbookID": "Test_Cisco_WebEx_Feed",
            "fromversion": "6.0.0"
        },
        {
            "playbookID": "IP Enrichment - Generic v2 - Test",
            "integrations": "VirusTotal (API v3)",
            "instance_names": "virus_total_v3",
            "external_playbook_config": {
                "playbookID": "IP Enrichment - Generic v2",
                "input_parameters": {
                    "UseReputationCommand": {
                        "simple": "True"
                    }
                }
            },
            "fromversion": "6.1.0"
        },
        {
            "integrations": "Cherwell",
            "playbookID": "Cherwell Example Scripts - test"
        },
        {
            "integrations": "Cherwell",
            "playbookID": "Cherwell - test"
        },
        {
            "integrations": "CarbonBlackProtectionV2",
            "playbookID": "Carbon Black Enterprise Protection V2 Test"
        },
        {
            "integrations": "Active Directory Query v2",
            "memory_threshold": 100,
            "instance_names": "active_directory_ninja",
            "playbookID": "Test ADGetUser Fails with no instances 'Active Directory Query' (old version)",
            "has_api": false
        },
        {
            "integrations": "MITRE ATT&CK v2",
            "playbookID": "FeedMitreAttackv2_test",
            "memory_threshold": 150
        },
        {
            "integrations": "MITRE ATT&CK v2",
            "playbookID": "ExtractAttackPattern-Test",
            "memory_threshold": 150,
            "fromversion": "6.2.0"
        },
        {
            "integrations": "ANYRUN",
            "playbookID": "ANYRUN-Test"
        },
        {
            "integrations": "ANYRUN",
            "playbookID": "Detonate File - ANYRUN - Test"
        },
        {
            "integrations": "ANYRUN",
            "playbookID": "Detonate URL - ANYRUN - Test"
        },
        {
            "integrations": "Netcraft",
            "playbookID": "Netcraft test"
        },
        {
            "integrations": "EclecticIQ Platform",
            "playbookID": "EclecticIQ Test"
        },
        {
            "playbookID": "FormattingPerformance - Test",
            "fromversion": "5.0.0",
            "marketplaces": "xsoar_on_prem"
        },
        {
            "integrations": "AWS - EC2",
            "instance_names": "AWS - EC2",
            "playbookID": "AWS - EC2 Test Playbook",
            "fromversion": "5.0.0",
            "memory_threshold": 90,
            "timeout": 700,
            "is_mockable": false
        },
        {
            "integrations": "AWS - EC2",
            "playbookID": "d66e5f86-e045-403f-819e-5058aa603c32"
        },
        {
            "integrations": "ANYRUN",
            "playbookID": "Detonate File From URL - ANYRUN - Test"
        },
        {
            "integrations": "AWS - CloudTrail",
            "playbookID": "3da2e31b-f114-4d7f-8702-117f3b498de9"
        },
        {
            "integrations": "carbonblackprotection",
            "playbookID": "67b0f25f-b061-4468-8613-43ab13147173"
        },
        {
            "integrations": "DomainTools",
            "playbookID": "DomainTools-Test"
        },
        {
            "integrations": "Exabeam",
            "playbookID": "Exabeam - Test"
        },
        {
            "integrations": "Cisco Spark",
            "playbookID": "Cisco Spark Test New"
        },
        {
            "integrations": "Remedy On-Demand",
            "playbookID": "Remedy-On-Demand-Test"
        },
        {
            "playbookID": "ssdeepreputationtest"
        },
        {
            "playbookID": "TestIsEmailAddressInternal"
        },
        {
            "integrations": "Google Cloud Compute",
            "playbookID": "GoogleCloudComputeListTest"
        },
        {
            "integrations": "AWS - S3",
            "playbookID": "AWS - S3 Test Playbook",
            "memory_threshold": 80,
            "is_mockable": false
        },
        {
            "integrations": "AwsSecretsManager",
            "playbookID": "AwsSecretsManagerTest"
        },
        {
            "integrations": "Image OCR",
            "playbookID": "TestImageOCR"
        },
        {
            "integrations": "fireeye",
            "playbookID": "Detonate File - FireEye AX - Test"
        },
        {
            "integrations": [
                "Rasterize",
                "Image OCR"
            ],
            "playbookID": "Rasterize Test",
            "fromversion": "5.0.0",
            "memory_threshold": 150
        },
        {
            "integrations": "Rasterize",
            "playbookID": "RasterizeImageTest",
            "fromversion": "5.0.0",
            "memory_threshold": 150
        },
        {
            "integrations": "Ipstack",
            "playbookID": "Ipstack_Test"
        },
        {
            "integrations": "Perch",
            "playbookID": "Perch-Test"
        },
        {
            "integrations": "Forescout",
            "playbookID": "Forescout-Test"
        },
        {
            "integrations": "GitHub",
            "playbookID": "Git_Integration-Test"
        },
        {
            "integrations": "GitHub IAM",
            "playbookID": "Github IAM - Test Playbook",
            "fromversion": "6.1.0"
        },
        {
            "integrations": "LogRhythmRest",
            "playbookID": "LogRhythm REST test"
        },
        {
            "integrations": "AlienVault USM Anywhere",
            "playbookID": "AlienVaultUSMAnywhereTest"
        },
        {
            "playbookID": "PhishLabsTestPopulateIndicators"
        },
        {
            "playbookID": "Test_HTMLtoMD"
        },
        {
            "integrations": "PhishLabs IOC",
            "playbookID": "PhishLabsIOC TestPlaybook",
            "fromversion": "4.1.0"
        },
        {
            "integrations": "PerceptionPoint",
            "playbookID": "PerceptionPoint Test",
            "fromversion": "4.1.0"
        },
        {
            "integrations": "vmray",
            "playbookID": "VMRay-Test-File",
            "fromversion": "5.5.0"
        },
        {
            "integrations": "vmray",
            "playbookID": "File Enrichment - VMRay - Test",
            "fromversion": "5.0.0"
        },
        {
            "integrations": "AutoFocus V2",
            "playbookID": "AutoFocus V2 test",
            "fromversion": "5.0.0",
            "timeout": 1000
        },
        {
            "playbookID": "Process Email - Generic for Rasterize"
        },
        {
            "playbookID": "Send Investigation Summary Reports - Test",
            "integrations": "EWS v2",
            "instance_names": [
                "ews_mail_sender_labdemisto"
            ],
            "fromversion": "4.5.0",
            "memory_threshold": 100
        },
        {
            "integrations": "Flashpoint",
            "playbookID": "Flashpoint_event-Test"
        },
        {
            "integrations": "Flashpoint",
            "playbookID": "Flashpoint_forum-Test"
        },
        {
            "integrations": "Flashpoint",
            "playbookID": "Flashpoint_report-Test"
        },
        {
            "integrations": "Flashpoint",
            "playbookID": "Flashpoint_reputation-Test"
        },
        {
            "integrations": "BluecatAddressManager",
            "playbookID": "Bluecat Address Manager test"
        },
        {
            "integrations": "MailListener - POP3 Beta",
            "playbookID": "MailListener-POP3 - Test"
        },
        {
            "playbookID": "sumList - Test"
        },
        {
            "playbookID": "AnyMatch_Test"
        },
        {
            "integrations": "VulnDB",
            "playbookID": "Test-VulnDB"
        },
        {
            "integrations": "Shodan_v2",
            "playbookID": "Test-Shodan_v2",
            "timeout": 1000
        },
        {
            "integrations": "Threat Crowd",
            "playbookID": "ThreatCrowd - Test"
        },
        {
            "integrations": "GoogleDocs",
            "playbookID": "GoogleDocs-test"
        },
        {
            "playbookID": "Request Debugging - Test",
            "fromversion": "5.0.0"
        },
        {
            "playbookID": "Test Convert file hash to corresponding hashes",
            "fromversion": "4.5.0",
            "integrations": [
                "VirusTotal",
                "Zimperium"
            ],
            "instance_names": "virus_total_general"
        },
        {
            "playbookID": "PAN-OS Query Logs For Indicators Test",
            "fromversion": "5.5.0",
            "timeout": 1500,
            "integrations": "Panorama",
            "instance_names": "palo_alto_panorama"
        },
        {
            "integrations": "Elasticsearch v2",
            "instance_names": "es_v7",
            "playbookID": "Elasticsearch_v2_test"
        },
        {
            "integrations": "ElasticsearchFeed",
            "instance_names": "es_demisto_feed",
            "playbookID": "Elasticsearch_Fetch_Demisto_Indicators_Test",
            "fromversion": "5.5.0"
        },
        {
            "integrations": "ElasticsearchFeed",
            "instance_names": "es_generic_feed",
            "playbookID": "Elasticsearch_Fetch_Custom_Indicators_Test",
            "fromversion": "5.5.0"
        },
        {
            "integrations": "Elasticsearch v2",
            "instance_names": "es_v6",
            "playbookID": "Elasticsearch_v2_test-v6"
        },
        {
            "integrations": "Elasticsearch v2",
            "instance_names": "es_v8",
            "playbookID": "Elasticsearch_v2_test-v8"
        },
        {
            "integrations": "PolySwarm",
            "playbookID": "PolySwarm-Test"
        },
        {
            "integrations": "Kennav2",
            "playbookID": "Kenna Test"
        },
        {
            "integrations": "SecurityAdvisor",
            "playbookID": "SecurityAdvisor-Test",
            "fromversion": "4.5.0"
        },
        {
            "integrations": "Google Key Management Service",
            "playbookID": "Google-KMS-test",
            "pid_threshold": 6,
            "memory_threshold": 60
        },
        {
            "integrations": "SecBI",
            "playbookID": "SecBI - Test"
        },
        {
            "playbookID": "ExtractFQDNFromUrlAndEmail-Test"
        },
        {
            "integrations": "EWS v2",
            "playbookID": "Get EWS Folder Test",
            "fromversion": "4.5.0",
            "instance_names": "ewv2_regular",
            "memory_threshold": 100,
            "timeout": 1200
        },
        {
            "integrations": "EWSO365",
            "instance_names": "ewso365_dev_team",
            "playbookID": "EWS_O365_test",
            "fromversion": "5.0.0",
            "timeout": 500
        },
        {
            "integrations": "EWSO365",
            "instance_names": "ewso365_dev_team",
            "playbookID": "EWS_O365_send_mail_test",
            "fromversion": "5.0.0"
        },
        {
            "integrations": "Unit42v2 Feed",
            "playbookID": "unit42_atoms",
            "fromversion": "5.5.0"
        },
        {
            "integrations": "QRadar v3",
            "playbookID": "QRadar Indicator Hunting Test",
            "instance_names": "QRadar_20",
            "timeout": 12000,
            "fromversion": "6.0.0"
        },
        {
            "integrations": "QRadar v3",
            "playbookID": "QRadar - Get Offense Logs Test",
            "instance_names": "QRadar_20",
            "timeout": 600,
            "fromversion": "6.0.0"
        },
        {
            "playbookID": "SetAndHandleEmpty test",
            "fromversion": "4.5.0"
        },
        {
            "integrations": "Tanium v2",
            "playbookID": "Tanium v2 - Test"
        },
        {
            "integrations": "Office 365 Feed",
            "playbookID": "Office365_Feed_Test",
            "fromversion": "5.5.0",
            "memory_threshold": 150
        },
        {
            "integrations": "GoogleCloudTranslate",
            "playbookID": "GoogleCloudTranslate-Test",
            "pid_threshold": 9
        },
        {
            "integrations": "Infoblox",
            "playbookID": "Infoblox Test"
        },
        {
            "integrations": "BPA",
            "playbookID": "Test-BPA",
            "fromversion": "4.5.0"
        },
        {
            "playbookID": "GetValuesOfMultipleFIelds Test",
            "fromversion": "4.5.0"
        },
        {
            "playbookID": "IsInternalHostName Test",
            "fromversion": "4.5.0"
        },
        {
            "playbookID": "DigitalGuardian-Test",
            "integrations": "Digital Guardian",
            "fromversion": "5.0.0"
        },
        {
            "integrations": "SplunkPy",
            "playbookID": "Splunk Indicator Hunting Test",
            "fromversion": "5.0.0",
            "memory_threshold": 500,
            "instance_names": "use_default_handler",
            "is_mockable": false
        },
        {
            "integrations": "BPA",
            "playbookID": "Test-BPA_Integration",
            "fromversion": "4.5.0"
        },
        {
            "integrations": "AutoFocus Feed",
            "playbookID": "playbook-FeedAutofocus_test",
            "fromversion": "5.5.0"
        },
        {
            "integrations": "PaloAltoNetworks_PrismaCloudCompute",
            "playbookID": "PaloAltoNetworks_PrismaCloudCompute-Test",
            "instance_names": "prisma_cloud_compute_21_04"
        },
        {
            "integrations": "SaasSecurity",
            "playbookID": "SaasSecurity-Test"
        },
        {
            "integrations": "Recorded Future Feed",
            "playbookID": "RecordedFutureFeed - Test",
            "instance_names": "recorded_future_feed",
            "timeout": 1000,
            "fromversion": "5.5.0",
            "memory_threshold": 86
        },
        {
            "integrations": "Recorded Future Feed",
            "playbookID": "RecordedFutureFeed - Test",
            "instance_names": "recorded_future_feed_with_risk_rules",
            "timeout": 1000,
            "fromversion": "5.5.0",
            "memory_threshold": 86
        },
        {
            "integrations": "Expanse",
            "playbookID": "test-Expanse-Playbook",
            "fromversion": "5.0.0"
        },
        {
            "integrations": "Expanse",
            "playbookID": "test-Expanse",
            "fromversion": "5.0.0"
        },
        {
            "integrations": "DShield Feed",
            "playbookID": "playbook-DshieldFeed_test",
            "fromversion": "5.5.0",
            "is_mockable": false
        },
        {
            "integrations": "AlienVault Reputation Feed",
            "playbookID": "AlienVaultReputationFeed_Test",
            "fromversion": "5.5.0",
            "memory_threshold": 190
        },
        {
            "integrations": "BruteForceBlocker Feed",
            "playbookID": "playbook-BruteForceBlocker_test",
            "fromversion": "5.5.0",
            "memory_threshold": 190
        },
        {
            "integrations": "F5Silverline",
            "playbookID": "F5Silverline_TestPlaybook",
            "fromversion": "6.0.0",
            "memory_threshold": 190
        },
        {
            "integrations": "Carbon Black Enterprise EDR",
            "playbookID": "Carbon Black Enterprise EDR Test",
            "fromversion": "5.0.0"
        },
        {
            "integrations": "MongoDB Key Value Store",
            "playbookID": "MongoDB KeyValueStore - Test",
            "pid_threshold": 12,
            "fromversion": "5.0.0"
        },
        {
            "integrations": "MongoDB Log",
            "playbookID": "MongoDBLog - Test",
            "pid_threshold": 12,
            "fromversion": "5.0.0"
        },
        {
            "integrations": "CyCognito",
            "playbookID": "CyCognito-Test",
            "fromversion": "6.2.0"
        },
        {
            "integrations": "FeedCyCognito",
            "playbookID": "FeedCyCognito-Test",
            "fromversion": "6.2.0"
        },
        {
            "integrations": "Google Chronicle Backstory",
            "playbookID": "Google Chronicle Backstory Asset - Test",
            "fromversion": "5.0.0"
        },
        {
            "integrations": "Google Chronicle Backstory",
            "playbookID": "Google Chronicle Backstory IOC Details - Test",
            "fromversion": "5.0.0"
        },
        {
            "integrations": "Google Chronicle Backstory",
            "playbookID": "Google Chronicle Backstory List Alerts - Test",
            "fromversion": "5.0.0"
        },
        {
            "integrations": "Google Chronicle Backstory",
            "playbookID": "Google Chronicle Backstory List IOCs - Test",
            "fromversion": "5.0.0"
        },
        {
            "integrations": "Google Chronicle Backstory",
            "playbookID": "Google Chronicle Backstory Reputation - Test",
            "fromversion": "5.0.0"
        },
        {
            "integrations": "Google Chronicle Backstory",
            "playbookID": "Google Chronicle Backstory List Events - Test",
            "fromversion": "5.0.0"
        },
        {
            "integrations": "Feodo Tracker IP Blocklist Feed",
            "instance_names": "feodo_tracker_ip_currently__active",
            "playbookID": "playbook-feodotrackeripblock_test_currently__active",
            "fromversion": "5.5.0"
        },
        {
            "integrations": "Feodo Tracker IP Blocklist Feed",
            "instance_names": "feodo_tracker_ip_30_days",
            "playbookID": "playbook-feodotrackeripblock_test_30_days",
            "fromversion": "5.5.0"
        },
        {
            "integrations": "Code42",
            "playbookID": "Code42-Test",
            "fromversion": "5.0.0",
            "timeout": 600
        },
        {
            "playbookID": "Code42 File Search Test",
            "integrations": "Code42",
            "fromversion": "5.0.0"
        },
        {
            "playbookID": "Code42 Suspicious Activity Action v2 - Test",
            "integrations": "Code42",
            "fromversion": "6.10.0"
        },
        {
            "playbookID": "HasiCoprTerraformTest",
            "integrations": "HashicorpTerraform",
            "fromversion": "6.10.0"
        },
        {
            "playbookID": "FetchIndicatorsFromFile-test",
            "fromversion": "5.5.0"
        },
        {
            "integrations": "RiskSense",
            "playbookID": "RiskSense Get Apps - Test"
        },
        {
            "integrations": "RiskSense",
            "playbookID": "RiskSense Get Host Detail - Test"
        },
        {
            "integrations": "RiskSense",
            "playbookID": "RiskSense Get Host Finding Detail - Test"
        },
        {
            "integrations": "RiskSense",
            "playbookID": "RiskSense Get Hosts - Test"
        },
        {
            "integrations": "RiskSense",
            "playbookID": "RiskSense Get Host Findings - Test"
        },
        {
            "integrations": "RiskSense",
            "playbookID": "RiskSense Get Unique Cves - Test"
        },
        {
            "integrations": "RiskSense",
            "playbookID": "RiskSense Get Unique Open Findings - Test"
        },
        {
            "integrations": "RiskSense",
            "playbookID": "RiskSense Get Apps Detail - Test"
        },
        {
            "integrations": "RiskSense",
            "playbookID": "RiskSense Apply Tag - Test"
        },
        {
            "integrations": "Indeni",
            "playbookID": "Indeni_test",
            "fromversion": "5.0.0"
        },
        {
            "integrations": "SafeBreach v2",
            "playbookID": "playbook-SafeBreach-Test",
            "fromversion": "5.5.0"
        },
        {
            "integrations": "AlienVault OTX TAXII Feed",
            "playbookID": "playbook-feedalienvaultotx_test",
            "fromversion": "5.5.0"
        },
        {
            "playbookID": "ExtractDomainAndFQDNFromUrlAndEmail-Test",
            "fromversion": "5.5.0"
        },
        {
            "integrations": "Cortex Data Lake",
            "playbookID": "Cortex Data Lake Test",
            "instance_names": "cdl_prod",
            "fromversion": "4.5.0"
        },
        {
            "integrations": "MongoDB",
            "playbookID": "MongoDB - Test"
        },
        {
            "integrations": "DNSDB_v2",
            "playbookID": "DNSDB-Test",
            "fromversion": "5.0.0"
        },
        {
            "playbookID": "DBotCreatePhishingClassifierV2FromFile-Test",
            "timeout": 60000,
            "fromversion": "6.1.0",
            "instance_names": "ml_dummy_prod",
            "integrations": "AzureWAF"
        },
        {
            "integrations": "IBM Resilient Systems",
            "playbookID": "IBM Resilient Systems Test"
        },
        {
            "integrations": [
                "Prisma Access",
                "Prisma Access Egress IP feed"
            ],
            "playbookID": "Prisma_Access_Egress_IP_Feed-Test",
            "timeout": 60000,
            "fromversion": "5.5.0"
        },
        {
            "integrations": "Palo Alto Networks - Prisma SASE",
            "playbookID": "PrismaSASE Test",
            "fromversion": "6.5.0",
            "timeout": 3000
        },
        {
            "integrations": "Prisma Access",
            "playbookID": "Prisma_Access-Test",
            "timeout": 60000,
            "fromversion": "5.5.0"
        },
        {
            "playbookID": "EvaluateMLModllAtProduction-Test",
            "timeout": 500,
            "fromversion": "5.5.0"
        },
        {
            "integrations": "Google IP Ranges Feed",
            "playbookID": "Fetch Indicators Test",
            "fromversion": "6.0.0"
        },
        {
            "integrations": "Azure AD Connect Health Feed",
            "playbookID": "FeedAzureADConnectHealth_Test",
            "fromversion": "5.5.0"
        },
        {
            "integrations": [
                "Zoom Feed",
                "Core REST API"
            ],
            "playbookID": "FeedZoom_Test",
            "fromversion": "5.5.0"
        },
        {
            "playbookID": "PCAP Analysis Test",
            "integrations": [
                "ipinfo",
                "WildFire-v2"
            ],
            "fromversion": "5.0.0",
            "timeout": 1200
        },
        {
            "integrations": "Workday",
            "playbookID": "Workday - Test",
            "fromversion": "5.0.0",
            "timeout": 600
        },
        {
            "integrations": "Unit42 Feed",
            "playbookID": "Unit42 Feed - Test",
            "fromversion": "5.5.0",
            "timeout": 600
        },
        {
            "integrations": "CrowdStrikeMalquery",
            "playbookID": "CrowdStrikeMalquery-Test",
            "fromversion": "5.0.0",
            "timeout": 2500
        },
        {
            "integrations": "Sixgill_Darkfeed",
            "playbookID": "Sixgill-Darkfeed_Test",
            "fromversion": "5.5.0"
        },
        {
            "playbookID": "hashIncidentFields-test",
            "fromversion": "4.5.0",
            "timeout": 60000
        },
        {
            "integrations": "RSA Archer v2",
            "playbookID": "Archer v2 - Test",
            "fromversion": "5.0.0",
            "timeout": 1500
        },
        {
            "integrations": "WootCloud",
            "playbookID": "TestWootCloudPlaybook",
            "fromversion": "5.0.0"
        },
        {
            "integrations": "Ivanti Heat",
            "playbookID": "Ivanti Heat - Test"
        },
        {
            "integrations": "MicrosoftCloudAppSecurity",
            "playbookID": "MicrosoftCloudAppSecurity-Test"
        },
        {
            "integrations": "Blueliv ThreatCompass",
            "playbookID": "Blueliv_ThreatCompass_test",
            "fromversion": "5.0.0"
        },
        {
            "playbookID": "IncreaseIncidentSeverity-Test",
            "fromversion": "5.0.0"
        },
        {
            "integrations": "TrendMicro Cloud App Security",
            "playbookID": "playbook_TrendmicroCAS_Test",
            "fromversion": "5.0.0",
            "timeout": 300
        },
        {
            "playbookID": "IfThenElse-Test",
            "fromversion": "5.0.0"
        },
        {
            "playbookID": "If-Elif Test",
            "fromversion": "6.9.0"
        },
        {
            "integrations": "Imperva WAF",
            "playbookID": "Imperva WAF - Test"
        },
        {
            "integrations": "CheckPointFirewall_v2",
            "playbookID": "checkpoint-testplaybook",
            "timeout": 500
        },
        {
            "playbookID": "FailedInstances - Test",
            "integrations": "Whois",
            "fromversion": "4.5.0"
        },
        {
            "integrations": "F5 ASM",
            "playbookID": "playbook-F5_ASM-Test",
            "timeout": 600,
            "fromversion": "5.0.0"
        },
        {
            "playbookID": "Hatching Triage - Detonate File",
            "integrations": "Hatching Triage",
            "fromversion": "5.5.0"
        },
        {
            "integrations": "Rundeck",
            "playbookID": "Rundeck_test",
            "fromversion": "5.5.0",
            "is_mockable": false
        },
        {
            "playbookID": "Field polling test",
            "timeout": 600,
            "fromversion": "5.0.0"
        },
        {
            "integrations": "Generic Webhook",
            "playbookID": "Generic Webhook - Test",
            "fromversion": "5.5.0",
            "has_api": false
        },
        {
            "integrations": "Palo Alto Networks Enterprise DLP",
            "playbookID": "Palo_Alto_Networks_Enterprise_DLP - Test",
            "fromversion": "5.0.0"
        },
        {
            "integrations": "Cryptocurrency",
            "playbookID": "Cryptocurrency-Test",
            "is_mockable": false
        },
        {
            "integrations": "Public DNS Feed",
            "playbookID": "Public_DNS_Feed_Test",
            "fromversion": "5.5.0"
        },
        {
            "integrations": "ExpanseV2",
            "playbookID": "ExpanseV2 Test",
            "fromversion": "6.0.0",
            "timeout": 250
        },
        {
            "integrations": "FeedExpanse",
            "playbookID": "Feed Expanse Test",
            "fromversion": "6.0.0"
        },
        {
            "integrations": "MicrosoftGraphIdentityandAccess",
            "playbookID": "Identity & Access test playbook"
        },
        {
            "integrations": "MicrosoftPolicyAndComplianceAuditLog",
            "playbookID": "Audit Log - Test",
            "memory_threshold": 220
        },
        {
            "integrations": "Nutanix Hypervisor",
            "playbookID": "Nutanix-test"
        },
        {
            "integrations": "Azure Storage",
            "playbookID": "Azure Storage - Test",
            "is_mockable": false
        },
        {
            "integrations": "MicrosoftGraphApplications",
            "playbookID": "MSGraph Applications Test",
            "instance_names": "ms_graph_applications_device_code"
        },
        {
            "integrations": "MicrosoftGraphApplications",
            "playbookID": "MSGraph Applications Test",
            "instance_names": "ms_graph_applications_client_cred"
        },
        {
            "integrations": "EWS Extension Online Powershell v2",
            "playbookID": "playbook-O365-EWS-Extension-Powershell-Online-V2-Test",
            "fromversion": "6.0.0",
            "toversion": "6.0.9",
            "timeout": 250
        },
        {
            "integrations": "EWS Extension Online Powershell v3",
            "playbookID": "playbook-O365-EWS-Extension-Powershell-Online-V3-Test",
            "fromversion": "6.0.0",
            "toversion": "6.0.9",
            "timeout": 250
        },
        {
            "integrations": "VirusTotal (API v3)",
            "playbookID": "VirusTotal (API v3) Detonate Test",
            "instance_names": [
                "virus_total_v3",
                "virus_total_v3_premium"
            ],
            "is_mockable": false
        },
        {
            "integrations": "VirusTotal (API v3)",
            "playbookID": "VirusTotalV3-test",
            "instance_names": [
                "virus_total_v3"
            ],
            "fromversion": "5.5.0"
        },
        {
            "integrations": "HostIo",
            "playbookID": "HostIo_Test"
        },
        {
            "playbookID": "CreateCertificate-Test",
            "fromversion": "5.5.0"
        },
        {
            "integrations": "LogPoint SIEM Integration",
            "playbookID": "LogPoint SIEM Integration - Test Playbook 1"
        },
        {
            "integrations": "LogPoint SIEM Integration",
            "playbookID": "LogPoint SIEM Integration - Test Playbook 2"
        },
        {
            "integrations": "Cisco Stealthwatch",
            "fromversion": "5.5.0",
            "playbookID": "Cisco Stealthwatch Test"
        },
        {
            "integrations": "cymulate_v2",
            "playbookID": "Cymulate V2 Test",
            "fromversion": "6.0.0"
        },
        {
            "integrations": "OpenCTI",
            "playbookID": "OpenCTI Test",
            "fromversion": "5.0.0"
        },
        {
            "integrations": "Microsoft Graph API",
            "playbookID": "Microsoft Graph API - Test",
            "fromversion": "5.0.0"
        },
        {
            "integrations": "QRadar v3",
            "playbookID": "QRadar_v3-test",
            "instance_names": "QRadar_20",
            "fromversion": "6.0.0",
            "timeout": 600,
            "is_mockable": false
        },
        {
            "playbookID": "DbotPredictOufOfTheBoxTest",
            "fromversion": "4.5.0",
            "timeout": 1000
        },
        {
            "playbookID": "DbotPredictOufOfTheBoxTestV2",
            "fromversion": "5.5.0",
            "timeout": 1000
        },
        {
            "integrations": "HPEArubaClearPass",
            "playbookID": "HPEArubaClearPass_TestPlaybook",
            "fromversion": "6.0.0"
        },
        {
            "integrations": "CrowdstrikeFalcon",
            "playbookID": "Get endpoint details - Generic - test",
            "fromversion": "5.5.0"
        },
        {
            "integrations": "CrowdstrikeFalcon",
            "playbookID": "Isolate and unisolate endpoint - test",
            "fromversion": "5.5.0",
            "memory_threshold": 150
        },
        {
            "integrations": "VirusTotal - Premium (API v3)",
            "playbookID": "VirusTotal Premium v3 TestPlaybook",
            "fromversion": "5.5.0"
        },
        {
            "integrations": "Armis",
            "playbookID": "Armis-Test",
            "fromversion": "5.5.0"
        },
        {
            "playbookID": "Tidy - Test",
            "integrations": [
                "AWS - EC2",
                "Core REST API",
                "Tidy"
            ],
            "instance_names": [
                "aws_alloacte_host"
            ],
            "fromversion": "6.0.0"
        },
        {
            "integrations": "Trend Micro Deep Security",
            "playbookID": "Trend Micro Deep Security - Test"
        },
        {
            "integrations": "Carbon Black Endpoint Standard",
            "playbookID": "carbonBlackEndpointStandardTestPlaybook",
            "fromversion": "5.5.0",
            "is_mockable": false
        },
        {
            "integrations": "Proofpoint TAP v2",
            "playbookID": "ProofpointTAP-Test"
        },
        {
            "integrations": "QualysV2",
            "playbookID": "QualysVulnerabilityManagement-Test",
            "fromversion": "5.5.0",
            "timeout": 3500
        },
        {
            "integrations": "ThreatExchange v2",
            "playbookID": "ThreatExchangeV2-test",
            "fromversion": "5.5.0"
        },
        {
            "integrations": "NetscoutAED",
            "playbookID": "NetscoutAED-Test",
            "fromversion": "5.5.0"
        },
        {
            "integrations": "VMware Workspace ONE UEM (AirWatch MDM)",
            "playbookID": "VMware Workspace ONE UEM (AirWatch MDM)-Test",
            "fromversion": "6.0.0"
        },
        {
            "integrations": "CarbonBlackLiveResponseCloud",
            "playbookID": "CarbonBlackLiveResponseCloud-Test",
            "fromversion": "5.5.0",
            "is_mockable": false
        },
        {
            "playbookID": "Export Indicators Performance Test",
            "instance_names": "eis_auto",
            "integrations": [
                "ExportIndicators",
                "Create-Mock-Feed-Relationships"
            ],
            "fromversion": "6.0.0",
            "timeout": 3500,
            "memory_threshold": 900,
            "pid_threshold": 12,
            "context_print_dt": "EISHey"
        },
        {
            "integrations": "jamf v2",
            "playbookID": "Jamf_v2_test",
            "fromversion": "5.5.0"
        },
        {
            "integrations": "GuardiCore v2",
            "playbookID": "GuardiCoreV2-Test",
            "fromversion": "6.0.0"
        },
        {
            "playbookID": "DBot Build Phishing Classifier Test - Multiple Algorithms",
            "timeout": 60000,
            "fromversion": "6.1.0",
            "instance_names": "ml_dummy_prod",
            "integrations": "AzureWAF"
        },
        {
            "integrations": [
                "AutoFocus Daily Feed",
                "Core REST API"
            ],
            "playbookID": "Fetch Indicators Test",
            "fromversion": "6.0.0",
            "is_mockable": false,
            "timeout": 2400
        },
        {
            "integrations": "SOCRadarIncidents",
            "playbookID": "SOCRadarIncidents-Test"
        },
        {
            "integrations": "SOCRadarThreatFusion",
            "playbookID": "SOCRadarThreatFusion-Test"
        },
        {
            "integrations": "FeedSOCRadarThreatFeed",
            "playbookID": "FeedSOCRadarThreatFeed-Test"
        },
        {
            "integrations": "TheHive Project",
            "playbookID": "Playbook_TheHiveProject_Test",
            "fromversion": "6.0.0"
        },
        {
            "integrations": [
                "ServiceNow v2",
                "Core REST API"
            ],
            "playbookID": "ServiceNow Fetch Incidents Test",
            "instance_names": "snow_basic_auth",
            "fromversion": "6.8.0",
            "is_mockable": false,
            "timeout": 2400
        },
        {
            "integrations": [
                "MalwareBazaar Feed",
                "Core REST API"
            ],
            "playbookID": "Fetch Indicators Test",
            "fromversion": "6.0.0",
            "is_mockable": false,
            "instance_names": "malwarebazzar_auto",
            "timeout": 2400
        },
        {
            "playbookID": "SolarWinds-Test",
            "fromversion": "5.5.0",
            "integrations": [
                "SolarWinds"
            ]
        },
        {
            "playbookID": "BastilleNetworks-Test",
            "fromversion": "5.0.0",
            "integrations": [
                "Bastille Networks"
            ]
        },
        {
            "playbookID": "bc993d1a-98f5-4554-8075-68a38004c119",
            "fromversion": "5.0.0",
            "integrations": [
                "Gamma"
            ]
        },
        {
            "playbookID": "Service Desk Plus (On-Premise) Test",
            "fromversion": "5.0.0",
            "integrations": [
                "ServiceDeskPlus (On-Premise)"
            ]
        },
        {
            "playbookID": "IronDefense Test",
            "fromversion": "5.0.0",
            "integrations": [
                "IronDefense"
            ]
        },
        {
            "playbookID": "AgariPhishingDefense-Test",
            "fromversion": "5.0.0",
            "integrations": [
                "Agari Phishing Defense"
            ]
        },
        {
            "playbookID": "SecurityIntelligenceServicesFeed - Test",
            "fromversion": "5.5.0",
            "integrations": [
                "SecurityIntelligenceServicesFeed"
            ]
        },
        {
            "playbookID": "FeedTalosTestPlaybook",
            "fromversion": "5.5.0",
            "integrations": [
                "Talos Feed"
            ]
        },
        {
            "playbookID": "Netscout Arbor Sightline - Test Playbook",
            "fromversion": "5.5.0",
            "integrations": [
                "NetscoutArborSightline"
            ]
        },
        {
            "playbookID": "AlphaVantage Test Playbook",
            "fromversion": "6.0.0",
            "integrations": [
                "AlphaVantage"
            ]
        },
        {
            "playbookID": "Azure SQL - Test",
            "fromversion": "5.0.0",
            "instance_names": "azure_sql_device_code_instance",
            "integrations": [
                "Azure SQL Management"
            ]
        },
        {
            "playbookID": "Sophos Central Test",
            "fromversion": "5.0.0",
            "integrations": [
                "Sophos Central"
            ]
        },
        {
            "playbookID": "Microsoft Graph Groups - Test",
            "fromversion": "5.0.0",
            "integrations": [
                "Microsoft Graph Groups"
            ]
        },
        {
            "playbookID": "Humio-Test",
            "fromversion": "5.0.0",
            "integrations": [
                "Humio"
            ]
        },
        {
            "playbookID": "Blueliv_ThreatContext_test",
            "fromversion": "5.0.0",
            "integrations": [
                "Blueliv ThreatContext"
            ]
        },
        {
            "playbookID": "Darktrace Test Playbook",
            "fromversion": "6.0.0",
            "integrations": [
                "Darktrace"
            ]
        },
        {
            "playbookID": "Recorded Future Test Playbook",
            "fromversion": "5.0.0",
            "integrations": [
                "Recorded Future v2"
            ]
        },
        {
            "playbookID": "get_file_sample_by_hash_-_cylance_protect_-_test",
            "fromversion": "5.0.0",
            "integrations": [
                "Cylance Protect v2"
            ]
        },
        {
            "playbookID": "Venafi - Test",
            "fromversion": "5.0.0",
            "integrations": [
                "Venafi"
            ]
        },
        {
            "playbookID": "3da36d51-3cdf-4120-882a-cee03b038b89",
            "fromversion": "5.0.0",
            "integrations": [
                "FortiManager"
            ]
        },
        {
            "playbookID": "X509Certificate Test Playbook",
            "fromversion": "6.0.0"
        },
        {
            "playbookID": "Pcysys-Test",
            "fromversion": "5.0.0",
            "integrations": [
                "Pentera"
            ]
        },
        {
            "playbookID": "Pentera Run Scan and Create Incidents - Test",
            "fromversion": "5.0.0",
            "integrations": [
                "Pentera"
            ]
        },
        {
            "playbookID": "Google Chronicle Backstory List Detections - Test",
            "fromversion": "5.0.0",
            "integrations": [
                "Google Chronicle Backstory"
            ]
        },
        {
            "playbookID": "Google Chronicle Backstory List Rules - Test",
            "fromversion": "5.0.0",
            "integrations": [
                "Google Chronicle Backstory"
            ]
        },
        {
            "playbookID": "McAfee ESM v2 - Test",
            "fromversion": "5.0.0",
            "instance_names": "v11.1.3",
            "integrations": [
                "McAfee ESM v2"
            ]
        },
        {
            "playbookID": "McAfee ESM Watchlists - Test",
            "fromversion": "5.0.0",
            "instance_names": "v11.1.3",
            "integrations": [
                "McAfee ESM v2"
            ]
        },
        {
            "playbookID": "Acalvio Sample Playbook",
            "fromversion": "5.0.0",
            "integrations": [
                "Acalvio ShadowPlex"
            ]
        },
        {
            "playbookID": "playbook-SophosXGFirewall-test",
            "fromversion": "5.0.0",
            "integrations": [
                "sophos_firewall"
            ]
        },
        {
            "playbookID": "CircleCI-Test",
            "fromversion": "5.5.0",
            "integrations": [
                "CircleCI"
            ]
        },
        {
            "playbookID": "XMCyberIntegration-Test",
            "fromversion": "6.0.0",
            "integrations": [
                "XMCyber"
            ]
        },
        {
            "playbookID": "a60ae34e-7a00-4a06-81ca-2ca6ea1d58ba",
            "fromversion": "6.0.0",
            "integrations": [
                "AnsibleAlibabaCloud"
            ]
        },
        {
            "playbookID": "Carbon Black Enterprise EDR Process Search Test",
            "fromversion": "5.0.0",
            "integrations": [
                "Carbon Black Enterprise EDR"
            ]
        },
        {
            "playbookID": "Logzio - Test",
            "fromversion": "5.0.0",
            "integrations": [
                "Logz.io"
            ]
        },
        {
            "playbookID": "GoogleCloudSCC-Test",
            "fromversion": "5.0.0",
            "integrations": [
                "GoogleCloudSCC"
            ]
        },
        {
            "playbookID": "SailPointIdentityNow-Test",
            "fromversion": "6.0.0",
            "integrations": [
                "SailPointIdentityNow"
            ]
        },
        {
            "playbookID": "playbook-Cyberint_Test",
            "fromversion": "5.0.0",
            "integrations": [
                "cyberint"
            ]
        },
        {
            "playbookID": "Druva-Test",
            "fromversion": "5.0.0",
            "integrations": [
                "Druva Ransomware Response"
            ]
        },
        {
            "playbookID": "LogPoint SIEM Integration - Test Playbook 3",
            "fromversion": "6.0.0",
            "integrations": [
                "LogPoint SIEM Integration"
            ]
        },
        {
            "playbookID": "TestGraPlayBook",
            "fromversion": "5.0.0",
            "integrations": [
                "Gurucul-GRA"
            ]
        },
        {
            "playbookID": "TestGreatHornPlaybook",
            "fromversion": "6.0.0",
            "integrations": [
                "GreatHorn"
            ]
        },
        {
            "playbookID": "Microsoft Defender Advanced Threat Protection - Test",
            "fromversion": "5.0.0",
            "integrations": [
                "Microsoft Defender Advanced Threat Protection"
            ],
            "instance_names": [
                "microsoft_defender_atp_dev_self_deployed"
            ],
            "timeout": 500
        },
        {
            "playbookID": "Polygon-Test",
            "fromversion": "5.0.0",
            "integrations": [
                "Group-IB TDS Polygon"
            ]
        },
        {
            "playbookID": "TrustwaveSEG-Test",
            "fromversion": "5.0.0",
            "integrations": [
                "trustwave secure email gateway"
            ]
        },
        {
            "playbookID": "PassiveTotal_v2-Test",
            "fromversion": "5.0.0",
            "integrations": [
                "PassiveTotal v2",
                "PassiveTotal"
            ]
        },
        {
            "playbookID": "02ea5cef-3169-4b17-8f4d-604b44e6348a",
            "fromversion": "5.0.0",
            "integrations": [
                "Cognni"
            ]
        },
        {
            "playbookID": "playbook-InsightIDR-test",
            "fromversion": "5.0.0",
            "integrations": [
                "Rapid7 InsightIDR"
            ]
        },
        {
            "playbookID": "Cofense Intelligence v2-Test",
            "fromversion": "5.5.0",
            "integrations": [
                "CofenseIntelligenceV2"
            ]
        },
        {
            "integrations": "Cofense Vision",
            "playbookID": "CofenseVision-Test",
            "fromversion": "6.2.0"
        },
        {
            "playbookID": "opsgenie-test-playbook",
            "fromversion": "6.0.0",
            "integrations": [
                "Opsgeniev2"
            ]
        },
        {
            "playbookID": "FraudWatch-Test",
            "fromversion": "5.0.0",
            "integrations": [
                "FraudWatch"
            ]
        },
        {
            "playbookID": "SepioPrimeAPI-Test",
            "fromversion": "5.0.0",
            "integrations": [
                "Sepio"
            ]
        },
        {
            "playbookID": "SX - PC - Test Playbook",
            "fromversion": "5.5.0",
            "integrations": [
                "PingCastle"
            ]
        },
        {
            "playbookID": "JARM-Test",
            "fromversion": "5.0.0",
            "integrations": [
                "JARM"
            ]
        },
        {
            "playbookID": "Playbook-HYASInsight-Test",
            "fromversion": "6.0.0",
            "integrations": [
                "HYAS Insight"
            ]
        },
        {
            "playbookID": "ConcentricAI Demo Playbook",
            "fromversion": "6.0.0",
            "integrations": [
                "ConcentricAI"
            ]
        },
        {
            "playbookID": "Cyberpion-Test",
            "fromversion": "6.0.0",
            "integrations": [
                "Cyberpion"
            ]
        },
        {
            "playbookID": "CrowdStrike OpenAPI - Test",
            "fromversion": "6.0.0",
            "integrations": [
                "CrowdStrike OpenAPI"
            ]
        },
        {
            "playbookID": "Smokescreen IllusionBLACK-Test",
            "fromversion": "5.0.0",
            "integrations": [
                "Smokescreen IllusionBLACK"
            ]
        },
        {
            "playbookID": "TestCymptomPlaybook",
            "fromversion": "5.0.0",
            "integrations": [
                "Cymptom"
            ]
        },
        {
            "playbookID": "Test-GitLab-v2",
            "fromversion": "6.5.0",
            "integrations": "GitLabv2",
            "is_mockable": false
        },
        {
            "playbookID": "LGTM-test-playbook",
            "fromversion": "6.0.0",
            "integrations": [
                "LGTM",
                "MinIO",
                "Docker Engine API"
            ]
        },
        {
            "playbookID": "playbook-MinIO-Test",
            "fromversion": "6.0.0",
            "integrations": [
                "LGTM",
                "MinIO",
                "Docker Engine API"
            ]
        },
        {
            "playbookID": "MSGraph_DeviceManagement_Test",
            "fromversion": "5.0.0",
            "instance_names": "ms_graph_device_management_self_deployed_prod",
            "integrations": [
                "Microsoft Graph Device Management"
            ]
        },
        {
            "playbookID": "G Suite Security Alert Center-Test",
            "fromversion": "5.0.0",
            "integrations": [
                "G Suite Security Alert Center"
            ]
        },
        {
            "playbookID": "VerifyOOBV2Predictions-Test",
            "fromversion": "5.5.0"
        },
        {
            "playbookID": "PAN OS EDL Management - Test",
            "fromversion": "5.0.0",
            "integrations": [
                "palo_alto_networks_pan_os_edl_management"
            ],
            "has_api": false
        },
        {
            "playbookID": "Group-IB Threat Intelligence & Attribution-Test",
            "fromversion": "6.0.0",
            "integrations": [
                "Group-IB Threat Intelligence & Attribution Feed",
                "Group-IB Threat Intelligence & Attribution"
            ]
        },
        {
            "playbookID": "CounterCraft - Test",
            "fromversion": "5.0.0",
            "integrations": [
                "CounterCraft Deception Director"
            ]
        },
        {
            "playbookID": "Azure Kubernetes Services - Test",
            "fromversion": "5.0.0",
            "instance_names": "aks_device_code_instance",
            "is_mockable": false,
            "integrations": [
                "Azure Kubernetes Services"
            ]
        },
        {
            "playbookID": "Cortex XDR - IOC - Test without fetch",
            "fromversion": "5.5.0",
            "integrations": [
                "Cortex XDR - IR",
                "Cortex XDR - IOC"
            ]
        },
        {
            "playbookID": "PaloAltoNetworks_IoT-Test",
            "fromversion": "5.0.0",
            "integrations": [
                "Palo Alto Networks IoT"
            ]
        },
        {
            "playbookID": "GreyNoise-Test",
            "fromversion": "5.5.0",
            "integrations": [
                "GreyNoise Community",
                "GreyNoise"
            ]
        },
        {
            "playbookID": "xMatters-Test",
            "fromversion": "5.5.0",
            "integrations": [
                "xMatters"
            ]
        },
        {
            "playbookID": "TestCentrifyPlaybook",
            "fromversion": "6.0.0",
            "integrations": [
                "Centrify Vault"
            ]
        },
        {
            "playbookID": "Infinipoint-Test",
            "fromversion": "5.0.0",
            "integrations": [
                "Infinipoint"
            ]
        },
        {
            "playbookID": "CyrenThreatInDepth-Test",
            "fromversion": "6.0.0",
            "integrations": [
                "CyrenThreatInDepth"
            ]
        },
        {
            "playbookID": "CVSS Calculator Test",
            "fromversion": "5.0.0"
        },
        {
            "playbookID": "7d8ac1af-2d1e-4ed9-875c-d3257d2c6830",
            "fromversion": "6.0.0",
            "integrations": [
                "AnsibleHCloud"
            ]
        },
        {
            "playbookID": "Archer-Test-Playbook",
            "fromversion": "5.0.0",
            "integrations": [
                "RSA Archer",
                "RSA Archer v2"
            ]
        },
        {
            "playbookID": "Cymulate V1 Test",
            "fromversion": "6.0.0",
            "integrations": [
                "cymulate_v2",
                "Cymulate"
            ]
        },
        {
            "playbookID": "TestUptycs",
            "fromversion": "5.0.0",
            "integrations": [
                "Uptycs"
            ]
        },
        {
            "playbookID": "Microsoft Graph Calendar - Test",
            "fromversion": "5.0.0",
            "instance_names": "ms_graph_calendar_dev",
            "integrations": [
                "Microsoft Graph Calendar"
            ]
        },
        {
            "playbookID": "VMRay-Test-URL",
            "fromversion": "5.5.0",
            "integrations": [
                "vmray"
            ]
        },
        {
            "playbookID": "Thycotic-Test",
            "fromversion": "6.0.0",
            "integrations": [
                "Thycotic"
            ]
        },
        {
            "playbookID": "Test Playbook TrendMicroDDA",
            "fromversion": "5.0.0",
            "integrations": [
                "Trend Micro Deep Discovery Analyzer Beta"
            ]
        },
        {
            "playbookID": "Atlassian Confluence Cloud-Test",
            "fromversion": "6.2.0",
            "integrations": [
                "Atlassian Confluence Cloud"
            ]
        },
        {
            "playbookID": "CrowdStrike_Falcon_X_-Test-Detonate_URL",
            "fromversion": "6.1.0",
            "integrations": [
                "CrowdStrike Falcon X"
            ],
            "timeout": 4600
        },
        {
            "playbookID": "CrowdStrike_Falcon_X_-Test-Detonate_File",
            "fromversion": "6.1.0",
            "memory_threshold": 200,
            "integrations": [
                "CrowdStrike Falcon X"
            ],
            "timeout": 1800
        },
        {
            "playbookID": "CrowdStrike_FalconX_Test",
            "fromversion": "6.1.0",
            "memory_threshold": 160,
            "integrations": [
                "CrowdStrike Falcon X"
            ]
        },
        {
            "playbookID": "Phishing - Core - Test - Actual Incident",
            "fromversion": "6.0.0",
            "timeout": 4600,
            "integrations": [
                "Core REST API",
                "Rasterize",
                "EWS v2"
            ],
            "memory_threshold": 200
        },
        {
            "playbookID": "Phishing v2 - Test - Actual Incident",
            "fromversion": "6.0.0"
        },
        {
            "playbookID": "Detect & Manage Phishing Campaigns - Test",
            "fromversion": "6.0.0",
            "timeout": 15000,
            "integrations": [
                "Core REST API",
                "Rasterize",
                "Demisto Lock",
                "EWS v2"
            ],
            "instance_names": [
                "no_sync_long_timeout",
                "ews_mail_sender_labdemisto"
            ],
            "memory_threshold": 350,
            "pid_threshold": 80,
            "is_mockable": false
        },
        {
            "playbookID": "Phishing v3 - DomainSquatting+EML+MaliciousIndicators - Test",
            "fromversion": "6.2.0",
            "timeout": 7000,
            "integrations": [
                "EWSO365",
                "Core REST API",
                "CreateIncidents",
                "Rasterize"
            ],
            "instance_names": [
                "ewso365_dev_team",
                "Create Test Incidents - Phishing Mock"
            ],
            "external_playbook_config": {
                "playbookID": "Phishing - Generic v3",
                "input_parameters": {
                    "InternalDomains": {
                        "simple": "demistodev.onmicrosoft.com"
                    }
                }
            },
            "instance_configuration": {
                "classifier_id": "EWS v2",
                "incoming_mapper_id": "EWS v2-mapper"
            },
            "memory_threshold": 400,
            "pid_threshold": 80
        },
        {
            "playbookID": "Phishing v3 - Get Original Email + Search & Delete - Test",
            "fromversion": "6.2.0",
            "toversion": "6.4.9",
            "timeout": 7000,
            "integrations": [
                "Core REST API",
                "EWSO365",
                "Rasterize",
                "SecurityAndCompliance",
                "VirusTotal (API v3)"
            ],
            "instance_names": [
                "virus_total_v3",
                "ewso365_dev_team"
            ],
            "external_playbook_config": {
                "playbookID": "Phishing - Generic v3",
                "input_parameters": {
                    "SearchAndDelete": {
                        "simple": "True"
                    },
                    "GetOriginalEmail": {
                        "simple": "True"
                    },
                    "SearchAndDeleteIntegration": {
                        "simple": "O365"
                    },
                    "O365DeleteType": {
                        "simple": "Soft"
                    }
                }
            },
            "memory_threshold": 160,
            "pid_threshold": 80
        },
        {
            "playbookID": "PCAP Search test",
            "fromversion": "5.0.0"
        },
        {
            "playbookID": "PCAP Parsing And Indicator Enrichment Test",
            "fromversion": "5.0.0"
        },
        {
            "playbookID": "PCAP File Carving Test",
            "fromversion": "5.0.0"
        },
        {
            "playbookID": "Trello Test",
            "fromversion": "6.0.0",
            "integrations": [
                "Trello"
            ]
        },
        {
            "playbookID": "Google Drive Permissions Test",
            "fromversion": "5.0.0",
            "integrations": [
                "GoogleDrive"
            ],
            "memory_threshold": 300
        },
        {
            "playbookID": "RiskIQDigitalFootprint-Test",
            "fromversion": "5.5.0",
            "integrations": [
                "RiskIQDigitalFootprint"
            ]
        },
        {
            "playbookID": "playbook-feodotrackeripblock_test",
            "fromversion": "5.5.0",
            "integrations": [
                "Feodo Tracker IP Blocklist Feed"
            ],
            "instance_names": [
                "feodo_tracker_ip_currently__active",
                "feodo_tracker_ip_30_days"
            ]
        },
        {
            "playbookID": "CyberTotal_TestPlaybook",
            "fromversion": "5.0.0",
            "integrations": [
                "CyberTotal"
            ]
        },
        {
            "playbookID": "Deep_Instinct-Test",
            "fromversion": "5.0.0",
            "integrations": [
                "Deep Instinct"
            ]
        },
        {
            "playbookID": "Zabbix - Test",
            "fromversion": "5.0.0",
            "integrations": [
                "Zabbix"
            ]
        },
        {
            "playbookID": "GCS Object Policy (ACL) - Test",
            "fromversion": "5.0.0",
            "integrations": [
                "Google Cloud Storage"
            ]
        },
        {
            "playbookID": "GetStringsDistance - Test",
            "fromversion": "5.0.0",
            "scripts": [
                "GetStringsDistance"
            ]
        },
        {
            "playbookID": "GCS Bucket Management - Test",
            "fromversion": "5.0.0",
            "integrations": [
                "Google Cloud Storage"
            ]
        },
        {
            "playbookID": "GCS Bucket Policy (ACL) - Test",
            "fromversion": "5.0.0",
            "integrations": [
                "Google Cloud Storage"
            ]
        },
        {
            "playbookID": "GCS Object Operations - Test",
            "fromversion": "5.0.0",
            "integrations": [
                "Google Cloud Storage"
            ]
        },
        {
            "playbookID": "OpenLDAP - Test",
            "fromversion": "5.0.0",
            "integrations": [
                "OpenLDAP"
            ],
            "instance_names": "LDAP Authentication (Active Directory)"
        },
        {
            "playbookID": "LDAP Authentication - Test",
            "fromversion": "6.8.0",
            "integrations": [
                "OpenLDAP"
            ],
            "instance_names": "LDAP Authentication (Active Directory)"
        },
        {
            "playbookID": "LDAP Authentication - Test",
            "fromversion": "6.8.0",
            "integrations": [
                "OpenLDAP"
            ],
            "instance_names": "LDAP Authentication (OpenLDAP)"
        },
        {
            "playbookID": "FireEye-Detection-on-Demand-Test",
            "fromversion": "6.0.0",
            "integrations": [
                "FireEye Detection on Demand"
            ]
        },
        {
            "playbookID": "TestIPQualityScorePlaybook",
            "fromversion": "5.0.0",
            "integrations": [
                "IPQualityScore"
            ]
        },
        {
            "integrations": "CrowdStrike Falcon Sandbox V2",
            "playbookID": "CrowdstrikeFalconSandbox2 Test",
            "timeout": 500
        },
        {
            "playbookID": "Send Email To Recipients",
            "fromversion": "5.0.0",
            "memory_threshold": 100,
            "integrations": [
                "EWS v2"
            ],
            "instance_names": [
                "ews_mail_sender_labdemisto"
            ]
        },
        {
            "playbookID": "Endace-Test",
            "fromversion": "5.0.0",
            "integrations": [
                "Endace"
            ]
        },
        {
            "playbookID": "StringToArray_test",
            "fromversion": "6.0.0"
        },
        {
            "playbookID": "URLSSLVerification_test",
            "fromversion": "5.0.0"
        },
        {
            "playbookID": "playbook-SearchIncidentsV2InsideGenericPollng-Test",
            "fromversion": "5.0.0",
            "timeout": 300
        },
        {
            "playbookID": "IsRFC1918-Test",
            "fromversion": "5.0.0"
        },
        {
            "playbookID": "Base64 File in List Test",
            "fromversion": "5.0.0"
        },
        {
            "playbookID": "DbotAverageScore-Test",
            "fromversion": "5.0.0"
        },
        {
            "playbookID": "ExtractEmailV2-Test",
            "fromversion": "5.5.0"
        },
        {
            "playbookID": "IsUrlPartOfDomain Test",
            "fromversion": "5.0.0"
        },
        {
            "playbookID": "URLEncode-Test",
            "fromversion": "5.0.0"
        },
        {
            "playbookID": "IsIPInRanges - Test",
            "fromversion": "5.0.0"
        },
        {
            "playbookID": "Relationships scripts - Test",
            "fromversion": "6.2.0"
        },
        {
            "playbookID": "Test-CreateDBotScore-With-Reliability",
            "fromversion": "6.0.0"
        },
        {
            "playbookID": "ValidateContent - Test",
            "fromversion": "5.5.0",
            "has_api": true
        },
        {
            "playbookID": "DeleteContext-auto-subplaybook-test",
            "fromversion": "5.0.0"
        },
        {
            "playbookID": "Process Email - Generic - Test - Actual Incident",
            "fromversion": "6.0.0",
            "integrations": [
                "XsoarPowershellTesting",
                "Create-Mock-Feed-Relationships"
            ],
            "memory_threshold": 160
        },
        {
            "playbookID": "Analyst1 Integration Demonstration - Test",
            "fromversion": "5.0.0",
            "integrations": [
                "Analyst1",
                "illuminate"
            ]
        },
        {
            "playbookID": "Analyst1 Integration Test",
            "fromversion": "5.0.0",
            "integrations": [
                "Analyst1",
                "illuminate"
            ]
        },
        {
            "playbookID": "Cofense Triage v3-Test",
            "fromversion": "6.0.0",
            "integrations": [
                "Cofense Triage v2",
                "Cofense Triage v3",
                "Cofense Triage"
            ]
        },
        {
            "playbookID": "SailPointIdentityIQ-Test",
            "fromversion": "6.0.0",
            "integrations": [
                "SailPointIdentityIQ"
            ]
        },
        {
            "playbookID": "Test - ExtFilter",
            "fromversion": "5.0.0"
        },
        {
            "playbookID": "Test - ExtFilter Main",
            "fromversion": "5.0.0"
        },
        {
            "playbookID": "Microsoft Teams - Test",
            "fromversion": "5.0.0",
            "memory_threshold": 300,
            "instance_names": "ms_teams_management_device_code",
            "integrations": [
                "Microsoft Teams Management",
                "Microsoft Teams"
            ]
        },
        {
            "playbookID": "TestTOPdeskPlaybook",
            "fromversion": "5.0.0",
            "integrations": [
                "TOPdesk"
            ]
        },
        {
            "integrations": "Cortex XDR - XQL Query Engine",
            "playbookID": "Cortex XDR - XQL Query - Test",
            "fromversion": "6.2.0",
            "memory_threshold": 90,
            "timeout": 500
        },
        {
            "playbookID": "ListUsedDockerImages - Test",
            "fromversion": "6.1.0"
        },
        {
            "integrations": "CustomIndicatorDemo",
            "playbookID": "playbook-CustomIndicatorDemo-test"
        },
        {
            "integrations": "Azure Sentinel",
            "fromversion": "5.5.0",
            "is_mockable": false,
            "playbookID": "TestAzureSentinelPlaybookV2",
            "instance_names": "azure_sentinel_dev"
        },
        {
            "integrations": "AnsibleAlibabaCloud",
            "playbookID": "Test-AlibabaCloud"
        },
        {
            "integrations": "AnsibleAzure",
            "playbookID": "Test-AnsibleAzure"
        },
        {
            "integrations": "AnsibleCiscoIOS",
            "playbookID": "Test-AnsibleCiscoIOS"
        },
        {
            "integrations": "AnsibleCiscoNXOS",
            "playbookID": "Test-AnsibleCiscoNXOS"
        },
        {
            "integrations": "AnsibleHCloud",
            "playbookID": "Test-AnsibleHCloud"
        },
        {
            "integrations": "AnsibleKubernetes",
            "playbookID": "Test-AnsibleKubernetes"
        },
        {
            "integrations": "AnsibleLinux",
            "playbookID": "Test-AnsibleLinux"
        },
        {
            "integrations": "AnsibleMicrosoftWindows",
            "playbookID": "Test-AnsibleWindows"
        },
        {
            "integrations": "AnsibleVMware",
            "playbookID": "Test-AnsibleVMware"
        },
        {
            "integrations": "Anomali ThreatStream",
            "playbookID": "Anomali_ThreatStream_Test"
        },
        {
            "integrations": "Anomali ThreatStream v2",
            "playbookID": "ThreatStream-Test"
        },
        {
            "integrations": "Anomali ThreatStream v3",
            "fromversion": "6.0.0",
            "playbookID": "ThreatStream-Test"
        },
        {
            "integrations": [
                "AutoFocusTagsFeed",
                "Core REST API"
            ],
            "playbookID": "AutoFocusTagsFeed-test",
            "timeout": 1500,
            "fromversion": "6.5.0"
        },
        {
            "integrations": [
                "Unit42IntelObjectsFeed",
                "Core REST API"
            ],
            "playbookID": "Unit42 Intel Objects Feed - Test",
            "timeout": 15000,
            "fromversion": "6.5.0"
        },
        {
            "playbookID": "Tanium Threat Response V2 Test",
            "integrations": [
                "Tanium Threat Response v2",
                "Core REST API"
            ],
            "fromversion": "6.0.0",
            "timeout": 3000
        },
        {
            "playbookID": "Tanium Threat Response - Create Connection v2 - Test",
            "integrations": "Tanium Threat Response v2",
            "fromversion": "6.0.0"
        },
        {
            "playbookID": "Tanium Threat Response - Request File Download v2 - Test",
            "integrations": "Tanium Threat Response v2",
            "fromversion": "6.0.0"
        },
        {
            "playbookID": "IndicatorMaliciousRatioCalculation_test",
            "fromversion": "5.0.0"
        },
        {
            "playbookID": "MISPfeed Test",
            "fromversion": "5.5.0",
            "integrations": [
                "MISP Feed"
            ]
        },
        {
            "integrations": [
                "MISP Feed",
                "Core REST API"
            ],
            "playbookID": "Fetch Indicators Test",
            "fromversion": "6.0.0",
            "is_mockable": false,
            "instance_names": "MISP_feed_instance",
            "timeout": 2400
        },
        {
            "integrations": [
                "CrowdStrike Indicator Feed",
                "Core REST API"
            ],
            "playbookID": "Fetch Indicators Test",
            "fromversion": "6.0.0",
            "is_mockable": false,
            "instance_names": "CrowdStrike_feed_instance",
            "timeout": 2400
        },
        {
            "playbookID": "Get Original Email - Microsoft Graph Mail - test",
            "fromversion": "6.1.0",
            "integrations": [
                "MicrosoftGraphMail"
            ],
            "instance_names": "ms_graph_mail_dev_no_oproxy"
        },
        {
            "playbookID": "Get Original Email - Gmail v2 - test",
            "fromversion": "6.1.0",
            "memory_threshold": 150,
            "integrations": [
                "Gmail"
            ]
        },
        {
            "playbookID": "Get Original Email - EWS v2 - test",
            "fromversion": "6.1.0",
            "memory_threshold": 100,
            "integrations": [
                "EWS v2"
            ],
            "instance_names": "ewv2_regular"
        },
        {
            "integrations": [
                "Core REST API"
            ],
            "playbookID": "GetTasksWithSections SetIRProcedures end to end test",
            "fromversion": "6.0.0"
        },
        {
            "integrations": "AzureDataExplorer",
            "playbookID": "playbook-AzureDataExplorer-Test",
            "fromversion": "6.0.0"
        },
        {
            "integrations": [
                "Core REST API"
            ],
            "playbookID": "TestDemistoRestAPI",
            "fromversion": "5.5.0"
        },
        {
            "scripts": [
                "SplunkShowAsset",
                "SplunkShowDrilldown",
                "SplunkShowIdentity"
            ],
            "playbookID": "SplunkShowEnrichment"
        },
        {
            "integrations": "MalwareBazaar",
            "playbookID": "MalwareBazaar_Test",
            "fromversion": "6.0.0",
            "memory_threshold": 90
        },
        {
            "playbookID": "IAMInitOktaUser - Test",
            "integrations": [
                "Okta v2",
                "EWSO365"
            ],
            "instance_names": [
                "ewso365_dev_team"
            ],
            "fromversion": "6.5.0",
            "timeout": 600,
            "memory_threshold": 300
        },
        {
            "integrations": "OpsGenieV3",
            "playbookID": "OpsGenieV3TestPlaybook",
            "fromversion": "6.2.0"
        },
        {
            "playbookID": "test_AssignToNextShiftOOO",
            "fromversion": "5.5.0"
        },
        {
            "playbookID": "JsonToTable - Test Playbook",
            "fromversion": "5.5.0"
        },
        {
            "integrations": [
                "RemoteAccess v2"
            ],
            "playbookID": "RemoteAccessTest",
            "fromversion": "6.0.0"
        },
        {
            "playbookID": "AzureRiskyUsers",
            "fromversion": "6.0.0",
            "integrations": "AzureRiskyUsers",
            "instance_names": "AzureRiskyUsers_Device_Code_Flow"
        },
        {
            "playbookID": "AzureRiskyUsers",
            "fromversion": "6.0.0",
            "integrations": "AzureRiskyUsers",
            "instance_names": "AzureRiskyUsers_Client_Credentials_Flow"
        },
        {
            "playbookID": "playbook-AzureKeyVault-Test",
            "fromversion": "6.0.0",
            "integrations": "AzureKeyVault"
        },
        {
            "integrations": "KafkaV3",
            "playbookID": "KafkaV3 Test"
        },
        {
            "playbookID": "FormatURL-Test"
        },
        {
            "playbookID": "TestGetErrorsFromEntry"
        },
        {
            "playbookID": "IPToHost - Test"
        },
        {
            "playbookID": "TestIsInCidrRanges"
        },
        {
            "playbookID": "NetskopeAPIv1 Test",
            "integrations": "NetskopeAPIv1"
        },
        {
            "playbookID": "Grafana-Test",
            "fromversion": "6.0.0",
            "integrations": [
                "Grafana",
                "Core REST API"
            ],
            "is_mockable": false,
            "timeout": 2400
        },
        {
            "integrations": "McAfee ePO v2",
            "playbookID": "McAfee ePO v2 Test",
            "memory_threshold": 100
        },
        {
            "playbookID": "Dedup - Generic v3",
            "fromversion": "5.5.0"
        },
        {
            "playbookID": "DBotPredictURLPhishing_test",
            "integrations": [
                "Whois",
                "Rasterize"
            ],
            "memory_threshold": 300,
            "marketplaces": "xsoar_on_prem"
        },
        {
            "playbookID": "DBotUpdateLogoURLPhishing_test"
        },
        {
            "playbookID": "TAXII2 Server Performance Test",
            "instance_names": "taxii2server",
            "integrations": [
                "TAXII2 Server",
                "Create-Mock-Feed-Relationships"
            ],
            "fromversion": "6.2.0",
            "timeout": 6000,
            "memory_threshold": 900,
            "pid_threshold": 12,
            "is_mockable": false
        },
        {
            "integrations": "FortiSIEMV2",
            "playbookID": "playbook-FortiSIEMV2_Test",
            "fromversion": "6.0.0"
        },
        {
            "integrations": "Azure Firewall",
            "playbookID": "playbook-AzureFirewall_Test",
            "fromversion": "6.2.0"
        },
        {
            "playbookID": "HttpV2-test",
            "fromversion": "6.5.0",
            "scripts": [
                "HttpV2"
            ],
            "has_api": true
        },
        {
            "integrations": [
                "GoogleSheets",
                "GoogleDrive"
            ],
            "playbookID": "GoogleSheets-Test",
            "fromversion": "6.1.0",
            "memory_threshold": 500
        },
        {
            "integrations": "CloudflareWAF",
            "playbookID": "playbook-TestCloudflareWAFPlaybook_Test",
            "fromversion": "6.2.0"
        },
        {
            "scripts": "CheckIfSubdomain",
            "playbookID": "CheckIfSubdomain_Test",
            "fromversion": "6.0.0"
        },
        {
            "scripts": "CIDRBiggerThanPrefix",
            "playbookID": "CIDRBiggerThanPrefix_Test",
            "fromversion": "6.0.0"
        },
        {
            "integrations": [
                "ForescoutEyeInspect"
            ],
            "playbookID": "playbook-ForescoutEyeInspect_Test",
            "fromversion": "6.1.0"
        },
        {
            "playbookID": "playbook-BmcITSM-Test",
            "fromversion": "6.2.0",
            "integrations": "BmcITSM"
        },
        {
            "integrations": "CheckPointSandBlast",
            "playbookID": "playbook-CheckPointSandBlast_Test",
            "fromversion": "6.2.0"
        },
        {
            "integrations": "Arkime",
            "playbookID": "Arkime Test playbook",
            "fromversion": "6.2.0",
            "memory_threshold": 95
        },
        {
            "integrations": "Cortex Attack Surface Management",
            "playbookID": "CortexAttackSurfaceManagement_Test"
        },
        {
            "integrations": "Cortex Xpanse",
            "playbookID": "CortexXpanse_Test"
        },
        {
            "integrations": "checkpointdome9",
            "playbookID": "Dome9",
            "fromversion": "6.2.0"
        },
        {
            "integrations": "Skyhigh Security",
            "playbookID": "Skyhigh Security Test Play Book",
            "fromversion": "6.5.0"
        },
        {
            "playbookID": "PAN-OS - Add Anti-Spyware Security Profile To Rule - Test",
            "integrations": "Panorama",
            "instance_names": "palo_alto_firewall_9.1",
            "fromversion": "6.9.0"
        },
        {
            "integrations": "Secneurx Analysis",
            "playbookID": "Detonate File - SecneurX Analysis - Test",
            "fromversion": "6.2.0"
        },
        {
            "integrations": "Secneurx Analysis",
            "playbookID": "Detonate URL - SecneurX Anlaysis - Test",
            "fromversion": "6.2.0"
        },
        {
            "playbookID": "GridFieldSetup_test"
        },
        {
            "playbookID": "TestGetArrayElements"
        },
        {
            "integrations": "Aha",
            "playbookID": "AHA_TestPlaybook",
            "fromversion": "6.5.0"
        },
        {
            "playbookID": "VerifyCIDR-Test"
        },
        {
            "integrations": "CiscoESA",
            "playbookID": "CiscoESA",
            "fromversion": "6.2.0"
        },
        {
            "integrations": "CiscoSMA",
            "playbookID": "CiscoSMA",
            "fromversion": "6.2.0"
        },
        {
            "integrations": "JoeSecurityV2",
            "fromversion": "6.2.0",
            "playbookID": "testplaybook- JoeSecuirtyV2"
        },
        {
            "integrations": "FortinetFortiwebVM",
            "playbookID": "playbook-FortiwebVM_V1_Test",
            "fromversion": "6.2.0"
        },
        {
            "integrations": "FortinetFortiwebVM",
            "playbookID": "playbook-FortiwebVM_V2_Test",
            "fromversion": "6.2.0"
        },
        {
            "integrations": "Cisco Umbrella Reporting",
            "playbookID": "Cisco Umbrella Reporting Test",
            "fromversion": "6.5.0"
        },
        {
            "integrations": "AMPv2",
            "playbookID": "AMPv2_Test",
            "fromversion": "6.5.0"
        },
        {
            "integrations": "XSOAR EDL Checker",
            "playbookID": "TestXSOAREDLCheckerPlaybook"
        },
        {
            "integrations": "CiscoWSAv2",
            "playbookID": "playbook-CiscoWSA_Test",
            "fromversion": "6.8.0"
        },
        {
            "integrations": "DatadogCloudSIEM",
            "playbookID": "DatadogCloudSIEM",
            "fromversion": "6.8.0"
        },
        {
            "playbookID": "Threat_Intel_Report_test",
            "fromversion": "6.5.0",
            "scripts": [
                "PublishThreatIntelReport",
                "UnpublishThreatIntelReport"
            ]
        },
        {
            "integrations": "Generic SQL",
            "playbookID": "generic-sql",
            "instance_names": "Microsoft SQL Server - MS ODBC Driver",
            "fromversion": "5.0.0",
            "has_api": false
        },
        {
            "integrations": "Microsoft Teams via Webhook",
            "playbookID": "Microsoft Teams Webhook - Test"
        },
        {
            "integrations": "AWS - Route53",
            "playbookID": "playbook-create_delete_record_Test"
        },
        {
<<<<<<< HEAD
            "integrations": [
                "Cylance Protect v2",
                "CrowdstrikeFalcon"
            ],
=======
            "integrations": "Cylance Protect v2",
>>>>>>> 99b5018f
            "playbookID": "Retrieve File from Endpoint - Generic V3 Test"
        },
        {
            "integrations": [
                "LOLBAS Feed",
                "Demisto REST API"
            ],
            "playbookID": "FeedLOLBas_test"
        },
        {
            "integrations": "CIRCL CVE Search",
            "playbookID": "CIRCL CVE Search - Test",
            "fromversion": "6.8.0"
        },
        {
            "integrations": "Kaspersky Security Center",
            "playbookID": "Kaspersky Security Center - Test"
        },
        {
            "integrations": "Forcepoint Security Management Center",
            "playbookID": "ForcepointSecurityManagementCenter_test",
            "is_mockable": false
        },
        {
            "integrations": "AWS - Organizations",
            "playbookID": "Test - AWS_Organizations",
            "fromversion": "6.10.0"
        },
        {
            "integrations": "Netcraft V2",
            "playbookID": "Test - Netcraft"
        },
        {
            "integrations": "Fortimail",
            "playbookID": "playbook-Fortimail_Test"
        }
    ],
    "skipped_tests": {
        "Retrieve File from Endpoint - Generic V2 Test": "The playbook is deprecated",
        "test-threatConnectv3": "No instance - Instance issues",
        "generic-sql-mssql-encrypted-connection": "Instance issues",
        "RSANetWitnessv115-Test": "mocking error CIAC-7576",
        "CiscoWSAv2": "No instance - developed by Qmasters",
        "DatadogCloudSIEM": "No instance - developed by Login soft",
        "RegPathReputationBasicLists_test": "The D2 pack is deprecated",
        "CirclIntegrationTest": "No instance",
        "CrowdStrikeMalquery-Test": "Issue CRTX-71397",
        "playbook-CheckPointSandBlast_Test": "Checkpoint playbook no license",
        "playbook-BmcITSM-Test": "issue with license CIAC-3776",
        "Panorama Query Logs - Test": "issues with firewall environment configuration - CIAC-3459",
        "palo_alto_firewall_test_pb": "issues with firewall environment configuration - CIAC-3459",
        "PAN-OS - Block IP and URL - External Dynamic List v2 Test": "uses deprecated integration, un-skip when playbook is updated",
        "MISP V2 Test": "The integration is deprecated as we released MISP V3",
        "Github IAM - Test Playbook": "Issue 32383",
        "O365-SecurityAndCompliance-ContextResults-Test": "Issue 38900",
        "Workday - Test": "No credentials Issue 29595",
        "McAfee-MAR_Test": "Issue CIAC-4521",
        "G Suite Security Alert Center-Test": "Issue CIAC-5682",
        "MAR - Endpoint data collection test": "Issue CIAC-4521",
        "Tidy - Test": "Will run it manually.",
        "Protectwise-Test": "Issue CRTX-86776",
        "TestDedupIncidentsPlaybook": "Issue 24344",
        "Endpoint data collection test": "Uses a deprecated playbook called Endpoint data collection",
        "Prisma_Access_Egress_IP_Feed-Test": "unskip after we will get Prisma Access instance - Issue 27112",
        "Prisma_Access-Test": "unskip after we will get Prisma Access instance - Issue 27112",
        "Symantec Deepsight Test": "Issue 22971",
        "TestProofpointFeed": "Issue 22229",
        "Symantec Data Loss Prevention - Test": "Issue 20134",
        "NetWitness Endpoint Test": "Issue 19878",
        "InfoArmorVigilanteATITest": "Test issue 17358",
        "ArcSight Logger test": "Issue 19117",
        "3da2e31b-f114-4d7f-8702-117f3b498de9": "Issue 19837",
        "d66e5f86-e045-403f-819e-5058aa603c32": "pr 3220",
        "IntSights Mssp Test": "Issue #16351",
        "fd93f620-9a2d-4fb6-85d1-151a6a72e46d": "Issue 19854",
        "Test Playbook TrendMicroDDA": "Issue 16501",
        "ssdeepreputationtest": "Issue #20953",
        "C2sec-Test": "Issue #21633",
        "ThreatConnect v2 - Test": "Issue 26782",
        "Email Address Enrichment - Generic v2.1 - Test": "Issue 26785",
        "Tanium v2 - Test": "Issue 26822",
        "Fidelis Elevate Network": "Issue 26453",
        "Cortex XDR - IOC - Test": "Issue 37957",
        "PAN-OS Query Logs For Indicators Test": "Issue 28753",
        "TCPUtils-Test": "Issue 29677",
        "Polygon-Test": "Issue 29060",
        "AttackIQ - Test": "Issue 29774",
        "Azure Compute - Test": "Issue 28056",
        "forcepoint test": "Issue 28043",
        "Test-VulnDB": "Issue 30875",
        "Malware Domain List Active IPs Feed Test": "Issue 30878",
        "CuckooTest": "Issue 25601",
        "PhishlabsIOC_DRP-Test": "Issue 29589",
        "Carbon Black Live Response Test": "Issue 28237",
        "FeedThreatConnect-Test": "Issue 32317",
        "Palo_Alto_Networks_Enterprise_DLP - Test": "Issue 32568",
        "JoeSecurityTestDetonation": "Issue 25650",
        "JoeSecurityTestPlaybook": "Issue 25649",
        "Phishing - Core - Test - Incident Starter": "Issue 26784",
        "Phishing - Core - Test - Actual Incident": "Issue 45227",
        "Phishing v2 - Test - Incident Starter": "Issue 46660",
        "Test Playbook McAfee ATD": "Issue 33409",
        "Detonate Remote File From URL -McAfee-ATD - Test": "Issue 33407",
        "Test Playbook McAfee ATD Upload File": "Issue 33408",
        "Trend Micro Apex - Test": "Issue 27280",
        "Test-BPA": "Issue 28406",
        "Test-BPA_Integration": "Issue 28236",
        "TestTOPdeskPlaybook": "Issue 35412",
        "PAN-OS EDL Setup v3 Test": "Issue 35386",
        "GmailTest": "Issue 27057",
        "get_file_sample_by_hash_-_cylance_protect_-_test": "Issue 28823",
        "Carbon Black Enterprise EDR Test": "Issue 29775",
        "Carbon Black Enterprise EDR Process Search Test": "Issue 29775",
        "VirusTotal (API v3) Detonate Test": "Issue 36004",
        "FailedInstances - Test": "Issue 33218",
        "PAN-OS DAG Configuration Test": "Issue 19205",
        "get_original_email_-_ews-_test": "Issue 27571",
        "Trend Micro Deep Security - Test": "outsourced",
        "Microsoft Teams - Test": "Issue 38263",
        "EWS Extension: Powershell Online V2 Test": "Issue 39008",
        "O365 - EWS - Extension - Test": "Issue 39008",
        "Majestic Million Test Playbook": "Issue 30931",
        "iDefense_v2_Test": "Issue 40126",
        "Feed iDefense Test": "Issue 34035",
        "McAfee ESM v2 - Test v11.1.3": "Issue 43825",
        "McAfee ESM v2 (v11.3) - Test": "Jira ticket CRTX-65370",
        "McAfee ESM Watchlists - Test v11.3": "Jira ticket CRTX-65370",
        "Detonate URL - WildFire v2.1 - Test": "Issue 40834",
        "Domain Enrichment - Generic v2 - Test": "Issue 40862",
        "TestIPQualityScorePlaybook": "Issue 40915",
        "VerifyOOBV2Predictions-Test": "Issue 37947",
        "Infoblox Test": "Issue 25651",
        "AutoFocusTagsFeed-test": "shares API quota with the other test",
        "Carbon Black Edr - Test": "Jira ticket XDR-43185",
        "Phishing v2 - Test - Actual Incident": "Issue 41322",
        "carbonBlackEndpointStandardTestPlaybook": "Issue 36936",
        "test_Qradar_v2": "the integration is deprecated as we released Qradar V3",
        "XsoarPowershellTesting-Test": "Issue 32689",
        "MicrosoftManagementActivity - Test": "Issue 43922",
        "Google-Vault-Generic-Test": "Issue 24347",
        "Google_Vault-Search_And_Display_Results_test": "Issue 24348",
        "Zscaler Test": "Issue 40157, API subscription currently Expired",
        "Cisco Firepower - Test": "Issue 32412",
        "cisco-ise-test-playbook": "Issue 44351",
        "GuardiCoreV2-Test": "Issue 43822",
        "ExtractAttackPattern-Test": "Issue 44095",
        "playbook-EWS_O365_Extension_test": "Issue 25605",
        "Cherwell - test": "Issue 26780",
        "Cherwell Example Scripts - test": "Issue 27107",
        "Endpoint Malware Investigation - Generic - Test": "Issue 44779",
        "Mimecast test": "Issue 26906",
        "AutoFocus V2 test": "Issue 26464",
        "SplunkPy_KV_commands_default_handler": "Issue 41419",
        "LogRhythm REST test": "Issue 40654",
        "Process Email - Generic - Test - Actual Incident": "Issue 45227",
        "Tanium Threat Response Test": "Issue CRTX-58729",
        "Tanium Threat Response - Create Connection v2 - Test": "Issue CRTX-58729",
        "AzureADTest": "Issue 40131",
        "Autoextract - Test": "Issue 45293",
        "LogRhythm-Test-Playbook": "Issue 27164",
        "Microsoft_365_Defender-Test": "Issue 39390",
        "Tanium Threat Response - Request File Download v2 - Test": "Issue 46326",
        "test_AssignToNextShiftOOO": "Issue 44198",
        "EWS_O365_send_mail_test": "Issue 44200",
        "Cisco Umbrella Test": "Issue 24338",
        "Unit42 Intel Objects Feed - Test": "Issue 44100",
        "Fetch Indicators Test": "Issue 45490",
        "FormattedDateToEpochTest": "Issue 26724",
        "CrowdstrikeFalconSandbox2 Test": "Issue 46845",
        "Test ADGetUser Fails with no instances 'Active Directory Query' (old version)": "Issue 44543",
        "CarbonBlackLiveResponseCloud-Test": "Issue 39282",
        "Panorama Best Practise - Test": "Issue 43826",
        "JsonToTable - Test Playbook": "Issue 44302",
        "Recorded Future Test": "Issue 26741",
        "Git_Integration-Test": "Issue 37800",
        "RecordedFutureFeed - Test": "Issue 43923",
        "SymantecEndpointProtection_Test": "Issue 30157",
        "TestCloudflareWAFPlaybook": "No instance",
        "DBot Build Phishing Classifier Test - Multiple Algorithms": "Issue 48350",
        "Elasticsearch_v2_test-v8": "CRTX-61980",
        "Carbon Black Enterprise Protection V2 Test": "No credentials",
        "TruSTAR v2-Test": "No credentials",
        "Archer v2 - Test": "Test doesn't pass in the builds because of the creds, but creds seems ok, need to debug further",
        "AD v2 - debug-mode": "No credentials",
        "Google-KMS-test": "No instance",
        "hashicorp_test": "No instance",
        "Google BigQuery Test": "No instance",
        "GCS Object Operations - Test": "No instance",
        "GCS Bucket Management - Test": "No instance",
        "GCS - Test": "No instance",
        "GCS Object Policy (ACL) - Test": "No instance",
        "GCS Bucket Policy (ACL) - Test": "No instance",
        "playbook-AzureDataExplorer-Test": "No Instance",
        "OTRS Test": "No Instance",
        "Microsoft Graph Groups - Test dev": "No Working Instance",
        "Microsoft Graph Groups - Test prod": "No Working Instance",
        "Microsoft Graph Groups - Test": "No Working Instance",
        "playbook-AzureDevOps-Test": "No Working Instance",
        "test playbook - Google Cloud Functions": "No Working Instance",
        "playbook-GCP-IAM_Test": "No Working Instance",
        "GoogleCalendar-Test": "No Working Instance",
        "AlexaV2 Test Playbook": "The service is deprecated on Dec 15, 2022",
        "CortexAttackSurfaceManagement_Test": "No instance - issue CRTX-65449",
        "CortexXpanse_Test": "No instance - issue CRTX-65449",
        "OpenCTI Test": "Add Support to version 5.x of OpenCTI - issue CIAC-4407",
        "Archer-Test-Playbook": "the integration is deprecated as we have ArcherV2",
        "O365-SecurityAndCompliance-Test": "Deprecated, consumes connection quota for V2",
        "ThreatGrid_v2_Test": "No instance, developed by Qmasters",
        "Test-Detonate URL - ThreatGrid": "No instance, developed by Qmasters",
        "awake_security_test_pb": "No instance, CRTX-77572",
        "Create Phishing Classifier V2 ML Test": "Updated docker image lacks data for the ml model. Once data issue is solved for ml module can un skip. ",
        "SumoLogic-Test": "401 unauthorized, CIAC-6334",
        "EWS_O365_test": "Issue CIAC-6753",
        "Microsoft Defender Advanced Threat Protection - Test dev": "Issue CIAC-7514",
        "Microsoft Defender Advanced Threat Protection - Test self deployed": "Issue CIAC-7527",
        "Microsoft Defender Advanced Threat Protection - Test": "Issue CIAC-7527",
        "OpsGenieV3TestPlaybook": "Issue CIAC-7649",
        "ThreatStream-Test": "Issue CRTX-96526",
        "MSG-Threat-Assessment-test": "API limitation",
        "BambenekConsultingFeed_Test": "Issue CRTX-99480"
    },
    "skipped_integrations": {
        "EWS Mail Sender": "The integration is deprecated",
        "CiscoWSAv2": "No instance - No license",
        "DatadogCloudSIEM": "No instance - No license",
        "Lastline v2": "No instance - No license",
        "AbuseIPDB": "No instance - License expired",
        "checkpointdome9": "No instance - No license",
        "_comment1": "~~~ NO INSTANCE ~~~",
        "FortiSIEMV2": "No instance",
        "Azure Firewall": "No instance",
        "Vertica": "No instance issue 45719",
        "Ipstack": "No instance - Usage limit reached (Issue 38063)",
        "AnsibleAlibabaCloud": "No instance - issue 40447 - CRTX-43182",
        "AnsibleAzure": "No instance - issue 40447 - CRTX-43182",
        "AnsibleCiscoIOS": "No instance - issue 40447- CRTX-43182",
        "AnsibleCiscoNXOS": "No instance - issue 40447 - CRTX-43182",
        "AnsibleHCloud": "No instance - issue 40447 - CRTX-43182",
        "AnsibleKubernetes": "No instance - issue 40447 - CRTX-43182",
        "AnsibleACME": "No instance - issue 40447- CRTX-43182",
        "AnsibleDNS": "No instance - issue 40447 - CRTX-43182",
        "AnsibleLinux": "No instance - issue 40447 - CRTX-43182",
        "AnsibleOpenSSL": "No instance - issue 40447 - CRTX-43182",
        "AnsibleMicrosoftWindows": "No instance - issue 40447 - CRTX-43182",
        "AnsibleVMware": "No instance - issue 40447 - CRTX-43182",
        "SolarWinds": "No instance - developed by Crest",
        "Atlassian Confluence Cloud": "No instance - developed by Crest",
        "SOCRadarIncidents": "No instance - developed by partner",
        "SOCRadarThreatFusion": "No instance - developed by partner",
        "NetskopeAPIv1": "No instance - developed by Qmasters",
        "trustwave secure email gateway": "No instance - developed by Qmasters",
        "Azure Storage Table": "No instance - developed by Qmasters",
        "Azure Storage Queue": "No instance - developed by Qmasters",
        "Azure Storage FileShare": "No instance - developed by Qmasters",
        "Azure Storage Container": "No instance - developed by Qmasters",
        "VMware Workspace ONE UEM (AirWatch MDM)": "No instance - developed by crest",
        "ServiceDeskPlus (On-Premise)": "No instance",
        "Forcepoint": "No instance - instance issues. Issue 28043",
        "ZeroFox": "No instance - Issue 29284",
        "Symantec Management Center": "No instance - Issue 23960",
        "Fidelis Elevate Network": "No instance - Issue 26453 - CIAC-1635",
        "ArcSight Logger": "No instance - Issue 19117 - CIAC-1893",
        "Sophos Central": "No instance",
        "MxToolBox": "No instance",
        "Prisma Access": "No instance - Issue CRTX-84209",
        "AlphaSOC Network Behavior Analytics": "No instance",
        "IsItPhishing": "No instance",
        "Verodin": "No instance",
        "EasyVista": "No instance",
        "Pipl": "No instance",
        "Moloch": "No instance",
        "Twilio": "No instance",
        "Zendesk": "No instance",
        "GuardiCore": "No instance",
        "Nessus": "No instance",
        "Cisco CloudLock": "No instance",
        "Vectra v2": "No instance",
        "GoogleCloudSCC": "No instance, outsourced",
        "FortiGate": "No instance - License expired, and not going to get one (issue 14723)",
        "Attivo Botsink": "no instance, not going to get it",
        "AWS Sagemaker": "No instance - License expired, and probably not going to get it",
        "Symantec MSS": "No instance, probably not going to get it (issue 15513)",
        "FireEye ETP": "No instance",
        "Proofpoint TAP v2": "No instance",
        "remedy_sr_beta": "No instance",
        "fireeye": "No instance - Issue 19839 CIAC-1300, CIAC-2456",
        "Remedy On-Demand": "No instance - Issue 19835 - CIAC-1870",
        "Check Point": "No instance - Issue 18643",
        "CheckPointFirewall_v2": "No instance - Issue 18643",
        "CTIX v3": "No instance - developed by partner",
        "Jask": "No instance - Issue 18879",
        "vmray": "No instance - Issue 18752",
        "SCADAfence CNM": "No instance - Issue 18376",
        "ArcSight ESM v2": "No instance - Issue #18328 - CIAC-1919",
        "AlienVault USM Anywhere": "No instance - Issue #18273",
        "Dell Secureworks": "No instance",
        "Service Manager": "No instance - Expired license",
        "carbonblackprotection": "No instance - License expired",
        "icebrg": "No instance - Issue 14312 - CIAC-2006",
        "Freshdesk": "No instance - Trial account expired",
        "Kafka V2": "No instance - Can not connect to instance from remote",
        "KafkaV3": "No instance - Can not connect to instance from remote",
        "Check Point Sandblast": "No instance - Issue 15948",
        "Remedy AR": "No instance - getting 'Not Found' in test button",
        "Salesforce": "No instance - Issue 15901 - CIAC-1976",
        "ANYRUN": "No instance",
        "SecneurX Analysis": "No Instance",
        "Snowflake": "No instance - Looks like account expired, needs looking into",
        "Cisco Spark": "No instance - Issue 18940 - CIAC-1902",
        "Phish.AI": "No instance - Issue 17291",
        "MaxMind GeoIP2": "No instance - Issue 18932.",
        "Exabeam": "No instance - Issue 19371 - CIAC-903",
        "Ivanti Heat": "No instance - Issue 26259 - CIAC-1643",
        "AWS - Athena - Beta": "No instance - Issue 19834",
        "SNDBOX": "No instance - Issue 28826 - CIAC-1538",
        "Workday": "No instance - License expired Issue: 29595 - CIAC-1508",
        "FireEyeFeed": "No instance - License expired Issue: 31838",
        "Akamai WAF": "No instance - Issue 32318 - CIAC-1407",
        "FreshworksFreshservice": "No instance - Issue 32318",
        "FraudWatch": "No instance - Issue 34299 - CIAC-1323",
        "Cisco Stealthwatch": "No instance - developed by Qmasters",
        "Armis": "No instance - developed by SOAR Experts",
        "CiscoESA": "No instance - developed by Qmasters",
        "CiscoSMA": "No instance - developed by Qmasters",
        "CiscoAMP": "No instance & Depreceated, replaced by AMPV2",
        "AMPv2": "No instance - developed by Qmasters",
        "Cisco Umbrella Reporting": "No instance - developed by Login-Soft",
        "FortinetFortiwebVM": "No instance - developed by Qmasters",
        "_comment2": "~~~ UNSTABLE ~~~",
        "ThreatConnect v2": "unstable instance",
        "_comment3": "~~~ QUOTA ISSUES ~~~",
        "Lastline": "issue 20323",
        "Google Resource Manager": "Cannot create projects because have reached allowed quota.",
        "Looker": "Warehouse 'DEMO_WH' cannot be resumed because resource monitor 'LIMITER' has exceeded its quota.",
        "_comment4": "~~~ OTHER ~~~",
        "Anomali ThreatStream v2": "Will be deprecated soon.",
        "Anomali ThreatStream": "Will be deprecated soon.",
        "AlienVault OTX TAXII Feed": "Issue 29197 - CIAC-1522",
        "EclecticIQ Platform": "Issue 8821",
        "Forescout": "Can only be run from within PANW network. Look in keeper for - Demisto in the LAB",
        "ForescoutEyeInspect": "No instance - developed by Qmasters",
        "FortiManager": "Can only be run within PANW network",
        "HelloWorldSimple": "This is just an example integration - no need for test",
        "TestHelloWorldPlaybook": "This is just an example integration - no need for test",
        "AttackIQFireDrill": "License issues #29774 - CIAC-1502",
        "LogRhythm": "The integration is deprecated",
        "Threat Grid": "No instance & Depreceated, replaced by ThreatGridv2",
        "ThreatGridv2": "No instance - developed by Qmasters",
        "SentinelOne V2": "No instance - developed by partner",
        "CheckPhish": "Issue CRTX-86562",
        "SecurityAndComplianceV2": "Can only be authenticated via MFA and requires user interaction to configure.",
        "ThreatExchange v2": "No instance",
        "PhishLabs IOC EIR": "No instance, CRTX-91214",
        "Fortimail": "No instance"
    },
    "nightly_packs": [
        "CommonScripts",
        "CommonPlaybooks",
        "CIRCL",
        "rasterize",
        "Phishing",
        "Base",
        "Active_Directory_Query",
        "MicrosoftExchangeOnline",
        "DefaultPlaybook",
        "DemistoRESTAPI",
        "Palo_Alto_Networks_WildFire",
        "ipinfo",
        "Whois",
        "AutoFocus",
        "ImageOCR",
        "SplunkPy",
        "MailSenderNew",
        "MicrosoftExchangeOnPremise",
        "ServiceNow",
        "CortexXDR",
        "PAN-OS",
        "QRadar",
        "PhishTank",
        "OpenPhish",
        "AbuseDB",
        "CrowdStrikeFalcon",
        "XForceExchange",
        "AlienVault_OTX",
        "MicrosoftGraphMail",
        "MISP",
        "Threat_Crowd",
        "Slack",
        "CrowdStrikeFalconX",
        "FeedMitreAttackv2",
        "URLHaus",
        "MicrosoftDefenderAdvancedThreatProtection",
        "CrowdStrikeIntel",
        "Shodan",
        "MailListener",
        "FeedOffice365",
        "GenericSQL",
        "PANWComprehensiveInvestigation",
        "CortexDataLake",
        "PrismaCloud",
        "FeedAWS",
        "AzureSecurityCenter",
        "PrismaCloudCompute",
        "ExpanseV2",
        "PrismaSaasSecurity",
        "PaloAltoNetworks_IoT"
    ],
    "unmockable_integrations": {
        "NetscoutArborSightline": "Uses timestamp",
        "Cylance Protect v2": "uses time-based JWT token",
        "EwsExtension": "Powershell does not support proxy",
        "EWS Extension Online Powershell v2": "Powershell does not support proxy/ssl",
        "Office 365 Feed": "Client sends a unique uuid as first request of every run",
        "AzureWAF": "Has a command that sends parameters in the path",
        "HashiCorp Vault": "Has a command that sends parameters in the path",
        "urlscan.io": "Uses data that comes in the headers",
        "CloudConvert": "has a command that uploads a file (!cloudconvert-upload)",
        "Symantec Messaging Gateway": "Test playbook uses a random string",
        "AlienVault OTX TAXII Feed": "Client from 'cabby' package generates uuid4 in the request",
        "Generic Webhook": "Does not send HTTP traffic",
        "Microsoft Endpoint Configuration Manager": "Uses Microsoft winRM",
        "SecurityIntelligenceServicesFeed": "Need proxy configuration in server",
        "BPA": "Playbook using GenericPolling which is inconsistent",
        "XsoarPowershellTesting": "Integration which not use network.",
        "Mail Listener v2": "Integration has no proxy checkbox",
        "Cortex XDR - IOC": "'Cortex XDR - IOC - Test' is using also the fetch indicators which is not working in proxy mode",
        "SecurityAndCompliance": "Integration doesn't support proxy",
        "SecurityAndComplianceV2": "Integration doesn't support proxy",
        "Cherwell": "Submits a file - tests that send files shouldn't be mocked. this problem was fixed but the test is not running anymore because the integration is skipped",
        "Maltiverse": "issue 24335",
        "ActiveMQ": "stomp sdk not supporting proxy.",
        "MITRE ATT&CK": "Using taxii2client package",
        "MongoDB": "Our instance not using SSL",
        "Cortex Data Lake": "Integration requires SSL",
        "Google Key Management Service": "The API requires an SSL secure connection to work.",
        "McAfee ESM-v10": "we have multiple instances with same test playbook, mock recording are per playbook so it keeps failing the playback step",
        "SlackV2": "Integration requires SSL",
        "SlackV3": "Integration requires SSL",
        "Whois": "Mocks does not support sockets",
        "Panorama": "Exception: Proxy process took to long to go up. https://circleci.com/gh/demisto/content/24826",
        "Image OCR": "Does not perform network traffic",
        "Server Message Block (SMB) v2": "Does not perform http communication",
        "Active Directory Query v2": "Does not perform http communication",
        "dnstwist": "Does not perform http communication",
        "Generic SQL": "Does not perform http communication",
        "PagerDuty v2": "Integration requires SSL",
        "TCPIPUtils": "Integration requires SSL",
        "Luminate": "Integration has no proxy checkbox",
        "Shodan": "Integration has no proxy checkbox",
        "Google BigQuery": "Integration has no proxy checkbox",
        "ReversingLabs A1000": "Checking",
        "Check Point": "Checking",
        "okta": "Test Module failing, suspect it requires SSL",
        "Okta v2": "dynamic test, need to revisit and better avoid conflicts",
        "Awake Security": "Checking",
        "ArcSight ESM v2": "Checking",
        "Phish.AI": "Checking",
        "VMware": "PyVim (SmartConnect class) does not support proxy",
        "Intezer": "Nightly - Checking",
        "ProtectWise": "Nightly - Checking",
        "google-vault": "Nightly - Checking",
        "Forcepoint": "Nightly - Checking",
        "palo_alto_firewall": "Need to check test module",
        "Signal Sciences WAF": "error with certificate",
        "google": "'unsecure' parameter not working",
        "EWS Mail Sender": "Inconsistent test (playback fails, record succeeds)",
        "ReversingLabs Titanium Cloud": "No Unsecure checkbox. proxy trying to connect when disabled.",
        "Recorded Future": "might be dynamic test",
        "AlphaSOC Wisdom": "Test module issue",
        "Microsoft Graph User": "Test direct access to oproxy",
        "Azure Security Center v2": "Test direct access to oproxy",
        "Azure Compute v2": "Test direct access to oproxy",
        "AWS - CloudWatchLogs": "Issue 20958 - CIAC-1820",
        "AWS - Athena - Beta": "Issue 24926 - CIAC-1683",
        "AWS - CloudTrail": "Issue 24926 - CIAC-1683",
        "AWS - Lambda": "Issue 24926 - CIAC-1683",
        "AWS - IAM": "Issue 24926 - CIAC-1683",
        "AWS Sagemaker": "Issue 24926 - CIAC-1683",
        "Gmail Single User": "googleclient sdk has time based challenge exchange",
        "Gmail": "googleclient sdk has time based challenge exchange",
        "GSuiteAdmin": "googleclient sdk has time based challenge exchange",
        "GSuiteAuditor": "googleclient sdk has time based challenge exchange",
        "GoogleCloudTranslate": "google translate sdk does not support proxy",
        "Google Chronicle Backstory": "SDK",
        "Google Vision AI": "SDK",
        "Google Cloud Compute": "googleclient sdk has time based challenge exchange",
        "Google Cloud Functions": "googleclient sdk has time based challenge exchange",
        "GoogleDocs": "googleclient sdk has time based challenge exchange",
        "GooglePubSub": "googleclient sdk has time based challenge exchange",
        "Google Resource Manager": "googleclient sdk has time based challenge exchange",
        "Google Cloud Storage": "SDK",
        "GoogleCalendar": "googleclient sdk has time based challenge exchange",
        "G Suite Security Alert Center": "googleclient sdk has time based challenge exchange",
        "GoogleDrive": "googleclient sdk has time based challenge exchange",
        "Syslog Sender": "syslog",
        "syslog": "syslog",
        "MongoDB Log": "Our instance not using SSL",
        "MongoDB Key Value Store": "Our instance not using SSL",
        "Zoom": "Uses dynamic token",
        "GoogleKubernetesEngine": "SDK",
        "TAXIIFeed": "Cannot use proxy",
        "EWSO365": "oproxy dependent",
        "MISP V2": "Cleanup process isn't performed as expected.",
        "MISP V3": "Cleanup process isn't performed as expected.",
        "Azure Network Security Groups": "Has a command that sends parameters in the path",
        "GitHub": "Cannot use proxy",
        "LogRhythm": "Cannot use proxy",
        "Create-Mock-Feed-Relationships": "recording is redundant for this integration",
        "RSA Archer v2": "cannot connect to proxy",
        "Anomali ThreatStream v3": "recording is not working",
        "LogRhythmRest V2": "Submits a file - tests that send files shouldn't be mocked.",
        "Cortex XDR - IR": "internal product, no need to mock",
        "Microsoft Teams via Webhook": "message sent contains random hostname of server",
        "TeamCymru": "Mocks does not support sockets"
    },
    "parallel_integrations": [
        "AWS - ACM",
        "AWS - EC2",
        "AWS - Security Hub",
        "AWS Feed",
        "AlienVault OTX TAXII Feed",
        "AlienVault Reputation Feed",
        "Amazon DynamoDB",
        "AutoFocus Feed",
        "AzureFeed",
        "Bambenek Consulting Feed",
        "Blocklist_de Feed",
        "BruteForceBlocker Feed",
        "CSVFeed",
        "CheckPhish",
        "CIRCL",
        "Cloudflare Feed",
        "Cofense Feed",
        "Cortex Data Lake",
        "Create-Mock-Feed-Relationships",
        "CreateIncidents",
        "CrowdStrike Falcon X",
        "Cryptocurrency",
        "DShield Feed",
        "Core REST API",
        "EDL",
        "EWS v2",
        "ElasticsearchFeed",
        "Fastly Feed",
        "Feodo Tracker IP Blocklist Feed",
        "HelloWorld",
        "Image OCR",
        "JSON Feed",
        "Lastline v2",
        "LogRhythmRest",
        "MITRE ATT&CK",
        "Mail Listener v2",
        "Malware Domain List Active IPs Feed",
        "McAfee DXL",
        "Microsoft Intune Feed",
        "Office 365 Feed",
        "Plain Text Feed",
        "Prisma Access Egress IP feed",
        "ProofpointFeed",
        "Rasterize",
        "Recorded Future Feed",
        "SNDBOX",
        "SpamhausFeed",
        "TAXII2 Server",
        "TAXIIFeed",
        "Tanium",
        "VirusTotal (API v3)",
        "VulnDB",
        "Whois",
        "abuse.ch SSL Blacklist Feed",
        "ipinfo",
        "ipinfo_v2",
        "syslog"
    ],
    "private_tests": [
        "HelloWorldPremium_Scan-Test",
        "HelloWorldPremium-Test"
    ],
    "docker_thresholds": {
        "_comment": "Add here docker images which are specific to an integration and require a non-default threshold (such as rasterize or ews). That way there is no need to define this multiple times. You can specify full image name with version or without.",
        "images": {
            "demisto/chromium": {
                "pid_threshold": 18
            },
            "demisto/py-ews:2.0": {
                "memory_threshold": 150
            },
            "demisto/pymisp:1.0.0.52": {
                "memory_threshold": 150
            },
            "demisto/pytan": {
                "pid_threshold": 11
            },
            "demisto/google-k8s-engine1.0.0.64696": {
                "pid_threshold": 11,
                "memory_threshold": 110
            },
            "demisto/threatconnect-tcex": {
                "pid_threshold": 11
            },
            "demisto/taxii2": {
                "pid_threshold": 11
            },
            "demisto/pwsh-infocyte": {
                "pid_threshold": 24,
                "memory_threshold": 140
            },
            "demisto/pwsh-exchange": {
                "pid_threshold": 24,
                "memory_threshold": 140
            },
            "demisto/powershell": {
                "pid_threshold": 24,
                "memory_threshold": 140
            },
            "demisto/powershell-ubuntu": {
                "pid_threshold": 45,
                "memory_threshold": 250
            },
            "demisto/boto3": {
                "memory_threshold": 90
            },
            "demisto/flask-nginx": {
                "pid_threshold": 11
            },
            "demisto/py3-tools": {
                "memory_threshold": 105
            },
            "demisto/googleapi-python3": {
                "memory_threshold": 300
            },
            "demisto/python3:3.10.4.29342": {
                "memory_threshold": 85
            }
        }
    },
    "test_marketplacev2": [
        "Sanity Test - Playbook with Unmockable Whois Integration"
    ],
    "reputation_tests": [
        "FormattingPerformance - Test",
        "reputations.json Test",
        "Indicators reputation-.json Test",
        "URL extraction test",
        "Domain extraction test",
        "Email extraction test",
        "File extraction test",
        "IPv4 extraction test",
        "IPv4 CIDR extraction test",
        "IPv6 CIDR extraction test",
        "IPv6 extraction test"
    ]
}<|MERGE_RESOLUTION|>--- conflicted
+++ resolved
@@ -5611,14 +5611,7 @@
             "playbookID": "playbook-create_delete_record_Test"
         },
         {
-<<<<<<< HEAD
-            "integrations": [
-                "Cylance Protect v2",
-                "CrowdstrikeFalcon"
-            ],
-=======
             "integrations": "Cylance Protect v2",
->>>>>>> 99b5018f
             "playbookID": "Retrieve File from Endpoint - Generic V3 Test"
         },
         {
