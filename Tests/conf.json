--- conflicted
+++ resolved
@@ -5661,11 +5661,7 @@
             "playbookID": "Redmine-Test"
         },
         {
-<<<<<<< HEAD
-            "integrations": "PaloAltoNetworksAIOps",
-=======
             "integrations": "Palo Alto Networks AIOps",
->>>>>>> 18fa8e9d
             "playbookID": "PaloAltoNetworksAIOps-Test"
         }
     ],
