{
    "testTimeout": 160,
    "testInterval": 20,
    "tests": [
        {
<<<<<<< HEAD
            "integrations": "AlienVault_OTX_v2",
            "playbookID": "Alienvault_OTX_v2-test"
=======
            "integrations": "ZeroFox",
            "playbookID": "ZeroFox-Test",
            "fromversion": "4.1.0"
>>>>>>> 67d64060
        },
        {
            "integrations": "SlackV2",
            "playbookID": "Slack Test Playbook",
            "fromversion": "5.0.0"
        },
        {
            "integrations": "Cortex XDR - IR",
            "playbookID": "Test XDR Playbook",
            "fromversion": "4.1.0"
        },
        {
            "integrations": "MicrosoftGraphMail",
            "playbookID": "MicrosoftGraphMail-Test",
            "instance_names": "ms_graph_mail_dev"
        },
        {
            "integrations": "MicrosoftGraphMail",
            "playbookID": "MicrosoftGraphMail-Test",
            "instance_names": "ms_graph_mail_prod"
        },
        {
            "integrations": "Cloaken",
            "playbookID": "Cloaken-Test"
        },
        {
            "integrations": "Uptycs",
            "playbookID": "TestUptycs"
        },
        {
            "integrations": "ThreatX",
            "playbookID": "ThreatX-test"
        },
        {
            "integrations": "AlienVault OTX",
            "playbookID": "AlienVaultOTX Test"
        },
        {
            "integrations": "Cofense Triage",
            "playbookID": "Cofense Triage Test"
        },
        {
            "integrations": "Minerva Labs Anti-Evasion Platform",
            "playbookID": "Minerva Test playbook"
        },
        {
            "integrations": "CheckPhish",
            "playbookID": "CheckPhish-Test"
        },
        {
            "integrations": "Symantec Management Center",
            "playbookID": "SymantecMC_TestPlaybook"
        },
        {
            "integrations": "Tufin",
            "playbookID": "Tufin Test"
        },
        {
            "integrations": "Looker",
            "playbookID": "Test-Looker"
        },
        {
            "integrations": "Vertica",
            "playbookID": "Vertica Test"
        },
        {
            "integrations": "Server Message Block (SMB)",
            "playbookID": "SMB test"
        },
        {
            "playbookID": "TestParseEmailHeaders"
        },
        {
            "playbookID": "TestParseEmailFile-deprecated-script"
        },
        {
            "integrations": "RSA NetWitness Packets and Logs",
            "playbookID": "rsa_packets_and_logs_test"
        },
        {
            "playbookID": "test_similar_incidents"
        },
        {
            "playbookID": "autofocus_test",
            "integrations": "Autofocus"
        },
        {
            "playbookID": "CheckpointFW-test",
            "integrations": "Check Point"
        },
        {
            "playbookID": "RegPathReputationBasicLists_test"
        },
        {
            "playbookID": "EmailDomainSquattingReputation-Test"
        },
        {
            "playbookID": "RandomStringGenerateTest"
        },
        {
            "playbookID": "DocumentationTest",
            "integrations": "ipinfo"
        },
        {
            "playbookID": "playbook-checkEmailAuthenticity-test"
        },
        {
            "playbookID": "HighlightWords_Test"

        },
        {
            "playbookID": "StringContainsArray_test"
        },
        {
            "integrations": "Fidelis Elevate Network",
            "playbookID": "Fidelis-Test"
        },
        {
            "integrations": "AWS - ACM",
            "playbookID": "ACM-Test"
        },
        {
            "integrations": "Thinkst Canary",
            "playbookID": "CanaryTools Test"
        },
        {
            "integrations": "ThreatMiner",
            "playbookID": "ThreatMiner-Test"
        },
        {
            "playbookID": "StixCreator-Test"
        },
        {
            "playbookID": "CompareIncidentsLabels-test-playbook"
        },
        {
            "integrations": "Pwned",
            "playbookID": "Pwned test",
            "nightly": true
        },
        {
            "integrations": "Have I Been Pwned? V2",
            "playbookID": "Pwned v2 test"
        },
        {
            "integrations": "Alexa Rank Indicator",
            "playbookID": "Alexa Test Playbook"
        },
        {
            "playbookID": "UnEscapeURL-Test"
        },
        {
            "playbookID": "UnEscapeIPs-Test"
        },
        {
            "playbookID": "ExtractDomainFromUrlAndEmail-Test"
        },
        {
            "playbookID": "ConvertKeysToTableFieldFormat_Test"
        },
        {
            "integrations": "CVE Search",
            "playbookID": "cveReputation Test"
        },
        {
            "integrations": "HashiCorp Vault",
            "playbookID": "hashicorp_test"
        },
        {
            "integrations": "AWS - Athena - Beta",
            "playbookID": "Beta-Athena-Test"
        },
        {
            "integrations": "BeyondTrust Password Safe",
            "playbookID": "BeyondTrust-Test"
        },
        {
            "integrations": "Dell Secureworks",
            "playbookID": "secureworks_test"
        },
        {
            "integrations": "ServiceNow",
            "playbookID": "servicenow_test_new"
        },
        {
            "integrations": "ExtraHop",
            "playbookID": "ExtraHop-Test"
        },
        {
            "playbookID": "Test CommonServer"
        },
        {
            "integrations": "CIRCL",
            "playbookID": "CirclIntegrationTest"
        },
        {
            "integrations": "MISP V2",
            "playbookID": "MISP V2 Test"
        },
        {
            "playbookID": "test-LinkIncidentsWithRetry"
        },
        {
            "playbookID": "CopyContextToFieldTest"
        },
        {
            "integrations": "OTRS",
            "playbookID": "OTRS Test",
            "fromversion": "4.1.0"
        },
        {
            "integrations": "Attivo Botsink",
            "playbookID": "AttivoBotsinkTest"
        },
        {
            "playbookID": "CreatePhishingClassifierMLTest",
            "timeout" : 2400
        },
        {
            "integrations": "Cymon",
            "playbookID": "playbook-Cymon_Test"
        },
        {
            "integrations": "FortiGate",
            "playbookID": "Fortigate Test"
        },
        {
            "playbookID": "FormattedDateToEpochTest"
        },
        {
            "integrations": "SNDBOX",
            "playbookID": "SNDBOX_Test"
        },
        {
            "integrations": "SNDBOX",
            "playbookID": "Detonate File - SNDBOX - Test",
            "timeout": 2400,
            "nightly": true
        },
        {
            "integrations": "VxStream",
            "playbookID": "Detonate File - HybridAnalysis - Test",
            "timeout": 2400
        },
        {
            "playbookID": "WordTokenizeTest"
        },
        {
            "integrations": "Awake Security",
            "playbookID": "awake_security_test_pb"
        },
        {
          "integrations": "Tenable.sc",
          "playbookID": "tenable-sc-test",
          "timeout": 240,
          "nightly": true
        },
        {
            "integrations": "MimecastV2",
            "playbookID": "Mimecast test"
        },
        {
            "playbookID": "CreateEmailHtmlBody_test_pb",
            "fromversion": "4.1.0"
        },
        {
          "playbookID": "ReadPDFFile-Test"
        },
        {
            "playbookID": "ReadPDFFileV2-Test"
        },
        {
          "playbookID": "JSONtoCSV-Test"
        },
        {
            "integrations": "Panorama",
            "instance_names": "palo_alto_firewall",
            "playbookID": "palo_alto_firewall_test_pb",
            "timeout": 1000,
            "nightly": true
        },
        {
            "integrations": "Panorama",
            "instance_names": "palo_alto_panorama",
            "playbookID": "palo_alto_panorama_test_pb",
            "timeout": 1000,
            "nightly": true
        },
        {
            "integrations": "Panorama",
            "instance_names": "palo_alto_panorama",
            "playbookID": "Panorama Query Logs - Test",
            "timeout": 1000,
            "nightly": true
        },
        {
            "integrations": "Panorama",
            "instance_names": "palo_alto_firewall_9.0",
            "playbookID": "palo_alto_firewall_test_pb",
            "timeout": 1000,
            "nightly": true
        },
        {
            "integrations": "Panorama",
            "instance_names": "palo_alto_panorama_9.0",
            "playbookID": "palo_alto_panorama_test_pb",
            "timeout": 1000,
            "nightly": true
        },
        {
          "integrations": "Tenable.io",
          "playbookID": "Tenable.io test"
        },
        {
          "playbookID": "URLDecode-Test"
        },
        {
          "playbookID": "GetTime-Test"
        },
        {
          "integrations": "Tenable.io",
          "playbookID": "Tenable.io Scan Test",
          "nightly": true,
          "timeout": 900
        },
        {
            "integrations": "Tenable.sc",
            "playbookID": "tenable-sc-scan-test",
            "nightly": true,
            "timeout": 600
        },
        {
            "integrations": "google-vault",
            "playbookID": "Google-Vault-Generic-Test",
            "nightly": true,
            "timeout": 3600
        },
        {
            "integrations": "google-vault",
            "playbookID": "Google_Vault-Search_And_Display_Results_test",
            "nightly": true,
            "timeout": 3600
        },
        {
            "playbookID": "Luminate-TestPlaybook",
            "integrations": "Luminate"
        },
        {
            "playbookID": "SumoLogic-Test",
            "integrations": "SumoLogic",
            "fromversion": "4.1.0"
        },
        {
            "playbookID": "ParseEmailFiles-test"
        },
        {
            "playbookID": "PAN-OS - Block IP and URL - External Dynamic List Test",
            "integrations": "palo_alto_networks_pan_os_edl_management",
            "fromversion": "4.0.0"

        },
        {
            "playbookID": "PAN-OS - Block IP - Custom Block Rule Test",
            "integrations": "Panorama",
            "instance_names": "palo_alto_panorama",
            "fromversion": "4.0.0"
        },
        {
            "playbookID": "PAN-OS - Block IP - Static Address Group Test",
            "integrations": "Panorama",
            "instance_names": "palo_alto_panorama",
            "fromversion": "4.0.0"
        },
        {
            "playbookID": "PAN-OS - Block URL - Custom URL Category Test",
            "integrations": "Panorama",
            "instance_names": "palo_alto_panorama",
            "fromversion": "4.0.0"
        },
        {
            "playbookID": "ParseExcel-test"
        },
        {
            "playbookID": "Detonate File - No Files test"
        },
        {
            "integrations": [
                "Panorama",
                "Check Point"
            ],
            "instance_names": "palo_alto_firewall",
            "playbookID": "blockip_test_playbook"
        },
        {
            "integrations": "Palo Alto Minemeld",
            "playbookID": "minemeld_test"
        },
        {
            "integrations": "SentinelOne V2",
            "playbookID": "SentinelOne V2 - test"
        },
        {
            "integrations": "InfoArmor VigilanteATI",
            "playbookID": "InfoArmorVigilanteATITest"
        },
        {
            "integrations": "IntSights",
            "instance_names": "intsights_standard_account",
            "playbookID": "IntSights Test",
            "nightly": true,
            "timeout": 500
        },
        {
            "integrations": "IntSights",
            "playbookID": "IntSights Mssp Test",
            "instance_names": "intsights_mssp_account",
            "nightly": true,
            "timeout": 500
        },
        {
            "integrations": "dnstwist",
            "playbookID": "dnstwistTest"
        },
        {
            "integrations": "BitDam",
            "playbookID": "Detonate File - BitDam Test"
        },
        {
            "integrations": "Threat Grid",
            "playbookID": "Test-Detonate URL - ThreatGrid",
            "timeout": 600
        },
        {
            "integrations": "Threat Grid",
            "playbookID": "ThreatGridTest",
            "timeout": 600
        },
        {
            "integrations": [
                "Palo Alto Minemeld",
                "Panorama"
            ],
            "instance_names": "palo_alto_firewall",
            "playbookID": "block_indicators_-_generic_-_test"
        },
        {
          "integrations": "Signal Sciences WAF",
          "playbookID": "SignalSciences-Test"
        },
        {
            "integrations": "RTIR",
            "playbookID": "RTIR Test"
        },
        {
            "integrations": "RedCanary",
            "playbookID": "RedCanaryTest",
            "nightly" : true
        },
        {
          "integrations": "Devo",
          "playbookID": "devo_test_playbook"
        },
        {
          "playbookID": "URL Enrichment - Generic v2 - Test",
          "integrations": [
              "Rasterize",
              "VirusTotal - Private API"
          ],
            "instance_names": "virus_total_private_api_general",
            "timeout": 500
        },
        {
            "playbookID": "CutTransformerTest"
        },
        {
            "integrations": "SCADAfence CNM",
            "playbookID": "SCADAfence_test"
        },
        {
            "integrations": "ProtectWise",
            "playbookID": "Protectwise-Test"
        },
        {
            "integrations": "WhatsMyBrowser",
            "playbookID": "WhatsMyBrowser-Test"
        },
        {

            "integrations": "BigFix",
            "playbookID": "BigFixTest"
        },
        {
            "integrations": "Lastline",
            "playbookID": "Lastline - testplaybook",
            "nightly": true
        },
        {
            "integrations": "epo",
            "playbookID": "Test Playbook McAfee ePO"
        },
        {
            "integrations": "activedir",
            "playbookID": "calculate_severity_-_critical_assets_-_test"
        },
        {
            "playbookID": "TextFromHTML_test_playbook"
        },
        {
            "playbookID": "PortListenCheck-test"
        },
        {
            "integrations": "ThreatExchange",
            "playbookID": "ThreatExchange-test"
        },
        {
            "integrations": "ThreatExchange",
            "playbookID": "extract_indicators_-_generic_-_test",
            "timeout": 240
        },
        {
            "integrations": "Joe Security",
            "playbookID": "JoeSecurityTestPlaybook",
            "timeout": 500,
            "nightly": true
        },
        {
            "integrations": "Joe Security",
            "playbookID": "JoeSecurityTestDetonation",
            "timeout": 2000,
            "nightly": true
        },
        {
            "integrations": "WildFire-v2",
            "playbookID": "Wildfire Test"
        },
        {
            "integrations": "WildFire-v2",
            "playbookID": "Detonate URL - WildFire-v2 - Test"
        },
        {
            "integrations": "GRR",
            "playbookID": "grr_test",
            "nightly": true
        },
        {
            "integrations": "VirusTotal",
            "instance_names": "virus_total_general",
            "playbookID": "virusTotal-test-playbook",
            "timeout": 1400,
            "nightly": true
        },
        {
            "integrations": "VirusTotal",
            "instance_names": "virus_total_preferred_vendors",
            "playbookID": "virusTotaI-test-preferred-vendors",
            "timeout": 1400,
            "nightly": true
        },
        {
            "integrations": "Preempt",
            "playbookID": "Preempt Test"
        },
        {   "integrations": "Gmail",
            "playbookID": "get_original_email_-_gmail_-_test"
        },
        {
            "integrations": "EWS v2",
            "playbookID": "get_original_email_-_ews-_test"
        },
        {
            "integrations": ["EWS v2","EWS Mail Sender"],
            "playbookID": "EWS search-mailbox test",
            "timeout": 300
        },
        {
            "integrations": "PagerDuty v2",
            "playbookID": "PagerDuty Test"
        },
        {
            "playbookID": "test_delete_context"
        },
        {
            "playbookID": "GmailTest",
            "integrations": "Gmail"
        },
        {
            "playbookID": "Gmail Convert Html Test",
            "integrations": "Gmail"
        },
        {
            "playbookID": "reputations.json Test"
        },
        {
            "playbookID": "Test IP Indicator Fields",
            "fromversion": "5.0.0"
        },
        {
            "integrations": "Shodan",
            "playbookID": "ShodanTest"
        },
        {
            "playbookID": "Extract Indicators From File - test",
            "timeout": 2000
        },
        {
            "playbookID": "dedup_-_generic_-_test"
        },
        {
            "playbookID": "TestDedupIncidentsPlaybook"
        },
        {
            "playbookID": "TestDedupIncidentsByName"
        },
        {
            "integrations": "McAfee Advanced Threat Defense",
            "playbookID": "Test Playbook McAfee ATD",
            "timeout": 700
        },
        {
            "playbookID": "stripChars - Test"
        },
        {
            "integrations": "McAfee Advanced Threat Defense",
            "playbookID": "Test Playbook McAfee ATD Upload File"
        },
        {
            "playbookID": "exporttocsv_script_test"
        },
        {
            "integrations": "Intezer",
            "playbookID": "Intezer Testing",
            "nightly": true,
            "timeout": 500
        },
        {
            "integrations": "Intezer v2",
            "playbookID": "Intezer Testing v2",
            "fromversion": "4.1.0",
            "timeout": 700
        },
        {
            "integrations": "FalconIntel",
            "playbookID": "CrowdStrike Falcon Intel v2"
        },
        {
          "playbookID": "ContextGetters_Test"
        },
        {
            "integrations": [
                "Mail Sender (New)",
                "google"
            ],
            "playbookID": "Mail Sender (New) Test"
        },
        {
            "playbookID": "buildewsquery_test"
        },
        {
            "integrations": "Rapid7 Nexpose",
            "playbookID": "nexpose_test",
            "timeout": 240
        },
        {
            "playbookID": "GetIndicatorDBotScore Test"
        },
        {
            "integrations": "EWS Mail Sender",
            "playbookID": "EWS Mail Sender Test"
        },
        {
            "integrations": [
                "EWS Mail Sender",
                "Rasterize"
            ],
            "playbookID": "EWS Mail Sender Test 2"
        },
        {
            "playbookID": "decodemimeheader_-_test"
        },
        {
            "integrations": "CVE Search",
            "playbookID": "cve_enrichment_-_generic_-_test"
        },
        {
            "playbookID": "test_url_regex"
        },
        {
            "integrations": "Skyformation",
            "playbookID": "TestSkyformation"
        },
        {
            "integrations": "okta",
            "playbookID": "okta_test_playbook",
            "timeout": 240
        },
        {
            "playbookID": "Test filters & transformers scripts"
        },
        {
            "integrations": "Salesforce",
            "playbookID": "SalesforceTestPlaybook"
        },
        {
            "integrations": "McAfee ESM-v10",
            "instance_names": "v10.2.0",
            "playbookID": "McAfeeESMTest",
            "timeout": 500
        },
        {
            "integrations": "McAfee ESM-v10",
            "instance_names": "v10.3.0",
            "playbookID": "McAfeeESMTest",
            "timeout": 500
        },
        {
            "integrations": "McAfee ESM-v10",
            "instance_names": "v11.1.3",
            "playbookID": "McAfeeESMTest",
            "timeout": 500
        },
        {
            "integrations": "GoogleSafeBrowsing",
            "playbookID": "Google Safe Browsing Test",
            "timeout": 240
        },
        {
            "integrations": "EWS v2",
            "playbookID": "EWSv2_empty_attachment_test"
        },
        {
            "integrations": "EWS v2",
            "playbookID": "EWS Public Folders Test"
        },
        {
            "playbookID": "TestWordFileToIOC",
            "timeout": 300
        },
        {
            "integrations": "Symantec Endpoint Protection V2",
            "playbookID": "SymantecEndpointProtection_Test"
        },
        {
            "integrations": "carbonblackprotection",
            "playbookID": "search_endpoints_by_hash_-_carbon_black_protection_-_test",
            "timeout": 500
        },
        {
            "playbookID": "process_email_-_generic_-_test",
            "integrations": "Rasterize",
            "timeout": 240
        },
        {
            "integrations": "activedir",
            "playbookID": "account_enrichment_-_generic_test"
        },
        {
            "integrations": "FalconHost",
            "playbookID": "search_endpoints_by_hash_-_crowdstrike_-_test",
            "timeout": 500
        },
        {
            "integrations": "FalconHost",
            "playbookID": "CrowdStrike Endpoint Enrichment - Test"
        },
        {
          "integrations": "FalconHost",
          "playbookID": "crowdstrike_falconhost_test"
        },
        {
            "integrations": "CrowdstrikeFalcon",
            "playbookID": "Test - CrowdStrike Falcon",
            "fromversion": "4.1.0"
        },
        {
            "integrations": [
                "VirusTotal"
            ],
            "instance_names": "virus_total_general",
            "playbookID": "ip_enrichment_generic_test"
        },
        {
            "playbookID": "ExposeIncidentOwner-Test"
        },
        {
            "integrations": "OpenPhish",
            "playbookID": "email_test"
        },
        {
            "integrations": "VirusTotal",
            "instance_names": "virus_total_general",
            "playbookID": "domain_enrichment_generic_test"
        },
        {
            "integrations": "PostgreSQL",
            "playbookID": "PostgreSQL Test"
        },
        {
            "integrations": "google",
            "playbookID": "GsuiteTest"
        },
        {
            "integrations": "OpenPhish",
            "playbookID": "OpenPhish Test Playbook"
        },
        {
            "integrations": "RSA Archer",
            "playbookID": "Archer-Test-Playbook",
            "nightly": true
        },
        {
            "integrations": "jira",
            "playbookID": "Jira-Test"
        },
        {
            "integrations": "jira-v2",
            "playbookID": "Jira-v2-Test"
        },
        {
            "integrations": "ipinfo",
            "playbookID": "IPInfoTest"
        },
        {
            "integrations": "jira",
            "playbookID": "VerifyHumanReadableFormat"
        },
        {
            "playbookID": "ExtractURL Test"
        },
        {
            "playbookID": "strings-test"
        },
        {
            "playbookID": "TestCommonPython"
        },
        {
            "playbookID": "TestFileCreateAndUpload"
        },
        {
            "playbookID": "TestIsValueInArray"
        },
        {
            "playbookID": "TestStringReplace"
        },
        {
            "playbookID": "TestHttpPlaybook"
        },
        {
            "integrations": "SplunkPy",
            "playbookID": "Splunk-Test"
        },
        {
            "integrations": "SplunkPy",
            "playbookID": "SplunkPySearch_Test"
        },
        {
            "integrations" : "McAfee NSM",
            "playbookID" : "McAfeeNSMTest",
            "timeout" : 400,
            "nightly": true
        },
        {
            "integrations": "PhishTank",
            "playbookID": "PhishTank Testing"
        },
        {
            "integrations": "McAfee Web Gateway",
            "playbookID": "McAfeeWebGatewayTest",
            "timeout" : 500
        },
        {
            "integrations": "TCPIPUtils",
            "playbookID": "TCPUtils-Test"
        },
        {
            "playbookID": "ProofpointDecodeURL-Test",
            "timeout": 300
        },
        {
            "playbookID": "listExecutedCommands-Test"
        },
        {
            "integrations": "AWS - Lambda",
            "playbookID": "AWS-Lambda-Test (Read-Only)"
        },
        {
            "integrations": "Service Manager",
            "playbookID": "TestHPServiceManager",
            "timeout": 400
        },
        {
            "playbookID": "LanguageDetect-Test",
            "timeout": 300
        },
        {
            "integrations": "Forcepoint",
            "playbookID": "forcepoint test",
            "timeout": 500,
            "nightly": true
        },
        {
            "playbookID": "GeneratePassword-Test"
        },
        {
            "playbookID": "ZipFile-Test"
        },
        {
            "playbookID": "ExtractDomainTest"
        },
        {
            "playbookID": "Test-IsMaliciousIndicatorFound"
        },
        {
            "playbookID": "TestExtractHTMLTables"
        },
        {
            "integrations": "carbonblackliveresponse",
            "playbookID": "CarbonBlackLiveResponseTest",
            "nightly": true
        },
        {
            "playbookID": "TestSafeBreach",
            "integrations": "SafeBreach"
        },
        {
            "integrations": "urlscan.io",
            "playbookID": "urlscan_malicious_Test",
            "timeout": 500
        },
        {
            "integrations": "EWS v2",
            "playbookID": "pyEWS_Test"
        },
        {
            "integrations": "remedy_sr_beta",
            "playbookID": "remedy_sr_test_pb"
        },
        {

            "integrations": "Netskope",
            "playbookID": "Netskope Test"
        },
        {
            "integrations": "Cylance Protect v2",
            "playbookID": "Cylance Protect v2 Test"
        },
        {
            "integrations": "ReversingLabs Titanium Cloud",
            "playbookID": "ReversingLabsTCTest"
        },
        {
            "integrations": "ReversingLabs A1000",
            "playbookID": "ReversingLabsA1000Test"
        },
        {
            "integrations": "Demisto Lock",
            "playbookID": "DemistoLockTest"
        },
        {
            "playbookID": "test-domain-indicator",
            "timeout": 400
        },
        {
            "playbookID": "Cybereason Test",
            "integrations": "Cybereason",
            "timeout": 1200,
            "fromversion": "4.1.0"
        },
        {
            "integrations": "VirusTotal - Private API",
            "instance_names": "virus_total_private_api_general",
            "playbookID": "File Enrichment - Virus Total Private API Test",
            "nightly": true
        },
        {
            "integrations": "VirusTotal - Private API",
            "instance_names": "virus_total_private_api_general",
            "playbookID": "virusTotalPrivateAPI-test-playbook",
            "timeout": 1400,
            "nightly": true
        },
        {
            "integrations": "VirusTotal - Private API",
            "instance_names": "virus_total_private_api_preferred_vendors",
            "playbookID": "virusTotalPrivateAPI-test-preferred-vendors",
            "timeout": 1400,
            "nightly": true
        },
        {
            "integrations": "Cisco Meraki",
            "playbookID": "Cisco-Meraki-Test"
        },
        {
            "integrations": "Windows Defender Advanced Threat Protection",
            "playbookID": "Test - Windows Defender Advanced Threat Protection",
            "instance_names": "windows_defender_atp_dev"
        },
        {
            "integrations": "Windows Defender Advanced Threat Protection",
            "playbookID": "Test - Windows Defender Advanced Threat Protection",
            "instance_names": "windows_defender_atp_prod"
        },
        {
            "integrations": "Tanium",
            "playbookID": "Tanium Test Playbook",
            "nightly": true,
            "timeout": 1200
        },
        {
            "integrations": "Recorded Future",
            "playbookID": "Recorded Future Test",
            "nightly": true
        },
        {
            "integrations": "Microsoft Graph",
            "playbookID": "Microsoft Graph Test",
            "instance_names": "ms_graph_security_dev"
        },
        {
            "integrations": "Microsoft Graph",
            "playbookID": "Microsoft Graph Test",
            "instance_names": "ms_graph_security_prod"
        },
        {
            "integrations": "Microsoft Graph User",
            "playbookID": "Microsoft Graph - Test",
            "instance_names": "ms_graph_user_dev"
        },
        {
            "integrations": "Microsoft Graph User",
            "playbookID": "Microsoft Graph - Test",
            "instance_names": "ms_graph_user_prod"
        },
        {
            "integrations": "RedLock",
            "playbookID": "RedLockTest",
            "nightly": true
        },
        {
            "integrations": "Symantec Messaging Gateway",
            "playbookID": "Symantec Messaging Gateway Test"
        },
        {
            "integrations": "ThreatConnect",
            "playbookID": "test-ThreatConnect"
        },
        {
            "integrations": "VxStream",
            "playbookID": "VxStream Test",
            "nightly": true
        },
        {
            "integrations":"Cylance Protect",
            "playbookID": "get_file_sample_by_hash_-_cylance_protect_-_test",
            "timeout": 240
        },
        {
            "integrations": "Cylance Protect",
            "playbookID": "endpoint_enrichment_-_generic_test"
        },
        {
            "integrations": "QRadar",
            "playbookID": "test_Qradar"
        },
        {
            "integrations": "VMware",
            "playbookID": "VMWare Test"
        },
        {
            "integrations": "Anomali ThreatStream",
            "playbookID": "Anomali_ThreatStream_Test"
        },
        {
            "integrations": "Farsight DNSDB",
            "playbookID": "DNSDBTest"
        },
        {
            "integrations": "carbonblack-v2",
            "playbookID": "CarbonBlackResponseTest"
        },
        {
            "integrations": "Cisco Umbrella Investigate",
            "playbookID": "Cisco Umbrella Test"
        },
        {
            "integrations": "icebrg",
            "playbookID": "Icebrg Test",
            "timeout" : 500
        },
        {
            "integrations": "Symantec MSS",
            "playbookID": "SymantecMSSTest"
        },
        {
            "integrations": "Remedy AR",
            "playbookID": "Remedy AR Test"
        },
        {
            "integrations": "McAfee Active Response",
            "playbookID": "McAfee-MAR_Test",
            "timeout": 700
        },
        {
            "integrations": "McAfee Threat Intelligence Exchange",
            "playbookID": "McAfee-TIE Test",
            "timeout": 700
        },
        {
            "integrations": "ArcSight Logger",
            "playbookID": "ArcSight Logger test"
        },
        {
            "integrations": "ArcSight ESM v2",
            "playbookID": "ArcSight ESM v2 Test"
        },
        {
            "integrations": "ArcSight ESM v2",
            "playbookID": "test Arcsight - Get events related to the Case"
        },
        {
            "integrations": "XFE",
            "playbookID": "XFE Test",
            "timeout": 140,
            "nightly": true
        },
        {
            "integrations": "McAfee Threat Intelligence Exchange",
            "playbookID": "search_endpoints_by_hash_-_tie_-_test",
            "timeout": 500
        },
        {
            "integrations": "iDefense",
            "playbookID": "iDefenseTest",
            "timeout": 300
        },
        {
            "integrations": "AbuseIPDB",
            "playbookID": "AbuseIPDB Test",
            "nightly": true
        },
        {
            "integrations": "AbuseIPDB",
            "playbookID": "AbuseIPDB PopulateIndicators Test",
            "nightly": true
        },
        {
            "integrations" : "jira",
            "playbookID" : "JiraCreateIssue-example-test"
        },
        {
            "integrations": "LogRhythm",
            "playbookID": "LogRhythm-Test-Playbook",
            "timeout": 200
        },
        {
            "integrations": "FireEye HX",
            "playbookID": "FireEye HX Test"
        },
        {
            "integrations": "Phish.AI",
            "playbookID": "PhishAi-Test"
        },
        {
            "integrations": "Phish.AI",
            "playbookID": "Test-Detonate URL - Phish.AI"
        },
        {
            "integrations": "Centreon",
            "playbookID": "Centreon-Test-Playbook"
        },
        {
            "playbookID": "ReadFile test"
        },
        {
            "integrations": "TruSTAR",
            "playbookID": "TruSTAR Test"
        },
        {
            "integrations": "AlphaSOC Wisdom",
            "playbookID": "AlphaSOC-Wisdom-Test"
        },
        {
            "integrations": "carbonblack-v2",
            "playbookID": "CBFindIP - Test"
        },
        {
            "integrations": "Jask",
            "playbookID": "Jask_Test",
            "fromversion": "4.1.0"
        },
        {
            "integrations": "Qualys",
            "playbookID": "Qualys-Test",
            "nightly": true
        },
        {
            "integrations": "Whois",
            "playbookID": "whois_test",
            "fromversion": "4.1.0"
        },
        {
            "integrations": "RSA NetWitness Endpoint",
            "playbookID": "NetWitness Endpoint Test"
        },
        {
            "integrations": "Check Point Sandblast",
            "playbookID": "Sandblast_malicious_test"
        },
        {
            "playbookID": "TestMatchRegex"
        },
        {
            "integrations": "ActiveMQ",
            "playbookID": "ActiveMQ Test"
        },
        {
            "playbookID": "RegexGroups Test"
        },
        {
            "integrations": "Cisco ISE",
            "playbookID": "cisco-ise-test-playbook"
        },
        {
            "integrations": "RSA NetWitness v11.1",
            "playbookID": "RSA NetWitness Test"
        },
        {
            "playbookID": "ExifReadTest"
        },
        {
          "integrations": "Cuckoo Sandbox",
          "playbookID": "CuckooTest",
          "timeout": 700
        },
        {
            "integrations" : "VxStream",
            "playbookID" : "Test-Detonate URL - Crowdstrike",
            "timeout" : 1200
        },
        {
            "playbookID": "Detonate File - Generic Test",
            "timeout": 500
        },
        {
            "integrations": [
                "Lastline",
                "WildFire-v2",
                "SNDBOX",
                "VxStream",
                "McAfee Advanced Threat Defense"
            ],
            "playbookID" : "Detonate File - Generic Test",
            "timeout" : 2400,
            "nightly" : true
        },
        {
            "playbookID": "detonate_file_-_generic_test",
            "toversion": "3.6.0"
        },
        {
            "playbookID": "STIXParserTest"
        },
        {
           "playbookID": "Detonate URL - Generic Test",
           "timeout": 2000,
           "nightly": true,
           "integrations": [
             "McAfee Advanced Threat Defense",
             "VxStream",
             "Lastline"
           ]
        },
        {
            "playbookID": "ReadPDFFile-Test"
        },
        {
            "integrations": [
                "VirusTotal",
                "urlscan.io",
                "activedir"
            ],
            "instance_names": "virus_total_general",
            "playbookID": "entity_enrichment_generic_test",
            "timeout": 240
        },
        {
            "integrations": [
                "FalconHost",
                "McAfee Threat Intelligence Exchange",
                "carbonblackprotection",
                "carbonblack"
            ],
            "playbookID": "search_endpoints_by_hash_-_generic_-_test",
            "timeout": 500
        },
        {
            "integrations": "Zscaler",
            "playbookID": "Zscaler Test",
            "nightly": true,
            "timeout": 500
        },
        {
            "playbookID": "DemistoUploadFileToIncident Test",
            "integrations": "Demisto REST API"
        },
        {
            "playbookID": "DemistoUploadFile Test",
            "integrations": "Demisto REST API"
        },
        {
            "playbookID": "MaxMind Test",
            "integrations": "MaxMind GeoIP2"

        },
        {
            "playbookID": "Test_Sagemaker",
            "integrations": "AWS Sagemaker"

        },
        {
            "playbookID": "C2sec-Test",
            "integrations": "C2sec irisk",
            "fromversion": "5.0.0"
        },
        {
            "playbookID": "Phishing test - attachment",
            "timeout": 600,
            "nightly": true,
            "integrations": [
                "EWS Mail Sender",
                "Pwned",
                "Demisto REST API",
                "Palo Alto Minemeld",
                "Rasterize"
            ]
        },
        {
            "playbookID": "Phishing test - Inline",
            "timeout": 500,
            "nightly": true,
            "integrations": [
                "EWS Mail Sender",
                "Pwned",
                "Demisto REST API",
                "Palo Alto Minemeld",
                "Rasterize"
            ]
        },
        {
            "playbookID": "Phishing v2 Test - Attachment",
            "timeout": 1200,
            "nightly": true,
            "integrations": [
                "EWS Mail Sender",
                "Pwned",
                "Demisto REST API",
                "Palo Alto Minemeld",
                "Rasterize"
            ]
        },
        {
            "playbookID": "Phishing v2 Test - Inline",
            "timeout": 1200,
            "nightly": true,
            "integrations": [
                "EWS Mail Sender",
                "Pwned",
                "Demisto REST API",
                "Palo Alto Minemeld",
                "Rasterize"
            ]
        },
        {
            "integrations": "duo",
            "playbookID": "DUO Test Playbook"
        },
        {
            "playbookID": "SLA Scripts - Test",
            "fromversion": "4.1.0"
        },
        {
            "playbookID": "PcapHTTPExtractor-Test"
        },
        {
            "playbookID": "Ping Test Playbook"
        },
        {
            "playbookID": "Active Directory Test",
            "instance_names": "active_directory_query_v2",
            "integrations": "Active Directory Query v2"
        },
        {
            "integrations": "Active Directory Query v2",
            "instance_names": "active_directory_query_v2_with_port_configuration",
            "playbookID": "Active Directory Query V2 configuration with port"
        },
        {
            "integrations": "mysql",
            "playbookID": "MySQL Test"
        },
        {
            "playbookID": "Email Address Enrichment - Generic v2 - Test"
        },
        {
            "playbookID": "Email Address Enrichment - Generic v2.1 - Test",
            "integrations": "Active Directory Query v2"
        },
        {
            "integrations": "Cofense Intelligence",
            "playbookID": "Test - Cofense Intelligence",
            "timeout": 500
        },
        {
            "playbookID": "GDPRContactAuthorities Test"
        },
        {
            "integrations": "Google Resource Manager",
            "playbookID": "GoogleResourceManager-Test",
            "timeout": 500,
            "nightly": true
        },
        {
            "integrations": "Google Cloud Storage",
            "playbookID": "GCS - Test",
            "timeout": 500,
            "nightly": true
        },
        {
            "integrations": "Freshdesk",
            "playbookID": "Freshdesk-Test",
            "timeout": 500,
            "nightly": true
        },
        {
            "playbookID": "Autoextract - Test",
            "fromversion": "4.1.0"
        },
        {
            "playbookID": "FilterByList - Test",
            "fromversion": "4.1.0"
        },
        {
            "integrations": "Kafka V2",
            "playbookID": "Kafka Test"
        },
        {
            "playbookID": "File Enrichment - Generic v2 - Test",
            "instance_names": "virus_total_private_api_general",
            "integrations": [
                "VirusTotal - Private API",
                "Cylance Protect v2"
            ]
        },
        {
            "integrations": "McAfee Active Response",
            "playbookID": "Endpoint data collection test",
            "timeout": 500
        },
        {
            "integrations": "McAfee Active Response",
            "playbookID": "MAR - Endpoint data collection test",
            "timeout": 500
        },
        {

            "integrations": "DUO Admin",
            "playbookID": "DuoAdmin API test playbook"
        },
        {
            "playbookID": "TestShowScheduledEntries"
        },
        {
            "integrations": "Symantec Advanced Threat Protection",
            "playbookID": "Symantec ATP Test"

        },
        {
            "playbookID": "HTTPListRedirects - Test SSL"
        },
        {
            "playbookID": "HTTPListRedirects Basic Test"
        },
        {
            "playbookID": "CheckDockerImageAvailableTest"
        },
        {
            "playbookID": "ExtractDomainFromEmailTest"
        },
        {
            "integrations": "Threat Grid",
            "playbookID": "Test-Detonate URL - ThreatGrid"
        },
        {
            "playbookID": "Account Enrichment - Generic v2 - Test",
            "integrations": "activedir"
        },
        {
            "playbookID": "Extract Indicators From File - Generic v2 - Test",
            "integrations": "Image OCR",
            "timeout": 300
        },
        {
            "playbookID": "Endpoint Enrichment - Generic v2 - Test",
            "integrations": [
                "FalconHost",
                "Cylance Protect",
                "carbonblack",
                "epo",
                "activedir"
            ]
        },
        {
            "playbookID": "Endpoint Enrichment - Generic v2.1 - Test",
            "integrations": [
                "FalconHost",
                "Cylance Protect v2",
                "carbonblack-v2",
                "epo",
                "Active Directory Query v2"
            ]
        },
        {
            "playbookID": "EmailReputationTest",
            "integrations": "Pwned"
        },
        {
            "integrations": "Symantec Deepsight Intelligence",
            "playbookID": "Symantec Deepsight Test"
        },
        {
            "playbookID": "ExtractDomainFromEmailTest"
        },
        {
            "playbookID": "PAN OS EDL Management - Test",
            "integrations": "palo_alto_networks_pan_os_edl_management"
        },
        {
            "playbookID": "PAN-OS DAG Configuration Test",
            "integrations": "Panorama",
            "instance_names": "palo_alto_panorama",
            "timeout": 1000
        },
        {
            "playbookID": "PAN-OS EDL Setup Test",
            "integrations": ["Panorama","palo_alto_networks_pan_os_edl_management"],
            "instance_names": "palo_alto_panorama",
            "timeout": 1000
        },
        {
            "integrations": "Snowflake",
            "playbookID": "Snowflake-Test"
        },
        {
            "playbookID": "Account Enrichment - Generic v2.1 - Test",
            "integrations": "Active Directory Query v2"
        },
        {
            "integrations": "Cisco Umbrella Investigate",
            "playbookID": "Domain Enrichment - Generic v2 - Test"
        },
        {
            "integrations": "Google BigQuery",
            "playbookID": "Google BigQuery Test"
        },
        {
            "integrations": "nmap",
            "playbookID": "af2f5a99-d70b-48c1-8c25-519732b733f2"
        },
        {
            "integrations": "Zoom",
            "playbookID": "Zoom_Test"
        },
        {
            "integrations": "Palo Alto Networks Cortex",
            "playbookID": "Palo Alto Networks Cortex Test",
            "fromversion": "4.1.0"
        },
        {
            "playbookID": "IP Enrichment - Generic v2 - Test",
            "integrations": "Threat Crowd",
            "fromversion": "4.1.0"
        },
        {
            "integrations": "Cherwell",
            "playbookID": "Cherwell Example Scripts - test"
        },
        {
            "integrations": "Cherwell",
            "playbookID": "Cherwell - test"
        },
        {
            "integrations": "CarbonBlackProtectionV2",
            "playbookID": "Carbon Black Enterprise Protection V2 Test"
        },
        {
            "integrations": "Active Directory Query v2",
            "instance_names": "active_directory_query_v2",
            "playbookID": "Test ADGetUser Fails with no instances 'Active Directory Query' (old version)"
        },
        {
            "integrations": "ANYRUN",
            "playbookID": "ANYRUN-Test"
        },
        {
            "integrations": "ANYRUN",
            "playbookID": "Detonate File - ANYRUN - Test"
        },
        {
            "integrations": "ANYRUN",
            "playbookID": "Detonate URL - ANYRUN - Test"
        },
        {
            "integrations": "Netcraft",
            "playbookID": "Netcraft test"
        },
        {
            "integrations": "EclecticIQ Platform",
            "playbookID": "EclecticIQ Test"
        },
        {
            "playbookID": "FormattingPerformance - Test",
            "fromversion": "5.0.0"
        },
        {
            "integrations": "AWS - EC2",
            "playbookID": "2142f8de-29d5-4288-8426-0db39abe988b"
        },
        {
            "integrations": "AWS - EC2",
            "playbookID": "d66e5f86-e045-403f-819e-5058aa603c32"
        },
        {
            "integrations": "ANYRUN",
            "playbookID": "Detonate File From URL - ANYRUN - Test"
        },
        {
            "integrations": "AWS - CloudWatchLogs",
            "playbookID": "2cddaacb-4e4c-407e-8ef5-d924867b810c"
        },
        {
            "integrations": "AWS - CloudTrail",
            "playbookID": "3da2e31b-f114-4d7f-8702-117f3b498de9"
        },
        {
            "playbookID": "5dc848e5-a649-4394-8300-386770d39d75"
        },
        {
            "integrations": "carbonblackprotection",
            "playbookID": "67b0f25f-b061-4468-8613-43ab13147173"
        },
        {
            "integrations": "DomainTools",
            "playbookID": "DomainTools-Test"
        },
        {
            "integrations": "Cisco Spark",
            "playbookID": "efc817d2-6660-4d4f-890d-90513ca1e180"
        },
        {
            "playbookID": "Get File Sample By Hash - Generic - Test"
        },
        {
            "playbookID": "Get File Sample From Hash - Generic - Test"
        },
        {
            "playbookID": "get_file_sample_by_hash_-_carbon_black_enterprise_Response_-_test"
        },
        {
            "playbookID": "get_file_sample_from_path_-_d2_-_test"
        },
        {
            "integrations": "Remedy On-Demand",
            "playbookID": "Remedy-On-Demand-Test"
        },
        {
            "playbookID": "ssdeepreputationtest"
        },
        {
            "playbookID": "TestIsEmailAddressInternal"
        },
        {
            "playbookID": "search_endpoints_by_hash_-_carbon_black_response_-_test"
        },
        {
            "integrations": "Google Cloud Compute",
            "playbookID": "GoogleCloudCompute-Test"
        },
        {
            "playbookID": "FormattingPerformance - Test",
            "fromversion": "5.0.0"
        },
        {
            "integrations": "AWS - S3",
            "playbookID": "97393cfc-2fc4-4dfe-8b6e-af64067fc436"
        },
        {
            "integrations": "Image OCR",
            "playbookID": "TestImageOCR"
        },
        {
            "playbookID": "EWS test"
        },
        {
            "integrations": "fireeye",
            "playbookID": "Detonate File - FireEye AX - Test"
        },
        {
            "integrations": "Rasterize",
            "playbookID": "Rasterize Test"
        },
        {
            "integrations": "Rasterize",
            "playbookID": "RasterizeImageTest"
        },
        {
            "integrations": "Ipstack",
            "playbookID": "Ipstack_Test"
        },
        {

            "integrations": "Perch",
            "playbookID": "Perch-Test"
        },
        {
            "integrations": "Forescout",
            "playbookID": "Forescout-Test"
        },
        {
            "integrations": "GitHub",
            "playbookID": "Git_Integration-Test"
        },
        {
            "integrations": "LogRhythmRest",
            "playbookID": "LogRhythm REST test"
        },
        {
            "integrations": "AlienVault USM Anywhere",
            "playbookID": "AlienVaultUSMAnywhereTest"
        },
        {
            "playbookID": "PhishLabsTestPopulateIndicators"
        },
        {
            "integrations": "PhishLabs IOC",
            "playbookID": "PhishLabsIOC TestPlaybook",
            "fromversion": "4.1.0"
        },
        {
            "integrations": "vmray",
            "playbookID": "VMRay-Test"
        },
        {
            "integrations": "PerceptionPoint",
            "playbookID": "PerceptionPoint Test",
            "fromversion": "4.1.0"
        },
        {
            "integrations": "AutoFocus V2",
            "playbookID": "AutoFocus V2 test"
        },
        {
            "playbookID": "Process Email - Generic for Rasterize"
        },
        {
            "playbookID": "Send Investigation Summary Reports - Test",
            "integrations": "EWS Mail Sender",
            "fromversion": "4.1.0"
        },
        {
            "integrations": "Anomali ThreatStream v2",
            "playbookID": "ThreatStream-Test"
        },
        {
            "integrations": "BluecatAddressManager",
            "playbookID": "Bluecat Address Manager test"
        },
        {
            "integrations": "MailListener - POP3",
            "playbookID": "MailListener-POP3 - Test"
        },
        {
            "playbookID": "sumList - Test"
        },
        {
            "integrations": "VulnDB",
            "playbookID": "Test-VulnDB"
        },
        {
            "integrations": "Threat Crowd",
            "playbookID": "ThreatCrowd - Test"
        },
        {
            "integrations": "Hybrid Analysis",
            "playbookID": "HybridAnalysis-Test",
            "timeout": 500,
            "fromversion": "4.1.0"
        }
    ],
    "skipped_tests": {
        "TestParseEmailHeaders": "Fails on conditional task (Issue 18815)",
        "Pwned v2 test": "Pwned v2 test fails on conditional task (Issue 18793).",
        "CheckpointFW-test": "Test is not stable (Issue 18643)",
        "search_endpoints_by_hash_-_tie_-_test": "Test is unstable - from time to time fails to create an instance (issue #18350)",
        "McAfee-TIE Test": "Test is unstable - from time to time fails to create an instance (issue #18350)",
        "Autoextract - Test": "See issue #18343 for further information",
        "rsa_packets_and_logs_test": "A command searches for a session ID which doesn't exist on our local server - asked RSA to help (issue #18332)",
        "TestUptycs": "There is not enough data in uptycs instance in order the test to pass. Data need to be generated like open connections",
        "InfoArmorVigilanteATITest": "Test fails on verify context (issue 17358)",
        "calculate_severity_-_critical_assets_-_test": "Fails on verify context (issue 17924)",
        "Forescout-Test": "Should be skipped (issue 17016)",
        "domain_enrichment_generic_test": "Test is old and uses VirusTotal which has quota problems. The v2 playbook has a better test",
        "EWS test": "Old test",
        "Lastline - testplaybook": "Checking the integration via Generic detonation playbooks, don't want to load the daily quota",
        "entity_enrichment_generic_test": "Flaky test - fails for changing reasons, requires more investigation (issue 16490)",
        "ArcSight Logger test": "Possibly outdated API calls",
        "Qualys-Test": "Test is failing on qualys-report-list not returning results, and also seems there's a proxy issue (issue 16486)",
        "TruSTAR Test": "The test runs even when not supposed to, which causes its quota to run out",
        "TestDedupIncidentsByName": "skipped on purpose - this is part of the TestDedupIncidentsPlaybook - no need to execute separately as a test",
        "TestSafeBreach": "Instance configuration change causes test failure (issue 15909)",
        "Endpoint Enrichment - Generic v2 - Test": "Uses the deprecated script ADGetComputer which is bugged and won't be fixed and deprecated carbon black integration",
        "Test-IsMaliciousIndicatorFound": "Unstable test (issue 15940)",
        "Test-Detonate URL - ThreatGrid": "Outdated test",
        "ip_enrichment_generic_test": "Need to check if test is valid, and the playbook is going to be deprecated now.",
        "email_test": "Old test for deprecated playbook. Need to check if test is even valid",
        "JoeSecurityTestDetonation": "command joe-download-report fails (issue 16118)",
        "af2f5a99-d70b-48c1-8c25-519732b733f2": "Added here because test existed but was not configured - need to review the test",
        "Zoom_test": "Added here because test existed but was not configured - need to review the test",
        "Test - CrowdStrike Falcon": "Test is unmockable, and has its data deleted every few weeks",
        "DomainTools-Test": "No instance",
        "Beta-Athena-Test": "Beta integration & test is expensive to run",
        "Remedy-On-Demand-Test": "No instance",
        "2cddaacb-4e4c-407e-8ef5-d924867b810c": "Skipped pending PR",
        "3da2e31b-f114-4d7f-8702-117f3b498de9": "Skipped pending PR",
        "d66e5f86-e045-403f-819e-5058aa603c32": "skipped until PR is merged (pr 3220)",
        "Carbon Black Enterprise Protection V2 Test": "Data changes within Carbon Black on a weekly basis - which requires to update the test",
        "5dc848e5-a649-4394-8300-386770d39d75": "old test, needs to check if relevant",
        "Get File Sample By Hash - Generic - Test": "old test, needs to check if relevant",
        "Get File Sample From Hash - Generic - Test": "old test, needs to check if relevant",
        "get_file_sample_by_hash_-_carbon_black_enterprise_Response_-_test": "old test, needs to check if relevant",
        "get_file_sample_from_path_-_d2_-_test": "old test, needs to check if relevant",
        "ssdeepreputationtest": "old test, needs to check if relevant",
        "search_endpoints_by_hash_-_carbon_black_response_-_test": "old test, needs to check if relevant",
        "Detonate File - FireEye AX - Test": "No instance",
        "Cofense Triage Test": "Creds only works on demo4",
        "Intezer Testing": "Old test for old version of inteze",
        "Test - Windows Defender Advanced Threat Protection": "One of the commands has an internal server error. Check again 20/08/2019. Issue - #18552",
        "CarbonBlackLiveResponseTest": "Task: cb-session-create-and-wait fails (issue 18691)",
        "nexpose_test": "Failed to create site (issue 18694)",
        "Recorded Future Test": "Looks like a bug in the product, pending support answer (issue 18922)",
        "IntSights Mssp Test": "Account Expired (issue #16351)"
    },
    "skipped_integrations": {
      "_comment": "~~~ NO INSTANCE - will not be resolved ~~~",
        "FortiGate": "License expired, and not going to get one (issue 14723)",
        "Attivo Botsink": "no instance, not going to get it",
        "VMware": "no License, and probably not going to get it",
        "AWS Sagemaker": "License expired, and probably not going to get it",
        "Symantec MSS": "No instance, probably not going to get it (issue 15513)",
        "Google Cloud Compute": "Can't test yet",
        "Cymon": "The service was discontinued since April 30th, 2019.",
        "FireEye ETP": "No instance",
        "ProofpointTAP_v2": "No instance",
        "remedy_sr_beta": "No instance",
        "Minerva Labs Anti-Evasion Platform": "No instance (Issue 18835)",


      "_comment": "~~~ INSTANCE ISSUES ~~~",
        "ZeroFox": "No data (Alerts) in the product, which is required because record isn't working (issue 19161)",
        "Jask": "Returning 401 (issue 18879)",
        "SumoLogic": "No credentials (Issue 18441)",
        "Lastline": "Temporally moved to skipped in order to not fail nightly",
        "vmray": "VMRay license expired (Issue 18752)",
        "Anomali ThreatStream v2": "Credentials are invalid (issue 18561)",
        "Anomali ThreatStream": "Credentials are invalid (issue 18561)",
        "RSA Archer": "Instance does not seem to be working, Arian is checking",
        "SCADAfence CNM": "Once in a while SCADAfence CNM integration fails to create an instance, throwing a '502 bad gateway' error (issue #18376)",
        "Cortex XDR - IR": "Instance seems to have problems - returning 500 internal server error (issue #18377)",
        "ArcSight ESM v2": "License expired (issue #18328)",
        "AlienVault USM Anywhere": "License expired (issue #18273)",
        "Tufin": "Calls to instance return 502 error. @itay reached out (issue 16441)",
        "Dell Secureworks": "Instance locally installed on @liorblob PC",
        "MimecastV2": "Several issues with instance",
        "Netskope": "instance is down",
        "Farsight DNSDB": "No instance (issue 15512)",
        "Service Manager": "Expired license",
        "carbonblackprotection": "License expired",
        "icebrg": "Requires BD (issue 14312)",
        "Freshdesk": "Trial account expired",
        "Threat Grid": "instance problem (issue 16197)",
        "Kafka V2": "Can not connect to instance from remote",
        "Check Point Sandblast": "No access (issue 15948)",
        "Remedy AR": "getting 'Not Found' in test button",
        "XFE": "License expired",
        "RedLock": "Credentials and API problems (issue 15493)",
        "Salesforce": "User and password expired (issue 15901)",
        "Zscaler": "License expired (issue 17784)",
        "RedCanary": "License expired",
        "LogRhythm": "Need to fix SOAP api",
        "ANYRUN": "No instance",
        "Snowflake": "Looks like account expired, needs looking into",
        "Cisco Spark": "No instance (Issue 18940)",
        "Phish.AI": "Unauthorized. will be re-branded soon as Cofense (Issue 17291)",
        "QRadar": "No license (issue 17794)",
        "MaxMind GeoIP2": "License has expired (Issue 18932).",

      "_comment": "~~~ UNSTABLE ~~~",
        "ServiceNow": "Instance goes to hibernate every few hours",
        "Tanium": "Instance is not stable (issue 15497)",
        "Tenable.sc": "unstable instance",
        "Tenable.io": "Unstable instance (issue 16115)",

      "_comment": "~~~ OTHER ~~~",
        "EclecticIQ Platform": "Old API is deprecated (Issue 8821)",
        "Pwned": "Old API is deprecated",
        "iDefense": "DevOps investigation",
        "RSA NetWitness Endpoint": "Instance is down, waiting for devops to rebuild",
        "BitDam": "Changes in service (issue #17247)",
        "Zoom": "Added here because test existed but was not configured - need to review the test",
        "MailListener - POP3": "Failing test module (issue 18580)",

      "_comment": "~~~ QUOTA ISSUES ~~~",
        "Joe Security": "Monthly quota exceeded, remove from skipped on or after April 1st",
        "Google Resource Manager": "Cannot create projects because have reached alloted quota.",
        "VirusTotal - Private API": "reached api alloted quota.",
        "Looker": "Warehouse 'DEMO_WH' cannot be resumed because resource monitor 'LIMITER' has exceeded its quota."
    },
    "nigthly_integrations": [
        "Lastline",
        "TruSTAR"
    ],
    "unmockable_integrations": {
        "mysql": "Does not use http",
        "SlackV2": "Integration requires SSL",
        "Whois": "Mocks does not support sockets",
        "Panorama": "Exception: Proxy process took to long to go up. https://circleci.com/gh/demisto/content/24826",
        "Image OCR": "Does not perform network traffic",
        "Server Message Block (SMB)": "Does not perform http communication",
        "Active Directory Query v2": "Does not perform http communication",
        "dnstwist": "Does not peform http communication",
        "VxStream": "JS integration, problem listed in this issue https://github.com/demisto/etc/issues/15544. Detonate URL: Large mock file.",
        "PagerDuty v2": "Integration requires SSL",
        "TCPIPUtils": "Integration requires SSL",
        "Luminate": "Integration has no proxy checkbox",
        "Pwned": "Integration has no proxy checkbox",
        "Shodan": "Integration has no proxy checkbox",
        "Google BigQuery": "Integration has no proxy checkbox",
        "ReversingLabs A1000": "Checking",
        "Check Point": "Checking",
        "okta": "Test Module failing, suspect it requires SSL",
        "Awake Security": "Checking",
        "ArcSight ESM v2": "Checking",
        "Phish.AI": "Checking",
        "Intezer": "Nightly - Checking",
        "ProtectWise": "Nightly - Checking",
        "google-vault": "Nightly - Checking",
        "RSA Archer": "Nightly - Checking",
        "McAfee NSM": "Nightly - Checking",
        "Forcepoint": "Nightly - Checking",
        "palo_alto_firewall": "Need to check test module",
        "Signal Sciences WAF": "error with certificate",
        "google": "'unsecure' parameter not working",
        "EWS Mail Sender": "Inconsistent test (playback fails, record succeeds)",
        "carbonblackliveresponse": "Pending check: issue 16072",
        "ReversingLabs Titanium Cloud": "No Unsecure checkbox. proxy trying to connect when disabled.",
        "Anomali ThreatStream": "'proxy' parameter not working",
        "Palo Alto Networks Cortex": "SDK",
        "Recorded Future": "might be dynamic test",
        "AlphaSOC Wisdom": "Test module issue",
        "Microsoft Graph": "Test direct access to oproxy",
        "MicrosoftGraphMail": "Test direct access to oproxy",
        "Microsoft Graph User": "Test direct access to oproxy",
        "Windows Defender Advanced Threat Protection": "Test direct access to oproxy"
    }
}<|MERGE_RESOLUTION|>--- conflicted
+++ resolved
@@ -3,14 +3,13 @@
     "testInterval": 20,
     "tests": [
         {
-<<<<<<< HEAD
-            "integrations": "AlienVault_OTX_v2",
-            "playbookID": "Alienvault_OTX_v2-test"
-=======
             "integrations": "ZeroFox",
             "playbookID": "ZeroFox-Test",
             "fromversion": "4.1.0"
->>>>>>> 67d64060
+        },
+        {
+            "integrations": "AlienVault_OTX_v2",
+            "playbookID": "Alienvault_OTX_v2-test"
         },
         {
             "integrations": "SlackV2",
