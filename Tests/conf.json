--- conflicted
+++ resolved
@@ -2776,12 +2776,9 @@
     },
     "skipped_integrations": {
         "_comment1": "~~~ NO INSTANCE ~~~",
-<<<<<<< HEAD
-        "Pipl": "No instance",
-=======
         "Traps": "Issue 24122",
         "skyformation": "No instance, old partner",
->>>>>>> c336e29f
+        "Pipl": "No instance",
         "PrismaAccess": "Instance will be provided soon by Lior and Prasen",
         "Trend Micro Apex": "Issue 23632",
         "Awake Security": "Issue 23376",
