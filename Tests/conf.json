--- conflicted
+++ resolved
@@ -123,23 +123,13 @@
             "playbookID": "Test Playbook - Cortex XDR - Endpoint Investigation"
         },
         {
-<<<<<<< HEAD
             "integrations": "Cortex XDR - IR",
             "timeout": 1200,
-            "playbookID": "Test Playbook - Cortex XDR Malware - Incident Enrichment"
-=======
             "playbookID": "Test Playbook - Cortex XDR Malware - Incident Enrichment",
-            "timeout": 1200,
-            "integrations": "Cortex XDR - IR"
->>>>>>> 356e72e5
-        },
-        {
-            "integrations": [
-                "Cortex XDR - IR",
-                "Core REST API"
-            ],
+        },
+        {
+            "integrations": "Cortex XDR - IR",
             "playbookID": "Test Playbook - Cortex XDR - Retrieve File by sha256",
-            "instance_names": "Cortex XDR - IR"
         },
         {
             "integrations": "Twitter v2",
