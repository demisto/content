{
    "testTimeout": 160,
    "testInterval": 20,
    "tests": [
        {
            "integrations": "CSVFeed",
            "playbookID": "CSV_Feed_Test"
        },
        {
            "integrations": "Digital Shadows",
            "playbookID": "Digital Shadows - Test"
        },
        {
            "integrations": "Azure Compute v2",
            "playbookID": "Azure Compute - Test",
            "instance_names": "ms_azure_compute_dev"
        },
        {
            "integrations": "Azure Compute v2",
            "playbookID": "Azure Compute - Test",
            "instance_names": "ms_azure_compute_prod"
        },
        {
            "integrations": "Symantec Data Loss Prevention",
            "playbookID": "Symantec Data Loss Prevention - Test",
            "fromversion": "4.5.0"
        },
        {
            "integrations": "Lockpath KeyLight v2",
            "playbookID": "Keylight v2 - Test"
        },
        {
            "integrations": "Azure Security Center v2",
            "playbookID": "Azure SecurityCenter - Test",
            "instance_names": "ms_azure_sc_prod"
        },
        {
            "integrations": "Azure Security Center v2",
            "playbookID": "Azure SecurityCenter - Test",
            "instance_names": "ms_azure_sc_prod"
        },
        {
            "integrations": "JsonWhoIs",
            "playbookID": "JsonWhoIs-Test"
        },
        {
            "integrations": "MicrosoftGraphMail",
            "playbookID": "MicrosoftGraphMail-Test",
            "instance_names": "ms_graph_mail_dev"
        },
        {
            "integrations": "MicrosoftGraphMail",
            "playbookID": "MicrosoftGraphMail-Test",
            "instance_names": "ms_graph_mail_dev_no_oproxy"
        },
        {
            "integrations": "MicrosoftGraphMail",
            "playbookID": "MicrosoftGraphMail-Test",
            "instance_names": "ms_graph_mail_prod"
        },
        {
            "integrations": "nmap",
            "playbookID": "Nmap - Test",
            "fromversion": "5.0.0"
        },
        {
            "integrations": "AutoFocus V2",
            "playbookID": "Autofocus Query Samples, Sessions and Tags Test Playbook",
            "fromversion": "4.5.0",
            "timeout": 500
        },
        {
            "integrations": "HelloWorld",
            "playbookID": "TestHelloWorld"
        },
        {
            "integrations": "ThreatQ v2",
            "playbookID": "ThreatQ - Test",
            "fromversion": "4.5.0"
        },
        {
            "integrations": "AttackIQFireDrill",
            "playbookID": "AttackIQ - Test"
        },
        {
            "integrations": "PhishLabs IOC EIR",
            "playbookID": "PhishlabsIOC_EIR-Test"
        },
        {
            "integrations": "PhishLabs IOC DRP",
            "playbookID": "PhishlabsIOC_DRP-Test"
        },
        {
            "playbookID": "Create Phishing Classifier V2 ML Test",
            "timeout" : 60000,
            "fromversion": "4.5.0"
        },
        {
            "integrations": "ZeroFox",
            "playbookID": "ZeroFox-Test",
            "fromversion": "4.1.0"
        },
        {
            "integrations": "AlienVault OTX v2",
            "playbookID": "Alienvault_OTX_v2 - Test"
        },
        {
            "integrations": "AWS - SQS",
            "playbookID": "fd93f620-9a2d-4fb6-85d1-151a6a72e46d"
        },
        {
            "integrations": "SlackV2",
            "playbookID": "Slack Test Playbook",
            "timeout" : 2400,
            "fromversion": "5.0.0"
        },
        {
            "integrations": "Cortex XDR - IR",
            "playbookID": "Test XDR Playbook",
            "fromversion": "4.1.0"
        },
        {
            "integrations": "Cloaken",
            "playbookID": "Cloaken-Test"
        },
        {
            "integrations": "Uptycs",
            "playbookID": "TestUptycs"
        },
        {
            "integrations": "ThreatX",
            "playbookID": "ThreatX-test"
        },
        {
            "integrations": "Akamai WAF SIEM",
            "playbookID": "Akamai_WAF_SIEM-Test"
        },
        {
            "integrations": "AlienVault OTX",
            "playbookID": "AlienVaultOTX Test"
        },
        {
            "integrations": "Cofense Triage",
            "playbookID": "Cofense Triage Test"
        },
        {
            "integrations": "Minerva Labs Anti-Evasion Platform",
            "playbookID": "Minerva Test playbook"
        },
        {
            "integrations": "CheckPhish",
            "playbookID": "CheckPhish-Test"
        },
        {
            "integrations": "Symantec Management Center",
            "playbookID": "SymantecMC_TestPlaybook"
        },
        {
            "integrations": "Tufin",
            "playbookID": "Tufin Test"
        },
        {
            "integrations": "Looker",
            "playbookID": "Test-Looker"
        },
        {
            "integrations": "Vertica",
            "playbookID": "Vertica Test"
        },
        {
            "integrations": "Server Message Block (SMB)",
            "playbookID": "SMB test"
        },
        {
            "playbookID": "ConvertFile-Test",
            "fromversion": "4.5.0"
        },
        {
            "playbookID": "TestAwsEC2GetPublicSGRules-Test"
        },
        {
            "playbookID": "TestParseEmailHeaders"
        },
        {
            "playbookID": "TestParseEmailFile-deprecated-script"
        },
        {
            "integrations": "RSA NetWitness Packets and Logs",
            "playbookID": "rsa_packets_and_logs_test"
        },
        {
            "playbookID": "test_similar_incidents"
        },
        {
            "playbookID": "autofocus_test",
            "integrations": "Autofocus"
        },
        {
            "playbookID": "CheckpointFW-test",
            "integrations": "Check Point"
        },
        {
            "playbookID": "RegPathReputationBasicLists_test"
        },
        {
            "playbookID": "EmailDomainSquattingReputation-Test"
        },
        {
            "playbookID": "RandomStringGenerateTest"
        },
        {
            "playbookID": "DocumentationTest",
            "integrations": "ipinfo"
        },
        {
            "playbookID": "playbook-checkEmailAuthenticity-test"
        },
        {
            "playbookID": "HighlightWords_Test"

        },
        {
            "playbookID": "StringContainsArray_test"
        },
        {
            "integrations": "Fidelis Elevate Network",
            "playbookID": "Fidelis-Test"
        },
        {
            "integrations": "AWS - ACM",
            "playbookID": "ACM-Test"
        },
        {
            "integrations": "Thinkst Canary",
            "playbookID": "CanaryTools Test"
        },
        {
            "integrations": "ThreatMiner",
            "playbookID": "ThreatMiner-Test"
        },
        {
            "playbookID": "StixCreator-Test"
        },
        {
            "playbookID": "CompareIncidentsLabels-test-playbook"
        },
        {
            "integrations": "Have I Been Pwned? V2",
            "playbookID": "Pwned v2 test"
        },
        {
            "integrations": "Alexa Rank Indicator",
            "playbookID": "Alexa Test Playbook"
        },
        {
            "playbookID": "UnEscapeURL-Test"
        },
        {
            "playbookID": "UnEscapeIPs-Test"
        },
        {
            "playbookID": "ExtractDomainFromUrlAndEmail-Test"
        },
        {
            "playbookID": "ConvertKeysToTableFieldFormat_Test"
        },
        {
            "integrations": "CVE Search",
            "playbookID": "cveReputation Test"
        },
        {
            "integrations": "HashiCorp Vault",
            "playbookID": "hashicorp_test"
        },
        {
            "integrations": "AWS - Athena - Beta",
            "playbookID": "Beta-Athena-Test"
        },
        {
            "integrations": "BeyondTrust Password Safe",
            "playbookID": "BeyondTrust-Test"
        },
        {
            "integrations": "Dell Secureworks",
            "playbookID": "secureworks_test"
        },
        {
            "integrations": "ServiceNow",
            "playbookID": "servicenow_test_new"
        },
        {
            "integrations": "ExtraHop",
            "playbookID": "ExtraHop-Test"
        },
        {
            "integrations": "ExtraHop v2",
            "playbookID": "ExtraHop_v2-Test"
        },
        {
            "playbookID": "Test CommonServer"
        },
        {
            "integrations": "CIRCL",
            "playbookID": "CirclIntegrationTest"
        },
        {
            "integrations": "MISP V2",
            "playbookID": "MISP V2 Test"
        },
        {
            "playbookID": "test-LinkIncidentsWithRetry"
        },
        {
            "playbookID": "CopyContextToFieldTest"
        },
        {
            "integrations": "OTRS",
            "playbookID": "OTRS Test",
            "fromversion": "4.1.0"
        },
        {
            "integrations": "Attivo Botsink",
            "playbookID": "AttivoBotsinkTest"
        },
        {
            "playbookID": "CreatePhishingClassifierMLTest",
            "timeout": 2400
        },
        {
            "integrations": "Cymon",
            "playbookID": "playbook-Cymon_Test"
        },
        {
            "integrations": "FortiGate",
            "playbookID": "Fortigate Test"
        },
        {
            "playbookID": "FormattedDateToEpochTest"
        },
        {
            "integrations": "SNDBOX",
            "playbookID": "SNDBOX_Test"
        },
        {
            "integrations": "SNDBOX",
            "playbookID": "Detonate File - SNDBOX - Test",
            "timeout": 2400,
            "nightly": true
        },
        {
            "integrations": "VxStream",
            "playbookID": "Detonate File - HybridAnalysis - Test",
            "timeout": 2400
        },
        {
            "playbookID": "WordTokenizeTest"
        },
        {
            "integrations": "Awake Security",
            "playbookID": "awake_security_test_pb"
        },
        {
            "integrations": "Tenable.sc",
            "playbookID": "tenable-sc-test",
            "timeout": 240,
            "nightly": true
        },
        {
            "integrations": "MimecastV2",
            "playbookID": "Mimecast test"
        },
        {
            "playbookID": "CreateEmailHtmlBody_test_pb",
            "fromversion": "4.1.0"
        },
        {
            "playbookID": "ReadPDFFile-Test"
        },
        {
            "playbookID": "ReadPDFFileV2-Test",
            "timeout": 1000
        },
        {
            "playbookID": "JSONtoCSV-Test"
        },
        {
            "integrations": "Panorama",
            "instance_names": "palo_alto_firewall",
            "playbookID": "palo_alto_firewall_test_pb",
            "timeout": 1000,
            "nightly": true
        },
        {
            "integrations": "Panorama",
            "instance_names": "palo_alto_panorama",
            "playbookID": "palo_alto_panorama_test_pb",
            "timeout": 1000,
            "nightly": true
        },
        {
            "integrations": "Panorama",
            "instance_names": "palo_alto_panorama",
            "playbookID": "Panorama Query Logs - Test",
            "timeout": 1000,
            "nightly": true
        },
        {
            "integrations": "Panorama",
            "instance_names": "palo_alto_firewall_9.0",
            "playbookID": "palo_alto_firewall_test_pb",
            "timeout": 1000,
            "nightly": true
        },
        {
            "integrations": "Panorama",
            "instance_names": "palo_alto_panorama_9.0",
            "playbookID": "palo_alto_panorama_test_pb",
            "timeout": 1000,
            "nightly": true
        },
        {
            "integrations": "Tenable.io",
            "playbookID": "Tenable.io test"
        },
        {
            "playbookID": "URLDecode-Test"
        },
        {
            "playbookID": "GetTime-Test"
        },
        {
            "playbookID": "GetTime-ObjectVsStringTest"
        },
        {
            "integrations": "Tenable.io",
            "playbookID": "Tenable.io Scan Test",
            "nightly": true,
            "timeout": 900
        },
        {
            "integrations": "Tenable.sc",
            "playbookID": "tenable-sc-scan-test",
            "nightly": true,
            "timeout": 600
        },
        {
            "integrations": "google-vault",
            "playbookID": "Google-Vault-Generic-Test",
            "nightly": true,
            "timeout": 3600
        },
        {
            "integrations": "google-vault",
            "playbookID": "Google_Vault-Search_And_Display_Results_test",
            "nightly": true,
            "timeout": 3600
        },
        {
            "playbookID": "Luminate-TestPlaybook",
            "integrations": "Luminate"
        },
        {
            "playbookID": "Palo Alto Networks - Malware Remediation Test",
            "integrations": "Palo Alto Minemeld",
            "fromversion": "4.5.0"
        },
        {
            "playbookID": "SumoLogic-Test",
            "integrations": "SumoLogic",
            "fromversion": "4.1.0"
        },
        {
            "playbookID": "ParseEmailFiles-test"
        },
        {
            "playbookID": "PAN-OS - Block IP and URL - External Dynamic List Test",
            "integrations": "palo_alto_networks_pan_os_edl_management",
            "fromversion": "4.0.0"

        },
        {
            "playbookID": "PAN-OS - Block IP - Custom Block Rule Test",
            "integrations": "Panorama",
            "instance_names": "palo_alto_panorama",
            "fromversion": "4.0.0"
        },
        {
            "playbookID": "PAN-OS - Block IP - Static Address Group Test",
            "integrations": "Panorama",
            "instance_names": "palo_alto_panorama",
            "fromversion": "4.0.0"
        },
        {
            "playbookID": "PAN-OS - Block URL - Custom URL Category Test",
            "integrations": "Panorama",
            "instance_names": "palo_alto_panorama",
            "fromversion": "4.0.0"
        },
        {
            "playbookID": "Endpoint Malware Investigation - Generic - Test",
            "integrations": [
                "Traps",
                "Cylance Protect v2",
                "Demisto REST API"
            ],
            "fromversion": "5.0.0",
            "timeout": 1200
        },
        {
            "playbookID": "ParseExcel-test"
        },
        {
            "playbookID": "Detonate File - No Files test"
        },
        {
            "integrations": [
                "Panorama",
                "Check Point"
            ],
            "instance_names": "palo_alto_firewall",
            "playbookID": "blockip_test_playbook"
        },
        {
            "integrations": "Palo Alto Minemeld",
            "playbookID": "minemeld_test"
        },
        {
            "integrations": "SentinelOne V2",
            "playbookID": "SentinelOne V2 - test"
        },
        {
            "integrations": "InfoArmor VigilanteATI",
            "playbookID": "InfoArmorVigilanteATITest"
        },
        {
            "integrations": "IntSights",
            "instance_names": "intsights_standard_account",
            "playbookID": "IntSights Test",
            "nightly": true,
            "timeout": 500
        },
        {
            "integrations": "IntSights",
            "playbookID": "IntSights Mssp Test",
            "instance_names": "intsights_mssp_account",
            "nightly": true,
            "timeout": 500
        },
        {
            "integrations": "dnstwist",
            "playbookID": "dnstwistTest"
        },
        {
            "integrations": "BitDam",
            "playbookID": "Detonate File - BitDam Test"
        },
        {
            "integrations": "Threat Grid",
            "playbookID": "Test-Detonate URL - ThreatGrid",
            "timeout": 600
        },
        {
            "integrations": "Threat Grid",
            "playbookID": "ThreatGridTest",
            "timeout": 600
        },
        {
            "integrations": [
                "Palo Alto Minemeld",
                "Panorama"
            ],
            "instance_names": "palo_alto_firewall",
            "playbookID": "block_indicators_-_generic_-_test"
        },
        {
            "integrations": "Signal Sciences WAF",
            "playbookID": "SignalSciences-Test"
        },
        {
            "integrations": "RTIR",
            "playbookID": "RTIR Test"
        },
        {
            "integrations": "RedCanary",
            "playbookID": "RedCanaryTest",
            "nightly": true
        },
        {
            "integrations": "Devo",
            "playbookID": "devo_test_playbook",
            "timeout" : 500
        },
        {
            "playbookID": "URL Enrichment - Generic v2 - Test",
            "integrations": [
                "Rasterize",
                "VirusTotal - Private API"
            ],
            "instance_names": "virus_total_private_api_general",
            "timeout": 500
        },
        {
            "playbookID": "CutTransformerTest"
        },
        {
            "integrations": "SCADAfence CNM",
            "playbookID": "SCADAfence_test"
        },
        {
            "integrations": "ProtectWise",
            "playbookID": "Protectwise-Test"
        },
        {
            "integrations": "WhatsMyBrowser",
            "playbookID": "WhatsMyBrowser-Test"
        },
        {

            "integrations": "BigFix",
            "playbookID": "BigFixTest"
        },
        {
            "integrations": "Lastline",
            "playbookID": "Lastline - testplaybook",
            "nightly": true
        },
        {
            "integrations": "epo",
            "playbookID": "Test Playbook McAfee ePO"
        },
        {
            "integrations": "McAfee DXL",
            "playbookID": "McAfee DXL - Test"
        },
        {
            "integrations": "activedir",
            "playbookID": "calculate_severity_-_critical_assets_-_test"
        },
        {
            "playbookID": "TextFromHTML_test_playbook"
        },
        {
            "playbookID": "PortListenCheck-test"
        },
        {
            "integrations": "ThreatExchange",
            "playbookID": "ThreatExchange-test"
        },
        {
            "integrations": "ThreatExchange",
            "playbookID": "extract_indicators_-_generic_-_test",
            "timeout": 240
        },
        {
            "integrations": "Joe Security",
            "playbookID": "JoeSecurityTestPlaybook",
            "timeout": 500,
            "nightly": true
        },
        {
            "integrations": "Joe Security",
            "playbookID": "JoeSecurityTestDetonation",
            "timeout": 2000,
            "nightly": true
        },
        {
            "integrations": "WildFire-v2",
            "playbookID": "Wildfire Test"
        },
        {
            "integrations": "WildFire-v2",
            "playbookID": "Detonate URL - WildFire-v2 - Test"
        },
        {
            "integrations": "GRR",
            "playbookID": "grr_test",
            "nightly": true
        },
        {
            "integrations": "VirusTotal",
            "instance_names": "virus_total_general",
            "playbookID": "virusTotal-test-playbook",
            "timeout": 1400,
            "nightly": true
        },
        {
            "integrations": "VirusTotal",
            "instance_names": "virus_total_preferred_vendors",
            "playbookID": "virusTotaI-test-preferred-vendors",
            "timeout": 1400,
            "nightly": true
        },
        {
            "integrations": "Preempt",
            "playbookID": "Preempt Test"
        },
        {
            "integrations": "Gmail",
            "playbookID": "get_original_email_-_gmail_-_test"
        },
        {
            "integrations": ["Gmail Single User", "Gmail"],
            "playbookID": "Gmail Single User - Test",
            "fromversion": "4.5.0"
        },
        {
            "integrations": "EWS v2",
            "playbookID": "get_original_email_-_ews-_test",
            "instance_names": "ewv2_regular"
        },
        {
            "integrations": ["EWS v2", "EWS Mail Sender"],
            "playbookID": "EWS search-mailbox test",
            "instance_names": "ewv2_regular",
            "timeout": 300
        },
        {
            "integrations": "PagerDuty v2",
            "playbookID": "PagerDuty Test"
        },
        {
            "playbookID": "test_delete_context"
        },
        {
            "playbookID": "DeleteContext-auto-test"
        },
        {
            "playbookID": "GmailTest",
            "integrations": "Gmail"
        },
        {
            "playbookID": "Gmail Convert Html Test",
            "integrations": "Gmail"
        },
        {
            "playbookID": "reputations.json Test",
            "toversion": "5.0.0"
        },
        {
            "playbookID": "Indicators reputation-.json Test",
            "fromversion": "5.5.0"
        },
        {
            "playbookID": "Test IP Indicator Fields",
            "fromversion": "5.0.0"
        },
        {
            "integrations": "Shodan",
            "playbookID": "ShodanTest"
        },
        {
            "playbookID": "dedup_-_generic_-_test"
        },
        {
            "playbookID": "TestDedupIncidentsPlaybook"
        },
        {
            "playbookID": "TestDedupIncidentsByName"
        },
        {
            "integrations": "McAfee Advanced Threat Defense",
            "playbookID": "Test Playbook McAfee ATD",
            "timeout": 700
        },
        {
            "playbookID": "stripChars - Test"
        },
        {
            "integrations": "McAfee Advanced Threat Defense",
            "playbookID": "Test Playbook McAfee ATD Upload File"
        },
        {
            "playbookID": "exporttocsv_script_test"
        },
        {
            "playbookID": "Set - Test"
        },
        {
            "integrations": "Intezer v2",
            "playbookID": "Intezer Testing v2",
            "fromversion": "4.1.0",
            "timeout": 700
        },
        {
            "integrations": "FalconIntel",
            "playbookID": "CrowdStrike Falcon Intel v2"
        },
        {
            "playbookID": "ContextGetters_Test"
        },
        {
            "integrations": [
                "Mail Sender (New)",
                "google"
            ],
            "playbookID": "Mail Sender (New) Test"
        },
        {
            "playbookID": "buildewsquery_test"
        },
        {
            "integrations": "Rapid7 Nexpose",
            "playbookID": "nexpose_test",
            "timeout": 240
        },
        {
            "playbookID": "GetIndicatorDBotScore Test"
        },
        {
            "integrations": "EWS Mail Sender",
            "playbookID": "EWS Mail Sender Test"
        },
        {
            "integrations": [
                "EWS Mail Sender",
                "Rasterize"
            ],
            "playbookID": "EWS Mail Sender Test 2"
        },
        {
            "playbookID": "decodemimeheader_-_test"
        },
        {
            "integrations": "CVE Search",
            "playbookID": "cve_enrichment_-_generic_-_test"
        },
        {
            "playbookID": "test_url_regex"
        },
        {
            "integrations": "Skyformation",
            "playbookID": "TestSkyformation"
        },
        {
            "integrations": "okta",
            "playbookID": "okta_test_playbook",
            "timeout": 240
        },
        {
            "playbookID": "Test filters & transformers scripts"
        },
        {
            "integrations": "Salesforce",
            "playbookID": "SalesforceTestPlaybook"
        },
        {
            "integrations": "McAfee ESM-v10",
            "instance_names": "v10.2.0",
            "playbookID": "McAfeeESMTest",
            "timeout": 500
        },
        {
            "integrations": "McAfee ESM-v10",
            "instance_names": "v10.3.0",
            "playbookID": "McAfeeESMTest",
            "timeout": 500
        },
        {
            "integrations": "McAfee ESM-v10",
            "instance_names": "v11.1.3",
            "playbookID": "McAfeeESMTest",
            "timeout": 500
        },
        {
            "integrations": "GoogleSafeBrowsing",
            "playbookID": "Google Safe Browsing Test",
            "timeout": 240
        },
        {
            "integrations": "EWS v2",
            "playbookID": "EWSv2_empty_attachment_test",
            "instance_names": "ewv2_regular"
        },
        {
            "integrations": "EWS v2",
            "playbookID": "EWS Public Folders Test",
            "instance_names": "ewv2_regular"
        },
        {
            "playbookID": "TestWordFileToIOC",
            "timeout": 300
        },
        {
            "integrations": "Symantec Endpoint Protection V2",
            "playbookID": "SymantecEndpointProtection_Test"
        },
        {
            "integrations": "carbonblackprotection",
            "playbookID": "search_endpoints_by_hash_-_carbon_black_protection_-_test",
            "timeout": 500
        },
        {
            "playbookID": "process_email_-_generic_-_test",
            "integrations": "Rasterize",
            "timeout": 240
        },
        {
            "integrations": "activedir",
            "playbookID": "account_enrichment_-_generic_test"
        },
        {
            "integrations": "FalconHost",
            "playbookID": "search_endpoints_by_hash_-_crowdstrike_-_test",
            "timeout": 500
        },
        {
            "integrations": "FalconHost",
            "playbookID": "CrowdStrike Endpoint Enrichment - Test"
        },
        {
            "integrations": "FalconHost",
            "playbookID": "crowdstrike_falconhost_test"
        },
        {
            "integrations": "CrowdstrikeFalcon",
            "playbookID": "Test - CrowdStrike Falcon",
            "fromversion": "4.1.0"
        },
        {
            "playbookID": "ExposeIncidentOwner-Test"
        },
        {
            "integrations": "PostgreSQL",
            "playbookID": "PostgreSQL Test"
        },
        {
            "integrations": "google",
            "playbookID": "GsuiteTest"
        },
        {
            "integrations": "OpenPhish",
            "playbookID": "OpenPhish Test Playbook"
        },
        {
            "integrations": "RSA Archer",
            "playbookID": "Archer-Test-Playbook",
            "nightly": true
        },
        {
            "integrations": "jira",
            "playbookID": "Jira-Test"
        },
        {
            "integrations": "jira-v2",
            "playbookID": "Jira-v2-Test"
        },
        {
            "integrations": "ipinfo",
            "playbookID": "IPInfoTest"
        },
        {
            "integrations": "jira",
            "playbookID": "VerifyHumanReadableFormat"
        },
        {
            "playbookID": "ExtractURL Test"
        },
        {
            "playbookID": "strings-test"
        },
        {
            "playbookID": "TestCommonPython"
        },
        {
            "playbookID": "TestFileCreateAndUpload"
        },
        {
            "playbookID": "TestIsValueInArray"
        },
        {
            "playbookID": "TestStringReplace"
        },
        {
            "playbookID": "TestHttpPlaybook"
        },
        {
            "integrations": "SplunkPy",
            "playbookID": "Splunk-Test"
        },
        {
            "integrations": "SplunkPy",
            "playbookID": "SplunkPySearch_Test"
        },
        {
            "integrations": "McAfee NSM",
            "playbookID": "McAfeeNSMTest",
            "timeout": 400,
            "nightly": true
        },
        {
            "integrations": "PhishTank",
            "playbookID": "PhishTank Testing"
        },
        {
            "integrations": "McAfee Web Gateway",
            "playbookID": "McAfeeWebGatewayTest",
            "timeout": 500
        },
        {
            "integrations": "TCPIPUtils",
            "playbookID": "TCPUtils-Test"
        },
        {
            "playbookID": "ProofpointDecodeURL-Test",
            "timeout": 300
        },
        {
            "playbookID": "listExecutedCommands-Test"
        },
        {
            "integrations": "AWS - Lambda",
            "playbookID": "AWS-Lambda-Test (Read-Only)"
        },
        {
            "integrations": "Service Manager",
            "playbookID": "TestHPServiceManager",
            "timeout": 400
        },
        {
            "playbookID": "LanguageDetect-Test",
            "timeout": 300
        },
        {
            "integrations": "Forcepoint",
            "playbookID": "forcepoint test",
            "timeout": 500,
            "nightly": true
        },
        {
            "playbookID": "GeneratePassword-Test"
        },
        {
            "playbookID": "ZipFile-Test"
        },
        {
            "playbookID": "ExtractDomainTest"
        },
        {
            "playbookID": "Test-IsMaliciousIndicatorFound",
            "integrations": "VirusTotal",
            "instance_names": "virus_total_general",
            "fromversion": "5.0.0"
        },
        {
            "playbookID": "TestExtractHTMLTables"
        },
        {
            "integrations": "carbonblackliveresponse",
            "playbookID": "CarbonBlackLiveResponseTest",
            "nightly": true
        },
        {
            "playbookID": "TestSafeBreach",
            "integrations": "SafeBreach"
        },
        {
            "integrations": "urlscan.io",
            "playbookID": "urlscan_malicious_Test",
            "timeout": 500
        },
        {
            "integrations": "EWS v2",
            "playbookID": "pyEWS_Test",
            "instance_names": "ewv2_regular"
        },
        {
            "integrations": "EWS v2",
            "playbookID": "pyEWS_Test",
            "instance_names": "ewsv2_separate_process"
        },
        {
            "integrations": "remedy_sr_beta",
            "playbookID": "remedy_sr_test_pb"
        },
        {

            "integrations": "Netskope",
            "playbookID": "Netskope Test"
        },
        {
            "integrations": "Cylance Protect v2",
            "playbookID": "Cylance Protect v2 Test"
        },
        {
            "integrations": "ReversingLabs Titanium Cloud",
            "playbookID": "ReversingLabsTCTest"
        },
        {
            "integrations": "ReversingLabs A1000",
            "playbookID": "ReversingLabsA1000Test"
        },
        {
            "integrations": "Demisto Lock",
            "playbookID": "DemistoLockTest"
        },
        {
            "playbookID": "test-domain-indicator",
            "timeout": 400
        },
        {
            "playbookID": "Cybereason Test",
            "integrations": "Cybereason",
            "timeout": 1200,
            "fromversion": "4.1.0"
        },
        {
            "integrations": "VirusTotal - Private API",
            "instance_names": "virus_total_private_api_general",
            "playbookID": "File Enrichment - Virus Total Private API Test",
            "nightly": true
        },
        {
            "integrations": "VirusTotal - Private API",
            "instance_names": "virus_total_private_api_general",
            "playbookID": "virusTotalPrivateAPI-test-playbook",
            "timeout": 1400,
            "nightly": true
        },
        {
            "integrations": "VirusTotal - Private API",
            "instance_names": "virus_total_private_api_preferred_vendors",
            "playbookID": "virusTotalPrivateAPI-test-preferred-vendors",
            "timeout": 1400,
            "nightly": true
        },
        {
            "integrations": "Cisco Meraki",
            "playbookID": "Cisco-Meraki-Test"
        },
        {
            "integrations": "Windows Defender Advanced Threat Protection",
            "playbookID": "Test - Windows Defender Advanced Threat Protection",
            "instance_names": "windows_defender_atp_dev"
        },
        {
            "integrations": "Windows Defender Advanced Threat Protection",
            "playbookID": "Test - Windows Defender Advanced Threat Protection",
            "instance_names": "windows_defender_atp_prod"
        },
        {
            "integrations": "Tanium",
            "playbookID": "Tanium Test Playbook",
            "nightly": true,
            "timeout": 1200
        },
        {
            "integrations": "Recorded Future",
            "playbookID": "Recorded Future Test",
            "nightly": true
        },
        {
            "integrations": "Microsoft Graph",
            "playbookID": "Microsoft Graph Test",
            "instance_names": "ms_graph_security_dev"
        },
        {
            "integrations": "Microsoft Graph",
            "playbookID": "Microsoft Graph Test",
            "instance_names": "ms_graph_security_prod"
        },
        {
            "integrations": "Microsoft Graph User",
            "playbookID": "Microsoft Graph - Test",
            "instance_names": "ms_graph_user_dev"
        },
        {
            "integrations": "Microsoft Graph User",
            "playbookID": "Microsoft Graph - Test",
            "instance_names": "ms_graph_user_prod"
        },
        {
            "integrations": "Microsoft Graph Groups",
            "playbookID": "Microsoft Graph Groups - Test",
            "instance_names": "ms_graph_groups_dev"
        },
        {
            "integrations": "Microsoft Graph Groups",
            "playbookID": "Microsoft Graph Groups - Test",
            "instance_names": "ms_graph_groups_prod"
        },
                {
            "integrations": "Microsoft Graph Calendar",
            "playbookID": "Microsoft Graph Calendar - Test",
            "instance_names": "ms_graph_calendar_dev"
        },
        {
            "integrations": "Microsoft Graph Calendar",
            "playbookID": "Microsoft Graph Calendar - Test",
            "instance_names": "ms_graph_calendar_prod"
        },
        {
            "integrations": "RedLock",
            "playbookID": "RedLockTest",
            "nightly": true
        },
        {
            "integrations": "Symantec Messaging Gateway",
            "playbookID": "Symantec Messaging Gateway Test"
        },
        {
            "integrations": "ThreatConnect",
            "playbookID": "test-ThreatConnect"
        },
        {
            "integrations": "VxStream",
            "playbookID": "VxStream Test",
            "nightly": true
        },
        {
            "integrations": "Cylance Protect",
            "playbookID": "get_file_sample_by_hash_-_cylance_protect_-_test",
            "timeout": 240
        },
        {
            "integrations": "Cylance Protect",
            "playbookID": "endpoint_enrichment_-_generic_test"
        },
        {
            "integrations": "QRadar",
            "playbookID": "test_Qradar"
        },
        {
            "integrations": "VMware",
            "playbookID": "VMWare Test"
        },
        {
            "integrations": "Anomali ThreatStream",
            "playbookID": "Anomali_ThreatStream_Test"
        },
        {
            "integrations": "Farsight DNSDB",
            "playbookID": "DNSDBTest"
        },
        {
            "integrations": "carbonblack-v2",
            "playbookID": "CarbonBlackResponseTest"
        },
        {
            "integrations": "Cisco Umbrella Investigate",
            "playbookID": "Cisco Umbrella Test"
        },
        {
            "integrations": "icebrg",
            "playbookID": "Icebrg Test",
            "timeout": 500
        },
        {
            "integrations": "Symantec MSS",
            "playbookID": "SymantecMSSTest"
        },
        {
            "integrations": "Remedy AR",
            "playbookID": "Remedy AR Test"
        },
        {
            "integrations": "AWS - IAM",
            "playbookID": "d5cb69b1-c81c-4f27-8a40-3106c0cb2620"
        },
        {
            "integrations": "McAfee Active Response",
            "playbookID": "McAfee-MAR_Test",
            "timeout": 700
        },
        {
            "integrations": "McAfee Threat Intelligence Exchange",
            "playbookID": "McAfee-TIE Test",
            "timeout": 700
        },
        {
            "integrations": "ArcSight Logger",
            "playbookID": "ArcSight Logger test"
        },
        {
            "integrations": "ArcSight ESM v2",
            "playbookID": "ArcSight ESM v2 Test"
        },
        {
            "integrations": "ArcSight ESM v2",
            "playbookID": "test Arcsight - Get events related to the Case"
        },
        {
            "integrations": "XFE",
            "playbookID": "XFE Test",
            "timeout": 140,
            "nightly": true
        },
        {
            "integrations": "McAfee Threat Intelligence Exchange",
            "playbookID": "search_endpoints_by_hash_-_tie_-_test",
            "timeout": 500
        },
        {
            "integrations": "iDefense",
            "playbookID": "iDefenseTest",
            "timeout": 300
        },
        {
            "integrations": "AbuseIPDB",
            "playbookID": "AbuseIPDB Test",
            "nightly": true
        },
        {
            "integrations": "AbuseIPDB",
            "playbookID": "AbuseIPDB PopulateIndicators Test",
            "nightly": true
        },
        {
            "integrations": "jira",
            "playbookID": "JiraCreateIssue-example-test"
        },
        {
            "integrations": "LogRhythm",
            "playbookID": "LogRhythm-Test-Playbook",
            "timeout": 200
        },
        {
            "integrations": "FireEye HX",
            "playbookID": "FireEye HX Test"
        },
        {
            "integrations": "Phish.AI",
            "playbookID": "PhishAi-Test"
        },
        {
            "integrations": "Phish.AI",
            "playbookID": "Test-Detonate URL - Phish.AI"
        },
        {
            "integrations": "Centreon",
            "playbookID": "Centreon-Test-Playbook"
        },
        {
            "playbookID": "ReadFile test"
        },
        {
            "integrations": "TruSTAR",
            "playbookID": "TruSTAR Test"
        },
        {
            "integrations": "AlphaSOC Wisdom",
            "playbookID": "AlphaSOC-Wisdom-Test"
        },
        {
            "integrations": "carbonblack-v2",
            "playbookID": "CBFindIP - Test"
        },
        {
            "integrations": "Jask",
            "playbookID": "Jask_Test",
            "fromversion": "4.1.0"
        },
        {
            "integrations": "Qualys",
            "playbookID": "Qualys-Test"
        },
        {
            "integrations": "Whois",
            "playbookID": "whois_test",
            "fromversion": "4.1.0"
        },
        {
            "integrations": "RSA NetWitness Endpoint",
            "playbookID": "NetWitness Endpoint Test"
        },
        {
            "integrations": "Check Point Sandblast",
            "playbookID": "Sandblast_malicious_test"
        },
        {
            "playbookID": "TestMatchRegex"
        },
        {
            "integrations": "ActiveMQ",
            "playbookID": "ActiveMQ Test"
        },
        {
            "playbookID": "RegexGroups Test"
        },
        {
            "integrations": "Cisco ISE",
            "playbookID": "cisco-ise-test-playbook"
        },
        {
            "integrations": "RSA NetWitness v11.1",
            "playbookID": "RSA NetWitness Test"
        },
        {
            "playbookID": "ExifReadTest"
        },
        {
            "integrations": "Cuckoo Sandbox",
            "playbookID": "CuckooTest",
            "timeout": 700
        },
        {
            "integrations": "VxStream",
            "playbookID": "Test-Detonate URL - Crowdstrike",
            "timeout": 1200
        },
        {
            "playbookID": "Detonate File - Generic Test",
            "timeout": 500
        },
        {
            "integrations": [
                "Lastline",
                "WildFire-v2",
                "SNDBOX",
                "VxStream",
                "McAfee Advanced Threat Defense"
            ],
            "playbookID": "Detonate File - Generic Test",
            "timeout": 2400,
            "nightly": true
        },
        {
            "playbookID": "detonate_file_-_generic_test",
            "toversion": "3.6.0"
        },
        {
            "playbookID": "STIXParserTest"
        },
        {
            "playbookID": "Detonate URL - Generic Test",
            "timeout": 2000,
            "nightly": true,
            "integrations": [
                "McAfee Advanced Threat Defense",
                "VxStream",
                "Lastline"
            ]
        },
        {
            "playbookID": "ReadPDFFile-Test"
        },
        {
            "integrations": [
                "FalconHost",
                "McAfee Threat Intelligence Exchange",
                "carbonblackprotection",
                "carbonblack"
            ],
            "playbookID": "search_endpoints_by_hash_-_generic_-_test",
            "timeout": 500
        },
        {
            "integrations": "Zscaler",
            "playbookID": "Zscaler Test",
            "nightly": true,
            "timeout": 500
        },
        {
            "playbookID": "DemistoUploadFileToIncident Test",
            "integrations": "Demisto REST API"
        },
        {
            "playbookID": "DemistoUploadFile Test",
            "integrations": "Demisto REST API"
        },
        {
            "playbookID": "MaxMind Test",
            "integrations": "MaxMind GeoIP2"

        },
        {
            "playbookID": "Test_Sagemaker",
            "integrations": "AWS Sagemaker"

        },
        {
            "playbookID": "C2sec-Test",
            "integrations": "C2sec irisk",
            "fromversion": "5.0.0"
        },
        {
            "playbookID": "Phishing v2 Test - Attachment",
            "timeout": 1200,
            "nightly": true,
            "integrations": [
                "EWS Mail Sender",
                "Have I Been Pwned? V2",
                "Demisto REST API",
                "Palo Alto Minemeld",
                "Rasterize"
            ]
        },
        {
            "playbookID": "Phishing v2 Test - Inline",
            "timeout": 1200,
            "nightly": true,
            "integrations": [
                "EWS Mail Sender",
                "Have I Been Pwned? V2",
                "Demisto REST API",
                "Palo Alto Minemeld",
                "Rasterize"
            ]
        },
        {
            "integrations": "duo",
            "playbookID": "DUO Test Playbook"
        },
        {
            "playbookID": "SLA Scripts - Test",
            "fromversion": "4.1.0"
        },
        {
            "playbookID": "PcapHTTPExtractor-Test"
        },
        {
            "playbookID": "Ping Test Playbook"
        },
        {
            "playbookID": "Active Directory Test",
            "integrations": "Active Directory Query v2",
            "instance_names": "active_directory_ninja"
        },
        {
            "playbookID": "AD v2 - debug-mode - Test",
            "integrations": "Active Directory Query v2",
            "instance_names": "active_directory_ninja",
            "fromversion": "5.0.0"
        },
        {
            "playbookID": "Docker Hardening Test",
            "_comment": "Not testing on 5.5 yet. Waiting for #20951",
            "fromversion": "5.0.0",
            "toversion": "5.4.9"
        },
        {
            "integrations": "Active Directory Query v2",
            "instance_names": "active_directory_ninja",
            "playbookID": "Active Directory Query V2 configuration with port"
        },
        {
            "integrations": "mysql",
            "playbookID": "MySQL Test"
        },
        {
            "playbookID": "Email Address Enrichment - Generic v2 - Test"
        },
        {
            "playbookID": "Email Address Enrichment - Generic v2.1 - Test",
            "integrations": "Active Directory Query v2",
            "instance_names": "active_directory_ninja"
        },
        {
            "integrations": "Cofense Intelligence",
            "playbookID": "Test - Cofense Intelligence",
            "timeout": 500
        },
        {
            "playbookID": "GDPRContactAuthorities Test"
        },
        {
            "integrations": "Google Resource Manager",
            "playbookID": "GoogleResourceManager-Test",
            "timeout": 500,
            "nightly": true
        },
        {
            "integrations": "SlashNext Phishing Incident Response",
            "playbookID": "SlashNextPhishingIncidentResponse-Test",
            "timeout": 500,
            "nightly": true
        },
        {
            "integrations": "Google Cloud Storage",
            "playbookID": "GCS - Test",
            "timeout": 500,
            "nightly": true
        },
        {
            "playbookID": "Calculate Severity - Generic v2 - Test",
            "integrations": [
                "Palo Alto Minemeld",
                "Active Directory Query v2"
            ],
            "instance_names": "active_directory_ninja",
            "fromversion": "4.5.0"
        },
        {
            "integrations": "Freshdesk",
            "playbookID": "Freshdesk-Test",
            "timeout": 500,
            "nightly": true
        },
        {
            "playbookID": "Autoextract - Test",
            "fromversion": "4.1.0"
        },
        {
            "playbookID": "FilterByList - Test",
            "fromversion": "4.5.0"
        },
            {
            "playbookID": "Impossible Traveler - Test",
            "integrations": [
                "Ipstack",
                "ipinfo",
                "Rasterize",
                "Active Directory Query v2",
                "Demisto REST API"
            ],
            "instance_names": "active_directory_ninja",
            "fromversion": "5.0.0",
            "timeout": 700
        },
        {
            "playbookID": "Active Directory - Get User Manager Details - Test",
            "integrations": "Active Directory Query v2",
            "instance_names": "active_directory_80k",
            "fromversion": "4.5.0"
        },
        {
            "integrations": "Kafka V2",
            "playbookID": "Kafka Test"
        },
        {
            "playbookID": "File Enrichment - Generic v2 - Test",
            "instance_names": "virus_total_private_api_general",
            "integrations": [
                "VirusTotal - Private API",
                "Cylance Protect v2"
            ]
        },
        {
            "integrations": "McAfee Active Response",
            "playbookID": "Endpoint data collection test",
            "timeout": 500
        },
        {
            "playbookID": "Phishing - Core - Test",
            "integrations": [
                "EWS Mail Sender",
                "Demisto REST API",
                "Palo Alto Minemeld",
                "Rasterize"
            ],
            "fromversion": "4.5.0",
            "timeout": 1700
        },
        {
            "integrations": "McAfee Active Response",
            "playbookID": "MAR - Endpoint data collection test",
            "timeout": 500
        },
        {

            "integrations": "DUO Admin",
            "playbookID": "DuoAdmin API test playbook"
        },
        {
            "integrations": "Traps",
            "playbookID": "Traps test",
            "timeout": 600
        },
        {
            "playbookID": "TestShowScheduledEntries"
        },
        {
            "playbookID": "Calculate Severity - Standard - Test",
            "integrations": "Palo Alto Minemeld",
            "fromversion": "4.5.0"
        },
        {
            "integrations": "Symantec Advanced Threat Protection",
            "playbookID": "Symantec ATP Test"

        },
        {
            "playbookID": "HTTPListRedirects - Test SSL"
        },
        {
            "playbookID": "HTTPListRedirects Basic Test"
        },
        {
            "playbookID": "CheckDockerImageAvailableTest"
        },
        {
            "playbookID": "ExtractDomainFromEmailTest"
        },
        {
            "playbookID": "Account Enrichment - Generic v2 - Test",
            "integrations": "activedir"
        },
        {
            "playbookID": "Extract Indicators From File - Generic v2 - Test",
            "integrations": "Image OCR",
            "timeout": 300,
            "fromversion": "4.1.0",
            "toversion": "4.4.9"
        },
        {
            "playbookID": "Extract Indicators From File - Generic v2 - Test",
            "integrations": "Image OCR",
            "timeout": 350,
            "fromversion": "4.5.0"
        },
        {
            "playbookID": "Endpoint Enrichment - Generic v2.1 - Test",
            "integrations": [
                "FalconHost",
                "Cylance Protect v2",
                "carbonblack-v2",
                "epo",
                "Active Directory Query v2"
            ],
            "instance_names": "active_directory_ninja"
        },
        {
            "playbookID": "EmailReputationTest",
            "integrations": "Have I Been Pwned? V2"
        },
        {
            "integrations": "Symantec Deepsight Intelligence",
            "playbookID": "Symantec Deepsight Test"
        },
        {
            "playbookID": "ExtractDomainFromEmailTest"
        },
        {
            "playbookID": "PAN OS EDL Management - Test",
            "integrations": "palo_alto_networks_pan_os_edl_management"
        },
        {
            "playbookID": "PAN-OS DAG Configuration Test",
            "integrations": "Panorama",
            "instance_names": "palo_alto_panorama",
            "timeout": 1000
        },
        {
            "playbookID": "PAN-OS Create Or Edit Rule Test",
            "integrations": "Panorama",
            "instance_names": "palo_alto_panorama",
            "timeout": 1000
        },
        {
            "playbookID": "PAN-OS EDL Setup Test",
            "integrations": ["Panorama", "palo_alto_networks_pan_os_edl_management"],
            "instance_names": "palo_alto_panorama",
            "timeout": 1000
        },
        {
            "integrations": "Snowflake",
            "playbookID": "Snowflake-Test"
        },
        {
            "playbookID": "Account Enrichment - Generic v2.1 - Test",
            "integrations": "Active Directory Query v2",
            "instance_names": "active_directory_ninja"
        },
        {
            "integrations": "Cisco Umbrella Investigate",
            "playbookID": "Domain Enrichment - Generic v2 - Test"
        },
        {
            "integrations": "Google BigQuery",
            "playbookID": "Google BigQuery Test"
        },
        {
            "integrations": "Zoom",
            "playbookID": "Zoom_Test"
        },
        {
            "integrations": "Palo Alto Networks Cortex",
            "playbookID": "Palo Alto Networks Cortex Test",
            "fromversion": "4.1.0"
        },
        {
            "playbookID": "IP Enrichment - Generic v2 - Test",
            "integrations": "Threat Crowd",
            "fromversion": "4.1.0"
        },
        {
            "integrations": "Cherwell",
            "playbookID": "Cherwell Example Scripts - test"
        },
        {
            "integrations": "Cherwell",
            "playbookID": "Cherwell - test"
        },
        {
            "integrations": "CarbonBlackProtectionV2",
            "playbookID": "Carbon Black Enterprise Protection V2 Test"
        },
        {
            "integrations": "Active Directory Query v2",
            "instance_names": "active_directory_ninja",
            "playbookID": "Test ADGetUser Fails with no instances 'Active Directory Query' (old version)"
        },
        {
            "integrations": "ANYRUN",
            "playbookID": "ANYRUN-Test"
        },
        {
            "integrations": "ANYRUN",
            "playbookID": "Detonate File - ANYRUN - Test"
        },
        {
            "integrations": "ANYRUN",
            "playbookID": "Detonate URL - ANYRUN - Test"
        },
        {
            "integrations": "Netcraft",
            "playbookID": "Netcraft test"
        },
        {
            "integrations": "EclecticIQ Platform",
            "playbookID": "EclecticIQ Test"
        },
        {
            "playbookID": "FormattingPerformance - Test",
            "fromversion": "5.0.0"
        },
        {
            "integrations": "AWS - EC2",
            "playbookID": "2142f8de-29d5-4288-8426-0db39abe988b"
        },
        {
            "integrations": "AWS - EC2",
            "playbookID": "d66e5f86-e045-403f-819e-5058aa603c32"
        },
        {
            "integrations": "ANYRUN",
            "playbookID": "Detonate File From URL - ANYRUN - Test"
        },
        {
            "integrations": "AWS - CloudWatchLogs",
            "playbookID": "2cddaacb-4e4c-407e-8ef5-d924867b810c"
        },
        {
            "integrations": "AWS - CloudTrail",
            "playbookID": "3da2e31b-f114-4d7f-8702-117f3b498de9"
        },
        {
            "integrations": "carbonblackprotection",
            "playbookID": "67b0f25f-b061-4468-8613-43ab13147173"
        },
        {
            "integrations": "DomainTools",
            "playbookID": "DomainTools-Test"
        },
        {
            "integrations": "Exabeam",
            "playbookID": "Exabeam - Test"
        },
        {
            "integrations": "DomainTools Iris",
            "playbookID": "DomainTools Iris - Test",
            "fromversion": "4.1.0"
        },
        {
            "integrations": "Cisco Spark",
            "playbookID": "efc817d2-6660-4d4f-890d-90513ca1e180"
        },
        {
            "playbookID": "get_file_sample_from_path_-_d2_-_test"
        },
        {
            "integrations": "Remedy On-Demand",
            "playbookID": "Remedy-On-Demand-Test"
        },
        {
            "playbookID": "ssdeepreputationtest"
        },
        {
            "playbookID": "TestIsEmailAddressInternal"
        },
        {
            "integrations": "Google Cloud Compute",
            "playbookID": "GoogleCloudCompute-Test"
        },
        {
            "integrations": "AWS - S3",
            "playbookID": "97393cfc-2fc4-4dfe-8b6e-af64067fc436"
        },
        {
            "integrations": "Image OCR",
            "playbookID": "TestImageOCR"
        },
        {
            "integrations": "fireeye",
            "playbookID": "Detonate File - FireEye AX - Test"
        },
        {
            "integrations": ["Rasterize","Image OCR"],
            "playbookID": "Rasterize Test"
        },
        {
            "integrations": "Rasterize",
            "playbookID": "RasterizeImageTest"
        },
        {
            "integrations": "Ipstack",
            "playbookID": "Ipstack_Test"
        },
        {

            "integrations": "Perch",
            "playbookID": "Perch-Test"
        },
        {
            "integrations": "Forescout",
            "playbookID": "Forescout-Test"
        },
        {
            "integrations": "GitHub",
            "playbookID": "Git_Integration-Test"
        },
        {
            "integrations": "LogRhythmRest",
            "playbookID": "LogRhythm REST test"
        },
        {
            "integrations": "AlienVault USM Anywhere",
            "playbookID": "AlienVaultUSMAnywhereTest"
        },
        {
            "playbookID": "PhishLabsTestPopulateIndicators"
        },
        {
            "integrations": "PhishLabs IOC",
            "playbookID": "PhishLabsIOC TestPlaybook",
            "fromversion": "4.1.0"
        },
        {
            "integrations": "vmray",
            "playbookID": "VMRay-Test"
        },
        {
            "integrations": "PerceptionPoint",
            "playbookID": "PerceptionPoint Test",
            "fromversion": "4.1.0"
        },
        {
            "integrations": "AutoFocus V2",
            "playbookID": "AutoFocus V2 test",
            "fromversion": "5.0.0"
        },
        {
            "playbookID": "Process Email - Generic for Rasterize"
        },
        {
            "playbookID": "Send Investigation Summary Reports - Test",
            "integrations": "EWS Mail Sender",
            "fromversion": "4.1.0"
        },
        {
            "integrations": "Anomali ThreatStream v2",
            "playbookID": "ThreatStream-Test"
        },
        {
            "integrations": "Flashpoint",
            "playbookID": "Flashpoint_event-Test"
        },
        {
            "integrations": "Flashpoint",
            "playbookID": "Flashpoint_forum-Test"
        },
        {
            "integrations": "Flashpoint",
            "playbookID": "Flashpoint_report-Test"
        },
        {
            "integrations": "Flashpoint",
            "playbookID": "Flashpoint_reputation-Test"
        },
        {
            "integrations": "BluecatAddressManager",
            "playbookID": "Bluecat Address Manager test"
        },
        {
            "integrations": "MailListener - POP3 Beta",
            "playbookID": "MailListener-POP3 - Test"
        },
        {
            "playbookID": "sumList - Test"
        },
        {
            "integrations": "VulnDB",
            "playbookID": "Test-VulnDB"
        },
        {
            "integrations": "Shodan_v2",
            "playbookID": "Test-Shodan_v2",
            "timeout": 1000
        },
        {
            "integrations": "Threat Crowd",
            "playbookID": "ThreatCrowd - Test"
        },
        {
            "integrations": "GoogleDocs",
            "playbookID": "GoogleDocs-test"
        },
        {
            "playbookID": "Request Debugging - Test",
            "fromversion": "5.0.0"
        },
        {
            "playbookID": "Test Convert file hash to corresponding hashes",
            "fromversion": "4.5.0",
            "integrations": "VirusTotal",
            "instance_names": "virus_total_general"
        },
        {
            "playbookID": "PANW - Hunting and threat detection by indicator type Test",
            "fromversion": "4.5.0",
            "timeout": 1200,
            "integrations": ["Panorama","Palo Alto Networks Cortex","AutoFocus V2","VirusTotal"],
            "instance_names": ["palo_alto_panorama","virus_total_general"]
        },
        {
            "playbookID": "PAN-OS Query Logs For Indicators Test",
            "fromversion": "4.5.0",
            "timeout": 600,
            "integrations": "Panorama",
            "instance_names": "palo_alto_panorama"
        },
        {
            "integrations": "Hybrid Analysis",
            "playbookID": "HybridAnalysis-Test",
            "timeout": 500,
            "fromversion": "4.1.0"
        },
        {
            "integrations": "Elasticsearch v2",
            "instance_names": "es_v7",
            "playbookID": "Elasticsearch_v2_test"
        },
        {
            "integrations": "Elasticsearch v2",
            "instance_names": "es_v6",
            "playbookID": "Elasticsearch_v2_test-v6"
        },
        {
            "integrations": "IronDefense",
            "playbookID": "IronDefenseTest"
        },
        {
            "integrations": "PolySwarm",
            "playbookID": "PolySwarm-Test"
        },
        {
            "integrations": "Kenna",
            "playbookID": "Kenna Test"
        },
        {
            "integrations": "SecurityAdvisor",
            "playbookID": "SecurityAdvisor-Test",
            "fromversion": "4.5.0"
        },
        {
            "integrations": "Google Key Management Service",
            "playbookID": "Google-KMS-test"
        },
        {
            "integrations": "SecBI",
            "playbookID": "SecBI - Test"
        },
        {
            "playbookID": "ExtractFQDNFromUrlAndEmail-Test"
        },
        {
          "integrations": "EWS v2",
          "playbookID": "Get EWS Folder Test",
          "fromversion": "4.5.0",
          "instance_names": "ewv2_regular"
        },
        {
          "integrations": "QRadar",
          "playbookID": "QRadar Indicator Hunting Test",
          "timeout": 1200,
          "fromversion": "4.5.0"
        },
        {
            "playbookID": "SetAndHandleEmpty test",
            "fromversion": "4.5.0"
        },
        {
            "integrations": "Tanium v2",
            "playbookID": "Tanium v2 - Test"
        },
        {
          "integrations": "FeedOffice365",
          "playbookID": "Office365_Feed_Test",
          "fromversion": "5.5.0"
        },
        {
            "integrations": "GoogleCloudTranslate",
            "playbookID": "GoogleCloudTranslate-Test"
        },
        {
            "integrations": "Infoblox",
            "playbookID": "Infoblox Test"
        },
        {
<<<<<<< HEAD
            "integrations": "Tanium Threat Response",
            "playbookID": "Tanium Threat Response Test"
=======
            "integrations": "BPA",
            "playbookID": "Test-BPA",
            "fromversion": "4.5.0"
        },
        {
            "integrations": "BPA",
            "playbookID": "Test-BPA_Integration",
            "fromversion": "4.5.0"
>>>>>>> f50d74a7
        }
    ],
    "skipped_tests": {
        "Phishing - Core - Test": "Issue 20983",
        "Phishing v2 Test - Attachment": "Issue 20983",
        "Test-Detonate URL - Crowdstrike": "Issue 19439",
        "Git_Integration-Test": "Issue 20029",
        "Symantec Data Loss Prevention - Test": "Issue 20134",
        "Extract Indicators From File - Generic v2": "Issue 20143",
        "PAN-OS Create Or Edit Rule Test":"Issue 20037",
        "NetWitness Endpoint Test": "Issue 19878",
        "CuckooTest": "Issue 19425",
        "TestParseEmailHeaders": "Issue 18815",
        "TestUptycs": "Issue 19750",
        "InfoArmorVigilanteATITest": "Test issue 17358",
        "Lastline - testplaybook": "Checking the integration via Generic detonation playbooks, don't want to load the daily quota",
        "ArcSight Logger test": "Issue 19117",
        "TruSTAR Test": "Issue 19777",
        "TestDedupIncidentsByName": "skipped on purpose - this is part of the TestDedupIncidentsPlaybook - no need to execute separately as a test",
        "3da2e31b-f114-4d7f-8702-117f3b498de9": "Issue 19837",
        "d66e5f86-e045-403f-819e-5058aa603c32": "pr 3220",
        "Carbon Black Enterprise Protection V2 Test": "Issue 19838",
        "get_file_sample_from_path_-_d2_-_test": "Issue 19844",
        "Cofense Triage Test": "Creds only works on demo4",
        "Test - Windows Defender Advanced Threat Protection": "Issue - #18552",
        "nexpose_test": "Issue 18694",
        "Recorded Future Test": "Issue 18922",
        "IntSights Mssp Test": "Issue #16351",
        "CheckPhish-Test": "Issue 19188",
        "fd93f620-9a2d-4fb6-85d1-151a6a72e46d": "Issue 19854",
        "PAN-OS DAG Configuration Test": "Issue #19205",
        "DeleteContext-auto-subplaybook-test": "used in DeleteContext-auto-test as sub playbook",
        "Test Playbook TrendMicroDDA": "Issue 16501",
        "PANW - Hunting and threat detection by indicator type Test": "Issue 20952",
        "ssdeepreputationtest": "Issue #20953"
    },
    "skipped_integrations": {
        "_comment": "~~~ NO INSTANCE ~~~",
        "FortiGate": "License expired, and not going to get one (issue 14723)",
        "IronDefense": "Test depends on making requests to a non-public API",
        "Attivo Botsink": "no instance, not going to get it",
        "VMware": "no License, and probably not going to get it",
        "AWS Sagemaker": "License expired, and probably not going to get it",
        "Symantec MSS": "No instance, probably not going to get it (issue 15513)",
        "Google Cloud Compute": "Can't test yet",
        "Cymon": "The service was discontinued since April 30th, 2019.",
        "FireEye ETP": "No instance",
        "ProofpointTAP_v2": "No instance",
        "remedy_sr_beta": "No instance",
        "ExtraHop v2": "No instance",
        "Fidelis Elevate Network": "Issue 20735",
        "Minerva Labs Anti-Evasion Platform": "Issue 18835",
        "PolySwarm": "contribution",
        "fireeye": "Issue 19839",
        "DomainTools": "Issue 8298",
        "Remedy On-Demand": "Issue 19835",
        "ProtectWise": "Issue 20486",
        "ThreatMiner": "Issue 20469",
        "DomainTools Iris": "Issue 20433",
        "Check Point": "Issue 18643",
        "Preempt": "Issue 20268",
        "iDefense": "Issue 20095",
        "Joe Security": "Issue 17996",
        "CrowdstrikeFalcon": "Issue 19833",
        "ZeroFox": "Issue 19161",
        "Jask": "Issue 18879",
        "vmray": "Issue 18752",
        "Anomali ThreatStream v2": "Issue 18561",
        "Anomali ThreatStream": "Issue 19182",
        "SCADAfence CNM": "Issue 18376",
        "ArcSight ESM v2": "Issue #18328",
        "AlienVault USM Anywhere": "Issue #18273",
        "Tufin": "Issue 16441",
        "Dell Secureworks": "Instance locally installed on @liorblob PC",
        "MimecastV2": "Issue 14593",
        "Netskope": "instance is down",
        "Farsight DNSDB": "Issue 15512",
        "Service Manager": "Expired license",
        "carbonblackprotection": "License expired",
        "icebrg": "Issue 14312",
        "Freshdesk": "Trial account expired",
        "Threat Grid": "Issue 16197",
        "Kafka V2": "Can not connect to instance from remote",
        "Check Point Sandblast": "Issue 15948",
        "Remedy AR": "getting 'Not Found' in test button",
        "Salesforce": "Issue 15901",
        "Zscaler": "Issue 17784",
        "RedCanary": "License expired",
        "ANYRUN": "No instance",
        "Snowflake": "Looks like account expired, needs looking into",
        "Cisco Spark": "Issue 18940",
        "Phish.AI": "Issue 17291",
        "MaxMind GeoIP2": "Issue 18932.",
        "Exabeam": "Issue 19371",
        "McAfee ESM-v10": "Issue 20225",
        "QRadar Indicator Hunting Test": "Issue 21150",

        "_comment": "~~~ UNSTABLE ~~~",
        "ServiceNow": "Instance goes to hibernate every few hours",
        "Tanium": "issue 15497",
        "Tenable.sc": "unstable instance",


        "_comment": "~~~ OTHER ~~~",
        "EclecticIQ Platform": "Issue 8821",
        "BitDam": "Issue #17247",
        "Zoom": "Issue 19832",
        "Forescout": "Can only be run from within PANW network. Look in keeper for - Demisto in the LAB",
        "HelloWorldSimple": "This is just an example integration - no need for test",
        "Lockpath KeyLight": "Deprecated. No tests.",

        "_comment": "~~~ QUOTA ISSUES ~~~",
        "AWS - Athena - Beta": "Issue 19834",
        "Lastline": "issue 20323",
        "Google Resource Manager": "Cannot create projects because have reached alloted quota.",
        "Looker": "Warehouse 'DEMO_WH' cannot be resumed because resource monitor 'LIMITER' has exceeded its quota."
    },
    "nightly_integrations": [
        "Lastline",
        "TruSTAR",
        "SlackV2"
    ],
    "unmockable_integrations": {
        "Google Key Management Service": "The API requires an SSL secure connection to work.",
        "McAfee ESM-v10": "we have multiple instances with same test playbook, mock recording are per playbook so it keeps failing the playback step",
        "mysql": "Does not use http",
        "SlackV2": "Integration requires SSL",
        "Whois": "Mocks does not support sockets",
        "Panorama": "Exception: Proxy process took to long to go up. https://circleci.com/gh/demisto/content/24826",
        "Image OCR": "Does not perform network traffic",
        "Server Message Block (SMB)": "Does not perform http communication",
        "Active Directory Query v2": "Does not perform http communication",
        "dnstwist": "Does not peform http communication",
        "VxStream": "Issue 15544",
        "PagerDuty v2": "Integration requires SSL",
        "TCPIPUtils": "Integration requires SSL",
        "Luminate": "Integration has no proxy checkbox",
        "Shodan": "Integration has no proxy checkbox",
        "Google BigQuery": "Integration has no proxy checkbox",
        "ReversingLabs A1000": "Checking",
        "Check Point": "Checking",
        "okta": "Test Module failing, suspect it requires SSL",
        "Awake Security": "Checking",
        "ArcSight ESM v2": "Checking",
        "Phish.AI": "Checking",
        "Intezer": "Nightly - Checking",
        "ProtectWise": "Nightly - Checking",
        "google-vault": "Nightly - Checking",
        "RSA Archer": "Nightly - Checking",
        "McAfee NSM": "Nightly - Checking",
        "Forcepoint": "Nightly - Checking",
        "palo_alto_firewall": "Need to check test module",
        "Signal Sciences WAF": "error with certificate",
        "google": "'unsecure' parameter not working",
        "EWS Mail Sender": "Inconsistent test (playback fails, record succeeds)",
        "ReversingLabs Titanium Cloud": "No Unsecure checkbox. proxy trying to connect when disabled.",
        "Anomali ThreatStream": "'proxy' parameter not working",
        "Palo Alto Networks Cortex": "SDK",
        "Recorded Future": "might be dynamic test",
        "AlphaSOC Wisdom": "Test module issue",
        "RedLock": "SSL Issues",
        "Microsoft Graph": "Test direct access to oproxy",
        "MicrosoftGraphMail": "Test direct access to oproxy",
        "Microsoft Graph User": "Test direct access to oproxy",
        "Windows Defender Advanced Threat Protection": "Test direct access to oproxy",
        "Microsoft Graph Groups": "Test direct access to oproxy",
        "SafeBreach": "SSL Issues",
        "FeedOffice365": "SSl Issues. issue: 21181",
        "AWS - CloudWatchLogs": "Issue 20958",
        "Gmail Single User" : "googleclient sdk has time based challenge exchange",
        "Gmail": "googleclient sdk has time based challenge exchange",
        "GoogleCloudTranslate": "google translate sdk does not support proxy"
    }
}<|MERGE_RESOLUTION|>--- conflicted
+++ resolved
@@ -2096,10 +2096,6 @@
             "playbookID": "Infoblox Test"
         },
         {
-<<<<<<< HEAD
-            "integrations": "Tanium Threat Response",
-            "playbookID": "Tanium Threat Response Test"
-=======
             "integrations": "BPA",
             "playbookID": "Test-BPA",
             "fromversion": "4.5.0"
@@ -2108,7 +2104,6 @@
             "integrations": "BPA",
             "playbookID": "Test-BPA_Integration",
             "fromversion": "4.5.0"
->>>>>>> f50d74a7
         }
     ],
     "skipped_tests": {
