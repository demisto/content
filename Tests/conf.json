--- conflicted
+++ resolved
@@ -435,6 +435,9 @@
             "playbookID": "Extract Indicators From File - test"
         },
         {
+            "playbookID": "dedup_-_generic_-_test"
+        },
+        {
             "playbookID": "TestDedupIncidentsPlaybook"
         },
         {
@@ -1127,12 +1130,6 @@
         },
         {
             "playbookID": "ExtractDomainFromEmailTest"
-        },
-        {
-            "integrations": [
-                "VirusTotal"
-            ],
-            "playbookID": "File Enrichment - Generic Test"
         }
     ],
     "skipped_tests": {
@@ -1190,12 +1187,9 @@
         "TruSTAR"
     ],
     "unmockable_integrations": {
-<<<<<<< HEAD
-        "Panorama": "due to https://github.com/demisto/etc/issues/16122",
-=======
         "PagerDuty v2": "Integration requires SSL",
         "Autofocus": "JS integration, problem listed in issue 15544",
->>>>>>> 43a165d9
+        "Panorama": "due to https://github.com/demisto/etc/issues/16122",
         "RTIR": "Pending check: issue 16072",
         "GRR": "Pending check: issue 16072",
         "PageDuty": "Pending check: issue 16072",
