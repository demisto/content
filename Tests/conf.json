--- conflicted
+++ resolved
@@ -3293,11 +3293,7 @@
         "Extract Indicators From File - Generic v2 - Test": "Issue 30071"
     },
     "skipped_integrations": {
-<<<<<<< HEAD
 
-=======
-      
->>>>>>> 1ce1b1ef
         "_comment1": "~~~ NO INSTANCE ~~~",
         "Forcepoint": "instance issues. Issue 28043",
         "ZeroFox": "Issue 29284",
