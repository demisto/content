{
    "available_tests_fields": {
        "context_print_dt": "Prints the incident's context dt directly to the build.",
        "external_playbook_config": "Allows to configure a test playbook inputs.",
        "fromversion": "Server version to start testing from.",
        "has_api": "Determines whether a test playbook uses API, to decide if to run it on nightly. Default value for integrations is true, and for scripts is false.",
        "instance_configuration": "Allows to configure integration instance non-parameters classifier and incoming mapper.",
        "instance_names": "Specific instance names the test should run on. Can hold a list.",
        "integrations": "Integrations that the test uses. Can hold a list.",
        "memory_threshold": "Maximum amount of memory required for this test. A number.",
        "nightly": "Determines whether the test will run only on a nightly build. Relevant only for nightly packs. A boolean.",
        "pid_threshold": "Maximum amount of processes allowed for this test. A number.",
        "playbookID": "ID of the playbook that is being tested.",
        "runnable_on_docker_only": "Determines whether the test is runnable on docker only. A boolean.",
        "scripts": "Scripts that the test uses. Can hold a list.",
        "timeout": "Test specific timeout in seconds, in order to use a different timeout then default testTimeout. A number.",
        "toversion": "Server version to test up to it. Set it only when a real limit exists, otherwise use the 'marketplaces' field.",
        "marketplaces": "Marketplaces that the test should run on. Available options are: xsoar (which runs on xsoar_on_prem and xsoar_saas), xsoar_on_prem, xsoar_saas, marketplacev2 and xpanse. Can hold a list. Default value is xsoar and marketplacev2."
    },
    "testTimeout": 160,
    "testInterval": 20,
    "tests": [
        {
            "integrations": "qualys_fim",
            "playbookID": "QualysFIM-Playbook"
        },
        {
            "integrations": "Carbon Black Enterprise EDR",
            "playbookID": "Carbon Black Enterprise EDR process search with polling Test"
        },
        {
            "integrations": "Carbon Black Enterprise EDR",
            "playbookID": "Carbon Black Enterprise EDR alert-workflow-update Test"
        },
        {
            "integrations": "CipherTrust",
            "playbookID": "Thales CipherTrust Test Playbook - Access Management",
            "fromversion": "6.10.0"
        },
        {
            "integrations": "CipherTrust",
            "playbookID": "Thales CipherTrust Test Playbook - CA",
            "fromversion": "6.10.0"
        },
        {
            "playbookID": "Test Playbook - Impossible Traveler - Enrichment",
            "integrations": [
                "Active Directory Query v2",
                "Microsoft Graph User",
                "AbuseIPDB"
            ],
            "instance_names": [
                "active_directory_80k",
                "ms_graph_user_dev"
            ]
        },
        {
            "playbookID": "Endpoint Investigation Plan - Test",
            "integrations": "Cortex Core - IR",
            "timeout": 600
        },
        {
            "playbookID": "Test Playbook - IOC Alert",
            "integrations": "VirusTotal (API v3)",
            "instance_names": "virus_total_v3"
        },
        {
            "playbookID": "playbook-AzureLogAnalytics-test",
            "integrations": "Azure Log Analytics",
            "instance_names": "Azure_Log_Analytics_client_cred",
            "timeout": 800
        },
        {
            "integrations": "CSCDomainManager",
            "playbookID": "CSCDomainManager_Test"
        },
        {
            "playbookID": "Test Playbook - NGFW Scan",
            "integrations": "VirusTotal (API v3)",
            "instance_names": "virus_total_v3",
            "timeout": 1600
        },
        {
            "playbookID": "Test Playbook - WildFire Malware",
            "integrations": "VirusTotal (API v3)",
            "instance_names": "virus_total_v3",
            "timeout": 1600
        },
        {
            "playbookID": "T1036 - Masquerading - Test",
            "integrations": "VirusTotal (API v3)",
            "instance_names": "virus_total_v3",
            "timeout": 800
        },
        {
            "playbookID": "T1059 - Command and Scripting Interpreter - Test",
            "integrations": ["LOLBAS Feed", "Cortex Core - IR"],
            "timeout": 600
        },
        {
            "playbookID": "Eradication plan - Test",
            "timeout": 600
        },
        {
            "playbookID": "Containment Plan - Test",
            "timeout": 800,
            "integrations": "Active Directory Query v2",
            "instance_names": "active_directory_80k"
        },
        {
            "integrations": "ThreatConnect v3",
            "playbookID": "test-threatConnectv3"
        },
        {
            "playbookID": "Enrichment for Verdict - Test",
            "timeout": 500,
            "integrations": [
                "Active Directory Query v2",
                "VirusTotal (API v3)",
                "Cortex Core - IR"
            ],
            "instance_names": [
                "active_directory_80k",
                "virus_total_v3"
            ]
        },
        {
            "integrations": "AWS-EKS",
            "playbookID": "AWSEKS-Test",
            "fromversion": "6.9.0"
        },
        {
            "integrations": "Microsoft Defender Advanced Threat Protection",
            "playbookID": "Test Playbook - MDE Malware - Incident Enrichment",
            "instance_names": "microsoft_defender_atp_dev"
        },
        {
            "integrations": "Microsoft Defender Advanced Threat Protection",
            "playbookID": "Test Playbook - MDE SIEM ingestion - Get Incident Data",
            "instance_names": "microsoft_defender_atp_dev"
        },
        {
            "integrations": "Microsoft Defender Advanced Threat Protection",
            "playbookID": "Test Playbook - MDE - Retrieve File",
            "instance_names": "microsoft_defender_atp_dev",
            "timeout": 1200
        },
        {
            "integrations": "CrowdstrikeFalcon",
            "playbookID": "Test Playbook - CrowdStrike Falcon - Retrieve File",
            "timeout": 1200
        },
        {
            "integrations": "CrowdstrikeFalcon",
            "playbookID": "CrowdStrike Falcon Basic Test"
        },
        {
            "integrations": "CrowdstrikeFalcon",
            "playbookID": "Test Playbook - CrowdStrike Falcon Malware - Verify Containment Actions"
        },
        {
            "integrations": "CrowdstrikeFalcon",
            "playbookID": "Test Playbook - CrowdStrike Falcon - Get Detections by Incident"
        },
        {
            "integrations": "CrowdstrikeFalcon",
            "playbookID": "Test Playbook - CrowdStrike Falcon - Get Endpoint Forensics Data"
        },
        {
            "integrations": "Cortex XDR - IR",
            "playbookID": "Test Playbook - Cortex XDR - Endpoint Investigation",
            "memory_threshold": 150
        },
        {
            "playbookID": "Test Playbook - Cortex XDR Malware - Incident Enrichment",
            "timeout": 400,
            "integrations": "Cortex XDR - IR",
            "memory_threshold": 120
        },
        {
            "integrations": [
                "Cortex XDR - IR",
                "Core REST API"
            ],
            "playbookID": "Test Playbook - Cortex XDR - Retrieve File by sha256",
            "timeout": 800,
            "memory_threshold": 200
        },
        {
            "integrations": "Twitter v2",
            "playbookID": "playbook-Test_Twitter_v2",
            "instance_names": "Twitter v2"
        },
        {
            "integrations": "FeedURLhaus",
            "playbookID": "playbook-urlhaus-feed_Test"
        },
        {
            "integrations": "RSANetWitnessv115",
            "playbookID": "RSANetWitnessv115-Test"
        },
        {
            "integrations": [
                "FeedMandiant",
                "Core REST API"
            ],
            "playbookID": "Fetch Indicators Test",
            "fromversion": "6.1.0",
            "instance_names": "FeedMandiant",
            "timeout": 2400
        },
        {
            "integrations": "LogRhythmRest V2",
            "playbookID": "LogRhythmRestV2-test"
        },
        {
            "fromversion": "6.6.0",
            "integrations": "Zendesk v2",
            "playbookID": "Zendesk V2 TEST"
        },
        {
            "playbookID": "Base64Decode - Test"
        },
        {
            "playbookID": "SupportMultithreading - Test"
        },
        {
            "fromversion": "5.0.0",
            "integrations": [
                "WildFire-v2"
            ],
            "playbookID": "Detonate File - WildFire - Test",
            "timeout": 400
        },
        {
            "integrations": [
                "Microsoft Management Activity API (O365 Azure Events)"
            ],
            "playbookID": "MicrosoftManagementActivity - Test"
        },
        {
            "integrations": "Microsoft Teams Management",
            "playbookID": "Microsoft Teams Management - Test",
            "instance_names": "ms_teams_management_device_code",
            "timeout": 700,
            "memory_threshold": 900
        },
        {
            "integrations": "Microsoft Teams Management",
            "playbookID": "Microsoft Teams Management - Test",
            "instance_names": "ms_teams_management_client_credentials",
            "timeout": 700,
            "memory_threshold": 500
        },
        {
            "playbookID": "SetIfEmpty_Test"
        },
        {
            "playbookID": "IsEmailAddressInternal_Test",
            "scripts": [
                "WhereFieldEquals"
            ]
        },
        {
            "playbookID": "SetAndHandleEmpty_Test"
        },
        {
            "playbookID": "ExtractEmailTransformer_Test",
            "fromversion": "6.11.0"
        },
        {
            "playbookID": "IsIntegrationAvailable - Test"
        },
        {
            "integrations": "Tripwire",
            "playbookID": "TestplaybookTripwire",
            "fromversion": "5.0.0"
        },
        {
            "integrations": "CensysV2",
            "playbookID": "CensysV2-Test",
            "fromversion": "6.1.0"
        },
        {
            "integrations": "Bitbucket",
            "playbookID": "Test_Bitbucket",
            "fromversion": "6.5.0"
        },
        {
            "playbookID": "MapRangeValuesTest"
        },
        {
            "integrations": "McAfeeNSMv2",
            "playbookID": "Test_McAfeeNSMv2_using_v9",
            "fromversion": "6.5.0",
            "instance_names": "using_v9",
            "memory_threshold": 200,
            "timeout": 600
        },
        {
            "integrations": "McAfeeNSMv2",
            "playbookID": "Test_McAfeeNSMv2_using_v10",
            "instance_names": "using_v10",
            "fromversion": "6.5.0",
            "timeout": 600
        },
        {
            "playbookID": "Generic Polling Test",
            "timeout": 250
        },
        {
            "integrations": "Cisco Umbrella Enforcement",
            "playbookID": "Cisco Umbrella Enforcement-Test",
            "fromversion": "5.0.0"
        },
        {
            "integrations": "GCP-IAM",
            "playbookID": "playbook-GCP-IAM_Test",
            "fromversion": "6.0.0"
        },
        {
            "integrations": "GSuiteAdmin",
            "playbookID": "GSuiteAdmin-Test",
            "fromversion": "5.0.0"
        },
        {
            "integrations": "GSuiteAuditor",
            "playbookID": "GSuiteAuditor-Test",
            "fromversion": "5.5.0"
        },
        {
            "integrations": "GSuiteAdmin",
            "playbookID": "playbook-GSuiteAdmin-MobileDevices-Test",
            "fromversion": "5.5.0"
        },
        {
            "integrations": "AzureWAF",
            "instance_names": "azure_waf_prod",
            "playbookID": "Azure WAF - Test",
            "fromversion": "5.0.0",
            "memory_threshold": 300
        },
        {
            "integrations": [
                "Azure Active Directory Identity Protection",
                "Core REST API"
            ],
            "playbookID": "AzureADTest",
            "fromversion": "6.0.0",
            "timeout": 3000
        },
        {
            "integrations": "GoogleCalendar",
            "playbookID": "GoogleCalendar-Test",
            "fromversion": "5.0.0"
        },
        {
            "integrations": "AWS-WAF",
            "playbookID": "TEST_AWS_WAF",
            "fromversion": "6.5.0"
        },
        {
            "integrations": "AWS - IAM Identity Center",
            "playbookID": "AWS-IAMIdentityCenter-Test",
            "fromversion": "6.10.0"
        },
        {
            "integrations": "Exabeam Data Lake",
            "playbookID": "ExabeamDataLake-test",
            "fromversion": "6.10.0"
        },
        {
            "integrations": "GoogleDrive",
            "playbookID": "GoogleDrive-Test",
            "fromversion": "5.0.0",
            "memory_threshold": 300
        },
        {
            "integrations": "FireEye Central Management",
            "playbookID": "FireEye Central Management - Test",
            "fromversion": "5.5.0",
            "timeout": 500
        },
        {
            "integrations": "FireEyeNX",
            "playbookID": "FireEyeNX-Test"
        },
        {
            "integrations": "FireEyeHX v2",
            "playbookID": "FireEyeHX_v2",
            "fromversion": "6.2.0",
            "timeout": 1200
        },
        {
            "integrations": "FireEyeHX v2",
            "playbookID": "FireEyeHXv2_without_polling"
        },
        {
            "integrations": "EmailRepIO",
            "playbookID": "TestEmailRepIOPlaybook",
            "fromversion": "5.0.0"
        },
        {
            "integrations": "XsoarPowershellTesting",
            "playbookID": "XsoarPowershellTesting-Test",
            "has_api": false
        },
        {
            "integrations": "Palo Alto Networks Threat Vault v2",
            "playbookID": "PANW Threat Vault v2 - Test",
            "fromversion": "6.5.0"
        },
        {
            "integrations": "Microsoft Endpoint Configuration Manager",
            "playbookID": "Microsoft ECM - Test",
            "fromversion": "5.5.0",
            "timeout": 400
        },
        {
            "integrations": "CrowdStrike Falcon Intel v2",
            "playbookID": "CrowdStrike Falcon Intel v2 - Test",
            "fromversion": "5.0.0"
        },
        {
            "integrations": "SecurityAndCompliance",
            "playbookID": "O365-SecurityAndCompliance-Test",
            "fromversion": "5.5.0",
            "memory_threshold": 300,
            "timeout": 1500
        },
        {
            "integrations": "SecurityAndCompliance",
            "playbookID": "O365-SecurityAndCompliance-ContextResults-Test",
            "fromversion": "5.5.0",
            "memory_threshold": 300,
            "timeout": 1500
        },
        {
            "integrations": "SecurityAndComplianceV2",
            "playbookID": "O365-SecurityAndComplianceV2-Test",
            "fromversion": "5.5.0",
            "memory_threshold": 300,
            "pid_threshold": 40,
            "timeout": 2500
        },
        {
            "integrations": "Azure Storage Container",
            "playbookID": "playbook-AzureStorageContainer-Test",
            "fromversion": "6.0.0"
        },
        {
            "integrations": "Azure Storage FileShare",
            "playbookID": "playbook-AzureStorageFileShare-Test",
            "fromversion": "6.0.0"
        },
        {
            "integrations": "Azure Storage Queue",
            "playbookID": "playbook-AzureStorageQueue-Test",
            "fromversion": "6.0.0"
        },
        {
            "integrations": "Azure Storage Table",
            "playbookID": "playbook-AzureStorageTable-Test",
            "fromversion": "6.0.0"
        },
        {
            "integrations": "EwsExtension",
            "playbookID": "playbook-EWS_O365_Extension_test",
            "fromversion": "6.0.0",
            "timeout": 500
        },
        {
            "integrations": "Majestic Million",
            "playbookID": "Majestic Million Test Playbook",
            "fromversion": "5.5.0",
            "memory_threshold": 300,
            "timeout": 500
        },
        {
            "integrations": "Anomali Enterprise",
            "playbookID": "Anomali Match Forensic Search - Test",
            "fromversion": "5.0.0"
        },
        {
            "integrations": [
                "Mail Listener v2",
                "Mail Sender (New)"
            ],
            "playbookID": "Mail-Listener Test Playbook",
            "fromversion": "5.0.0",
            "instance_names": [
                "Mail_Sender_(New)_STARTTLS"
            ]
        },
        {
            "integrations": "GraphQL",
            "fromversion": "5.0.0",
            "instance_names": "fetch_schema",
            "playbookID": "GraphQL - Test"
        },
        {
            "integrations": "GraphQL",
            "fromversion": "5.0.0",
            "instance_names": "no_fetch_schema",
            "playbookID": "GraphQL - Test"
        },
        {
            "integrations": "Azure Network Security Groups",
            "fromversion": "5.0.0",
            "instance_names": [
                "azure_nsg_client_cred",
                "azure_nsg_prod"
            ],
            "playbookID": "Azure NSG - Test"
        },
        {
            "integrations": "OpenCTI Feed 4.X",
            "playbookID": "OpenCTI Feed Test",
            "fromversion": "5.5.0"
        },
        {
            "integrations": "AWS - Security Hub",
            "playbookID": "AWS-securityhub Test",
            "timeout": 800
        },
        {
            "integrations": "Zimperium",
            "playbookID": "Zimperium_Test",
            "fromversion": "5.0.0"
        },
        {
            "integrations": "Absolute",
            "playbookID": "Absolute_TestPlaybook",
            "fromversion": "6.0.0",
            "instance_names": "absolute_instance_1"
        },
        {
            "integrations": "ServiceDeskPlus",
            "playbookID": "Service Desk Plus Test",
            "instance_names": "sdp_instance_1",
            "fromversion": "5.0.0",
            "toversion": "5.9.9"
        },
        {
            "integrations": "ServiceDeskPlus",
            "playbookID": "Service Desk Plus - Generic Polling Test",
            "instance_names": "sdp_instance_1",
            "fromversion": "5.0.0",
            "toversion": "5.9.9"
        },
        {
            "integrations": "ServiceDeskPlus",
            "playbookID": "Service Desk Plus Test",
            "instance_names": "sdp_instance_2",
            "fromversion": "6.0.0"
        },
        {
            "integrations": "ServiceDeskPlus",
            "playbookID": "Service Desk Plus - Generic Polling Test",
            "instance_names": "sdp_instance_2",
            "fromversion": "6.0.0",
            "timeout": 600
        },
        {
            "integrations": "ThreatConnect Feed",
            "playbookID": "FeedThreatConnect-Test",
            "fromversion": "5.5.0"
        },
        {
            "integrations": "URLhaus",
            "playbookID": "Test_URLhaus",
            "timeout": 1000
        },
        {
            "integrations": "AzureDevOps",
            "playbookID": "playbook-AzureDevOps-Test",
            "fromversion": "6.2.0"
        },
        {
            "integrations": "Microsoft Intune Feed",
            "playbookID": "FeedMicrosoftIntune_Test",
            "fromversion": "5.5.0"
        },
        {
            "integrations": "Tanium Threat Response",
            "playbookID": "Tanium Threat Response Test"
        },
        {
            "integrations": [
                "Syslog Sender"
            ],
            "playbookID": "Test Syslog",
            "fromversion": "5.5.0",
            "timeout": 600
        },
        {
            "integrations": "APIVoid",
            "playbookID": "APIVoid Test"
        },
        {
            "integrations": "CloudConvert",
            "playbookID": "CloudConvert-test",
            "fromversion": "5.0.0",
            "timeout": 3000
        },
        {
            "integrations": "Cisco Firepower",
            "playbookID": "Cisco Firepower - Test",
            "timeout": 1000,
            "fromversion": "5.0.0"
        },
        {
            "integrations": "IllusiveNetworks",
            "playbookID": "IllusiveNetworks-Test",
            "fromversion": "5.0.0",
            "timeout": 500
        },
        {
            "integrations": "JSON Feed",
            "playbookID": "JSON_Feed_Test",
            "fromversion": "5.5.0",
            "instance_names": "JSON Feed no_auto_detect"
        },
        {
            "integrations": "JSON Feed",
            "playbookID": "JSON_Feed_Test",
            "fromversion": "5.5.0",
            "instance_names": "JSON Feed_auto_detect"
        },
        {
            "integrations": "JSON Feed",
            "playbookID": "JSON_Feed_Test",
            "fromversion": "5.5.0",
            "instance_names": "JSON Feed_post"
        },
        {
            "integrations": "Google Cloud Functions",
            "playbookID": "test playbook - Google Cloud Functions",
            "fromversion": "5.0.0"
        },
        {
            "integrations": "Plain Text Feed",
            "playbookID": "PlainText Feed - Test",
            "fromversion": "5.5.0",
            "instance_names": "Plain Text Feed no_auto_detect"
        },
        {
            "integrations": "Plain Text Feed",
            "playbookID": "PlainText Feed - Test",
            "fromversion": "5.5.0",
            "instance_names": "Plain Text Feed_auto_detect"
        },
        {
            "integrations": "Silverfort",
            "playbookID": "Silverfort-test",
            "fromversion": "5.0.0"
        },
        {
            "integrations": "GoogleKubernetesEngine",
            "playbookID": "GoogleKubernetesEngine_Test",
            "timeout": 600,
            "fromversion": "5.5.0"
        },
        {
            "integrations": "Fastly Feed",
            "playbookID": "Fastly Feed Test",
            "fromversion": "5.5.0"
        },
        {
            "integrations": "Malware Domain List Active IPs Feed",
            "playbookID": "Malware Domain List Active IPs Feed Test",
            "fromversion": "5.5.0"
        },
        {
            "integrations": "Claroty",
            "playbookID": "Claroty - Test",
            "fromversion": "5.0.0"
        },
        {
            "integrations": "Trend Micro Apex",
            "playbookID": "Trend Micro Apex - Test"
        },
        {
            "integrations": "Blocklist_de Feed",
            "playbookID": "Blocklist_de - Test",
            "fromversion": "5.5.0"
        },
        {
            "integrations": "Cloudflare Feed",
            "playbookID": "cloudflare - Test",
            "fromversion": "5.5.0"
        },
        {
            "integrations": "AzureFeed",
            "playbookID": "AzureFeed - Test",
            "fromversion": "5.5.0"
        },
        {
            "integrations": "SpamhausFeed",
            "playbookID": "Spamhaus_Feed_Test",
            "fromversion": "5.5.0"
        },
        {
            "integrations": "Cofense Feed",
            "playbookID": "TestCofenseFeed",
            "fromversion": "5.5.0"
        },
        {
            "integrations": "Bambenek Consulting Feed",
            "playbookID": "BambenekConsultingFeed_Test",
            "fromversion": "5.5.0"
        },
        {
            "integrations": "Pipl",
            "playbookID": "Pipl Test"
        },
        {
            "integrations": "AWS Feed",
            "playbookID": "AWS Feed Test",
            "fromversion": "5.5.0"
        },
        {
            "integrations": "QuestKace",
            "playbookID": "QuestKace test",
            "fromversion": "5.0.0"
        },
        {
            "integrations": "Digital Defense FrontlineVM",
            "playbookID": "Digital Defense FrontlineVM - Scan Asset Not Recently Scanned Test"
        },
        {
            "integrations": "Digital Defense FrontlineVM",
            "playbookID": "Digital Defense FrontlineVM - Test Playbook"
        },
        {
            "integrations": "CSVFeed",
            "playbookID": "CSV_Feed_Test",
            "fromversion": "5.5.0",
            "instance_names": "CSVFeed_no_auto_detect"
        },
        {
            "integrations": "CSVFeed",
            "playbookID": "CSV_Feed_Test",
            "fromversion": "5.5.0",
            "instance_names": "CSVFeed_auto_detect"
        },
        {
            "integrations": "ProofpointFeed",
            "playbookID": "TestProofpointFeed",
            "fromversion": "5.5.0"
        },
        {
            "integrations": "Digital Shadows",
            "playbookID": "Digital Shadows - Test"
        },
        {
            "integrations": "Azure Compute v2",
            "playbookID": "Azure Compute - Test",
            "instance_names": "ms_azure_compute_dev"
        },
        {
            "integrations": "Azure Compute v2",
            "playbookID": "Azure Compute - Test",
            "instance_names": "ms_azure_compute_prod"
        },
        {
            "integrations": "Azure Compute v2",
            "playbookID": "Azure Compute - Login Test",
            "instance_names": "ms_azure_compute_prod"
        },
        {
            "integrations": "Azure Compute v2",
            "playbookID": "Azure Compute - Login Test",
            "instance_names": "ms_azure_compute_self_deployed"
        },
        {
            "integrations": [
                "Symantec Data Loss Prevention",
                "Symantec Data Loss Prevention v2"
            ],
            "playbookID": "Symantec Data Loss Prevention - Test",
            "fromversion": "4.5.0"
        },
        {
            "integrations": "Symantec Data Loss Prevention v2",
            "playbookID": "Symantec Data Loss Prevention v2 - Test",
            "fromversion": "6.0.0"
        },
        {
            "integrations": "Lockpath KeyLight v2",
            "playbookID": "Keylight v2 - Test"
        },
        {
            "integrations": "Azure Security Center v2",
            "playbookID": "Azure SecurityCenter - Test",
            "instance_names": "ms_azure_sc_prod"
        },
        {
            "integrations": "Azure Security Center v2",
            "playbookID": "Azure SecurityCenter - Test",
            "instance_names": "ms_azure_sc_self_deployed"
        },
        {
            "integrations": "JsonWhoIs",
            "playbookID": "JsonWhoIs-Test"
        },
        {
            "integrations": "Maltiverse",
            "playbookID": "Maltiverse Test"
        },
        {
            "integrations": "Box v2",
            "playbookID": "BoxV2_TestPlaybook"
        },
        {
            "integrations": "MicrosoftGraphMail",
            "playbookID": "MicrosoftGraphMail-Test_dev",
            "timeout": 1300,
            "instance_names": "ms_graph_mail_dev"
        },
        {
            "integrations": "MicrosoftGraphMail",
            "timeout": 900,
            "playbookID": "MicrosoftGraphMail-Test_dev_no_oproxy",
            "instance_names": "ms_graph_mail_dev_no_oproxy"
        },
        {
            "integrations": "MicrosoftGraphMail",
            "playbookID": "MicrosoftGraphMail-Test_prod",
            "instance_names": "ms_graph_mail_prod",
            "memory_threshold": 300
        },
        {
            "integrations": "CloudShark",
            "playbookID": "CloudShark - Test Playbook"
        },
        {
            "integrations": "Google Vision AI",
            "playbookID": "Google Vision API - Test"
        },
        {
            "integrations": "nmap",
            "playbookID": "Nmap - Test",
            "fromversion": "5.0.0"
        },
        {
            "integrations": "Netmiko",
            "playbookID": "Netmiko_test"
        },
        {
            "integrations": "AutoFocus V2",
            "playbookID": "Autofocus Query Samples, Sessions and Tags Test Playbook",
            "fromversion": "4.5.0",
            "timeout": 1800
        },
        {
            "integrations": "HelloWorld",
            "playbookID": "HelloWorld-Test",
            "fromversion": "5.0.0"
        },
        {
            "integrations": "HelloWorld",
            "playbookID": "Sanity Test - Playbook with integration",
            "fromversion": "5.0.0"
        },
        {
            "integrations": "HelloWorld",
            "playbookID": "Sanity Test - Playbook with mocked integration",
            "fromversion": "5.0.0"
        },
        {
            "playbookID": "Sanity Test - Playbook with no integration",
            "fromversion": "5.0.0"
        },
        {
            "integrations": "Whois",
            "playbookID": "Sanity Test - Playbook with Unmockable Whois Integration",
            "instance_names": "legacy_context_output",
            "fromversion": "6.5.0"
        },
        {
            "integrations": "HelloWorld",
            "playbookID": "HelloWorld_Scan-Test",
            "fromversion": "5.0.0",
            "timeout": 400
        },
        {
            "integrations": "ThreatQ v2",
            "playbookID": "ThreatQ - Test",
            "fromversion": "4.5.0"
        },
        {
            "integrations": "AttackIQFireDrill",
            "playbookID": "AttackIQ - Test"
        },
        {
            "integrations": "PhishLabs IOC EIR",
            "playbookID": "PhishlabsIOC_EIR-Test"
        },
        {
            "integrations": "Amazon DynamoDB",
            "playbookID": "AWS_DynamoDB-Test"
        },
        {
            "integrations": "PhishLabs IOC DRP",
            "playbookID": "PhishlabsIOC_DRP-Test"
        },
        {
            "playbookID": "Create Phishing Classifier V2 ML Test",
            "fromversion": "6.1.0",
            "instance_names": "ml_dummy_prod",
            "scripts": [
                "FindDuplicateEmailIncidents"
            ],
            "timeout": 1000
        },
        {
            "integrations": "ZeroFox",
            "playbookID": "ZeroFox-Test",
            "fromversion": "4.1.0"
        },
        {
            "integrations": "AlienVault OTX v2",
            "playbookID": "Alienvault_OTX_v2 - Test",
            "memory_threshold": 130,
            "timeout": 500
        },
        {
            "integrations": "AWS - CloudWatchLogs",
            "playbookID": "AWS - CloudWatchLogs Test Playbook",
            "fromversion": "5.0.0"
        },
        {
            "integrations": "SlackV2",
            "playbookID": "Slack Test Playbook",
            "timeout": 400,
            "pid_threshold": 5,
            "fromversion": "5.0.0"
        },
        {
            "integrations": "SlackV3",
            "playbookID": "SlackV3 TestPB",
            "instance_names": "cached",
            "timeout": 800,
            "pid_threshold": 8,
            "fromversion": "5.5.0"
        },
        {
            "integrations": "SlackV3",
            "playbookID": "Test_SlackV3_NonCaching",
            "instance_names": "non_cached",
            "timeout": 400,
            "pid_threshold": 8,
            "fromversion": "5.5.0"
        },
        {
            "integrations": "Cortex XDR - IR",
            "playbookID": "Test XDR Playbook execute script commands",
            "fromversion": "4.1.0",
            "timeout": 3000,
            "memory_threshold": 200
        },
        {
            "integrations": "Cortex XDR - IR",
            "playbookID": "Test XDR Playbook quarantine file command",
            "fromversion": "4.1.0",
            "timeout": 2500,
            "memory_threshold": 250
        },
        {
            "integrations": "Cortex XDR - IR",
            "playbookID": "Test XDR Playbook general commands",
            "fromversion": "4.1.0",
            "timeout": 2500,
            "memory_threshold": 90
        },
        {
            "integrations": "Cortex XDR - IR",
            "playbookID": "Test XDR Playbook retrieve file command",
            "fromversion": "4.1.0",
            "timeout": 3500,
            "memory_threshold": 200
        },
        {
            "integrations": "Cortex XDR - IOC",
            "playbookID": "Cortex XDR - IOC - Test",
            "fromversion": "5.5.0",
            "timeout": 1200
        },
        {
            "integrations": "Cloaken",
            "playbookID": "Cloaken-Test"
        },
        {
            "integrations": "ThreatX",
            "playbookID": "ThreatX-test",
            "timeout": 600
        },
        {
            "integrations": "Akamai WAF SIEM",
            "playbookID": "Akamai_WAF_SIEM-Test"
        },
        {
            "integrations": "FreshworksFreshservice",
            "playbookID": "FreshworkFreshservice"
        },
        {
            "integrations": "Cofense Triage v2",
            "playbookID": "Cofense Triage v2 Test"
        },
        {
            "integrations": "Akamai WAF",
            "playbookID": "Akamai_WAF-Test"
        },
        {
            "integrations": "abuse.ch SSL Blacklist Feed",
            "playbookID": "SSL Blacklist test",
            "fromversion": "5.5.0"
        },
        {
            "integrations": "CheckPhish",
            "playbookID": "CheckPhish-Test"
        },
        {
            "integrations": "Symantec Management Center",
            "playbookID": "SymantecMC_TestPlaybook"
        },
        {
            "integrations": "Looker",
            "playbookID": "Test-Looker"
        },
        {
            "integrations": "Vertica",
            "playbookID": "Vertica Test"
        },
        {
            "integrations": "Server Message Block (SMB) v2",
            "playbookID": "SMB_v2-Test",
            "has_api": false,
            "fromversion": "5.0.0"
        },
        {
            "integrations": "Server Message Block (SMB) v2",
            "playbookID": "SMB test",
            "has_api": false,
            "fromversion": "5.0.0"
        },
        {
            "playbookID": "ConvertFile-Test",
            "fromversion": "4.5.0"
        },
        {
            "playbookID": "TestAwsEC2GetPublicSGRules-Test"
        },
        {
            "integrations": "RSA NetWitness Packets and Logs",
            "playbookID": "rsa_packets_and_logs_test"
        },
        {
            "playbookID": "CheckpointFW-test",
            "integrations": "Check Point"
        },
        {
            "playbookID": "RegPathReputationBasicLists_test"
        },
        {
            "playbookID": "EmailDomainSquattingReputation-Test"
        },
        {
            "playbookID": "RandomStringGenerateTest"
        },
        {
            "playbookID": "playbook-checkEmailAuthenticity-test"
        },
        {
            "playbookID": "HighlightWords_Test"
        },
        {
            "playbookID": "StringContainsArray_test"
        },
        {
            "integrations": "Fidelis Elevate Network",
            "playbookID": "Fidelis-Test"
        },
        {
            "integrations": "AWS - ACM",
            "playbookID": "ACM-Test"
        },
        {
            "integrations": "Thinkst Canary",
            "playbookID": "CanaryTools Test"
        },
        {
            "integrations": "ThreatMiner",
            "playbookID": "ThreatMiner-Test"
        },
        {
            "playbookID": "StixCreator-Test"
        },
        {
            "playbookID": "CompareIncidentsLabels-test-playbook"
        },
        {
            "integrations": "Have I Been Pwned? V2",
            "playbookID": "Pwned v2 test",
            "timeout": 1500
        },
        {
            "integrations": "Alexa Rank Indicator",
            "playbookID": "Alexa Test Playbook"
        },
        {
            "playbookID": "UnEscapeURL-Test"
        },
        {
            "playbookID": "UnEscapeIPs-Test"
        },
        {
            "playbookID": "ExtractDomainFromUrlAndEmail-Test"
        },
        {
            "playbookID": "ConvertKeysToTableFieldFormat_Test"
        },
        {
            "integrations": "HashiCorp Vault",
            "playbookID": "hashicorp_test",
            "fromversion": "5.0.0"
        },
        {
            "integrations": "BeyondTrust Password Safe",
            "playbookID": "BeyondTrust-Test"
        },
        {
            "integrations": "Dell Secureworks",
            "playbookID": "SecureWorks"
        },
        {
            "integrations": "ServiceNow v2",
            "playbookID": "servicenow_test_v2",
            "instance_names": "snow_basic_auth"
        },
        {
            "integrations": "ServiceNow v2",
            "playbookID": "ServiceNow_OAuth_Test",
            "instance_names": "snow_oauth"
        },
        {
            "playbookID": "Create ServiceNow Ticket and Mirror Test",
            "integrations": "ServiceNow v2",
            "instance_names": "snow_basic_auth",
            "fromversion": "6.0.0",
            "timeout": 500
        },
        {
            "playbookID": "Create ServiceNow Ticket and State Polling Test",
            "integrations": "ServiceNow v2",
            "instance_names": "snow_basic_auth",
            "fromversion": "6.0.0",
            "timeout": 3000
        },
        {
            "integrations": "ServiceNow CMDB",
            "playbookID": "ServiceNow_CMDB_Test",
            "instance_names": "snow_cmdb_basic_auth"
        },
        {
            "integrations": "ServiceNow CMDB",
            "playbookID": "ServiceNow_CMDB_OAuth_Test",
            "instance_names": "snow_cmdb_oauth"
        },
        {
            "integrations": "ExtraHop v2",
            "playbookID": "ExtraHop_v2-Test"
        },
        {
            "playbookID": "Test CommonServer"
        },
        {
            "playbookID": "Test-debug-mode",
            "fromversion": "5.0.0"
        },
        {
            "integrations": "CIRCL",
            "playbookID": "CirclIntegrationTest"
        },
        {
            "integrations": "MISP V3",
            "playbookID": "MISP V3 Test",
            "timeout": 300,
            "fromversion": "5.5.0"
        },
        {
            "playbookID": "test-LinkIncidentsWithRetry"
        },
        {
            "playbookID": "CopyContextToFieldTest"
        },
        {
            "integrations": "OTRS",
            "playbookID": "OTRS Test",
            "fromversion": "4.1.0"
        },
        {
            "integrations": "Attivo Botsink",
            "playbookID": "AttivoBotsinkTest"
        },
        {
            "integrations": "FortiGate",
            "playbookID": "Fortigate Test"
        },
        {
            "playbookID": "FormattedDateToEpochTest"
        },
        {
            "integrations": "SNDBOX",
            "playbookID": "SNDBOX_Test",
            "timeout": 1000
        },
        {
            "integrations": "SNDBOX",
            "playbookID": "Detonate File - SNDBOX - Test",
            "timeout": 1000
        },
        {
            "integrations": "Awake Security",
            "playbookID": "awake_security_test_pb"
        },
        {
            "integrations": "Tenable.sc",
            "playbookID": "tenable-sc-test",
            "instance_names": "Tenable_SC_secman_api_key",
            "timeout": 240
        },
        {
            "integrations": "MimecastV2",
            "playbookID": "Mimecast test",
            "instance_names": "mimecast_api_v1"
        },
        {
            "integrations": "MimecastV2",
            "playbookID": "Mimecast Test api 2.0",
            "instance_names": "mimecast_api_v2"
        },
        {
            "playbookID": "CreateEmailHtmlBody_test_pb",
            "fromversion": "4.1.0"
        },
        {
            "playbookID": "ReadPDFFileV2-Test",
            "timeout": 1000
        },
        {
            "playbookID": "JSONtoCSV-Test"
        },
        {
            "integrations": "Generic SQL",
            "playbookID": "generic-sql",
            "instance_names": "mysql instance",
            "fromversion": "5.0.0",
            "has_api": false
        },
        {
            "integrations": "Generic SQL",
            "playbookID": "generic-sql",
            "instance_names": "postgreSQL instance",
            "fromversion": "5.0.0",
            "has_api": false
        },
        {
            "integrations": "Generic SQL",
            "playbookID": "generic-sql",
            "instance_names": "Microsoft SQL instance",
            "fromversion": "5.0.0",
            "has_api": false
        },
        {
            "integrations": "Generic SQL",
            "playbookID": "generic-sql-oracle",
            "instance_names": "Oracle instance",
            "fromversion": "5.0.0",
            "has_api": false
        },
        {
            "integrations": "Generic SQL",
            "playbookID": "generic-sql-mssql-encrypted-connection",
            "instance_names": "Microsoft SQL instance",
            "fromversion": "5.0.0",
            "has_api": false
        },
        {
            "integrations": "Panorama",
            "instance_names": "palo_alto_firewall_9.0",
            "playbookID": "Panorama Query Logs - Test",
            "fromversion": "6.1.0",
            "timeout": 1500,
            "nightly": true,
            "memory_threshold": 200
        },
        {
            "integrations": "Panorama",
            "instance_names": "palo_alto_firewall_9.1",
            "playbookID": "palo_alto_firewall_test_pb",
            "fromversion": "6.1.0",
            "timeout": 1000,
            "memory_threshold": 200
        },
        {
            "integrations": "Panorama",
            "instance_names": "palo_alto_panorama_11",
            "playbookID": "PAN-OS-panorama-topology-test-pb",
            "fromversion": "6.1.0",
            "timeout": 1000,
            "memory_threshold": 200
        },
        {
            "integrations": "Panorama",
            "instance_names": "palo_alto_firewall_11",
            "playbookID": "PAN-OS-firewall-topology-test-pb",
            "fromversion": "6.1.0",
            "timeout": 1000,
            "memory_threshold": 200
        },
        {
            "integrations": "Panorama",
            "instance_names": "palo_alto_panorama_11",
            "playbookID": "palo_alto_panorama_test_pb",
            "fromversion": "6.1.0",
            "timeout": 2400,
            "memory_threshold": 200
        },
        {
            "integrations": "Panorama",
            "instance_names": "palo_alto_firewall_9.0",
            "playbookID": "PAN-OS URL Filtering enrichment - Test",
            "fromversion": "6.1.0",
            "memory_threshold": 200
        },
        {
            "integrations": "Panorama",
            "instance_names": "palo_alto_firewall_9.1",
            "playbookID": "test_playbook_pan_os_firewall_exceptions_commands",
            "memory_threshold": 120
        },
        {
            "integrations": "Panorama",
            "instance_names": "palo_alto_panorama_9.0",
            "playbookID": "test_playbook_pan_os_firewall_exceptions_commands",
            "memory_threshold": 120
        },
        {
            "integrations": "Panorama",
            "instance_names": "panorama_instance_best_practice",
            "playbookID": "Panorama Best Practise - Test",
            "fromversion": "6.1.0",
            "memory_threshold": 200
        },
        {
            "integrations": "Tenable.io",
            "playbookID": "Tenable.io test",
            "timeout": 3600
        },
        {
            "playbookID": "URLDecode-Test"
        },
        {
            "playbookID": "GetTime-Test"
        },
        {
            "playbookID": "GetTime-ObjectVsStringTest"
        },
        {
            "integrations": "Tenable.io",
            "playbookID": "Tenable.io Scan Test",
            "timeout": 3600
        },
        {
            "integrations": "google-vault",
            "playbookID": "Google-Vault-Generic-Test",
            "timeout": 3600,
            "memory_threshold": 180
        },
        {
            "integrations": "google-vault",
            "playbookID": "Google_Vault-Search_And_Display_Results_test",
            "memory_threshold": 180,
            "timeout": 3600
        },
        {
            "integrations": "MxToolBox",
            "playbookID": "MxToolbox-test"
        },
        {
            "integrations": "Nessus",
            "playbookID": "Nessus - Test"
        },
        {
            "playbookID": "Palo Alto Networks - Malware Remediation Test",
            "fromversion": "4.5.0"
        },
        {
            "playbookID": "SumoLogic-Test",
            "integrations": "SumoLogic",
            "fromversion": "4.1.0"
        },
        {
            "playbookID": "ParseEmailFiles-test"
        },
        {
            "playbookID": "ParseEmailFilesV2-test"
        },
        {
            "playbookID": "PAN-OS - Block IP and URL - External Dynamic List v2 Test",
            "integrations": [
                "Panorama",
                "palo_alto_networks_pan_os_edl_management"
            ],
            "instance_names": "palo_alto_firewall_9.0",
            "fromversion": "6.1.0",
            "memory_threshold": 200
        },
        {
            "playbookID": "Test_EDL",
            "integrations": "EDL",
            "instance_names": "edl_update_to_7_9_9",
            "fromversion": "5.5.0",
            "marketplaces": "xsoar_on_prem",
            "pid_threshold": 8,
            "has_api": false
        },
        {
            "playbookID": "EDL Performance Test",
            "instance_names": "edl_auto_to_7_9_9",
            "integrations": [
                "EDL",
                "Create-Mock-Feed-Relationships"
            ],
            "fromversion": "6.0.0",
            "marketplaces": "xsoar_on_prem",
            "timeout": 3500,
            "memory_threshold": 900,
            "pid_threshold": 12,
            "context_print_dt": "EDLHey",
            "has_api": false
        },
        {
            "playbookID": "Test_export_indicators_service",
            "instance_names": "eis_on_demand",
            "integrations": "ExportIndicators",
            "fromversion": "5.5.0"
        },
        {
            "playbookID": "PAN-OS - Block IP - Custom Block Rule Test",
            "integrations": "Panorama",
            "instance_names": "panorama_instance_security_team",
            "fromversion": "6.1.0",
            "memory_threshold": 200
        },
        {
            "playbookID": "PAN-OS - Block IP - Static Address Group Test",
            "integrations": "Panorama",
            "instance_names": "panorama_instance_security_team",
            "fromversion": "6.1.0",
            "memory_threshold": 200
        },
        {
            "playbookID": "Block IP - Generic V3_Test",
            "fromversion": "6.0.0"
        },
        {
            "playbookID": "PAN-OS - Block URL - Custom URL Category Test",
            "integrations": "Panorama",
            "instance_names": "panorama_instance_security_team",
            "fromversion": "6.1.0",
            "memory_threshold": 200
        },
        {
            "playbookID": "Endpoint Malware Investigation - Generic - Test",
            "integrations": [
                "Cylance Protect v2",
                "Core REST API"
            ],
            "fromversion": "5.0.0",
            "timeout": 1200
        },
        {
            "playbookID": "ParseExcel-test"
        },
        {
            "playbookID": "ParseHTMLIndicators-Test",
            "has_api": true
        },
        {
            "playbookID": "Detonate File - No Files test"
        },
        {
            "integrations": "SentinelOne V2",
            "instance_names": "SentinelOne_v2.0",
            "playbookID": "SentinelOne V2.0 - Test"
        },
        {
            "integrations": "SentinelOne V2",
            "instance_names": "SentinelOne_v2.1",
            "playbookID": "SentinelOne V2.1 - Test"
        },
        {
            "integrations": "InfoArmor VigilanteATI",
            "playbookID": "InfoArmorVigilanteATITest"
        },
        {
            "integrations": "IntSights",
            "instance_names": "intsights_standard_account",
            "playbookID": "IntSights Test"
        },
        {
            "integrations": "IntSights",
            "playbookID": "IntSights Mssp Test",
            "instance_names": "intsights_mssp_account"
        },
        {
            "integrations": "dnstwist",
            "playbookID": "dnstwistTest",
            "has_api": false
        },
        {
            "integrations": "BitDam",
            "playbookID": "Detonate File - BitDam Test"
        },
        {
            "integrations": "Threat Grid",
            "playbookID": "Test-Detonate URL - ThreatGrid",
            "timeout": 600
        },
        {
            "integrations": "Threat Grid",
            "playbookID": "ThreatGridTest",
            "timeout": 600
        },
        {
            "integrations": "ThreatGridv2",
            "playbookID": "ThreatGrid_v2_Test",
            "timeout": 600
        },
        {
            "integrations": "Signal Sciences WAF",
            "playbookID": "SignalSciences-Test"
        },
        {
            "integrations": "RTIR",
            "playbookID": "RTIR Test"
        },
        {
            "integrations": "RedCanary",
            "playbookID": "RedCanaryTest"
        },
        {
            "playbookID": "URL Enrichment - Generic v2 - Test",
            "instance_names": "virus_total_v3",
            "integrations": [
                "VirusTotal (API v3)",
                "Rasterize"
            ],
            "timeout": 500,
            "pid_threshold": 200,
            "memory_threshold": 300
        },
        {
            "playbookID": "CutTransformerTest"
        },
        {
            "playbookID": "TestEditServerConfig"
        },
        {
            "playbookID": "ContentPackInstaller_Test",
            "integrations": "Core REST API",
            "fromversion": "6.0.0",
            "timeout": 500
        },
        {
            "playbookID": "Default - Test",
            "integrations": [
                "ThreatQ v2",
                "Core REST API"
            ],
            "fromversion": "5.0.0",
            "marketplaces": "xsoar_on_prem"
        },
        {
            "integrations": "SCADAfence CNM",
            "playbookID": "SCADAfence_test"
        },
        {
            "integrations": "ProtectWise",
            "playbookID": "Protectwise-Test"
        },
        {
            "integrations": "WhatsMyBrowser",
            "playbookID": "WhatsMyBrowser-Test"
        },
        {
            "integrations": "BigFix",
            "playbookID": "BigFixTest"
        },
        {
            "integrations": "Lastline v2",
            "playbookID": "Lastline v2 - Test"
        },
        {
            "integrations": "McAfee DXL",
            "playbookID": "McAfee DXL - Test"
        },
        {
            "playbookID": "TextFromHTML_test_playbook"
        },
        {
            "playbookID": "PortListenCheck-test"
        },
        {
            "integrations": "ThreatExchange",
            "playbookID": "ThreatExchange-test"
        },
        {
            "integrations": "Joe Security",
            "playbookID": "JoeSecurityTestPlaybook",
            "timeout": 500
        },
        {
            "integrations": "Joe Security",
            "playbookID": "JoeSecurityTestDetonation",
            "timeout": 2000
        },
        {
            "integrations": "WildFire-v2",
            "playbookID": "Wildfire Test",
            "fromversion": "5.0.0",
            "toversion": "6.1.9"
        },
        {
            "integrations": "WildFire-v2",
            "playbookID": "Wildfire Test With Polling",
            "fromversion": "6.2.0",
            "timeout": 1100
        },
        {
            "integrations": "WildFire-v2",
            "playbookID": "Detonate URL - WildFire-v2 - Test",
            "timeout": 500
        },
        {
            "integrations": "WildFire-v2",
            "playbookID": "Detonate URL - WildFire v2.1 - Test"
        },
        {
            "integrations": "GRR",
            "playbookID": "GRR Test"
        },
        {
            "integrations": "VirusTotal",
            "instance_names": "virus_total_general",
            "playbookID": "virusTotal-test-playbook",
            "timeout": 1400
        },
        {
            "integrations": "VirusTotal",
            "instance_names": "virus_total_preferred_vendors",
            "playbookID": "virusTotaI-test-preferred-vendors",
            "timeout": 1400
        },
        {
            "integrations": [
                "Gmail Single User",
                "Gmail"
            ],
            "playbookID": "Gmail Single User - Test",
            "fromversion": "4.5.0",
            "memory_threshold": 150
        },
        {
            "integrations": "EWS v2",
            "playbookID": "get_original_email_-_ews-_test",
            "instance_names": "ewv2_regular"
        },
        {
            "integrations": [
                "EWSO365",
                "EWS v2"
            ],
            "playbookID": "EWS search-mailbox test",
            "instance_names": [
                "ewv2_regular",
                "ewso365_dev_team"
            ],
            "timeout": 600,
            "memory_threshold": 150
        },
        {
            "integrations": "PagerDuty v2",
            "playbookID": "PagerDuty Test"
        },
        {
            "scripts": [
                "DeleteContext"
            ],
            "playbookID": "test_delete_context"
        },
        {
            "scripts": [
                "DeleteContext"
            ],
            "playbookID": "DeleteContext-test",
            "fromversion": "6.9.0"
        },
        {
            "playbookID": "DeleteContext-auto-test"
        },
        {
            "playbookID": "GmailTest",
            "integrations": "Gmail"
        },
        {
            "playbookID": "Gmail Convert Html Test",
            "integrations": "Gmail",
            "memory_threshold": 150
        },
        {
            "playbookID": "reputations.json Test",
            "toversion": "5.0.0"
        },
        {
            "playbookID": "URL extraction test",
            "fromversion": "5.5.0"
        },
        {
            "playbookID": "Onion address extraction test",
            "fromversion": "6.10.0"
        },
        {
            "playbookID": "Domain extraction test",
            "fromversion": "5.5.0"
        },
        {
            "playbookID": "Email extraction test",
            "fromversion": "5.5.0"
        },
        {
            "playbookID": "File extraction test",
            "fromversion": "5.5.0"
        },
        {
            "playbookID": "IPv4 extraction test",
            "fromversion": "5.5.0"
        },
        {
            "playbookID": "IPv4 CIDR extraction test",
            "fromversion": "5.5.0"
        },
        {
            "playbookID": "IPv6 CIDR extraction test",
            "fromversion": "5.5.0"
        },
        {
            "playbookID": "IPv6 extraction test",
            "fromversion": "5.5.0"
        },
        {
            "playbookID": "Test IP Indicator Fields",
            "fromversion": "5.0.0"
        },
        {
            "integrations": "McAfee Advanced Threat Defense",
            "playbookID": "Test Playbook McAfee ATD",
            "timeout": 700
        },
        {
            "integrations": "McAfee Advanced Threat Defense",
            "playbookID": "Detonate Remote File From URL -McAfee-ATD - Test",
            "timeout": 700
        },
        {
            "playbookID": "stripChars - Test"
        },
        {
            "integrations": "McAfee Advanced Threat Defense",
            "playbookID": "Test Playbook McAfee ATD Upload File"
        },
        {
            "playbookID": "exporttocsv_script_test"
        },
        {
            "playbookID": "Set - Test"
        },
        {
            "integrations": "Intezer v2",
            "playbookID": "Intezer Testing v2",
            "fromversion": "4.1.0",
            "timeout": 600
        },
        {
            "integrations": [
                "Mail Sender (New)",
                "Gmail"
            ],
            "playbookID": "Mail Sender (New) Test",
            "instance_names": [
                "Mail_Sender_(New)_STARTTLS"
            ],
            "memory_threshold": 100
        },
        {
            "playbookID": "buildewsquery_test"
        },
        {
            "integrations": "Rapid7 Nexpose",
            "playbookID": "nexpose_test",
            "timeout": 240
        },
        {
            "playbookID": "GetIndicatorDBotScore Test"
        },
        {
            "integrations": "EWS Mail Sender",
            "playbookID": "EWS Mail Sender Test",
            "instance_names": [
                "ews_mail_sender_labdemisto"
            ]
        },
        {
            "integrations": [
                "EWS v2",
                "Rasterize"
            ],
            "instance_names": [
                "ews_mail_sender_labdemisto"
            ],
            "playbookID": "EWS V2 Send Mail Test 2",
            "memory_threshold": 300,
            "pid_threshold": 200
        },
        {
            "integrations": [
                "EWS v2",
                "SMIME Messaging"
            ],
            "instance_names": [
                "ews_mail_sender_labdemisto",
                "SMIME Messaging"
            ],
            "playbookID": "EWS V2 Send Mail Test 3"
        },
        {
            "integrations": [
                "SMIME Messaging",
                "EWS v2"
            ],
            "instance_names": [
                "SMIME Messaging",
                "ews_mail_sender_labdemisto"
            ],
            "playbookID": "SMIME_Messaging-Test"
        },
        {
            "playbookID": "decodemimeheader_-_test"
        },
        {
            "playbookID": "test_url_regex"
        },
        {
            "integrations": "Skyformation",
            "playbookID": "TestSkyformation"
        },
        {
            "integrations": "okta",
            "playbookID": "okta_test_playbook",
            "timeout": 240
        },
        {
            "integrations": "Okta v2",
            "playbookID": "OktaV2-Test",
            "timeout": 300
        },
        {
            "integrations": "Okta IAM",
            "playbookID": "Okta IAM - Test Playbook",
            "fromversion": "6.0.0"
        },
        {
            "playbookID": "Test filters & transformers scripts"
        },
        {
            "integrations": "Salesforce",
            "playbookID": "SalesforceTestPlaybook"
        },
        {
            "integrations": "McAfee ESM v2",
            "instance_names": "v11.1.3",
            "playbookID": "McAfee ESM v2 - Test v11.1.3",
            "fromversion": "5.0.0"
        },
        {
            "integrations": "McAfee ESM v2",
            "instance_names": "v11.3",
            "playbookID": "McAfee ESM v2 (v11.3) - Test",
            "fromversion": "5.0.0",
            "timeout": 300
        },
        {
            "integrations": "McAfee ESM v2",
            "instance_names": "v11.1.3",
            "playbookID": "McAfee ESM Watchlists - Test v11.1.3",
            "fromversion": "5.0.0"
        },
        {
            "integrations": "McAfee ESM v2",
            "instance_names": "v11.3",
            "playbookID": "McAfee ESM Watchlists - Test v11.3",
            "fromversion": "5.0.0"
        },
        {
            "integrations": "GoogleSafeBrowsing",
            "playbookID": "Google Safe Browsing Test",
            "timeout": 240,
            "fromversion": "5.0.0"
        },
        {
            "integrations": "Google Safe Browsing v2",
            "playbookID": "Google Safe Browsing V2 Test",
            "fromversion": "5.5.0"
        },
        {
            "integrations": "EWS v2",
            "playbookID": "EWSv2_empty_attachment_test",
            "instance_names": "ewv2_regular",
            "timeout": 300,
            "memory_threshold": 100
        },
        {
            "integrations": "EWS v2",
            "playbookID": "EWS Public Folders Test",
            "instance_names": "ewv2_regular",
            "memory_threshold": 100
        },
        {
            "integrations": "EWS v2",
            "playbookID": "EWS V2 Send Mail Test",
            "instance_names": "ews_mail_sender_labdemisto"
        },
        {
            "integrations": "Symantec Endpoint Protection V2",
            "playbookID": "SymantecEndpointProtection_Test"
        },
        {
            "integrations": "CarbonBlackProtectionV2",
            "playbookID": "search_endpoints_by_hash_-_carbon_black_protection_-_test",
            "timeout": 500
        },
        {
            "playbookID": "Process Email - Generic - Test - Incident Starter",
            "fromversion": "6.0.0",
            "integrations": "Rasterize",
            "timeout": 240,
            "memory_threshold": 300,
            "pid_threshold": 200
        },
        {
            "playbookID": "Process Email - Generic - Test - Actual Incident"
        },
        {
            "integrations": "CrowdstrikeFalcon",
            "playbookID": "Test - CrowdStrike Falcon",
            "fromversion": "4.1.0",
            "timeout": 6000
        },
        {
            "playbookID": "ExposeIncidentOwner-Test"
        },
        {
            "integrations": "OpenPhish",
            "playbookID": "OpenPhish Test Playbook"
        },
        {
            "integrations": "Jira V3",
            "playbookID": "JiraV3 Test",
            "instance_names": "jira_basic_auth"
        },
        {
            "integrations": "ipinfo",
            "playbookID": "IPInfoTest"
        },
        {
            "integrations": "ipinfo_v2",
            "playbookID": "IPInfo_v2Test",
            "fromversion": "5.5.0"
        },
        {
            "integrations": "GoogleMaps",
            "playbookID": "GoogleMapsTest",
            "fromversion": "6.0.0"
        },
        {
            "playbookID": "VerifyHumanReadableFormat"
        },
        {
            "playbookID": "strings-test"
        },
        {
            "playbookID": "TestCommonPython",
            "timeout": 500
        },
        {
            "playbookID": "TestFileCreateAndUpload"
        },
        {
            "playbookID": "TestIsValueInArray"
        },
        {
            "playbookID": "TestStringReplace"
        },
        {
            "playbookID": "TestHttpPlaybook"
        },
        {
            "integrations": "SplunkPy",
            "playbookID": "SplunkPy parse-raw - Test",
            "memory_threshold": 250,
            "instance_names": "use_default_handler"
        },
        {
            "integrations": "SplunkPy",
            "playbookID": "SplunkPy-Test-V2_default_handler",
            "memory_threshold": 500,
            "instance_names": "use_default_handler"
        },
        {
            "integrations": "SplunkPy",
            "playbookID": "Splunk-Test_default_handler",
            "memory_threshold": 200,
            "instance_names": "use_default_handler"
        },
        {
            "integrations": "AnsibleTower",
            "playbookID": "AnsibleTower_Test_playbook",
            "fromversion": "5.0.0"
        },
        {
            "integrations": "SplunkPy",
            "playbookID": "SplunkPySearch_Test_default_handler",
            "memory_threshold": 200,
            "instance_names": "use_default_handler"
        },
        {
            "integrations": "SplunkPy",
            "playbookID": "SplunkPy_KV_commands_default_handler",
            "memory_threshold": 200,
            "instance_names": "use_default_handler"
        },
        {
            "integrations": "SplunkPy",
            "playbookID": "SplunkPy-Test-V2_requests_handler",
            "memory_threshold": 500,
            "instance_names": "use_python_requests_handler"
        },
        {
            "integrations": "SplunkPy",
            "playbookID": "Splunk-Test_requests_handler",
            "memory_threshold": 500,
            "instance_names": "use_python_requests_handler"
        },
        {
            "integrations": "SplunkPy",
            "playbookID": "SplunkPySearch_Test_requests_handler",
            "memory_threshold": 200,
            "instance_names": "use_python_requests_handler"
        },
        {
            "integrations": "SplunkPy",
            "playbookID": "SplunkPy_KV_commands_requests_handler",
            "memory_threshold": 200,
            "instance_names": "use_python_requests_handler"
        },
        {
            "integrations": "McAfee NSM",
            "playbookID": "McAfeeNSMTest",
            "timeout": 400
        },
        {
            "integrations": "McAfee Web Gateway",
            "playbookID": "McAfeeWebGatewayTest",
            "timeout": 500
        },
        {
            "integrations": "TCPIPUtils",
            "playbookID": "TCPUtils-Test"
        },
        {
            "playbookID": "listExecutedCommands-Test"
        },
        {
            "integrations": "AWS - Lambda",
            "playbookID": "AWS-Lambda-Test (Read-Only)"
        },
        {
            "integrations": "Service Manager",
            "playbookID": "TestHPServiceManager",
            "timeout": 400
        },
        {
            "integrations": "ServiceNow IAM",
            "playbookID": "ServiceNow IAM - Test Playbook",
            "instance_names": "snow_basic_auth",
            "fromversion": "6.0.0"
        },
        {
            "playbookID": "LanguageDetect-Test",
            "timeout": 300
        },
        {
            "integrations": "Forcepoint",
            "playbookID": "forcepoint test",
            "timeout": 500
        },
        {
            "playbookID": "GeneratePassword-Test"
        },
        {
            "playbookID": "ZipFile-Test"
        },
        {
            "playbookID": "UnzipFile-Test"
        },
        {
            "playbookID": "Test-IsMaliciousIndicatorFound",
            "fromversion": "5.0.0"
        },
        {
            "playbookID": "TestExtractHTMLTables"
        },
        {
            "integrations": "carbonblackliveresponse",
            "playbookID": "Carbon Black Live Response Test",
            "fromversion": "5.0.0"
        },
        {
            "integrations": "urlscan.io",
            "playbookID": "urlscan_malicious_Test",
            "timeout": 500
        },
        {
            "integrations": "EWS v2",
            "playbookID": "pyEWS_Test",
            "instance_names": "ewv2_regular",
            "timeout": 500
        },
        {
            "integrations": "EWS v2",
            "playbookID": "pyEWS_Test",
            "instance_names": "ewsv2_separate_process",
            "timeout": 500
        },
        {
            "integrations": "remedy_sr_beta",
            "playbookID": "remedy_sr_test_pb"
        },
        {
            "integrations": "Cylance Protect v2",
            "playbookID": "Cylance Protect v2 Test"
        },
        {
            "integrations": "ReversingLabs Titanium Cloud",
            "playbookID": "ReversingLabsTCTest"
        },
        {
            "integrations": "ReversingLabs A1000",
            "playbookID": "ReversingLabsA1000Test"
        },
        {
            "integrations": "Demisto Lock",
            "playbookID": "DemistoLockTest",
            "instance_names": "no_sync",
            "timeout": 600
        },
        {
            "playbookID": "test-domain-indicator",
            "timeout": 400
        },
        {
            "playbookID": "Cybereason Test",
            "integrations": "Cybereason",
            "timeout": 1200,
            "fromversion": "4.1.0"
        },
        {
            "integrations": "VirusTotal - Private API",
            "instance_names": "virus_total_private_api_general",
            "playbookID": "File Enrichment - Virus Total Private API Test"
        },
        {
            "integrations": "VirusTotal - Private API",
            "instance_names": "virus_total_private_api_general",
            "playbookID": "virusTotalPrivateAPI-test-playbook",
            "timeout": 1400,
            "pid_threshold": 12
        },
        {
            "integrations": [
                "VirusTotal - Private API",
                "VirusTotal"
            ],
            "playbookID": "vt-detonate test",
            "instance_names": [
                "virus_total_private_api_general",
                "virus_total_general"
            ],
            "timeout": 1400,
            "fromversion": "5.5.0"
        },
        {
            "integrations": "Cisco ASA",
            "playbookID": "Cisco ASA - Test Playbook"
        },
        {
            "integrations": "VirusTotal - Private API",
            "instance_names": "virus_total_private_api_preferred_vendors",
            "playbookID": "virusTotalPrivateAPI-test-preferred-vendors",
            "timeout": 1400
        },
        {
            "integrations": "Cisco Meraki",
            "playbookID": "CiscoMerakiv2"
        },
        {
            "integrations": "Microsoft Defender Advanced Threat Protection",
            "playbookID": "Microsoft Defender Advanced Threat Protection - Test prod",
            "instance_names": "microsoft_defender_atp_prod",
            "timeout": 500
        },
        {
            "integrations": "Microsoft Defender Advanced Threat Protection",
            "playbookID": "Microsoft Defender Advanced Threat Protection - Test dev",
            "instance_names": "microsoft_defender_atp_dev",
            "timeout": 500
        },
        {
            "integrations": "Microsoft Defender Advanced Threat Protection",
            "playbookID": "Microsoft Defender Advanced Threat Protection - Test self deployed",
            "instance_names": "microsoft_defender_atp_dev_self_deployed",
            "timeout": 700
        },
        {
            "integrations": "Microsoft Defender Advanced Threat Protection",
            "playbookID": "Microsoft Defender - ATP - Indicators SC Test",
            "instance_names": "microsoft_defender_atp_dev_self_deployed"
        },
        {
            "integrations": "Microsoft Defender Advanced Threat Protection",
            "playbookID": "Microsoft Defender - ATP - Indicators SC Test",
            "instance_names": "microsoft_defender_atp_dev"
        },
        {
            "integrations": "Microsoft Defender Advanced Threat Protection",
            "playbookID": "Microsoft Defender - ATP - Indicators SC Test",
            "instance_names": "microsoft_defender_atp_prod"
        },
        {
            "integrations": "Microsoft 365 Defender",
            "playbookID": "Microsoft_365_Defender-Test",
            "instance_names": "ms_365_defender_device_code"
        },
        {
            "integrations": "Microsoft 365 Defender",
            "playbookID": "Microsoft_365_Defender-Test",
            "instance_names": "ms_365_defender_client_cred"
        },
        {
            "integrations": "Tanium",
            "playbookID": "Tanium Test Playbook",
            "timeout": 1200,
            "pid_threshold": 10
        },
        {
            "integrations": "Recorded Future",
            "playbookID": "Recorded Future Test"
        },
        {
            "integrations": "Microsoft Graph",
            "playbookID": "Microsoft Graph Security Test dev",
            "instance_names": "ms_graph_security_dev"
        },
        {
            "integrations": "Microsoft Graph",
            "playbookID": "MSG-ediscovery-tpb",
            "instance_names": "ms_graph_security_ediscovery"
        },
        {
            "integrations": "Microsoft Graph",
            "playbookID": "Microsoft Graph Security Test prod",
            "instance_names": "ms_graph_security_prod"
        },
        {
            "integrations": "Microsoft Graph",
            "playbookID": "Microsoft Graph Security Test self deployed",
            "instance_names": "ms_graph_security_client_cred"
        },
        {
            "integrations": "Microsoft Graph",
            "playbookID": "Microsoft Graph Security Test dev v2",
            "instance_names": "ms_graph_security_dev_v2"
        },
        {
            "integrations": "Microsoft Graph",
            "playbookID": "Microsoft Graph Security Test prod v2",
            "instance_names": "ms_graph_security_prod_v2",
            "timeout": 500
        },
        {
            "integrations": "Microsoft Graph",
            "playbookID": "Microsoft Graph Security Test self deployed v2",
            "instance_names": "ms_graph_security_client_cred_v2"
        },
        {
            "integrations": "Microsoft Graph",
            "playbookID": "MSG-Threat-Assessment-test",
            "instance_names": "ms_graph_security_ediscovery"
        },
        {
            "integrations": "Microsoft Graph User",
            "playbookID": "Microsoft Graph User - Test",
            "instance_names": "ms_graph_user_dev"
        },
        {
            "integrations": "Microsoft Graph User",
            "playbookID": "Microsoft Graph User - Test",
            "instance_names": "ms_graph_user_prod"
        },
        {
            "integrations": "Microsoft Graph Groups",
            "playbookID": "Microsoft Graph Groups - Test dev",
            "instance_names": "ms_graph_groups_dev"
        },
        {
            "integrations": "Microsoft Graph Groups",
            "playbookID": "Microsoft Graph Groups - Test prod",
            "instance_names": "ms_graph_groups_prod"
        },
        {
            "integrations": "Microsoft_Graph_Files",
            "playbookID": "test_MsGraphFiles dev",
            "instance_names": "ms_graph_files_dev",
            "fromversion": "5.0.0",
            "timeout": 1600
        },
        {
            "integrations": "Microsoft_Graph_Files",
            "playbookID": "test_MsGraphFiles prod",
            "instance_names": "ms_graph_files_prod",
            "fromversion": "5.0.0",
            "timeout": 1600
        },
        {
            "integrations": "Microsoft Graph Calendar",
            "playbookID": "Microsoft Graph Calendar - Test dev",
            "instance_names": "ms_graph_calendar_dev"
        },
        {
            "integrations": "Microsoft Graph Calendar",
            "playbookID": "Microsoft Graph Calendar - Test prod",
            "instance_names": "ms_graph_calendar_prod"
        },
        {
            "integrations": "Microsoft Graph Device Management",
            "playbookID": "MSGraph_DeviceManagement_Test_dev",
            "instance_names": "ms_graph_device_management_oproxy_dev",
            "fromversion": "5.0.0"
        },
        {
            "integrations": "Microsoft Graph Device Management",
            "playbookID": "MSGraph_DeviceManagement_Test_prod",
            "instance_names": "ms_graph_device_management_oproxy_prod",
            "fromversion": "5.0.0"
        },
        {
            "integrations": "Microsoft Graph Device Management",
            "playbookID": "MSGraph_DeviceManagement_Test_self_deployed_prod",
            "instance_names": "ms_graph_device_management_self_deployed_prod",
            "fromversion": "5.0.0"
        },
        {
            "integrations": "PrismaCloud v2",
            "playbookID": "Prisma Cloud V2 Test",
            "memory_threshold": 250
        },
         {
            "integrations": "PrismaCloud v2",
            "playbookID": "Prisma Cloud V2 Basic Test"
        },
        {
            "integrations": "Symantec Messaging Gateway",
            "playbookID": "Symantec Messaging Gateway Test"
        },
        {
            "integrations": "ThreatConnect v2",
            "playbookID": "ThreatConnect v2 - Test",
            "fromversion": "5.0.0"
        },
        {
            "integrations": "QRadar_v2",
            "playbookID": "test_Qradar_v2",
            "fromversion": "6.0.0"
        },
        {
            "integrations": "VMware",
            "playbookID": "VMWare Test",
            "memory_threshold": 300,
            "timeout": 1000
        },
        {
            "integrations": "VMware Carbon Black EDR v2",
            "playbookID": "Carbon Black Edr - Test",
            "fromversion": "5.5.0"
        },
        {
            "integrations": "Cisco Umbrella Investigate",
            "playbookID": "Cisco Umbrella Test"
        },
        {
            "integrations": "icebrg",
            "playbookID": "Icebrg Test",
            "timeout": 500
        },
        {
            "integrations": "Symantec MSS",
            "playbookID": "SymantecMSSTest"
        },
        {
            "integrations": "Remedy AR",
            "playbookID": "Remedy AR Test"
        },
        {
            "integrations": "AWS - IAM",
            "playbookID": "AWS - IAM Test Playbook"
        },
        {
            "integrations": "McAfee Active Response",
            "playbookID": "McAfee-MAR_Test",
            "timeout": 700
        },
        {
            "integrations": "McAfee Threat Intelligence Exchange",
            "playbookID": "McAfee-TIE Test",
            "timeout": 700
        },
        {
            "integrations": "ArcSight Logger",
            "playbookID": "ArcSight Logger test"
        },
        {
            "integrations": "ArcSight ESM v2",
            "playbookID": "ArcSight ESM v2 Test"
        },
        {
            "integrations": "ArcSight ESM v2",
            "playbookID": "test Arcsight - Get events related to the Case"
        },
        {
            "integrations": "XFE_v2",
            "playbookID": "Test_XFE_v2",
            "timeout": 500,
            "nightly": true
        },
        {
            "integrations": "McAfee Threat Intelligence Exchange",
            "playbookID": "search_endpoints_by_hash_-_tie_-_test",
            "timeout": 500
        },
        {
            "integrations": "iDefense_v2",
            "playbookID": "iDefense_v2_Test",
            "fromversion": "5.5.0"
        },
        {
            "integrations": "AWS - SQS",
            "playbookID": "AWS - SQS Test Playbook",
            "fromversion": "5.0.0"
        },
        {
            "integrations": "AbuseIPDB",
            "playbookID": "AbuseIPDB Test"
        },
        {
            "integrations": "AbuseIPDB",
            "playbookID": "AbuseIPDB PopulateIndicators Test"
        },
        {
            "integrations": "LogRhythm",
            "playbookID": "LogRhythm-Test-Playbook",
            "timeout": 200
        },
        {
            "integrations": "FireEyeFeed",
            "playbookID": "playbook-FeedFireEye_test",
            "memory_threshold": 110
        },
        {
            "integrations": "Phish.AI",
            "playbookID": "PhishAi-Test"
        },
        {
            "integrations": "Phish.AI",
            "playbookID": "Test-Detonate URL - Phish.AI"
        },
        {
            "integrations": "Centreon",
            "playbookID": "Centreon-Test-Playbook"
        },
        {
            "playbookID": "ReadFile test"
        },
        {
            "integrations": "AlphaSOC Wisdom",
            "playbookID": "AlphaSOC-Wisdom-Test"
        },
        {
            "integrations": "carbonblack-v2",
            "playbookID": "CBFindIP - Test"
        },
        {
            "integrations": "Jask",
            "playbookID": "Jask_Test",
            "fromversion": "4.1.0"
        },
        {
            "integrations": "Whois",
            "playbookID": "whois_test",
            "instance_names": "legacy_context_output",
            "fromversion": "5.0.0",
            "timeout": 2000
        },
        {
            "integrations": "TeamCymru",
            "playbookID": "TeamCymruTest"
        },
        {
            "integrations": "RSA NetWitness Endpoint",
            "playbookID": "NetWitness Endpoint Test"
        },
        {
            "integrations": "Check Point Sandblast",
            "playbookID": "Sandblast_malicious_test"
        },
        {
            "playbookID": "TestMatchRegexV2"
        },
        {
            "integrations": "ActiveMQ",
            "playbookID": "ActiveMQ Test"
        },
        {
            "playbookID": "RegexGroups Test"
        },
        {
            "integrations": "Cisco ISE",
            "playbookID": "cisco-ise-test-playbook"
        },
        {
            "integrations": "RSA NetWitness v11.1",
            "playbookID": "RSA NetWitness Test"
        },
        {
            "playbookID": "ExifReadTest"
        },
        {
            "integrations": "Cuckoo Sandbox",
            "playbookID": "CuckooTest",
            "timeout": 700
        },
        {
            "playbookID": "Detonate File - Generic Test",
            "timeout": 500
        },
        {
            "integrations": [
                "Lastline v2",
                "WildFire-v2",
                "SNDBOX",
                "McAfee Advanced Threat Defense"
            ],
            "playbookID": "Detonate File - Generic Test",
            "timeout": 2400
        },
        {
            "playbookID": "VerifyJSON - Test",
            "fromversion": "5.5.0"
        },
        {
            "playbookID": "PowerShellCommon-Test",
            "fromversion": "5.5.0"
        },
        {
            "playbookID": "GetIndicatorDBotScoreFromCache-Test",
            "fromversion": "6.0.0"
        },
        {
            "playbookID": "Detonate URL - Generic Test",
            "timeout": 2000,
            "integrations": [
                "McAfee Advanced Threat Defense",
                "Lastline v2"
            ]
        },
        {
            "integrations": [
                "VMware Carbon Black EDR v2",
                "carbonblackliveresponse",
                "Cylance Protect v2"
            ],
            "playbookID": "Retrieve File from Endpoint - Generic V2 Test",
            "fromversion": "5.0.0"
        },
        {
            "integrations": "Zscaler",
            "playbookID": "Zscaler Test",
            "timeout": 500
        },
        {
            "playbookID": "UploadFile Test",
            "integrations": "Core REST API"
        },
        {
            "playbookID": "MaxMind Test",
            "integrations": "MaxMind GeoIP2"
        },
        {
            "playbookID": "Test Sagemaker",
            "integrations": "AWS Sagemaker"
        },
        {
            "playbookID": "C2sec-Test",
            "integrations": "C2sec irisk",
            "fromversion": "5.0.0"
        },
        {
            "playbookID": "AlexaV2 Test Playbook",
            "integrations": "Alexa Rank Indicator v2",
            "fromversion": "5.5.0"
        },
        {
            "playbookID": "Phishing v2 - Test - Incident Starter",
            "fromversion": "6.0.0",
            "timeout": 1200,
            "integrations": [
                "Core REST API",
                "Rasterize",
                "EWS v2"
            ],
            "instance_names": [
                "ews_mail_sender_labdemisto"
            ],
            "memory_threshold": 150,
            "pid_threshold": 80
        },
        {
            "playbookID": "Phishing - Core - Test - Incident Starter",
            "fromversion": "6.0.0",
            "timeout": 1700,
            "integrations": [
                "Core REST API",
                "Rasterize",
                "EWS v2"
            ],
            "instance_names": [
                "ews_mail_sender_labdemisto"
            ],
            "memory_threshold": 160,
            "pid_threshold": 80
        },
        {
            "playbookID": "Phishing - Core - Test - Actual Incident",
            "fromversion": "6.0.0"
        },
        {
            "playbookID": "SLA Scripts - Test",
            "fromversion": "4.1.0"
        },
        {
            "playbookID": "test_manageOOOUsers",
            "fromversion": "5.5.0"
        },
        {
            "playbookID": "PcapHTTPExtractor-Test"
        },
        {
            "playbookID": "Ping Test Playbook"
        },
        {
            "playbookID": "ParseWordDoc-Test"
        },
        {
            "playbookID": "PDFUnlocker-Test",
            "fromversion": "6.0.0"
        },
        {
            "playbookID": "Active Directory Test",
            "integrations": "Active Directory Query v2",
            "instance_names": "active_directory_ninja",
            "memory_threshold": 100,
            "has_api": false
        },
        {
            "playbookID": "Active Directory - manual pagination check",
            "integrations": "Active Directory Query v2",
            "instance_names": "active_directory_ninja",
            "memory_threshold": 100
        },
        {
            "playbookID": "Active Directory - automatic pagination check",
            "integrations": "Active Directory Query v2",
            "instance_names": "active_directory_ninja",
            "memory_threshold": 100
        },
        {
            "playbookID": "AD v2 - debug-mode - Test",
            "integrations": "Active Directory Query v2",
            "instance_names": "active_directory_ninja",
            "memory_threshold": 100,
            "fromversion": "5.0.0",
            "has_api": false
        },
        {
            "playbookID": "AD v2 - debug-mode - Test",
            "integrations": "Active Directory Query v2",
            "instance_names": "active_directory_ninja_with_ntlm",
            "memory_threshold": 100,
            "fromversion": "5.0.0",
            "has_api": false
        },
        {
            "playbookID": "Docker Hardening Test",
            "fromversion": "5.0.0",
            "runnable_on_docker_only": true
        },
        {
            "integrations": "Active Directory Query v2",
            "instance_names": "active_directory_ninja",
            "playbookID": "Active Directory Query V2 configuration with port",
            "memory_threshold": 100,
            "has_api": false
        },
        {
            "integrations": "Active Directory Query v2",
            "instance_names": "active_directory_ninja",
            "playbookID": "Active Directory - ad-get-user limit check",
            "memory_threshold": 100,
            "has_api": false
        },
        {
            "integrations": "Active Directory Query v2",
            "instance_names": "active_directory_ninja",
            "playbookID": "active directory search user with parentheses test",
            "memory_threshold": 100,
            "has_api": false
        },
        {
            "playbookID": "Email Address Enrichment - Generic v2.1 - Test",
            "integrations": "Active Directory Query v2",
            "memory_threshold": 100,
            "instance_names": "active_directory_ninja",
            "has_api": false
        },
        {
            "integrations": "Cofense Intelligence",
            "playbookID": "Test - Cofense Intelligence",
            "timeout": 500
        },
        {
            "playbookID": "GDPRContactAuthorities Test"
        },
        {
            "integrations": "Google Resource Manager",
            "playbookID": "GoogleResourceManager-Test",
            "timeout": 500
        },
        {
            "integrations": "SlashNext Phishing Incident Response",
            "playbookID": "SlashNextPhishingIncidentResponse-Test",
            "timeout": 500
        },
        {
            "integrations": "Google Cloud Storage",
            "playbookID": "GCS - Test",
            "timeout": 500,
            "memory_threshold": 80
        },
        {
            "integrations": "GooglePubSub",
            "playbookID": "GooglePubSub_Test",
            "timeout": 500,
            "fromversion": "5.0.0"
        },
        {
            "playbookID": "Calculate Severity - Generic v2 - Test",
            "integrations": [
                "Active Directory Query v2"
            ],
            "instance_names": "active_directory_ninja",
            "fromversion": "4.5.0",
            "memory_threshold": 100
        },
        {
            "integrations": "Freshdesk",
            "playbookID": "Freshdesk-Test",
            "timeout": 500
        },
        {
            "playbookID": "Autoextract - Test",
            "fromversion": "4.1.0"
        },
        {
            "playbookID": "FilterByList - Test",
            "fromversion": "4.5.0"
        },
        {
            "playbookID": "Impossible Traveler - Test",
            "integrations": [
                "Ipstack",
                "ipinfo",
                "Rasterize",
                "Active Directory Query v2",
                "Core REST API"
            ],
            "instance_names": "active_directory_ninja",
            "fromversion": "5.0.0",
            "timeout": 700,
            "memory_threshold": 300,
            "pid_threshold": 200
        },
        {
            "playbookID": "Active Directory - Get User Manager Details - Test",
            "integrations": "Active Directory Query v2",
            "memory_threshold": 100,
            "instance_names": "active_directory_80k",
            "fromversion": "5.0.0",
            "has_api": false
        },
        {
            "integrations": "Kafka V2",
            "playbookID": "Kafka Test"
        },
        {
            "playbookID": "File Enrichment - Generic v2 - Test",
            "instance_names": "virus_total_v3",
            "integrations": [
                "VirusTotal (API v3)",
                "Cylance Protect v2"
            ]
        },
        {
            "integrations": [
                "epo",
                "McAfee Active Response"
            ],
            "playbookID": "Endpoint data collection test",
            "timeout": 500
        },
        {
            "integrations": [
                "epo",
                "McAfee Active Response"
            ],
            "playbookID": "MAR - Endpoint data collection test",
            "timeout": 500
        },
        {
            "integrations": "DUO Admin",
            "playbookID": "DuoAdmin API test playbook",
            "fromversion": "5.0.0"
        },
        {
            "integrations": [
                "TAXII Server",
                "TAXIIFeed"
            ],
            "playbookID": "TAXII_Feed_Test",
            "fromversion": "5.5.0",
            "timeout": 300,
            "instance_names": [
                "non_https_cert",
                "instance_execute"
            ]
        },
        {
            "integrations": [
                "TAXII Server",
                "TAXIIFeed"
            ],
            "playbookID": "TAXII_Feed_Test",
            "fromversion": "5.5.0",
            "timeout": 300,
            "instance_names": [
                "https_cert",
                "local_https"
            ]
        },
        {
            "integrations": "TAXII 2 Feed",
            "playbookID": "TAXII 2 Feed Test",
            "fromversion": "5.5.0"
        },
        {
            "integrations": "iDefense Feed",
            "playbookID": "Feed iDefense Test",
            "memory_threshold": 200,
            "fromversion": "5.5.0"
        },
        {
            "playbookID": "TestShowScheduledEntries"
        },
        {
            "playbookID": "Calculate Severity - Standard - Test",
            "fromversion": "4.5.0"
        },
        {
            "playbookID": "HTTPListRedirects - Test SSL",
            "has_api": true
        },
        {
            "playbookID": "HTTPListRedirects Basic Test",
            "has_api": true
        },
        {
            "playbookID": "CheckDockerImageAvailableTest",
            "has_api": true
        },
        {
            "playbookID": "Extract Indicators From File - Generic v2 - Test",
            "integrations": [
                "Image OCR",
                "Rasterize"
            ],
            "timeout": 900,
            "memory_threshold": 300,
            "pid_threshold": 200,
            "fromversion": "4.5.0"
        },
        {
            "playbookID": "Endpoint Enrichment - Generic v2.1 - Test",
            "integrations": [
                "Cylance Protect v2",
                "McAfee ePO v2",
                "Active Directory Query v2",
                "VMware Carbon Black EDR v2"
            ],
            "memory_threshold": 100,
            "instance_names": "active_directory_ninja"
        },
        {
            "playbookID": "EmailReputationTest",
            "integrations": "Have I Been Pwned? V2",
            "timeout": 1500
        },
        {
            "integrations": "Symantec Deepsight Intelligence",
            "playbookID": "Symantec Deepsight Test"
        },
        {
            "playbookID": "ExtractDomainFromEmailTest"
        },
        {
            "playbookID": "Wait Until Datetime - Test",
            "fromversion": "4.5.0"
        },
        {
            "playbookID": "PAN-OS DAG Configuration Test",
            "integrations": "Panorama",
            "instance_names": "palo_alto_panorama_9.0",
            "timeout": 1500,
            "memory_threshold": 200
        },
        {
            "playbookID": "PAN-OS EDL Setup v3 Test",
            "integrations": [
                "Panorama",
                "palo_alto_networks_pan_os_edl_management"
            ],
            "instance_names": "palo_alto_firewall_9.0",
            "timeout": 300,
            "memory_threshold": 200
        },
        {
            "integrations": "Snowflake",
            "playbookID": "Snowflake-Test"
        },
        {
            "playbookID": "Account Enrichment - Generic v2.1 - Test",
            "integrations": [
                "Active Directory Query v2",
                "Cortex XDR - IR"
            ],
            "memory_threshold": 125,
            "instance_names": "active_directory_80k",
            "has_api": false
        },
        {
            "integrations": "Cisco Umbrella Investigate",
            "playbookID": "Domain Enrichment - Generic v2 - Test"
        },
        {
            "integrations": "Google BigQuery",
            "playbookID": "Google BigQuery Test"
        },
        {
            "integrations": "Zoom",
            "playbookID": "Zoom_Test"
        },
        {
            "integrations": "Cisco WebEx Feed",
            "playbookID": "Test_Cisco_WebEx_Feed",
            "fromversion": "6.0.0"
        },
        {
            "playbookID": "IP Enrichment - Generic v2 - Test",
            "integrations": "VirusTotal (API v3)",
            "instance_names": "virus_total_v3",
            "external_playbook_config": {
                "playbookID": "IP Enrichment - Generic v2",
                "input_parameters": {
                    "UseReputationCommand": {
                        "simple": "True"
                    }
                }
            },
            "fromversion": "6.1.0"
        },
        {
            "integrations": "Cherwell",
            "playbookID": "Cherwell Example Scripts - test"
        },
        {
            "integrations": "Cherwell",
            "playbookID": "Cherwell - test"
        },
        {
            "integrations": "CarbonBlackProtectionV2",
            "playbookID": "Carbon Black Enterprise Protection V2 Test"
        },
        {
            "integrations": "Active Directory Query v2",
            "memory_threshold": 100,
            "instance_names": "active_directory_ninja",
            "playbookID": "Test ADGetUser Fails with no instances 'Active Directory Query' (old version)",
            "has_api": false
        },
        {
            "integrations": "MITRE ATT&CK v2",
            "playbookID": "FeedMitreAttackv2_test",
            "memory_threshold": 150
        },
        {
            "integrations": "MITRE ATT&CK v2",
            "playbookID": "ExtractAttackPattern-Test",
            "memory_threshold": 150,
            "fromversion": "6.2.0"
        },
        {
            "integrations": "ANYRUN",
            "playbookID": "ANYRUN-Test"
        },
        {
            "integrations": "ANYRUN",
            "playbookID": "Detonate File - ANYRUN - Test"
        },
        {
            "integrations": "ANYRUN",
            "playbookID": "Detonate URL - ANYRUN - Test"
        },
        {
            "integrations": "Netcraft",
            "playbookID": "Netcraft test"
        },
        {
            "integrations": "EclecticIQ Platform",
            "playbookID": "EclecticIQ Test"
        },
        {
            "playbookID": "FormattingPerformance - Test",
            "fromversion": "5.0.0",
            "marketplaces": "xsoar_on_prem"
        },
        {
            "integrations": "AWS - EC2",
            "playbookID": "AWS - EC2 Test Playbook",
            "instance_names": "aws_alloacte_host",
            "fromversion": "5.0.0",
            "memory_threshold": 90,
            "timeout": 700
        },
        {
            "integrations": "AWS - EC2",
            "playbookID": "d66e5f86-e045-403f-819e-5058aa603c32"
        },
        {
            "integrations": "ANYRUN",
            "playbookID": "Detonate File From URL - ANYRUN - Test"
        },
        {
            "integrations": "AWS - CloudTrail",
            "playbookID": "AWS - CloudTrail Test Playbook"
        },
        {
            "integrations": "Exabeam",
            "playbookID": "Exabeam - Test"
        },
        {
            "integrations": "ExabeamSecOpsPlatform",
            "playbookID": "ExabeamSecurityOperationsPlatform-test",
            "fromversion": "6.10.0"
        },
        {
            "integrations": "Cisco Spark",
            "playbookID": "Cisco Spark Test New"
        },
        {
            "integrations": "Remedy On-Demand",
            "playbookID": "Remedy-On-Demand-Test"
        },
        {
            "playbookID": "ssdeepreputationtest"
        },
        {
            "playbookID": "TestIsEmailAddressInternal"
        },
        {
            "integrations": "Google Cloud Compute",
            "playbookID": "GoogleCloudComputeListTest"
        },
        {
            "integrations": "AWS - S3",
            "playbookID": "AWS - S3 Test Playbook",
            "memory_threshold": 80
        },
        {
            "integrations": "AwsSecretsManager",
            "playbookID": "AwsSecretsManagerTest"
        },
        {
            "integrations": "Image OCR",
            "playbookID": "TestImageOCR"
        },
        {
            "integrations": "fireeye",
            "playbookID": "Detonate File - FireEye AX - Test"
        },
        {
            "integrations": [
                "Rasterize",
                "Image OCR"
            ],
            "playbookID": "Rasterize Test",
            "fromversion": "5.0.0",
            "memory_threshold": 300,
            "pid_threshold": 200,
            "timeout": 1500
        },
        {
            "integrations": "Rasterize",
            "playbookID": "RasterizeImageTest",
            "fromversion": "5.0.0",
            "memory_threshold": 300,
            "pid_threshold": 200
        },
        {
            "integrations": "Ipstack",
            "playbookID": "Ipstack_Test"
        },
        {
            "integrations": "Perch",
            "playbookID": "Perch-Test"
        },
        {
            "integrations": "Forescout",
            "playbookID": "Forescout-Test"
        },
        {
            "integrations": "GitHub",
            "playbookID": "Git_Integration-Test"
        },
        {
            "integrations": "GitHub IAM",
            "playbookID": "Github IAM - Test Playbook",
            "fromversion": "6.1.0"
        },
        {
            "integrations": "LogRhythmRest",
            "playbookID": "LogRhythm REST test"
        },
        {
            "integrations": "AlienVault USM Anywhere",
            "playbookID": "AlienVaultUSMAnywhereTest"
        },
        {
            "playbookID": "PhishLabsTestPopulateIndicators"
        },
        {
            "playbookID": "Test_HTMLtoMD"
        },
        {
            "integrations": "PhishLabs IOC",
            "playbookID": "PhishLabsIOC TestPlaybook",
            "fromversion": "4.1.0"
        },
        {
            "integrations": "PerceptionPoint",
            "playbookID": "PerceptionPoint Test",
            "fromversion": "4.1.0"
        },
        {
            "integrations": "vmray",
            "playbookID": "VMRay-Test-File",
            "fromversion": "5.5.0"
        },
        {
            "integrations": "vmray",
            "playbookID": "File Enrichment - VMRay - Test",
            "fromversion": "5.0.0"
        },
        {
            "integrations": "AutoFocus V2",
            "playbookID": "AutoFocus V2 test",
            "fromversion": "5.0.0",
            "timeout": 1000
        },
        {
            "playbookID": "Process Email - Generic for Rasterize"
        },
        {
            "playbookID": "Send Investigation Summary Reports - Test",
            "integrations": "EWS v2",
            "instance_names": [
                "ews_mail_sender_labdemisto"
            ],
            "fromversion": "4.5.0",
            "memory_threshold": 100,
            "marketplaces": "xsoar_on_prem"
        },
        {
            "integrations": "Flashpoint",
            "playbookID": "Flashpoint_event-Test"
        },
        {
            "integrations": "Flashpoint",
            "playbookID": "Flashpoint_forum-Test"
        },
        {
            "integrations": "Flashpoint",
            "playbookID": "Flashpoint_report-Test"
        },
        {
            "integrations": "Flashpoint",
            "playbookID": "Flashpoint_reputation-Test"
        },
        {
            "integrations": "BluecatAddressManager",
            "playbookID": "Bluecat Address Manager test"
        },
        {
            "integrations": "MailListener - POP3",
            "playbookID": "MailListener-POP3 - Test"
        },
        {
            "playbookID": "sumList - Test"
        },
        {
            "playbookID": "AnyMatch_Test"
        },
        {
            "integrations": "VulnDB",
            "playbookID": "Test-VulnDB"
        },
        {
            "integrations": "Shodan_v2",
            "playbookID": "Test-Shodan_v2",
            "timeout": 1000
        },
        {
            "integrations": "Threat Crowd",
            "playbookID": "ThreatCrowd - Test"
        },
        {
            "integrations": "GoogleDocs",
            "playbookID": "GoogleDocs-test"
        },
        {
            "playbookID": "Request Debugging - Test",
            "fromversion": "5.0.0"
        },
        {
            "playbookID": "Test Convert file hash to corresponding hashes",
            "fromversion": "4.5.0",
            "integrations": [
                "VirusTotal",
                "Zimperium"
            ],
            "instance_names": "virus_total_general"
        },
        {
            "playbookID": "PAN-OS Query Logs For Indicators Test",
            "fromversion": "5.5.0",
            "timeout": 1500,
            "integrations": "Panorama",
            "instance_names": "palo_alto_panorama",
            "memory_threshold": 200
        },
        {
            "integrations": "Elasticsearch v2",
            "instance_names": "es_v7",
            "playbookID": "Elasticsearch_v2_test"
        },
        {
            "integrations": "ElasticsearchFeed",
            "instance_names": "es_demisto_feed",
            "playbookID": "Elasticsearch_Fetch_Demisto_Indicators_Test",
            "fromversion": "5.5.0"
        },
        {
            "integrations": "ElasticsearchFeed",
            "instance_names": "es_generic_feed",
            "playbookID": "Elasticsearch_Fetch_Custom_Indicators_Test",
            "fromversion": "5.5.0"
        },
        {
            "integrations": "ElasticsearchFeed",
            "instance_names": "es_demisto_feed_elastic_v8",
            "playbookID": "Elasticsearch_Fetch_Demisto_Indicators_Test",
            "fromversion": "5.5.0"
        },
        {
            "integrations": "ElasticsearchFeed",
            "instance_names": "es_generic_feed_elastic_v8",
            "playbookID": "Elasticsearch_Fetch_Custom_Indicators_Test",
            "fromversion": "5.5.0"
        },
        {
            "integrations": "ElasticsearchFeed",
            "instance_names": "os_demisto_feed",
            "playbookID": "Elasticsearch_Fetch_Demisto_Indicators_Test",
            "fromversion": "5.5.0"
        },
        {
            "integrations": "ElasticsearchFeed",
            "instance_names": "os_generic_feed",
            "playbookID": "Elasticsearch_Fetch_Custom_Indicators_Test",
            "fromversion": "5.5.0"
        },
        {
            "integrations": "Elasticsearch v2",
            "instance_names": "es_v6",
            "playbookID": "Elasticsearch_v2_test-v6"
        },
        {
            "integrations": "Elasticsearch v2",
            "instance_names": "os_v6",
            "playbookID": "Elasticsearch_v2_test-v6"
        },
        {
            "integrations": "Elasticsearch v2",
            "instance_names": "es_v8",
            "playbookID": "Elasticsearch_v2_test-v8"
        },
        {
            "integrations": "Elasticsearch v2",
            "instance_names": "es_v7",
            "playbookID": "Elasticsearch_v2_test-v7-v8"
        },
        {
            "integrations": "Elasticsearch v2",
            "instance_names": "es_v8",
            "playbookID": "Elasticsearch_v2_test-v7-v8"
        },
        {
            "integrations": "Elasticsearch v2",
            "instance_names": "os_v7",
            "playbookID": "Elasticsearch_v2_test-v7-v8"
        },
        {
            "integrations": "PolySwarm",
            "playbookID": "PolySwarm-Test"
        },
        {
            "integrations": "Kennav2",
            "playbookID": "Kenna Test"
        },
        {
            "integrations": "SecurityAdvisor",
            "playbookID": "SecurityAdvisor-Test",
            "fromversion": "4.5.0"
        },
        {
            "integrations": "Google Key Management Service",
            "playbookID": "Google-KMS-test",
            "pid_threshold": 6,
            "memory_threshold": 60
        },
        {
            "integrations": "SecBI",
            "playbookID": "SecBI - Test"
        },
        {
            "playbookID": "ExtractFQDNFromUrlAndEmail-Test"
        },
        {
            "integrations": "EWS v2",
            "playbookID": "Get EWS Folder Test",
            "fromversion": "4.5.0",
            "instance_names": "ewv2_regular",
            "memory_threshold": 120,
            "timeout": 1200
        },
        {
            "integrations": "EWSO365",
            "instance_names": "ewso365_dev_team",
            "playbookID": "EWS_O365_test",
            "fromversion": "5.0.0",
            "timeout": 500
        },
        {
            "integrations": "EWSO365",
            "instance_names": "ewso365_dev_team",
            "playbookID": "EWS_O365_send_mail_test",
            "fromversion": "5.0.0"
        },
        {
            "integrations": "Unit42v2 Feed",
            "playbookID": "unit42_atoms",
            "fromversion": "5.5.0",
            "memory_threshold": 115
        },
        {
            "integrations": "QRadar v3",
            "playbookID": "QRadar Indicator Hunting Test",
            "instance_names": "QRadar_20",
            "timeout": 12000,
            "fromversion": "6.0.0"
        },
        {
            "integrations": "QRadar v3",
            "playbookID": "QRadar - Get Offense Logs Test",
            "instance_names": "QRadar_20",
            "timeout": 600,
            "fromversion": "6.0.0"
        },
        {
            "playbookID": "SetAndHandleEmpty test",
            "fromversion": "4.5.0"
        },
        {
            "integrations": "Tanium v2",
            "playbookID": "Tanium v2 - Test"
        },
        {
            "integrations": "Office 365 Feed",
            "playbookID": "Office365_Feed_Test",
            "fromversion": "5.5.0",
            "memory_threshold": 150
        },
        {
            "integrations": "GoogleCloudTranslate",
            "playbookID": "GoogleCloudTranslate-Test",
            "pid_threshold": 9
        },
        {
            "integrations": "Infoblox",
            "playbookID": "Infoblox Test"
        },
        {
            "playbookID": "GetValuesOfMultipleFIelds Test",
            "fromversion": "4.5.0"
        },
        {
            "playbookID": "IsInternalHostName Test",
            "fromversion": "4.5.0"
        },
        {
            "playbookID": "DigitalGuardian-Test",
            "integrations": "Digital Guardian",
            "fromversion": "5.0.0"
        },
        {
            "integrations": "SplunkPy",
            "playbookID": "Splunk Indicator Hunting Test",
            "fromversion": "5.0.0",
            "memory_threshold": 500,
            "instance_names": "use_default_handler"
        },
        {
            "integrations": "AutoFocus Feed",
            "playbookID": "playbook-FeedAutofocus_test",
            "fromversion": "5.5.0"
        },
        {
            "integrations": "PaloAltoNetworks_PrismaCloudCompute",
            "playbookID": "PaloAltoNetworks_PrismaCloudCompute-Test",
            "instance_names": "prisma_cloud_compute_21_04"
        },
        {
            "integrations": "SaasSecurity",
            "playbookID": "SaasSecurity-Test"
        },
        {
            "integrations": "Recorded Future Feed",
            "playbookID": "RecordedFutureFeed - Test",
            "instance_names": "recorded_future_feed",
            "timeout": 1000,
            "fromversion": "5.5.0",
            "memory_threshold": 86
        },
        {
            "integrations": "Recorded Future Feed",
            "playbookID": "RecordedFutureFeed - Test",
            "instance_names": "recorded_future_feed_with_risk_rules",
            "timeout": 1000,
            "fromversion": "5.5.0",
            "memory_threshold": 86
        },
        {
            "integrations": "Expanse",
            "playbookID": "test-Expanse-Playbook",
            "fromversion": "5.0.0"
        },
        {
            "integrations": "Expanse",
            "playbookID": "test-Expanse",
            "fromversion": "5.0.0"
        },
        {
            "integrations": "DShield Feed",
            "playbookID": "playbook-DshieldFeed_test",
            "fromversion": "5.5.0"
        },
        {
            "integrations": "AlienVault Reputation Feed",
            "playbookID": "AlienVaultReputationFeed_Test",
            "fromversion": "5.5.0",
            "memory_threshold": 190
        },
        {
            "integrations": "BruteForceBlocker Feed",
            "playbookID": "playbook-BruteForceBlocker_test",
            "fromversion": "5.5.0",
            "memory_threshold": 190
        },
        {
            "integrations": "F5Silverline",
            "playbookID": "F5Silverline_TestPlaybook",
            "fromversion": "6.0.0",
            "memory_threshold": 190
        },
        {
            "integrations": "Carbon Black Enterprise EDR",
            "playbookID": "Carbon Black Enterprise EDR Test",
            "fromversion": "5.0.0"
        },
        {
            "integrations": "MongoDB Key Value Store",
            "playbookID": "MongoDB KeyValueStore - Test",
            "pid_threshold": 12,
            "fromversion": "5.0.0"
        },
        {
            "integrations": "MongoDB Log",
            "playbookID": "MongoDBLog - Test",
            "pid_threshold": 12,
            "fromversion": "5.0.0"
        },
        {
            "integrations": "CyCognito",
            "playbookID": "CyCognito-Test",
            "fromversion": "6.2.0"
        },
        {
            "integrations": "FeedCyCognito",
            "playbookID": "FeedCyCognito-Test",
            "fromversion": "6.2.0"
        },
        {
            "integrations": "Google Chronicle Backstory",
            "playbookID": "Google Chronicle Backstory Asset - Test",
            "fromversion": "5.0.0"
        },
        {
            "integrations": "Google Chronicle Backstory",
            "playbookID": "Google Chronicle Backstory IOC Details - Test",
            "fromversion": "5.0.0"
        },
        {
            "integrations": "Google Chronicle Backstory",
            "playbookID": "Google Chronicle Backstory List Alerts - Test",
            "fromversion": "5.0.0"
        },
        {
            "integrations": "Google Chronicle Backstory",
            "playbookID": "Google Chronicle Backstory List IOCs - Test",
            "fromversion": "5.0.0"
        },
        {
            "integrations": "Google Chronicle Backstory",
            "playbookID": "Google Chronicle Backstory Reputation - Test",
            "fromversion": "5.0.0"
        },
        {
            "integrations": "Google Chronicle Backstory",
            "playbookID": "Google Chronicle Backstory List Events - Test",
            "fromversion": "5.0.0"
        },
        {
            "integrations": "Feodo Tracker IP Blocklist Feed",
            "instance_names": "feodo_tracker_ip_currently__active",
            "playbookID": "playbook-feodotrackeripblock_test_currently__active",
            "fromversion": "5.5.0"
        },
        {
            "integrations": "Feodo Tracker IP Blocklist Feed",
            "instance_names": "feodo_tracker_ip_30_days",
            "playbookID": "playbook-feodotrackeripblock_test_30_days",
            "fromversion": "5.5.0"
        },
        {
            "integrations": "Code42",
            "playbookID": "Code42-Test",
            "fromversion": "5.0.0",
            "timeout": 600
        },
        {
            "playbookID": "Code42 File Search Test",
            "integrations": "Code42",
            "fromversion": "5.0.0"
        },
        {
            "playbookID": "Code42 Suspicious Activity Action v2 - Test",
            "integrations": "Code42",
            "fromversion": "6.10.0"
        },
        {
            "playbookID": "HasiCoprTerraformTest",
            "integrations": "HashicorpTerraform",
            "fromversion": "6.10.0"
        },
        {
            "playbookID": "FetchIndicatorsFromFile-test",
            "fromversion": "5.5.0"
        },
        {
            "integrations": "RiskSense",
            "playbookID": "RiskSense Get Apps - Test"
        },
        {
            "integrations": "RiskSense",
            "playbookID": "RiskSense Get Host Detail - Test"
        },
        {
            "integrations": "RiskSense",
            "playbookID": "RiskSense Get Host Finding Detail - Test"
        },
        {
            "integrations": "RiskSense",
            "playbookID": "RiskSense Get Hosts - Test"
        },
        {
            "integrations": "RiskSense",
            "playbookID": "RiskSense Get Host Findings - Test"
        },
        {
            "integrations": "RiskSense",
            "playbookID": "RiskSense Get Unique Cves - Test"
        },
        {
            "integrations": "RiskSense",
            "playbookID": "RiskSense Get Unique Open Findings - Test"
        },
        {
            "integrations": "RiskSense",
            "playbookID": "RiskSense Get Apps Detail - Test"
        },
        {
            "integrations": "RiskSense",
            "playbookID": "RiskSense Apply Tag - Test"
        },
        {
            "integrations": "Indeni",
            "playbookID": "Indeni_test",
            "fromversion": "5.0.0"
        },
        {
            "integrations": "SafeBreach v2",
            "playbookID": "playbook-SafeBreach-Test",
            "fromversion": "5.5.0"
        },
        {
            "integrations": "AlienVault OTX TAXII Feed",
            "playbookID": "playbook-feedalienvaultotx_test",
            "fromversion": "5.5.0"
        },
        {
            "playbookID": "ExtractDomainAndFQDNFromUrlAndEmail-Test",
            "fromversion": "5.5.0"
        },
        {
            "integrations": "Cortex Data Lake",
            "playbookID": "Cortex Data Lake Test",
            "instance_names": "cdl_prod",
            "fromversion": "4.5.0"
        },
        {
            "integrations": "MongoDB",
            "playbookID": "MongoDB - Test"
        },
        {
            "integrations": "DNSDB_v2",
            "playbookID": "DNSDB-Test",
            "fromversion": "5.0.0"
        },
        {
            "integrations": "CreateIncidents",
            "playbookID": "DBotFindSimilarIncidentsByIndicators - Test",
            "instance_names": [
                "Create Test Incidents - Phishing Mock"
            ],
            "timeout": 300
        },
        {
            "playbookID": "GetIndicatorsByQuery - Test"
        },
        {
            "playbookID": "DBotFindSimilarIncidents-test"
        },
        {
            "playbookID": "DBotCreatePhishingClassifierV2FromFile-Test",
            "timeout": 60000,
            "fromversion": "6.1.0",
            "instance_names": "ml_dummy_prod",
            "integrations": "AzureWAF"
        },
        {
            "integrations": "IBM Resilient Systems",
            "playbookID": "IBM Resilient Systems Test"
        },
        {
            "integrations": [
                "Prisma Access",
                "Prisma Access Egress IP feed"
            ],
            "playbookID": "Prisma_Access_Egress_IP_Feed-Test",
            "timeout": 60000,
            "fromversion": "5.5.0"
        },
        {
            "integrations": "Palo Alto Networks - Prisma SASE",
            "playbookID": "PrismaSASE Test",
            "fromversion": "6.5.0",
            "timeout": 500
        },
        {
            "integrations": "Prisma Access",
            "playbookID": "Prisma_Access-Test",
            "timeout": 60000,
            "fromversion": "5.5.0"
        },
        {
            "playbookID": "EvaluateMLModllAtProduction-Test",
            "timeout": 500,
            "fromversion": "5.5.0"
        },
        {
            "integrations": "Google IP Ranges Feed",
            "playbookID": "Fetch Indicators Test",
            "fromversion": "6.0.0"
        },
        {
            "integrations": "Azure AD Connect Health Feed",
            "playbookID": "FeedAzureADConnectHealth_Test",
            "fromversion": "5.5.0"
        },
        {
            "integrations": [
                "Zoom Feed",
                "Core REST API"
            ],
            "playbookID": "FeedZoom_Test",
            "fromversion": "5.5.0",
            "timeout": 500
        },
        {
            "playbookID": "PCAP Analysis Test",
            "integrations": [
                "ipinfo",
                "WildFire-v2"
            ],
            "fromversion": "5.0.0",
            "timeout": 1200
        },
        {
            "integrations": "Workday",
            "playbookID": "Workday - Test",
            "fromversion": "5.0.0",
            "timeout": 600
        },
        {
            "integrations": "Unit42 Feed",
            "playbookID": "Unit42 Feed - Test",
            "fromversion": "5.5.0",
            "timeout": 600
        },
        {
            "integrations": "CrowdStrikeMalquery",
            "playbookID": "CrowdStrikeMalquery-Test",
            "fromversion": "5.0.0",
            "timeout": 2500
        },
        {
            "integrations": "Sixgill_Darkfeed",
            "playbookID": "Sixgill-Darkfeed_Test",
            "fromversion": "5.5.0"
        },
        {
            "playbookID": "hashIncidentFields-test",
            "fromversion": "4.5.0",
            "timeout": 60000
        },
        {
            "integrations": "RSA Archer v2",
            "playbookID": "Archer v2 - Test",
            "fromversion": "5.0.0",
            "timeout": 1500
        },
        {
            "integrations": "WootCloud",
            "playbookID": "TestWootCloudPlaybook",
            "fromversion": "5.0.0"
        },
        {
            "integrations": "Ivanti Heat",
            "playbookID": "Ivanti Heat - Test"
        },
        {
            "integrations": "MicrosoftCloudAppSecurity",
            "playbookID": "MicrosoftCloudAppSecurity-Test"
        },
        {
            "integrations": "Blueliv ThreatCompass",
            "playbookID": "Blueliv_ThreatCompass_test",
            "fromversion": "5.0.0"
        },
        {
            "playbookID": "IncreaseIncidentSeverity-Test",
            "fromversion": "5.0.0"
        },
        {
            "integrations": "TrendMicro Cloud App Security",
            "playbookID": "playbook_TrendmicroCAS_Test",
            "fromversion": "5.0.0",
            "timeout": 300
        },
        {
            "playbookID": "IfThenElse-Test",
            "fromversion": "5.0.0"
        },
        {
            "playbookID": "If-Elif Test",
            "fromversion": "6.9.0"
        },
        {
            "integrations": "Imperva WAF",
            "playbookID": "Imperva WAF - Test"
        },
        {
            "integrations": "CheckPointFirewall_v2",
            "playbookID": "checkpoint-testplaybook",
            "timeout": 500
        },
        {
            "playbookID": "FailedInstances - Test",
            "integrations": "Whois",
            "fromversion": "4.5.0"
        },
        {
            "playbookID": "Whois A new layout implemented with python-whois service",
            "integrations": "Whois",
            "instance_names": "New_context_output",
            "fromversion": "6.9.0"
        },
        {
            "integrations": "F5 ASM",
            "playbookID": "playbook-F5_ASM-Test",
            "timeout": 600,
            "fromversion": "5.0.0"
        },
        {
            "playbookID": "Hatching Triage - Detonate File",
            "integrations": "Hatching Triage",
            "fromversion": "5.5.0"
        },
        {
            "integrations": "Rundeck",
            "playbookID": "Rundeck_test",
            "fromversion": "5.5.0",
            "marketplaces": "xsoar_saas"
        },
        {
            "playbookID": "Field polling test",
            "timeout": 600,
            "fromversion": "5.0.0"
        },
        {
            "integrations": "Generic Webhook",
            "instance_names": "Generic Webhook XSOAR on-prem",
            "playbookID": "Generic Webhook - Test",
            "has_api": false
        },
        {
            "integrations": "Palo Alto Networks Enterprise DLP",
            "playbookID": "Palo_Alto_Networks_Enterprise_DLP - Test",
            "fromversion": "5.0.0"
        },
        {
            "integrations": "Cryptocurrency",
            "playbookID": "Cryptocurrency-Test"
        },
        {
            "integrations": "Public DNS Feed",
            "playbookID": "Public_DNS_Feed_Test",
            "fromversion": "5.5.0"
        },
        {
            "integrations": "ExpanseV2",
            "playbookID": "ExpanseV2 Test",
            "fromversion": "6.0.0",
            "timeout": 250
        },
        {
            "integrations": "FeedExpanse",
            "playbookID": "Feed Expanse Test",
            "fromversion": "6.0.0"
        },
        {
            "integrations": "MicrosoftGraphIdentityandAccess",
            "playbookID": "Identity & Access test playbook"
        },
        {
            "integrations": "MicrosoftPolicyAndComplianceAuditLog",
            "playbookID": "Audit Log - Test",
            "memory_threshold": 220
        },
        {
            "integrations": "Nutanix Hypervisor",
            "playbookID": "Nutanix-test"
        },
        {
            "integrations": "Azure Storage",
            "playbookID": "Azure Storage - Test",
            "instance_names": [
                "Azure_Storage",
                "azure_storage_client_cred"
            ]
        },
        {
            "integrations": "MicrosoftGraphApplications",
            "playbookID": "MSGraph Applications Test",
            "instance_names": "ms_graph_applications_device_code"
        },
        {
            "integrations": "MicrosoftGraphApplications",
            "playbookID": "MSGraph Applications Test",
            "instance_names": "ms_graph_applications_client_cred"
        },
        {
            "integrations": "EWS Extension Online Powershell v2",
            "playbookID": "playbook-O365-EWS-Extension-Powershell-Online-V2-Test",
            "fromversion": "6.0.0",
            "toversion": "6.0.9",
            "timeout": 250
        },
        {
            "integrations": "EWS Extension Online Powershell v3",
            "playbookID": "playbook-O365-EWS-Extension-Powershell-Online-V3-Test",
            "fromversion": "6.0.0",
            "toversion": "6.0.9",
            "timeout": 250
        },
        {
            "integrations": "VirusTotal (API v3)",
            "playbookID": "VirusTotal (API v3) Detonate Test",
            "instance_names": [
                "virus_total_v3",
                "virus_total_v3_premium"
            ]
        },
        {
            "integrations": "VirusTotal (API v3)",
            "playbookID": "VirusTotalV3-test",
            "instance_names": [
                "virus_total_v3"
            ],
            "fromversion": "5.5.0"
        },
        {
            "integrations": "HostIo",
            "playbookID": "HostIo_Test"
        },
        {
            "playbookID": "CreateCertificate-Test",
            "fromversion": "5.5.0"
        },
        {
            "integrations": "LogPoint SIEM Integration",
            "playbookID": "LogPoint SIEM Integration - Test Playbook 1"
        },
        {
            "integrations": "LogPoint SIEM Integration",
            "playbookID": "LogPoint SIEM Integration - Test Playbook 2"
        },
        {
            "integrations": "Cisco Stealthwatch",
            "fromversion": "5.5.0",
            "playbookID": "Cisco Stealthwatch Test"
        },
        {
            "integrations": "cymulate_v2",
            "playbookID": "Cymulate V2 Test",
            "fromversion": "6.0.0"
        },
        {
            "integrations": "OpenCTI",
            "playbookID": "OpenCTI Test",
            "fromversion": "5.0.0"
        },
        {
            "integrations": "Microsoft Graph API",
            "playbookID": "Microsoft Graph API - Test",
            "fromversion": "5.0.0"
        },
        {
            "integrations": "QRadar v3",
            "playbookID": "QRadar_v3-test",
            "instance_names": "QRadar_20",
            "fromversion": "6.0.0",
            "timeout": 1200
        },
        {
            "playbookID": "DbotPredictOufOfTheBoxTest",
            "fromversion": "4.5.0",
            "timeout": 1000
        },
        {
            "playbookID": "DbotPredictOufOfTheBoxTestV2",
            "fromversion": "6.10.0",
            "scripts": [
                "FindDuplicateEmailIncidents"
            ],
            "has_api": false
        },
        {
            "integrations": "HPEArubaClearPass",
            "playbookID": "HPEArubaClearPass_TestPlaybook",
            "fromversion": "6.0.0"
        },
        {
            "integrations": "CrowdstrikeFalcon",
            "playbookID": "Get endpoint details - Generic - test",
            "fromversion": "5.5.0"
        },
        {
            "integrations": "CrowdstrikeFalcon",
            "playbookID": "Isolate and unisolate endpoint - test",
            "fromversion": "5.5.0",
            "memory_threshold": 150
        },
        {
            "integrations": "VirusTotal - Premium (API v3)",
            "playbookID": "VirusTotal Premium v3 TestPlaybook",
            "fromversion": "5.5.0"
        },
        {
            "integrations": "Armis",
            "playbookID": "Armis-Test",
            "fromversion": "5.5.0"
        },
        {
            "playbookID": "Tidy - Test",
            "integrations": [
                "AWS - EC2",
                "Core REST API",
                "Tidy"
            ],
            "instance_names": [
                "aws_alloacte_host"
            ],
            "fromversion": "6.0.0"
        },
        {
            "integrations": "Trend Micro Deep Security",
            "playbookID": "Trend Micro Deep Security - Test"
        },
        {
            "integrations": "Carbon Black Endpoint Standard",
            "playbookID": "carbonBlackEndpointStandardTestPlaybook",
            "fromversion": "5.5.0"
        },
        {
            "integrations": "Carbon Black Endpoint Standard v3",
            "playbookID": "carbonBlackEndpointStandardV3TestPlaybook",
            "fromversion": "6.10.0"
        },
        {
            "integrations": "Proofpoint TAP v2",
            "playbookID": "ProofpointTAP-Test"
        },
        {
            "integrations": "QualysV2",
            "playbookID": "QualysVulnerabilityManagement-Test",
            "fromversion": "5.5.0",
            "timeout": 3500
        },
        {
            "integrations": "ThreatExchange v2",
            "playbookID": "ThreatExchangeV2-test",
            "fromversion": "5.5.0"
        },
        {
            "integrations": "NetscoutAED",
            "playbookID": "NetscoutAED-Test",
            "fromversion": "5.5.0"
        },
        {
            "integrations": "VMware Workspace ONE UEM (AirWatch MDM)",
            "playbookID": "VMware Workspace ONE UEM (AirWatch MDM)-Test",
            "fromversion": "6.0.0"
        },
        {
            "integrations": "CarbonBlackLiveResponseCloud",
            "playbookID": "CarbonBlackLiveResponseCloud-Test",
            "fromversion": "5.5.0"
        },
        {
            "integrations": "CarbonBlackProtectionV2",
            "playbookID": "CbP-PlayBook"
        },
        {
            "playbookID": "EDL Indicator Performance Test",
            "instance_names": "eis_auto",
            "integrations": [
                "ExportIndicators",
                "Create-Mock-Feed-Relationships"
            ],
            "fromversion": "6.0.0",
            "timeout": 3500,
            "memory_threshold": 900,
            "pid_threshold": 12,
            "context_print_dt": "EISHey"
        },
        {
            "integrations": "jamf v2",
            "playbookID": "Jamf_v2_test",
            "fromversion": "5.5.0"
        },
        {
            "integrations": "GuardiCore v2",
            "playbookID": "GuardiCoreV2-Test",
            "fromversion": "6.0.0"
        },
        {
            "playbookID": "DBot Build Phishing Classifier Test - Multiple Algorithms",
            "timeout": 60000,
            "fromversion": "6.1.0",
            "instance_names": "ml_dummy_prod"
        },
        {
            "integrations": [
                "AutoFocus Daily Feed",
                "Core REST API"
            ],
            "playbookID": "Fetch Indicators Test",
            "fromversion": "6.0.0",
            "timeout": 2400
        },
        {
            "integrations": "SOCRadarIncidents",
            "playbookID": "SOCRadarIncidents-Test"
        },
        {
            "integrations": "SOCRadarThreatFusion",
            "playbookID": "SOCRadarThreatFusion-Test"
        },
        {
            "integrations": "FeedSOCRadarThreatFeed",
            "playbookID": "FeedSOCRadarThreatFeed-Test"
        },
        {
            "integrations": "TheHive Project",
            "playbookID": "Playbook_TheHiveProject_Test",
            "fromversion": "6.0.0"
        },
        {
            "integrations": [
                "ServiceNow v2",
                "Core REST API"
            ],
            "playbookID": "ServiceNow_Fetch_Incidents_Test",
            "instance_names": "snow_basic_auth",
            "fromversion": "6.8.0",
            "timeout": 2400
        },
        {
            "integrations": [
                "MalwareBazaar Feed",
                "Core REST API"
            ],
            "playbookID": "Fetch Indicators Test",
            "fromversion": "6.0.0",
            "instance_names": "malwarebazzar_auto",
            "timeout": 2400
        },
        {
            "playbookID": "SolarWinds-Test",
            "fromversion": "5.5.0",
            "integrations": [
                "SolarWinds"
            ]
        },
        {
            "playbookID": "BastilleNetworks-Test",
            "fromversion": "5.0.0",
            "integrations": [
                "Bastille Networks"
            ]
        },
        {
            "playbookID": "bc993d1a-98f5-4554-8075-68a38004c119",
            "fromversion": "5.0.0",
            "integrations": [
                "Gamma"
            ]
        },
        {
            "playbookID": "Service Desk Plus (On-Premise) Test",
            "fromversion": "5.0.0",
            "integrations": [
                "ServiceDeskPlus (On-Premise)"
            ]
        },
        {
            "playbookID": "IronDefense Test",
            "fromversion": "5.0.0",
            "integrations": [
                "IronDefense"
            ]
        },
        {
            "playbookID": "AgariPhishingDefense-Test",
            "fromversion": "5.0.0",
            "integrations": [
                "Agari Phishing Defense"
            ]
        },
        {
            "playbookID": "SecurityIntelligenceServicesFeed - Test",
            "fromversion": "5.5.0",
            "integrations": [
                "SecurityIntelligenceServicesFeed"
            ]
        },
        {
            "playbookID": "FeedTalosTestPlaybook",
            "fromversion": "5.5.0",
            "integrations": [
                "Talos Feed"
            ]
        },
        {
            "playbookID": "Netscout Arbor Sightline - Test Playbook",
            "fromversion": "5.5.0",
            "integrations": [
                "NetscoutArborSightline"
            ]
        },
        {
            "playbookID": "AlphaVantage Test Playbook",
            "fromversion": "6.0.0",
            "integrations": [
                "AlphaVantage"
            ]
        },
        {
            "playbookID": "Azure SQL - Test",
            "fromversion": "5.0.0",
            "instance_names": "azure_sql_device_code_instance",
            "integrations": [
                "Azure SQL Management"
            ]
        },
        {
            "playbookID": "Sophos Central Test",
            "fromversion": "5.0.0",
            "integrations": [
                "Sophos Central"
            ]
        },
        {
            "playbookID": "Microsoft Graph Groups - Test",
            "fromversion": "5.0.0",
            "integrations": [
                "Microsoft Graph Groups"
            ]
        },
        {
            "playbookID": "Humio-Test",
            "fromversion": "5.0.0",
            "integrations": [
                "Humio"
            ]
        },
        {
            "playbookID": "Blueliv_ThreatContext_test",
            "fromversion": "5.0.0",
            "integrations": [
                "Blueliv ThreatContext"
            ]
        },
        {
            "playbookID": "TestMBsPlaybook",
            "fromversion": "6.0.0",
            "integrations": [
                "DarktraceMBs"
            ]
        },
        {
            "playbookID": "Recorded Future Test Playbook",
            "fromversion": "5.0.0",
            "integrations": [
                "Recorded Future v2"
            ]
        },
        {
            "playbookID": "get_file_sample_by_hash_-_cylance_protect_-_test",
            "fromversion": "5.0.0",
            "integrations": [
                "Cylance Protect v2"
            ]
        },
        {
            "playbookID": "Venafi - Test",
            "fromversion": "5.0.0",
            "integrations": [
                "Venafi"
            ]
        },
        {
            "playbookID": "VenafiV2_Test",
            "fromversion": "6.9.0",
            "integrations": [
                "VenafiTLSProtect"
            ]
        },
        {
            "playbookID": "3da36d51-3cdf-4120-882a-cee03b038b89",
            "fromversion": "5.0.0",
            "integrations": [
                "FortiManager"
            ]
        },
        {
            "playbookID": "X509Certificate_Test_Playbook",
            "fromversion": "6.0.0"
        },
        {
            "playbookID": "Pcysys-Test",
            "fromversion": "5.0.0",
            "integrations": [
                "Pentera"
            ]
        },
        {
            "playbookID": "Pentera Run Scan and Create Incidents - Test",
            "fromversion": "5.0.0",
            "integrations": [
                "Pentera"
            ]
        },
        {
            "playbookID": "Google Chronicle Backstory List Detections - Test",
            "fromversion": "5.0.0",
            "integrations": [
                "Google Chronicle Backstory"
            ]
        },
        {
            "playbookID": "Google Chronicle Backstory List Rules - Test",
            "fromversion": "5.0.0",
            "integrations": [
                "Google Chronicle Backstory"
            ]
        },
        {
            "playbookID": "McAfee ESM v2 - Test",
            "fromversion": "5.0.0",
            "instance_names": "v11.1.3",
            "integrations": [
                "McAfee ESM v2"
            ]
        },
        {
            "playbookID": "McAfee ESM Watchlists - Test",
            "fromversion": "5.0.0",
            "instance_names": "v11.1.3",
            "integrations": [
                "McAfee ESM v2"
            ]
        },
        {
            "playbookID": "Acalvio Sample Playbook",
            "fromversion": "5.0.0",
            "integrations": [
                "Acalvio ShadowPlex"
            ]
        },
        {
            "playbookID": "playbook-SophosXGFirewall-test",
            "fromversion": "5.0.0",
            "integrations": [
                "sophos_firewall"
            ]
        },
        {
            "playbookID": "CircleCI-Test",
            "fromversion": "5.5.0",
            "integrations": [
                "CircleCI"
            ]
        },
        {
            "playbookID": "XMCyberIntegration-Test",
            "fromversion": "6.0.0",
            "integrations": [
                "XMCyber"
            ]
        },
        {
            "playbookID": "Test-AnsibleHCloud",
            "fromversion": "6.0.0",
            "integrations": [
                "AnsibleAlibabaCloud"
            ]
        },
        {
            "playbookID": "Logzio - Test",
            "fromversion": "5.0.0",
            "integrations": [
                "Logz.io"
            ]
        },
        {
            "playbookID": "GoogleCloudSCC-Test",
            "fromversion": "5.0.0",
            "integrations": [
                "GoogleCloudSCC"
            ]
        },
        {
            "playbookID": "SailPointIdentityNow-Test",
            "fromversion": "6.0.0",
            "integrations": [
                "SailPointIdentityNow"
            ]
        },
        {
            "playbookID": "playbook-Cyberint_Test",
            "fromversion": "5.0.0",
            "integrations": [
                "cyberint"
            ]
        },
        {
            "playbookID": "Druva-Test",
            "fromversion": "5.0.0",
            "integrations": [
                "Druva Ransomware Response"
            ]
        },
        {
            "playbookID": "LogPoint SIEM Integration - Test Playbook 3",
            "fromversion": "6.0.0",
            "integrations": [
                "LogPoint SIEM Integration"
            ]
        },
        {
            "playbookID": "TestGraPlayBook",
            "fromversion": "5.0.0",
            "integrations": [
                "Gurucul-GRA"
            ]
        },
        {
            "playbookID": "TestGreatHornPlaybook",
            "fromversion": "6.0.0",
            "integrations": [
                "GreatHorn"
            ]
        },
        {
            "playbookID": "Microsoft Defender Advanced Threat Protection - Test",
            "fromversion": "5.0.0",
            "integrations": [
                "Microsoft Defender Advanced Threat Protection"
            ],
            "instance_names": [
                "microsoft_defender_atp_dev_self_deployed"
            ],
            "timeout": 500
        },
        {
            "playbookID": "Polygon-Test",
            "fromversion": "5.0.0",
            "integrations": [
                "Group-IB TDS Polygon"
            ]
        },
        {
            "playbookID": "TrustwaveSEG-Test",
            "fromversion": "5.0.0",
            "integrations": [
                "trustwave secure email gateway"
            ]
        },
        {
            "playbookID": "PassiveTotal_v2-Test",
            "fromversion": "5.0.0",
            "integrations": [
                "PassiveTotal v2",
                "PassiveTotal"
            ]
        },
        {
            "playbookID": "02ea5cef-3169-4b17-8f4d-604b44e6348a",
            "fromversion": "5.0.0",
            "integrations": [
                "Cognni"
            ]
        },
        {
            "playbookID": "playbook-InsightIDR-test",
            "fromversion": "5.0.0",
            "integrations": [
                "Rapid7 InsightIDR"
            ]
        },
        {
            "playbookID": "Cofense Intelligence v2-Test",
            "fromversion": "5.5.0",
            "integrations": [
                "CofenseIntelligenceV2"
            ]
        },
        {
            "integrations": "Cofense Vision",
            "playbookID": "CofenseVision-Test",
            "fromversion": "6.2.0"
        },
        {
            "playbookID": "opsgenie-test-playbook",
            "fromversion": "6.0.0",
            "integrations": [
                "Opsgeniev2"
            ]
        },
        {
            "playbookID": "FraudWatch-Test",
            "fromversion": "5.0.0",
            "integrations": [
                "FraudWatch"
            ]
        },
        {
            "playbookID": "SepioPrimeAPI-Test",
            "fromversion": "5.0.0",
            "integrations": [
                "Sepio"
            ]
        },
        {
            "playbookID": "SX - PC - Test Playbook",
            "fromversion": "5.5.0",
            "integrations": [
                "PingCastle"
            ]
        },
        {
            "playbookID": "JARM-Test",
            "fromversion": "5.0.0",
            "integrations": [
                "JARM"
            ]
        },
        {
            "playbookID": "Playbook-HYASInsight-Test",
            "fromversion": "6.0.0",
            "integrations": [
                "HYAS Insight"
            ]
        },
        {
            "playbookID": "ConcentricAI Demo Playbook",
            "fromversion": "6.0.0",
            "integrations": [
                "ConcentricAI"
            ]
        },
        {
            "playbookID": "Cyberpion-Test",
            "fromversion": "6.0.0",
            "integrations": [
                "Cyberpion"
            ]
        },
        {
            "playbookID": "CrowdStrike OpenAPI - Test",
            "fromversion": "6.0.0",
            "integrations": [
                "CrowdStrike OpenAPI"
            ]
        },
        {
            "playbookID": "Smokescreen IllusionBLACK-Test",
            "fromversion": "5.0.0",
            "integrations": [
                "Smokescreen IllusionBLACK"
            ]
        },
        {
            "playbookID": "TestCymptomPlaybook",
            "fromversion": "5.0.0",
            "integrations": [
                "Cymptom"
            ]
        },
        {
            "playbookID": "Test-GitLab-v2",
            "fromversion": "6.5.0",
            "integrations": "GitLabv2"
        },
        {
            "playbookID": "LGTM-test-playbook",
            "fromversion": "6.0.0",
            "integrations": [
                "LGTM",
                "MinIO",
                "Docker Engine API"
            ]
        },
        {
            "playbookID": "playbook-MinIO-Test",
            "fromversion": "6.0.0",
            "integrations": [
                "LGTM",
                "MinIO",
                "Docker Engine API"
            ]
        },
        {
            "playbookID": "MSGraph_DeviceManagement_Test",
            "fromversion": "5.0.0",
            "instance_names": "ms_graph_device_management_self_deployed_prod",
            "integrations": [
                "Microsoft Graph Device Management"
            ]
        },
        {
            "playbookID": "G Suite Security Alert Center-Test",
            "fromversion": "5.0.0",
            "integrations": [
                "G Suite Security Alert Center"
            ]
        },
        {
            "playbookID": "VerifyOOBV2Predictions-Test",
            "fromversion": "5.5.0"
        },
        {
            "playbookID": "PAN OS EDL Management - Test",
            "fromversion": "5.0.0",
            "integrations": [
                "palo_alto_networks_pan_os_edl_management"
            ],
            "has_api": false
        },
        {
            "playbookID": "Group-IB Threat Intelligence & Attribution-Test",
            "fromversion": "6.0.0",
            "integrations": [
                "Group-IB Threat Intelligence & Attribution Feed",
                "Group-IB Threat Intelligence & Attribution"
            ]
        },
        {
            "playbookID": "CounterCraft - Test",
            "fromversion": "5.0.0",
            "integrations": [
                "CounterCraft Deception Director"
            ]
        },
        {
            "playbookID": "Azure Kubernetes Services - Test",
            "fromversion": "5.0.0",
            "instance_names": "aks_device_code_instance",
            "integrations": [
                "Azure Kubernetes Services"
            ]
        },
        {
            "playbookID": "Cortex XDR - IOC - Test without fetch",
            "fromversion": "5.5.0",
            "memory_threshold": 200,
            "integrations": [
                "Cortex XDR - IR",
                "Cortex XDR - IOC"
            ]
        },
        {
            "playbookID": "PaloAltoNetworks_IoT-Test",
            "fromversion": "5.0.0",
            "integrations": [
                "Palo Alto Networks IoT"
            ]
        },
        {
            "playbookID": "GreyNoise-Test",
            "fromversion": "5.5.0",
            "integrations": [
                "GreyNoise Community",
                "GreyNoise"
            ]
        },
        {
            "playbookID": "xMatters-Test",
            "fromversion": "5.5.0",
            "integrations": [
                "xMatters"
            ]
        },
        {
            "playbookID": "TestCentrifyPlaybook",
            "fromversion": "6.0.0",
            "integrations": [
                "Centrify Vault"
            ]
        },
        {
            "playbookID": "Infinipoint-Test",
            "fromversion": "5.0.0",
            "integrations": [
                "Infinipoint"
            ]
        },
        {
            "playbookID": "CyrenThreatInDepth-Test",
            "fromversion": "6.0.0",
            "integrations": [
                "CyrenThreatInDepth"
            ]
        },
        {
            "playbookID": "CVSS Calculator Test",
            "fromversion": "5.0.0"
        },
        {
            "playbookID": "Test-AnsibleHCloud",
            "fromversion": "6.0.0",
            "integrations": [
                "AnsibleHCloud"
            ]
        },
        {
            "playbookID": "Archer-Test-Playbook",
            "fromversion": "5.0.0",
            "integrations": [
                "RSA Archer",
                "RSA Archer v2"
            ]
        },
        {
            "playbookID": "Cymulate V1 Test",
            "fromversion": "6.0.0",
            "integrations": [
                "cymulate_v2",
                "Cymulate"
            ]
        },
        {
            "playbookID": "TestUptycs",
            "fromversion": "5.0.0",
            "integrations": [
                "Uptycs"
            ]
        },
        {
            "playbookID": "Microsoft Graph Calendar - Test",
            "fromversion": "5.0.0",
            "instance_names": "ms_graph_calendar_dev",
            "integrations": [
                "Microsoft Graph Calendar"
            ]
        },
        {
            "playbookID": "VMRay-Test-URL",
            "fromversion": "5.5.0",
            "integrations": [
                "vmray"
            ]
        },
        {
            "playbookID": "Thycotic-Test",
            "fromversion": "6.0.0",
            "integrations": [
                "Thycotic"
            ]
        },
        {
            "playbookID": "Test Playbook TrendMicroDDA",
            "fromversion": "5.0.0",
            "integrations": [
                "Trend Micro Deep Discovery Analyzer"
            ]
        },
        {
            "playbookID": "Atlassian Confluence Cloud-Test",
            "fromversion": "6.2.0",
            "integrations": [
                "Atlassian Confluence Cloud"
            ]
        },
        {
            "playbookID": "CrowdStrike_Falcon_X_-Test-Detonate_URL",
            "fromversion": "6.1.0",
            "memory_threshold": 100,
            "integrations": [
                "CrowdStrike Falcon X"
            ],
            "timeout": 4600
        },
        {
            "playbookID": "CrowdStrike_Falcon_X_-Test-Detonate_File",
            "fromversion": "6.1.0",
            "memory_threshold": 200,
            "integrations": [
                "CrowdStrike Falcon X"
            ],
            "timeout": 1800
        },
        {
            "playbookID": "CrowdStrike_FalconX_Test",
            "fromversion": "6.1.0",
            "memory_threshold": 300,
            "integrations": [
                "CrowdStrike Falcon X"
            ]
        },
        {
            "playbookID": "Phishing - Core - Test - Actual Incident",
            "fromversion": "6.0.0",
            "timeout": 4600,
            "integrations": [
                "Core REST API",
                "Rasterize",
                "EWS v2"
            ],
            "memory_threshold": 200
        },
        {
            "playbookID": "Phishing v2 - Test - Actual Incident",
            "fromversion": "6.0.0"
        },
        {
            "playbookID": "Detect & Manage Phishing Campaigns - Test",
            "fromversion": "6.0.0",
            "timeout": 1800,
            "integrations": [
                "Core REST API",
                "Demisto Lock",
                "EWS v2"
            ],
            "scripts": [
                "SearchIncidentsV2"
            ],
            "instance_names": [
                "no_sync_long_timeout",
                "ews_mail_sender_labdemisto"
            ],
            "memory_threshold": 350,
            "pid_threshold": 200
        },
        {
            "playbookID": "Phishing v3 - DomainSquatting+EML+MaliciousIndicators - Test",
            "fromversion": "6.2.0",
            "timeout": 7000,
            "integrations": [
                "EWSO365",
                "EWS v2",
                "Core REST API",
                "CreateIncidents",
                "Rasterize"
            ],
            "instance_names": [
                "ewso365_dev_team",
                "ewv2_regular",
                "Create Test Incidents - Phishing Mock"
            ],
            "external_playbook_config": {
                "playbookID": "Phishing - Generic v3",
                "input_parameters": {
                    "InternalDomains": {
                        "simple": "demistodev.onmicrosoft.com"
                    }
                }
            },
            "instance_configuration": {
                "classifier_id": "EWS v2",
                "incoming_mapper_id": "EWS v2-mapper"
            },
            "memory_threshold": 400,
            "pid_threshold": 200
        },
        {
            "playbookID": "Phishing v3 - Get Original Email + Search & Delete - Test",
            "fromversion": "6.2.0",
            "toversion": "6.4.9",
            "timeout": 7000,
            "integrations": [
                "Core REST API",
                "EWSO365",
                "Rasterize",
                "SecurityAndCompliance",
                "VirusTotal (API v3)"
            ],
            "instance_names": [
                "virus_total_v3",
                "ewso365_dev_team"
            ],
            "external_playbook_config": {
                "playbookID": "Phishing - Generic v3",
                "input_parameters": {
                    "SearchAndDelete": {
                        "simple": "True"
                    },
                    "GetOriginalEmail": {
                        "simple": "True"
                    },
                    "SearchAndDeleteIntegration": {
                        "simple": "O365"
                    },
                    "O365DeleteType": {
                        "simple": "Soft"
                    }
                }
            },
            "memory_threshold": 160,
            "pid_threshold": 200
        },
        {
            "playbookID": "PCAP Search test",
            "fromversion": "5.0.0"
        },
        {
            "playbookID": "PCAP Parsing And Indicator Enrichment Test",
            "fromversion": "5.0.0"
        },
        {
            "playbookID": "PCAP File Carving Test",
            "fromversion": "5.0.0"
        },
        {
            "playbookID": "Trello Test",
            "fromversion": "6.0.0",
            "integrations": [
                "Trello"
            ]
        },
        {
            "playbookID": "Google Drive Permissions Test",
            "fromversion": "5.0.0",
            "integrations": [
                "GoogleDrive"
            ],
            "memory_threshold": 300
        },
        {
            "playbookID": "RiskIQDigitalFootprint-Test",
            "fromversion": "5.5.0",
            "integrations": [
                "RiskIQDigitalFootprint"
            ]
        },
        {
            "playbookID": "playbook-feodotrackeripblock_test",
            "fromversion": "5.5.0",
            "integrations": [
                "Feodo Tracker IP Blocklist Feed"
            ],
            "instance_names": [
                "feodo_tracker_ip_currently__active",
                "feodo_tracker_ip_30_days"
            ]
        },
        {
            "playbookID": "CyberTotal_TestPlaybook",
            "fromversion": "5.0.0",
            "integrations": [
                "CyberTotal"
            ]
        },
        {
            "playbookID": "Deep_Instinct-Test",
            "fromversion": "5.0.0",
            "integrations": [
                "Deep Instinct"
            ]
        },
        {
            "playbookID": "Zabbix - Test",
            "fromversion": "5.0.0",
            "integrations": [
                "Zabbix"
            ]
        },
        {
            "playbookID": "GCS Object Policy (ACL) - Test",
            "fromversion": "5.0.0",
            "integrations": [
                "Google Cloud Storage"
            ]
        },
        {
            "playbookID": "GetStringsDistance - Test",
            "fromversion": "5.0.0",
            "scripts": [
                "GetStringsDistance"
            ]
        },
        {
            "playbookID": "GCS Bucket Management - Test",
            "fromversion": "5.0.0",
            "integrations": [
                "Google Cloud Storage"
            ]
        },
        {
            "playbookID": "GCS Bucket Policy (ACL) - Test",
            "fromversion": "5.0.0",
            "integrations": [
                "Google Cloud Storage"
            ]
        },
        {
            "playbookID": "GCS Object Operations - Test",
            "fromversion": "5.0.0",
            "integrations": [
                "Google Cloud Storage"
            ]
        },
        {
            "playbookID": "OpenLDAP - Test",
            "fromversion": "5.0.0",
            "integrations": [
                "OpenLDAP"
            ],
            "instance_names": "LDAP Authentication (Active Directory)"
        },
        {
            "playbookID": "LDAP Authentication - Test",
            "fromversion": "6.8.0",
            "integrations": [
                "OpenLDAP"
            ],
            "instance_names": "LDAP Authentication (Active Directory)"
        },
        {
            "playbookID": "LDAP Authentication - Test",
            "fromversion": "6.8.0",
            "integrations": [
                "OpenLDAP"
            ],
            "instance_names": "LDAP Authentication (OpenLDAP)"
        },
        {
            "playbookID": "FireEye-Detection-on-Demand-Test",
            "fromversion": "6.0.0",
            "integrations": [
                "FireEye Detection on Demand"
            ]
        },
        {
            "playbookID": "TestIPQualityScorePlaybook",
            "fromversion": "5.0.0",
            "integrations": [
                "IPQualityScore"
            ]
        },
        {
            "integrations": "CrowdStrike Falcon Sandbox V2",
            "playbookID": "CrowdstrikeFalconSandbox2 Test",
            "timeout": 500
        },
        {
            "playbookID": "Send Email To Recipients",
            "fromversion": "5.0.0",
            "memory_threshold": 100,
            "integrations": [
                "EWS v2"
            ],
            "instance_names": [
                "ews_mail_sender_labdemisto"
            ]
        },
        {
            "playbookID": "Endace-Test",
            "fromversion": "5.0.0",
            "integrations": [
                "Endace"
            ]
        },
        {
            "playbookID": "StringToArray_test",
            "fromversion": "6.0.0"
        },
        {
            "playbookID": "URLSSLVerification_test",
            "fromversion": "5.0.0"
        },
        {
            "playbookID": "playbook-SearchIncidentsV2InsideGenericPollng-Test",
            "fromversion": "5.0.0",
            "timeout": 350
        },
        {
            "playbookID": "IsRFC1918-Test",
            "fromversion": "5.0.0"
        },
        {
            "playbookID": "Base64 File in List Test",
            "fromversion": "5.0.0"
        },
        {
            "playbookID": "DbotAverageScore-Test",
            "fromversion": "5.0.0"
        },
        {
            "playbookID": "ExtractEmailV2-Test",
            "fromversion": "5.5.0"
        },
        {
            "playbookID": "IsUrlPartOfDomain Test",
            "fromversion": "5.0.0"
        },
        {
            "playbookID": "URLEncode-Test",
            "fromversion": "5.0.0"
        },
        {
            "playbookID": "IsIPInRanges - Test",
            "fromversion": "5.0.0"
        },
        {
            "playbookID": "Relationships scripts - Test",
            "fromversion": "6.2.0"
        },
        {
            "playbookID": "Test-CreateDBotScore-With-Reliability",
            "fromversion": "6.0.0"
        },
        {
            "playbookID": "ValidateContent - Test",
            "fromversion": "5.5.0",
            "marketplaces": "xsoar_saas",
            "timeout": 300
        },
        {
            "playbookID": "DeleteContext-auto-subplaybook-test",
            "fromversion": "5.0.0"
        },
        {
            "playbookID": "Process Email - Generic - Test - Actual Incident",
            "fromversion": "6.0.0",
            "integrations": [
                "XsoarPowershellTesting",
                "Create-Mock-Feed-Relationships"
            ],
            "memory_threshold": 160
        },
        {
            "playbookID": "Analyst1 Integration Demonstration - Test",
            "fromversion": "5.0.0",
            "integrations": [
                "Analyst1",
                "illuminate"
            ]
        },
        {
            "playbookID": "Analyst1 Integration Test",
            "fromversion": "5.0.0",
            "integrations": [
                "Analyst1",
                "illuminate"
            ]
        },
        {
            "playbookID": "Cofense Triage v3-Test",
            "fromversion": "6.0.0",
            "integrations": [
                "Cofense Triage v2",
                "Cofense Triage v3",
                "Cofense Triage"
            ]
        },
        {
            "playbookID": "SailPointIdentityIQ-Test",
            "fromversion": "6.0.0",
            "integrations": [
                "SailPointIdentityIQ"
            ]
        },
        {
            "playbookID": "Test - ExtFilter",
            "fromversion": "5.0.0"
        },
        {
            "playbookID": "Test - ExtFilter Main",
            "fromversion": "5.0.0"
        },
        {
            "playbookID": "Microsoft Teams - Test",
            "fromversion": "5.0.0",
            "memory_threshold": 300,
            "instance_names": "ms_teams_management_device_code",
            "integrations": [
                "Microsoft Teams Management",
                "Microsoft Teams"
            ]
        },
        {
            "playbookID": "TestTOPdeskPlaybook",
            "fromversion": "5.0.0",
            "integrations": [
                "TOPdesk"
            ]
        },
        {
            "integrations": "Cortex XDR - XQL Query Engine",
            "playbookID": "Cortex XDR - XQL Query - Test",
            "fromversion": "6.2.0",
            "memory_threshold": 250,
            "timeout": 500
        },
        {
            "playbookID": "ListUsedDockerImages - Test",
            "fromversion": "6.1.0"
        },
        {
            "integrations": "CustomIndicatorDemo",
            "playbookID": "playbook-CustomIndicatorDemo-test"
        },
        {
            "integrations": "Azure Sentinel",
            "fromversion": "5.5.0",
            "playbookID": "TestAzureSentinelPlaybookV2",
            "instance_names": "azure_sentinel_dev"
        },
        {
            "integrations": "AnsibleAlibabaCloud",
            "playbookID": "Test-AlibabaCloud"
        },
        {
            "integrations": "AnsibleAzure",
            "playbookID": "Test-AnsibleAzure"
        },
        {
            "integrations": "AnsibleCiscoIOS",
            "playbookID": "Test-AnsibleCiscoIOS"
        },
        {
            "integrations": "AnsibleCiscoNXOS",
            "playbookID": "Test-AnsibleCiscoNXOS"
        },
        {
            "integrations": "AnsibleHCloud",
            "playbookID": "Test-AnsibleHCloud"
        },
        {
            "integrations": "AnsibleKubernetes",
            "playbookID": "Test-AnsibleKubernetes"
        },
        {
            "integrations": "AnsibleLinux",
            "playbookID": "Test-AnsibleLinux"
        },
        {
            "integrations": "AnsibleMicrosoftWindows",
            "playbookID": "Test-AnsibleWindows"
        },
        {
            "integrations": "AnsibleVMware",
            "playbookID": "Test-AnsibleVMware"
        },
        {
            "integrations": "Anomali ThreatStream",
            "playbookID": "Anomali_ThreatStream_Test"
        },
        {
            "integrations": "Anomali ThreatStream v2",
            "playbookID": "ThreatStream-Test"
        },
        {
            "integrations": "Anomali ThreatStream v3",
            "fromversion": "6.0.0",
            "playbookID": "ThreatStream-Test"
        },
        {
            "integrations": [
                "AutoFocusTagsFeed",
                "Core REST API"
            ],
            "playbookID": "AutoFocusTagsFeed-test",
            "timeout": 1500,
            "fromversion": "6.5.0"
        },
        {
            "integrations": [
                "Unit42IntelObjectsFeed",
                "Core REST API"
            ],
            "playbookID": "Unit42 Intel Objects Feed - Test",
            "timeout": 15000,
            "fromversion": "6.5.0"
        },
        {
            "playbookID": "Tanium Threat Response V2 Test",
            "integrations": [
                "Tanium Threat Response v2",
                "Core REST API"
            ],
            "fromversion": "6.0.0",
            "timeout": 3000
        },
        {
            "playbookID": "Tanium Threat Response - Create Connection v2 - Test",
            "integrations": "Tanium Threat Response v2",
            "fromversion": "6.0.0"
        },
        {
            "playbookID": "Tanium Threat Response - Request File Download v2 - Test",
            "integrations": "Tanium Threat Response v2",
            "fromversion": "6.0.0"
        },
        {
            "playbookID": "IndicatorMaliciousRatioCalculation_test",
            "fromversion": "5.0.0"
        },
        {
            "playbookID": "MISPfeed Test",
            "fromversion": "5.5.0",
            "integrations": [
                "MISP Feed"
            ]
        },
        {
            "integrations": [
                "MISP Feed",
                "Core REST API"
            ],
            "playbookID": "Fetch Indicators Test",
            "fromversion": "6.0.0",
            "instance_names": "MISP_feed_instance",
            "timeout": 2400
        },
        {
            "integrations": [
                "CrowdStrike Indicator Feed",
                "Core REST API"
            ],
            "playbookID": "Fetch Indicators Test",
            "fromversion": "6.0.0",
            "instance_names": "CrowdStrike_feed_instance",
            "timeout": 2400
        },
        {
            "playbookID": "Get Original Email - Microsoft Graph Mail - test",
            "fromversion": "6.1.0",
            "integrations": [
                "MicrosoftGraphMail"
            ],
            "instance_names": "ms_graph_mail_dev_no_oproxy"
        },
        {
            "playbookID": "Get Original Email - Gmail v2 - test",
            "fromversion": "6.1.0",
            "memory_threshold": 150,
            "integrations": [
                "Gmail"
            ]
        },
        {
            "playbookID": "Get Original Email - EWS v2 - test",
            "fromversion": "6.1.0",
            "memory_threshold": 100,
            "integrations": [
                "EWS v2"
            ],
            "instance_names": "ewv2_regular"
        },
        {
            "integrations": [
                "Core REST API"
            ],
            "playbookID": "GetTasksWithSections SetIRProcedures end to end test",
            "fromversion": "6.0.0"
        },
        {
            "integrations": "AzureDataExplorer",
            "playbookID": "playbook-AzureDataExplorer-Test",
            "fromversion": "6.0.0"
        },
        {
            "integrations": [
                "Core REST API"
            ],
            "playbookID": "TestDemistoRestAPI",
            "fromversion": "5.5.0"
        },
        {
            "scripts": [
                "SplunkShowAsset",
                "SplunkShowDrilldown",
                "SplunkShowIdentity"
            ],
            "playbookID": "SplunkShowEnrichment"
        },
        {
            "integrations": "MalwareBazaar",
            "playbookID": "MalwareBazaar_Test",
            "fromversion": "6.0.0",
            "memory_threshold": 90
        },
        {
            "playbookID": "IAMInitOktaUser - Test",
            "integrations": [
                "Okta v2",
                "EWSO365"
            ],
            "instance_names": [
                "ewso365_dev_team"
            ],
            "fromversion": "6.5.0",
            "timeout": 600,
            "memory_threshold": 300
        },
        {
            "integrations": "OpsGenieV3",
            "playbookID": "OpsGenieV3TestPlaybook",
            "fromversion": "6.2.0"
        },
        {
            "playbookID": "test_AssignToNextShiftOOO",
            "fromversion": "5.5.0"
        },
        {
            "playbookID": "JsonToTable - Test Playbook",
            "fromversion": "5.5.0"
        },
        {
            "integrations": [
                "RemoteAccess v2"
            ],
            "playbookID": "RemoteAccessTest",
            "fromversion": "6.0.0"
        },
        {
            "playbookID": "AzureRiskyUsers",
            "fromversion": "6.0.0",
            "integrations": "AzureRiskyUsers",
            "instance_names": "AzureRiskyUsers_Device_Code_Flow"
        },
        {
            "playbookID": "AzureRiskyUsers",
            "fromversion": "6.0.0",
            "integrations": "AzureRiskyUsers",
            "instance_names": "AzureRiskyUsers_Client_Credentials_Flow"
        },
        {
            "playbookID": "playbook-AzureKeyVault-Test",
            "fromversion": "6.0.0",
            "integrations": "AzureKeyVault"
        },
        {
            "integrations": "KafkaV3",
            "playbookID": "KafkaV3 Test"
        },
        {
            "playbookID": "FileCreateAndUploadV2-Test",
            "fromversion": "6.12.0"
        },
        {
            "playbookID": "FormatURL-Test"
        },
        {
            "playbookID": "TestGetErrorsFromEntry"
        },
        {
            "playbookID": "IPToHost - Test"
        },
        {
            "playbookID": "TestIsInCidrRanges"
        },
        {
            "playbookID": "TestIsNotInCidrRanges"
        },
        {
            "playbookID": "NetskopeAPIv1 Test",
            "integrations": "NetskopeAPIv1"
        },
        {
            "playbookID": "Grafana-Test",
            "fromversion": "6.0.0",
            "integrations": [
                "Grafana",
                "Core REST API"
            ],
            "timeout": 2400
        },
        {
            "integrations": "McAfee ePO v2",
            "playbookID": "McAfee ePO v2 Test",
            "memory_threshold": 100
        },
        {
            "playbookID": "DBotPredictURLPhishing_test",
            "integrations": [
                "Whois",
                "Rasterize"
            ],
            "instance_names": [
                "legacy_context_output"
            ],
            "memory_threshold": 300,
            "timeout": 600,
            "pid_threshold": 200,
            "marketplaces": "xsoar_on_prem"
        },
        {
            "playbookID": "DBotUpdateLogoURLPhishing_test"
        },
        {
            "playbookID": "TAXII2 Server Performance Test",
            "instance_names": "taxii2server",
            "integrations": [
                "TAXII2 Server",
                "Create-Mock-Feed-Relationships"
            ],
            "fromversion": "6.2.0",
            "timeout": 6000,
            "memory_threshold": 900,
            "pid_threshold": 12
        },
        {
            "integrations": "FortiSIEMV2",
            "playbookID": "playbook-FortiSIEMV2_Test",
            "fromversion": "6.0.0"
        },
        {
            "integrations": "Azure Firewall",
            "playbookID": "playbook-AzureFirewall_Test",
            "fromversion": "6.2.0"
        },
        {
            "playbookID": "HttpV2-test",
            "fromversion": "6.5.0",
            "scripts": [
                "HttpV2"
            ],
            "has_api": true
        },
        {
            "integrations": [
                "GoogleSheets",
                "GoogleDrive"
            ],
            "playbookID": "GoogleSheets-Test",
            "fromversion": "6.1.0",
            "memory_threshold": 500
        },
        {
            "integrations": "CloudflareWAF",
            "playbookID": "TestCloudflareWAFPlaybook",
            "fromversion": "6.2.0"
        },
        {
            "scripts": "CheckIfSubdomain",
            "playbookID": "CheckIfSubdomain_Test",
            "fromversion": "6.0.0"
        },
        {
            "scripts": "CIDRBiggerThanPrefix",
            "playbookID": "CIDRBiggerThanPrefix_Test",
            "fromversion": "6.0.0"
        },
        {
            "integrations": [
                "ForescoutEyeInspect"
            ],
            "playbookID": "playbook-ForescoutEyeInspect_Test",
            "fromversion": "6.1.0"
        },
        {
            "playbookID": "playbook-BmcITSM-Test",
            "fromversion": "6.2.0",
            "integrations": "BmcITSM"
        },
        {
            "integrations": "CheckPointSandBlast",
            "playbookID": "playbook-CheckPointSandBlast_Test",
            "fromversion": "6.2.0"
        },
        {
            "integrations": "Arkime",
            "playbookID": "Arkime Test playbook",
            "fromversion": "6.2.0",
            "memory_threshold": 95
        },
        {
            "integrations": "Cortex Attack Surface Management",
            "playbookID": "CortexAttackSurfaceManagement_Test"
        },
        {
            "integrations": "Cortex Xpanse",
            "playbookID": "CortexXpanse_Test"
        },
        {
            "integrations": "checkpointdome9",
            "playbookID": "Dome9",
            "fromversion": "6.2.0"
        },
        {
            "integrations": "Skyhigh Security",
            "playbookID": "Skyhigh Security Test Play Book",
            "fromversion": "6.5.0"
        },
        {
            "playbookID": "PAN-OS - Add Anti-Spyware Security Profile To Rule - Test",
            "integrations": "Panorama",
            "instance_names": "palo_alto_firewall_9.1",
            "fromversion": "6.9.0",
            "memory_threshold": 200
        },
        {
            "integrations": "Secneurx Analysis",
            "playbookID": "Detonate File - SecneurX Analysis - Test",
            "fromversion": "6.2.0"
        },
        {
            "integrations": "Secneurx Analysis",
            "playbookID": "Detonate URL - SecneurX Analysis - Test",
            "fromversion": "6.2.0"
        },
        {
            "playbookID": "TestGetArrayElements"
        },
        {
            "integrations": "Aha",
            "playbookID": "AHA_TestPlaybook",
            "fromversion": "6.5.0"
        },
        {
            "playbookID": "VerifyCIDR-Test"
        },
        {
            "integrations": "CiscoESA",
            "playbookID": "CiscoESA",
            "fromversion": "6.2.0"
        },
        {
            "integrations": "CiscoESA",
            "playbookID": "CiscoESA_dictionary_commands_tpb",
            "fromversion": "6.10.0"
        },
        {
            "integrations": "CiscoSMA",
            "playbookID": "CiscoSMA",
            "fromversion": "6.2.0"
        },
        {
            "integrations": "JoeSecurityV2",
            "fromversion": "6.2.0",
            "playbookID": "testplaybook-JoeSecuirtyV2"
        },
        {
            "integrations": "fortiweb_vm",
            "playbookID": "playbook-FortiwebVM_V1_Test",
            "fromversion": "6.2.0"
        },
        {
            "integrations": "fortiweb_vm",
            "playbookID": "playbook-FortiwebVM_V2_Test",
            "fromversion": "6.2.0"
        },
        {
            "integrations": "Cisco Umbrella Reporting",
            "playbookID": "Cisco Umbrella Reporting Test",
            "fromversion": "6.5.0"
        },
        {
            "integrations": "AMPv2",
            "playbookID": "AMPv2_Test",
            "fromversion": "6.5.0"
        },
        {
            "playbookID": "IsolateEndpoint - Testplaybook",
            "integrations": "CrowdstrikeFalcon"
        },
        {
            "integrations": "XSOAR EDL Checker",
            "playbookID": "TestXSOAREDLCheckerPlaybook"
        },
        {
            "integrations": "CiscoWSAv2",
            "playbookID": "playbook-CiscoWSA_Test",
            "fromversion": "6.8.0"
        },
        {
            "integrations": "DatadogCloudSIEM",
            "playbookID": "DatadogCloudSIEM",
            "fromversion": "6.8.0"
        },
        {
            "playbookID": "Threat_Intel_Report_test",
            "fromversion": "6.5.0",
            "scripts": [
                "PublishThreatIntelReport",
                "UnpublishThreatIntelReport"
            ]
        },
        {
            "integrations": "Generic SQL",
            "playbookID": "generic-sql",
            "instance_names": "Microsoft SQL Server - MS ODBC Driver",
            "fromversion": "5.0.0",
            "has_api": false
        },
        {
            "integrations": "Microsoft Teams via Webhook",
            "playbookID": "Microsoft Teams Webhook - Test"
        },
        {
            "integrations": "AWS - Route53",
            "playbookID": "playbook-create_delete_record_Test"
        },
        {
            "integrations": "Cylance Protect v2",
            "playbookID": "Retrieve File from Endpoint - Generic V3 Test"
        },
        {
            "integrations": [
                "LOLBAS Feed",
                "Core REST API"
            ],
            "playbookID": "FeedLOLBas_test",
            "timeout": 500
        },
        {
            "integrations": "CIRCL CVE Search",
            "playbookID": "CIRCL CVE Search - Test",
            "fromversion": "6.8.0"
        },
        {
            "integrations": "Kaspersky Security Center",
            "playbookID": "Kaspersky Security Center - Test"
        },
        {
            "integrations": "Forcepoint Security Management Center",
            "playbookID": "ForcepointSecurityManagementCenter_test"
        },
        {
            "integrations": "AWS - Organizations",
            "playbookID": "Test - AWS_Organizations",
            "fromversion": "6.10.0"
        },
        {
            "integrations": "Netcraft V2",
            "playbookID": "Test - Netcraft"
        },
        {
            "integrations": "fortimail",
            "playbookID": "Fortimail"
        },
        {
            "integrations": "Zoom Mail",
            "playbookID": "ZoomMailTest",
            "instance_names": "zoom_mail_test"
        },
        {
            "integrations": "Zimperium v2",
            "playbookID": "Zimperiumv2-TestPlaybook"
        },
        {
            "integrations": [
                "AWS-SNS-Listener",
                "AWS - SNS"
            ],
            "playbookID": "AWS SNS Listener - Test",
            "instance_names": [
                "AWS-SNS-Listener",
                "AWSSNS"
            ]
        },
        {
            "integrations": "Redmine",
            "playbookID": "Redmine_Test"
        },
        {
            "integrations": "Palo Alto Networks AIOps",
            "playbookID": "PaloAltoNetworksAIOps-Test",
            "memory_threshold": 250
        },
        {
            "integrations": "MattermostV2",
            "playbookID": "MattermostV2 - testplaybook"
        },
        {
            "playbookID": "MattermostAskUser_testplaybook",
            "scripts": [
                "MattermostAskUser"
            ]
        },
        {
            "playbookID": "DBotTrainClustering-test"
        },
        {
            "integrations": "Proofpoint Threat Protection",
            "playbookID": "test-ProofpointThreatProtectionIntegration-Playbook"
        },
        {
            "integrations": "XQL Query Engine",
            "playbookID": "XQL Query Engine - Test",
            "timeout": 500
        },
        {
            "integrations": "IBM Resilient Systems",
            "playbookID": "IBM Resilient Systems Test"
        },
        {
            "integrations": "netskope_api_v2",
            "playbookID": "Netskope_V2_Test"
        },
        {
            "integrations": "DSPM",
            "playbookID": "DSPM Test"
        },
        {
            "integrations": "Symantec Email Security Cloud",
            "playbookID": "SymantecEmailSecurity_TestPlaybook"
        },
        {
            "integrations": "CybelAngel Event Collector",
            "playbookID": "CybelAngel Test Playbook"
        },
        {
            "playbookID": "GetUserData - Test",
            "integrations": [
                "Microsoft Graph User",
                "AWS - IAM"
            ],
            "instance_names": [
                "ms_graph_user_dev"
            ]
        },
        {
            "playbookID": "ClearUserSession - Test",
            "integrations": ["Okta v2", "Microsoft Graph User"],
            "instance_names": [
                "ms_graph_user_dev"
            ]
        },
        {
            "playbookID": "DisableUser - Test",
            "integrations": ["Okta v2", "Microsoft Graph User", "Active Directory Query v2"],
            "instance_names": [
                "ms_graph_user_dev",
                "active_directory_80k"
            ],
            "memory_threshold": 100
        },
        {
            "playbookID": "QuarantineFile-Test",
            "timeout": 300,
            "fromversion": "6.10.0"
        },
        {
            "playbookID": "BlockExternalIP - Test",
            "integrations": ["F5Silverline", "Cisco ASA", "Panorama"],
            "instance_names": [
                "palo_alto_panorama_11_fw_test"
            ],
            "timeout": 600
        },
        {
<<<<<<< HEAD
            "integrations": "Unit42Intelligence",
            "playbookID": "Unit42Intelligence_Test"
=======
            "playbookID": "FileEnrichment - Test",
            "integrations": [
                "VirusTotal (API v3)",
                "WildFire-v2"
            ],
            "instance_names": [
                "virus_total_v3"
            ]
>>>>>>> 40876001
        }
    ],
    "skipped_tests": {
        "Tanium Threat Response V2 Test": "The creds were expired, opened a ticket CRTX-155635",
        "ExabeamDataLake-test": "The credentials were expired, can't restore CRTX-149225",
        "Okta IAM - Test Playbook": "Credentials issue CRTX-116483",
        "ThreatCrowd - Test": "The pack is deprecated",
        "Retrieve File from Endpoint - Generic V2 Test": "The playbook is deprecated",
        "test-threatConnectv3": "No instance - Instance issues",
        "generic-sql-mssql-encrypted-connection": "Instance issues",
        "RSANetWitnessv115-Test": "mocking error CIAC-7576",
        "playbook-CiscoWSA_Test": "No instance - developed by Qmasters",
        "DatadogCloudSIEM": "No instance - developed by Login soft",
        "RegPathReputationBasicLists_test": "The D2 pack is deprecated",
        "CirclIntegrationTest": "No instance",
        "CrowdStrikeMalquery-Test": "Issue CRTX-71397",
        "playbook-CheckPointSandBlast_Test": "Checkpoint playbook no license",
        "playbook-BmcITSM-Test": "issue with license CIAC-3776",
        "Panorama Query Logs - Test": "issues with firewall environment configuration - CIAC-3459",
        "palo_alto_firewall_test_pb": "issues with firewall environment configuration - CIAC-3459",
        "PAN-OS - Block IP and URL - External Dynamic List v2 Test": "uses deprecated integration, un-skip when playbook is updated",
        "MISP V2 Test": "The integration is deprecated as we released MISP V3",
        "Github IAM - Test Playbook": "Issue 32383",
        "O365-SecurityAndCompliance-ContextResults-Test": "Issue 38900",
        "Workday - Test": "No credentials Issue 29595",
        "McAfee-MAR_Test": "Issue CIAC-4521",
        "G Suite Security Alert Center-Test": "Issue CIAC-5682",
        "MAR - Endpoint data collection test": "Issue CIAC-4521",
        "Tidy - Test": "Will run it manually.",
        "Protectwise-Test": "Issue CRTX-86776",
        "Endpoint data collection test": "Uses a deprecated playbook called Endpoint data collection",
        "Prisma_Access_Egress_IP_Feed-Test": "unskip after we will get Prisma Access instance - Issue 27112",
        "Prisma_Access-Test": "unskip after we will get Prisma Access instance - Issue 27112",
        "Symantec Deepsight Test": "Issue 22971",
        "TestProofpointFeed": "Issue 22229",
        "Symantec Data Loss Prevention - Test": "Issue 20134",
        "NetWitness Endpoint Test": "Issue 19878",
        "InfoArmorVigilanteATITest": "Test issue 17358",
        "ArcSight Logger test": "Issue 19117",
        "AWS - CloudTrail Test Playbook": "Issue 19837",
        "d66e5f86-e045-403f-819e-5058aa603c32": "pr 3220",
        "IntSights Mssp Test": "Issue #16351",
        "AWS - SQS Test Playbook": "Issue 19854",
        "Test Playbook TrendMicroDDA": "Issue 16501",
        "ssdeepreputationtest": "Issue #20953",
        "C2sec-Test": "Issue #21633",
        "ThreatConnect v2 - Test": "Issue 26782",
        "Email Address Enrichment - Generic v2.1 - Test": "Issue 26785",
        "Tanium v2 - Test": "Issue 26822",
        "Fidelis-Test": "Issue 26453",
        "Cortex XDR - IOC - Test": "Issue 37957",
        "PAN-OS Query Logs For Indicators Test": "Issue 28753",
        "TCPUtils-Test": "Issue 29677",
        "Polygon-Test": "Issue 29060",
        "AttackIQ - Test": "Issue 29774",
        "Azure Compute - Test": "Issue 28056",
        "forcepoint test": "Issue 28043",
        "Test-VulnDB": "Issue 30875",
        "Malware Domain List Active IPs Feed Test": "Issue 30878",
        "CuckooTest": "Issue 25601",
        "PhishlabsIOC_DRP-Test": "Issue 29589",
        "Carbon Black Live Response Test": "Issue 28237",
        "FeedThreatConnect-Test": "Issue 32317",
        "Palo_Alto_Networks_Enterprise_DLP - Test": "Issue 32568",
        "JoeSecurityTestDetonation": "Issue 25650",
        "JoeSecurityTestPlaybook": "Issue 25649",
        "Phishing - Core - Test - Incident Starter": "Issue 26784",
        "Phishing - Core - Test - Actual Incident": "Issue 45227",
        "Phishing v2 - Test - Incident Starter": "Issue 46660",
        "Test Playbook McAfee ATD": "Issue 33409",
        "Detonate Remote File From URL -McAfee-ATD - Test": "Issue 33407",
        "Test Playbook McAfee ATD Upload File": "Issue 33408",
        "Trend Micro Apex - Test": "Issue 27280",
        "Test-BPA": "Issue 28406",
        "Test-BPA_Integration": "Issue 28236",
        "TestTOPdeskPlaybook": "Issue 35412",
        "PAN-OS EDL Setup v3 Test": "Issue 35386",
        "GmailTest": "Issue 27057",
        "get_file_sample_by_hash_-_cylance_protect_-_test": "Issue 28823",
        "Carbon Black Enterprise EDR Process Search Test": "Issue 29775",
        "VirusTotal (API v3) Detonate Test": "Issue 36004",
        "FailedInstances - Test": "Issue 33218",
        "PAN-OS DAG Configuration Test": "Issue 19205",
        "get_original_email_-_ews-_test": "Issue 27571",
        "Trend Micro Deep Security - Test": "outsourced",
        "Microsoft Teams - Test": "Issue 38263",
        "playbook-O365-EWS-Extension-Powershell-Online-V2-Test": "Issue 39008",
        "Majestic Million Test Playbook": "Issue 30931",
        "iDefense_v2_Test": "Issue 40126",
        "Feed iDefense Test": "Issue 34035",
        "McAfee ESM v2 - Test v11.1.3": "Issue 43825",
        "McAfee ESM v2 (v11.3) - Test": "Jira ticket CRTX-65370",
        "McAfee ESM Watchlists - Test v11.3": "Jira ticket CRTX-65370",
        "Detonate URL - WildFire v2.1 - Test": "Issue 40834",
        "Domain Enrichment - Generic v2 - Test": "Issue 40862",
        "TestIPQualityScorePlaybook": "Issue 40915",
        "VerifyOOBV2Predictions-Test": "Issue 37947",
        "Infoblox Test": "Issue 25651",
        "AutoFocusTagsFeed-test": "shares API quota with the other test",
        "Carbon Black Edr - Test": "Jira ticket XDR-43185",
        "Phishing v2 - Test - Actual Incident": "Issue 41322",
        "carbonBlackEndpointStandardTestPlaybook": "Issue 36936",
        "test_Qradar_v2": "the integration is deprecated as we released Qradar V3",
        "XsoarPowershellTesting-Test": "Issue 32689",
        "MicrosoftManagementActivity - Test": "Issue 43922",
        "Google-Vault-Generic-Test": "Issue 24347",
        "Google_Vault-Search_And_Display_Results_test": "Issue 24348",
        "Zscaler Test": "Issue 40157, API subscription currently Expired",
        "Cisco Firepower - Test": "Issue 32412",
        "cisco-ise-test-playbook": "CRTX-146167",
        "GuardiCoreV2-Test": "Issue 43822",
        "ExtractAttackPattern-Test": "Issue 44095",
        "playbook-EWS_O365_Extension_test": "Issue 25605, Issue 39008",
        "Cherwell - test": "Issue 26780",
        "Cherwell Example Scripts - test": "Issue 27107",
        "Endpoint Malware Investigation - Generic - Test": "Issue 44779",
        "Mimecast test": "Issue 26906",
        "AutoFocus V2 test": "Issue 26464",
        "SplunkPy_KV_commands_default_handler": "Issue 41419",
        "LogRhythm REST test": "Issue 40654",
        "Process Email - Generic - Test - Actual Incident": "Issue 45227",
        "Tanium Threat Response Test": "Issue CRTX-58729",
        "Tanium Threat Response - Create Connection v2 - Test": "Issue CRTX-58729",
        "AzureADTest": "Issue 40131",
        "Autoextract - Test": "Issue 45293",
        "LogRhythm-Test-Playbook": "Issue 27164",
        "Microsoft_365_Defender-Test": "Issue 39390",
        "Tanium Threat Response - Request File Download v2 - Test": "Issue 46326",
        "test_AssignToNextShiftOOO": "Issue 44198",
        "EWS_O365_send_mail_test": "Issue 44200",
        "Cisco Umbrella Test": "Issue 24338",
        "Unit42 Intel Objects Feed - Test": "Issue 44100",
        "Fetch Indicators Test": "Issue 45490",
        "FormattedDateToEpochTest": "Issue 26724",
        "CrowdstrikeFalconSandbox2 Test": "Issue 46845",
        "Test ADGetUser Fails with no instances 'Active Directory Query' (old version)": "Issue 44543",
        "Panorama Best Practise - Test": "Issue 43826",
        "JsonToTable - Test Playbook": "Issue 44302",
        "Recorded Future Test": "Issue 26741",
        "Git_Integration-Test": "Issue 37800",
        "RecordedFutureFeed - Test": "Issue 43923",
        "SymantecEndpointProtection_Test": "Issue 30157",
        "TestCloudflareWAFPlaybook": "No instance",
        "DBot Build Phishing Classifier Test - Multiple Algorithms": "Issue 48350",
        "Carbon Black Enterprise Protection V2 Test": "No credentials",
        "TruSTAR v2-Test": "No credentials",
        "AD v2 - debug-mode - Test": "No credentials",
        "Google-KMS-test": "No instance",
        "hashicorp_test": "No instance",
        "Google BigQuery Test": "No instance",
        "GCS Object Operations - Test": "No instance",
        "GCS Bucket Management - Test": "No instance",
        "GCS - Test": "No instance",
        "GCS Object Policy (ACL) - Test": "No instance",
        "GCS Bucket Policy (ACL) - Test": "No instance",
        "playbook-AzureDataExplorer-Test": "No Instance",
        "OTRS Test": "No Instance",
        "Microsoft Graph Groups - Test dev": "No Working Instance",
        "Microsoft Graph Groups - Test prod": "No Working Instance",
        "Microsoft Graph Groups - Test": "No Working Instance",
        "playbook-AzureDevOps-Test": "No Working Instance",
        "test playbook - Google Cloud Functions": "No Working Instance",
        "playbook-GCP-IAM_Test": "No Working Instance",
        "GoogleCalendar-Test": "No Working Instance",
        "AlexaV2 Test Playbook": "The service is deprecated on Dec 15, 2022",
        "CortexAttackSurfaceManagement_Test": "No instance - issue CRTX-65449",
        "CortexXpanse_Test": "No instance - issue CRTX-65449",
        "OpenCTI Test": "Add Support to version 5.x of OpenCTI - issue CIAC-4407",
        "Archer-Test-Playbook": "the integration is deprecated as we have ArcherV2",
        "O365-SecurityAndCompliance-Test": "Deprecated, consumes connection quota for V2",
        "ThreatGrid_v2_Test": "No instance, developed by Qmasters",
        "Test-Detonate URL - ThreatGrid": "No instance, developed by Qmasters",
        "awake_security_test_pb": "No instance, CRTX-77572",
        "SumoLogic-Test": "401 unauthorized, CIAC-6334",
        "EWS_O365_test": "Issue CIAC-6753",
        "Microsoft Defender Advanced Threat Protection - Test dev": "Issue CIAC-7514",
        "Microsoft Defender Advanced Threat Protection - Test self deployed": "Issue CIAC-7527",
        "Microsoft Defender Advanced Threat Protection - Test": "Issue CIAC-7527",
        "OpsGenieV3TestPlaybook": "Issue CIAC-7649",
        "ThreatStream-Test": "Issue CRTX-96526",
        "MSG-Threat-Assessment-test": "API limitation",
        "BambenekConsultingFeed_Test": "Issue CRTX-99480",
        "VMWare Test": "CIAC-10276",
        "AWS SNS Listener - Test": "CIAC-10426",
        "MattermostV2 - testplaybook": "Cannot run integration in build machines, must be an open tenant",
        "MattermostAskUser_testplaybook": "Cannot run script in build machines, must be an open tenant",
        "CloudConvert-test": "CRTX-122593",
        "CiscoMerakiv2": "CIAC-11322",
        "Test_XFE_v2": "CRTX-112127",
        "test-ProofpointThreatProtectionIntegration-Playbook": "No instance",
        "Generic Webhook - Test": "CIAC-11234",
        "Netskope_V2_Test": "No instance - developed by Qmasters",
        "IAMInitOktaUser - Test": "CIAC-12093",
        "TAXII2 Server Performance Test": "CIAC-9768",
        "BoxV2_TestPlaybook": "CRTX-145174",
        "HPEArubaClearPass_TestPlaybook": "The creds were expired CIAC-13175",
        "PaloAltoNetworks_PrismaCloudCompute-Test": "The creds were expired CIAC-13447",
        "PAN-OS URL Filtering enrichment - Test": "The creds were expired CIAC-11260",
        "PAN-OS-panorama-topology-test-pb": "The creds were expired CIAC-13553",
        "OpenPhish Test Playbook": "API issue CIAC-13583",
        "SaasSecurity-Test": "blocked by SCA-8028",
        "Mail-Listener Test Playbook": " invalid creds CRTX-171878",
        "DbotPredictOufOfTheBoxTest": "Script DBotPredictOutOfTheBox is deprecated"
    },
    "skipped_integrations": {
        "qualys_fim": "No Instance",
        "AWS - Lambda": "No instance - wrong creds, issue CRTX-110456",
        "EWS Mail Sender": "The integration is deprecated",
        "RedCanary": "No instance",
        "CiscoWSAv2": "No instance - No license",
        "DatadogCloudSIEM": "No instance - No license",
        "Lastline v2": "No instance - No license",
        "AbuseIPDB": "No instance - License expired",
        "checkpointdome9": "No instance - No license",
        "_comment1": "~~~ NO INSTANCE ~~~",
        "FortiSIEMV2": "No instance",
        "Azure Firewall": "No instance",
        "Vertica": "No instance issue 45719",
        "Ipstack": "No instance - Usage limit reached (Issue 38063)",
        "AnsibleAlibabaCloud": "No instance - issue 40447 - CRTX-43182",
        "AnsibleAzure": "No instance - issue 40447 - CRTX-43182",
        "AnsibleCiscoIOS": "No instance - issue 40447- CRTX-43182",
        "AnsibleCiscoNXOS": "No instance - issue 40447 - CRTX-43182",
        "AnsibleHCloud": "No instance - issue 40447 - CRTX-43182",
        "AnsibleKubernetes": "No instance - issue 40447 - CRTX-43182",
        "AnsibleACME": "No instance - issue 40447- CRTX-43182",
        "AnsibleDNS": "No instance - issue 40447 - CRTX-43182",
        "AnsibleLinux": "No instance - issue 40447 - CRTX-43182",
        "AnsibleOpenSSL": "No instance - issue 40447 - CRTX-43182",
        "AnsibleMicrosoftWindows": "No instance - issue 40447 - CRTX-43182",
        "AnsibleVMware": "No instance - issue 40447 - CRTX-43182",
        "SolarWinds": "No instance - developed by Crest",
        "Atlassian Confluence Cloud": "No instance - developed by Crest",
        "SOCRadarIncidents": "No instance - developed by partner",
        "SOCRadarThreatFusion": "No instance - developed by partner",
        "NetskopeAPIv1": "No instance - developed by Qmasters",
        "trustwave secure email gateway": "No instance - developed by Qmasters",
        "Azure Storage Table": "No instance - developed by Qmasters",
        "Azure Storage Queue": "No instance - developed by Qmasters",
        "Azure Storage FileShare": "No instance - developed by Qmasters",
        "Azure Storage Container": "No instance - developed by Qmasters",
        "VMware Workspace ONE UEM (AirWatch MDM)": "No instance - developed by crest",
        "ServiceDeskPlus (On-Premise)": "No instance",
        "Forcepoint": "No instance - instance issues. Issue 28043",
        "ZeroFox": "No instance - Issue 29284",
        "Symantec Management Center": "No instance - Issue 23960",
        "Fidelis Elevate Network": "No instance - Issue 26453 - CIAC-1635",
        "ArcSight Logger": "No instance - Issue 19117 - CIAC-1893",
        "Sophos Central": "No instance",
        "MxToolBox": "No instance",
        "Prisma Access": "No instance - Issue CRTX-84209",
        "AlphaSOC Network Behavior Analytics": "No instance",
        "IsItPhishing": "No instance",
        "Verodin": "No instance",
        "EasyVista": "No instance",
        "Pipl": "No instance",
        "Moloch": "No instance",
        "Twilio": "No instance",
        "Zendesk": "No instance",
        "GuardiCore": "No instance",
        "Nessus": "No instance",
        "Cisco CloudLock": "No instance",
        "Vectra v2": "No instance",
        "GoogleCloudSCC": "No instance, outsourced",
        "FortiGate": "No instance - License expired, and not going to get one (issue 14723)",
        "Attivo Botsink": "no instance, not going to get it",
        "AWS Sagemaker": "No instance - License expired, and probably not going to get it",
        "Symantec MSS": "No instance, probably not going to get it (issue 15513)",
        "FireEye ETP": "No instance",
        "Proofpoint TAP v2": "No instance",
        "remedy_sr_beta": "No instance",
        "fireeye": "No instance - Issue 19839 CIAC-1300, CIAC-2456",
        "Remedy On-Demand": "No instance - Issue 19835 - CIAC-1870",
        "Check Point": "No instance - Issue 18643",
        "CheckPointFirewall_v2": "No instance - Issue 18643",
        "CTIX v3": "No instance - developed by partner",
        "Jask": "No instance - Issue 18879",
        "vmray": "No instance - Issue 18752",
        "SCADAfence CNM": "No instance - Issue 18376",
        "ArcSight ESM v2": "No instance - Issue #18328 - CIAC-1919",
        "AlienVault USM Anywhere": "No instance - Issue #18273",
        "Dell Secureworks": "No instance",
        "Service Manager": "No instance - Expired license",
        "CarbonBlackProtectionV2": "No instance - License expired",
        "icebrg": "No instance - Issue 14312 - CIAC-2006",
        "Freshdesk": "No instance - Trial account expired",
        "Kafka V2": "No instance - Can not connect to instance from remote",
        "Check Point Sandblast": "No instance - Issue 15948",
        "Remedy AR": "No instance - getting 'Not Found' in test button",
        "Salesforce": "No instance - Issue 15901 - CIAC-1976",
        "ANYRUN": "No instance",
        "Secneurx Analysis": "No Instance",
        "Snowflake": "No instance - Looks like account expired, needs looking into",
        "Cisco Spark": "No instance - Issue 18940 - CIAC-1902",
        "Phish.AI": "No instance - Issue 17291",
        "MaxMind GeoIP2": "No instance - Issue 18932.",
        "Exabeam": "No instance - Issue 19371 - CIAC-903",
        "Ivanti Heat": "No instance - Issue 26259 - CIAC-1643",
        "AWS - Athena - Beta": "No instance - Issue 19834",
        "SNDBOX": "No instance - Issue 28826 - CIAC-1538",
        "Workday": "No instance - License expired Issue: 29595 - CIAC-1508",
        "FireEyeFeed": "No instance - License expired Issue: 31838",
        "Akamai WAF": "No instance - Issue 32318 - CIAC-1407",
        "Akamai WAF SIEM": "No instance",
        "FreshworksFreshservice": "No instance - Issue 32318",
        "FraudWatch": "No instance - Issue 34299 - CIAC-1323",
        "Cisco Stealthwatch": "No instance - developed by Qmasters",
        "Armis": "No instance - developed by SOAR Experts",
        "CiscoESA": "No instance - developed by Qmasters",
        "CiscoSMA": "No instance - developed by Qmasters",
        "CiscoAMP": "No instance & Depreceated, replaced by AMPV2",
        "AMPv2": "No instance - developed by Qmasters",
        "Cisco Umbrella Reporting": "No instance - developed by Login-Soft",
        "fortiweb_vm": "No instance - developed by Qmasters",
        "_comment2": "~~~ UNSTABLE ~~~",
        "ThreatConnect v2": "unstable instance",
        "_comment3": "~~~ QUOTA ISSUES ~~~",
        "Lastline": "issue 20323",
        "Google Resource Manager": "Cannot create projects because have reached allowed quota.",
        "Looker": "Warehouse 'DEMO_WH' cannot be resumed because resource monitor 'LIMITER' has exceeded its quota.",
        "_comment4": "~~~ OTHER ~~~",
        "Anomali ThreatStream v2": "Will be deprecated soon.",
        "Anomali ThreatStream": "Will be deprecated soon.",
        "AlienVault OTX TAXII Feed": "Issue 29197 - CIAC-1522",
        "EclecticIQ Platform": "Issue 8821",
        "Forescout": "Can only be run from within PANW network. Look in keeper for - Demisto in the LAB",
        "ForescoutEyeInspect": "No instance - developed by Qmasters",
        "FortiManager": "Can only be run within PANW network",
        "AttackIQFireDrill": "License issues #29774 - CIAC-1502",
        "LogRhythm": "The integration is deprecated",
        "Threat Grid": "No instance & Depreceated, replaced by ThreatGridv2",
        "ThreatGridv2": "No instance - developed by Qmasters",
        "SentinelOne V2": "No instance - developed by partner",
        "CheckPhish": "Issue CRTX-86562",
        "SecurityAndComplianceV2": "Can only be authenticated via MFA and requires user interaction to configure.",
        "ThreatExchange v2": "No instance",
        "PhishLabs IOC EIR": "No instance, CRTX-91214",
        "fortimail": "No instance",
        "JoeSecurityV2": "CIAC-9872",
        "Aha": "No instance",
        "SlackV2": "Integration slackV2 is deprecated.",
        "DSPM": "No instance",
        "Symantec Email Security Cloud": "No instance",
        "Absolute": "No instance"
    },
    "native_nightly_packs": [
        "Palo_Alto_Networks_WildFire",
        "ipinfo",
        "Slack",
        "CortexXDR",
        "MailSenderNew",
        "CommonScripts",
        "FiltersAndTransformers"
    ],
    "nightly_packs": [
        "CommonScripts",
        "CommonPlaybooks",
        "rasterize",
        "Phishing",
        "Base",
        "Active_Directory_Query",
        "MicrosoftExchangeOnline",
        "DefaultPlaybook",
        "DemistoRESTAPI",
        "Palo_Alto_Networks_WildFire",
        "ipinfo",
        "Whois",
        "AutoFocus",
        "ImageOCR",
        "SplunkPy",
        "MailSenderNew",
        "MicrosoftExchangeOnPremise",
        "ServiceNow",
        "CortexXDR",
        "PAN-OS",
        "QRadar",
        "OpenPhish",
        "AbuseDB",
        "CrowdStrikeFalcon",
        "XForceExchange",
        "AlienVault_OTX",
        "MicrosoftGraphMail",
        "MISP",
        "Slack",
        "CrowdStrikeFalconX",
        "FeedMitreAttackv2",
        "URLHaus",
        "MicrosoftDefenderAdvancedThreatProtection",
        "CrowdStrikeIntel",
        "Shodan",
        "MailListener",
        "FeedOffice365",
        "PANWComprehensiveInvestigation",
        "CortexDataLake",
        "PrismaCloud",
        "AzureSecurityCenter",
        "PrismaCloudCompute",
        "CortexXpanse",
        "PrismaSaasSecurity",
        "PaloAltoNetworks_IoT",
        "PaloAltoNetworksAIOps",
        "Jira",
        "Campaign"
    ],
    "selected_nightly_tpb": [
        "JiraV3 Test",
        "PaloAltoNetworksAIOps-Test",
        "PaloAltoNetworks_IoT-Test",
        "SaasSecurity-Test",
        "CortexXpanse_Test",
        "PaloAltoNetworks_PrismaCloudCompute-Test",
        "Azure SecurityCenter - Test",
        "Cortex Data Lake Test",
        "Palo Alto Networks - Malware Remediation Test",
        "Office365_Feed_Test",
        "Mail-Listener Test Playbook",
        "Test-Shodan_v2",
        "CrowdStrike Falcon Intel v2 - Test",
        "Test_URLhaus",
        "FeedMitreAttackv2_test",
        "CrowdStrike_FalconX_Test",
        "Test_SlackV3_NonCaching",
        "MISP V3 Test",
        "Alienvault_OTX_v2 - Test",
        "IPInfo_v2Test",
        "CreateCertificate-Test",
        "Get EWS Folder Test",
        "palo_alto_panorama_test_pb",
        "EWS search-mailbox test",
        "EWS V2 Send Mail Test",
        "Send Email To Recipients",
        "EWS V2 Send Mail Test 2",
        "EWS V2 Send Mail Test 3",
        "Mail Sender (New) Test",
        "TestImageOCR",
        "MicrosoftGraphMail-Test_dev_no_oproxy",
        "MicrosoftGraphMail-Test_dev",
        "MicrosoftGraphMail-Test_prod",
        "Microsoft Defender Advanced Threat Protection - Test dev",
        "Microsoft Defender Advanced Threat Protection - Test prod",
        "Microsoft Defender Advanced Threat Protection - Test self deployed",
        "Microsoft Defender - ATP - Indicators SC Test",
        "Whois A new layout implemented with python-whois service",
        "Detonate URL - WildFire-v2 - Test",
        "CrowdStrike Falcon Basic Test",
        "TestDemistoRestAPI",
        "Cortex XDR - IOC - Test without fetch",
        "Active Directory - automatic pagination check",
        "QRadar_v3-test",
        "Prisma Cloud V2 Basic Test",
        "playbook-checkEmailAuthenticity-test",
        "FormatURL-Test",
        "Test CommonServer",
        "PowerShellCommon-Test",
        "SplunkPy-Test-V2_requests_handler",
        "Autofocus Query Samples, Sessions and Tags Test Playbook",
        "Endpoint Enrichment - Generic v2.1 - Test",
        "servicenow_test_v2",
        "Rasterize Test",
        "AbuseIPDB Test",
        "AbuseIPDB PopulateIndicators Test"
    ],
    "parallel_integrations": [
        "AWS - ACM",
        "AWS - EC2",
        "AWS - Security Hub",
        "AWS Feed",
        "AlienVault OTX TAXII Feed",
        "AlienVault Reputation Feed",
        "Amazon DynamoDB",
        "AutoFocus Feed",
        "AzureFeed",
        "Bambenek Consulting Feed",
        "Blocklist_de Feed",
        "BruteForceBlocker Feed",
        "CSVFeed",
        "CheckPhish",
        "CIRCL",
        "Cloudflare Feed",
        "Cofense Feed",
        "Cortex Data Lake",
        "Create-Mock-Feed-Relationships",
        "CreateIncidents",
        "CrowdStrike Falcon X",
        "Cryptocurrency",
        "DShield Feed",
        "Core REST API",
        "EDL",
        "ElasticsearchFeed",
        "Fastly Feed",
        "Feodo Tracker IP Blocklist Feed",
        "HelloWorld",
        "Image OCR",
        "JSON Feed",
        "Lastline v2",
        "LogRhythmRest",
        "MITRE ATT&CK",
        "Mail Listener v2",
        "Malware Domain List Active IPs Feed",
        "McAfee DXL",
        "Microsoft Intune Feed",
        "Office 365 Feed",
        "Plain Text Feed",
        "Prisma Access Egress IP feed",
        "ProofpointFeed",
        "Rasterize",
        "Recorded Future Feed",
        "SNDBOX",
        "SpamhausFeed",
        "TAXII2 Server",
        "TAXIIFeed",
        "Tanium",
        "VirusTotal (API v3)",
        "VulnDB",
        "Whois",
        "abuse.ch SSL Blacklist Feed",
        "ipinfo",
        "ipinfo_v2"
    ],
    "private_tests": [],
    "docker_thresholds": {
        "_comment": "Add here docker images which are specific to an integration and require a non-default threshold (such as rasterize or ews). That way there is no need to define this multiple times. You can specify full image name with version or without.",
        "images": {
            "demisto/chromium": {
                "pid_threshold": 500,
                "memory_threshold": 600
            },
            "demisto/py-ews:2.0": {
                "memory_threshold": 150
            },
            "demisto/pymisp:1.0.0.52": {
                "memory_threshold": 150
            },
            "demisto/pytan": {
                "pid_threshold": 11
            },
            "demisto/google-k8s-engine1.0.0.64696": {
                "pid_threshold": 11,
                "memory_threshold": 110
            },
            "demisto/threatconnect-tcex": {
                "pid_threshold": 11
            },
            "demisto/taxii2": {
                "pid_threshold": 11
            },
            "demisto/pwsh-infocyte": {
                "pid_threshold": 24,
                "memory_threshold": 140
            },
            "demisto/pwsh-exchange": {
                "pid_threshold": 24,
                "memory_threshold": 140
            },
            "demisto/powershell": {
                "pid_threshold": 24,
                "memory_threshold": 140
            },
            "demisto/powershell-ubuntu": {
                "pid_threshold": 45,
                "memory_threshold": 250
            },
            "demisto/boto3": {
                "memory_threshold": 90
            },
            "demisto/flask-nginx": {
                "pid_threshold": 11
            },
            "demisto/py3-tools": {
                "memory_threshold": 105
            },
            "demisto/googleapi-python3": {
                "memory_threshold": 300
            },
            "demisto/python3:3.10.4.29342": {
                "memory_threshold": 85
            },
            "demisto/pan-os-python:1.0.0.108041": {
                "memory_threshold": 120
            }
        }
    },
    "test_marketplacev2": [
        "Sanity Test - Playbook with Unmockable Whois Integration"
    ],
    "reputation_tests": [
        "FormattingPerformance - Test",
        "reputations.json Test",
        "Indicators reputation-.json Test",
        "URL extraction test",
        "Domain extraction test",
        "Email extraction test",
        "File extraction test",
        "IPv4 extraction test",
        "IPv4 CIDR extraction test",
        "IPv6 CIDR extraction test",
        "IPv6 extraction test",
        "Onion address extraction test"
    ]
}<|MERGE_RESOLUTION|>--- conflicted
+++ resolved
@@ -5904,19 +5904,19 @@
             "timeout": 600
         },
         {
-<<<<<<< HEAD
+            
+            "playbookID": "FileEnrichment - Test",
+            "integrations": [
+                "VirusTotal (API v3)",
+                "WildFire-v2"
+            ],
+            "instance_names": [
+                "virus_total_v3"
+            ]
+        },
+        {
             "integrations": "Unit42Intelligence",
             "playbookID": "Unit42Intelligence_Test"
-=======
-            "playbookID": "FileEnrichment - Test",
-            "integrations": [
-                "VirusTotal (API v3)",
-                "WildFire-v2"
-            ],
-            "instance_names": [
-                "virus_total_v3"
-            ]
->>>>>>> 40876001
         }
     ],
     "skipped_tests": {
