--- conflicted
+++ resolved
@@ -3,7 +3,9 @@
     "testInterval": 20,
     "tests": [
         {
-<<<<<<< HEAD
+            "playbookID": "TestParseCSV"
+        },
+        {
             "playbookID": "detonate_file_-_generic_test",
             "timeout": 2000,
             "integrations": [
@@ -17,9 +19,6 @@
                 "McAfee Advanced Threat Defense",
                 "VxStream"
             ]
-=======
-            "playbookID": "TestParseCSV"
->>>>>>> 2d15db6d
         },
         {
             "integrations": "Shodan",
@@ -418,12 +417,6 @@
         {
             "integrations": "VirusTotal",
             "playbookID": "virusTotal-test-playbook",
-            "nightly": true
-        },
-        {
-            "integrations": "Joe Security",
-            "playbookID": "JoeSecurityTestPlaybook",
-            "timeout": 500,
             "nightly": true
         },
         {
