--- conflicted
+++ resolved
@@ -5168,23 +5168,20 @@
                 "Github Event Collector"
             ],
             "playbookID": "Github Event Collector-test",
-<<<<<<< HEAD
+            "fromversion": "6.8.0"
+        },
+        {
+            "integrations": [
+                "Microsoft Defender for Cloud Apps Event Collector"
+            ],
+            "playbookID": "Microsoft Defender for Cloud Apps Event Collector-test",
+            "fromversion": "6.8.0"
             "fromversion": "6.6.0"
         },
         {
             "integrations": "Arkime",
             "playbookID": "Arkime Test playbook",
             "fromversion": "6.2.0"
-=======
-            "fromversion": "6.8.0"
-        },
-        {
-            "integrations": [
-                "Microsoft Defender for Cloud Apps Event Collector"
-            ],
-            "playbookID": "Microsoft Defender for Cloud Apps Event Collector-test",
-            "fromversion": "6.8.0"
->>>>>>> ad2e00eb
         }
     ],
     "skipped_tests": {
