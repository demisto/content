--- conflicted
+++ resolved
@@ -70,14 +70,11 @@
             "fromversion": "5.0.0"
         },
         {
-<<<<<<< HEAD
-=======
             "integrations": "GCP-IAM",
             "playbookID": "playbook-GCP-IAM_Test",
             "fromversion": "6.0.0"
         },
         {
->>>>>>> d8c4f709
             "integrations": "GSuiteAdmin",
             "playbookID": "GSuiteAdmin-Test",
             "fromversion": "5.0.0"
@@ -850,7 +847,6 @@
             "playbookID": "servicenow_test_v2",
             "instance_names": "snow_basic_auth",
             "is_mockable": false
-<<<<<<< HEAD
         },
         {
             "integrations": "ServiceNow v2",
@@ -858,15 +854,6 @@
             "instance_names": "snow_oauth"
         },
         {
-=======
-        },
-        {
-            "integrations": "ServiceNow v2",
-            "playbookID": "ServiceNow_OAuth_Test",
-            "instance_names": "snow_oauth"
-        },
-        {
->>>>>>> d8c4f709
             "playbookID": "Create ServiceNow Ticket and Mirror Test",
             "integrations": "ServiceNow v2",
             "instance_names": "snow_basic_auth",
@@ -1647,7 +1634,6 @@
             "integrations": "ipinfo_v2",
             "playbookID": "IPInfo_v2Test",
             "fromversion": "5.5.0"
-<<<<<<< HEAD
         },
         {
             "integrations": "GoogleMaps",
@@ -1655,15 +1641,6 @@
             "fromversion": "6.0.0"
         },
         {
-=======
-        },
-        {
-            "integrations": "GoogleMaps",
-            "playbookID": "GoogleMapsTest",
-            "fromversion": "6.0.0"
-        },
-        {
->>>>>>> d8c4f709
             "playbookID": "VerifyHumanReadableFormat"
         },
         {
@@ -1744,7 +1721,6 @@
             "memory_threshold": 200,
             "instance_names": "use_python_requests_handler",
             "is_mockable": false
-<<<<<<< HEAD
         },
         {
             "integrations": "SplunkPy",
@@ -1759,22 +1735,6 @@
             "nightly": true
         },
         {
-=======
-        },
-        {
-            "integrations": "SplunkPy",
-            "playbookID": "SplunkPy_KV_commands_requests_handler",
-            "memory_threshold": 200,
-            "instance_names": "use_python_requests_handler"
-        },
-        {
-            "integrations": "McAfee NSM",
-            "playbookID": "McAfeeNSMTest",
-            "timeout": 400,
-            "nightly": true
-        },
-        {
->>>>>>> d8c4f709
             "integrations": "PhishTank V2",
             "playbookID": "PhishTank Testing"
         },
@@ -3019,7 +2979,6 @@
             "integrations": "EWSO365",
             "instance_names": "ewso365_dev_team",
             "playbookID": "EWS_O365_test",
-<<<<<<< HEAD
             "fromversion": "5.0.0"
         },
         {
@@ -3029,17 +2988,6 @@
             "fromversion": "5.0.0"
         },
         {
-=======
-            "fromversion": "5.0.0"
-        },
-        {
-            "integrations": "EWSO365",
-            "instance_names": "ewso365_dev_team",
-            "playbookID": "EWS_O365_send_mail_test",
-            "fromversion": "5.0.0"
-        },
-        {
->>>>>>> d8c4f709
             "integrations": "Unit42v2 Feed",
             "playbookID": "unit42_atoms",
             "fromversion": "5.5.0"
@@ -3073,8 +3021,6 @@
             "integrations": "GoogleCloudTranslate",
             "playbookID": "GoogleCloudTranslate-Test",
             "pid_threshold": 9
-<<<<<<< HEAD
-=======
         },
         {
             "integrations": "Infoblox",
@@ -4789,7 +4735,6 @@
         {
             "playbookID": "Test-CreateDBotScore-With-Reliability",
             "fromversion": "6.0.0"
->>>>>>> d8c4f709
         },
         {
             "playbookID": "ValidateContent - Test",
@@ -4817,26 +4762,12 @@
             ]
         },
         {
-<<<<<<< HEAD
-            "playbookID": "DigitalGuardian-Test",
-            "integrations": "Digital Guardian",
-            "fromversion": "5.0.0"
-        },
-        {
-            "integrations": "SplunkPy",
-            "playbookID": "Splunk Indicator Hunting Test",
-            "fromversion": "5.0.0",
-            "memory_threshold": 500,
-            "instance_names": "use_default_handler",
-            "is_mockable": false
-=======
             "playbookID": "Analyst1 Integration Test",
             "fromversion": "5.0.0",
             "integrations": [
                 "Analyst1",
                 "illuminate"
             ]
->>>>>>> d8c4f709
         },
         {
             "playbookID": "Cofense Triage v3-Test",
@@ -4848,41 +4779,6 @@
             ]
         },
         {
-<<<<<<< HEAD
-            "integrations": "AutoFocus Feed",
-            "playbookID": "playbook-FeedAutofocus_test",
-            "fromversion": "5.5.0"
-        },
-        {
-            "integrations": "AutoFocus Daily Feed",
-            "playbookID": "playbook-FeedAutofocus_daily_test",
-            "fromversion": "5.5.0"
-        },
-        {
-            "integrations": "PaloAltoNetworks_PrismaCloudCompute",
-            "playbookID": "PaloAltoNetworks_PrismaCloudCompute-Test",
-            "instance_names": "prisma_cloud_compute_21_04"
-        },
-        {
-            "integrations": "SaasSecurity",
-            "playbookID": "SaasSecurity-Test"
-        },
-        {
-            "integrations": "Recorded Future Feed",
-            "playbookID": "RecordedFutureFeed - Test",
-            "instance_names": "recorded_future_feed",
-            "timeout": 1000,
-            "fromversion": "5.5.0",
-            "memory_threshold": 86
-        },
-        {
-            "integrations": "Recorded Future Feed",
-            "playbookID": "RecordedFutureFeed - Test",
-            "instance_names": "recorded_future_feed_with_risk_rules",
-            "timeout": 1000,
-            "fromversion": "5.5.0",
-            "memory_threshold": 86
-=======
             "playbookID": "SailPointIdentityIQ-Test",
             "fromversion": "6.0.0",
             "integrations": [
@@ -4911,7 +4807,6 @@
             "integrations": [
                 "TOPdesk"
             ]
->>>>>>> d8c4f709
         },
         {
             "integrations": "Cortex XDR - XQL Query Engine",
@@ -4923,39 +4818,12 @@
             "fromversion": "6.1.0"
         },
         {
-<<<<<<< HEAD
-            "integrations": "DShield Feed",
-            "playbookID": "playbook-DshieldFeed_test",
-            "fromversion": "5.5.0",
-            "is_mockable": false
-=======
             "integrations": "CustomIndicatorDemo",
             "playbookID": "playbook-CustomIndicatorDemo-test"
->>>>>>> d8c4f709
         },
         {
             "integrations": "Azure Sentinel",
             "fromversion": "5.5.0",
-<<<<<<< HEAD
-            "memory_threshold": 190
-        },
-        {
-            "integrations": "BruteForceBlocker Feed",
-            "playbookID": "playbook-BruteForceBlocker_test",
-            "fromversion": "5.5.0",
-            "memory_threshold": 190
-        },
-        {
-            "integrations": "F5Silverline",
-            "playbookID": "F5Silverline_TestPlaybook",
-            "fromversion": "6.0.0",
-            "memory_threshold": 190
-        },
-        {
-            "integrations": "Carbon Black Enterprise EDR",
-            "playbookID": "Carbon Black Enterprise EDR Test",
-            "fromversion": "5.0.0"
-=======
             "is_mockable": false,
             "playbookID": "TestAzureSentinelPlaybookV2"
         },
@@ -4970,7 +4838,6 @@
         {
             "integrations": "AnsibleCiscoIOS",
             "playbookID": "Test-AnsibleCiscoIOS"
->>>>>>> d8c4f709
         },
         {
             "integrations": "AnsibleCiscoNXOS",
@@ -5001,34 +4868,6 @@
             "playbookID": "Anomali_ThreatStream_Test"
         },
         {
-<<<<<<< HEAD
-            "integrations": "Google Chronicle Backstory",
-            "playbookID": "Google Chronicle Backstory List Events - Test",
-            "fromversion": "5.0.0"
-        },
-        {
-            "integrations": "Feodo Tracker IP Blocklist Feed",
-            "instance_names": "feodo_tracker_ip_currently__active",
-            "playbookID": "playbook-feodotrackeripblock_test_currently__active",
-            "fromversion": "5.5.0"
-        },
-        {
-            "integrations": "Feodo Tracker IP Blocklist Feed",
-            "instance_names": "feodo_tracker_ip_30_days",
-            "playbookID": "playbook-feodotrackeripblock_test_30_days",
-            "fromversion": "5.5.0"
-        },
-        {
-            "integrations": "Code42",
-            "playbookID": "Code42-Test",
-            "fromversion": "5.0.0",
-            "timeout": 600
-        },
-        {
-            "playbookID": "Code42 File Search Test",
-            "integrations": "Code42",
-            "fromversion": "5.0.0"
-=======
             "integrations": "Anomali ThreatStream v2",
             "playbookID": "ThreatStream-Test"
         },
@@ -5063,7 +4902,6 @@
             ],
             "fromversion": "6.0.0",
             "timeout": 3000
->>>>>>> d8c4f709
         },
         {
             "playbookID": "Tanium Threat Response - Create Connection v2 - Test",
@@ -5132,1792 +4970,6 @@
             "instance_names": "ewv2_regular"
         },
         {
-<<<<<<< HEAD
-            "integrations": "RiskSense",
-            "playbookID": "RiskSense Apply Tag - Test"
-        },
-        {
-            "integrations": "Indeni",
-            "playbookID": "Indeni_test",
-            "fromversion": "5.0.0"
-=======
-            "integrations": [
-                "Demisto REST API"
-            ],
-            "playbookID": "GetTasksWithSections SetIRProcedures end to end test",
-            "fromversion": "6.0.0"
-        },
-        {
-            "integrations": "AzureDataExplorer",
-            "playbookID": "playbook-AzureDataExplorer-Test",
-            "fromversion": "6.0.0"
->>>>>>> d8c4f709
-        },
-        {
-            "integrations": [
-                "Demisto REST API"
-            ],
-            "playbookID": "TestDemistoRestAPI",
-            "fromversion": "5.5.0"
-        },
-        {
-<<<<<<< HEAD
-            "integrations": "AlienVault OTX TAXII Feed",
-            "playbookID": "playbook-feedalienvaultotx_test",
-=======
-            "scripts": [
-                "SplunkShowAsset",
-                "SplunkShowDrilldown",
-                "SplunkShowIdentity"
-            ],
-            "playbookID": "SplunkShowEnrichment"
-        },
-        {
-            "integrations": "MalwareBazaar",
-            "playbookID": "MalwareBazaar_Test",
-            "fromversion": "6.0.0"
-        },
-        {
-            "integrations": "OpsGenieV3",
-            "playbookID": "OpsGenieV3TestPlaybook",
-            "fromversion": "6.2.0"
-        },
-        {
-            "playbookID": "test_AssignToNextShiftOOO",
->>>>>>> d8c4f709
-            "fromversion": "5.5.0"
-        },
-        {
-            "playbookID": "JsonToTable - Test Playbook",
-            "fromversion": "5.5.0"
-        },
-        {
-            "integrations": [
-                "RemoteAccess v2"
-            ],
-            "playbookID": "RemoteAccessTest",
-            "fromversion": "6.0.0"
-        },
-        {
-            "playbookID": "AzureRiskyUsers",
-            "fromversion": "6.0.0",
-            "integrations": "AzureRiskyUsers"
-        },
-        {
-            "playbookID": "playbook-AzureKeyVault-Test",
-            "fromversion": "6.0.0",
-            "integrations": "AzureKeyVault"
-        },
-        {
-<<<<<<< HEAD
-            "integrations": "DNSDB_v2",
-            "playbookID": "DNSDB-Test",
-            "fromversion": "5.0.0"
-        },
-        {
-            "playbookID": "DBotCreatePhishingClassifierV2FromFile-Test",
-            "timeout": 60000,
-            "fromversion": "6.1.0",
-            "instance_names": "ml_dummy_prod",
-            "integrations": "AzureWAF"
-=======
-            "integrations": "KafkaV3",
-            "playbookID": "KafkaV3 Test"
->>>>>>> d8c4f709
-        },
-        {
-            "playbookID": "FormatURL-Test"
-        },
-        {
-<<<<<<< HEAD
-            "integrations": [
-                "Prisma Access",
-                "Prisma Access Egress IP feed"
-            ],
-            "playbookID": "Prisma_Access_Egress_IP_Feed-Test",
-            "timeout": 60000,
-            "fromversion": "5.5.0",
-            "nightly": true
-        },
-        {
-            "integrations": "Prisma Access",
-            "playbookID": "Prisma_Access-Test",
-            "timeout": 60000,
-            "fromversion": "5.5.0",
-            "nightly": true
-        },
-        {
-            "playbookID": "EvaluateMLModllAtProduction-Test",
-            "fromversion": "5.5.0"
-        },
-        {
-            "integrations": "Google IP Ranges Feed",
-            "playbookID": "Fetch Indicators Test",
-            "fromversion": "6.0.0"
-        },
-        {
-            "integrations": "Azure AD Connect Health Feed",
-            "playbookID": "FeedAzureADConnectHealth_Test",
-            "fromversion": "5.5.0"
-        },
-        {
-            "integrations": "Zoom Feed",
-            "playbookID": "FeedZoom_Test",
-            "fromversion": "5.5.0"
-        },
-        {
-            "playbookID": "PCAP Analysis Test",
-            "integrations": [
-                "ipinfo",
-                "WildFire-v2"
-            ],
-            "fromversion": "5.0.0",
-            "timeout": 1200
-        },
-        {
-            "integrations": "Workday",
-            "playbookID": "Workday - Test",
-            "fromversion": "5.0.0",
-            "timeout": 600
-        },
-        {
-            "integrations": "Unit42 Feed",
-            "playbookID": "Unit42 Feed - Test",
-            "fromversion": "5.5.0",
-            "timeout": 600
-        },
-        {
-            "integrations": "CrowdStrikeMalquery",
-            "playbookID": "CrowdStrikeMalquery-Test",
-            "fromversion": "5.0.0",
-            "timeout": 2500
-        },
-        {
-            "integrations": "Sixgill_Darkfeed",
-            "playbookID": "Sixgill-Darkfeed_Test",
-            "fromversion": "5.5.0"
-        },
-        {
-            "playbookID": "hashIncidentFields-test",
-            "fromversion": "4.5.0",
-            "timeout": 60000
-        },
-        {
-            "integrations": "RSA Archer v2",
-            "playbookID": "Archer v2 - Test",
-            "fromversion": "5.0.0",
-            "timeout": 1500
-        },
-        {
-            "integrations": "WootCloud",
-            "playbookID": "TestWootCloudPlaybook",
-            "fromversion": "5.0.0"
-        },
-        {
-            "integrations": "Ivanti Heat",
-            "playbookID": "Ivanti Heat - Test"
-        },
-        {
-            "integrations": "MicrosoftCloudAppSecurity",
-            "playbookID": "MicrosoftCloudAppSecurity-Test"
-        },
-        {
-            "integrations": "Blueliv ThreatCompass",
-            "playbookID": "Blueliv_ThreatCompass_test",
-            "fromversion": "5.0.0"
-        },
-        {
-            "playbookID": "IncreaseIncidentSeverity-Test",
-            "fromversion": "5.0.0"
-        },
-        {
-            "integrations": "TrendMicro Cloud App Security",
-            "playbookID": "playbook_TrendmicroCAS_Test",
-            "fromversion": "5.0.0",
-            "timeout": 300
-        },
-        {
-            "playbookID": "IfThenElse-Test",
-            "fromversion": "5.0.0"
-        },
-        {
-            "integrations": "Imperva WAF",
-            "playbookID": "Imperva WAF - Test"
-        },
-        {
-            "integrations": "CheckPointFirewall_v2",
-            "playbookID": "checkpoint-testplaybook",
-            "timeout": 500,
-            "nightly": true
-        },
-        {
-            "playbookID": "FailedInstances - Test",
-            "integrations": "Whois",
-            "fromversion": "4.5.0"
-        },
-        {
-            "integrations": "F5 ASM",
-            "playbookID": "playbook-F5_ASM-Test",
-            "timeout": 600,
-            "fromversion": "5.0.0",
-            "nightly": true
-        },
-        {
-            "playbookID": "Hatching Triage - Detonate File",
-            "integrations": "Hatching Triage",
-            "fromversion": "5.5.0"
-        },
-        {
-            "integrations": "Rundeck",
-            "playbookID": "Rundeck_test",
-            "fromversion": "5.5.0",
-            "is_mockable": false
-        },
-        {
-            "playbookID": "Field polling test",
-            "timeout": 600,
-            "fromversion": "5.0.0"
-        },
-        {
-            "integrations": "Generic Webhook",
-            "playbookID": "Generic Webhook - Test",
-            "fromversion": "5.5.0"
-        },
-        {
-            "integrations": "Palo Alto Networks Enterprise DLP",
-            "playbookID": "Palo_Alto_Networks_Enterprise_DLP - Test",
-            "fromversion": "5.0.0"
-        },
-        {
-            "integrations": "Cryptocurrency",
-            "playbookID": "Cryptocurrency-Test",
-            "is_mockable": false
-        },
-        {
-            "integrations": "Public DNS Feed",
-            "playbookID": "Public_DNS_Feed_Test",
-            "fromversion": "5.5.0"
-        },
-        {
-            "integrations": "BitcoinAbuse",
-            "playbookID": "BitcoinAbuse-test",
-            "fromversion": "5.5.0",
-            "memory_threshold": 200
-        },
-        {
-            "integrations": "ExpanseV2",
-            "playbookID": "ExpanseV2 Test",
-            "fromversion": "6.0.0"
-        },
-        {
-            "integrations": "FeedExpanse",
-            "playbookID": "Feed Expanse Test",
-            "fromversion": "6.0.0"
-        },
-        {
-            "integrations": "MicrosoftGraphIdentityandAccess",
-            "playbookID": "Identity & Access test playbook"
-        },
-        {
-            "integrations": "MicrosoftPolicyAndComplianceAuditLog",
-            "playbookID": "Audit Log - Test"
-        },
-        {
-            "integrations": "Nutanix Hypervisor",
-            "playbookID": "Nutanix-test"
-        },
-        {
-            "integrations": "Azure Storage",
-            "playbookID": "Azure Storage - Test"
-        },
-        {
-            "integrations": "MicrosoftGraphApplications",
-            "playbookID": "MSGraph Applications Test"
-        },
-        {
-            "integrations": "EWS Extension Online Powershell v2",
-            "playbookID": "EWS Extension: Powershell Online V2 Test",
-            "fromversion": "6.0.0",
-            "toversion": "6.0.9",
-            "timeout": 250
-        },
-        {
-            "integrations": "VirusTotal (API v3)",
-            "playbookID": "VirusTotal (API v3) Detonate Test",
-            "instance_names": [
-                "virus_total_v3",
-                "virus_total_v3_premium"
-            ],
-            "is_mockable": false
-        },
-        {
-            "integrations": "VirusTotal (API v3)",
-            "playbookID": "VirusTotalV3-test",
-            "instance_names": [
-                "virus_total_v3"
-            ],
-            "fromversion": "5.5.0"
-        },
-        {
-            "integrations": "HostIo",
-            "playbookID": "HostIo_Test"
-        },
-        {
-            "playbookID": "CreateCertificate-Test",
-            "fromversion": "5.5.0"
-        },
-        {
-            "integrations": "LogPoint SIEM Integration",
-            "playbookID": "LogPoint SIEM Integration - Test Playbook 1"
-        },
-        {
-            "integrations": "LogPoint SIEM Integration",
-            "playbookID": "LogPoint SIEM Integration - Test Playbook 2"
-        },
-        {
-            "integrations": "Cisco Stealthwatch",
-            "fromversion": "5.5.0",
-            "playbookID": "Cisco Stealthwatch Test"
-        },
-        {
-            "integrations": "cymulate_v2",
-            "playbookID": "Cymulate V2 Test",
-            "fromversion": "6.0.0"
-        },
-        {
-            "integrations": "OpenCTI",
-            "playbookID": "OpenCTI Test",
-            "fromversion": "5.0.0"
-        },
-        {
-            "integrations": "Microsoft Graph API",
-            "playbookID": "Microsoft Graph API - Test",
-            "fromversion": "5.0.0"
-        },
-        {
-            "integrations": "QRadar v3",
-            "playbookID": "QRadar_v3-test",
-            "fromversion": "6.0.0"
-        },
-        {
-            "playbookID": "DbotPredictOufOfTheBoxTest",
-            "fromversion": "4.5.0",
-            "timeout": 1000
-        },
-        {
-            "playbookID": "DbotPredictOufOfTheBoxTestV2",
-            "fromversion": "5.5.0",
-            "timeout": 1000
-        },
-        {
-            "integrations": "HPEArubaClearPass",
-            "playbookID": "HPEArubaClearPass_TestPlaybook",
-            "fromversion": "6.0.0"
-        },
-        {
-            "integrations": "CrowdstrikeFalcon",
-            "playbookID": "Get endpoint details - Generic - test",
-            "fromversion": "5.5.0"
-        },
-        {
-            "integrations": "CrowdstrikeFalcon",
-            "playbookID": "Isolate and unisolate endpoint - test",
-            "fromversion": "5.5.0"
-        },
-        {
-            "integrations": "VirusTotal - Premium (API v3)",
-            "playbookID": "VirusTotal Premium v3 TestPlaybook",
-            "fromversion": "5.5.0"
-        },
-        {
-            "integrations": "Armis",
-            "playbookID": "Armis-Test",
-            "fromversion": "5.5.0"
-        },
-        {
-            "playbookID": "Tidy - Test",
-            "integrations": [
-                "AWS - EC2",
-                "Demisto REST API",
-                "Tidy"
-            ],
-            "instance_names": [
-                "aws_alloacte_host"
-            ],
-            "fromversion": "6.0.0",
-            "nightly": true
-        },
-        {
-            "integrations": "Trend Micro Deep Security",
-            "playbookID": "Trend Micro Deep Security - Test"
-        },
-        {
-            "integrations": "Carbon Black Endpoint Standard",
-            "playbookID": "carbonBlackEndpointStandardTestPlaybook",
-            "fromversion": "5.5.0",
-            "is_mockable": false
-        },
-        {
-            "integrations": "Proofpoint TAP v2",
-            "playbookID": "ProofpointTAP-Test"
-        },
-        {
-            "integrations": "QualysV2",
-            "playbookID": "QualysVulnerabilityManagement-Test",
-            "fromversion": "5.5.0",
-            "timeout": 4000
-        },
-        {
-            "integrations": "ThreatExchange v2",
-            "playbookID": "ThreatExchangeV2-test",
-            "fromversion": "5.5.0"
-        },
-        {
-            "integrations": "NetscoutAED",
-            "playbookID": "NetscoutAED-Test",
-            "fromversion": "5.5.0"
-        },
-        {
-            "integrations": "VMware Workspace ONE UEM (AirWatch MDM)",
-            "playbookID": "VMware Workspace ONE UEM (AirWatch MDM)-Test",
-            "fromversion": "6.0.0"
-        },
-        {
-            "integrations": "CarbonBlackLiveResponseCloud",
-            "playbookID": "CarbonBlackLiveResponseCloud-Test",
-            "fromversion": "5.5.0",
-            "is_mockable": false
-        },
-        {
-            "playbookID": "EDL Performance Test",
-            "instance_names": "edl_auto",
-            "integrations": [
-                "EDL",
-                "Create-Mock-Feed-Relationships"
-            ],
-            "fromversion": "6.0.0",
-            "timeout": 3500,
-            "memory_threshold": 900,
-            "pid_threshold": 12,
-            "context_print_dt": "EDLHey"
-        },
-        {
-            "playbookID": "Export Indicators Performance Test",
-            "instance_names": "eis_auto",
-            "integrations": [
-                "ExportIndicators",
-                "Create-Mock-Feed-Relationships"
-            ],
-            "fromversion": "6.0.0",
-            "timeout": 3500,
-            "memory_threshold": 900,
-            "pid_threshold": 12,
-            "context_print_dt": "EISHey"
-        },
-        {
-            "integrations": "jamf v2",
-            "playbookID": "Jamf_v2_test",
-            "fromversion": "5.5.0"
-        },
-        {
-            "integrations": "GuardiCore v2",
-            "playbookID": "GuardiCoreV2-Test",
-            "fromversion": "6.0.0"
-        },
-        {
-            "playbookID": "DBot Build Phishing Classifier Test - Multiple Algorithms",
-            "timeout": 60000,
-            "fromversion": "6.1.0",
-            "instance_names": "ml_dummy_prod",
-            "integrations": "AzureWAF"
-        },
-        {
-            "integrations": [
-                "AutoFocus Daily Feed",
-                "Demisto REST API"
-            ],
-            "playbookID": "Fetch Indicators Test",
-            "fromversion": "6.0.0",
-            "is_mockable": false,
-            "timeout": 2400
-        },
-        {
-            "integrations": "SOCRadarIncidents",
-            "playbookID": "SOCRadarIncidents-Test"
-        },
-        {
-            "integrations": "SOCRadarThreatFusion",
-            "playbookID": "SOCRadarThreatFusion-Test"
-        },
-        {
-            "integrations": "FeedSOCRadarThreatFeed",
-            "playbookID": "FeedSOCRadarThreatFeed-Test"
-        },
-        {
-            "integrations": "TheHive Project",
-            "playbookID": "Playbook_TheHiveProject_Test",
-            "fromversion": "6.0.0"
-        },
-        {
-            "integrations": [
-                "ServiceNow v2",
-                "Demisto REST API"
-            ],
-            "playbookID": "Fetch Incidents Test",
-            "instance_names": "snow_basic_auth",
-            "fromversion": "6.0.0",
-            "is_mockable": false,
-            "timeout": 2400
-        },
-        {
-            "integrations": [
-                "MalwareBazaar Feed",
-                "Demisto REST API"
-            ],
-            "playbookID": "Fetch Indicators Test",
-            "fromversion": "6.0.0",
-            "is_mockable": false,
-            "instance_names": "malwarebazzar_auto",
-            "timeout": 2400
-        },
-        {
-            "playbookID": "SolarWinds-Test",
-            "fromversion": "5.5.0",
-            "integrations": [
-                "SolarWinds"
-            ]
-        },
-        {
-            "playbookID": "BastilleNetworks-Test",
-            "fromversion": "5.0.0",
-            "integrations": [
-                "Bastille Networks"
-            ]
-        },
-        {
-            "playbookID": "bc993d1a-98f5-4554-8075-68a38004c119",
-            "fromversion": "5.0.0",
-            "integrations": [
-                "Gamma"
-            ]
-        },
-        {
-            "playbookID": "Service Desk Plus (On-Premise) Test",
-            "fromversion": "5.0.0",
-            "integrations": [
-                "ServiceDeskPlus (On-Premise)"
-            ]
-        },
-        {
-            "playbookID": "IronDefense Test",
-            "fromversion": "5.0.0",
-            "integrations": [
-                "IronDefense"
-            ]
-        },
-        {
-            "playbookID": "AgariPhishingDefense-Test",
-            "fromversion": "5.0.0",
-            "integrations": [
-                "Agari Phishing Defense"
-            ]
-        },
-        {
-            "playbookID": "SecurityIntelligenceServicesFeed - Test",
-            "fromversion": "5.5.0",
-            "integrations": [
-                "SecurityIntelligenceServicesFeed"
-            ]
-        },
-        {
-            "playbookID": "FeedTalosTestPlaybook",
-            "fromversion": "5.5.0",
-            "integrations": [
-                "Talos Feed"
-            ]
-        },
-        {
-            "playbookID": "Netscout Arbor Sightline - Test Playbook",
-            "fromversion": "5.5.0",
-            "integrations": [
-                "NetscoutArborSightline"
-            ]
-        },
-        {
-            "playbookID": "test_MsGraphFiles",
-            "fromversion": "5.0.0",
-            "integrations": [
-                "Microsoft_Graph_Files"
-            ]
-        },
-        {
-            "playbookID": "AlphaVantage Test Playbook",
-            "fromversion": "6.0.0",
-            "integrations": [
-                "AlphaVantage"
-            ]
-        },
-        {
-            "playbookID": "Azure SQL - Test",
-            "fromversion": "5.0.0",
-            "integrations": [
-                "Azure SQL Management"
-            ]
-        },
-        {
-            "playbookID": "Sophos Central Test",
-            "fromversion": "5.0.0",
-            "integrations": [
-                "Sophos Central"
-            ]
-        },
-        {
-            "playbookID": "Microsoft Graph Groups - Test",
-            "fromversion": "5.0.0",
-            "integrations": [
-                "Microsoft Graph Groups"
-            ]
-        },
-        {
-            "playbookID": "Humio-Test",
-            "fromversion": "5.0.0",
-            "integrations": [
-                "Humio"
-            ]
-        },
-        {
-            "playbookID": "Blueliv_ThreatContext_test",
-            "fromversion": "5.0.0",
-            "integrations": [
-                "Blueliv ThreatContext"
-            ]
-        },
-        {
-            "playbookID": "Darktrace Test Playbook",
-            "fromversion": "6.0.0",
-            "integrations": [
-                "Darktrace"
-            ]
-        },
-        {
-            "playbookID": "Recorded Future Test Playbook",
-            "fromversion": "5.0.0",
-            "integrations": [
-                "Recorded Future v2"
-            ]
-        },
-        {
-            "playbookID": "get_file_sample_by_hash_-_cylance_protect_-_test",
-            "fromversion": "5.0.0",
-            "integrations": [
-                "Cylance Protect v2"
-            ]
-        },
-        {
-            "playbookID": "EDL Indicator Performance Test",
-            "fromversion": "6.0.0"
-        },
-        {
-            "playbookID": "EDL Performance Test - Concurrency",
-            "fromversion": "6.0.0"
-        },
-        {
-            "playbookID": "Venafi - Test",
-            "fromversion": "5.0.0",
-            "integrations": [
-                "Venafi"
-            ]
-        },
-        {
-            "playbookID": "3da36d51-3cdf-4120-882a-cee03b038b89",
-            "fromversion": "5.0.0",
-            "integrations": [
-                "FortiManager"
-            ]
-        },
-        {
-            "playbookID": "X509Certificate Test Playbook",
-            "fromversion": "6.0.0"
-        },
-        {
-            "playbookID": "Pcysys-Test",
-            "fromversion": "5.0.0",
-            "integrations": [
-                "Pentera"
-            ]
-        },
-        {
-            "playbookID": "Pentera Run Scan and Create Incidents - Test",
-            "fromversion": "5.0.0",
-            "integrations": [
-                "Pentera"
-            ]
-        },
-        {
-            "playbookID": "Google Chronicle Backstory List Detections - Test",
-            "fromversion": "5.0.0",
-            "integrations": [
-                "Google Chronicle Backstory"
-            ]
-        },
-        {
-            "playbookID": "Google Chronicle Backstory List Rules - Test",
-            "fromversion": "5.0.0",
-            "integrations": [
-                "Google Chronicle Backstory"
-            ]
-        },
-        {
-            "playbookID": "McAfee ESM v2 - Test",
-            "fromversion": "5.0.0",
-            "integrations": [
-                "McAfee ESM v2"
-            ]
-        },
-        {
-            "playbookID": "McAfee ESM Watchlists - Test",
-            "fromversion": "5.0.0",
-            "integrations": [
-                "McAfee ESM v2"
-            ]
-        },
-        {
-            "playbookID": "Acalvio Sample Playbook",
-            "fromversion": "5.0.0",
-            "integrations": [
-                "Acalvio ShadowPlex"
-            ]
-        },
-        {
-            "playbookID": "playbook-SophosXGFirewall-test",
-            "fromversion": "5.0.0",
-            "integrations": [
-                "sophos_firewall"
-            ]
-        },
-        {
-            "playbookID": "CircleCI-Test",
-            "fromversion": "5.5.0",
-            "integrations": [
-                "CircleCI"
-            ]
-        },
-        {
-            "playbookID": "XMCyberIntegration-Test",
-            "fromversion": "6.0.0",
-            "integrations": [
-                "XMCyber"
-            ]
-        },
-        {
-            "playbookID": "a60ae34e-7a00-4a06-81ca-2ca6ea1d58ba",
-            "fromversion": "6.0.0",
-            "integrations": [
-                "AnsibleAlibabaCloud"
-            ]
-        },
-        {
-            "playbookID": "Carbon Black Enterprise EDR Process Search Test",
-            "fromversion": "5.0.0",
-            "integrations": [
-                "Carbon Black Enterprise EDR"
-            ]
-        },
-        {
-            "playbookID": "Logzio - Test",
-            "fromversion": "5.0.0",
-            "integrations": [
-                "Logz.io"
-            ]
-        },
-        {
-            "playbookID": "PAN-OS Create Or Edit Rule Test",
-            "fromversion": "6.1.0",
-            "integrations": [
-                "Panorama"
-            ]
-        },
-        {
-            "playbookID": "GoogleCloudSCC-Test",
-            "fromversion": "5.0.0",
-            "integrations": [
-                "GoogleCloudSCC"
-            ]
-        },
-        {
-            "playbookID": "SailPointIdentityNow-Test",
-            "fromversion": "6.0.0",
-            "integrations": [
-                "SailPointIdentityNow"
-            ]
-        },
-        {
-            "playbookID": "playbook-Cyberint_Test",
-            "fromversion": "5.0.0",
-            "integrations": [
-                "cyberint"
-            ]
-        },
-        {
-            "playbookID": "Druva-Test",
-            "fromversion": "5.0.0",
-            "integrations": [
-                "Druva Ransomware Response"
-            ]
-        },
-        {
-            "playbookID": "LogPoint SIEM Integration - Test Playbook 3",
-            "fromversion": "6.0.0",
-            "integrations": [
-                "LogPoint SIEM Integration"
-            ]
-        },
-        {
-            "playbookID": "TestGraPlayBook",
-            "fromversion": "5.0.0",
-            "integrations": [
-                "Gurucul-GRA"
-            ]
-        },
-        {
-            "playbookID": "TestGreatHornPlaybook",
-            "fromversion": "6.0.0",
-            "integrations": [
-                "GreatHorn"
-            ]
-        },
-        {
-            "playbookID": "Microsoft Defender Advanced Threat Protection - Test",
-            "fromversion": "5.0.0",
-            "integrations": [
-                "Microsoft Defender Advanced Threat Protection"
-            ]
-        },
-        {
-            "playbookID": "Polygon-Test",
-            "fromversion": "5.0.0",
-            "integrations": [
-                "Group-IB TDS Polygon"
-            ]
-        },
-        {
-            "playbookID": "TrustwaveSEG-Test",
-            "fromversion": "5.0.0",
-            "integrations": [
-                "trustwave secure email gateway"
-            ]
-        },
-        {
-            "playbookID": "MicrosoftGraphMail-Test",
-            "fromversion": "5.0.0",
-            "integrations": [
-                "MicrosoftGraphMail"
-            ]
-        },
-        {
-            "playbookID": "PassiveTotal_v2-Test",
-            "fromversion": "5.0.0",
-            "integrations": [
-                "PassiveTotal v2",
-                "PassiveTotal"
-            ]
-        },
-        {
-            "playbookID": "02ea5cef-3169-4b17-8f4d-604b44e6348a",
-            "fromversion": "5.0.0",
-            "integrations": [
-                "Cognni"
-            ]
-        },
-        {
-            "playbookID": "playbook-InsightIDR-test",
-            "fromversion": "5.0.0",
-            "integrations": [
-                "Rapid7 InsightIDR"
-            ]
-        },
-        {
-            "playbookID": "Cofense Intelligence v2-Test",
-            "fromversion": "5.5.0",
-            "integrations": [
-                "CofenseIntelligenceV2"
-            ]
-        },
-        {
-            "playbookID": "opsgenie-test-playbook",
-            "fromversion": "6.0.0",
-            "integrations": [
-                "Opsgeniev2"
-            ]
-        },
-        {
-            "playbookID": "FraudWatch-Test",
-            "fromversion": "5.0.0",
-            "integrations": [
-                "FraudWatch"
-            ]
-        },
-        {
-            "playbookID": "SepioPrimeAPI-Test",
-            "fromversion": "5.0.0",
-            "integrations": [
-                "Sepio"
-            ]
-        },
-        {
-            "playbookID": "SX - PC - Test Playbook",
-            "fromversion": "5.5.0",
-            "integrations": [
-                "PingCastle"
-            ]
-        },
-        {
-            "playbookID": "JARM-Test",
-            "fromversion": "5.0.0",
-            "integrations": [
-                "JARM"
-            ]
-        },
-        {
-            "playbookID": "Playbook-HYASInsight-Test",
-            "fromversion": "6.0.0",
-            "integrations": [
-                "HYAS Insight"
-            ]
-        },
-        {
-            "playbookID": "ConcentricAI Demo Playbook",
-            "fromversion": "6.0.0",
-            "integrations": [
-                "ConcentricAI"
-            ]
-        },
-        {
-            "playbookID": "Cyberpion-Test",
-            "fromversion": "6.0.0",
-            "integrations": [
-                "Cyberpion"
-            ]
-        },
-        {
-            "playbookID": "CrowdStrike OpenAPI - Test",
-            "fromversion": "6.0.0",
-            "integrations": [
-                "CrowdStrike OpenAPI"
-            ]
-        },
-        {
-            "playbookID": "Smokescreen IllusionBLACK-Test",
-            "fromversion": "5.0.0",
-            "integrations": [
-                "Smokescreen IllusionBLACK"
-            ]
-        },
-        {
-            "playbookID": "TestCymptomPlaybook",
-            "fromversion": "5.0.0",
-            "integrations": [
-                "Cymptom"
-            ]
-        },
-        {
-            "playbookID": "GitLab-test-playbook",
-            "fromversion": "6.0.0",
-            "integrations": [
-                "GitLab",
-                "LGTM",
-                "MinIO",
-                "Docker Engine API"
-            ]
-        },
-        {
-            "playbookID": "LGTM-test-playbook",
-            "fromversion": "6.0.0",
-            "integrations": [
-                "GitLab",
-                "LGTM",
-                "MinIO",
-                "Docker Engine API"
-            ]
-        },
-        {
-            "playbookID": "playbook-MinIO-Test",
-            "fromversion": "6.0.0",
-            "integrations": [
-                "GitLab",
-                "LGTM",
-                "MinIO",
-                "Docker Engine API"
-            ]
-        },
-        {
-            "playbookID": "MSGraph_DeviceManagement_Test",
-            "fromversion": "5.0.0",
-            "integrations": [
-                "Microsoft Graph Device Management"
-            ]
-        },
-        {
-            "playbookID": "G Suite Security Alert Center-Test",
-            "fromversion": "5.0.0",
-            "integrations": [
-                "G Suite Security Alert Center"
-            ]
-        },
-        {
-            "playbookID": "VerifyOOBV2Predictions-Test",
-            "fromversion": "5.5.0"
-        },
-        {
-            "playbookID": "PAN OS EDL Management - Test",
-            "fromversion": "5.0.0",
-            "integrations": [
-                "palo_alto_networks_pan_os_edl_management"
-            ]
-        },
-        {
-            "playbookID": "Group-IB Threat Intelligence & Attribution-Test",
-            "fromversion": "6.0.0",
-            "integrations": [
-                "Group-IB Threat Intelligence & Attribution Feed",
-                "Group-IB Threat Intelligence & Attribution"
-            ]
-        },
-        {
-            "playbookID": "CounterCraft - Test",
-            "fromversion": "5.0.0",
-            "integrations": [
-                "CounterCraft Deception Director"
-            ]
-        },
-        {
-            "playbookID": "Microsoft Graph Security Test",
-            "fromversion": "5.0.0",
-            "integrations": [
-                "Microsoft Graph"
-            ]
-        },
-        {
-            "playbookID": "Azure Kubernetes Services - Test",
-            "fromversion": "5.0.0",
-            "integrations": [
-                "Azure Kubernetes Services"
-            ]
-        },
-        {
-            "playbookID": "Cortex XDR - IOC - Test without fetch",
-            "fromversion": "5.5.0",
-            "integrations": [
-                "Cortex XDR - IR",
-                "Cortex XDR - IOC"
-            ]
-        },
-        {
-            "playbookID": "PaloAltoNetworks_IoT-Test",
-            "fromversion": "5.0.0",
-            "integrations": [
-                "Palo Alto Networks IoT"
-            ]
-        },
-        {
-            "playbookID": "GreyNoise-Test",
-            "fromversion": "5.5.0",
-            "integrations": [
-                "GreyNoise Community",
-                "GreyNoise"
-            ]
-        },
-        {
-            "playbookID": "xMatters-Test",
-            "fromversion": "5.5.0",
-            "integrations": [
-                "xMatters"
-            ]
-        },
-        {
-            "playbookID": "TestCentrifyPlaybook",
-            "fromversion": "6.0.0",
-            "integrations": [
-                "Centrify Vault"
-            ]
-        },
-        {
-            "playbookID": "Infinipoint-Test",
-            "fromversion": "5.0.0",
-            "integrations": [
-                "Infinipoint"
-            ]
-        },
-        {
-            "playbookID": "CyrenThreatInDepth-Test",
-            "fromversion": "6.0.0",
-            "integrations": [
-                "CyrenThreatInDepth"
-            ]
-        },
-        {
-            "playbookID": "CVSS Calculator Test",
-            "fromversion": "5.0.0"
-        },
-        {
-            "playbookID": "7d8ac1af-2d1e-4ed9-875c-d3257d2c6830",
-            "fromversion": "6.0.0",
-            "integrations": [
-                "AnsibleHCloud"
-            ]
-        },
-        {
-            "playbookID": "Archer-Test-Playbook",
-            "fromversion": "5.0.0",
-            "integrations": [
-                "RSA Archer",
-                "RSA Archer v2"
-            ]
-        },
-        {
-            "playbookID": "SMB test",
-            "fromversion": "5.0.0",
-            "integrations": [
-                "Server Message Block (SMB) v2",
-                "Server Message Block (SMB)"
-            ]
-        },
-        {
-            "playbookID": "Cymulate V1 Test",
-            "fromversion": "6.0.0",
-            "integrations": [
-                "cymulate_v2",
-                "Cymulate"
-            ]
-        },
-        {
-            "playbookID": "TestUptycs",
-            "fromversion": "5.0.0",
-            "integrations": [
-                "Uptycs"
-            ]
-        },
-        {
-            "playbookID": "Microsoft Graph Calendar - Test",
-            "fromversion": "5.0.0",
-            "integrations": [
-                "Microsoft Graph Calendar"
-            ]
-        },
-        {
-            "playbookID": "VMRay-Test-URL",
-            "fromversion": "5.5.0",
-            "integrations": [
-                "vmray"
-            ]
-        },
-        {
-            "playbookID": "Thycotic-Test",
-            "fromversion": "6.0.0",
-            "integrations": [
-                "Thycotic"
-            ]
-        },
-        {
-            "playbookID": "Test Playbook TrendMicroDDA",
-            "fromversion": "5.0.0",
-            "integrations": [
-                "Trend Micro Deep Discovery Analyzer Beta"
-            ]
-        },
-        {
-            "playbookID": "Atlassian Confluence Cloud-Test",
-            "fromversion": "6.2.0",
-            "integrations": [
-                "Atlassian Confluence Cloud"
-            ]
-        },
-        {
-            "playbookID": "CrowdStrike_Falcon_X_-Test-Detonate_URL",
-            "fromversion": "6.1.0",
-            "integrations": [
-                "CrowdStrike Falcon X"
-            ],
-            "timeout" : 1800
-        },
-        {
-            "playbookID": "CrowdStrike_Falcon_X_-Test-Detonate_File",
-            "fromversion": "6.1.0",
-            "integrations": [
-                "CrowdStrike Falcon X"
-            ],
-            "timeout" : 1800
-        },
-        {
-            "playbookID": "CrowdStrike_FalconX_Test",
-            "fromversion": "6.1.0",
-            "integrations": [
-                "CrowdStrike Falcon X"
-            ]
-        },
-        {
-            "playbookID": "Phishing - Core - Test - Actual Incident",
-            "fromversion": "6.0.0",
-            "timeout": 4600,
-            "integrations": [
-                "EWS Mail Sender",
-                "Demisto REST API",
-                "Rasterize"
-            ],
-            "memory_threshold": 200
-        },
-        {
-            "playbookID": "Phishing v2 - Test - Actual Incident",
-            "fromversion": "6.0.0"
-        },
-        {
-            "playbookID": "Phishing Investigation - Generic v2 - Campaign Test",
-            "fromversion": "6.0.0",
-            "timeout": 7000,
-            "integrations": [
-                "EWS Mail Sender",
-                "Demisto REST API",
-                "Rasterize",
-                "Demisto Lock"
-            ],
-            "instance_names": [
-                "no_sync_long_timeout",
-                "ews_mail_sender_labdemisto"
-            ],
-            "memory_threshold": 160,
-            "pid_threshold": 80
-        },
-        {
-            "playbookID": "Phishing v3 - DomainSquatting+EML+MaliciousIndicators - Test",
-            "fromversion": "6.2.0",
-            "timeout": 7000,
-            "integrations": [
-                "EWS Mail Sender",
-                "Demisto REST API",
-                "CreateIncidents"
-            ],
-            "instance_names": [
-                "ews_mail_sender_srtest02",
-                "Create Test Incidents - Phishing Mock"
-            ],
-            "external_playbook_config": {
-                "playbookID": "Phishing - Generic v3",
-                "input_parameters":{
-                    "InternalDomains": {
-                        "simple": "demistodev.onmicrosoft.com"
-                    }
-                }
-            },
-            "instance_configuration":{
-                "classifier_id":"EWS v2",
-                "incoming_mapper_id":"EWS v2-mapper"
-            },
-            "memory_threshold": 160,
-            "pid_threshold": 80
-        },
-        {
-            "playbookID": "Phishing v3 - Get Original Email + Search & Delete - Test",
-            "fromversion": "6.2.0",
-            "toversion": "6.4.9",
-            "timeout": 7000,
-            "integrations": [
-                "EWS Mail Sender",
-                "Demisto REST API",
-                "EWSO365",
-                "Rasterize",
-                "SecurityAndCompliance",
-                "VirusTotal (API v3)"
-            ],
-            "instance_names": [
-                "ews_mail_sender_srtest02",
-                "virus_total_v3",
-                "ewso365_sec_eng_team"
-            ],
-            "external_playbook_config": 
-            {
-                "playbookID": "Phishing - Generic v3",
-                "input_parameters":
-                {
-                    "SearchAndDelete": {"simple": "True"},
-                    "GetOriginalEmail": {"simple": "True"},
-                    "SearchAndDeleteIntegration": {"simple": "O365"},
-                    "O365DeleteType": {"simple": "Soft"}
-                }
-            },
-            "memory_threshold": 160,
-            "pid_threshold": 80
-        },
-        {
-            "playbookID": "PCAP Search test",
-            "fromversion": "5.0.0"
-        },
-        {
-            "playbookID": "PCAP Parsing And Indicator Enrichment Test",
-            "fromversion": "5.0.0"
-        },
-        {
-            "playbookID": "PCAP File Carving Test",
-            "fromversion": "5.0.0"
-        },
-        {
-            "playbookID": "Trello Test",
-            "fromversion": "6.0.0",
-            "integrations": [
-                "Trello"
-            ]
-        },
-        {
-            "playbookID": "Google Drive Permissions Test",
-            "fromversion": "5.0.0",
-            "integrations": [
-                "GoogleDrive"
-            ]
-        },
-        {
-            "playbookID": "RiskIQDigitalFootprint-Test",
-            "fromversion": "5.5.0",
-            "integrations": [
-                "RiskIQDigitalFootprint"
-            ]
-        },
-        {
-            "playbookID": "playbook-feodoteackerhash_test",
-            "fromversion": "5.5.0",
-            "integrations": [
-                "Feodo Tracker IP Blocklist Feed",
-                "Feodo Tracker Hashes Feed"
-            ]
-        },
-        {
-            "playbookID": "playbook-feodotrackeripblock_test",
-            "fromversion": "5.5.0",
-            "integrations": [
-                "Feodo Tracker IP Blocklist Feed",
-                "Feodo Tracker Hashes Feed"
-            ]
-        },
-        {
-            "playbookID": "CyberTotal_TestPlaybook",
-            "fromversion": "5.0.0",
-            "integrations": [
-                "CyberTotal"
-            ]
-        },
-        {
-            "playbookID": "Deep_Instinct-Test",
-            "fromversion": "5.0.0",
-            "integrations": [
-                "Deep Instinct"
-            ]
-        },
-        {
-            "playbookID": "Zabbix - Test",
-            "fromversion": "5.0.0",
-            "integrations": [
-                "Zabbix"
-            ]
-        },
-        {
-            "playbookID": "GCS Object Policy (ACL) - Test",
-            "fromversion": "5.0.0",
-            "integrations": [
-                "Google Cloud Storage"
-            ]
-        },
-        {
-            "playbookID": "GetStringsDistance - Test",
-            "fromversion": "5.0.0",
-            "scripts": [
-                "GetStringsDistance"
-            ]
-        },
-        {
-            "playbookID": "GCS Bucket Management - Test",
-            "fromversion": "5.0.0",
-            "integrations": [
-                "Google Cloud Storage"
-            ]
-        },
-        {
-            "playbookID": "GCS Bucket Policy (ACL) - Test",
-            "fromversion": "5.0.0",
-            "integrations": [
-                "Google Cloud Storage"
-            ]
-        },
-        {
-            "playbookID": "GCS Object Operations - Test",
-            "fromversion": "5.0.0",
-            "integrations": [
-                "Google Cloud Storage"
-            ]
-        },
-        {
-            "playbookID": "OpenLDAP - Test",
-            "fromversion": "5.0.0",
-            "integrations": [
-                "OpenLDAP"
-            ]
-        },
-        {
-            "playbookID": "Splunk-Test",
-            "fromversion": "5.0.0",
-            "integrations": [
-                "SplunkPy"
-            ]
-        },
-        {
-            "playbookID": "SplunkPySearch_Test",
-            "fromversion": "5.0.0",
-            "integrations": [
-                "SplunkPy"
-            ]
-        },
-        {
-            "playbookID": "SplunkPy KV commands",
-            "fromversion": "5.0.0",
-            "integrations": [
-                "SplunkPy"
-            ]
-        },
-        {
-            "playbookID": "SplunkPy-Test-V2",
-            "fromversion": "5.0.0",
-            "integrations": [
-                "SplunkPy"
-            ]
-        },
-        {
-            "playbookID": "FireEye-Detection-on-Demand-Test",
-            "fromversion": "6.0.0",
-            "integrations": [
-                "FireEye Detection on Demand"
-            ]
-        },
-        {
-            "playbookID": "TestIPQualityScorePlaybook",
-            "fromversion": "5.0.0",
-            "integrations": [
-                "IPQualityScore"
-            ]
-        },
-        {
-            "integrations": "CrowdStrike Falcon Sandbox V2",
-            "playbookID": "CrowdstrikeFalconSandbox2 Test",
-            "timeout": 500,
-            "nightly": true
-        },
-        {
-            "playbookID": "Send Email To Recipients",
-            "fromversion": "5.0.0",
-            "integrations": [
-                "EWS Mail Sender"
-            ],
-            "instance_names": [
-                "ews_mail_sender_labdemisto"
-            ]
-        },
-        {
-            "playbookID": "Endace-Test",
-            "fromversion": "5.0.0",
-            "integrations": [
-                "Endace"
-            ]
-        },
-        {
-            "playbookID": "StringToArray_test",
-            "fromversion": "6.0.0"
-        },
-        {
-            "playbookID": "URLSSLVerification_test",
-            "fromversion": "5.0.0"
-        },
-        {
-            "playbookID": "playbook-SearchIncidentsV2InsideGenericPollng-Test",
-            "fromversion": "5.0.0"
-        },
-        {
-            "playbookID": "IsRFC1918-Test",
-            "fromversion": "5.0.0"
-        },
-        {
-            "playbookID": "Base64 File in List Test",
-            "fromversion": "5.0.0"
-        },
-        {
-            "playbookID": "DbotAverageScore-Test",
-            "fromversion": "5.0.0"
-        },
-        {
-            "playbookID": "ExtractEmailV2-Test",
-            "fromversion": "5.5.0"
-        },
-        {
-            "playbookID": "IsUrlPartOfDomain Test",
-            "fromversion": "5.0.0"
-        },
-        {
-            "playbookID": "URLEncode-Test",
-            "fromversion": "5.0.0"
-        },
-        {
-            "playbookID": "IsIPInRanges - Test",
-            "fromversion": "5.0.0"
-        },
-        {
-            "playbookID": "Delete Context Subplaybook Test",
-            "fromversion": "5.0.0"
-        },
-        {
-            "playbookID": "TruSTAR v2-Test",
-            "fromversion": "5.0.0",
-            "integrations": [
-                "TruSTAR v2",
-                "TruSTAR"
-            ]
-        },
-        {
-            "playbookID": "Relationships scripts - Test",
-            "fromversion": "6.2.0"
-        },
-        {
-            "playbookID": "Test-CreateDBotScore-With-Reliability",
-            "fromversion": "6.0.0"
-        },
-        {
-            "playbookID": "ValidateContent - Test",
-            "fromversion": "5.5.0"
-        },
-        {
-            "playbookID": "DeleteContext-auto-subplaybook-test",
-            "fromversion": "5.0.0"
-        },
-        {
-            "playbookID": "Process Email - Generic - Test - Actual Incident",
-            "fromversion": "6.0.0",
-            "integrations": [
-                "XsoarPowershellTesting",
-                "Create-Mock-Feed-Relationships"
-            ],
-            "memory_threshold": 160
-        },
-        {
-            "playbookID": "Analyst1 Integration Demonstration - Test",
-            "fromversion": "5.0.0",
-            "integrations": [
-                "Analyst1",
-                "illuminate"
-            ]
-        },
-        {
-            "playbookID": "Analyst1 Integration Test",
-            "fromversion": "5.0.0",
-            "integrations": [
-                "Analyst1",
-                "illuminate"
-            ]
-        },
-        {
-            "playbookID": "Cofense Triage v3-Test",
-            "fromversion": "6.0.0",
-            "integrations": [
-                "Cofense Triage v2",
-                "Cofense Triage v3",
-                "Cofense Triage"
-            ]
-        },
-        {
-            "playbookID": "SailPointIdentityIQ-Test",
-            "fromversion": "6.0.0",
-            "integrations": [
-                "SailPointIdentityIQ"
-            ]
-        },
-        {
-            "playbookID": "Test - ExtFilter",
-            "fromversion": "5.0.0"
-        },
-        {
-            "playbookID": "Test - ExtFilter Main",
-            "fromversion": "5.0.0"
-        },
-        {
-            "playbookID": "Microsoft Teams - Test",
-            "fromversion": "5.0.0",
-            "integrations": [
-                "Microsoft Teams Management",
-                "Microsoft Teams"
-            ]
-        },
-        {
-            "playbookID": "TestTOPdeskPlaybook",
-            "fromversion": "5.0.0",
-            "integrations": [
-                "TOPdesk"
-            ]
-        },
-        {
-            "integrations": "Cortex XDR - XQL Query Engine",
-            "playbookID": "Cortex XDR - XQL Query - Test",
-            "fromversion": "6.2.0"
-        },
-        {
-            "playbookID": "ListUsedDockerImages - Test",
-            "fromversion": "6.1.0"
-        },
-        {
-            "integrations": "CustomIndicatorDemo",
-            "playbookID": "playbook-CustomIndicatorDemo-test"
-        },
-        {
-            "integrations": "Azure Sentinel",
-            "fromversion": "5.5.0",
-            "is_mockable": false,
-            "playbookID": "TestAzureSentinelPlaybookV2"
-        },
-        {
-            "integrations": "AnsibleAlibabaCloud",
-            "playbookID": "Test-AlibabaCloud"
-        },
-        {
-            "integrations": "AnsibleAzure",
-            "playbookID": "Test-AnsibleAzure"
-        },
-        {
-            "integrations": "AnsibleCiscoIOS",
-            "playbookID": "Test-AnsibleCiscoIOS"
-        },
-        {
-            "integrations": "AnsibleCiscoNXOS",
-            "playbookID": "Test-AnsibleCiscoNXOS"
-        },
-        {
-            "integrations": "AnsibleHCloud",
-            "playbookID": "Test-AnsibleHCloud"
-        },
-        {
-            "integrations": "AnsibleKubernetes",
-            "playbookID": "Test-AnsibleKubernetes"
-        },
-        {
-            "integrations": "AnsibleLinux",
-            "playbookID": "Test-AnsibleLinux"
-        },
-        {
-            "integrations": "AnsibleMicrosoftWindows",
-            "playbookID": "Test-AnsibleWindows"
-        },
-        {
-            "integrations": "AnsibleVMware",
-            "playbookID": "Test-AnsibleVMware"
-        },
-        {
-            "integrations": "Anomali ThreatStream",
-            "playbookID": "Anomali_ThreatStream_Test"
-        },
-        {
-            "integrations": "Anomali ThreatStream v2",
-            "playbookID": "ThreatStream-Test"
-        },
-        {
-            "integrations": "Anomali ThreatStream v3",
-            "fromversion": "6.0.0",
-            "playbookID": "ThreatStream-Test"
-        },
-        {
-            "integrations": [
-                "AutoFocusTagsFeed",
-                "Demisto REST API"
-            ],
-            "playbookID": "AutoFocusTagsFeed-test",
-            "timeout": 1500,
-            "fromversion": "6.5.0"
-        },
-        {
-            "integrations": [
-                "Unit42IntelObjectsFeed",
-                "Demisto REST API"
-            ],
-            "playbookID": "Unit42 Intel Objects Feed - Test",
-            "timeout": 15000,
-            "fromversion": "6.5.0"
-        },
-        {
-            "playbookID": "Tanium Threat Response V2 Test",
-            "integrations": [
-                "Tanium Threat Response v2",
-                "Demisto REST API"
-            ],
-            "fromversion": "6.0.0",
-            "timeout": 3000
-        },
-        {
-            "playbookID": "Tanium Threat Response - Create Connection v2 - Test",
-            "integrations": "Tanium Threat Response v2",
-            "fromversion": "6.0.0"
-        },
-        {
-            "playbookID": "Tanium Threat Response - Request File Download v2 - Test",
-            "integrations": "Tanium Threat Response v2",
-            "fromversion": "6.0.0"
-        },
-        {
-            "playbookID": "IndicatorMaliciousRatioCalculation_test",
-            "fromversion": "5.0.0"
-        },
-        {
-            "playbookID": "MISPfeed Test",
-            "fromversion": "5.5.0",
-            "integrations": [
-                "MISP Feed"
-            ]
-        },
-        {
-            "integrations": [
-                "MISP Feed",
-                "Demisto REST API"
-            ],
-            "playbookID": "Fetch Indicators Test",
-            "fromversion": "6.0.0",
-            "is_mockable": false,
-            "instance_names": "MISP_feed_instance",
-            "timeout": 2400
-        },
-        {
-            "integrations": [
-                "CrowdStrike Indicator Feed",
-                "Demisto REST API"
-            ],
-            "playbookID": "Fetch Indicators Test",
-            "fromversion": "6.0.0",
-            "is_mockable": false,
-            "instance_names": "CrowdStrike_feed_instance",
-            "timeout": 2400
-        },
-        {
-            "playbookID": "Get Original Email - Microsoft Graph Mail - test",
-            "fromversion": "6.1.0",
-            "integrations": [
-                "MicrosoftGraphMail"
-            ],
-            "instance_names": "ms_graph_mail_dev_no_oproxy"
-        },
-        {
-            "playbookID": "Get Original Email - Gmail v2 - test",
-            "fromversion": "6.1.0",
-            "integrations": [
-                "Gmail"
-            ]
-        },
-        {
-            "playbookID": "Get Original Email - EWS v2 - test",
-            "fromversion": "6.1.0",
-            "integrations": [
-                "EWS v2"
-            ],
-            "instance_names": "ewv2_regular"
-        },
-        {
             "integrations": [
                 "Demisto REST API"
             ],
@@ -7029,50 +5081,6 @@
             "fromversion": "6.1.0"
         },
         {
-=======
-            "playbookID": "Grafana-Test",
-            "fromversion": "6.0.0",
-            "integrations": [
-                "Grafana",
-                "Demisto REST API"
-            ],
-            "is_mockable": false,
-            "timeout": 2400
-        },
-        {
-            "integrations": "McAfee ePO v2",
-            "playbookID": "McAfee ePO v2 Test"
-        },
-        {
-            "playbookID": "Dedup - Generic v3",
-            "fromversion": "5.5.0"
-        },
-        {
-            "playbookID": "DBotPredictURLPhishing_test",
-            "integrations": [
-                "Whois",
-                "Rasterize"
-            ]
-        },
-        {
-            "playbookID": "TAXII2 Server Performance Test",
-            "instance_names": "taxii2server",
-            "integrations": [
-                "TAXII2 Server",
-                "Create-Mock-Feed-Relationships"
-            ],
-            "fromversion": "6.2.0",
-            "timeout": 6000,
-            "memory_threshold": 900,
-            "pid_threshold": 12,
-            "is_mockable": false
-        },
-        {
-            "playbookID": "TAXII2 Indicator Performance Test",
-            "fromversion": "6.1.0"
-        },
-        {
->>>>>>> d8c4f709
             "playbookID": "TAXII2 Performance Test - Concurrency",
             "fromversion": "6.1.0"
         },
@@ -7139,10 +5147,6 @@
         "Palo_Alto_Networks_Enterprise_DLP - Test": "Issue 32568",
         "JoeSecurityTestDetonation": "Issue 25650",
         "JoeSecurityTestPlaybook": "Issue 25649",
-<<<<<<< HEAD
-        "Cortex Data Lake Test": "Issue 24346",
-=======
->>>>>>> d8c4f709
         "Phishing - Core - Test - Incident Starter": "Issue 26784",
         "Phishing - Core - Test - Actual Incident": "Issue 45227",
         "Phishing v2 - Test - Incident Starter": "Issue 46660",
