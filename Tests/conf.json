{
    "testTimeout": 160,
    "testInterval": 20,
    "tests": [
        {
            "integrations": "AWS - Security Hub",
            "playbookID": "AWS-securityhub Test"
        },
        {
            "integrations": "Humio",
            "playbookID": "Humio-Test",
            "fromversion": "5.0.0"
        },
        {
            "integrations": "Zimperium",
            "playbookID": "Zimperium_Test",
            "fromversion": "5.0.0"
        },
        {
            "integrations": "ServiceDeskPlus",
            "playbookID": "Service Desk Plus Test",
            "fromversion": "5.0.0"
        },
        {
            "integrations": "ServiceDeskPlus",
            "playbookID": "Service Desk Plus - Generic Polling Test",
            "fromversion": "5.0.0"
        },
        {
            "integrations": "Group-IB TDS Polygon",
            "playbookID": "Polygon-Test",
            "timeout": 1000,
            "fromversion": "5.0.0"
        },
        {
            "integrations": "Bastille Networks",
            "playbookID": "BastilleNetworks-Test"
        },
        {
            "integrations": "MITRE ATT&CK",
            "playbookID": "Mitre Attack List 10 Indicators Feed Test",
            "fromversion": "5.5.0"
        },
        {
            "integrations": "Sepio",
            "playbookID": "SepioPrimeAPI-Test"
        },
        {
            "integrations": "URLhaus",
            "playbookID": "Test_URLhaus",
            "timeout": 1000
        },
        {
            "integrations": "Microsoft Intune Feed",
            "playbookID": "FeedMicrosoftIntune_Test",
            "fromversion": "5.5.0"
        },
        {
            "integrations": "Smokescreen IllusionBLACK",
            "playbookID": "Smokescreen IllusionBLACK-Test",
            "fromversion": "5.0.0"
        },
        {
            "integrations": "Malwarebytes",
            "playbookID": "Malwarebytes-Test",
            "fromversion": "5.0.0"
        },
        {
            "integrations": "Tanium Threat Response",
            "playbookID": "Tanium Threat Response Test"
        },
        {
            "integrations": [
                "Syslog Sender",
                "syslog"
            ],
            "playbookID": "Test Syslog",
            "fromversion": "5.5.0",
            "timeout": 600
        },
        {
            "integrations": "APIVoid",
            "playbookID": "APIVoid Test"
        },
        {
            "integrations": "Cisco Firepower",
            "playbookID": "Cisco Firepower - Test",
            "timeout": 1000,
            "fromversion": "5.0.0"
        },
        {
            "integrations": "IllusiveNetworks",
            "playbookID": "IllusiveNetworks-Test",
            "fromversion": "5.0.0"
        },
        {
            "integrations": "JSON Feed",
            "playbookID": "JSON_Feed_Test",
            "fromversion": "5.5.0",
            "instance_names": "JSON Feed no_auto_detect"
        },
        {
            "integrations": "JSON Feed",
            "playbookID": "JSON_Feed_Test",
            "fromversion": "5.5.0",
            "instance_names": "JSON Feed_auto_detect"
        },
        {
            "integrations": "Google Cloud Functions",
            "playbookID": "test playbook - Google Cloud Functions",
            "fromversion": "5.0.0"
        },
        {
            "integrations": "Plain Text Feed",
            "playbookID": "PlainText Feed - Test",
            "fromversion": "5.5.0",
            "instance_names": "Plain Text Feed no_auto_detect"
        },
        {
            "integrations": "Plain Text Feed",
            "playbookID": "PlainText Feed - Test",
            "fromversion": "5.5.0",
            "instance_names": "Plain Text Feed_auto_detect"
        },
        {
            "integrations": "Silverfort",
            "playbookID": "Silverfort-test",
            "fromversion": "5.0.0"
        },
        {
            "integrations": "GoogleKubernetesEngine",
            "playbookID": "GoogleKubernetesEngine_Test",
            "timeout": 600,
            "fromversion": "5.5.0"
        },
        {
            "integrations": "Fastly Feed",
            "playbookID": "Fastly Feed Test",
            "fromversion": "5.5.0"
        },
        {
            "integrations": "Malware Domain List Active IPs Feed",
            "playbookID": "Malware Domain List Active IPs Feed Test",
            "fromversion": "5.5.0"
        },
        {
            "integrations": "Claroty",
            "playbookID": "Claroty - Test",
            "fromversion": "5.0.0"
        },
        {
            "integrations": "Trend Micro Apex",
            "playbookID": "Trend Micro Apex - Test"
        },
        {
            "integrations": "Blocklist_de Feed",
            "playbookID": "Blocklist_de - Test",
            "fromversion": "5.5.0"
        },
        {
            "integrations": "Cloudflare Feed",
            "playbookID": "cloudflare - Test",
            "fromversion": "5.5.0"
        },
        {
            "integrations": "AzureFeed",
            "playbookID": "AzureFeed - Test",
            "fromversion": "5.5.0"
        },
        {
            "playbookID": "CreateIndicatorFromSTIXTest",
            "fromversion": "5.0.0"
        },
        {
            "integrations": "SpamhausFeed",
            "playbookID": "Spamhaus_Feed_Test",
            "fromversion": "5.5.0"
        },
        {
            "integrations": "Cofense Feed",
            "playbookID": "TestCofenseFeed",
            "fromversion": "5.5.0"
        },
        {
            "integrations": "Bambenek Consulting Feed",
            "playbookID": "BambenekConsultingFeed_Test",
            "fromversion": "5.5.0"
        },
        {
            "integrations": "Pipl",
            "playbookID": "Pipl Test"
        },
        {
            "integrations": "AWS Feed",
            "playbookID": "AWS Feed Test",
            "fromversion": "5.5.0"
        },
        {
            "integrations": "QuestKace",
            "playbookID": "QuestKace test",
            "fromversion": "5.0.0"
        },
        {
            "integrations": "Digital Defense FrontlineVM",
            "playbookID": "Digital Defense FrontlineVM - Scan Asset Not Recently Scanned Test"
        },
        {
            "integrations": "Digital Defense FrontlineVM",
            "playbookID": "Digital Defense FrontlineVM - Test Playbook"
        },
        {
            "integrations": "CSVFeed",
            "playbookID": "CSV_Feed_Test",
            "fromversion": "5.5.0",
            "instance_names": "CSVFeed_no_auto_detect"
        },
        {
            "integrations": "CSVFeed",
            "playbookID": "CSV_Feed_Test",
            "fromversion": "5.5.0",
            "instance_names": "CSVFeed_auto_detect"
        },
        {
            "integrations": "ProofpointFeed",
            "playbookID": "TestProofpointFeed",
            "fromversion": "5.5.0"
        },
        {
            "integrations": "Digital Shadows",
            "playbookID": "Digital Shadows - Test"
        },
        {
            "integrations": "Azure Compute v2",
            "playbookID": "Azure Compute - Test",
            "instance_names": "ms_azure_compute_dev"
        },
        {
            "integrations": "Azure Compute v2",
            "playbookID": "Azure Compute - Test",
            "instance_names": "ms_azure_compute_prod"
        },
        {
            "integrations": "Symantec Data Loss Prevention",
            "playbookID": "Symantec Data Loss Prevention - Test",
            "fromversion": "4.5.0"
        },
        {
            "integrations": "Lockpath KeyLight v2",
            "playbookID": "Keylight v2 - Test"
        },
        {
            "integrations": "Azure Security Center v2",
            "playbookID": "Azure SecurityCenter - Test",
            "instance_names": "ms_azure_sc_prod"
        },
        {
            "integrations": "Azure Security Center v2",
            "playbookID": "Azure SecurityCenter - Test",
            "instance_names": "ms_azure_sc_dev"
        },
        {
            "integrations": "Azure Security Center v2",
            "playbookID": "Azure SecurityCenter - Test",
            "instance_names": "ms_azure_sc_self_deployed"
        },
        {
            "integrations": "JsonWhoIs",
            "playbookID": "JsonWhoIs-Test"
        },
        {
            "integrations": "Maltiverse",
            "playbookID": "Maltiverse Test"
        },
        {
            "integrations": "MicrosoftGraphMail",
            "playbookID": "MicrosoftGraphMail-Test",
            "instance_names": "ms_graph_mail_dev"
        },
        {
            "integrations": "MicrosoftGraphMail",
            "playbookID": "MicrosoftGraphMail-Test",
            "instance_names": "ms_graph_mail_dev_no_oproxy"
        },
        {
            "integrations": "MicrosoftGraphMail",
            "playbookID": "MicrosoftGraphMail-Test",
            "instance_names": "ms_graph_mail_prod"
        },
        {
            "integrations": "CloudShark",
            "playbookID": "CloudShark - Test Playbook"
        },
        {
            "integrations": "Google Vision AI",
            "playbookID": "Google Vision API - Test"
        },
        {
            "integrations": "nmap",
            "playbookID": "Nmap - Test",
            "fromversion": "5.0.0"
        },
        {
            "integrations": "AutoFocus V2",
            "playbookID": "Autofocus Query Samples, Sessions and Tags Test Playbook",
            "fromversion": "4.5.0",
            "timeout": 1000
        },
        {
            "integrations": "HelloWorld",
            "playbookID": "HelloWorld-Test",
            "fromversion": "5.0.0"
        },
        {
            "integrations": "HelloWorld",
            "playbookID": "HelloWorld_Scan-Test",
            "fromversion": "5.0.0",
            "timeout": 400
        },
        {
            "integrations": "ThreatQ v2",
            "playbookID": "ThreatQ - Test",
            "fromversion": "4.5.0"
        },
        {
            "integrations": "AttackIQFireDrill",
            "playbookID": "AttackIQ - Test"
        },
        {
            "integrations": "PhishLabs IOC EIR",
            "playbookID": "PhishlabsIOC_EIR-Test"
        },
        {
            "integrations": "Amazon DynamoDB",
            "playbookID": "AWS_DynamoDB-Test"
        },
        {
            "integrations": "PhishLabs IOC DRP",
            "playbookID": "PhishlabsIOC_DRP-Test"
        },
        {
            "playbookID": "Create Phishing Classifier V2 ML Test",
            "timeout": 60000,
            "fromversion": "4.5.0"
        },
        {
            "integrations": "ZeroFox",
            "playbookID": "ZeroFox-Test",
            "fromversion": "4.1.0"
        },
        {
            "integrations": "AlienVault OTX v2",
            "playbookID": "Alienvault_OTX_v2 - Test"
        },
        {
            "integrations": "AWS - CloudWatchLogs",
            "playbookID": "AWS - CloudWatchLogs Test Playbook",
            "fromversion": "5.0.0"
        },
        {
            "integrations": "SlackV2",
            "playbookID": "Slack Test Playbook",
            "timeout": 400,
            "pid_threshold": 5,
            "fromversion": "5.0.0"
        },
        {
            "integrations": "Cortex XDR - IR",
            "playbookID": "Test XDR Playbook",
            "fromversion": "4.1.0"
        },
        {
            "integrations": "Cortex XDR - IOC",
            "playbookID": "Cortex XDR - IOC - Test",
            "fromversion": "5.5.0",
            "timeout": 1000
        },
        {
            "integrations": "Cloaken",
            "playbookID": "Cloaken-Test"
        },
        {
            "integrations": "Uptycs",
            "playbookID": "TestUptycs"
        },
        {
            "integrations": "ThreatX",
            "playbookID": "ThreatX-test",
            "timeout": 600
        },
        {
            "integrations": "Akamai WAF SIEM",
            "playbookID": "Akamai_WAF_SIEM-Test"
        },
        {
            "integrations": "Cofense Triage v2",
            "playbookID": "Cofense Triage v2 Test"
        },
        {
            "integrations": "Akamai WAF",
            "playbookID": "Akamai_WAF-Test"
        },
        {
            "integrations": "Minerva Labs Anti-Evasion Platform",
            "playbookID": "Minerva Test playbook"
        },
        {
            "integrations": "abuse.ch SSL Blacklist Feed",
            "playbookID": "SSL Blacklist test",
            "fromversion": "5.5.0"
        },
        {
            "integrations": "CheckPhish",
            "playbookID": "CheckPhish-Test"
        },
        {
            "integrations": "Symantec Management Center",
            "playbookID": "SymantecMC_TestPlaybook"
        },
        {
            "integrations": "Tufin",
            "playbookID": "Tufin-Test"
        },
        {
            "integrations": "Looker",
            "playbookID": "Test-Looker"
        },
        {
            "integrations": "Vertica",
            "playbookID": "Vertica Test"
        },
        {
            "integrations": "Server Message Block (SMB)",
            "playbookID": "SMB test"
        },
        {
            "playbookID": "ConvertFile-Test",
            "fromversion": "4.5.0"
        },
        {
            "playbookID": "TestAwsEC2GetPublicSGRules-Test"
        },
        {
            "integrations": "RSA NetWitness Packets and Logs",
            "playbookID": "rsa_packets_and_logs_test"
        },
        {
            "playbookID": "CheckpointFW-test",
            "integrations": "Check Point"
        },
        {
            "playbookID": "RegPathReputationBasicLists_test"
        },
        {
            "playbookID": "EmailDomainSquattingReputation-Test"
        },
        {
            "playbookID": "RandomStringGenerateTest"
        },
        {
            "playbookID": "playbook-checkEmailAuthenticity-test"
        },
        {
            "playbookID": "HighlightWords_Test"
        },
        {
            "integrations": "Pentera",
            "playbookID": "Pcysys-Test"
        },
        {
            "integrations": "Pentera",
            "playbookID": "Pentera Run Scan and Create Incidents - Test"
        },
        {
            "playbookID": "StringContainsArray_test"
        },
        {
            "integrations": "Fidelis Elevate Network",
            "playbookID": "Fidelis-Test"
        },
        {
            "integrations": "AWS - ACM",
            "playbookID": "ACM-Test"
        },
        {
            "integrations": "Thinkst Canary",
            "playbookID": "CanaryTools Test"
        },
        {
            "integrations": "ThreatMiner",
            "playbookID": "ThreatMiner-Test"
        },
        {
            "playbookID": "StixCreator-Test"
        },
        {
            "playbookID": "CompareIncidentsLabels-test-playbook"
        },
        {
            "integrations": "Have I Been Pwned? V2",
            "playbookID": "Pwned v2 test"
        },
        {
            "integrations": "Alexa Rank Indicator",
            "playbookID": "Alexa Test Playbook"
        },
        {
            "playbookID": "UnEscapeURL-Test"
        },
        {
            "playbookID": "UnEscapeIPs-Test"
        },
        {
            "playbookID": "ExtractDomainFromUrlAndEmail-Test"
        },
        {
            "playbookID": "ConvertKeysToTableFieldFormat_Test"
        },
        {
            "integrations": "CVE Search v2",
            "playbookID": "CVE Search v2 - Test"
        },
        {
            "integrations": "CVE Search v2",
            "playbookID": "cveReputation Test"
        },
        {
            "integrations": "HashiCorp Vault",
            "playbookID": "hashicorp_test",
            "fromversion": "5.0.0"
        },
        {
            "integrations": "AWS - Athena - Beta",
            "playbookID": "Beta-Athena-Test"
        },
        {
            "integrations": "BeyondTrust Password Safe",
            "playbookID": "BeyondTrust-Test"
        },
        {
            "integrations": "Dell Secureworks",
            "playbookID": "secureworks_test"
        },
        {
            "integrations": "ServiceNow",
            "playbookID": "servicenow_test_new"
        },
        {
            "integrations": "ExtraHop v2",
            "playbookID": "ExtraHop_v2-Test"
        },
        {
            "playbookID": "Test CommonServer"
        },
        {
            "playbookID": "Test-debug-mode",
            "fromversion": "5.0.0"
        },
        {
            "integrations": "CIRCL",
            "playbookID": "CirclIntegrationTest"
        },
        {
            "integrations": "MISP V2",
            "playbookID": "MISP V2 Test"
        },
        {
            "playbookID": "test-LinkIncidentsWithRetry"
        },
        {
            "playbookID": "CopyContextToFieldTest"
        },
        {
            "integrations": "OTRS",
            "playbookID": "OTRS Test",
            "fromversion": "4.1.0"
        },
        {
            "integrations": "Attivo Botsink",
            "playbookID": "AttivoBotsinkTest"
        },
        {
            "integrations": "FortiGate",
            "playbookID": "Fortigate Test"
        },
        {
            "playbookID": "FormattedDateToEpochTest"
        },
        {
            "integrations": "SNDBOX",
            "playbookID": "SNDBOX_Test",
            "timeout": 1000
        },
        {
            "integrations": "SNDBOX",
            "playbookID": "Detonate File - SNDBOX - Test",
            "timeout": 1000,
            "nightly": true
        },
        {
            "integrations": "VxStream",
            "playbookID": "Detonate File - HybridAnalysis - Test",
            "timeout": 2400
        },
        {
            "playbookID": "WordTokenizeTest",
            "toversion": "4.5.9"
        },
        {
            "integrations": "QRadar",
            "playbookID": "test playbook - QRadarCorreltaions",
            "timeout": 600,
            "fromversion": "5.0.0"
        },
        {
            "integrations": "Awake Security",
            "playbookID": "awake_security_test_pb"
        },
        {
            "integrations": "Tenable.sc",
            "playbookID": "tenable-sc-test",
            "timeout": 240,
            "nightly": true
        },
        {
            "integrations": "MimecastV2",
            "playbookID": "Mimecast test"
        },
        {
            "playbookID": "CreateEmailHtmlBody_test_pb",
            "fromversion": "4.1.0"
        },
        {
            "playbookID": "ReadPDFFileV2-Test",
            "timeout": 1000
        },
        {
            "playbookID": "JSONtoCSV-Test"
        },
        {
            "integrations": "Generic SQL",
            "playbookID": "generic-sql",
            "instance_names": "mysql instance",
            "fromversion": "5.0.0"
        },
        {
            "integrations": "Generic SQL",
            "playbookID": "generic-sql",
            "instance_names": "postgreSQL instance",
            "fromversion": "5.0.0"
        },
        {
            "integrations": "Generic SQL",
            "playbookID": "generic-sql",
            "instance_names": "Microsoft SQL instance",
            "fromversion": "5.0.0"
        },
        {
            "integrations": "Generic SQL",
            "playbookID": "generic-sql-oracle",
            "instance_names": "Oracle instance",
            "fromversion": "5.0.0"
        },
        {
            "integrations": "Generic SQL",
            "playbookID": "generic-sql-mssql-encrypted-connection",
            "instance_names": "Microsoft SQL instance using encrypted connection",
            "fromversion": "5.0.0"
        },
        {
            "integrations": "Panorama",
            "instance_names": "palo_alto_panorama",
            "playbookID": "palo_alto_panorama_test_pb",
            "timeout": 1000,
            "nightly": true
        },
        {
            "integrations": "Panorama",
            "instance_names": "palo_alto_panorama",
            "playbookID": "Panorama Query Logs - Test",
            "timeout": 1500,
            "nightly": true
        },
        {
            "integrations": "Panorama",
            "instance_names": "palo_alto_firewall_9.0",
            "playbookID": "palo_alto_firewall_test_pb",
            "timeout": 1000,
            "nightly": true
        },
        {
            "integrations": "Panorama",
            "instance_names": "palo_alto_panorama_9.0",
            "playbookID": "palo_alto_panorama_test_pb",
            "timeout": 1000,
            "nightly": true
        },
        {
            "integrations": "Panorama",
            "instance_names": "palo_alto_firewall_9.0",
            "playbookID": "PAN-OS URL Filtering enrichment - Test"
        },
        {
            "integrations": "Tenable.io",
            "playbookID": "Tenable.io test"
        },
        {
            "playbookID": "URLDecode-Test"
        },
        {
            "playbookID": "GetTime-Test"
        },
        {
            "playbookID": "GetTime-ObjectVsStringTest"
        },
        {
            "integrations": "Tenable.io",
            "playbookID": "Tenable.io Scan Test",
            "nightly": true,
            "timeout": 900
        },
        {
            "integrations": "Tenable.sc",
            "playbookID": "tenable-sc-scan-test",
            "nightly": true,
            "timeout": 600
        },
        {
            "integrations": "google-vault",
            "playbookID": "Google-Vault-Generic-Test",
            "nightly": true,
            "timeout": 3600,
            "memory_threshold": 130
        },
        {
            "integrations": "google-vault",
            "playbookID": "Google_Vault-Search_And_Display_Results_test",
            "nightly": true,
            "memory_threshold": 130,
            "timeout": 3600
        },
        {
            "playbookID": "Luminate-TestPlaybook",
            "integrations": "Luminate"
        },
        {
            "integrations": "MxToolBox",
            "playbookID": "MxToolbox-test"
        },
        {
            "integrations": "Nessus",
            "playbookID": "Nessus - Test"
        },
        {
            "playbookID": "Palo Alto Networks - Malware Remediation Test",
            "fromversion": "4.5.0"
        },
        {
            "playbookID": "SumoLogic-Test",
            "integrations": "SumoLogic",
            "fromversion": "4.1.0"
        },
        {
            "playbookID": "ParseEmailFiles-test"
        },
        {
            "playbookID": "PAN-OS - Block IP and URL - External Dynamic List v2 Test",
            "integrations": [
                "Panorama",
                "palo_alto_networks_pan_os_edl_management"
            ],
            "instance_names": "palo_alto_firewall_9.0",
            "fromversion": "4.0.0"
        },
        {
            "playbookID": "Test_EDL",
            "integrations": "EDL",
            "fromversion": "5.5.0"
        },
        {
            "playbookID": "Test_export_indicators_service",
            "integrations": "ExportIndicators",
            "fromversion": "5.5.0"
        },
        {
            "playbookID": "PAN-OS - Block IP - Custom Block Rule Test",
            "integrations": "Panorama",
            "instance_names": "palo_alto_panorama",
            "fromversion": "4.0.0"
        },
        {
            "playbookID": "PAN-OS - Block IP - Static Address Group Test",
            "integrations": "Panorama",
            "instance_names": "palo_alto_panorama",
            "fromversion": "4.0.0"
        },
        {
            "playbookID": "PAN-OS - Block URL - Custom URL Category Test",
            "integrations": "Panorama",
            "instance_names": "palo_alto_panorama",
            "fromversion": "4.0.0"
        },
        {
            "playbookID": "Endpoint Malware Investigation - Generic - Test",
            "integrations": [
                "Traps",
                "Cylance Protect v2",
                "Demisto REST API"
            ],
            "fromversion": "5.0.0",
            "timeout": 1200
        },
        {
            "playbookID": "ParseExcel-test"
        },
        {
            "playbookID": "Detonate File - No Files test"
        },
        {
            "integrations": "SentinelOne V2",
            "playbookID": "SentinelOne V2 - test"
        },
        {
            "integrations": "InfoArmor VigilanteATI",
            "playbookID": "InfoArmorVigilanteATITest"
        },
        {
            "integrations": "IntSights",
            "instance_names": "intsights_standard_account",
            "playbookID": "IntSights Test",
            "nightly": true
        },
        {
            "integrations": "IntSights",
            "playbookID": "IntSights Mssp Test",
            "instance_names": "intsights_mssp_account",
            "nightly": true
        },
        {
            "integrations": "dnstwist",
            "playbookID": "dnstwistTest"
        },
        {
            "integrations": "BitDam",
            "playbookID": "Detonate File - BitDam Test"
        },
        {
            "integrations": "Threat Grid",
            "playbookID": "Test-Detonate URL - ThreatGrid",
            "timeout": 600
        },
        {
            "integrations": "Threat Grid",
            "playbookID": "ThreatGridTest",
            "timeout": 600
        },
        {
            "integrations": [
                "Palo Alto Minemeld",
                "Panorama"
            ],
            "instance_names": "palo_alto_firewall",
            "playbookID": "block_indicators_-_generic_-_test"
        },
        {
            "integrations": "Signal Sciences WAF",
            "playbookID": "SignalSciences-Test"
        },
        {
            "integrations": "RTIR",
            "playbookID": "RTIR Test"
        },
        {
            "integrations": "RedCanary",
            "playbookID": "RedCanaryTest",
            "nightly": true
        },
        {
            "integrations": "Devo",
            "playbookID": "Devo test",
            "timeout": 500
        },
        {
            "playbookID": "URL Enrichment - Generic v2 - Test",
            "integrations": [
                "Rasterize",
                "VirusTotal - Private API"
            ],
            "instance_names": "virus_total_private_api_general",
            "timeout": 500,
            "pid_threshold": 12
        },
        {
            "playbookID": "CutTransformerTest"
        },
        {
            "playbookID": "Default - Test",
            "integrations": [
                "ThreatQ v2",
                "Demisto REST API"
            ],
            "fromversion": "5.0.0"
        },
        {
            "integrations": "SCADAfence CNM",
            "playbookID": "SCADAfence_test"
        },
        {
            "integrations": "ProtectWise",
            "playbookID": "Protectwise-Test"
        },
        {
            "integrations": "WhatsMyBrowser",
            "playbookID": "WhatsMyBrowser-Test"
        },
        {
            "integrations": "BigFix",
            "playbookID": "BigFixTest"
        },
        {
            "integrations": "Lastline v2",
            "playbookID": "Lastline v2 - Test",
            "nightly": true
        },
        {
            "integrations": "McAfee DXL",
            "playbookID": "McAfee DXL - Test"
        },
        {
            "playbookID": "TextFromHTML_test_playbook"
        },
        {
            "playbookID": "PortListenCheck-test"
        },
        {
            "integrations": "ThreatExchange",
            "playbookID": "ThreatExchange-test"
        },
        {
            "integrations": "Joe Security",
            "playbookID": "JoeSecurityTestPlaybook",
            "timeout": 500,
            "nightly": true
        },
        {
            "integrations": "Joe Security",
            "playbookID": "JoeSecurityTestDetonation",
            "timeout": 2000,
            "nightly": true
        },
        {
            "integrations": "WildFire-v2",
            "playbookID": "Wildfire Test"
        },
        {
            "integrations": "WildFire-v2",
            "playbookID": "Detonate URL - WildFire-v2 - Test"
        },
        {
            "integrations": "WildFire-v2",
            "playbookID": "Detonate URL - WildFire v2.1 - Test"
        },
        {
            "integrations": "GRR",
            "playbookID": "GRR Test",
            "nightly": true
        },
        {
            "integrations": "VirusTotal",
            "instance_names": "virus_total_general",
            "playbookID": "virusTotal-test-playbook",
            "timeout": 1400,
            "nightly": true
        },
        {
            "integrations": "VirusTotal",
            "instance_names": "virus_total_preferred_vendors",
            "playbookID": "virusTotaI-test-preferred-vendors",
            "timeout": 1400,
            "nightly": true
        },
        {
            "integrations": "Preempt",
            "playbookID": "Preempt Test"
        },
        {
            "integrations": "Gmail",
            "playbookID": "get_original_email_-_gmail_-_test"
        },
        {
            "integrations": [
                "Gmail Single User",
                "Gmail"
            ],
            "playbookID": "Gmail Single User - Test",
            "fromversion": "4.5.0"
        },
        {
            "integrations": "EWS v2",
            "playbookID": "get_original_email_-_ews-_test",
            "instance_names": "ewv2_regular"
        },
        {
            "integrations": [
                "EWS v2",
                "EWS Mail Sender"
            ],
            "playbookID": "EWS search-mailbox test",
            "instance_names": "ewv2_regular",
            "timeout": 300
        },
        {
            "integrations": "PagerDuty v2",
            "playbookID": "PagerDuty Test"
        },
        {
            "playbookID": "test_delete_context"
        },
        {
            "playbookID": "DeleteContext-auto-test"
        },
        {
            "playbookID": "GmailTest",
            "integrations": "Gmail"
        },
        {
            "playbookID": "Gmail Convert Html Test",
            "integrations": "Gmail"
        },
        {
            "playbookID": "reputations.json Test",
            "toversion": "5.0.0"
        },
        {
            "playbookID": "Indicators reputation-.json Test",
            "fromversion": "5.5.0"
        },
        {
            "playbookID": "Test IP Indicator Fields",
            "fromversion": "5.0.0"
        },
        {
            "playbookID": "Dedup - Generic v2 - Test",
            "fromversion": "5.0.0"
        },
        {
            "playbookID": "TestDedupIncidentsPlaybook"
        },
        {
            "playbookID": "TestDedupIncidentsByName"
        },
        {
            "integrations": "McAfee Advanced Threat Defense",
            "playbookID": "Test Playbook McAfee ATD",
            "timeout": 700
        },
        {
            "playbookID": "stripChars - Test"
        },
        {
            "integrations": "McAfee Advanced Threat Defense",
            "playbookID": "Test Playbook McAfee ATD Upload File"
        },
        {
            "playbookID": "exporttocsv_script_test"
        },
        {
            "playbookID": "Set - Test"
        },
        {
            "integrations": "Intezer v2",
            "playbookID": "Intezer Testing v2",
            "fromversion": "4.1.0",
            "timeout": 600
        },
        {
            "integrations": "FalconIntel",
            "playbookID": "CrowdStrike Falcon Intel v2"
        },
        {
            "integrations": [
                "Mail Sender (New)",
                "Gmail"
            ],
            "playbookID": "Mail Sender (New) Test",
            "instance_names": [
                "Mail_Sender_(New)_STARTTLS"
            ]
        },
        {
            "integrations": [
                "Mail Sender (New)",
                "Gmail"
            ],
            "playbookID": "Mail Sender (New) Test",
            "instance_names": [
                "Mail_Sender_(New)_SSL/TLS"
            ]
        },
        {
            "playbookID": "buildewsquery_test"
        },
        {
            "integrations": "Rapid7 Nexpose",
            "playbookID": "nexpose_test",
            "timeout": 240
        },
        {
            "playbookID": "GetIndicatorDBotScore Test"
        },
        {
            "integrations": "EWS Mail Sender",
            "playbookID": "EWS Mail Sender Test"
        },
        {
            "integrations": [
                "EWS Mail Sender",
                "Rasterize"
            ],
            "playbookID": "EWS Mail Sender Test 2"
        },
        {
            "playbookID": "decodemimeheader_-_test"
        },
        {
            "integrations": "CVE Search v2",
            "playbookID": "cve_enrichment_-_generic_-_test"
        },
        {
            "playbookID": "test_url_regex"
        },
        {
            "integrations": "Skyformation",
            "playbookID": "TestSkyformation"
        },
        {
            "integrations": "okta",
            "playbookID": "okta_test_playbook",
            "timeout": 240
        },
        {
            "integrations": "Okta v2",
            "playbookID": "OktaV2-Test",
            "nightly": true,
            "timeout": 300
        },
        {
            "playbookID": "Test filters & transformers scripts"
        },
        {
            "integrations": "Salesforce",
            "playbookID": "SalesforceTestPlaybook"
        },
        {
            "integrations": "McAfee ESM-v10",
            "instance_names": "v10.2.0",
            "playbookID": "McAfeeESMTest",
            "timeout": 500
        },
        {
            "integrations": "McAfee ESM-v10",
            "instance_names": "v10.3.0",
            "playbookID": "McAfeeESMTest",
            "timeout": 500
        },
        {
            "integrations": "McAfee ESM-v10",
            "instance_names": "v11.1.3",
            "playbookID": "McAfeeESMTest",
            "timeout": 500
        },
        {
            "integrations": "GoogleSafeBrowsing",
            "playbookID": "Google Safe Browsing Test",
            "timeout": 240,
            "fromversion": "5.0.0"
        },
        {
            "integrations": "EWS v2",
            "playbookID": "EWSv2_empty_attachment_test",
            "instance_names": "ewv2_regular"
        },
        {
            "integrations": "EWS v2",
            "playbookID": "EWS Public Folders Test",
            "instance_names": "ewv2_regular"
        },
        {
            "integrations": "Symantec Endpoint Protection V2",
            "playbookID": "SymantecEndpointProtection_Test"
        },
        {
            "integrations": "carbonblackprotection",
            "playbookID": "search_endpoints_by_hash_-_carbon_black_protection_-_test",
            "timeout": 500
        },
        {
            "playbookID": "Process Email - Generic - Test - Incident Starter",
            "fromversion": "6.0.0",
            "integrations": "Rasterize",
            "timeout": 240
        },
        {
            "integrations": "FalconHost",
            "playbookID": "search_endpoints_by_hash_-_crowdstrike_-_test",
            "timeout": 500
        },
        {
            "integrations": "FalconHost",
            "playbookID": "CrowdStrike Endpoint Enrichment - Test"
        },
        {
            "integrations": "FalconHost",
            "playbookID": "FalconHost Test"
        },
        {
            "integrations": "CrowdstrikeFalcon",
            "playbookID": "Test - CrowdStrike Falcon",
            "fromversion": "4.1.0"
        },
        {
            "playbookID": "ExposeIncidentOwner-Test"
        },
        {
            "integrations": "google",
            "playbookID": "GsuiteTest"
        },
        {
            "integrations": "OpenPhish",
            "playbookID": "OpenPhish Test Playbook"
        },
        {
            "integrations": "RSA Archer",
            "playbookID": "Archer-Test-Playbook",
            "nightly": true
        },
        {
            "integrations": "jira-v2",
            "playbookID": "Jira-v2-Test",
            "timeout": 500
        },
        {
            "integrations": "ipinfo",
            "playbookID": "IPInfoTest"
        },
        {
            "playbookID": "VerifyHumanReadableFormat"
        },
        {
            "playbookID": "strings-test"
        },
        {
            "playbookID": "TestCommonPython",
            "timeout": 500
        },
        {
            "playbookID": "TestFileCreateAndUpload"
        },
        {
            "playbookID": "TestIsValueInArray"
        },
        {
            "playbookID": "TestStringReplace"
        },
        {
            "playbookID": "TestHttpPlaybook"
        },
        {
            "integrations": "SplunkPy",
            "playbookID": "SplunkPy-Test-V2",
            "memory_threshold": 500,
            "instance_names": "use_default_handler"
        },
        {
            "integrations": "SplunkPy",
            "playbookID": "Splunk-Test",
            "memory_threshold": 200,
            "instance_names": "use_default_handler"
        },
        {
            "integrations": "SplunkPy",
            "playbookID": "SplunkPySearch_Test",
            "memory_threshold": 200,
            "instance_names": "use_default_handler"
        },
        {
            "integrations": "SplunkPy",
            "playbookID": "SplunkPy KV commands",
            "memory_threshold": 200,
            "instance_names": "use_default_handler"
        },
        {
            "integrations": "SplunkPy",
            "playbookID": "SplunkPy-Test-V2",
            "memory_threshold": 500,
            "instance_names": "use_python_requests_handler"
        },
        {
            "integrations": "SplunkPy",
            "playbookID": "Splunk-Test",
            "memory_threshold": 500,
            "instance_names": "use_python_requests_handler"
        },
        {
            "integrations": "SplunkPy",
            "playbookID": "SplunkPySearch_Test",
            "memory_threshold": 200,
            "instance_names": "use_python_requests_handler"
        },
        {
            "integrations": "SplunkPy",
            "playbookID": "SplunkPy KV commands",
            "memory_threshold": 200,
            "instance_names": "use_python_requests_handler"
        },
        {
            "integrations": "McAfee NSM",
            "playbookID": "McAfeeNSMTest",
            "timeout": 400,
            "nightly": true
        },
        {
            "integrations": "PhishTank",
            "playbookID": "PhishTank Testing"
        },
        {
            "integrations": "McAfee Web Gateway",
            "playbookID": "McAfeeWebGatewayTest",
            "timeout": 500
        },
        {
            "integrations": "TCPIPUtils",
            "playbookID": "TCPUtils-Test"
        },
        {
            "playbookID": "listExecutedCommands-Test"
        },
        {
            "integrations": "AWS - Lambda",
            "playbookID": "AWS-Lambda-Test (Read-Only)"
        },
        {
            "integrations": "Service Manager",
            "playbookID": "TestHPServiceManager",
            "timeout": 400
        },
        {
            "playbookID": "LanguageDetect-Test",
            "timeout": 300
        },
        {
            "integrations": "Forcepoint",
            "playbookID": "forcepoint test",
            "timeout": 500,
            "nightly": true
        },
        {
            "playbookID": "GeneratePassword-Test"
        },
        {
            "playbookID": "ZipFile-Test"
        },
        {
            "playbookID": "UnzipFile-Test"
        },
        {
            "playbookID": "Test-IsMaliciousIndicatorFound",
            "fromversion": "5.0.0"
        },
        {
            "playbookID": "TestExtractHTMLTables"
        },
        {
            "integrations": "carbonblackliveresponse",
            "playbookID": "Carbon Black Live Response Test",
            "nightly": true,
            "fromversion": "5.0.0"
        },
        {
            "integrations": "urlscan.io",
            "playbookID": "urlscan_malicious_Test",
            "timeout": 500
        },
        {
            "integrations": "EWS v2",
            "playbookID": "pyEWS_Test",
            "instance_names": "ewv2_regular"
        },
        {
            "integrations": "EWS v2",
            "playbookID": "pyEWS_Test",
            "instance_names": "ewsv2_separate_process"
        },
        {
            "integrations": "remedy_sr_beta",
            "playbookID": "remedy_sr_test_pb"
        },
        {
            "integrations": "Netskope",
            "playbookID": "Netskope Test"
        },
        {
            "integrations": "Cylance Protect v2",
            "playbookID": "Cylance Protect v2 Test"
        },
        {
            "integrations": "ReversingLabs Titanium Cloud",
            "playbookID": "ReversingLabsTCTest"
        },
        {
            "integrations": "ReversingLabs A1000",
            "playbookID": "ReversingLabsA1000Test"
        },
        {
            "integrations": "Demisto Lock",
            "playbookID": "DemistoLockTest"
        },
        {
            "playbookID": "test-domain-indicator",
            "timeout": 400
        },
        {
            "playbookID": "Cybereason Test",
            "integrations": "Cybereason",
            "timeout": 1200,
            "fromversion": "4.1.0"
        },
        {
            "integrations": "VirusTotal - Private API",
            "instance_names": "virus_total_private_api_general",
            "playbookID": "File Enrichment - Virus Total Private API Test",
            "nightly": true
        },
        {
            "integrations": "VirusTotal - Private API",
            "instance_names": "virus_total_private_api_general",
            "playbookID": "virusTotalPrivateAPI-test-playbook",
            "timeout": 1400,
            "nightly": true,
            "pid_threshold": 12
        },
        {
            "integrations": [
                "VirusTotal - Private API",
                "VirusTotal"
            ],
            "playbookID": "vt-detonate test",
            "instance_names": [
                "virus_total_private_api_general",
                "virus_total_general"
            ],
            "timeout": 1400,
            "fromversion": "5.5.0",
            "nightly": true
        },
        {
            "integrations": "Cisco ASA",
            "playbookID": "Cisco ASA - Test Playbook"
        },
        {
            "integrations": "VirusTotal - Private API",
            "instance_names": "virus_total_private_api_preferred_vendors",
            "playbookID": "virusTotalPrivateAPI-test-preferred-vendors",
            "timeout": 1400,
            "nightly": true
        },
        {
            "integrations": "Cisco Meraki",
            "playbookID": "Cisco-Meraki-Test"
        },
        {
            "integrations": "Microsoft Defender Advanced Threat Protection",
            "playbookID": "Microsoft Defender Advanced Threat Protection - Test",
            "instance_names": "microsoft_defender_atp_prod"
        },
        {
            "integrations": "Microsoft Defender Advanced Threat Protection",
            "playbookID": "Microsoft Defender Advanced Threat Protection - Test",
            "instance_names": "microsoft_defender_atp_dev"
        },
        {
            "integrations": "Tanium",
            "playbookID": "Tanium Test Playbook",
            "nightly": true,
            "timeout": 1200,
            "pid_threshold": 10
        },
        {
            "integrations": "Recorded Future",
            "playbookID": "Recorded Future Test",
            "nightly": true
        },
        {
            "integrations": "Microsoft Graph",
            "playbookID": "Microsoft Graph Test",
            "instance_names": "ms_graph_security_dev"
        },
        {
            "integrations": "Microsoft Graph",
            "playbookID": "Microsoft Graph Test",
            "instance_names": "ms_graph_security_prod"
        },
        {
            "integrations": "Microsoft Graph User",
            "playbookID": "Microsoft Graph - Test",
            "instance_names": "ms_graph_user_dev"
        },
        {
            "integrations": "Microsoft Graph User",
            "playbookID": "Microsoft Graph - Test",
            "instance_names": "ms_graph_user_prod"
        },
        {
            "integrations": "Microsoft Graph Groups",
            "playbookID": "Microsoft Graph Groups - Test",
            "instance_names": "ms_graph_groups_dev"
        },
        {
            "integrations": "Microsoft Graph Groups",
            "playbookID": "Microsoft Graph Groups - Test",
            "instance_names": "ms_graph_groups_prod"
        },
        {
            "integrations": "Microsoft_Graph_Files",
            "playbookID": "test_MsGraphFiles",
            "instance_names": "ms_graph_files_dev",
            "fromversion": "5.0.0"
        },
        {
            "integrations": "Microsoft_Graph_Files",
            "playbookID": "test_MsGraphFiles",
            "instance_names": "ms_graph_files_prod",
            "fromversion": "5.0.0"
        },
        {
            "integrations": "Microsoft Graph Calendar",
            "playbookID": "Microsoft Graph Calendar - Test",
            "instance_names": "ms_graph_calendar_dev"
        },
        {
            "integrations": "Microsoft Graph Calendar",
            "playbookID": "Microsoft Graph Calendar - Test",
            "instance_names": "ms_graph_calendar_prod"
        },
        {
            "integrations": "Microsoft Graph Device Management",
            "playbookID": "MSGraph_DeviceManagement_Test",
            "instance_names": "ms_graph_device_management_oproxy_dev",
            "fromversion": "5.0.0"
        },
        {
            "integrations": "Microsoft Graph Device Management",
            "playbookID": "MSGraph_DeviceManagement_Test",
            "instance_names": "ms_graph_device_management_oproxy_prod",
            "fromversion": "5.0.0"
        },
        {
            "integrations": "Microsoft Graph Device Management",
            "playbookID": "MSGraph_DeviceManagement_Test",
            "instance_names": "ms_graph_device_management_self_deployed_prod",
            "fromversion": "5.0.0"
        },
        {
            "integrations": "RedLock",
            "playbookID": "RedLockTest",
            "nightly": true
        },
        {
            "integrations": "Symantec Messaging Gateway",
            "playbookID": "Symantec Messaging Gateway Test"
        },
        {
            "integrations": "ThreatConnect v2",
            "playbookID": "ThreatConnect v2 - Test",
            "fromversion": "5.0.0"
        },
        {
            "integrations": "VxStream",
            "playbookID": "VxStream Test",
            "nightly": true
        },
        {
            "integrations": "Cylance Protect",
            "playbookID": "get_file_sample_by_hash_-_cylance_protect_-_test",
            "timeout": 240
        },
        {
            "integrations": "Cylance Protect",
            "playbookID": "endpoint_enrichment_-_generic_test"
        },
        {
            "integrations": "QRadar",
            "playbookID": "test_Qradar",
            "fromversion": "5.5.0"
        },
        {
            "integrations": "VMware",
            "playbookID": "VMWare Test"
        },
        {
            "integrations": "Anomali ThreatStream",
            "playbookID": "Anomali_ThreatStream_Test"
        },
        {
            "integrations": "Farsight DNSDB",
            "playbookID": "DNSDBTest"
        },
        {
            "integrations": "carbonblack-v2",
            "playbookID": "Carbon Black Response Test",
            "fromversion": "5.0.0"
        },
        {
            "integrations": "Cisco Umbrella Investigate",
            "playbookID": "Cisco Umbrella Test"
        },
        {
            "integrations": "icebrg",
            "playbookID": "Icebrg Test",
            "timeout": 500
        },
        {
            "integrations": "Symantec MSS",
            "playbookID": "SymantecMSSTest"
        },
        {
            "integrations": "Remedy AR",
            "playbookID": "Remedy AR Test"
        },
        {
            "integrations": "AWS - IAM",
            "playbookID": "d5cb69b1-c81c-4f27-8a40-3106c0cb2620"
        },
        {
            "integrations": "McAfee Active Response",
            "playbookID": "McAfee-MAR_Test",
            "timeout": 700
        },
        {
            "integrations": "McAfee Threat Intelligence Exchange",
            "playbookID": "McAfee-TIE Test",
            "timeout": 700
        },
        {
            "integrations": "ArcSight Logger",
            "playbookID": "ArcSight Logger test"
        },
        {
            "integrations": "ArcSight ESM v2",
            "playbookID": "ArcSight ESM v2 Test"
        },
        {
            "integrations": "ArcSight ESM v2",
            "playbookID": "test Arcsight - Get events related to the Case"
        },
        {
            "integrations": "XFE",
            "playbookID": "XFE Test",
            "timeout": 140,
            "nightly": true
        },
        {
            "integrations": "XFE_v2",
            "playbookID": "Test_XFE_v2",
            "timeout": 500,
            "nightly": true
        },
        {
            "integrations": "McAfee Threat Intelligence Exchange",
            "playbookID": "search_endpoints_by_hash_-_tie_-_test",
            "timeout": 500
        },
        {
            "integrations": "iDefense",
            "playbookID": "iDefenseTest",
            "timeout": 300
        },
        {
            "integrations": "AbuseIPDB",
            "playbookID": "AbuseIPDB Test",
            "nightly": true
        },
        {
            "integrations": "AbuseIPDB",
            "playbookID": "AbuseIPDB PopulateIndicators Test",
            "nightly": true
        },
        {
            "integrations": "LogRhythm",
            "playbookID": "LogRhythm-Test-Playbook",
            "timeout": 200
        },
        {
            "integrations": "FireEye HX",
            "playbookID": "FireEye HX Test"
        },
        {
            "integrations": "Phish.AI",
            "playbookID": "PhishAi-Test"
        },
        {
            "integrations": "Phish.AI",
            "playbookID": "Test-Detonate URL - Phish.AI"
        },
        {
            "integrations": "Centreon",
            "playbookID": "Centreon-Test-Playbook"
        },
        {
            "playbookID": "ReadFile test"
        },
        {
            "integrations": "AlphaSOC Wisdom",
            "playbookID": "AlphaSOC-Wisdom-Test"
        },
        {
            "integrations": "carbonblack-v2",
            "playbookID": "CBFindIP - Test"
        },
        {
            "integrations": "Jask",
            "playbookID": "Jask_Test",
            "fromversion": "4.1.0"
        },
        {
            "integrations": "Infocyte",
            "playbookID": "Infocyte-Test",
            "timeout": 1200,
            "fromversion": "5.5.0"
        },
        {
            "integrations": "Qualys",
            "playbookID": "Qualys-Test"
        },
        {
            "integrations": "Whois",
            "playbookID": "whois_test",
            "fromversion": "4.1.0"
        },
        {
            "integrations": "RSA NetWitness Endpoint",
            "playbookID": "NetWitness Endpoint Test"
        },
        {
            "integrations": "Check Point Sandblast",
            "playbookID": "Sandblast_malicious_test"
        },
        {
            "playbookID": "TestMatchRegex"
        },
        {
            "integrations": "ActiveMQ",
            "playbookID": "ActiveMQ Test"
        },
        {
            "playbookID": "RegexGroups Test"
        },
        {
            "integrations": "Cisco ISE",
            "playbookID": "cisco-ise-test-playbook"
        },
        {
            "integrations": "RSA NetWitness v11.1",
            "playbookID": "RSA NetWitness Test"
        },
        {
            "playbookID": "ExifReadTest"
        },
        {
            "integrations": "Cuckoo Sandbox",
            "playbookID": "CuckooTest",
            "timeout": 700
        },
        {
            "integrations": "VxStream",
            "playbookID": "Test-Detonate URL - Crowdstrike",
            "timeout": 1200
        },
        {
            "playbookID": "Detonate File - Generic Test",
            "timeout": 500
        },
        {
            "integrations": [
                "Lastline v2",
                "WildFire-v2",
                "SNDBOX",
                "VxStream",
                "McAfee Advanced Threat Defense"
            ],
            "playbookID": "Detonate File - Generic Test",
            "timeout": 2400,
            "nightly": true
        },
        {
            "playbookID": "detonate_file_-_generic_test",
            "toversion": "3.6.0"
        },
        {
            "playbookID": "STIXParserTest"
        },
        {
            "playbookID": "VerifyJSON - Test",
            "fromversion": "5.5.0"
        },
        {
            "playbookID": "PowerShellCommon-Test",
            "fromversion": "5.5.0"
        },
        {
            "playbookID": "Detonate URL - Generic Test",
            "timeout": 2000,
            "nightly": true,
            "integrations": [
                "McAfee Advanced Threat Defense",
                "VxStream",
                "Lastline v2"
            ]
        },
        {
            "integrations": [
                "FalconHost",
                "McAfee Threat Intelligence Exchange",
                "carbonblackprotection",
                "carbonblack"
            ],
            "playbookID": "search_endpoints_by_hash_-_generic_-_test",
            "timeout": 500,
            "toversion": "4.4.9"
        },
        {
            "integrations": "Zscaler",
            "playbookID": "Zscaler Test",
            "nightly": true,
            "timeout": 500
        },
        {
            "playbookID": "DemistoUploadFileToIncident Test",
            "integrations": "Demisto REST API"
        },
        {
            "playbookID": "DemistoUploadFile Test",
            "integrations": "Demisto REST API"
        },
        {
            "playbookID": "MaxMind Test",
            "integrations": "MaxMind GeoIP2"
        },
        {
            "playbookID": "Test Sagemaker",
            "integrations": "AWS Sagemaker"
        },
        {
            "playbookID": "C2sec-Test",
            "integrations": "C2sec irisk",
            "fromversion": "5.0.0"
        },
        {
            "playbookID": "Phishing v2 - Test - Incident Starter",
            "fromversion": "6.0.0",
            "timeout": 1200,
            "nightly": true,
            "integrations": [
                "EWS Mail Sender",
                "Have I Been Pwned? V2",
                "Demisto REST API",
                "Rasterize"
            ]
        },
        {
            "playbookID": "Phishing - Core - Test - Incident Starter",
            "fromversion": "6.0.0",
            "timeout": 1700,
            "nightly": true,
            "integrations": [
                "EWS Mail Sender",
                "Have I Been Pwned? V2",
                "Demisto REST API",
                "Rasterize"
            ]
        },
        {
            "integrations": "duo",
            "playbookID": "DUO Test Playbook"
        },
        {
            "playbookID": "SLA Scripts - Test",
            "fromversion": "4.1.0"
        },
        {
            "playbookID": "PcapHTTPExtractor-Test"
        },
        {
            "playbookID": "Ping Test Playbook"
        },
        {
            "playbookID": "Active Directory Test",
            "integrations": "Active Directory Query v2",
            "instance_names": "active_directory_ninja"
        },
        {
            "playbookID": "AD v2 - debug-mode - Test",
            "integrations": "Active Directory Query v2",
            "instance_names": "active_directory_ninja",
            "fromversion": "5.0.0"
        },
        {
            "playbookID": "Docker Hardening Test",
            "fromversion": "5.0.0"
        },
        {
            "integrations": "Active Directory Query v2",
            "instance_names": "active_directory_ninja",
            "playbookID": "Active Directory Query V2 configuration with port"
        },
        {
            "integrations": "mysql",
            "playbookID": "MySQL Test"
        },
        {
            "playbookID": "Email Address Enrichment - Generic v2.1 - Test",
            "integrations": "Active Directory Query v2",
            "instance_names": "active_directory_ninja"
        },
        {
            "integrations": "Cofense Intelligence",
            "playbookID": "Test - Cofense Intelligence",
            "timeout": 500
        },
        {
            "playbookID": "GDPRContactAuthorities Test"
        },
        {
            "integrations": "Google Resource Manager",
            "playbookID": "GoogleResourceManager-Test",
            "timeout": 500,
            "nightly": true
        },
        {
            "integrations": "SlashNext Phishing Incident Response",
            "playbookID": "SlashNextPhishingIncidentResponse-Test",
            "timeout": 500,
            "nightly": true
        },
        {
            "integrations": "Google Cloud Storage",
            "playbookID": "GCS - Test",
            "timeout": 500,
            "nightly": true,
            "memory_threshold": 80
        },
        {
            "integrations": "GooglePubSub",
            "playbookID": "GooglePubSub_Test",
            "nightly": true,
            "fromversion": "5.0.0"
        },
        {
            "playbookID": "Calculate Severity - Generic v2 - Test",
            "integrations": [
                "Palo Alto Minemeld",
                "Active Directory Query v2"
            ],
            "instance_names": "active_directory_ninja",
            "fromversion": "4.5.0"
        },
        {
            "integrations": "Freshdesk",
            "playbookID": "Freshdesk-Test",
            "timeout": 500,
            "nightly": true
        },
        {
            "playbookID": "Autoextract - Test",
            "fromversion": "4.1.0"
        },
        {
            "playbookID": "FilterByList - Test",
            "fromversion": "4.5.0"
        },
        {
            "playbookID": "Impossible Traveler - Test",
            "integrations": [
                "Ipstack",
                "ipinfo",
                "Rasterize",
                "Active Directory Query v2",
                "Demisto REST API"
            ],
            "instance_names": "active_directory_ninja",
            "fromversion": "5.0.0",
            "timeout": 700
        },
        {
            "playbookID": "Active Directory - Get User Manager Details - Test",
            "integrations": "Active Directory Query v2",
            "instance_names": "active_directory_80k",
            "fromversion": "4.5.0"
        },
        {
            "integrations": "Kafka V2",
            "playbookID": "Kafka Test"
        },
        {
            "playbookID": "File Enrichment - Generic v2 - Test",
            "instance_names": "virus_total_private_api_general",
            "integrations": [
                "VirusTotal - Private API",
                "Cylance Protect v2"
            ]
        },
        {
            "integrations": [
                "epo",
                "McAfee Active Response"
            ],
            "playbookID": "Endpoint data collection test",
            "timeout": 500
        },
        {
            "integrations": [
                "epo",
                "McAfee Active Response"
            ],
            "playbookID": "MAR - Endpoint data collection test",
            "timeout": 500
        },
        {
            "integrations": "DUO Admin",
            "playbookID": "DuoAdmin API test playbook"
        },
        {
            "integrations": [
                "TAXII Server",
                "TAXIIFeed"
            ],
            "playbookID": "TAXII_Feed_Test",
            "fromversion": "5.5.0",
            "timeout": 300
        },
        {
            "integrations": "TAXII 2 Feed",
            "playbookID": "TAXII 2 Feed Test",
            "fromversion": "5.5.0"
        },
        {
            "integrations": "Traps",
            "playbookID": "Traps test",
            "timeout": 600
        },
        {
            "playbookID": "TestShowScheduledEntries"
        },
        {
            "playbookID": "Calculate Severity - Standard - Test",
            "integrations": "Palo Alto Minemeld",
            "fromversion": "4.5.0"
        },
        {
            "integrations": "Symantec Advanced Threat Protection",
            "playbookID": "Symantec ATP Test"
        },
        {
            "playbookID": "HTTPListRedirects - Test SSL"
        },
        {
            "playbookID": "HTTPListRedirects Basic Test"
        },
        {
            "playbookID": "CheckDockerImageAvailableTest"
        },
        {
            "playbookID": "ExtractDomainFromEmailTest"
        },
        {
            "playbookID": "Extract Indicators From File - Generic v2 - Test",
            "integrations": "Image OCR",
            "timeout": 300,
            "fromversion": "4.1.0",
            "toversion": "4.4.9"
        },
        {
            "playbookID": "Extract Indicators From File - Generic v2 - Test",
            "integrations": "Image OCR",
            "timeout": 350,
            "fromversion": "4.5.0"
        },
        {
            "playbookID": "Endpoint Enrichment - Generic v2.1 - Test",
            "integrations": [
                "FalconHost",
                "Cylance Protect v2",
                "carbonblack-v2",
                "epo",
                "Active Directory Query v2"
            ],
            "instance_names": "active_directory_ninja"
        },
        {
            "playbookID": "EmailReputationTest",
            "integrations": "Have I Been Pwned? V2"
        },
        {
            "integrations": "Symantec Deepsight Intelligence",
            "playbookID": "Symantec Deepsight Test"
        },
        {
            "playbookID": "ExtractDomainFromEmailTest"
        },
        {
            "playbookID": "Wait Until Datetime - Test",
            "fromversion": "4.5.0"
        },
        {
            "playbookID": "PAN OS EDL Management - Test",
            "integrations": "palo_alto_networks_pan_os_edl_management"
        },
        {
            "playbookID": "PAN-OS DAG Configuration Test",
            "integrations": "Panorama",
            "instance_names": "palo_alto_panorama_9.0",
            "timeout": 300
        },
        {
            "playbookID": "PAN-OS Create Or Edit Rule Test",
            "integrations": "Panorama",
            "instance_names": "palo_alto_panorama_9.0",
            "timeout": 1000
        },
        {
            "playbookID": "PAN-OS EDL Setup v3 Test",
            "integrations": [
                "Panorama",
                "palo_alto_networks_pan_os_edl_management"
            ],
            "instance_names": "palo_alto_firewall_9.0",
            "timeout": 300
        },
        {
            "integrations": "Snowflake",
            "playbookID": "Snowflake-Test"
        },
        {
            "playbookID": "Account Enrichment - Generic v2.1 - Test",
            "integrations": "Active Directory Query v2",
            "instance_names": "active_directory_ninja"
        },
        {
            "integrations": "Cisco Umbrella Investigate",
            "playbookID": "Domain Enrichment - Generic v2 - Test"
        },
        {
            "integrations": "Google BigQuery",
            "playbookID": "Google BigQuery Test"
        },
        {
            "integrations": "Zoom",
            "playbookID": "Zoom_Test"
        },
        {
            "playbookID": "IP Enrichment - Generic v2 - Test",
            "integrations": "Threat Crowd",
            "fromversion": "4.1.0"
        },
        {
            "integrations": "Cherwell",
            "playbookID": "Cherwell Example Scripts - test"
        },
        {
            "integrations": "Cherwell",
            "playbookID": "Cherwell - test"
        },
        {
            "integrations": "CarbonBlackProtectionV2",
            "playbookID": "Carbon Black Enterprise Protection V2 Test"
        },
        {
            "integrations": "Active Directory Query v2",
            "instance_names": "active_directory_ninja",
            "playbookID": "Test ADGetUser Fails with no instances 'Active Directory Query' (old version)"
        },
        {
            "integrations": "ANYRUN",
            "playbookID": "ANYRUN-Test"
        },
        {
            "integrations": "ANYRUN",
            "playbookID": "Detonate File - ANYRUN - Test"
        },
        {
            "integrations": "ANYRUN",
            "playbookID": "Detonate URL - ANYRUN - Test"
        },
        {
            "integrations": "Netcraft",
            "playbookID": "Netcraft test"
        },
        {
            "integrations": "EclecticIQ Platform",
            "playbookID": "EclecticIQ Test"
        },
        {
            "playbookID": "FormattingPerformance - Test",
            "fromversion": "5.0.0"
        },
        {
            "integrations": "AWS - EC2",
            "playbookID": "2142f8de-29d5-4288-8426-0db39abe988b",
            "memory_threshold": 75
        },
        {
            "integrations": "AWS - EC2",
            "playbookID": "d66e5f86-e045-403f-819e-5058aa603c32"
        },
        {
            "integrations": "ANYRUN",
            "playbookID": "Detonate File From URL - ANYRUN - Test"
        },
        {
            "integrations": "AWS - CloudTrail",
            "playbookID": "3da2e31b-f114-4d7f-8702-117f3b498de9"
        },
        {
            "integrations": "carbonblackprotection",
            "playbookID": "67b0f25f-b061-4468-8613-43ab13147173"
        },
        {
            "integrations": "DomainTools",
            "playbookID": "DomainTools-Test"
        },
        {
            "integrations": "Exabeam",
            "playbookID": "Exabeam - Test"
        },
        {
            "integrations": "DomainTools Iris",
            "playbookID": "DomainTools Iris - Test",
            "fromversion": "4.1.0"
        },
        {
            "integrations": "Cisco Spark",
            "playbookID": "Cisco Spark Test New"
        },
        {
            "integrations": "Remedy On-Demand",
            "playbookID": "Remedy-On-Demand-Test"
        },
        {
            "playbookID": "ssdeepreputationtest"
        },
        {
            "playbookID": "TestIsEmailAddressInternal"
        },
        {
            "integrations": "Google Cloud Compute",
            "playbookID": "GoogleCloudCompute-Test"
        },
        {
            "integrations": "AWS - S3",
            "playbookID": "97393cfc-2fc4-4dfe-8b6e-af64067fc436"
        },
        {
            "integrations": "Image OCR",
            "playbookID": "TestImageOCR"
        },
        {
            "integrations": "fireeye",
            "playbookID": "Detonate File - FireEye AX - Test"
        },
        {
            "integrations": [
                "Rasterize",
                "Image OCR"
            ],
            "playbookID": "Rasterize Test",
            "fromversion": "5.0.0"
        },
        {
            "integrations": [
                "Rasterize",
                "Image OCR"
            ],
            "playbookID": "Rasterize 4.5 Test",
            "toversion": "4.5.9"
        },
        {
            "integrations": "Rasterize",
            "playbookID": "RasterizeImageTest",
            "fromversion": "5.0.0"
        },
        {
            "integrations": "Ipstack",
            "playbookID": "Ipstack_Test"
        },
        {
            "integrations": "Perch",
            "playbookID": "Perch-Test"
        },
        {
            "integrations": "Forescout",
            "playbookID": "Forescout-Test"
        },
        {
            "integrations": "GitHub",
            "playbookID": "Git_Integration-Test"
        },
        {
            "integrations": "LogRhythmRest",
            "playbookID": "LogRhythm REST test"
        },
        {
            "integrations": "AlienVault USM Anywhere",
            "playbookID": "AlienVaultUSMAnywhereTest"
        },
        {
            "playbookID": "PhishLabsTestPopulateIndicators"
        },
        {
            "playbookID": "Test_HTMLtoMD"
        },
        {
            "integrations": "PhishLabs IOC",
            "playbookID": "PhishLabsIOC TestPlaybook",
            "fromversion": "4.1.0"
        },
        {
            "integrations": "vmray",
            "playbookID": "VMRay-Test"
        },
        {
            "integrations": "PerceptionPoint",
            "playbookID": "PerceptionPoint Test",
            "fromversion": "4.1.0"
        },
        {
            "integrations": "AutoFocus V2",
            "playbookID": "AutoFocus V2 test",
            "fromversion": "5.0.0",
            "timeout": 1000
        },
        {
            "playbookID": "Process Email - Generic for Rasterize"
        },
        {
            "playbookID": "Send Investigation Summary Reports - Test",
            "integrations": "EWS Mail Sender",
            "fromversion": "4.5.0"
        },
        {
            "integrations": "Anomali ThreatStream v2",
            "playbookID": "ThreatStream-Test"
        },
        {
            "integrations": "Flashpoint",
            "playbookID": "Flashpoint_event-Test"
        },
        {
            "integrations": "Flashpoint",
            "playbookID": "Flashpoint_forum-Test"
        },
        {
            "integrations": "Flashpoint",
            "playbookID": "Flashpoint_report-Test"
        },
        {
            "integrations": "Flashpoint",
            "playbookID": "Flashpoint_reputation-Test"
        },
        {
            "integrations": "BluecatAddressManager",
            "playbookID": "Bluecat Address Manager test"
        },
        {
            "integrations": "MailListener - POP3 Beta",
            "playbookID": "MailListener-POP3 - Test"
        },
        {
            "playbookID": "sumList - Test"
        },
        {
            "integrations": "VulnDB",
            "playbookID": "Test-VulnDB"
        },
        {
            "integrations": "Shodan_v2",
            "playbookID": "Test-Shodan_v2",
            "timeout": 1000
        },
        {
            "integrations": "Threat Crowd",
            "playbookID": "ThreatCrowd - Test"
        },
        {
            "integrations": "GoogleDocs",
            "playbookID": "GoogleDocs-test"
        },
        {
            "playbookID": "Request Debugging - Test",
            "fromversion": "5.0.0"
        },
        {
            "playbookID": "Test Convert file hash to corresponding hashes",
            "fromversion": "4.5.0",
            "integrations": "VirusTotal",
            "instance_names": "virus_total_general"
        },
        {
            "playbookID": "PANW - Hunting and threat detection by indicator type Test",
            "fromversion": "5.0.0",
            "timeout": 1200,
            "integrations": [
                "Panorama",
                "Palo Alto Networks Cortex",
                "AutoFocus V2",
                "VirusTotal"
            ],
            "instance_names": [
                "palo_alto_panorama",
                "virus_total_general"
            ]
        },
        {
            "playbookID": "PAN-OS Query Logs For Indicators Test",
            "fromversion": "4.5.0",
            "timeout": 1500,
            "integrations": "Panorama",
            "instance_names": "palo_alto_panorama"
        },
        {
            "integrations": "Hybrid Analysis",
            "playbookID": "HybridAnalysis-Test",
            "timeout": 500,
            "fromversion": "4.1.0"
        },
        {
            "integrations": "Elasticsearch v2",
            "instance_names": "es_v7",
            "playbookID": "Elasticsearch_v2_test"
        },
        {
            "integrations": "ElasticsearchFeed",
            "instance_names": "es_demisto_feed",
            "playbookID": "Elasticsearch_Fetch_Demisto_Indicators_Test",
            "fromversion": "5.5.0"
        },
        {
            "integrations": "ElasticsearchFeed",
            "instance_names": "es_generic_feed",
            "playbookID": "Elasticsearch_Fetch_Custom_Indicators_Test",
            "fromversion": "5.5.0"
        },
        {
            "integrations": "Elasticsearch v2",
            "instance_names": "es_v6",
            "playbookID": "Elasticsearch_v2_test-v6"
        },
        {
            "integrations": "IronDefense",
            "playbookID": "IronDefenseTest"
        },
        {
            "integrations": "PolySwarm",
            "playbookID": "PolySwarm-Test"
        },
        {
            "integrations": "Kennav2",
            "playbookID": "Kenna Test"
        },
        {
            "integrations": "SecurityAdvisor",
            "playbookID": "SecurityAdvisor-Test",
            "fromversion": "4.5.0"
        },
        {
            "integrations": "Google Key Management Service",
            "playbookID": "Google-KMS-test",
            "pid_threshold": 6,
            "memory_threshold": 60
        },
        {
            "integrations": "SecBI",
            "playbookID": "SecBI - Test"
        },
        {
            "playbookID": "ExtractFQDNFromUrlAndEmail-Test"
        },
        {
            "integrations": "EWS v2",
            "playbookID": "Get EWS Folder Test",
            "fromversion": "4.5.0",
            "instance_names": "ewv2_regular",
            "timeout": 1200
        },
        {
            "integrations": "EWSO365",
            "playbookID": "EWS_O365_test",
            "fromversion": "5.0.0"
        },
        {
            "integrations": "QRadar",
            "playbookID": "QRadar Indicator Hunting Test",
            "timeout": 600,
            "fromversion": "5.0.0"
        },
        {
            "playbookID": "SetAndHandleEmpty test",
            "fromversion": "4.5.0"
        },
        {
            "integrations": "Tanium v2",
            "playbookID": "Tanium v2 - Test"
        },
        {
            "integrations": "Office 365 Feed",
            "playbookID": "Office365_Feed_Test",
            "fromversion": "5.5.0"
        },
        {
            "integrations": "GoogleCloudTranslate",
            "playbookID": "GoogleCloudTranslate-Test",
            "pid_threshold": 8
        },
        {
            "integrations": "Infoblox",
            "playbookID": "Infoblox Test"
        },
        {
            "integrations": "BPA",
            "playbookID": "Test-BPA",
            "fromversion": "4.5.0"
        },
        {
            "playbookID": "GetValuesOfMultipleFIelds Test",
            "fromversion": "4.5.0"
        },
        {
            "playbookID": "IsInternalHostName Test",
            "fromversion": "4.5.0"
        },
        {
            "playbookID": "DigitalGuardian-Test",
            "integrations": "Digital Guardian",
            "fromversion": "5.0.0"
        },
        {
            "integrations": "SplunkPy",
            "playbookID": "Splunk Indicator Hunting Test",
            "fromversion": "5.0.0",
            "memory_threshold": 500,
            "instance_names": "use_default_handler"
        },
        {
            "integrations": "BPA",
            "playbookID": "Test-BPA_Integration",
            "fromversion": "4.5.0"
        },
        {
            "integrations": "AutoFocus Feed",
            "playbookID": "playbook-FeedAutofocus_test",
            "fromversion": "5.5.0"
        },
        {
            "integrations": "AutoFocus Daily Feed",
            "playbookID": "playbook-FeedAutofocus_daily_test",
            "fromversion": "5.5.0"
        },
        {
            "integrations": "PaloAltoNetworks_PrismaCloudCompute",
            "playbookID": "PaloAltoNetworks_PrismaCloudCompute-Test"
        },
        {
            "integrations": "Recorded Future Feed",
            "playbookID": "RecordedFutureFeed - Test",
            "timeout": 1000,
            "fromversion": "5.5.0",
            "memory_threshold": 86
        },
        {
            "integrations": "Expanse",
            "playbookID": "test-Expanse-Playbook",
            "fromversion": "5.0.0"
        },
        {
            "integrations": "Expanse",
            "playbookID": "test-Expanse",
            "fromversion": "5.0.0"
        },
        {
            "integrations": "DShield Feed",
            "playbookID": "playbook-DshieldFeed_test",
            "fromversion": "5.5.0"
        },
        {
            "integrations": "AlienVault Reputation Feed",
            "playbookID": "AlienVaultReputationFeed_Test",
            "fromversion": "5.5.0",
            "memory_threshold": 175
        },
        {
            "integrations": "BruteForceBlocker Feed",
            "playbookID": "playbook-BruteForceBlocker_test",
            "fromversion": "5.5.0"
        },
        {
            "integrations": "illuminate",
            "playbookID": "illuminate Integration Test"
        },
        {
            "integrations": "Carbon Black Enterprise EDR",
            "playbookID": "Carbon Black Enterprise EDR Test",
            "fromversion": "5.0.0"
        },
        {
            "integrations": "illuminate",
            "playbookID": "illuminate Integration Demonstration - Test"
        },
        {
            "integrations": "MongoDB Key Value Store",
            "playbookID": "MongoDB KeyValueStore - Test",
            "pid_threshold": 12,
            "fromversion": "5.0.0"
        },
        {
            "integrations": "MongoDB Log",
            "playbookID": "MongoDBLog - Test",
            "pid_threshold": 12,
            "fromversion": "5.0.0"
        },
        {
            "integrations": "Google Chronicle Backstory",
            "playbookID": "Google Chronicle Backstory Asset - Test",
            "fromversion": "5.0.0"
        },
        {
            "integrations": "Google Chronicle Backstory",
            "playbookID": "Google Chronicle Backstory IOC Details - Test",
            "fromversion": "5.0.0"
        },
        {
            "integrations": "Google Chronicle Backstory",
            "playbookID": "Google Chronicle Backstory List Alerts - Test",
            "fromversion": "5.0.0"
        },
        {
            "integrations": "Google Chronicle Backstory",
            "playbookID": "Google Chronicle Backstory List IOCs - Test",
            "fromversion": "5.0.0"
        },
        {
            "integrations": "Google Chronicle Backstory",
            "playbookID": "Google Chronicle Backstory Reputation - Test",
            "fromversion": "5.0.0"
        },
        {
            "integrations": "Google Chronicle Backstory",
            "playbookID": "Google Chronicle Backstory List Events - Test",
            "fromversion": "5.0.0"
        },
        {
            "integrations": "Feodo Tracker Hashes Feed",
            "playbookID": "playbook-feodoteackerhash_test",
            "fromversion": "5.5.0",
            "memory_threshold": 130,
            "timeout": 600
        },
        {
            "integrations": "Feodo Tracker IP Blocklist Feed",
            "instance_names": "feodo_tracker_ip_currently__active",
            "playbookID": "playbook-feodotrackeripblock_test",
            "fromversion": "5.5.0"
        },
        {
            "integrations": "Feodo Tracker IP Blocklist Feed",
            "instance_names": "feodo_tracker_ip_30_days",
            "playbookID": "playbook-feodotrackeripblock_test",
            "fromversion": "5.5.0"
        },
        {
            "integrations": "Code42",
            "playbookID": "Code42-Test",
            "timeout": 600
        },
        {
            "playbookID": "Code42 File Search Test",
            "integrations": "Code42"
        },
        {
            "playbookID": "FetchIndicatorsFromFile-test",
            "fromversion": "5.5.0"
        },
        {
            "integrations": "RiskSense",
            "playbookID": "RiskSense Get Apps - Test"
        },
        {
            "integrations": "RiskSense",
            "playbookID": "RiskSense Get Host Detail - Test"
        },
        {
            "integrations": "RiskSense",
            "playbookID": "RiskSense Get Host Finding Detail - Test"
        },
        {
            "integrations": "RiskSense",
            "playbookID": "RiskSense Get Hosts - Test"
        },
        {
            "integrations": "RiskSense",
            "playbookID": "RiskSense Get Host Findings - Test"
        },
        {
            "integrations": "RiskSense",
            "playbookID": "RiskSense Get Unique Cves - Test"
        },
        {
            "integrations": "RiskSense",
            "playbookID": "RiskSense Get Unique Open Findings - Test"
        },
        {
            "integrations": "RiskSense",
            "playbookID": "RiskSense Get Apps Detail - Test"
        },
        {
            "integrations": "RiskSense",
            "playbookID": "RiskSense Apply Tag - Test"
        },
        {
            "integrations": "Indeni",
            "playbookID": "Indeni_test",
            "fromversion": "5.0.0"
        },
        {
            "integrations": "CounterCraft Deception Director",
            "playbookID": "CounterCraft - Test",
            "fromversion": "5.0.0"
        },
        {
            "integrations": "SafeBreach v2",
            "playbookID": "playbook-SafeBreach-Test",
            "fromversion": "5.5.0"
        },
        {
            "playbookID": "DbotPredictOufOfTheBoxTest",
            "fromversion": "4.5.0",
            "timeout": 1000
        },
        {
            "integrations": "AlienVault OTX TAXII Feed",
            "playbookID": "playbook-feedalienvaultotx_test",
            "fromversion": "5.5.0"
        },
        {
            "playbookID": "ExtractDomainAndFQDNFromUrlAndEmail-Test",
            "fromversion": "5.5.0"
        },
        {
            "integrations": "Cortex Data Lake",
            "playbookID": "Cortex Data Lake Test",
            "instance_names": "cdl_prod",
            "fromversion": "4.5.0"
        },
        {
            "integrations": "Cortex Data Lake",
            "playbookID": "Cortex Data Lake Test",
            "instance_names": "cdl_dev",
            "fromversion": "4.5.0"
        },
        {
            "integrations": "MongoDB",
            "playbookID": "MongoDB - Test"
        },
        {
            "playbookID": "DBotCreatePhishingClassifierV2FromFile-Test",
            "timeout": 60000,
            "fromversion": "4.5.0"
        },
        {
            "integrations": "Logz.io",
            "playbookID": "Logzio - Test",
            "fromversion": "5.0.0"
        },
        {
            "integrations": "IBM Resilient Systems",
            "playbookID": "IBM Resilient Systems Test"
        },
        {
            "integrations": [
                "Prisma Access",
                "Prisma Access Egress IP feed"
            ],
            "playbookID": "Prisma_Access_Egress_IP_Feed-Test",
            "timeout": 60000,
            "fromversion": "5.5.0",
            "nightly": true
        },
        {
            "integrations": "Prisma Access",
            "playbookID": "Prisma_Access-Test",
            "timeout": 60000,
            "fromversion": "5.5.0",
            "nightly": true
        },
        {
            "playbookID": "EvaluateMLModllAtProduction-Test",
            "fromversion": "4.5.0"
        },
        {
            "integrations": "Zabbix",
            "playbookID": "Zabbix - Test"
        },
        {
            "integrations": "GCP Whitelist Feed",
            "playbookID": "GCPWhitelist_Feed_Test",
            "fromversion": "5.5.0"
        },
        {
            "integrations": "Endace",
            "playbookID": "Endace-Test",
            "fromversion": "5.0.0"
        },
        {
            "integrations": "Deep Instinct",
            "playbookID": "Deep_Instinct-Test",
            "fromversion": "5.0.0"
        },
        {
            "integrations": "Recorded Future v2",
            "playbookID": "Recorded Future Test Playbook",
            "fromversion": "5.0.0"
        },
        {
            "integrations": "CyberTotal",
            "playbookID": "CyberTotal_TestPlaybook",
            "fromversion": "5.5.0"
        },
        {
            "integrations": "Azure AD Connect Health Feed",
            "playbookID": "FeedAzureADConnectHealth_Test",
            "fromversion": "5.5.0"
        },
        {
            "integrations": "Zoom Feed",
            "playbookID": "FeedZoom_Test",
            "fromversion": "5.5.0"
        },
        {
            "playbookID": "PCAP Search test",
            "fromversion": "5.0.0"
        },
        {
            "playbookID": "PCAP Parsing And Indicator Enrichment Test",
            "fromversion": "5.0.0",
            "integrations": "VirusTotal",
            "instance_names": "virus_total_general"
        },
        {
            "playbookID": "PCAP File Carving Test",
            "integrations": [
                "VirusTotal",
                "WildFire-v2"
            ],
            "instance_names": "virus_total_general",
            "fromversion": "5.0.0"
        },
        {
            "playbookID": "PCAP Analysis Test",
            "integrations": [
                "Recorded Future v2",
                "WildFire-v2"
            ],
            "fromversion": "5.0.0",
            "timeout": 1200
        },
        {
            "integrations": "VirusTotal",
            "instance_names": "virus_total_general",
            "playbookID": "PCAP Parsing And Indicator Enrichment Test",
            "fromversion": "5.0.0"
        },
        {
            "integrations": "Workday",
            "playbookID": "Workday - Test",
            "fromversion": "5.0.0",
            "timeout": 600
        },
        {
            "integrations": "Unit42 Feed",
            "playbookID": "Unit42 Feed - Test",
            "fromversion": "5.5.0",
            "timeout": 600
        },
        {
            "integrations": "CrowdStrikeMalquery",
            "playbookID": "CrowdStrikeMalquery-Test",
            "fromversion": "5.0.0",
            "timeout": 1500
        },
        {
            "playbookID": "hashIncidentFields-test",
            "fromversion": "4.5.0",
            "timeout": 60000
        },
        {
            "integrations": "TruSTAR v2",
            "playbookID": "TruSTAR v2-Test",
            "timeout": 500
        },
        {
            "integrations": "RSA Archer v2",
            "playbookID": "Archer v2 - Test"
        },
        {
            "integrations": "Ivanti Heat",
            "playbookID": "Ivanti Heat - Test"
        },
        {
            "integrations": "Blueliv ThreatCompass",
            "playbookID": "Blueliv_ThreatCompass_test",
            "fromversion": "5.0.0"
        },
        {
            "playbookID": "IncreaseIncidentSeverity-Test",
            "fromversion": "5.0.0"
        },
        {
            "playbookID": "IfThenElse-Test",
            "fromversion": "5.0.0"
        },
        {
            "integrations": "Imperva WAF",
            "playbookID": "Imperva WAF - Test"
<<<<<<< HEAD
        },
        {
            "integrations": "CheckPoint_FW",
            "playbookID": "checkpoint-testplaybook",
            "timeout": 140,
            "nightly": true
        },
=======
        }
>>>>>>> 756ce1a8
    ],
    "skipped_tests": {
        "PCAP File Carving Test": "Merged with PCAP Analysis Test",
        "PCAP Parsing And Indicator Enrichment Test": "Merged with PCAP Analysis Test",
        "PCAP Search test": "Merged with PCAP Analysis Test",
        "PAN-OS DAG Configuration Test": "Issue 60693",
        "Phishing Classifier V2 ML Test": "Issue 26066",
        "CuckooTest": "Issue 25601",
        "RedLockTest": "Issue 24600",
        "Digital Defense FrontlineVM - Scan Asset Not Recently Scanned Test": "Issue 25477",
        "SentinelOne V2 - test": "Issue 24933",
        "Maltiverse Test": "Issue 24335",
        "TestDedupIncidentsPlaybook": "Issue 24344",
        "CreateIndicatorFromSTIXTest": "Issue 24345",
        "SNDBOX_Test": "Issue 24349",
        "Endpoint data collection test": "Uses a deprecated playbook called Endpoint data collection",
        "Prisma_Access_Egress_IP_Feed-Test": "unskip after we will get Prisma Access instance - Issue 27112",
        "Prisma_Access-Test": "unskip after we will get Prisma Access instance - Issue 27112",
        "Test-Shodan_v2": "Issue 23370",
        "Symantec Deepsight Test": "Issue 22971",
        "Cybereason Test": "Issue 22683",
        "TestProofpointFeed": "Issue 22229",
        "Git_Integration-Test": "Issue 20029",
        "Symantec Data Loss Prevention - Test": "Issue 20134",
        "NetWitness Endpoint Test": "Issue 19878",
        "TestUptycs": "Issue 19750",
        "InfoArmorVigilanteATITest": "Test issue 17358",
        "ArcSight Logger test": "Issue 19117",
        "TestDedupIncidentsByName": "skipped on purpose - this is part of the TestDedupIncidentsPlaybook - no need to execute separately as a test",
        "3da2e31b-f114-4d7f-8702-117f3b498de9": "Issue 19837",
        "d66e5f86-e045-403f-819e-5058aa603c32": "pr 3220",
        "RecordedFutureFeed - Test": "Issue 18922",
        "IntSights Mssp Test": "Issue #16351",
        "CheckPhish-Test": "Issue 19188",
        "fd93f620-9a2d-4fb6-85d1-151a6a72e46d": "Issue 19854",
        "DeleteContext-auto-subplaybook-test": "used in DeleteContext-auto-test as sub playbook",
        "Test Playbook TrendMicroDDA": "Issue 16501",
        "Process Email - Generic - Test - Actual Incident": "Should never run as standalone. Issue #25947",
        "Phishing v2 - Test - Actual Incident": "Should never run as standalone. Issue #25947",
        "Phishing - Core - Test - Actual Incident": "Should never run as standalone. Issue #25947",
        "ssdeepreputationtest": "Issue #20953",
        "C2sec-Test": "Issue #21633",
        "PAN-OS Query Logs For Indicators Test": "Issue #23505",
        "Panorama Query Logs - Test": "Issue #23505",
        "palo_alto_panorama_test_pb": "Issue #22835",
        "GCS Bucket Management - Test": "used in GCS - Test as sub playbook",
        "GCS Object Operations - Test": "used in GCS - Test as sub playbook",
        "GCS Bucket Policy (ACL) - Test": "used in GCS - Test as sub playbook",
        "GCS Object Policy (ACL) - Test": "used in GCS - Test as sub playbook",
        "Send Email To Recipients": "used in EWS Mail Sender Test 2 as sub playbook",
        "Create Phishing Classifier V2 ML Test": "Issue 26341",
        "DuoAdmin API test playbook": "Issue 24937",
        "SMB test": "Issue 26454",
        "Infocyte-Test": "Issue 26445",
        "Account Enrichment - Generic v2 - Test": "Issue 26452",
        "Office365_Feed_Test": "Issue 26455",
        "DBotCreatePhishingClassifierV2FromFile-Test": "Issue 26456",
        "Google Chronicle Backstory Asset - Test": "Issue 26460",
        "Keylight v2 - Test": "Issue 26462",
        "HybridAnalysis-Test": "Issue 26599",
        "Tenable.io test": "Issue 26727",
        "Tenable.io Scan Test": "Issue 26727",
        "URL Enrichment - Generic v2 - Test": "Issue 26463",
        "ThreatConnect v2 - Test": "Issue 26782",
        "Pwned v2 test": "Issue 26601",
        "Email Address Enrichment - Generic v2.1 - Test": "Issue 26785",
        "Tanium v2 - Test": "Issue 26822",
        "Google Chronicle Backstory List IOCs - Test": "Issue 26461",
        "EvaluateMLModllAtProduction-Test": "Issue 26849",
        "hashIncidentFields-test": "Issue 26850",
        "MISP V2 Test": "Issue 26905",
        "Mimecast test": "Issue 26906",
        "Mail Sender (New) Test": "Issue 25602",
        "TAXII_Feed_Test": "Issue 22423",
        "Recorded Future Test": "Issue 26741",
        "CirclIntegrationTest": "Issue 25600",
        "Luminate-TestPlaybook": "Issue 27016"
    },
    "skipped_integrations": {
        "_comment1": "~~~ NO INSTANCE ~~~",
        "Symantec Management Center": "Issue 23960",
        "PerceptionPoint": "Issue 25795",
        "Infoblox": "Issue 25651",
        "Traps": "Issue 24122",
        "McAfee Advanced Threat Defense": "Issue 16909",
        "CrowdStrike Falcon X": "Issue 26209",
        "Deep Instinct": "The partner didn't provide an instance",
        "Cofense Triage v2": "No instance - partner integration",
        "ArcSight Logger": "Issue 24303",
        "MxToolBox": "No instance",
        "Skyformation": "No instance, old partner",
        "Prisma Access": "Instance will be provided soon by Lior and Prasen - Issue 27112",
        "AlphaSOC Network Behavior Analytics": "No instance",
        "IsItPhishing": "No instance",
        "Verodin": "No instance",
        "EasyVista": "No instance",
        "Pipl": "No instance",
        "Moloch": "No instance",
        "Twilio": "No instance",
        "Zendesk": "No instance",
        "google-vault": "Issue 25798",
        "GuardiCore": "No instance",
        "Nessus": "No instance",
        "Cisco CloudLock": "No instance",
        "SentinelOne": "No instance",
        "Vectra v2": "No instance",
        "Awake Security": "Issue 23376",
        "ExtraHop": "No license, issue 23731",
        "RiskSense": "We should get an instance talk to Francesco",
        "Palo Alto Networks Cortex": "Issue 22300",
        "AWS - IAM": "Issue 21401",
        "FortiGate": "License expired, and not going to get one (issue 14723)",
        "IronDefense": "Test depends on making requests to a non-public API",
        "Attivo Botsink": "no instance, not going to get it",
        "VMware": "no License, and probably not going to get it",
        "AWS Sagemaker": "License expired, and probably not going to get it",
        "Symantec MSS": "No instance, probably not going to get it (issue 15513)",
        "Google Cloud Compute": "Can't test yet",
        "Cymon": "The service was discontinued since April 30th, 2019.",
        "FireEye ETP": "No instance",
        "ProofpointTAP_v2": "No instance",
        "remedy_sr_beta": "No instance",
        "ExtraHop v2": "No instance",
        "Minerva Labs Anti-Evasion Platform": "Issue 18835",
        "PolySwarm": "contribution",
        "Blueliv ThreatContext": "contribution",
        "Silverfort": "contribution",
        "fireeye": "Issue 19839",
        "DomainTools": "Issue 8298",
        "Remedy On-Demand": "Issue 19835",
        "Check Point": "Issue 18643",
        "Preempt": "Issue 20268",
        "iDefense": "Issue 20095",
        "Jask": "Issue 18879",
        "vmray": "Issue 18752",
        "Anomali ThreatStream v2": "Issue 19182",
        "Anomali ThreatStream": "Issue 19182",
        "SCADAfence CNM": "Issue 18376",
        "ArcSight ESM v2": "Issue #18328",
        "AlienVault USM Anywhere": "Issue #18273",
        "Tufin": "Issue 16441",
        "Dell Secureworks": "Instance locally installed on @liorblob PC",
        "Netskope": "instance is down",
        "Farsight DNSDB": "Issue 15512",
        "Service Manager": "Expired license",
        "carbonblackprotection": "License expired",
        "icebrg": "Issue 14312",
        "Freshdesk": "Trial account expired",
        "Threat Grid": "Issue 16197",
        "Kafka V2": "Can not connect to instance from remote",
        "Check Point Sandblast": "Issue 15948",
        "Remedy AR": "getting 'Not Found' in test button",
        "Salesforce": "Issue 15901",
        "Zscaler": "Issue 17784",
        "RedCanary": "License expired",
        "ANYRUN": "No instance",
        "Snowflake": "Looks like account expired, needs looking into",
        "Cisco Spark": "Issue 18940",
        "Phish.AI": "Issue 17291",
        "MaxMind GeoIP2": "Issue 18932.",
        "Exabeam": "Issue 19371",
        "McAfee ESM-v10": "Issue 20225",
        "PaloAltoNetworks_PrismaCloudCompute": "Issue 27112",
        "Code42": "Instance not set up yet",
        "SecBI": "Issue 22545",
        "IBM Resilient Systems": "Issue 23722",
        "VxStream": "Issue #23795",
        "Ivanti Heat": "Issue 26259",
        "Bambenek Consulting Feed": "Issue 26184",
        "AWS - Athena - Beta": "Issue 19834",
        "Blueliv ThreatCompass": "Community contribution",
        "_comment2": "~~~ UNSTABLE ~~~",
        "ServiceNow": "Instance goes to hibernate every few hours",
        "Tenable.sc": "unstable instance",
        "ThreatConnect v2": "unstable instance",
        "_comment3": "~~~ QUOTA ISSUES ~~~",
        "Joe Security": "Issue 25650",
        "XFE_v2": "Issue 22715",
        "AlphaSOC Wisdom": "API key has expired",
        "Lastline": "issue 20323",
        "Google Resource Manager": "Cannot create projects because have reached alloted quota.",
        "Looker": "Warehouse 'DEMO_WH' cannot be resumed because resource monitor 'LIMITER' has exceeded its quota.",
        "Ipstack": "Issue 26266",
        "_comment4": "~~~ NO INSTANCE - SUPPORTED BY THE COMMUNITY ~~~",
        "Zabbix": "Supported by external developer",
        "SafeBreach v2": "it is a partner integration, no instance",
        "IllusiveNetworks": "supported by partner",
        "Recorded Future v2": "supported by partner",
        "Humio": "supported by the partner",
        "Digital Guardian": "partner integration",
        "_comment5": "~~~ OTHER ~~~",
        "XFE": "We have the new integration XFE_v2, so no need to test the old one because they use the same quote",
        "Cisco ASA": "Issue 25741",
        "Endace": "Issue 24304",
        "Pentera": "authentication method will not work with testing",
        "EclecticIQ Platform": "Issue 8821",
        "BitDam": "Issue #17247",
        "Zoom": "Issue 19832",
        "urlscan.io": "Issue 21831",
        "Forescout": "Can only be run from within PANW network. Look in keeper for - Demisto in the LAB",
        "HelloWorldSimple": "This is just an example integration - no need for test",
        "TestHelloWorldPlaybook": "This is just an example integration - no need for test",
        "Cymulate": "Partner didn't provided test playbook",
        "Lastline v2": "Temporary skipping, due to quota issues, in order to merge a PR",
        "Palo Alto Minemeld": "Issue #26878"
    },
    "nightly_integrations": [
        "Lastline v2",
        "TruSTAR",
        "SlackV2",
        "VulnDB"
    ],
    "unmockable_integrations": {
        "AWS - Security Hub": "Issue 24926",
        "Cherwell": "Submits a file - tests that send files shouldn't be mocked",
        "ThreatConnect v2": "Issue 26794",
        "Infocyte": "Proxy issues",
        "SNDBOX": "Submits a file - tests that send files shouldn't be mocked",
        "Joe Security": "Submits a file - tests that send files shouldn't be mocked",
        "Maltiverse": "issue 24335",
        "MITRE ATT&CK": "Using taxii2client package",
        "MongoDB": "Our instance not using SSL",
        "Cortex Data Lake": "Integration requires SSL",
        "Google Key Management Service": "The API requires an SSL secure connection to work.",
        "McAfee ESM-v10": "we have multiple instances with same test playbook, mock recording are per playbook so it keeps failing the playback step",
        "SplunkPy": "we have multiple instances with same test playbook, mock recording are per playbook so it keeps failing the playback step",
        "mysql": "Does not use http",
        "SlackV2": "Integration requires SSL",
        "Whois": "Mocks does not support sockets",
        "Panorama": "Exception: Proxy process took to long to go up. https://circleci.com/gh/demisto/content/24826",
        "Image OCR": "Does not perform network traffic",
        "Server Message Block (SMB)": "Does not perform http communication",
        "Active Directory Query v2": "Does not perform http communication",
        "dnstwist": "Does not perform http communication",
        "Generic SQL": "Does not perform http communication",
        "VxStream": "Issue 15544",
        "PagerDuty v2": "Integration requires SSL",
        "TCPIPUtils": "Integration requires SSL",
        "Luminate": "Integration has no proxy checkbox",
        "Shodan": "Integration has no proxy checkbox",
        "Google BigQuery": "Integration has no proxy checkbox",
        "ReversingLabs A1000": "Checking",
        "Check Point": "Checking",
        "okta": "Test Module failing, suspect it requires SSL",
        "Okta v2": "dynamic test, need to revisit and better avoid conflicts",
        "Awake Security": "Checking",
        "ArcSight ESM v2": "Checking",
        "Phish.AI": "Checking",
        "Intezer": "Nightly - Checking",
        "ProtectWise": "Nightly - Checking",
        "google-vault": "Nightly - Checking",
        "McAfee NSM": "Nightly - Checking",
        "Forcepoint": "Nightly - Checking",
        "palo_alto_firewall": "Need to check test module",
        "Signal Sciences WAF": "error with certificate",
        "google": "'unsecure' parameter not working",
        "EWS Mail Sender": "Inconsistent test (playback fails, record succeeds)",
        "ReversingLabs Titanium Cloud": "No Unsecure checkbox. proxy trying to connect when disabled.",
        "Anomali ThreatStream": "'proxy' parameter not working",
        "Palo Alto Networks Cortex": "SDK",
        "Recorded Future": "might be dynamic test",
        "AlphaSOC Wisdom": "Test module issue",
        "RedLock": "SSL Issues",
        "Microsoft Graph": "Test direct access to oproxy",
        "MicrosoftGraphMail": "Test direct access to oproxy",
        "Microsoft Graph User": "Test direct access to oproxy",
        "Microsoft_Graph_Files": "Test direct access to oproxy",
        "Microsoft Graph Groups": "Test direct access to oproxy",
        "Microsoft Defender Advanced Threat Protection": "Test direct access to oproxy",
        "Azure Security Center v2": "Test direct access to oproxy",
        "Microsoft Graph Calendar": "Test direct access to oproxy",
        "Microsoft Graph Device Management": "Test direct access to oproxy",
        "Azure Compute v2": "Test direct access to oproxy",
        "AWS - CloudWatchLogs": "Issue 20958",
        "AWS - AccessAnalyzer": "Issue 24926",
        "AWS - ACM": "Issue 24926",
        "AWS - Athena - Beta": "Issue 24926",
        "AWS - CloudTrail": "Issue 24926",
        "AWS - EC2": "Issue 24926",
        "AWS - GuardDuty": "Issue 24926",
        "AWS - IAM": "Issue 24926",
        "AWS - Lambda": "Issue 24926",
        "AWS - Route53": "Issue 24926",
        "AWS - S3": "Issue 24926",
        "AWS - SQS": "Issue 24926",
        "Amazon DynamoDB": "Issue 24926",
        "AWS Sagemaker": "Issue 24926",
        "Gmail Single User": "googleclient sdk has time based challenge exchange",
        "Gmail": "googleclient sdk has time based challenge exchange",
        "GoogleCloudTranslate": "google translate sdk does not support proxy",
        "Google Chronicle Backstory": "SDK",
        "Google Vision AI": "SDK",
        "Google Cloud Compute": "googleclient sdk has time based challenge exchange",
        "Google Cloud Functions": "googleclient sdk has time based challenge exchange",
        "GoogleDocs": "googleclient sdk has time based challenge exchange",
        "GooglePubSub": "googleclient sdk has time based challenge exchange",
        "Google Resource Manager": "googleclient sdk has time based challenge exchange",
        "Google Cloud Storage": "SDK",
        "Syslog Sender": "syslog",
        "syslog": "syslog",
        "MongoDB Log": "Our instance not using SSL",
        "MongoDB Key Value Store": "Our instance not using SSL",
        "GoogleKubernetesEngine": "SDK"
    },
    "parallel_integrations": [
        "SNDBOX",
        "Whois",
        "Rasterize",
        "CVE Search v2",
        "VulnDB",
        "CheckPhish",
        "Tanium",
        "LogRhythmRest",
        "ipinfo",
        "Demisto REST API",
        "syslog",
        "ElasticsearchFeed",
        "MITRE ATT&CK",
        "Microsoft Intune Feed",
        "JSON Feed",
        "Plain Text Feed",
        "Fastly Feed",
        "Malware Domain List Active IPs Feed",
        "Blocklist_de Feed",
        "Cloudflare Feed",
        "AzureFeed",
        "SpamhausFeed",
        "Cofense Feed",
        "Bambenek Consulting Feed",
        "AWS Feed",
        "CSVFeed",
        "ProofpointFeed",
        "abuse.ch SSL Blacklist Feed",
        "TAXIIFeed",
        "Office 365 Feed",
        "AutoFocus Feed",
        "Recorded Future Feed",
        "DShield Feed",
        "AlienVault Reputation Feed",
        "BruteForceBlocker Feed",
        "Feodo Tracker Hashes Feed",
        "Feodo Tracker IP Blocklist Feed",
        "Feodo Tracker IP Blocklist Feed",
        "AlienVault OTX TAXII Feed",
        "Prisma Access Egress IP feed",
        "Lastline v2",
        "McAfee DXL",
        "GCP Whitelist Feed",
        "Cortex Data Lake",
        "AWS - Security Hub"
    ],
    "docker_thresholds": {
        "_comment": "Add here docker images which are specific to an integration and require a non-default threshold (such as rasterize or ews). That way there is no need to define this multiple times. You can specify full image name with version or without.",
        "images": {
            "demisto/chromium": {
                "pid_threshold": 11
            },
            "demisto/py-ews:2.0": {
                "memory_threshold": 150
            },
            "demisto/pytan": {
                "pid_threshold": 11
            },
            "demisto/google-k8s-engine:1.0.0.9467": {
                "pid_threshold": 11
            }
        }
    }
}<|MERGE_RESOLUTION|>--- conflicted
+++ resolved
@@ -2928,7 +2928,6 @@
         {
             "integrations": "Imperva WAF",
             "playbookID": "Imperva WAF - Test"
-<<<<<<< HEAD
         },
         {
             "integrations": "CheckPoint_FW",
@@ -2936,9 +2935,7 @@
             "timeout": 140,
             "nightly": true
         },
-=======
-        }
->>>>>>> 756ce1a8
+
     ],
     "skipped_tests": {
         "PCAP File Carving Test": "Merged with PCAP Analysis Test",
