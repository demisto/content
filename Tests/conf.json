--- conflicted
+++ resolved
@@ -855,6 +855,12 @@
             "nightly": true
         },
         {
+            "integrations": [
+                "VirusTotal"
+            ],
+            "playbookID": "File Enrichment - Generic Test"
+        },
+        {
             "integrations": "McAfee Threat Intelligence Exchange",
             "playbookID": "search_endpoints_by_hash_-_tie_-_test",
             "timeout": 500
@@ -1106,12 +1112,6 @@
             "playbookID": "MAR - Endpoint data collection test"
         },
         {
-<<<<<<< HEAD
-            "integrations": [
-                "VirusTotal"
-            ],
-            "playbookID": "File Enrichment - Generic Test"
-=======
 
             "integrations": "DUO Admin",
             "playbookID": "DuoAdmin API test playbook"
@@ -1129,7 +1129,6 @@
         },
         {
             "playbookID": "ExtractDomainFromEmailTest"
->>>>>>> 63671212
         }
     ],
     "skipped_tests": {
