{
    "testTimeout": 160,
    "testInterval": 20,
    "tests": [
	{
            "integrations": "Humio",
            "playbookID": "Humio-Test",
            "fromversion": "5.0.0"
        },
        {
            "integrations": "Bastille Networks",
            "playbookID": "BastilleNetworks-Test"
        },
        {
            "integrations": "MITRE ATT&CK",
            "playbookID": "Mitre Attack List 10 Indicators Feed Test"
        },
        {
            "integrations": "URLhaus",
            "playbookID": "Test_URLhaus",
            "timeout": 1000
        },
        {
            "integrations": "Microsoft Intune Feed",
            "playbookID": "FeedMicrosoftIntune_Test",
            "fromversion": "5.5.0"
        },
        {
            "integrations": "Smokescreen IllusionBLACK",
            "playbookID": "Smokescreen IllusionBLACK-Test",
            "fromversion": "5.0.0"
        },
        {
            "integrations": "Malwarebytes",
            "playbookID": "Malwarebytes-Test",
            "fromversion": "5.0.0"
        },
        {
            "integrations": "Tanium Threat Response",
            "playbookID": "Tanium Threat Response Test"
        },
        {
            "integrations": [
                "Syslog Sender",
                "syslog"
            ],
            "playbookID": "Test Syslog",
            "fromversion": "5.5.0",
            "timeout": 1000
        },
        {
            "integrations": "APIVoid",
            "playbookID": "APIVoid Test"
        },
        {
            "integrations": "Cisco Firepower",
            "playbookID": "Cisco Firepower - Test",
            "timeout": 1000,
            "fromversion": "5.0.0"
        },
        {
            "integrations": "IllusiveNetworks",
            "playbookID": "IllusiveNetworks-Test",
            "fromversion": "5.0.0"
        },
        {
            "integrations": "JSON Feed",
            "playbookID": "JSON_Feed_Test",
            "fromversion": "5.5.0",
            "instance_names": "JSON Feed no_auto_detect"

        },
        {
            "integrations": "JSON Feed",
            "playbookID": "JSON_Feed_Test",
            "fromversion": "5.5.0",
            "instance_names": "JSON Feed_auto_detect"
        },
        {
            "integrations": "Google Cloud Functions",
            "playbookID": "test playbook - Google Cloud Functions",
            "fromversion": "5.0.0"
        },
        {
            "integrations": "Plain Text Feed",
            "playbookID": "PlainText Feed - Test",
            "fromversion": "5.5.0",
            "instance_names": "Plain Text Feed no_auto_detect"
        },
        {
            "integrations": "Plain Text Feed",
            "playbookID": "PlainText Feed - Test",
            "fromversion": "5.5.0",
            "instance_names": "Plain Text Feed_auto_detect"
        },
        {
            "integrations": "Silverfort",
            "playbookID": "Silverfort-test",
            "fromversion": "5.0.0"
        },
        {
            "integrations": "Fastly Feed",
            "playbookID": "Fastly Feed Test",
            "fromversion": "5.5.0"
        },
        {
            "integrations": "Malware Domain List Active IPs Feed",
            "playbookID": "Malware Domain List Active IPs Feed Test",
            "fromversion": "5.5.0"
        },
        {
            "integrations": "Claroty",
            "playbookID": "Claroty - Test",
            "fromversion": "5.0.0"
        },
        {
            "integrations": "Trend Micro Apex",
            "playbookID": "Trend Micro Apex - Test"
        },
        {
            "integrations": "Blocklist_de Feed",
            "playbookID": "Blocklist_de - Test",
            "fromversion": "5.5.0"
        },
        {
            "integrations": "Cloudflare Feed",
            "playbookID": "cloudflare - Test",
            "fromversion": "5.5.0"
        },
        {
            "integrations": "AzureFeed",
            "playbookID": "AzureFeed - Test",
            "fromversion": "5.5.0"
        },
        {
            "playbookID": "CreateIndicatorFromSTIXTest",
            "fromversion": "5.0.0"
        },
        {
            "integrations": "SpamhausFeed",
            "playbookID": "Spamhaus_Feed_Test",
            "fromversion": "5.5.0"
        },
        {
            "integrations": "Cofense Feed",
            "playbookID": "TestCofenseFeed",
            "fromversion": "5.5.0"
        },
        {
            "integrations": "Bambenek Consulting Feed",
            "playbookID": "BambenekConsultingFeed_Test",
            "fromversion": "5.5.0"
        },
        {
            "integrations": "Pipl",
            "playbookID": "Pipl Test"
        },
        {
            "integrations": "AWS Feed",
            "playbookID": "AWS Feed Test",
            "fromversion": "5.5.0"
        },
        {
            "integrations": "Digital Defense FrontlineVM",
            "playbookID": "Digital Defense FrontlineVM - Scan Asset Not Recently Scanned Test"
        },
        {
            "integrations": "Digital Defense FrontlineVM",
            "playbookID": "Digital Defense FrontlineVM - Test Playbook"
        },
        {
            "integrations": "CSVFeed",
            "playbookID": "CSV_Feed_Test",
            "fromversion": "5.5.0",
            "instance_names": "CSVFeed_no_auto_detect"
        },
        {
            "integrations": "CSVFeed",
            "playbookID": "CSV_Feed_Test",
            "fromversion": "5.5.0",
            "instance_names": "CSVFeed_auto_detect"
        },
        {
            "integrations": "ProofpointFeed",
            "playbookID": "TestProofpointFeed",
            "fromversion": "5.5.0"
        },
        {
            "integrations": "Digital Shadows",
            "playbookID": "Digital Shadows - Test"
        },
        {
            "integrations": "Azure Compute v2",
            "playbookID": "Azure Compute - Test",
            "instance_names": "ms_azure_compute_dev"
        },
        {
            "integrations": "Azure Compute v2",
            "playbookID": "Azure Compute - Test",
            "instance_names": "ms_azure_compute_prod"
        },
        {
            "integrations": "Symantec Data Loss Prevention",
            "playbookID": "Symantec Data Loss Prevention - Test",
            "fromversion": "4.5.0"
        },
        {
            "integrations": "Lockpath KeyLight v2",
            "playbookID": "Keylight v2 - Test"
        },
        {
            "integrations": "Azure Security Center v2",
            "playbookID": "Azure SecurityCenter - Test",
            "instance_names": "ms_azure_sc_prod"
        },
        {
            "integrations": "Azure Security Center v2",
            "playbookID": "Azure SecurityCenter - Test",
            "instance_names": "ms_azure_sc_prod"
        },
        {
            "integrations": "JsonWhoIs",
            "playbookID": "JsonWhoIs-Test"
        },
        {
            "integrations": "Maltiverse",
            "playbookID": "Maltiverse Test"
        },
        {
            "integrations": "MicrosoftGraphMail",
            "playbookID": "MicrosoftGraphMail-Test",
            "instance_names": "ms_graph_mail_dev"
        },
        {
            "integrations": "MicrosoftGraphMail",
            "playbookID": "MicrosoftGraphMail-Test",
            "instance_names": "ms_graph_mail_dev_no_oproxy"
        },
        {
            "integrations": "MicrosoftGraphMail",
            "playbookID": "MicrosoftGraphMail-Test",
            "instance_names": "ms_graph_mail_prod"
        },
        {
            "integrations": "CloudShark",
            "playbookID": "CloudShark - Test Playbook",
            "timeout": 500
        },
        {
            "integrations": "Google Vision AI",
            "playbookID": "Google Vision API - Test"
        },
        {
            "integrations": "nmap",
            "playbookID": "Nmap - Test",
            "fromversion": "5.0.0"
        },
        {
            "integrations": "AutoFocus V2",
            "playbookID": "Autofocus Query Samples, Sessions and Tags Test Playbook",
            "fromversion": "4.5.0",
            "timeout": 1000
        },
        {
            "integrations": "HelloWorld",
            "playbookID": "HelloWorld-Test",
            "fromversion": "5.0.0"
        },
        {
            "integrations": "HelloWorld",
            "playbookID": "HelloWorld_Scan-Test",
            "fromversion": "5.0.0",
            "timeout": 2000
        },
        {
            "integrations": "ThreatQ v2",
            "playbookID": "ThreatQ - Test",
            "fromversion": "4.5.0"
        },
        {
            "integrations": "AttackIQFireDrill",
            "playbookID": "AttackIQ - Test"
        },
        {
            "integrations": "PhishLabs IOC EIR",
            "playbookID": "PhishlabsIOC_EIR-Test"
        },
        {
            "integrations": "Amazon DynamoDB",
            "playbookID": "AWS_DynamoDB-Test"
        },
        {
            "integrations": "PhishLabs IOC DRP",
            "playbookID": "PhishlabsIOC_DRP-Test"
        },
        {
            "playbookID": "Create Phishing Classifier V2 ML Test",
            "timeout": 60000,
            "fromversion": "4.5.0"
        },
        {
            "integrations": "ZeroFox",
            "playbookID": "ZeroFox-Test",
            "fromversion": "4.1.0"
        },
        {
            "integrations": "AlienVault OTX v2",
            "playbookID": "Alienvault_OTX_v2 - Test"
        },
        {
            "integrations": "AWS - CloudWatchLogs",
            "playbookID": "AWS - CloudWatchLogs Test Playbook"
        },
        {
            "integrations": "SlackV2",
            "playbookID": "Slack Test Playbook",
            "timeout": 2400,
            "pid_threshold": 5,
            "fromversion": "5.0.0"
        },
        {
            "integrations": "Cortex XDR - IR",
            "playbookID": "Test XDR Playbook",
            "fromversion": "4.1.0"
        },
        {
            "integrations": "Cortex XDR - IOC",
            "playbookID": "Cortex XDR - IOC - Test",
            "fromversion": "5.5.0",
            "timeout": 600
        },
        {
            "integrations": "Cloaken",
            "playbookID": "Cloaken-Test"
        },
        {
            "integrations": "Uptycs",
            "playbookID": "TestUptycs"
        },
        {
            "integrations": "ThreatX",
            "playbookID": "ThreatX-test",
            "timeout": 600
        },
        {
            "integrations": "Akamai WAF SIEM",
            "playbookID": "Akamai_WAF_SIEM-Test"
        },
        {
            "integrations": "AlienVault OTX",
            "playbookID": "AlienVaultOTX Test"
        },
        {
            "integrations": "Cofense Triage v2",
            "playbookID": "Cofense Triage v2 Test"
        },
        {
            "integrations": "Akamai WAF",
            "playbookID": "Akamai_WAF-Test"
        },
        {
            "integrations": "Minerva Labs Anti-Evasion Platform",
            "playbookID": "Minerva Test playbook"
        },
        {
            "integrations": "abuse.ch SSL Blacklist Feed",
            "playbookID": "SSL Blacklist test",
            "fromversion": "5.5.0"
        },
        {
            "integrations": "CheckPhish",
            "playbookID": "CheckPhish-Test"
        },
        {
            "integrations": "Symantec Management Center",
            "playbookID": "SymantecMC_TestPlaybook"
        },
        {
            "integrations": "Tufin",
            "playbookID": "Tufin-Test"
        },
        {
            "integrations": "Looker",
            "playbookID": "Test-Looker"
        },
        {
            "integrations": "Vertica",
            "playbookID": "Vertica Test"
        },
        {
            "integrations": "Server Message Block (SMB)",
            "playbookID": "SMB test"
        },
        {
            "playbookID": "ConvertFile-Test",
            "fromversion": "4.5.0"
        },
        {
            "playbookID": "TestAwsEC2GetPublicSGRules-Test"
        },
        {
            "integrations": "RSA NetWitness Packets and Logs",
            "playbookID": "rsa_packets_and_logs_test"
        },
        {
            "playbookID": "test_similar_incidents"
        },
        {
            "playbookID": "CheckpointFW-test",
            "integrations": "Check Point"
        },
        {
            "playbookID": "RegPathReputationBasicLists_test"
        },
        {
            "playbookID": "EmailDomainSquattingReputation-Test"
        },
        {
            "playbookID": "RandomStringGenerateTest"
        },
        {
            "playbookID": "DocumentationTest",
            "integrations": "ipinfo"
        },
        {
            "playbookID": "playbook-checkEmailAuthenticity-test"
        },
        {
            "playbookID": "HighlightWords_Test"
        },
        {
            "integrations": "Pentera",
            "playbookID": "Pcysys-Test"
        },
        {
            "integrations": "Pentera",
            "playbookID": "Pentera Run Scan and Create Incidents - Test"
        },
        {
            "playbookID": "StringContainsArray_test"
        },
        {
            "integrations": "Fidelis Elevate Network",
            "playbookID": "Fidelis-Test"
        },
        {
            "integrations": "AWS - ACM",
            "playbookID": "ACM-Test"
        },
        {
            "integrations": "Thinkst Canary",
            "playbookID": "CanaryTools Test"
        },
        {
            "integrations": "ThreatMiner",
            "playbookID": "ThreatMiner-Test"
        },
        {
            "playbookID": "StixCreator-Test"
        },
        {
            "playbookID": "CompareIncidentsLabels-test-playbook"
        },
        {
            "integrations": "Have I Been Pwned? V2",
            "playbookID": "Pwned v2 test"
        },
        {
            "integrations": "Alexa Rank Indicator",
            "playbookID": "Alexa Test Playbook"
        },
        {
            "playbookID": "UnEscapeURL-Test"
        },
        {
            "playbookID": "UnEscapeIPs-Test"
        },
        {
            "playbookID": "ExtractDomainFromUrlAndEmail-Test"
        },
        {
            "playbookID": "ConvertKeysToTableFieldFormat_Test"
        },
        {
            "integrations": "CVE Search v2",
            "playbookID": "CVE Search v2 - Test"
        },
        {
            "integrations": "CVE Search v2",
            "playbookID": "cveReputation Test"
        },
        {
            "integrations": "HashiCorp Vault",
            "playbookID": "hashicorp_test"
        },
        {
            "integrations": "AWS - Athena - Beta",
            "playbookID": "Beta-Athena-Test"
        },
        {
            "integrations": "BeyondTrust Password Safe",
            "playbookID": "BeyondTrust-Test"
        },
        {
            "integrations": "Dell Secureworks",
            "playbookID": "secureworks_test"
        },
        {
            "integrations": "ServiceNow",
            "playbookID": "servicenow_test_new"
        },
        {
            "integrations": "ExtraHop",
            "playbookID": "ExtraHop-Test"
        },
        {
            "integrations": "ExtraHop v2",
            "playbookID": "ExtraHop_v2-Test"
        },
        {
            "playbookID": "Test CommonServer"
        },
        {
            "playbookID": "Test-debug-mode",
            "fromversion": "5.0.0"
        },
        {
            "integrations": "CIRCL",
            "playbookID": "CirclIntegrationTest"
        },
        {
            "integrations": "MISP V2",
            "playbookID": "MISP V2 Test"
        },
        {
            "playbookID": "test-LinkIncidentsWithRetry"
        },
        {
            "playbookID": "CopyContextToFieldTest"
        },
        {
            "integrations": "OTRS",
            "playbookID": "OTRS Test",
            "fromversion": "4.1.0"
        },
        {
            "integrations": "Attivo Botsink",
            "playbookID": "AttivoBotsinkTest"
        },
        {
            "playbookID": "CreatePhishingClassifierMLTest",
            "timeout": 2400
        },
        {
            "integrations": "Cymon",
            "playbookID": "playbook-Cymon_Test"
        },
        {
            "integrations": "FortiGate",
            "playbookID": "Fortigate Test"
        },
        {
            "playbookID": "FormattedDateToEpochTest"
        },
        {
            "integrations": "SNDBOX",
            "playbookID": "SNDBOX_Test",
            "timeout": 1000
        },
        {
            "integrations": "SNDBOX",
            "playbookID": "Detonate File - SNDBOX - Test",
            "timeout": 2400,
            "nightly": true
        },
        {
            "integrations": "VxStream",
            "playbookID": "Detonate File - HybridAnalysis - Test",
            "timeout": 2400
        },
        {
            "playbookID": "WordTokenizeTest"
        },
        {
            "integrations": "QRadar",
            "playbookID" :  "test playbook - QRadarCorreltaions",
            "timeout": 600,
            "fromversion": "5.0.0"
        },
        {
            "integrations": "Awake Security",
            "playbookID": "awake_security_test_pb"
        },
        {
            "integrations": "Tenable.sc",
            "playbookID": "tenable-sc-test",
            "timeout": 240,
            "nightly": true
        },
        {
            "integrations": "MimecastV2",
            "playbookID": "Mimecast test"
        },
        {
            "playbookID": "CreateEmailHtmlBody_test_pb",
            "fromversion": "4.1.0"
        },
        {
            "playbookID": "ReadPDFFile-Test"
        },
        {
            "playbookID": "ReadPDFFileV2-Test",
            "timeout": 1000
        },
        {
            "playbookID": "JSONtoCSV-Test"
        },
        {
            "integrations": "Generic SQL",
            "playbookID": "generic-sql",
            "instance_names": "mysql instance",
            "fromversion": "5.0.0"
        },
        {
            "integrations": "Generic SQL",
            "playbookID": "generic-sql",
            "instance_names": "postgreSQL instance",
            "fromversion": "5.0.0"
        },
        {
            "integrations": "Generic SQL",
            "playbookID": "generic-sql",
            "instance_names": "Microsoft SQL instance",
            "fromversion": "5.0.0"
        },
        {
            "integrations": "Generic SQL",
            "playbookID": "generic-sql-mssql-encrypted-connection",
            "instance_names": "Microsoft SQL instance using encrypted connection",
            "fromversion": "5.0.0"
        },
        {
            "integrations": "Panorama",
            "instance_names": "palo_alto_firewall",
            "playbookID": "palo_alto_firewall_test_pb",
            "timeout": 1000,
            "nightly": true
        },
        {
            "integrations": "Panorama",
            "instance_names": "palo_alto_panorama",
            "playbookID": "palo_alto_panorama_test_pb",
            "timeout": 1000,
            "nightly": true
        },
        {
            "integrations": "Panorama",
            "instance_names": "palo_alto_panorama",
            "playbookID": "Panorama Query Logs - Test",
            "timeout": 1500,
            "nightly": true
        },
        {
            "integrations": "Panorama",
            "instance_names": "palo_alto_firewall_9.0",
            "playbookID": "palo_alto_firewall_test_pb",
            "timeout": 1000,
            "nightly": true
        },
        {
            "integrations": "Panorama",
            "instance_names": "palo_alto_panorama_9.0",
            "playbookID": "palo_alto_panorama_test_pb",
            "timeout": 1000,
            "nightly": true
        },
        {
            "integrations": "Tenable.io",
            "playbookID": "Tenable.io test"
        },
        {
            "playbookID": "URLDecode-Test"
        },
        {
            "playbookID": "GetTime-Test"
        },
        {
            "playbookID": "GetTime-ObjectVsStringTest"
        },
        {
            "integrations": "Tenable.io",
            "playbookID": "Tenable.io Scan Test",
            "nightly": true,
            "timeout": 900
        },
        {
            "integrations": "Tenable.sc",
            "playbookID": "tenable-sc-scan-test",
            "nightly": true,
            "timeout": 600
        },
        {
            "integrations": "google-vault",
            "playbookID": "Google-Vault-Generic-Test",
            "nightly": true,
            "timeout": 3600,
            "memory_threshold": 130
        },
        {
            "integrations": "google-vault",
            "playbookID": "Google_Vault-Search_And_Display_Results_test",
            "nightly": true,
            "memory_threshold": 130,
            "timeout": 3600
        },
        {
            "playbookID": "Luminate-TestPlaybook",
            "integrations": "Luminate"
        },
        {
            "integrations": "MxToolBox",
            "playbookID": "MxToolbox-test"
        },
        {
            "integrations": "Nessus",
            "playbookID": "Nessus - Test"
        },
        {
            "playbookID": "Palo Alto Networks - Malware Remediation Test",
            "integrations": "Palo Alto Minemeld",
            "fromversion": "4.5.0"
        },
        {
            "playbookID": "SumoLogic-Test",
            "integrations": "SumoLogic",
            "fromversion": "4.1.0"
        },
        {
            "playbookID": "ParseEmailFiles-test"
        },
        {
            "playbookID": "PAN-OS - Block IP and URL - External Dynamic List v2 Test",
            "integrations": ["Panorama", "palo_alto_networks_pan_os_edl_management"],
            "instance_names": "palo_alto_firewall_9.0",
            "fromversion": "4.0.0"
        },
        {
            "playbookID": "Test_EDL",
            "integrations": "EDL",
            "fromversion": "5.5.0"
        },
        {
            "playbookID": "Test_export_indicators_service",
            "integrations": "ExportIndicators",
            "fromversion": "5.5.0"
        },
        {
            "playbookID": "PAN-OS - Block IP - Custom Block Rule Test",
            "integrations": "Panorama",
            "instance_names": "palo_alto_panorama",
            "fromversion": "4.0.0"
        },
        {
            "playbookID": "PAN-OS - Block IP - Static Address Group Test",
            "integrations": "Panorama",
            "instance_names": "palo_alto_panorama",
            "fromversion": "4.0.0"
        },
        {
            "playbookID": "PAN-OS - Block URL - Custom URL Category Test",
            "integrations": "Panorama",
            "instance_names": "palo_alto_panorama",
            "fromversion": "4.0.0"
        },
        {
            "playbookID": "Endpoint Malware Investigation - Generic - Test",
            "integrations": [
                "Traps",
                "Cylance Protect v2",
                "Demisto REST API"
            ],
            "fromversion": "5.0.0",
            "timeout": 1200
        },
        {
            "playbookID": "ParseExcel-test"
        },
        {
            "playbookID": "Detonate File - No Files test"
        },
        {
            "integrations": [
                "Panorama",
                "Check Point"
            ],
            "instance_names": "palo_alto_firewall",
            "playbookID": "blockip_test_playbook"
        },
        {
            "integrations": "Palo Alto Minemeld",
            "playbookID": "minemeld_test"
        },
        {
            "integrations": "SentinelOne V2",
            "playbookID": "SentinelOne V2 - test"
        },
        {
            "integrations": "InfoArmor VigilanteATI",
            "playbookID": "InfoArmorVigilanteATITest"
        },
        {
            "integrations": "IntSights",
            "instance_names": "intsights_standard_account",
            "playbookID": "IntSights Test",
            "nightly": true,
            "timeout": 500
        },
        {
            "integrations": "IntSights",
            "playbookID": "IntSights Mssp Test",
            "instance_names": "intsights_mssp_account",
            "nightly": true,
            "timeout": 500
        },
        {
            "integrations": "dnstwist",
            "playbookID": "dnstwistTest"
        },
        {
            "integrations": "BitDam",
            "playbookID": "Detonate File - BitDam Test"
        },
        {
            "integrations": "Threat Grid",
            "playbookID": "Test-Detonate URL - ThreatGrid",
            "timeout": 600
        },
        {
            "integrations": "Threat Grid",
            "playbookID": "ThreatGridTest",
            "timeout": 600
        },
        {
            "integrations": [
                "Palo Alto Minemeld",
                "Panorama"
            ],
            "instance_names": "palo_alto_firewall",
            "playbookID": "block_indicators_-_generic_-_test"
        },
        {
            "integrations": "Signal Sciences WAF",
            "playbookID": "SignalSciences-Test"
        },
        {
            "integrations": "RTIR",
            "playbookID": "RTIR Test"
        },
        {
            "integrations": "RedCanary",
            "playbookID": "RedCanaryTest",
            "nightly": true
        },
        {
            "integrations": "Devo",
            "playbookID": "Devo test",
            "timeout": 500
        },
        {
            "playbookID": "URL Enrichment - Generic v2 - Test",
            "integrations": [
                "Rasterize",
                "VirusTotal - Private API"
            ],
            "instance_names": "virus_total_private_api_general",
            "timeout": 500,
            "pid_threshold": 12
        },
        {
            "playbookID": "CutTransformerTest"
        },
        {
            "playbookID": "Default - Test",
            "integrations": [
                "ThreatQ v2",
                "Demisto REST API"
            ],
            "fromversion": "5.0.0"
        },
        {
            "integrations": "SCADAfence CNM",
            "playbookID": "SCADAfence_test"
        },
        {
            "integrations": "ProtectWise",
            "playbookID": "Protectwise-Test"
        },
        {
            "integrations": "WhatsMyBrowser",
            "playbookID": "WhatsMyBrowser-Test"
        },
        {
            "integrations": "BigFix",
            "playbookID": "BigFixTest"
        },
        {
            "integrations": "Lastline v2",
            "playbookID": "Lastline v2 - Test",
            "nightly": true
        },
        {
            "integrations": "epo",
            "playbookID": "Test Playbook McAfee ePO"
        },
        {
            "integrations": "McAfee DXL",
            "playbookID": "McAfee DXL - Test"
        },
        {
            "integrations": "activedir",
            "playbookID": "calculate_severity_-_critical_assets_-_test"
        },
        {
            "playbookID": "TextFromHTML_test_playbook"
        },
        {
            "playbookID": "PortListenCheck-test"
        },
        {
            "integrations": "ThreatExchange",
            "playbookID": "ThreatExchange-test"
        },
        {
            "integrations": "ThreatExchange",
            "playbookID": "extract_indicators_-_generic_-_test",
            "timeout": 240
        },
        {
            "integrations": "Joe Security",
            "playbookID": "JoeSecurityTestPlaybook",
            "timeout": 500,
            "nightly": true
        },
        {
            "integrations": "Joe Security",
            "playbookID": "JoeSecurityTestDetonation",
            "timeout": 2000,
            "nightly": true
        },
        {
            "integrations": "WildFire-v2",
            "playbookID": "Wildfire Test"
        },
        {
            "integrations": "WildFire-v2",
            "playbookID": "Detonate URL - WildFire-v2 - Test"
        },
        {
            "integrations": "GRR",
            "playbookID": "GRR Test",
            "nightly": true
        },
        {
            "integrations": "VirusTotal",
            "instance_names": "virus_total_general",
            "playbookID": "virusTotal-test-playbook",
            "timeout": 1400,
            "nightly": true
        },
        {
            "integrations": "VirusTotal",
            "instance_names": "virus_total_preferred_vendors",
            "playbookID": "virusTotaI-test-preferred-vendors",
            "timeout": 1400,
            "nightly": true
        },
        {
            "integrations": "Preempt",
            "playbookID": "Preempt Test"
        },
        {
            "integrations": "Gmail",
            "playbookID": "get_original_email_-_gmail_-_test"
        },
        {
            "integrations": [
                "Gmail Single User",
                "Gmail"
            ],
            "playbookID": "Gmail Single User - Test",
            "fromversion": "4.5.0"
        },
        {
            "integrations": "EWS v2",
            "playbookID": "get_original_email_-_ews-_test",
            "instance_names": "ewv2_regular"
        },
        {
            "integrations": [
                "EWS v2",
                "EWS Mail Sender"
            ],
            "playbookID": "EWS search-mailbox test",
            "instance_names": "ewv2_regular",
            "timeout": 300
        },
        {
            "integrations": "PagerDuty v2",
            "playbookID": "PagerDuty Test"
        },
        {
            "playbookID": "test_delete_context"
        },
        {
            "playbookID": "DeleteContext-auto-test"
        },
        {
            "playbookID": "GmailTest",
            "integrations": "Gmail"
        },
        {
            "playbookID": "Gmail Convert Html Test",
            "integrations": "Gmail"
        },
        {
            "playbookID": "reputations.json Test",
            "toversion": "5.0.0"
        },
        {
            "playbookID": "Indicators reputation-.json Test",
            "fromversion": "5.5.0"
        },
        {
            "playbookID": "Test IP Indicator Fields",
            "fromversion": "5.0.0"
        },
        {
            "integrations": "Shodan",
            "playbookID": "ShodanTest"
        },
        {
            "playbookID": "dedup_-_generic_-_test"
        },
        {
            "playbookID": "Dedup - Generic v2 - Test",
            "fromversion": "5.0.0"
        },
        {
            "playbookID": "TestDedupIncidentsPlaybook"
        },
        {
            "playbookID": "TestDedupIncidentsByName"
        },
        {
            "integrations": "McAfee Advanced Threat Defense",
            "playbookID": "Test Playbook McAfee ATD",
            "timeout": 700
        },
        {
            "playbookID": "stripChars - Test"
        },
        {
            "integrations": "McAfee Advanced Threat Defense",
            "playbookID": "Test Playbook McAfee ATD Upload File"
        },
        {
            "playbookID": "exporttocsv_script_test"
        },
        {
            "playbookID": "Set - Test"
        },
        {
            "integrations": "Intezer v2",
            "playbookID": "Intezer Testing v2",
            "fromversion": "4.1.0",
            "timeout": 700
        },
        {
            "integrations": "FalconIntel",
            "playbookID": "CrowdStrike Falcon Intel v2"
        },
        {
            "integrations": "CrowdStrike Falcon X",
            "playbookID": "FalconX - Test-Detonate File"
        },
        {
            "integrations": "CrowdStrike Falcon X",
            "playbookID": "FalconX - Test-Detonate URL"
        },
        {
            "playbookID": "ContextGetters_Test"
        },
        {
            "integrations": [
                "Mail Sender (New)",
                "Gmail"
            ],
            "playbookID": "Mail Sender (New) Test",
            "instance_names": [
                "Mail_Sender_(New)_STARTTLS"
            ]
        },
        {
            "integrations": [
                "Mail Sender (New)",
                "Gmail"
            ],
            "playbookID": "Mail Sender (New) Test",
            "instance_names": [
                "Mail_Sender_(New)_SSL/TLS"
            ]
        },
        {
            "playbookID": "buildewsquery_test"
        },
        {
            "integrations": "Rapid7 Nexpose",
            "playbookID": "nexpose_test",
            "timeout": 240
        },
        {
            "playbookID": "GetIndicatorDBotScore Test"
        },
        {
            "integrations": "EWS Mail Sender",
            "playbookID": "EWS Mail Sender Test"
        },
        {
            "integrations": [
                "EWS Mail Sender",
                "Rasterize"
            ],
            "playbookID": "EWS Mail Sender Test 2"
        },
        {
            "playbookID": "decodemimeheader_-_test"
        },
        {
            "integrations": "CVE Search v2",
            "playbookID": "cve_enrichment_-_generic_-_test"
        },
        {
            "playbookID": "test_url_regex"
        },
        {
            "integrations": "Skyformation",
            "playbookID": "TestSkyformation"
        },
        {
            "integrations": "okta",
            "playbookID": "okta_test_playbook",
            "timeout": 240
        },
        {
            "integrations": "Okta v2",
            "playbookID": "OktaV2-Test",
            "nightly": true,
            "timeout": 300
        },
        {
            "playbookID": "Test filters & transformers scripts"
        },
        {
            "integrations": "Salesforce",
            "playbookID": "SalesforceTestPlaybook"
        },
        {
            "integrations": "McAfee ESM-v10",
            "instance_names": "v10.2.0",
            "playbookID": "McAfeeESMTest",
            "timeout": 500
        },
        {
            "integrations": "McAfee ESM-v10",
            "instance_names": "v10.3.0",
            "playbookID": "McAfeeESMTest",
            "timeout": 500
        },
        {
            "integrations": "McAfee ESM-v10",
            "instance_names": "v11.1.3",
            "playbookID": "McAfeeESMTest",
            "timeout": 500
        },
        {
            "integrations": "GoogleSafeBrowsing",
            "playbookID": "Google Safe Browsing Test",
            "timeout": 240
        },
        {
            "integrations": "EWS v2",
            "playbookID": "EWSv2_empty_attachment_test",
            "instance_names": "ewv2_regular"
        },
        {
            "integrations": "EWS v2",
            "playbookID": "EWS Public Folders Test",
            "instance_names": "ewv2_regular"
        },
        {
            "playbookID": "TestWordFileToIOC",
            "timeout": 300
        },
        {
            "integrations": "Symantec Endpoint Protection V2",
            "playbookID": "SymantecEndpointProtection_Test"
        },
        {
            "integrations": "carbonblackprotection",
            "playbookID": "search_endpoints_by_hash_-_carbon_black_protection_-_test",
            "timeout": 500
        },
        {
            "playbookID": "process_email_-_generic_-_test",
            "integrations": "Rasterize",
            "timeout": 240
        },
        {
            "integrations": "activedir",
            "playbookID": "account_enrichment_-_generic_test"
        },
        {
            "integrations": "FalconHost",
            "playbookID": "search_endpoints_by_hash_-_crowdstrike_-_test",
            "timeout": 500
        },
        {
            "integrations": "FalconHost",
            "playbookID": "CrowdStrike Endpoint Enrichment - Test"
        },
        {
            "integrations": "FalconHost",
            "playbookID": "FalconHost Test"
        },
        {
            "integrations": "CrowdstrikeFalcon",
            "playbookID": "Test - CrowdStrike Falcon",
            "fromversion": "4.1.0"
        },
        {
            "playbookID": "ExposeIncidentOwner-Test"
        },
        {
            "integrations": "google",
            "playbookID": "GsuiteTest"
        },
        {
            "integrations": "OpenPhish",
            "playbookID": "OpenPhish Test Playbook"
        },
        {
            "integrations": "RSA Archer",
            "playbookID": "Archer-Test-Playbook",
            "nightly": true
        },
        {
            "integrations": "jira",
            "playbookID": "Jira-Test"
        },
        {
            "integrations": "jira-v2",
            "playbookID": "Jira-v2-Test",
            "timeout": 500
        },
        {
            "integrations": "ipinfo",
            "playbookID": "IPInfoTest"
        },
        {
            "integrations": "jira",
            "playbookID": "VerifyHumanReadableFormat"
        },
        {
            "playbookID": "ExtractURL Test"
        },
        {
            "playbookID": "strings-test"
        },
        {
            "playbookID": "TestCommonPython"
        },
        {
            "playbookID": "TestFileCreateAndUpload"
        },
        {
            "playbookID": "TestIsValueInArray"
        },
        {
            "playbookID": "TestStringReplace"
        },
        {
            "playbookID": "TestHttpPlaybook"
        },
        {
            "integrations": "SplunkPy",
            "playbookID": "SplunkPy-Test-V2",
            "memory_threshold": 500,
            "instance_names": "use_default_handler"
        },
        {
            "integrations": "SplunkPy",
            "playbookID": "Splunk-Test",
            "memory_threshold": 500,
            "instance_names": "use_default_handler"
        },
        {
            "integrations": "SplunkPy",
            "playbookID": "SplunkPySearch_Test",
            "memory_threshold": 200,
            "instance_names": "use_default_handler"
        },
        {
            "integrations": "SplunkPy",
            "playbookID": "SplunkPy-Test-V2",
            "memory_threshold": 500,
            "instance_names": "use_python_requests_handler"
        },
        {
            "integrations": "SplunkPy",
            "playbookID": "Splunk-Test",
            "memory_threshold": 500,
            "instance_names": "use_python_requests_handler"
        },
        {
            "integrations": "SplunkPy",
            "playbookID": "SplunkPySearch_Test",
            "memory_threshold": 200,
            "instance_names": "use_python_requests_handler"
        },
        {
            "integrations": "McAfee NSM",
            "playbookID": "McAfeeNSMTest",
            "timeout": 400,
            "nightly": true
        },
        {
            "integrations": "PhishTank",
            "playbookID": "PhishTank Testing"
        },
        {
            "integrations": "McAfee Web Gateway",
            "playbookID": "McAfeeWebGatewayTest",
            "timeout": 500
        },
        {
            "integrations": "TCPIPUtils",
            "playbookID": "TCPUtils-Test"
        },
        {
            "playbookID": "ProofpointDecodeURL-Test",
            "timeout": 300
        },
        {
            "playbookID": "listExecutedCommands-Test"
        },
        {
            "integrations": "AWS - Lambda",
            "playbookID": "AWS-Lambda-Test (Read-Only)"
        },
        {
            "integrations": "Service Manager",
            "playbookID": "TestHPServiceManager",
            "timeout": 400
        },
        {
            "playbookID": "LanguageDetect-Test",
            "timeout": 300
        },
        {
            "integrations": "Forcepoint",
            "playbookID": "forcepoint test",
            "timeout": 500,
            "nightly": true
        },
        {
            "playbookID": "GeneratePassword-Test"
        },
        {
            "playbookID": "ZipFile-Test"
        },
        {
            "playbookID": "UnzipFile-Test"
        },
        {
            "playbookID": "ExtractDomainTest"
        },
        {
            "playbookID": "Test-IsMaliciousIndicatorFound",
            "fromversion": "5.0.0"
        },
        {
            "playbookID": "TestExtractHTMLTables"
        },
        {
            "integrations": "carbonblackliveresponse",
            "playbookID": "Carbon Black Live Response Test",
            "nightly": true
        },
        {
            "integrations": "urlscan.io",
            "playbookID": "urlscan_malicious_Test",
            "timeout": 500
        },
        {
            "integrations": "EWS v2",
            "playbookID": "pyEWS_Test",
            "instance_names": "ewv2_regular"
        },
        {
            "integrations": "EWS v2",
            "playbookID": "pyEWS_Test",
            "instance_names": "ewsv2_separate_process"
        },
        {
            "integrations": "remedy_sr_beta",
            "playbookID": "remedy_sr_test_pb"
        },
        {
            "integrations": "Netskope",
            "playbookID": "Netskope Test"
        },
        {
            "integrations": "Cylance Protect v2",
            "playbookID": "Cylance Protect v2 Test"
        },
        {
            "integrations": "ReversingLabs Titanium Cloud",
            "playbookID": "ReversingLabsTCTest"
        },
        {
            "integrations": "ReversingLabs A1000",
            "playbookID": "ReversingLabsA1000Test"
        },
        {
            "integrations": "Demisto Lock",
            "playbookID": "DemistoLockTest"
        },
        {
            "playbookID": "test-domain-indicator",
            "timeout": 400
        },
        {
            "playbookID": "Cybereason Test",
            "integrations": "Cybereason",
            "timeout": 1200,
            "fromversion": "4.1.0"
        },
        {
            "integrations": "VirusTotal - Private API",
            "instance_names": "virus_total_private_api_general",
            "playbookID": "File Enrichment - Virus Total Private API Test",
            "nightly": true
        },
        {
            "integrations": "VirusTotal - Private API",
            "instance_names": "virus_total_private_api_general",
            "playbookID": "virusTotalPrivateAPI-test-playbook",
            "timeout": 1400,
            "nightly": true,
            "pid_threshold": 12
        },
        {
            "integrations": [
                "VirusTotal - Private API",
                "VirusTotal"
            ],
            "playbookID": "vt-detonate test",
            "instance_names": [
                "virus_total_private_api_general",
                "virus_total_general"
            ],
            "timeout": 1400,
            "nightly": true
        },
        {
            "integrations": "Cisco ASA",
            "playbookID": "Cisco ASA - Test Playbook"
        },
        {
            "integrations": "VirusTotal - Private API",
            "instance_names": "virus_total_private_api_preferred_vendors",
            "playbookID": "virusTotalPrivateAPI-test-preferred-vendors",
            "timeout": 1400,
            "nightly": true
        },
        {
            "integrations": "Cisco Meraki",
            "playbookID": "Cisco-Meraki-Test"
        },
        {
            "integrations": "Microsoft Defender Advanced Threat Protection",
            "playbookID": "Microsoft Defender Advanced Threat Protection - Test",
            "instance_names": "microsoft_defender_atp_prod"
        },
        {
            "integrations": "Microsoft Defender Advanced Threat Protection",
            "playbookID": "Microsoft Defender Advanced Threat Protection - Test",
            "instance_names": "microsoft_defender_atp_dev"
        },
        {
            "integrations": "Tanium",
            "playbookID": "Tanium Test Playbook",
            "nightly": true,
            "timeout": 1200,
            "pid_threshold": 10
        },
        {
            "integrations": "Recorded Future",
            "playbookID": "Recorded Future Test",
            "nightly": true
        },
        {
            "integrations": "Microsoft Graph",
            "playbookID": "Microsoft Graph Test",
            "instance_names": "ms_graph_security_dev"
        },
        {
            "integrations": "Microsoft Graph",
            "playbookID": "Microsoft Graph Test",
            "instance_names": "ms_graph_security_prod"
        },
        {
            "integrations": "Microsoft Graph User",
            "playbookID": "Microsoft Graph - Test",
            "instance_names": "ms_graph_user_dev"
        },
        {
            "integrations": "Microsoft Graph User",
            "playbookID": "Microsoft Graph - Test",
            "instance_names": "ms_graph_user_prod"
        },
        {
            "integrations": "Microsoft Graph Groups",
            "playbookID": "Microsoft Graph Groups - Test",
            "instance_names": "ms_graph_groups_dev"
        },
        {
            "integrations": "Microsoft Graph Groups",
            "playbookID": "Microsoft Graph Groups - Test",
            "instance_names": "ms_graph_groups_prod"
        },
        {
            "integrations": "Microsoft_Graph_Files",
            "playbookID": "test_MsGraphFiles",
            "instance_names": "ms_graph_files_dev",
            "fromversion": "5.0.0"
        },
        {
            "integrations": "Microsoft_Graph_Files",
            "playbookID": "test_MsGraphFiles",
            "instance_names": "ms_graph_files_prod",
            "fromversion": "5.0.0"
        },
        {
            "integrations": "Microsoft Graph Calendar",
            "playbookID": "Microsoft Graph Calendar - Test",
            "instance_names": "ms_graph_calendar_dev"
        },
        {
            "integrations": "Microsoft Graph Calendar",
            "playbookID": "Microsoft Graph Calendar - Test",
            "instance_names": "ms_graph_calendar_prod"
        },
        {
            "integrations": "Microsoft Graph Device Management",
            "playbookID": "MSGraph_DeviceManagement_Test",
            "instance_names": "ms_graph_device_management_oproxy_dev",
            "fromversion": "5.0.0"
        },
        {
            "integrations": "Microsoft Graph Device Management",
            "playbookID": "MSGraph_DeviceManagement_Test",
            "instance_names": "ms_graph_device_management_oproxy_prod",
            "fromversion": "5.0.0"
        },
        {
            "integrations": "Microsoft Graph Device Management",
            "playbookID": "MSGraph_DeviceManagement_Test",
            "instance_names": "ms_graph_device_management_self_deployed_prod",
            "fromversion": "5.0.0"
        },
        {
            "integrations": "RedLock",
            "playbookID": "RedLockTest",
            "nightly": true
        },
        {
            "integrations": "Symantec Messaging Gateway",
            "playbookID": "Symantec Messaging Gateway Test"
        },
        {
            "integrations": "ThreatConnect",
            "playbookID": "test-ThreatConnect"
        },
        {
            "integrations": "VxStream",
            "playbookID": "VxStream Test",
            "nightly": true
        },
        {
            "integrations": "Cylance Protect",
            "playbookID": "get_file_sample_by_hash_-_cylance_protect_-_test",
            "timeout": 240
        },
        {
            "integrations": "Cylance Protect",
            "playbookID": "endpoint_enrichment_-_generic_test"
        },
        {
            "integrations": "QRadar",
            "playbookID": "test_Qradar",
            "fromversion": "5.5.0"
        },
        {
            "integrations": "VMware",
            "playbookID": "VMWare Test"
        },
        {
            "integrations": "Anomali ThreatStream",
            "playbookID": "Anomali_ThreatStream_Test"
        },
        {
            "integrations": "Farsight DNSDB",
            "playbookID": "DNSDBTest"
        },
        {
            "integrations": "carbonblack-v2",
            "playbookID": "Carbon Black Response Test",
            "fromversion": "5.0.0"
        },
        {
            "integrations": "Cisco Umbrella Investigate",
            "playbookID": "Cisco Umbrella Test"
        },
        {
            "integrations": "icebrg",
            "playbookID": "Icebrg Test",
            "timeout": 500
        },
        {
            "integrations": "Symantec MSS",
            "playbookID": "SymantecMSSTest"
        },
        {
            "integrations": "Remedy AR",
            "playbookID": "Remedy AR Test"
        },
        {
            "integrations": "AWS - IAM",
            "playbookID": "d5cb69b1-c81c-4f27-8a40-3106c0cb2620"
        },
        {
            "integrations": "McAfee Active Response",
            "playbookID": "McAfee-MAR_Test",
            "timeout": 700
        },
        {
            "integrations": "McAfee Threat Intelligence Exchange",
            "playbookID": "McAfee-TIE Test",
            "timeout": 700
        },
        {
            "integrations": "ArcSight Logger",
            "playbookID": "ArcSight Logger test"
        },
        {
            "integrations": "ArcSight ESM v2",
            "playbookID": "ArcSight ESM v2 Test"
        },
        {
            "integrations": "ArcSight ESM v2",
            "playbookID": "test Arcsight - Get events related to the Case"
        },
        {
            "integrations": "XFE",
            "playbookID": "XFE Test",
            "timeout": 140,
            "nightly": true
        },
        {
            "integrations": "XFE_v2",
            "playbookID": "Test_XFE_v2",
            "timeout": 500,
            "nightly": true
        },
        {
            "integrations": "McAfee Threat Intelligence Exchange",
            "playbookID": "search_endpoints_by_hash_-_tie_-_test",
            "timeout": 500
        },
        {
            "integrations": "iDefense",
            "playbookID": "iDefenseTest",
            "timeout": 300
        },
        {
            "integrations": "AbuseIPDB",
            "playbookID": "AbuseIPDB Test",
            "nightly": true
        },
        {
            "integrations": "AbuseIPDB",
            "playbookID": "AbuseIPDB PopulateIndicators Test",
            "nightly": true
        },
        {
            "integrations": "jira",
            "playbookID": "JiraCreateIssue-example-test"
        },
        {
            "integrations": "LogRhythm",
            "playbookID": "LogRhythm-Test-Playbook",
            "timeout": 200
        },
        {
            "integrations": "FireEye HX",
            "playbookID": "FireEye HX Test"
        },
        {
            "integrations": "Phish.AI",
            "playbookID": "PhishAi-Test"
        },
        {
            "integrations": "Phish.AI",
            "playbookID": "Test-Detonate URL - Phish.AI"
        },
        {
            "integrations": "Centreon",
            "playbookID": "Centreon-Test-Playbook"
        },
        {
            "playbookID": "ReadFile test"
        },
        {
            "integrations": "TruSTAR",
            "playbookID": "TruSTAR Test"
        },
        {
            "integrations": "AlphaSOC Wisdom",
            "playbookID": "AlphaSOC-Wisdom-Test"
        },
        {
            "integrations": "carbonblack-v2",
            "playbookID": "CBFindIP - Test"
        },
        {
            "integrations": "Jask",
            "playbookID": "Jask_Test",
            "fromversion": "4.1.0"
        },
        {
            "integrations": "Qualys",
            "playbookID": "Qualys-Test"
        },
        {
            "integrations": "Whois",
            "playbookID": "whois_test",
            "fromversion": "4.1.0"
        },
        {
            "integrations": "RSA NetWitness Endpoint",
            "playbookID": "NetWitness Endpoint Test"
        },
        {
            "integrations": "Check Point Sandblast",
            "playbookID": "Sandblast_malicious_test"
        },
        {
            "playbookID": "TestMatchRegex"
        },
        {
            "integrations": "ActiveMQ",
            "playbookID": "ActiveMQ Test"
        },
        {
            "playbookID": "RegexGroups Test"
        },
        {
            "integrations": "Cisco ISE",
            "playbookID": "cisco-ise-test-playbook"
        },
        {
            "integrations": "RSA NetWitness v11.1",
            "playbookID": "RSA NetWitness Test"
        },
        {
            "playbookID": "ExifReadTest"
        },
        {
            "integrations": "Cuckoo Sandbox",
            "playbookID": "CuckooTest",
            "timeout": 700
        },
        {
            "integrations": "VxStream",
            "playbookID": "Test-Detonate URL - Crowdstrike",
            "timeout": 1200
        },
        {
            "playbookID": "Detonate File - Generic Test",
            "timeout": 500
        },
        {
            "integrations": [
                "Lastline v2",
                "WildFire-v2",
                "SNDBOX",
                "VxStream",
                "McAfee Advanced Threat Defense"
            ],
            "playbookID": "Detonate File - Generic Test",
            "timeout": 2400,
            "nightly": true
        },
        {
            "playbookID": "detonate_file_-_generic_test",
            "toversion": "3.6.0"
        },
        {
            "playbookID": "STIXParserTest"
        },
        {
            "playbookID": "VerifyJSON - Test",
            "fromversion": "5.5.0"
        },
        {
            "playbookID": "PowerShellCommon-Test",
            "fromversion": "5.5.0"
        },
        {
            "playbookID": "Detonate URL - Generic Test",
            "timeout": 2000,
            "nightly": true,
            "integrations": [
                "McAfee Advanced Threat Defense",
                "VxStream",
                "Lastline v2"
            ]
        },
        {
            "playbookID": "ReadPDFFile-Test"
        },
        {
            "integrations": [
                "FalconHost",
                "McAfee Threat Intelligence Exchange",
                "carbonblackprotection",
                "carbonblack"
            ],
            "playbookID": "search_endpoints_by_hash_-_generic_-_test",
            "timeout": 500,
            "toversion": "4.4.9"
        },
        {
            "integrations": "Zscaler",
            "playbookID": "Zscaler Test",
            "nightly": true,
            "timeout": 500
        },
        {
            "playbookID": "DemistoUploadFileToIncident Test",
            "integrations": "Demisto REST API"
        },
        {
            "playbookID": "DemistoUploadFile Test",
            "integrations": "Demisto REST API"
        },
        {
            "playbookID": "MaxMind Test",
            "integrations": "MaxMind GeoIP2"
        },
        {
            "playbookID": "Test Sagemaker",
            "integrations": "AWS Sagemaker"
        },
        {
            "playbookID": "C2sec-Test",
            "integrations": "C2sec irisk",
            "fromversion": "5.0.0"
        },
        {
            "playbookID": "Phishing v2 Test - Attachment",
            "timeout": 1200,
            "nightly": true,
            "integrations": [
                "EWS Mail Sender",
                "Have I Been Pwned? V2",
                "Demisto REST API",
                "Palo Alto Minemeld",
                "Rasterize"
            ]
        },
        {
            "playbookID": "Phishing v2 Test - Inline",
            "timeout": 1200,
            "nightly": true,
            "integrations": [
                "EWS Mail Sender",
                "Have I Been Pwned? V2",
                "Demisto REST API",
                "Palo Alto Minemeld",
                "Rasterize"
            ]
        },
        {
            "integrations": "duo",
            "playbookID": "DUO Test Playbook"
        },
        {
            "playbookID": "SLA Scripts - Test",
            "fromversion": "4.1.0"
        },
        {
            "playbookID": "PcapHTTPExtractor-Test"
        },
        {
            "playbookID": "Ping Test Playbook"
        },
        {
            "playbookID": "Active Directory Test",
            "integrations": "Active Directory Query v2",
            "instance_names": "active_directory_ninja"
        },
        {
            "playbookID": "AD v2 - debug-mode - Test",
            "integrations": "Active Directory Query v2",
            "instance_names": "active_directory_ninja",
            "fromversion": "5.0.0"
        },
        {
            "playbookID": "Docker Hardening Test",
            "_comment": "Not testing on 5.5 yet. Waiting for #20951",
            "fromversion": "5.0.0",
            "toversion": "5.4.9"
        },
        {
            "integrations": "Active Directory Query v2",
            "instance_names": "active_directory_ninja",
            "playbookID": "Active Directory Query V2 configuration with port"
        },
        {
            "integrations": "mysql",
            "playbookID": "MySQL Test"
        },
        {
            "playbookID": "Email Address Enrichment - Generic v2 - Test"
        },
        {
            "playbookID": "Email Address Enrichment - Generic v2.1 - Test",
            "integrations": "Active Directory Query v2",
            "instance_names": "active_directory_ninja"
        },
        {
            "integrations": "Cofense Intelligence",
            "playbookID": "Test - Cofense Intelligence",
            "timeout": 500
        },
        {
            "playbookID": "GDPRContactAuthorities Test"
        },
        {
            "integrations": "Google Resource Manager",
            "playbookID": "GoogleResourceManager-Test",
            "timeout": 500,
            "nightly": true
        },
        {
            "integrations": "SlashNext Phishing Incident Response",
            "playbookID": "SlashNextPhishingIncidentResponse-Test",
            "timeout": 500,
            "nightly": true
        },
        {
            "integrations": "Google Cloud Storage",
            "playbookID": "GCS - Test",
            "timeout": 500,
            "nightly": true,
            "memory_threshold": 80
        },
        {
            "integrations": "GooglePubSub",
            "playbookID": "GooglePubSub_Test",
            "nightly": true,
            "fromversion": "5.0.0"
        },
        {
            "playbookID": "Calculate Severity - Generic v2 - Test",
            "integrations": [
                "Palo Alto Minemeld",
                "Active Directory Query v2"
            ],
            "instance_names": "active_directory_ninja",
            "fromversion": "4.5.0"
        },
        {
            "integrations": "Freshdesk",
            "playbookID": "Freshdesk-Test",
            "timeout": 500,
            "nightly": true
        },
        {
            "playbookID": "Autoextract - Test",
            "fromversion": "4.1.0"
        },
        {
            "playbookID": "FilterByList - Test",
            "fromversion": "4.5.0"
        },
        {
            "playbookID": "Impossible Traveler - Test",
            "integrations": [
                "Ipstack",
                "ipinfo",
                "Rasterize",
                "Active Directory Query v2",
                "Demisto REST API"
            ],
            "instance_names": "active_directory_ninja",
            "fromversion": "5.0.0",
            "timeout": 700
        },
        {
            "playbookID": "Active Directory - Get User Manager Details - Test",
            "integrations": "Active Directory Query v2",
            "instance_names": "active_directory_80k",
            "fromversion": "4.5.0"
        },
        {
            "integrations": "Kafka V2",
            "playbookID": "Kafka Test"
        },
        {
            "playbookID": "File Enrichment - Generic v2 - Test",
            "instance_names": "virus_total_private_api_general",
            "integrations": [
                "VirusTotal - Private API",
                "Cylance Protect v2"
            ]
        },
        {
            "integrations": ["epo", "McAfee Active Response"],
            "playbookID": "Endpoint data collection test",
            "timeout": 500
        },
        {
            "playbookID": "Phishing - Core - Test",
            "integrations": [
                "EWS Mail Sender",
                "Demisto REST API",
                "Palo Alto Minemeld",
                "Rasterize"
            ],
            "fromversion": "4.5.0",
            "timeout": 1700
        },
        {"integrations": ["epo", "McAfee Active Response"],
            "playbookID": "MAR - Endpoint data collection test",
            "timeout": 500
        },
        {
            "integrations": "DUO Admin",
            "playbookID": "DuoAdmin API test playbook"
        },
        {
            "integrations": ["TAXII Server", "TAXIIFeed"],
            "playbookID": "TAXII_Feed_Test",
            "fromversion": "5.5.0",
            "timeout": 600
        },
        {
            "integrations": "Traps",
            "playbookID": "Traps test",
            "timeout": 600
        },
        {
            "playbookID": "TestShowScheduledEntries"
        },
        {
            "playbookID": "Calculate Severity - Standard - Test",
            "integrations": "Palo Alto Minemeld",
            "fromversion": "4.5.0"
        },
        {
            "integrations": "Symantec Advanced Threat Protection",
            "playbookID": "Symantec ATP Test"
        },
        {
            "playbookID": "HTTPListRedirects - Test SSL"
        },
        {
            "playbookID": "HTTPListRedirects Basic Test"
        },
        {
            "playbookID": "CheckDockerImageAvailableTest"
        },
        {
            "playbookID": "ExtractDomainFromEmailTest"
        },
        {
            "playbookID": "Account Enrichment - Generic v2 - Test",
            "integrations": "activedir"
        },
        {
            "playbookID": "Extract Indicators From File - Generic v2 - Test",
            "integrations": "Image OCR",
            "timeout": 300,
            "fromversion": "4.1.0",
            "toversion": "4.4.9"
        },
        {
            "playbookID": "Extract Indicators From File - Generic v2 - Test",
            "integrations": "Image OCR",
            "timeout": 350,
            "fromversion": "4.5.0"
        },
        {
            "playbookID": "Endpoint Enrichment - Generic v2.1 - Test",
            "integrations": [
                "FalconHost",
                "Cylance Protect v2",
                "carbonblack-v2",
                "epo",
                "Active Directory Query v2"
            ],
            "instance_names": "active_directory_ninja"
        },
        {
            "playbookID": "EmailReputationTest",
            "integrations": "Have I Been Pwned? V2"
        },
        {
            "integrations": "Symantec Deepsight Intelligence",
            "playbookID": "Symantec Deepsight Test"
        },
        {
            "playbookID": "ExtractDomainFromEmailTest"
        },
        {
            "playbookID": "Wait Until Datetime - Test",
            "fromversion": "4.5.0"
        },
        {
            "playbookID": "PAN OS EDL Management - Test",
            "integrations": "palo_alto_networks_pan_os_edl_management"
        },
        {
            "playbookID": "PAN-OS DAG Configuration Test",
            "integrations": "Panorama",
            "instance_names": "palo_alto_panorama",
            "timeout": 1000
        },
        {
            "playbookID": "PAN-OS Create Or Edit Rule Test",
            "integrations": "Panorama",
            "instance_names": "palo_alto_panorama",
            "timeout": 1000
        },
        {
            "playbookID": "PAN-OS EDL Setup v3 Test",
            "integrations": ["Panorama", "palo_alto_networks_pan_os_edl_management"],
            "instance_names": "palo_alto_firewall_9.0",
            "timeout": 1000
        },
        {
            "integrations": "Snowflake",
            "playbookID": "Snowflake-Test"
        },
        {
            "playbookID": "Account Enrichment - Generic v2.1 - Test",
            "integrations": "Active Directory Query v2",
            "instance_names": "active_directory_ninja"
        },
        {
            "integrations": "Cisco Umbrella Investigate",
            "playbookID": "Domain Enrichment - Generic v2 - Test"
        },
        {
            "integrations": "Google BigQuery",
            "playbookID": "Google BigQuery Test"
        },
        {
            "integrations": "Zoom",
            "playbookID": "Zoom_Test"
        },
        {
            "integrations": "Palo Alto Networks Cortex",
            "playbookID": "Palo Alto Networks Cortex Test",
            "fromversion": "4.1.0"
        },
        {
            "playbookID": "IP Enrichment - Generic v2 - Test",
            "integrations": "Threat Crowd",
            "fromversion": "4.1.0"
        },
        {
            "integrations": "Cherwell",
            "playbookID": "Cherwell Example Scripts - test"
        },
        {
            "integrations": "Cherwell",
            "playbookID": "Cherwell - test"
        },
        {
            "integrations": "CarbonBlackProtectionV2",
            "playbookID": "Carbon Black Enterprise Protection V2 Test"
        },
        {
            "integrations": "Active Directory Query v2",
            "instance_names": "active_directory_ninja",
            "playbookID": "Test ADGetUser Fails with no instances 'Active Directory Query' (old version)"
        },
        {
            "integrations": "ANYRUN",
            "playbookID": "ANYRUN-Test"
        },
        {
            "integrations": "ANYRUN",
            "playbookID": "Detonate File - ANYRUN - Test"
        },
        {
            "integrations": "ANYRUN",
            "playbookID": "Detonate URL - ANYRUN - Test"
        },
        {
            "integrations": "Netcraft",
            "playbookID": "Netcraft test"
        },
        {
            "integrations": "EclecticIQ Platform",
            "playbookID": "EclecticIQ Test"
        },
        {
            "playbookID": "FormattingPerformance - Test",
            "fromversion": "5.0.0"
        },
        {
            "integrations": "AWS - EC2",
            "playbookID": "2142f8de-29d5-4288-8426-0db39abe988b",
            "memory_threshold": 75
        },
        {
            "integrations": "AWS - EC2",
            "playbookID": "d66e5f86-e045-403f-819e-5058aa603c32"
        },
        {
            "integrations": "ANYRUN",
            "playbookID": "Detonate File From URL - ANYRUN - Test"
        },
        {
            "integrations": "AWS - CloudTrail",
            "playbookID": "3da2e31b-f114-4d7f-8702-117f3b498de9"
        },
        {
            "integrations": "carbonblackprotection",
            "playbookID": "67b0f25f-b061-4468-8613-43ab13147173"
        },
        {
            "integrations": "DomainTools",
            "playbookID": "DomainTools-Test"
        },
        {
            "integrations": "Exabeam",
            "playbookID": "Exabeam - Test"
        },
        {
            "integrations": "DomainTools Iris",
            "playbookID": "DomainTools Iris - Test",
            "fromversion": "4.1.0"
        },
        {
            "integrations": "Cisco Spark",
            "playbookID": "Cisco Spark Test New"
        },
        {
            "integrations": "Remedy On-Demand",
            "playbookID": "Remedy-On-Demand-Test"
        },
        {
            "playbookID": "ssdeepreputationtest"
        },
        {
            "playbookID": "TestIsEmailAddressInternal"
        },
        {
            "integrations": "Google Cloud Compute",
            "playbookID": "GoogleCloudCompute-Test"
        },
        {
            "integrations": "AWS - S3",
            "playbookID": "97393cfc-2fc4-4dfe-8b6e-af64067fc436"
        },
        {
            "integrations": "Image OCR",
            "playbookID": "TestImageOCR"
        },
        {
            "integrations": "fireeye",
            "playbookID": "Detonate File - FireEye AX - Test"
        },
        {
            "integrations": [
                "Rasterize",
                "Image OCR"
            ],
            "playbookID": "Rasterize Test",
            "fromversion": "5.0.0"
        },
        {
            "integrations": [
                "Rasterize",
                "Image OCR"
            ],
            "playbookID": "Rasterize 4.5 Test",
            "toversion": "4.5.9"
        },
        {
            "integrations": "Rasterize",
            "playbookID": "RasterizeImageTest"
        },
        {
            "integrations": "Ipstack",
            "playbookID": "Ipstack_Test"
        },
        {
            "integrations": "Perch",
            "playbookID": "Perch-Test"
        },
        {
            "integrations": "Forescout",
            "playbookID": "Forescout-Test"
        },
        {
            "integrations": "GitHub",
            "playbookID": "Git_Integration-Test"
        },
        {
            "integrations": "LogRhythmRest",
            "playbookID": "LogRhythm REST test"
        },
        {
            "integrations": "AlienVault USM Anywhere",
            "playbookID": "AlienVaultUSMAnywhereTest"
        },
        {
            "playbookID": "PhishLabsTestPopulateIndicators"
        },
        {
            "playbookID": "Test_HTMLtoMD"
        },
        {
            "integrations": "PhishLabs IOC",
            "playbookID": "PhishLabsIOC TestPlaybook",
            "fromversion": "4.1.0"
        },
        {
            "integrations": "vmray",
            "playbookID": "VMRay-Test"
        },
        {
            "integrations": "PerceptionPoint",
            "playbookID": "PerceptionPoint Test",
            "fromversion": "4.1.0"
        },
        {
            "integrations": "AutoFocus V2",
            "playbookID": "AutoFocus V2 test",
            "fromversion": "5.0.0",
            "timeout": 1000
        },
        {
            "playbookID": "Process Email - Generic for Rasterize"
        },
        {
            "playbookID": "Send Investigation Summary Reports - Test",
            "integrations": "EWS Mail Sender",
            "fromversion": "4.5.0"
        },
        {
            "integrations": "Anomali ThreatStream v2",
            "playbookID": "ThreatStream-Test"
        },
        {
            "integrations": "Flashpoint",
            "playbookID": "Flashpoint_event-Test"
        },
        {
            "integrations": "Flashpoint",
            "playbookID": "Flashpoint_forum-Test"
        },
        {
            "integrations": "Flashpoint",
            "playbookID": "Flashpoint_report-Test"
        },
        {
            "integrations": "Flashpoint",
            "playbookID": "Flashpoint_reputation-Test"
        },
        {
            "integrations": "BluecatAddressManager",
            "playbookID": "Bluecat Address Manager test"
        },
        {
            "integrations": "MailListener - POP3 Beta",
            "playbookID": "MailListener-POP3 - Test"
        },
        {
            "playbookID": "sumList - Test"
        },
        {
            "integrations": "VulnDB",
            "playbookID": "Test-VulnDB"
        },
        {
            "integrations": "Shodan_v2",
            "playbookID": "Test-Shodan_v2",
            "timeout": 1000
        },
        {
            "integrations": "Threat Crowd",
            "playbookID": "ThreatCrowd - Test"
        },
        {
            "integrations": "GoogleDocs",
            "playbookID": "GoogleDocs-test"
        },
        {
            "playbookID": "Request Debugging - Test",
            "fromversion": "5.0.0"
        },
        {
            "playbookID": "Test Convert file hash to corresponding hashes",
            "fromversion": "4.5.0",
            "integrations": "VirusTotal",
            "instance_names": "virus_total_general"
        },
        {
            "playbookID": "PANW - Hunting and threat detection by indicator type Test",
            "fromversion": "5.0.0",
            "timeout": 1200,
            "integrations": [
                "Panorama",
                "Palo Alto Networks Cortex",
                "AutoFocus V2",
                "VirusTotal"
            ],
            "instance_names": [
                "palo_alto_panorama",
                "virus_total_general"
            ]
        },
        {
            "playbookID": "PAN-OS Query Logs For Indicators Test",
            "fromversion": "4.5.0",
            "timeout": 1500,
            "integrations": "Panorama",
            "instance_names": "palo_alto_panorama"
        },
        {
            "integrations": "Hybrid Analysis",
            "playbookID": "HybridAnalysis-Test",
            "timeout": 500,
            "fromversion": "4.1.0"
        },
        {
            "integrations": "Elasticsearch v2",
            "instance_names": "es_v7",
            "playbookID": "Elasticsearch_v2_test"
        },
        {
            "integrations": "ElasticsearchFeed",
            "instance_names": "es_demisto_feed",
            "playbookID": "Elasticsearch_Fetch_Demisto_Indicators_Test",
            "fromversion": "5.5.0"
        },
        {
            "integrations": "ElasticsearchFeed",
            "instance_names": "es_generic_feed",
            "playbookID": "Elasticsearch_Fetch_Custom_Indicators_Test",
            "fromversion": "5.5.0"
        },
        {
            "integrations": "Elasticsearch v2",
            "instance_names": "es_v6",
            "playbookID": "Elasticsearch_v2_test-v6"
        },
        {
            "integrations": "IronDefense",
            "playbookID": "IronDefenseTest"
        },
        {
            "integrations": "PolySwarm",
            "playbookID": "PolySwarm-Test"
        },
        {
            "integrations": "Kennav2",
            "playbookID": "Kenna Test"
        },
        {
            "integrations": "SecurityAdvisor",
            "playbookID": "SecurityAdvisor-Test",
            "fromversion": "4.5.0"
        },
        {
            "integrations": "Google Key Management Service",
            "playbookID": "Google-KMS-test",
            "pid_threshold": 6,
            "memory_threshold": 60
        },
        {
            "integrations": "SecBI",
            "playbookID": "SecBI - Test"
        },
        {
            "playbookID": "ExtractFQDNFromUrlAndEmail-Test"
        },
        {
            "integrations": "EWS v2",
            "playbookID": "Get EWS Folder Test",
            "fromversion": "4.5.0",
            "instance_names": "ewv2_regular",
            "timeout": 1200
        },
        {
            "integrations": "EWSO365",
            "playbookID": "EWS_O365_test",
            "fromversion": "5.0.0"
        },
        {
            "integrations": "QRadar",
            "playbookID": "QRadar Indicator Hunting Test",
            "timeout": 1200,
            "fromversion": "5.0.0"
        },
        {
            "playbookID": "SetAndHandleEmpty test",
            "fromversion": "4.5.0"
        },
        {
            "integrations": "Tanium v2",
            "playbookID": "Tanium v2 - Test"
        },
        {
            "integrations": "Office 365 Feed",
            "playbookID": "Office365_Feed_Test",
            "fromversion": "5.5.0"
        },
        {
            "integrations": "GoogleCloudTranslate",
            "playbookID": "GoogleCloudTranslate-Test",
            "pid_threshold": 8
        },
        {
            "integrations": "Infoblox",
            "playbookID": "Infoblox Test"
        },
        {
            "integrations": "BPA",
            "playbookID": "Test-BPA",
            "fromversion": "4.5.0"
        },
        {
            "playbookID": "GetValuesOfMultipleFIelds Test",
            "fromversion": "4.5.0"
        },
        {
            "playbookID": "IsInternalHostName Test",
            "fromversion": "4.5.0"
        },
        {
            "playbookID": "DigitalGuardian-Test",
            "integrations": "Digital Guardian",
            "fromversion": "5.0.0"
        },
        {
            "integrations": "SplunkPy",
            "playbookID": "Splunk Indicator Hunting Test",
            "fromversion": "5.0.0",
            "memory_threshold": 500,
            "instance_names": "use_default_handler"
        },
        {
            "integrations": "BPA",
            "playbookID": "Test-BPA_Integration",
            "fromversion": "4.5.0"
        },
        {
            "integrations": "Sixgill",
            "playbookID": "Sixgill-Test",
            "fromversion": "5.0.0"
        },
        {
            "integrations": "AutoFocus Feed",
            "playbookID": "playbook-FeedAutofocus_test",
            "fromversion": "5.5.0"
        },
        {
            "integrations": "PaloAltoNetworks_PrismaCloudCompute",
            "playbookID": "PaloAltoNetworks_PrismaCloudCompute-Test"
        },
        {
            "playbookID": "Indicator Feed - Test",
            "fromversion": "5.5.0"
        },
        {
            "integrations": "Recorded Future Feed",
            "playbookID": "RecordedFutureFeed - Test",
            "timeout": 1000,
            "fromversion": "5.5.0",
            "memory_threshold": 86
        },
        {
            "integrations": "Expanse",
            "playbookID": "test-Expanse-Playbook",
            "fromversion": "5.0.0"
        },
        {
            "integrations": "Expanse",
            "playbookID": "test-Expanse",
            "fromversion": "5.0.0"
        },
        {
            "integrations": "DShield Feed",
            "playbookID": "playbook-DshieldFeed_test",
            "fromversion": "5.5.0"
        },
        {
            "integrations": "AlienVault Reputation Feed",
            "playbookID": "AlienVaultReputationFeed_Test",
            "fromversion": "5.5.0",
            "timeout": 9000
        },
        {
            "integrations": "BruteForceBlocker Feed",
            "playbookID": "playbook-BruteForceBlocker_test",
            "fromversion": "5.5.0"
        },
        {
            "integrations": "illuminate",
            "playbookID": "illuminate Integration Test"
        },
        {
            "integrations": "Carbon Black Enterprise EDR",
            "playbookID": "Carbon Black Enterprise EDR Test",
            "fromversion": "5.0.0"
        },
        {
            "integrations": "illuminate",
            "playbookID": "illuminate Integration Demonstration - Test"
        },
        {
            "integrations": "MongoDB Key Value Store",
            "playbookID": "MongoDB KeyValueStore - Test",
            "pid_threshold": 12,
            "fromversion": "5.0.0"
        },
        {
            "integrations": "MongoDB Log",
            "playbookID": "MongoDBLog - Test",
            "pid_threshold": 12,
            "fromversion": "5.0.0"
        },
        {
            "integrations": "Google Chronicle Backstory",
            "playbookID": "Google Chronicle Backstory Asset - Test",
            "fromversion": "5.0.0"
        },
        {
            "integrations": "Google Chronicle Backstory",
            "playbookID": "Google Chronicle Backstory IOC Details - Test",
            "fromversion": "5.0.0"
        },
        {
            "integrations": "Google Chronicle Backstory",
            "playbookID": "Google Chronicle Backstory List Alerts - Test",
            "fromversion": "5.0.0"
        },
        {
            "integrations": "Google Chronicle Backstory",
            "playbookID": "Google Chronicle Backstory List IOCs - Test",
            "fromversion": "5.0.0"
        },
        {
            "integrations": "Google Chronicle Backstory",
            "playbookID": "Google Chronicle Backstory Reputation - Test",
            "fromversion": "5.0.0"
        },
        {
            "integrations": "Feodo Tracker Hashes Feed",
            "playbookID": "playbook-feodoteackerhash_test",
            "fromversion": "5.5.0",
            "memory_threshold": 130,
            "timeout": 600
        },
        {
            "integrations": "Feodo Tracker IP Blocklist Feed",
            "instance_names": "feodo_tracker_ip_currently__active",
            "playbookID": "playbook-feodotrackeripblock_test",
            "fromversion": "5.5.0"
        },
        {
            "integrations": "Feodo Tracker IP Blocklist Feed",
            "instance_names": "feodo_tracker_ip_30_days",
            "playbookID": "playbook-feodotrackeripblock_test",
            "fromversion": "5.5.0"
        },
        {
            "integrations": "Code42",
            "playbookID": "Code42-Test",
            "timeout": 600
        },
        {
            "playbookID": "Code42 File Search Test",
            "integrations": "Code42"
        },
        {
            "playbookID": "FetchIndicatorsFromFile-test",
            "fromversion": "5.5.0"
        },
        {
            "integrations": "RiskSense",
            "playbookID": "RiskSense Get Apps - Test"
        },
        {
            "integrations": "RiskSense",
            "playbookID": "RiskSense Get Host Detail - Test"
        },
        {
            "integrations": "RiskSense",
            "playbookID": "RiskSense Get Host Finding Detail - Test"
        },
        {
            "integrations": "RiskSense",
            "playbookID": "RiskSense Get Hosts - Test"
        },
        {
            "integrations": "RiskSense",
            "playbookID": "RiskSense Get Host Findings - Test"
        },
        {
            "integrations": "RiskSense",
            "playbookID": "RiskSense Get Unique Cves - Test"
        },
        {
            "integrations": "RiskSense",
            "playbookID": "RiskSense Get Unique Open Findings - Test"
        },
        {
            "integrations": "RiskSense",
            "playbookID": "RiskSense Get Apps Detail - Test"
        },
        {
            "integrations": "Indeni",
            "playbookID": "Indeni_test",
            "fromversion": "5.0.0"
        },
        {
            "integrations": "CounterCraft Deception Director",
            "playbookID": "CounterCraft - Test",
            "fromversion": "5.0.0"
        },
        {
            "integrations": "SafeBreach v2",
            "playbookID": "playbook-SafeBreach-Test",
            "fromversion": "5.5.0"
        },
        {
            "playbookID": "DbotPredictOufOfTheBoxTest",
            "fromversion": "4.5.0",
            "timeout": 1000
        },
        {
            "integrations": "AlienVault OTX TAXII Feed",
            "playbookID": "playbook-feedalienvaultotx_test",
            "fromversion": "5.5.0"
        },
        {
            "playbookID": "ExtractDomainAndFQDNFromUrlAndEmail-Test",
            "fromversion": "5.5.0"
        },
        {
            "integrations": "Cortex Data Lake",
            "playbookID": "Cortex Data Lake Test",
            "instance_names": "cdl_prod",
            "fromversion": "4.5.0"
        },
        {
            "integrations": "Cortex Data Lake",
            "playbookID": "Cortex Data Lake Test",
            "instance_names": "cdl_dev",
            "fromversion": "4.5.0"
        },
        {
            "integrations": "MongoDB",
            "playbookID": "MongoDB - Test"
        },
        {
            "playbookID": "DBotCreatePhishingClassifierV2FromFile-Test",
            "timeout": 60000,
            "fromversion": "4.5.0"
        },
        {
            "integrations": "Logz.io",
            "playbookID": "Logzio - Test",
            "fromversion": "5.0.0"
        },
        {
            "integrations": "IBM Resilient Systems",
            "playbookID": "IBM Resilient Systems Test"
        },
        {
            "integrations": ["Prisma Access", "Prisma Access Egress IP feed"],
            "playbookID": "Prisma_Access_Egress_IP_Feed-Test",
            "timeout": 60000,
            "fromversion": "5.5.0",
            "nightly": true
        },
        {
            "integrations": "Prisma Access",
            "playbookID": "Prisma_Access-Test",
            "timeout": 60000,
            "fromversion": "5.5.0",
            "nightly": true
        },
        {
            "playbookID": "EvaluateMLModllAtProduction-Test",
            "fromversion": "4.5.0"
        },
        {
            "integrations": "Zabbix",
            "playbookID": "Zabbix - Test"
        },
        {
            "integrations": "GCP Whitelist Feed",
            "playbookID": "GCPWhitelist_Feed_Test",
            "fromversion": "5.5.0"
        },
        {
            "integrations": "Endace",
            "playbookID": "Endace-Test",
            "fromversion": "5.0.0"
        },
        {
            "integrations": "Deep Instinct",
            "playbookID": "Deep_Instinct-Test",
            "fromversion": "5.0.0"
        }

    ],
    "skipped_tests": {
        "CuckooTest": "Issue 25601",
        "Cortex XDR - IOC - Test": "Issue 25598",
        "RedLockTest": "Issue 24600",
        "Test - Cofense Intelligence": "Issue 25498",
        "Digital Defense FrontlineVM - Scan Asset Not Recently Scanned Test": "Issue 25477",
        "SentinelOne V2 - test": "Issue 24933",
        "SignalSciences-Test": "Issue 24934",
        "Maltiverse Test": "Issue 24335",
        "TestDedupIncidentsPlaybook": "Issue 24344",
        "Prisma_Access_Egress_IP_Feed-Test": "unskip after we will get PrismaAccess instance",
        "Prisma_Access-Test": "unskip after we will get PrismaAccess instance",
        "PAN-OS EDL Setup V2 Test": "Issue 23854",
        "PAN-OS - Block IP and URL - External Dynamic List Test": "Issue 23854",
        "Symantec Deepsight Test": "Issue 22971",
        "test_MsGraphFiles": "Issue 22853 ",
        "Cybereason Test": "Issue 22683",
        "Bluecat Address Manager test": "Issue 22616",
        "test-Expanse": "Expanse should provide domain that they have in their system",
        "TestProofpointFeed": "Issue 22229",
        "Git_Integration-Test": "Issue 20029",
        "Symantec Data Loss Prevention - Test": "Issue 20134",
        "PAN-OS Create Or Edit Rule Test": "Issue 20037",
        "NetWitness Endpoint Test": "Issue 19878",
        "TestUptycs": "Issue 19750",
        "InfoArmorVigilanteATITest": "Test issue 17358",
        "Lastline - testplaybook": "Checking the integration via Generic detonation playbooks, don't want to load the daily quota",
        "ArcSight Logger test": "Issue 19117",
        "TruSTAR Test": "Issue 19777",
        "TestDedupIncidentsByName": "skipped on purpose - this is part of the TestDedupIncidentsPlaybook - no need to execute separately as a test",
        "3da2e31b-f114-4d7f-8702-117f3b498de9": "Issue 19837",
        "d66e5f86-e045-403f-819e-5058aa603c32": "pr 3220",
<<<<<<< HEAD
        "get_file_sample_from_path_-_d2_-_test": "Issue 19844",
        "CrowdStrike Falcon X": "No instance",
=======
>>>>>>> ce5dfbe3
        "RecordedFutureFeed - Test": "Issue 18922",
        "IntSights Mssp Test": "Issue #16351",
        "CheckPhish-Test": "Issue 19188",
        "fd93f620-9a2d-4fb6-85d1-151a6a72e46d": "Issue 19854",
        "PAN-OS DAG Configuration Test": "Issue #19205",
        "DeleteContext-auto-subplaybook-test": "used in DeleteContext-auto-test as sub playbook",
        "Test Playbook TrendMicroDDA": "Issue 16501",
        "ssdeepreputationtest": "Issue #20953",
        "C2sec-Test": "Issue #21633",
        "PAN-OS Query Logs For Indicators Test": "Issue #23505",
        "Panorama Query Logs - Test": "Issue #23505",
        "palo_alto_panorama_test_pb": "Issue #22835",
        "GCS Bucket Management - Test": "used in GCS - Test as sub playbook",
        "GCS Object Operations - Test": "used in GCS - Test as sub playbook",
        "GCS Bucket Policy (ACL) - Test": "used in GCS - Test as sub playbook",
        "GCS Object Policy (ACL) - Test": "used in GCS - Test as sub playbook",
        "Send Email To Recipients": "used in EWS Mail Sender Test 2 as sub playbook",

        "_comment": "~~~ DEPRECATED ~~~",
        "Endpoint Enrichment - Generic v2 - Test": "DEPRECATED"
    },
    "skipped_integrations": {
        "_comment1": "~~~ NO INSTANCE ~~~",
        "Infoblox": "Issue 25651",
        "Traps": "Issue 24122",
        "McAfee Advanced Threat Defense": "Issue 16909",
        "Cisco Umbrella Investigate": "Issue 24338",
        "Deep Instinct": "The partner didn't provide an instance",
        "Cofense Triage v2": "No instance - partner integration",
        "ArcSight Logger": "Issue 24303",
        "AttackIQFireDrill": "Issue 24281",
        "MxToolBox": "No instance",
        "Skyformation": "No instance, old partner",
        "PrismaAccess": "Instance will be provided soon by Lior and Prasen",
        "AlphaSOC Network Behavior Analytics": "No instance",
        "IsItPhishing": "No instance",
        "Verodin": "No instance",
        "EasyVista": "No instance",
        "Pipl": "No instance",
        "Moloch": "No instance",
        "Twilio": "No instance",
        "Zendesk": "No instance",
        "GuardiCore": "No instance",
        "Nessus": "No instance",
        "Cisco CloudLock": "No instance",
        "SentinelOne": "No instance",
        "Vectra v2": "No instance",
        "Trend Micro Apex": "Issue 23632",
        "Awake Security": "Issue 23376",
        "ExtraHop": "No license, issue 23731",
        "RiskSense": "We should get an instance talk to Francesco",
        "Palo Alto Networks Cortex": "Issue 22300",
        "AWS - IAM": "Issue 21401",
        "FortiGate": "License expired, and not going to get one (issue 14723)",
        "IronDefense": "Test depends on making requests to a non-public API",
        "Attivo Botsink": "no instance, not going to get it",
        "VMware": "no License, and probably not going to get it",
        "AWS Sagemaker": "License expired, and probably not going to get it",
        "Symantec MSS": "No instance, probably not going to get it (issue 15513)",
        "Google Cloud Compute": "Can't test yet",
        "Cymon": "The service was discontinued since April 30th, 2019.",
        "FireEye ETP": "No instance",
        "ProofpointTAP_v2": "No instance",
        "remedy_sr_beta": "No instance",
        "ExtraHop v2": "No instance",
        "Fidelis Elevate Network": "Issue 20735",
        "Minerva Labs Anti-Evasion Platform": "Issue 18835",
        "PolySwarm": "contribution",
        "Silverfort": "contribution",
        "fireeye": "Issue 19839",
        "DomainTools": "Issue 8298",
        "Remedy On-Demand": "Issue 19835",
        "DomainTools Iris": "Issue 20433",
        "Check Point": "Issue 18643",
        "Preempt": "Issue 20268",
        "iDefense": "Issue 20095",
        "Jask": "Issue 18879",
        "vmray": "Issue 18752",
        "Anomali ThreatStream v2": "Issue 19182",
        "Anomali ThreatStream": "Issue 19182",
        "SCADAfence CNM": "Issue 18376",
        "ArcSight ESM v2": "Issue #18328",
        "AlienVault USM Anywhere": "Issue #18273",
        "Tufin": "Issue 16441",
        "Dell Secureworks": "Instance locally installed on @liorblob PC",
        "MimecastV2": "Issue 14593",
        "Netskope": "instance is down",
        "Farsight DNSDB": "Issue 15512",
        "Service Manager": "Expired license",
        "carbonblackprotection": "License expired",
        "icebrg": "Issue 14312",
        "Freshdesk": "Trial account expired",
        "Threat Grid": "Issue 16197",
        "Kafka V2": "Can not connect to instance from remote",
        "Check Point Sandblast": "Issue 15948",
        "Remedy AR": "getting 'Not Found' in test button",
        "Salesforce": "Issue 15901",
        "Zscaler": "Issue 17784",
        "RedCanary": "License expired",
        "ANYRUN": "No instance",
        "Snowflake": "Looks like account expired, needs looking into",
        "Cisco Spark": "Issue 18940",
        "Phish.AI": "Issue 17291",
        "MaxMind GeoIP2": "Issue 18932.",
        "Exabeam": "Issue 19371",
        "McAfee ESM-v10": "Issue 20225",
        "PaloAltoNetworks_PrismaCloudCompute": "Instance not set up yet",
        "Code42": "Instance not set up yet",
        "SecBI": "Issue 22545",
        "IBM Resilient Systems": "Issue 23722",
        "VxStream": "Issue #23795",

        "_comment2": "~~~ UNSTABLE ~~~",
        "ServiceNow": "Instance goes to hibernate every few hours",
        "Tenable.sc": "unstable instance",
        "VirusTotal - Private API": "Issue 22638",

        "_comment3": "~~~ QUOTA ISSUES ~~~",
        "Joe Security": "Issue 25650",
        "JsonWhoIs": "Issue 25371: Out of quota",
        "XFE_v2": "Issue 22715",
        "XFE": "We have the new integration XFE_v2, so n`o need to test the old one because they use the same quote",
        "AlphaSOC Wisdom": "API key has expired",
        "AWS - Athena - Beta": "Issue 19834",
        "Lastline": "issue 20323",
        "Google Resource Manager": "Cannot create projects because have reached alloted quota.",
        "Looker": "Warehouse 'DEMO_WH' cannot be resumed because resource monitor 'LIMITER' has exceeded its quota.",
        "Ipstack": "reached out our monthly quota (08/03/2020)",

        "_comment4": "~~~ NO INSTANCE - SUPPORTED BY THE COMMUNITY ~~~",
        "Zabbix": "Supported by external developer",
        "SafeBreach v2": "it is a partner integration, no instance",
        "IllusiveNetworks": "supported by partner",
        "Humio": "supported by the partner",
        "Digital Guardian": "partner integration",


         "_comment5": "~~~ OTHER ~~~",
        "Endace": "Issue 24304",
        "Pentera": "authentication method will not work with testing",
        "EclecticIQ Platform": "Issue 8821",
        "BitDam": "Issue #17247",
        "Zoom": "Issue 19832",
        "urlscan.io": "Issue 21831",
        "Forescout": "Can only be run from within PANW network. Look in keeper for - Demisto in the LAB",
        "HelloWorldSimple": "This is just an example integration - no need for test",
        "TestHelloWorldPlaybook": "This is just an example integration - no need for test",
        "Lockpath KeyLight": "Deprecated. No tests.",
        "Cymulate": "Partner didn't provided test playbook",
        "Lastline v2": "Temporary skipping, due to quota issues, in order to merge a PR"
    },
    "nightly_integrations": [
        "Lastline v2",
        "TruSTAR",
        "SlackV2",
        "VulnDB"
    ],
    "unmockable_integrations": {
        "SNDBOX": "Submits a file - tests that send files shouldn't be mocked",
        "Joe Security": "Submits a file - tests that send files shouldn't be mocked",
        "Maltiverse": "issue 24335",
        "MITRE ATT&CK": "Using taxii2client package",
        "MongoDB": "Our instance not using SSL",
        "Cortex Data Lake": "Integration requires SSL",
        "Google Key Management Service": "The API requires an SSL secure connection to work.",
        "McAfee ESM-v10": "we have multiple instances with same test playbook, mock recording are per playbook so it keeps failing the playback step",
        "mysql": "Does not use http",
        "SlackV2": "Integration requires SSL",
        "Whois": "Mocks does not support sockets",
        "Panorama": "Exception: Proxy process took to long to go up. https://circleci.com/gh/demisto/content/24826",
        "Image OCR": "Does not perform network traffic",
        "Server Message Block (SMB)": "Does not perform http communication",
        "Active Directory Query v2": "Does not perform http communication",
        "dnstwist": "Does not peform http communication",
        "VxStream": "Issue 15544",
        "PagerDuty v2": "Integration requires SSL",
        "TCPIPUtils": "Integration requires SSL",
        "Luminate": "Integration has no proxy checkbox",
        "Shodan": "Integration has no proxy checkbox",
        "Google BigQuery": "Integration has no proxy checkbox",
        "ReversingLabs A1000": "Checking",
        "Check Point": "Checking",
        "okta": "Test Module failing, suspect it requires SSL",
        "Okta v2": "dynamic test, need to revisit and better avoid conflicts",
        "Awake Security": "Checking",
        "ArcSight ESM v2": "Checking",
        "Phish.AI": "Checking",
        "Intezer": "Nightly - Checking",
        "ProtectWise": "Nightly - Checking",
        "google-vault": "Nightly - Checking",
        "RSA Archer": "Nightly - Checking",
        "McAfee NSM": "Nightly - Checking",
        "Forcepoint": "Nightly - Checking",
        "palo_alto_firewall": "Need to check test module",
        "Signal Sciences WAF": "error with certificate",
        "google": "'unsecure' parameter not working",
        "EWS Mail Sender": "Inconsistent test (playback fails, record succeeds)",
        "ReversingLabs Titanium Cloud": "No Unsecure checkbox. proxy trying to connect when disabled.",
        "Anomali ThreatStream": "'proxy' parameter not working",
        "Palo Alto Networks Cortex": "SDK",
        "Recorded Future": "might be dynamic test",
        "AlphaSOC Wisdom": "Test module issue",
        "RedLock": "SSL Issues",
        "Microsoft Graph": "Test direct access to oproxy",
        "MicrosoftGraphMail": "Test direct access to oproxy",
        "Microsoft Graph User": "Test direct access to oproxy",
        "Microsoft_Graph_Files": "Test direct access to oproxy",
        "Microsoft Graph Groups": "Test direct access to oproxy",
        "Microsoft Defender Advanced Threat Protection": "Test direct access to oproxy",
        "Azure Security Center v2": "Test direct access to oproxy",
        "Microsoft Graph Calendar": "Test direct access to oproxy",
        "Microsoft Graph Device Management": "Test direct access to oproxy",
        "Azure Compute v2": "Test direct access to oproxy",
        "AWS - CloudWatchLogs": "Issue 20958",
        "AWS - AccessAnalyzer": "Issue 24926",
        "AWS - ACM": "Issue 24926",
        "AWS - Athena - Beta": "Issue 24926",
        "AWS - CloudTrail": "Issue 24926",
        "AWS - EC2": "Issue 24926",
        "AWS - GuardDuty": "Issue 24926",
        "AWS - IAM": "Issue 24926",
        "AWS - Lambda": "Issue 24926",
        "AWS - Route53": "Issue 24926",
        "AWS - S3": "Issue 24926",
        "AWS - SQS": "Issue 24926",
        "Amazon DynamoDB": "Issue 24926",
        "AWS Sagemaker": "Issue 24926",
        "Gmail Single User": "googleclient sdk has time based challenge exchange",
        "Gmail": "googleclient sdk has time based challenge exchange",
        "GoogleCloudTranslate": "google translate sdk does not support proxy",
        "Google Chronicle Backstory": "SDK",
        "Google Vision AI": "SDK",
        "Google Cloud Compute": "googleclient sdk has time based challenge exchange",
        "Google Cloud Functions": "googleclient sdk has time based challenge exchange",
        "GoogleDocs": "googleclient sdk has time based challenge exchange",
        "GooglePubSub": "googleclient sdk has time based challenge exchange",
        "Google Resource Manager": "googleclient sdk has time based challenge exchange",
        "Google Cloud Storage": "SDK",
        "Syslog Sender": "syslog",
        "syslog": "syslog",
        "MongoDB Log": "Our instance not using SSL",
        "MongoDB Key Value Store": "Our instance not using SSL"
    },
    "docker_thresholds": {
        "_comment": "Add here docker images which are specific to an integration and require a non-default threshold (such as rasterize or ews). That way there is no need to define this multiple times. You can specify full image name with version or without.",
        "images": {
            "demisto/chromium": {
                "pid_threshold": 11
            },
            "demisto/py-ews:2.0": {
                "memory_threshold": 150
            },
            "demisto/pytan": {
                "pid_threshold": 11
            }
        }
    }
}<|MERGE_RESOLUTION|>--- conflicted
+++ resolved
@@ -1078,14 +1078,6 @@
         {
             "integrations": "FalconIntel",
             "playbookID": "CrowdStrike Falcon Intel v2"
-        },
-        {
-            "integrations": "CrowdStrike Falcon X",
-            "playbookID": "FalconX - Test-Detonate File"
-        },
-        {
-            "integrations": "CrowdStrike Falcon X",
-            "playbookID": "FalconX - Test-Detonate URL"
         },
         {
             "playbookID": "ContextGetters_Test"
@@ -2062,7 +2054,7 @@
             "playbookID": "DuoAdmin API test playbook"
         },
         {
-            "integrations": ["TAXII Server", "TAXIIFeed"],
+            "integrations": "TAXIIFeed",
             "playbookID": "TAXII_Feed_Test",
             "fromversion": "5.5.0",
             "timeout": 600
@@ -2878,11 +2870,6 @@
         "TestDedupIncidentsByName": "skipped on purpose - this is part of the TestDedupIncidentsPlaybook - no need to execute separately as a test",
         "3da2e31b-f114-4d7f-8702-117f3b498de9": "Issue 19837",
         "d66e5f86-e045-403f-819e-5058aa603c32": "pr 3220",
-<<<<<<< HEAD
-        "get_file_sample_from_path_-_d2_-_test": "Issue 19844",
-        "CrowdStrike Falcon X": "No instance",
-=======
->>>>>>> ce5dfbe3
         "RecordedFutureFeed - Test": "Issue 18922",
         "IntSights Mssp Test": "Issue #16351",
         "CheckPhish-Test": "Issue 19188",
@@ -2892,6 +2879,7 @@
         "Test Playbook TrendMicroDDA": "Issue 16501",
         "ssdeepreputationtest": "Issue #20953",
         "C2sec-Test": "Issue #21633",
+        "TAXII_Feed_Test": "Issue #22423",
         "PAN-OS Query Logs For Indicators Test": "Issue #23505",
         "Panorama Query Logs - Test": "Issue #23505",
         "palo_alto_panorama_test_pb": "Issue #22835",
