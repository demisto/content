--- conflicted
+++ resolved
@@ -4625,16 +4625,11 @@
             ],
             "playbookID": "GetTasksWithSections SetIRProcedures end to end test",
             "fromversion": "6.0.0"
-<<<<<<< HEAD
-        },
-
-
+        },
         {
           "integrations": "Azure Key Vault",
           "playbookID": "playbook-AzureKeyVault-Test",
           "fromversion": "6.0.1"
-=======
->>>>>>> b8911971
         }
     ],
     "skipped_tests": {
