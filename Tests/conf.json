--- conflicted
+++ resolved
@@ -2778,10 +2778,6 @@
         }
     ],
     "skipped_tests": {
-<<<<<<< HEAD
-        "Send Investigation Summary Reports - Test": "Issue 24133",
-=======
->>>>>>> f1a2d0c7
         "Test_URLhaus": "Issue 23857",
         "Prisma_Access_Egress_IP_Feed-Test": "unskip after we will get PrismaAccess instance",
         "Prisma_Access-Test": "unskip after we will get PrismaAccess instance",
