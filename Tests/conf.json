--- conflicted
+++ resolved
@@ -2715,11 +2715,11 @@
         "Prisma_Access_Egress_IP_Feed-Test": "unskip after we will get PrismaAccess instance",
         "Prisma_Access-Test": "unskip after we will get PrismaAccess instance",
         "Test-Shodan_v2": "Issue 23370",
-        "Symantec Deepsight Test": "Issue 22971",
         "PAN-OS EDL Setup V2 Test": "Issue 23854",
         "PAN-OS - Block IP and URL - External Dynamic List Test": "Issue 23854",
         "PhishLabsIOC TestPlaybook": "integration bug (23926)",
         "Test_URLhaus": "Issue 23857",
+        "Symantec Deepsight Test": "Issue 22971",
         "OTRS Test": "Issue 23167",
         "Akamai_WAF_SIEM-Test": "Issue 22225",
         "Cloaken-Test": "Issue 20036",
@@ -2767,11 +2767,8 @@
     },
     "skipped_integrations": {
         "_comment1": "~~~ NO INSTANCE ~~~",
-<<<<<<< HEAD
+        "Traps": "Issue 24122",
         "skyformation": "No instance, old partner",
-=======
-        "Traps": "Issue 24122",
->>>>>>> d4ae40bf
         "PrismaAccess": "Instance will be provided soon by Lior and Prasen",
         "Trend Micro Apex": "Issue 23632",
         "Awake Security": "Issue 23376",
