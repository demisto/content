--- conflicted
+++ resolved
@@ -13,14 +13,14 @@
             "timeout": 1000
         },
         {
-<<<<<<< HEAD
             "integrations": "Google Cloud Functions",
             "playbookID": "Google Cloud Functions",
-=======
+            "fromversion": "5.0.0"
+        },
+        {
             "integrations": "Cisco Firepower",
             "playbookID": "Cisco Firepower - Test",
             "timeout": 1000,
->>>>>>> 2555ef2e
             "fromversion": "5.0.0"
         },
         {
@@ -2497,7 +2497,7 @@
             "integrations": "Feodo Tracker Hashes Feed",
             "playbookID": "playbook-feodoteackerhash_test",
             "fromversion": "5.5.0",
-            "memory_threshold": 130,
+            "memory_threshold": "130",
             "timeout": 600
         },
         {
@@ -2604,7 +2604,6 @@
         }
     ],
     "skipped_tests": {
-        "Test-Shodan_v2": "Issue 23370",
         "Send Investigation Summary Reports - Test": "Issue 22299",
         "Symantec Deepsight Test": "Issue 22971",
         "OTRS Test": "Issue 23167",
@@ -2655,7 +2654,6 @@
     },
     "skipped_integrations": {
         "_comment": "~~~ NO INSTANCE ~~~",
-        "Awake Security": "Issue 23376",
         "RiskSense": "We should get an instance talk to Francesco",
         "Palo Alto Networks Cortex": "Issue 22300",
         "AWS - IAM": "Issue 21401",
