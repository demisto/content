--- conflicted
+++ resolved
@@ -2160,12 +2160,8 @@
         "Microsoft Graph User": "Test direct access to oproxy",
         "Windows Defender Advanced Threat Protection": "Test direct access to oproxy",
         "Microsoft Graph Groups": "Test direct access to oproxy",
-<<<<<<< HEAD
-        "Windows Defender Advanced Threat Protection": "Test direct access to oproxy"
-=======
         "Windows Defender Advanced Threat Protection": "Test direct access to oproxy",
         "RedLock": "SSL Issues",
         "SafeBreach": "SSL Issues"
->>>>>>> 8ecb839b
     }
 }