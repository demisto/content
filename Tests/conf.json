{
    "testTimeout": 160,
    "testInterval": 20,
    "tests": [
        {
<<<<<<< HEAD
              "integrations": "BMCHelixRemedyforce",
              "playbookID": "BMCHelixRemedyforce-Test",
              "fromversion": "5.0.0"
=======
            "integrations": ["Mail Listener v2", "Mail Sender (New)"],
            "playbookID": "Mail-Listener Test Playbook",
            "fromversion": "5.0.0",
            "instance_names": [
                "Mail_Sender_(New)_STARTTLS"
            ]
>>>>>>> 05596127
        },
        {
            "integrations": "AWS - Security Hub",
            "playbookID": "AWS-securityhub Test"
        },
        {
            "integrations": "Humio",
            "playbookID": "Humio-Test",
            "fromversion": "5.0.0"
        },
        {
            "integrations": "Infinipoint",
            "playbookID": "Infinipoint-Test",
            "fromversion": "5.0.0"
        },
        {
            "integrations": "Zimperium",
            "playbookID": "Zimperium_Test",
            "fromversion": "5.0.0"
        },
        {
            "integrations": "ServiceDeskPlus",
            "playbookID": "Service Desk Plus Test",
            "fromversion": "5.0.0"
        },
        {
            "integrations": "ServiceDeskPlus",
            "playbookID": "Service Desk Plus - Generic Polling Test",
            "fromversion": "5.0.0"
        },
        {
            "integrations": "Group-IB TDS Polygon",
            "playbookID": "Polygon-Test",
            "timeout": 1000,
            "fromversion": "5.0.0"
        },
        {
            "integrations": "Bastille Networks",
            "playbookID": "BastilleNetworks-Test"
        },
        {
            "integrations": "MITRE ATT&CK",
            "playbookID": "Mitre Attack List 10 Indicators Feed Test",
            "fromversion": "5.5.0"
        },
        {
            "integrations": "Sepio",
            "playbookID": "SepioPrimeAPI-Test"
        },
        {
            "integrations": "URLhaus",
            "playbookID": "Test_URLhaus",
            "timeout": 1000
        },
        {
            "integrations": "Microsoft Intune Feed",
            "playbookID": "FeedMicrosoftIntune_Test",
            "fromversion": "5.5.0"
        },
        {
            "integrations": "Druva Ransomware Response",
            "playbookID": "Druva-Test"
        },
        {
            "integrations": "Smokescreen IllusionBLACK",
            "playbookID": "Smokescreen IllusionBLACK-Test",
            "fromversion": "5.0.0"
        },
        {
            "integrations": "Malwarebytes",
            "playbookID": "Malwarebytes-Test",
            "fromversion": "5.0.0"
        },
        {
            "integrations": "Tanium Threat Response",
            "playbookID": "Tanium Threat Response Test"
        },
        {
            "integrations": [
                "Syslog Sender",
                "syslog"
            ],
            "playbookID": "Test Syslog",
            "fromversion": "5.5.0",
            "timeout": 600
        },
        {
            "integrations": "APIVoid",
            "playbookID": "APIVoid Test"
        },
        {
            "integrations": "Cisco Firepower",
            "playbookID": "Cisco Firepower - Test",
            "timeout": 1000,
            "fromversion": "5.0.0"
        },
        {
            "integrations": "IllusiveNetworks",
            "playbookID": "IllusiveNetworks-Test",
            "fromversion": "5.0.0"
        },
        {
            "integrations": "JSON Feed",
            "playbookID": "JSON_Feed_Test",
            "fromversion": "5.5.0",
            "instance_names": "JSON Feed no_auto_detect"
        },
        {
            "integrations": "JSON Feed",
            "playbookID": "JSON_Feed_Test",
            "fromversion": "5.5.0",
            "instance_names": "JSON Feed_auto_detect"
        },
        {
            "integrations": "Google Cloud Functions",
            "playbookID": "test playbook - Google Cloud Functions",
            "fromversion": "5.0.0"
        },
        {
            "integrations": "Plain Text Feed",
            "playbookID": "PlainText Feed - Test",
            "fromversion": "5.5.0",
            "instance_names": "Plain Text Feed no_auto_detect"
        },
        {
            "integrations": "Plain Text Feed",
            "playbookID": "PlainText Feed - Test",
            "fromversion": "5.5.0",
            "instance_names": "Plain Text Feed_auto_detect"
        },
        {
            "integrations": "Silverfort",
            "playbookID": "Silverfort-test",
            "fromversion": "5.0.0"
        },
        {
            "integrations": "GoogleKubernetesEngine",
            "playbookID": "GoogleKubernetesEngine_Test",
            "timeout": 600,
            "fromversion": "5.5.0"
        },
        {
            "integrations": "Fastly Feed",
            "playbookID": "Fastly Feed Test",
            "fromversion": "5.5.0"
        },
        {
            "integrations": "Malware Domain List Active IPs Feed",
            "playbookID": "Malware Domain List Active IPs Feed Test",
            "fromversion": "5.5.0"
        },
        {
            "integrations": "Claroty",
            "playbookID": "Claroty - Test",
            "fromversion": "5.0.0"
        },
        {
            "integrations": "Trend Micro Apex",
            "playbookID": "Trend Micro Apex - Test"
        },
        {
            "integrations": "Blocklist_de Feed",
            "playbookID": "Blocklist_de - Test",
            "fromversion": "5.5.0"
        },
        {
            "integrations": "Cloudflare Feed",
            "playbookID": "cloudflare - Test",
            "fromversion": "5.5.0"
        },
        {
            "integrations": "AzureFeed",
            "playbookID": "AzureFeed - Test",
            "fromversion": "5.5.0"
        },
        {
            "playbookID": "CreateIndicatorFromSTIXTest",
            "fromversion": "5.0.0"
        },
        {
            "integrations": "SpamhausFeed",
            "playbookID": "Spamhaus_Feed_Test",
            "fromversion": "5.5.0"
        },
        {
            "integrations": "Cofense Feed",
            "playbookID": "TestCofenseFeed",
            "fromversion": "5.5.0"
        },
        {
            "integrations": "Bambenek Consulting Feed",
            "playbookID": "BambenekConsultingFeed_Test",
            "fromversion": "5.5.0"
        },
        {
            "integrations": "Pipl",
            "playbookID": "Pipl Test"
        },
        {
            "integrations": "AWS Feed",
            "playbookID": "AWS Feed Test",
            "fromversion": "5.5.0"
        },
        {
            "integrations": "QuestKace",
            "playbookID": "QuestKace test",
            "fromversion": "5.0.0"
        },
        {
            "integrations": "Digital Defense FrontlineVM",
            "playbookID": "Digital Defense FrontlineVM - Scan Asset Not Recently Scanned Test"
        },
        {
            "integrations": "Digital Defense FrontlineVM",
            "playbookID": "Digital Defense FrontlineVM - Test Playbook"
        },
        {
            "integrations": "CSVFeed",
            "playbookID": "CSV_Feed_Test",
            "fromversion": "5.5.0",
            "instance_names": "CSVFeed_no_auto_detect"
        },
        {
            "integrations": "CSVFeed",
            "playbookID": "CSV_Feed_Test",
            "fromversion": "5.5.0",
            "instance_names": "CSVFeed_auto_detect"
        },
        {
            "integrations": "ProofpointFeed",
            "playbookID": "TestProofpointFeed",
            "fromversion": "5.5.0"
        },
        {
            "integrations": "Digital Shadows",
            "playbookID": "Digital Shadows - Test"
        },
        {
            "integrations": "Azure Compute v2",
            "playbookID": "Azure Compute - Test",
            "instance_names": "ms_azure_compute_dev"
        },
        {
            "integrations": "Azure Compute v2",
            "playbookID": "Azure Compute - Test",
            "instance_names": "ms_azure_compute_prod"
        },
        {
            "integrations": "Symantec Data Loss Prevention",
            "playbookID": "Symantec Data Loss Prevention - Test",
            "fromversion": "4.5.0"
        },
        {
            "integrations": "Lockpath KeyLight v2",
            "playbookID": "Keylight v2 - Test"
        },
        {
            "integrations": "Azure Security Center v2",
            "playbookID": "Azure SecurityCenter - Test",
            "instance_names": "ms_azure_sc_prod"
        },
        {
            "integrations": "Azure Security Center v2",
            "playbookID": "Azure SecurityCenter - Test",
            "instance_names": "ms_azure_sc_dev"
        },
        {
            "integrations": "Azure Security Center v2",
            "playbookID": "Azure SecurityCenter - Test",
            "instance_names": "ms_azure_sc_self_deployed"
        },
        {
            "integrations": "JsonWhoIs",
            "playbookID": "JsonWhoIs-Test"
        },
        {
            "integrations": "Maltiverse",
            "playbookID": "Maltiverse Test"
        },
        {
            "integrations": "MicrosoftGraphMail",
            "playbookID": "MicrosoftGraphMail-Test",
            "instance_names": "ms_graph_mail_dev"
        },
        {
            "integrations": "MicrosoftGraphMail",
            "playbookID": "MicrosoftGraphMail-Test",
            "instance_names": "ms_graph_mail_dev_no_oproxy"
        },
        {
            "integrations": "MicrosoftGraphMail",
            "playbookID": "MicrosoftGraphMail-Test",
            "instance_names": "ms_graph_mail_prod"
        },
        {
            "integrations": "CloudShark",
            "playbookID": "CloudShark - Test Playbook"
        },
        {
            "integrations": "Google Vision AI",
            "playbookID": "Google Vision API - Test"
        },
        {
            "integrations": "nmap",
            "playbookID": "Nmap - Test",
            "fromversion": "5.0.0"
        },
        {
            "integrations": "AutoFocus V2",
            "playbookID": "Autofocus Query Samples, Sessions and Tags Test Playbook",
            "fromversion": "4.5.0",
            "timeout": 1000
        },
        {
            "integrations": "HelloWorld",
            "playbookID": "HelloWorld-Test",
            "fromversion": "5.0.0"
        },
        {
            "integrations": "HelloWorld",
            "playbookID": "HelloWorld_Scan-Test",
            "fromversion": "5.0.0",
            "timeout": 400
        },
        {
            "integrations": "ThreatQ v2",
            "playbookID": "ThreatQ - Test",
            "fromversion": "4.5.0"
        },
        {
            "integrations": "AttackIQFireDrill",
            "playbookID": "AttackIQ - Test"
        },
        {
            "integrations": "PhishLabs IOC EIR",
            "playbookID": "PhishlabsIOC_EIR-Test"
        },
        {
            "integrations": "Amazon DynamoDB",
            "playbookID": "AWS_DynamoDB-Test"
        },
        {
            "integrations": "PhishLabs IOC DRP",
            "playbookID": "PhishlabsIOC_DRP-Test"
        },
        {
            "playbookID": "Create Phishing Classifier V2 ML Test",
            "timeout": 60000,
            "fromversion": "4.5.0"
        },
        {
            "integrations": "ZeroFox",
            "playbookID": "ZeroFox-Test",
            "fromversion": "4.1.0"
        },
        {
            "integrations": "AlienVault OTX v2",
            "playbookID": "Alienvault_OTX_v2 - Test"
        },
        {
            "integrations": "AWS - CloudWatchLogs",
            "playbookID": "AWS - CloudWatchLogs Test Playbook",
            "fromversion": "5.0.0"
        },
        {
            "integrations": "SlackV2",
            "playbookID": "Slack Test Playbook",
            "timeout": 400,
            "pid_threshold": 5,
            "fromversion": "5.0.0"
        },
        {
            "integrations": "Cortex XDR - IR",
            "playbookID": "Test XDR Playbook",
            "fromversion": "4.1.0"
        },
        {
            "integrations": "Cortex XDR - IOC",
            "playbookID": "Cortex XDR - IOC - Test",
            "fromversion": "5.5.0",
            "timeout": 1200
        },
        {
            "integrations": "Cloaken",
            "playbookID": "Cloaken-Test"
        },
        {
            "integrations": "Uptycs",
            "playbookID": "TestUptycs"
        },
        {
            "integrations": "ThreatX",
            "playbookID": "ThreatX-test",
            "timeout": 600
        },
        {
            "integrations": "Akamai WAF SIEM",
            "playbookID": "Akamai_WAF_SIEM-Test"
        },
        {
            "integrations": "Cofense Triage v2",
            "playbookID": "Cofense Triage v2 Test"
        },
        {
            "integrations": "Akamai WAF",
            "playbookID": "Akamai_WAF-Test"
        },
        {
            "integrations": "Minerva Labs Anti-Evasion Platform",
            "playbookID": "Minerva Test playbook"
        },
        {
            "integrations": "abuse.ch SSL Blacklist Feed",
            "playbookID": "SSL Blacklist test",
            "fromversion": "5.5.0"
        },
        {
            "integrations": "CheckPhish",
            "playbookID": "CheckPhish-Test"
        },
        {
            "integrations": "Symantec Management Center",
            "playbookID": "SymantecMC_TestPlaybook"
        },
        {
            "integrations": "Tufin",
            "playbookID": "Tufin-Test"
        },
        {
            "integrations": "Looker",
            "playbookID": "Test-Looker"
        },
        {
            "integrations": "Vertica",
            "playbookID": "Vertica Test"
        },
        {
            "integrations": "Server Message Block (SMB)",
            "playbookID": "SMB test"
        },
        {
            "playbookID": "ConvertFile-Test",
            "fromversion": "4.5.0"
        },
        {
            "playbookID": "TestAwsEC2GetPublicSGRules-Test"
        },
        {
            "integrations": "RSA NetWitness Packets and Logs",
            "playbookID": "rsa_packets_and_logs_test"
        },
        {
            "playbookID": "CheckpointFW-test",
            "integrations": "Check Point"
        },
        {
            "playbookID": "RegPathReputationBasicLists_test"
        },
        {
            "playbookID": "EmailDomainSquattingReputation-Test"
        },
        {
            "playbookID": "RandomStringGenerateTest"
        },
        {
            "playbookID": "playbook-checkEmailAuthenticity-test"
        },
        {
            "playbookID": "HighlightWords_Test"
        },
        {
            "integrations": "Pentera",
            "playbookID": "Pcysys-Test"
        },
        {
            "integrations": "Pentera",
            "playbookID": "Pentera Run Scan and Create Incidents - Test"
        },
        {
            "playbookID": "StringContainsArray_test"
        },
        {
            "integrations": "Fidelis Elevate Network",
            "playbookID": "Fidelis-Test"
        },
        {
            "integrations": "AWS - ACM",
            "playbookID": "ACM-Test"
        },
        {
            "integrations": "Thinkst Canary",
            "playbookID": "CanaryTools Test"
        },
        {
            "integrations": "ThreatMiner",
            "playbookID": "ThreatMiner-Test"
        },
        {
            "playbookID": "StixCreator-Test"
        },
        {
            "playbookID": "CompareIncidentsLabels-test-playbook"
        },
        {
            "integrations": "Have I Been Pwned? V2",
            "playbookID": "Pwned v2 test"
        },
        {
            "integrations": "Alexa Rank Indicator",
            "playbookID": "Alexa Test Playbook"
        },
        {
            "playbookID": "UnEscapeURL-Test"
        },
        {
            "playbookID": "UnEscapeIPs-Test"
        },
        {
            "playbookID": "ExtractDomainFromUrlAndEmail-Test"
        },
        {
            "playbookID": "ConvertKeysToTableFieldFormat_Test"
        },
        {
            "integrations": "CVE Search v2",
            "playbookID": "CVE Search v2 - Test"
        },
        {
            "integrations": "CVE Search v2",
            "playbookID": "cveReputation Test"
        },
        {
            "integrations": "HashiCorp Vault",
            "playbookID": "hashicorp_test",
            "fromversion": "5.0.0"
        },
        {
            "integrations": "AWS - Athena - Beta",
            "playbookID": "Beta-Athena-Test"
        },
        {
            "integrations": "BeyondTrust Password Safe",
            "playbookID": "BeyondTrust-Test"
        },
        {
            "integrations": "Dell Secureworks",
            "playbookID": "secureworks_test"
        },
        {
            "integrations": "ServiceNow",
            "playbookID": "servicenow_test_new"
        },
        {
            "integrations": "ExtraHop v2",
            "playbookID": "ExtraHop_v2-Test"
        },
        {
            "playbookID": "Test CommonServer"
        },
        {
            "playbookID": "Test-debug-mode",
            "fromversion": "5.0.0"
        },
        {
            "integrations": "CIRCL",
            "playbookID": "CirclIntegrationTest"
        },
        {
            "integrations": "MISP V2",
            "playbookID": "MISP V2 Test"
        },
        {
            "playbookID": "test-LinkIncidentsWithRetry"
        },
        {
            "playbookID": "CopyContextToFieldTest"
        },
        {
            "integrations": "OTRS",
            "playbookID": "OTRS Test",
            "fromversion": "4.1.0"
        },
        {
            "integrations": "Attivo Botsink",
            "playbookID": "AttivoBotsinkTest"
        },
        {
            "integrations": "FortiGate",
            "playbookID": "Fortigate Test"
        },
        {
            "playbookID": "FormattedDateToEpochTest"
        },
        {
            "integrations": "SNDBOX",
            "playbookID": "SNDBOX_Test",
            "timeout": 1000
        },
        {
            "integrations": "SNDBOX",
            "playbookID": "Detonate File - SNDBOX - Test",
            "timeout": 1000,
            "nightly": true
        },
        {
            "integrations": "VxStream",
            "playbookID": "Detonate File - HybridAnalysis - Test",
            "timeout": 2400
        },
        {
            "playbookID": "WordTokenizeTest",
            "toversion": "4.5.9"
        },
        {
            "integrations": "QRadar",
            "playbookID": "test playbook - QRadarCorreltaions",
            "timeout": 600,
            "fromversion": "5.0.0"
        },
        {
            "integrations": "Awake Security",
            "playbookID": "awake_security_test_pb"
        },
        {
            "integrations": "Tenable.sc",
            "playbookID": "tenable-sc-test",
            "timeout": 240,
            "nightly": true
        },
        {
            "integrations": "MimecastV2",
            "playbookID": "Mimecast test"
        },
        {
            "playbookID": "CreateEmailHtmlBody_test_pb",
            "fromversion": "4.1.0"
        },
        {
            "playbookID": "ReadPDFFileV2-Test",
            "timeout": 1000
        },
        {
            "playbookID": "JSONtoCSV-Test"
        },
        {
            "integrations": "Generic SQL",
            "playbookID": "generic-sql",
            "instance_names": "mysql instance",
            "fromversion": "5.0.0"
        },
        {
            "integrations": "Generic SQL",
            "playbookID": "generic-sql",
            "instance_names": "postgreSQL instance",
            "fromversion": "5.0.0"
        },
        {
            "integrations": "Generic SQL",
            "playbookID": "generic-sql",
            "instance_names": "Microsoft SQL instance",
            "fromversion": "5.0.0"
        },
        {
            "integrations": "Generic SQL",
            "playbookID": "generic-sql-oracle",
            "instance_names": "Oracle instance",
            "fromversion": "5.0.0"
        },
        {
            "integrations": "Generic SQL",
            "playbookID": "generic-sql-mssql-encrypted-connection",
            "instance_names": "Microsoft SQL instance using encrypted connection",
            "fromversion": "5.0.0"
        },
        {
            "integrations": "Panorama",
            "instance_names": "palo_alto_panorama",
            "playbookID": "palo_alto_panorama_test_pb",
            "timeout": 1000,
            "nightly": true
        },
        {
            "integrations": "Panorama",
            "instance_names": "palo_alto_panorama",
            "playbookID": "Panorama Query Logs - Test",
            "timeout": 1500,
            "nightly": true
        },
        {
            "integrations": "Panorama",
            "instance_names": "palo_alto_firewall_9.0",
            "playbookID": "palo_alto_firewall_test_pb",
            "timeout": 1000,
            "nightly": true
        },
        {
            "integrations": "Panorama",
            "instance_names": "palo_alto_panorama_9.0",
            "playbookID": "palo_alto_panorama_test_pb",
            "timeout": 1000,
            "nightly": true
        },
        {
            "integrations": "Panorama",
            "instance_names": "palo_alto_firewall_9.0",
            "playbookID": "PAN-OS URL Filtering enrichment - Test"
        },
        {
            "integrations": "Tenable.io",
            "playbookID": "Tenable.io test"
        },
        {
            "playbookID": "URLDecode-Test"
        },
        {
            "playbookID": "GetTime-Test"
        },
        {
            "playbookID": "GetTime-ObjectVsStringTest"
        },
        {
            "integrations": "Tenable.io",
            "playbookID": "Tenable.io Scan Test",
            "nightly": true,
            "timeout": 900
        },
        {
            "integrations": "Tenable.sc",
            "playbookID": "tenable-sc-scan-test",
            "nightly": true,
            "timeout": 600
        },
        {
            "integrations": "google-vault",
            "playbookID": "Google-Vault-Generic-Test",
            "nightly": true,
            "timeout": 3600,
            "memory_threshold": 130
        },
        {
            "integrations": "google-vault",
            "playbookID": "Google_Vault-Search_And_Display_Results_test",
            "nightly": true,
            "memory_threshold": 130,
            "timeout": 3600
        },
        {
            "playbookID": "Luminate-TestPlaybook",
            "integrations": "Luminate"
        },
        {
            "integrations": "MxToolBox",
            "playbookID": "MxToolbox-test"
        },
        {
            "integrations": "Nessus",
            "playbookID": "Nessus - Test"
        },
        {
            "playbookID": "Palo Alto Networks - Malware Remediation Test",
            "fromversion": "4.5.0"
        },
        {
            "playbookID": "SumoLogic-Test",
            "integrations": "SumoLogic",
            "fromversion": "4.1.0"
        },
        {
            "playbookID": "ParseEmailFiles-test"
        },
        {
            "playbookID": "PAN-OS - Block IP and URL - External Dynamic List v2 Test",
            "integrations": [
                "Panorama",
                "palo_alto_networks_pan_os_edl_management"
            ],
            "instance_names": "palo_alto_firewall_9.0",
            "fromversion": "4.0.0"
        },
        {
            "playbookID": "Test_EDL",
            "integrations": "EDL",
            "fromversion": "5.5.0"
        },
        {
            "playbookID": "Test_export_indicators_service",
            "integrations": "ExportIndicators",
            "fromversion": "5.5.0"
        },
        {
            "playbookID": "PAN-OS - Block IP - Custom Block Rule Test",
            "integrations": "Panorama",
            "instance_names": "palo_alto_panorama",
            "fromversion": "4.0.0"
        },
        {
            "playbookID": "PAN-OS - Block IP - Static Address Group Test",
            "integrations": "Panorama",
            "instance_names": "palo_alto_panorama",
            "fromversion": "4.0.0"
        },
        {
            "playbookID": "PAN-OS - Block URL - Custom URL Category Test",
            "integrations": "Panorama",
            "instance_names": "palo_alto_panorama",
            "fromversion": "4.0.0"
        },
        {
            "playbookID": "Endpoint Malware Investigation - Generic - Test",
            "integrations": [
                "Traps",
                "Cylance Protect v2",
                "Demisto REST API"
            ],
            "fromversion": "5.0.0",
            "timeout": 1200
        },
        {
            "playbookID": "ParseExcel-test"
        },
        {
            "playbookID": "Detonate File - No Files test"
        },
        {
            "integrations": "SentinelOne V2",
            "playbookID": "SentinelOne V2 - test"
        },
        {
            "integrations": "InfoArmor VigilanteATI",
            "playbookID": "InfoArmorVigilanteATITest"
        },
        {
            "integrations": "IntSights",
            "instance_names": "intsights_standard_account",
            "playbookID": "IntSights Test",
            "nightly": true
        },
        {
            "integrations": "IntSights",
            "playbookID": "IntSights Mssp Test",
            "instance_names": "intsights_mssp_account",
            "nightly": true
        },
        {
            "integrations": "dnstwist",
            "playbookID": "dnstwistTest"
        },
        {
            "integrations": "BitDam",
            "playbookID": "Detonate File - BitDam Test"
        },
        {
            "integrations": "Threat Grid",
            "playbookID": "Test-Detonate URL - ThreatGrid",
            "timeout": 600
        },
        {
            "integrations": "Threat Grid",
            "playbookID": "ThreatGridTest",
            "timeout": 600
        },
        {
            "integrations": [
                "Palo Alto Minemeld",
                "Panorama"
            ],
            "instance_names": "palo_alto_firewall",
            "playbookID": "block_indicators_-_generic_-_test"
        },
        {
            "integrations": "Signal Sciences WAF",
            "playbookID": "SignalSciences-Test"
        },
        {
            "integrations": "RTIR",
            "playbookID": "RTIR Test"
        },
        {
            "integrations": "RedCanary",
            "playbookID": "RedCanaryTest",
            "nightly": true
        },
        {
            "integrations": "Devo",
            "playbookID": "Devo test",
            "timeout": 500
        },
        {
            "playbookID": "URL Enrichment - Generic v2 - Test",
            "integrations": [
                "Rasterize",
                "VirusTotal - Private API"
            ],
            "instance_names": "virus_total_private_api_general",
            "timeout": 500,
            "pid_threshold": 12
        },
        {
            "playbookID": "CutTransformerTest"
        },
        {
            "playbookID": "Default - Test",
            "integrations": [
                "ThreatQ v2",
                "Demisto REST API"
            ],
            "fromversion": "5.0.0"
        },
        {
            "integrations": "SCADAfence CNM",
            "playbookID": "SCADAfence_test"
        },
        {
            "integrations": "ProtectWise",
            "playbookID": "Protectwise-Test"
        },
        {
            "integrations": "WhatsMyBrowser",
            "playbookID": "WhatsMyBrowser-Test"
        },
        {
            "integrations": "BigFix",
            "playbookID": "BigFixTest"
        },
        {
            "integrations": "Lastline v2",
            "playbookID": "Lastline v2 - Test",
            "nightly": true
        },
        {
            "integrations": "McAfee DXL",
            "playbookID": "McAfee DXL - Test"
        },
        {
            "playbookID": "TextFromHTML_test_playbook"
        },
        {
            "playbookID": "PortListenCheck-test"
        },
        {
            "integrations": "ThreatExchange",
            "playbookID": "ThreatExchange-test"
        },
        {
            "integrations": "Joe Security",
            "playbookID": "JoeSecurityTestPlaybook",
            "timeout": 500,
            "nightly": true
        },
        {
            "integrations": "Joe Security",
            "playbookID": "JoeSecurityTestDetonation",
            "timeout": 2000,
            "nightly": true
        },
        {
            "integrations": "WildFire-v2",
            "playbookID": "Wildfire Test"
        },
        {
            "integrations": "WildFire-v2",
            "playbookID": "Detonate URL - WildFire-v2 - Test"
        },
        {
            "integrations": "WildFire-v2",
            "playbookID": "Detonate URL - WildFire v2.1 - Test"
        },
        {
            "integrations": "GRR",
            "playbookID": "GRR Test",
            "nightly": true
        },
        {
            "integrations": "VirusTotal",
            "instance_names": "virus_total_general",
            "playbookID": "virusTotal-test-playbook",
            "timeout": 1400,
            "nightly": true
        },
        {
            "integrations": "VirusTotal",
            "instance_names": "virus_total_preferred_vendors",
            "playbookID": "virusTotaI-test-preferred-vendors",
            "timeout": 1400,
            "nightly": true
        },
        {
            "integrations": "Preempt",
            "playbookID": "Preempt Test"
        },
        {
            "integrations": "Gmail",
            "playbookID": "get_original_email_-_gmail_-_test"
        },
        {
            "integrations": [
                "Gmail Single User",
                "Gmail"
            ],
            "playbookID": "Gmail Single User - Test",
            "fromversion": "4.5.0"
        },
        {
            "integrations": "EWS v2",
            "playbookID": "get_original_email_-_ews-_test",
            "instance_names": "ewv2_regular"
        },
        {
            "integrations": [
                "EWS v2",
                "EWS Mail Sender"
            ],
            "playbookID": "EWS search-mailbox test",
            "instance_names": "ewv2_regular",
            "timeout": 300
        },
        {
            "integrations": "PagerDuty v2",
            "playbookID": "PagerDuty Test"
        },
        {
            "playbookID": "test_delete_context"
        },
        {
            "playbookID": "DeleteContext-auto-test"
        },
        {
            "playbookID": "GmailTest",
            "integrations": "Gmail"
        },
        {
            "playbookID": "Gmail Convert Html Test",
            "integrations": "Gmail"
        },
        {
            "playbookID": "reputations.json Test",
            "toversion": "5.0.0"
        },
        {
            "playbookID": "Indicators reputation-.json Test",
            "fromversion": "5.5.0"
        },
        {
            "playbookID": "Test IP Indicator Fields",
            "fromversion": "5.0.0"
        },
        {
            "playbookID": "Dedup - Generic v2 - Test",
            "fromversion": "5.0.0"
        },
        {
            "playbookID": "TestDedupIncidentsPlaybook"
        },
        {
            "playbookID": "TestDedupIncidentsByName"
        },
        {
            "integrations": "McAfee Advanced Threat Defense",
            "playbookID": "Test Playbook McAfee ATD",
            "timeout": 700
        },
        {
            "playbookID": "stripChars - Test"
        },
        {
            "integrations": "McAfee Advanced Threat Defense",
            "playbookID": "Test Playbook McAfee ATD Upload File"
        },
        {
            "playbookID": "exporttocsv_script_test"
        },
        {
            "playbookID": "Set - Test"
        },
        {
            "integrations": "Intezer v2",
            "playbookID": "Intezer Testing v2",
            "fromversion": "4.1.0",
            "timeout": 600
        },
        {
            "integrations": "FalconIntel",
            "playbookID": "CrowdStrike Falcon Intel v2"
        },
        {
            "integrations": [
                "Mail Sender (New)",
                "Gmail"
            ],
            "playbookID": "Mail Sender (New) Test",
            "instance_names": [
                "Mail_Sender_(New)_STARTTLS"
            ]
        },
        {
            "integrations": [
                "Mail Sender (New)",
                "Gmail"
            ],
            "playbookID": "Mail Sender (New) Test",
            "instance_names": [
                "Mail_Sender_(New)_SSL/TLS"
            ]
        },
        {
            "playbookID": "buildewsquery_test"
        },
        {
            "integrations": "Rapid7 Nexpose",
            "playbookID": "nexpose_test",
            "timeout": 240
        },
        {
            "playbookID": "GetIndicatorDBotScore Test"
        },
        {
            "integrations": "EWS Mail Sender",
            "playbookID": "EWS Mail Sender Test"
        },
        {
            "integrations": [
                "EWS Mail Sender",
                "Rasterize"
            ],
            "playbookID": "EWS Mail Sender Test 2"
        },
        {
            "playbookID": "decodemimeheader_-_test"
        },
        {
            "integrations": "CVE Search v2",
            "playbookID": "cve_enrichment_-_generic_-_test"
        },
        {
            "playbookID": "test_url_regex"
        },
        {
            "integrations": "Skyformation",
            "playbookID": "TestSkyformation"
        },
        {
            "integrations": "okta",
            "playbookID": "okta_test_playbook",
            "timeout": 240
        },
        {
            "integrations": "Okta v2",
            "playbookID": "OktaV2-Test",
            "nightly": true,
            "timeout": 300
        },
        {
            "playbookID": "Test filters & transformers scripts"
        },
        {
            "integrations": "Salesforce",
            "playbookID": "SalesforceTestPlaybook"
        },
        {
            "integrations": "McAfee ESM-v10",
            "instance_names": "v10.2.0",
            "playbookID": "McAfeeESMTest",
            "timeout": 500
        },
        {
            "integrations": "McAfee ESM-v10",
            "instance_names": "v10.3.0",
            "playbookID": "McAfeeESMTest",
            "timeout": 500
        },
        {
            "integrations": "McAfee ESM-v10",
            "instance_names": "v11.1.3",
            "playbookID": "McAfeeESMTest",
            "timeout": 500
        },
        {
            "integrations": "GoogleSafeBrowsing",
            "playbookID": "Google Safe Browsing Test",
            "timeout": 240,
            "fromversion": "5.0.0"
        },
        {
            "integrations": "EWS v2",
            "playbookID": "EWSv2_empty_attachment_test",
            "instance_names": "ewv2_regular"
        },
        {
            "integrations": "EWS v2",
            "playbookID": "EWS Public Folders Test",
            "instance_names": "ewv2_regular"
        },
        {
            "integrations": "Symantec Endpoint Protection V2",
            "playbookID": "SymantecEndpointProtection_Test"
        },
        {
            "integrations": "carbonblackprotection",
            "playbookID": "search_endpoints_by_hash_-_carbon_black_protection_-_test",
            "timeout": 500
        },
        {
            "playbookID": "Process Email - Generic - Test - Incident Starter",
            "fromversion": "6.0.0",
            "integrations": "Rasterize",
            "timeout": 240
        },
        {
            "integrations": "FalconHost",
            "playbookID": "search_endpoints_by_hash_-_crowdstrike_-_test",
            "timeout": 500
        },
        {
            "integrations": "FalconHost",
            "playbookID": "CrowdStrike Endpoint Enrichment - Test"
        },
        {
            "integrations": "FalconHost",
            "playbookID": "FalconHost Test"
        },
        {
            "integrations": "CrowdstrikeFalcon",
            "playbookID": "Test - CrowdStrike Falcon",
            "fromversion": "4.1.0"
        },
        {
            "playbookID": "ExposeIncidentOwner-Test"
        },
        {
            "integrations": "google",
            "playbookID": "GsuiteTest"
        },
        {
            "integrations": "OpenPhish",
            "playbookID": "OpenPhish Test Playbook"
        },
        {
            "integrations": "RSA Archer",
            "playbookID": "Archer-Test-Playbook",
            "nightly": true
        },
        {
            "integrations": "jira-v2",
            "playbookID": "Jira-v2-Test",
            "timeout": 500
        },
        {
            "integrations": "ipinfo",
            "playbookID": "IPInfoTest"
        },
        {
            "playbookID": "VerifyHumanReadableFormat"
        },
        {
            "playbookID": "strings-test"
        },
        {
            "playbookID": "TestCommonPython",
            "timeout": 500
        },
        {
            "playbookID": "TestFileCreateAndUpload"
        },
        {
            "playbookID": "TestIsValueInArray"
        },
        {
            "playbookID": "TestStringReplace"
        },
        {
            "playbookID": "TestHttpPlaybook"
        },
        {
            "integrations": "SplunkPy",
            "playbookID": "SplunkPy parse-raw - Test",
            "instance_names": "use_default_handler"
        },
        {
            "integrations": "SplunkPy",
            "playbookID": "SplunkPy-Test-V2",
            "memory_threshold": 500,
            "instance_names": "use_default_handler"
        },
        {
            "integrations": "SplunkPy",
            "playbookID": "Splunk-Test",
            "memory_threshold": 200,
            "instance_names": "use_default_handler"
        },
        {
            "integrations": "SplunkPy",
            "playbookID": "SplunkPySearch_Test",
            "memory_threshold": 200,
            "instance_names": "use_default_handler"
        },
        {
            "integrations": "SplunkPy",
            "playbookID": "SplunkPy KV commands",
            "memory_threshold": 200,
            "instance_names": "use_default_handler"
        },
        {
            "integrations": "SplunkPy",
            "playbookID": "SplunkPy-Test-V2",
            "memory_threshold": 500,
            "instance_names": "use_python_requests_handler"
        },
        {
            "integrations": "SplunkPy",
            "playbookID": "Splunk-Test",
            "memory_threshold": 500,
            "instance_names": "use_python_requests_handler"
        },
        {
            "integrations": "SplunkPy",
            "playbookID": "SplunkPySearch_Test",
            "memory_threshold": 200,
            "instance_names": "use_python_requests_handler"
        },
        {
            "integrations": "SplunkPy",
            "playbookID": "SplunkPy KV commands",
            "memory_threshold": 200,
            "instance_names": "use_python_requests_handler"
        },
        {
            "integrations": "McAfee NSM",
            "playbookID": "McAfeeNSMTest",
            "timeout": 400,
            "nightly": true
        },
        {
            "integrations": "PhishTank",
            "playbookID": "PhishTank Testing"
        },
        {
            "integrations": "McAfee Web Gateway",
            "playbookID": "McAfeeWebGatewayTest",
            "timeout": 500
        },
        {
            "integrations": "TCPIPUtils",
            "playbookID": "TCPUtils-Test"
        },
        {
            "playbookID": "listExecutedCommands-Test"
        },
        {
            "integrations": "AWS - Lambda",
            "playbookID": "AWS-Lambda-Test (Read-Only)"
        },
        {
            "integrations": "Service Manager",
            "playbookID": "TestHPServiceManager",
            "timeout": 400
        },
        {
            "playbookID": "LanguageDetect-Test",
            "timeout": 300
        },
        {
            "integrations": "Forcepoint",
            "playbookID": "forcepoint test",
            "timeout": 500,
            "nightly": true
        },
        {
            "playbookID": "GeneratePassword-Test"
        },
        {
            "playbookID": "ZipFile-Test"
        },
        {
            "playbookID": "UnzipFile-Test"
        },
        {
            "playbookID": "Test-IsMaliciousIndicatorFound",
            "fromversion": "5.0.0"
        },
        {
            "playbookID": "TestExtractHTMLTables"
        },
        {
            "integrations": "carbonblackliveresponse",
            "playbookID": "Carbon Black Live Response Test",
            "nightly": true,
            "fromversion": "5.0.0"
        },
        {
            "integrations": "urlscan.io",
            "playbookID": "urlscan_malicious_Test",
            "timeout": 500
        },
        {
            "integrations": "EWS v2",
            "playbookID": "pyEWS_Test",
            "instance_names": "ewv2_regular"
        },
        {
            "integrations": "EWS v2",
            "playbookID": "pyEWS_Test",
            "instance_names": "ewsv2_separate_process"
        },
        {
            "integrations": "remedy_sr_beta",
            "playbookID": "remedy_sr_test_pb"
        },
        {
            "integrations": "Netskope",
            "playbookID": "Netskope Test"
        },
        {
            "integrations": "Cylance Protect v2",
            "playbookID": "Cylance Protect v2 Test"
        },
        {
            "integrations": "ReversingLabs Titanium Cloud",
            "playbookID": "ReversingLabsTCTest"
        },
        {
            "integrations": "ReversingLabs A1000",
            "playbookID": "ReversingLabsA1000Test"
        },
        {
            "integrations": "Demisto Lock",
            "playbookID": "DemistoLockTest"
        },
        {
            "playbookID": "test-domain-indicator",
            "timeout": 400
        },
        {
            "playbookID": "Cybereason Test",
            "integrations": "Cybereason",
            "timeout": 1200,
            "fromversion": "4.1.0"
        },
        {
            "integrations": "VirusTotal - Private API",
            "instance_names": "virus_total_private_api_general",
            "playbookID": "File Enrichment - Virus Total Private API Test",
            "nightly": true
        },
        {
            "integrations": "VirusTotal - Private API",
            "instance_names": "virus_total_private_api_general",
            "playbookID": "virusTotalPrivateAPI-test-playbook",
            "timeout": 1400,
            "nightly": true,
            "pid_threshold": 12
        },
        {
            "integrations": [
                "VirusTotal - Private API",
                "VirusTotal"
            ],
            "playbookID": "vt-detonate test",
            "instance_names": [
                "virus_total_private_api_general",
                "virus_total_general"
            ],
            "timeout": 1400,
            "fromversion": "5.5.0",
            "nightly": true
        },
        {
            "integrations": "Cisco ASA",
            "playbookID": "Cisco ASA - Test Playbook"
        },
        {
            "integrations": "VirusTotal - Private API",
            "instance_names": "virus_total_private_api_preferred_vendors",
            "playbookID": "virusTotalPrivateAPI-test-preferred-vendors",
            "timeout": 1400,
            "nightly": true
        },
        {
            "integrations": "Cisco Meraki",
            "playbookID": "Cisco-Meraki-Test"
        },
        {
            "integrations": "Microsoft Defender Advanced Threat Protection",
            "playbookID": "Microsoft Defender Advanced Threat Protection - Test",
            "instance_names": "microsoft_defender_atp_prod"
        },
        {
            "integrations": "Microsoft Defender Advanced Threat Protection",
            "playbookID": "Microsoft Defender Advanced Threat Protection - Test",
            "instance_names": "microsoft_defender_atp_dev"
        },
        {
            "integrations": "Tanium",
            "playbookID": "Tanium Test Playbook",
            "nightly": true,
            "timeout": 1200,
            "pid_threshold": 10
        },
        {
            "integrations": "Recorded Future",
            "playbookID": "Recorded Future Test",
            "nightly": true
        },
        {
            "integrations": "Microsoft Graph",
            "playbookID": "Microsoft Graph Test",
            "instance_names": "ms_graph_security_dev"
        },
        {
            "integrations": "Microsoft Graph",
            "playbookID": "Microsoft Graph Test",
            "instance_names": "ms_graph_security_prod"
        },
        {
            "integrations": "Microsoft Graph User",
            "playbookID": "Microsoft Graph - Test",
            "instance_names": "ms_graph_user_dev"
        },
        {
            "integrations": "Microsoft Graph User",
            "playbookID": "Microsoft Graph - Test",
            "instance_names": "ms_graph_user_prod"
        },
        {
            "integrations": "Microsoft Graph Groups",
            "playbookID": "Microsoft Graph Groups - Test",
            "instance_names": "ms_graph_groups_dev"
        },
        {
            "integrations": "Microsoft Graph Groups",
            "playbookID": "Microsoft Graph Groups - Test",
            "instance_names": "ms_graph_groups_prod"
        },
        {
            "integrations": "Microsoft_Graph_Files",
            "playbookID": "test_MsGraphFiles",
            "instance_names": "ms_graph_files_dev",
            "fromversion": "5.0.0"
        },
        {
            "integrations": "Microsoft_Graph_Files",
            "playbookID": "test_MsGraphFiles",
            "instance_names": "ms_graph_files_prod",
            "fromversion": "5.0.0"
        },
        {
            "integrations": "Microsoft Graph Calendar",
            "playbookID": "Microsoft Graph Calendar - Test",
            "instance_names": "ms_graph_calendar_dev"
        },
        {
            "integrations": "Microsoft Graph Calendar",
            "playbookID": "Microsoft Graph Calendar - Test",
            "instance_names": "ms_graph_calendar_prod"
        },
        {
            "integrations": "Microsoft Graph Device Management",
            "playbookID": "MSGraph_DeviceManagement_Test",
            "instance_names": "ms_graph_device_management_oproxy_dev",
            "fromversion": "5.0.0"
        },
        {
            "integrations": "Microsoft Graph Device Management",
            "playbookID": "MSGraph_DeviceManagement_Test",
            "instance_names": "ms_graph_device_management_oproxy_prod",
            "fromversion": "5.0.0"
        },
        {
            "integrations": "Microsoft Graph Device Management",
            "playbookID": "MSGraph_DeviceManagement_Test",
            "instance_names": "ms_graph_device_management_self_deployed_prod",
            "fromversion": "5.0.0"
        },
        {
            "integrations": "RedLock",
            "playbookID": "RedLockTest",
            "nightly": true
        },
        {
            "integrations": "Symantec Messaging Gateway",
            "playbookID": "Symantec Messaging Gateway Test"
        },
        {
            "integrations": "ThreatConnect v2",
            "playbookID": "ThreatConnect v2 - Test",
            "fromversion": "5.0.0"
        },
        {
            "integrations": "VxStream",
            "playbookID": "VxStream Test",
            "nightly": true
        },
        {
            "integrations": "Cylance Protect",
            "playbookID": "get_file_sample_by_hash_-_cylance_protect_-_test",
            "timeout": 240
        },
        {
            "integrations": "Cylance Protect",
            "playbookID": "endpoint_enrichment_-_generic_test"
        },
        {
            "integrations": "QRadar",
            "playbookID": "test_Qradar",
            "fromversion": "5.5.0"
        },
        {
            "integrations": "VMware",
            "playbookID": "VMWare Test"
        },
        {
            "integrations": "Anomali ThreatStream",
            "playbookID": "Anomali_ThreatStream_Test"
        },
        {
            "integrations": "Farsight DNSDB",
            "playbookID": "DNSDBTest"
        },
        {
            "integrations": "carbonblack-v2",
            "playbookID": "Carbon Black Response Test",
            "fromversion": "5.0.0"
        },
        {
            "integrations": "Cisco Umbrella Investigate",
            "playbookID": "Cisco Umbrella Test"
        },
        {
            "integrations": "icebrg",
            "playbookID": "Icebrg Test",
            "timeout": 500
        },
        {
            "integrations": "Symantec MSS",
            "playbookID": "SymantecMSSTest"
        },
        {
            "integrations": "Remedy AR",
            "playbookID": "Remedy AR Test"
        },
        {
            "integrations": "AWS - IAM",
            "playbookID": "d5cb69b1-c81c-4f27-8a40-3106c0cb2620"
        },
        {
            "integrations": "McAfee Active Response",
            "playbookID": "McAfee-MAR_Test",
            "timeout": 700
        },
        {
            "integrations": "McAfee Threat Intelligence Exchange",
            "playbookID": "McAfee-TIE Test",
            "timeout": 700
        },
        {
            "integrations": "ArcSight Logger",
            "playbookID": "ArcSight Logger test"
        },
        {
            "integrations": "ArcSight ESM v2",
            "playbookID": "ArcSight ESM v2 Test"
        },
        {
            "integrations": "ArcSight ESM v2",
            "playbookID": "test Arcsight - Get events related to the Case"
        },
        {
            "integrations": "XFE",
            "playbookID": "XFE Test",
            "timeout": 140,
            "nightly": true
        },
        {
            "integrations": "XFE_v2",
            "playbookID": "Test_XFE_v2",
            "timeout": 500,
            "nightly": true
        },
        {
            "integrations": "McAfee Threat Intelligence Exchange",
            "playbookID": "search_endpoints_by_hash_-_tie_-_test",
            "timeout": 500
        },
        {
            "integrations": "iDefense",
            "playbookID": "iDefenseTest",
            "timeout": 300
        },
        {
            "integrations": "AbuseIPDB",
            "playbookID": "AbuseIPDB Test",
            "nightly": true
        },
        {
            "integrations": "AbuseIPDB",
            "playbookID": "AbuseIPDB PopulateIndicators Test",
            "nightly": true
        },
        {
            "integrations": "LogRhythm",
            "playbookID": "LogRhythm-Test-Playbook",
            "timeout": 200
        },
        {
            "integrations": "FireEye HX",
            "playbookID": "FireEye HX Test"
        },
        {
            "integrations": "Phish.AI",
            "playbookID": "PhishAi-Test"
        },
        {
            "integrations": "Phish.AI",
            "playbookID": "Test-Detonate URL - Phish.AI"
        },
        {
            "integrations": "Centreon",
            "playbookID": "Centreon-Test-Playbook"
        },
        {
            "playbookID": "ReadFile test"
        },
        {
            "integrations": "AlphaSOC Wisdom",
            "playbookID": "AlphaSOC-Wisdom-Test"
        },
        {
            "integrations": "carbonblack-v2",
            "playbookID": "CBFindIP - Test"
        },
        {
            "integrations": "Jask",
            "playbookID": "Jask_Test",
            "fromversion": "4.1.0"
        },
        {
            "integrations": "Infocyte",
            "playbookID": "Infocyte-Test",
            "timeout": 1200,
            "fromversion": "5.5.0"
        },
        {
            "integrations": "Qualys",
            "playbookID": "Qualys-Test"
        },
        {
            "integrations": "Whois",
            "playbookID": "whois_test",
            "fromversion": "4.1.0"
        },
        {
            "integrations": "RSA NetWitness Endpoint",
            "playbookID": "NetWitness Endpoint Test"
        },
        {
            "integrations": "Check Point Sandblast",
            "playbookID": "Sandblast_malicious_test"
        },
        {
            "playbookID": "TestMatchRegex"
        },
        {
            "integrations": "ActiveMQ",
            "playbookID": "ActiveMQ Test"
        },
        {
            "playbookID": "RegexGroups Test"
        },
        {
            "integrations": "Cisco ISE",
            "playbookID": "cisco-ise-test-playbook"
        },
        {
            "integrations": "RSA NetWitness v11.1",
            "playbookID": "RSA NetWitness Test"
        },
        {
            "playbookID": "ExifReadTest"
        },
        {
            "integrations": "Cuckoo Sandbox",
            "playbookID": "CuckooTest",
            "timeout": 700
        },
        {
            "integrations": "VxStream",
            "playbookID": "Test-Detonate URL - Crowdstrike",
            "timeout": 1200
        },
        {
            "playbookID": "Detonate File - Generic Test",
            "timeout": 500
        },
        {
            "integrations": [
                "Lastline v2",
                "WildFire-v2",
                "SNDBOX",
                "VxStream",
                "McAfee Advanced Threat Defense"
            ],
            "playbookID": "Detonate File - Generic Test",
            "timeout": 2400,
            "nightly": true
        },
        {
            "playbookID": "detonate_file_-_generic_test",
            "toversion": "3.6.0"
        },
        {
            "playbookID": "STIXParserTest"
        },
        {
            "playbookID": "VerifyJSON - Test",
            "fromversion": "5.5.0"
        },
        {
            "playbookID": "PowerShellCommon-Test",
            "fromversion": "5.5.0"
        },
        {
            "playbookID": "Detonate URL - Generic Test",
            "timeout": 2000,
            "nightly": true,
            "integrations": [
                "McAfee Advanced Threat Defense",
                "VxStream",
                "Lastline v2"
            ]
        },
        {
            "integrations": [
                "FalconHost",
                "McAfee Threat Intelligence Exchange",
                "carbonblackprotection",
                "carbonblack"
            ],
            "playbookID": "search_endpoints_by_hash_-_generic_-_test",
            "timeout": 500,
            "toversion": "4.4.9"
        },
        {
            "integrations": "Zscaler",
            "playbookID": "Zscaler Test",
            "nightly": true,
            "timeout": 500
        },
        {
            "playbookID": "DemistoUploadFileToIncident Test",
            "integrations": "Demisto REST API"
        },
        {
            "playbookID": "DemistoUploadFile Test",
            "integrations": "Demisto REST API"
        },
        {
            "playbookID": "MaxMind Test",
            "integrations": "MaxMind GeoIP2"
        },
        {
            "playbookID": "Test Sagemaker",
            "integrations": "AWS Sagemaker"
        },
        {
            "playbookID": "C2sec-Test",
            "integrations": "C2sec irisk",
            "fromversion": "5.0.0"
        },
        {
            "playbookID": "Phishing v2 - Test - Incident Starter",
            "fromversion": "6.0.0",
            "timeout": 1200,
            "nightly": true,
            "integrations": [
                "EWS Mail Sender",
                "Demisto REST API",
                "Rasterize"
            ]
        },
        {
            "playbookID": "Phishing - Core - Test - Incident Starter",
            "fromversion": "6.0.0",
            "timeout": 1700,
            "nightly": true,
            "integrations": [
                "EWS Mail Sender",
                "Demisto REST API",
                "Rasterize"
            ]
        },
        {
            "integrations": "duo",
            "playbookID": "DUO Test Playbook"
        },
        {
            "playbookID": "SLA Scripts - Test",
            "fromversion": "4.1.0"
        },
        {
            "playbookID": "PcapHTTPExtractor-Test"
        },
        {
            "playbookID": "Ping Test Playbook"
        },
        {
            "playbookID": "Active Directory Test",
            "integrations": "Active Directory Query v2",
            "instance_names": "active_directory_ninja"
        },
        {
            "playbookID": "AD v2 - debug-mode - Test",
            "integrations": "Active Directory Query v2",
            "instance_names": "active_directory_ninja",
            "fromversion": "5.0.0"
        },
        {
            "playbookID": "Docker Hardening Test",
            "fromversion": "5.0.0"
        },
        {
            "integrations": "Active Directory Query v2",
            "instance_names": "active_directory_ninja",
            "playbookID": "Active Directory Query V2 configuration with port"
        },
        {
            "integrations": "Active Directory Query v2",
            "instance_names": "active_directory_ninja",
            "playbookID": "Active Directory - ad-get-user limit check"
        },
        {
            "integrations": "mysql",
            "playbookID": "MySQL Test"
        },
        {
            "playbookID": "Email Address Enrichment - Generic v2.1 - Test",
            "integrations": "Active Directory Query v2",
            "instance_names": "active_directory_ninja"
        },
        {
            "integrations": "Cofense Intelligence",
            "playbookID": "Test - Cofense Intelligence",
            "timeout": 500
        },
        {
            "playbookID": "GDPRContactAuthorities Test"
        },
        {
            "integrations": "Google Resource Manager",
            "playbookID": "GoogleResourceManager-Test",
            "timeout": 500,
            "nightly": true
        },
        {
            "integrations": "SlashNext Phishing Incident Response",
            "playbookID": "SlashNextPhishingIncidentResponse-Test",
            "timeout": 500,
            "nightly": true
        },
        {
            "integrations": "Google Cloud Storage",
            "playbookID": "GCS - Test",
            "timeout": 500,
            "nightly": true,
            "memory_threshold": 80
        },
        {
            "integrations": "GooglePubSub",
            "playbookID": "GooglePubSub_Test",
            "nightly": true,
            "fromversion": "5.0.0"
        },
        {
            "playbookID": "Calculate Severity - Generic v2 - Test",
            "integrations": [
                "Palo Alto Minemeld",
                "Active Directory Query v2"
            ],
            "instance_names": "active_directory_ninja",
            "fromversion": "4.5.0"
        },
        {
            "integrations": "Freshdesk",
            "playbookID": "Freshdesk-Test",
            "timeout": 500,
            "nightly": true
        },
        {
            "playbookID": "Autoextract - Test",
            "fromversion": "4.1.0"
        },
        {
            "playbookID": "FilterByList - Test",
            "fromversion": "4.5.0"
        },
        {
            "playbookID": "Impossible Traveler - Test",
            "integrations": [
                "Ipstack",
                "ipinfo",
                "Rasterize",
                "Active Directory Query v2",
                "Demisto REST API"
            ],
            "instance_names": "active_directory_ninja",
            "fromversion": "5.0.0",
            "timeout": 700
        },
        {
            "playbookID": "Active Directory - Get User Manager Details - Test",
            "integrations": "Active Directory Query v2",
            "instance_names": "active_directory_80k",
            "fromversion": "4.5.0"
        },
        {
            "integrations": "Kafka V2",
            "playbookID": "Kafka Test"
        },
        {
            "playbookID": "File Enrichment - Generic v2 - Test",
            "instance_names": "virus_total_private_api_general",
            "integrations": [
                "VirusTotal - Private API",
                "Cylance Protect v2"
            ]
        },
        {
            "integrations": [
                "epo",
                "McAfee Active Response"
            ],
            "playbookID": "Endpoint data collection test",
            "timeout": 500
        },
        {
            "integrations": [
                "epo",
                "McAfee Active Response"
            ],
            "playbookID": "MAR - Endpoint data collection test",
            "timeout": 500
        },
        {
            "integrations": "DUO Admin",
            "playbookID": "DuoAdmin API test playbook"
        },
        {
            "integrations": [
                "TAXII Server",
                "TAXIIFeed"
            ],
            "playbookID": "TAXII_Feed_Test",
            "fromversion": "5.5.0",
            "timeout": 300
        },
        {
            "integrations": "TAXII 2 Feed",
            "playbookID": "TAXII 2 Feed Test",
            "fromversion": "5.5.0"
        },
        {
            "integrations": "Traps",
            "playbookID": "Traps test",
            "timeout": 600
        },
        {
            "playbookID": "TestShowScheduledEntries"
        },
        {
            "playbookID": "Calculate Severity - Standard - Test",
            "integrations": "Palo Alto Minemeld",
            "fromversion": "4.5.0"
        },
        {
            "integrations": "Symantec Advanced Threat Protection",
            "playbookID": "Symantec ATP Test"
        },
        {
            "playbookID": "HTTPListRedirects - Test SSL"
        },
        {
            "playbookID": "HTTPListRedirects Basic Test"
        },
        {
            "playbookID": "CheckDockerImageAvailableTest"
        },
        {
            "playbookID": "ExtractDomainFromEmailTest"
        },
        {
            "playbookID": "Extract Indicators From File - Generic v2 - Test",
            "integrations": "Image OCR",
            "timeout": 300,
            "fromversion": "4.1.0",
            "toversion": "4.4.9"
        },
        {
            "playbookID": "Extract Indicators From File - Generic v2 - Test",
            "integrations": "Image OCR",
            "timeout": 350,
            "fromversion": "4.5.0"
        },
        {
            "playbookID": "Endpoint Enrichment - Generic v2.1 - Test",
            "integrations": [
                "FalconHost",
                "Cylance Protect v2",
                "carbonblack-v2",
                "epo",
                "Active Directory Query v2"
            ],
            "instance_names": "active_directory_ninja"
        },
        {
            "playbookID": "EmailReputationTest",
            "integrations": "Have I Been Pwned? V2"
        },
        {
            "integrations": "Symantec Deepsight Intelligence",
            "playbookID": "Symantec Deepsight Test"
        },
        {
            "playbookID": "ExtractDomainFromEmailTest"
        },
        {
            "playbookID": "Wait Until Datetime - Test",
            "fromversion": "4.5.0"
        },
        {
            "playbookID": "PAN OS EDL Management - Test",
            "integrations": "palo_alto_networks_pan_os_edl_management"
        },
        {
            "playbookID": "PAN-OS DAG Configuration Test",
            "integrations": "Panorama",
            "instance_names": "palo_alto_panorama_9.0",
            "timeout": 300
        },
        {
            "playbookID": "PAN-OS Create Or Edit Rule Test",
            "integrations": "Panorama",
            "instance_names": "palo_alto_panorama_9.0",
            "timeout": 1000
        },
        {
            "playbookID": "PAN-OS EDL Setup v3 Test",
            "integrations": [
                "Panorama",
                "palo_alto_networks_pan_os_edl_management"
            ],
            "instance_names": "palo_alto_firewall_9.0",
            "timeout": 300
        },
        {
            "integrations": "Snowflake",
            "playbookID": "Snowflake-Test"
        },
        {
            "playbookID": "Account Enrichment - Generic v2.1 - Test",
            "integrations": "Active Directory Query v2",
            "instance_names": "active_directory_ninja"
        },
        {
            "integrations": "Cisco Umbrella Investigate",
            "playbookID": "Domain Enrichment - Generic v2 - Test"
        },
        {
            "integrations": "Google BigQuery",
            "playbookID": "Google BigQuery Test"
        },
        {
            "integrations": "Zoom",
            "playbookID": "Zoom_Test"
        },
        {
            "playbookID": "IP Enrichment - Generic v2 - Test",
            "integrations": "Threat Crowd",
            "fromversion": "4.1.0"
        },
        {
            "integrations": "Cherwell",
            "playbookID": "Cherwell Example Scripts - test"
        },
        {
            "integrations": "Cherwell",
            "playbookID": "Cherwell - test"
        },
        {
            "integrations": "CarbonBlackProtectionV2",
            "playbookID": "Carbon Black Enterprise Protection V2 Test"
        },
        {
            "integrations": "Active Directory Query v2",
            "instance_names": "active_directory_ninja",
            "playbookID": "Test ADGetUser Fails with no instances 'Active Directory Query' (old version)"
        },
        {
            "integrations": "ANYRUN",
            "playbookID": "ANYRUN-Test"
        },
        {
            "integrations": "ANYRUN",
            "playbookID": "Detonate File - ANYRUN - Test"
        },
        {
            "integrations": "ANYRUN",
            "playbookID": "Detonate URL - ANYRUN - Test"
        },
        {
            "integrations": "Netcraft",
            "playbookID": "Netcraft test"
        },
        {
            "integrations": "EclecticIQ Platform",
            "playbookID": "EclecticIQ Test"
        },
        {
            "playbookID": "FormattingPerformance - Test",
            "fromversion": "5.0.0"
        },
        {
            "integrations": "AWS - EC2",
            "playbookID": "2142f8de-29d5-4288-8426-0db39abe988b",
            "memory_threshold": 75
        },
        {
            "integrations": "AWS - EC2",
            "playbookID": "d66e5f86-e045-403f-819e-5058aa603c32"
        },
        {
            "integrations": "ANYRUN",
            "playbookID": "Detonate File From URL - ANYRUN - Test"
        },
        {
            "integrations": "AWS - CloudTrail",
            "playbookID": "3da2e31b-f114-4d7f-8702-117f3b498de9"
        },
        {
            "integrations": "carbonblackprotection",
            "playbookID": "67b0f25f-b061-4468-8613-43ab13147173"
        },
        {
            "integrations": "DomainTools",
            "playbookID": "DomainTools-Test"
        },
        {
            "integrations": "Exabeam",
            "playbookID": "Exabeam - Test"
        },
        {
            "integrations": "DomainTools Iris",
            "playbookID": "DomainTools Iris - Test",
            "fromversion": "4.1.0"
        },
        {
            "integrations": "Cisco Spark",
            "playbookID": "Cisco Spark Test New"
        },
        {
            "integrations": "Remedy On-Demand",
            "playbookID": "Remedy-On-Demand-Test"
        },
        {
            "playbookID": "ssdeepreputationtest"
        },
        {
            "playbookID": "TestIsEmailAddressInternal"
        },
        {
            "integrations": "Google Cloud Compute",
            "playbookID": "GoogleCloudCompute-Test"
        },
        {
            "integrations": "AWS - S3",
            "playbookID": "97393cfc-2fc4-4dfe-8b6e-af64067fc436"
        },
        {
            "integrations": "Image OCR",
            "playbookID": "TestImageOCR"
        },
        {
            "integrations": "fireeye",
            "playbookID": "Detonate File - FireEye AX - Test"
        },
        {
            "integrations": [
                "Rasterize",
                "Image OCR"
            ],
            "playbookID": "Rasterize Test",
            "fromversion": "5.0.0"
        },
        {
            "integrations": [
                "Rasterize",
                "Image OCR"
            ],
            "playbookID": "Rasterize 4.5 Test",
            "toversion": "4.5.9"
        },
        {
            "integrations": "Rasterize",
            "playbookID": "RasterizeImageTest",
            "fromversion": "5.0.0"
        },
        {
            "integrations": "Ipstack",
            "playbookID": "Ipstack_Test"
        },
        {
            "integrations": "Perch",
            "playbookID": "Perch-Test"
        },
        {
            "integrations": "Forescout",
            "playbookID": "Forescout-Test"
        },
        {
            "integrations": "GitHub",
            "playbookID": "Git_Integration-Test"
        },
        {
            "integrations": "LogRhythmRest",
            "playbookID": "LogRhythm REST test"
        },
        {
            "integrations": "AlienVault USM Anywhere",
            "playbookID": "AlienVaultUSMAnywhereTest"
        },
        {
            "playbookID": "PhishLabsTestPopulateIndicators"
        },
        {
            "playbookID": "Test_HTMLtoMD"
        },
        {
            "integrations": "PhishLabs IOC",
            "playbookID": "PhishLabsIOC TestPlaybook",
            "fromversion": "4.1.0"
        },
        {
            "integrations": "vmray",
            "playbookID": "VMRay-Test"
        },
        {
            "integrations": "PerceptionPoint",
            "playbookID": "PerceptionPoint Test",
            "fromversion": "4.1.0"
        },
        {
            "integrations": "AutoFocus V2",
            "playbookID": "AutoFocus V2 test",
            "fromversion": "5.0.0",
            "timeout": 1000
        },
        {
            "playbookID": "Process Email - Generic for Rasterize"
        },
        {
            "playbookID": "Send Investigation Summary Reports - Test",
            "integrations": "EWS Mail Sender",
            "fromversion": "4.5.0"
        },
        {
            "integrations": "Anomali ThreatStream v2",
            "playbookID": "ThreatStream-Test"
        },
        {
            "integrations": "Flashpoint",
            "playbookID": "Flashpoint_event-Test"
        },
        {
            "integrations": "Flashpoint",
            "playbookID": "Flashpoint_forum-Test"
        },
        {
            "integrations": "Flashpoint",
            "playbookID": "Flashpoint_report-Test"
        },
        {
            "integrations": "Flashpoint",
            "playbookID": "Flashpoint_reputation-Test"
        },
        {
            "integrations": "BluecatAddressManager",
            "playbookID": "Bluecat Address Manager test"
        },
        {
            "integrations": "MailListener - POP3 Beta",
            "playbookID": "MailListener-POP3 - Test"
        },
        {
            "playbookID": "sumList - Test"
        },
        {
            "integrations": "VulnDB",
            "playbookID": "Test-VulnDB"
        },
        {
            "integrations": "Shodan_v2",
            "playbookID": "Test-Shodan_v2",
            "timeout": 1000
        },
        {
            "integrations": "Threat Crowd",
            "playbookID": "ThreatCrowd - Test"
        },
        {
            "integrations": "GoogleDocs",
            "playbookID": "GoogleDocs-test"
        },
        {
            "playbookID": "Request Debugging - Test",
            "fromversion": "5.0.0"
        },
        {
            "playbookID": "Test Convert file hash to corresponding hashes",
            "fromversion": "4.5.0",
            "integrations": "VirusTotal",
            "instance_names": "virus_total_general"
        },
        {
            "playbookID": "PANW - Hunting and threat detection by indicator type Test",
            "fromversion": "5.0.0",
            "timeout": 1200,
            "integrations": [
                "Panorama",
                "Palo Alto Networks Cortex",
                "AutoFocus V2",
                "VirusTotal"
            ],
            "instance_names": [
                "palo_alto_panorama",
                "virus_total_general"
            ]
        },
        {
            "playbookID": "PAN-OS Query Logs For Indicators Test",
            "fromversion": "4.5.0",
            "timeout": 1500,
            "integrations": "Panorama",
            "instance_names": "palo_alto_panorama"
        },
        {
            "integrations": "Hybrid Analysis",
            "playbookID": "HybridAnalysis-Test",
            "timeout": 500,
            "fromversion": "4.1.0"
        },
        {
            "integrations": "Elasticsearch v2",
            "instance_names": "es_v7",
            "playbookID": "Elasticsearch_v2_test"
        },
        {
            "integrations": "ElasticsearchFeed",
            "instance_names": "es_demisto_feed",
            "playbookID": "Elasticsearch_Fetch_Demisto_Indicators_Test",
            "fromversion": "5.5.0"
        },
        {
            "integrations": "ElasticsearchFeed",
            "instance_names": "es_generic_feed",
            "playbookID": "Elasticsearch_Fetch_Custom_Indicators_Test",
            "fromversion": "5.5.0"
        },
        {
            "integrations": "Elasticsearch v2",
            "instance_names": "es_v6",
            "playbookID": "Elasticsearch_v2_test-v6"
        },
        {
            "integrations": "IronDefense",
            "playbookID": "IronDefenseTest"
        },
        {
            "integrations": "PolySwarm",
            "playbookID": "PolySwarm-Test"
        },
        {
            "integrations": "Kennav2",
            "playbookID": "Kenna Test"
        },
        {
            "integrations": "SecurityAdvisor",
            "playbookID": "SecurityAdvisor-Test",
            "fromversion": "4.5.0"
        },
        {
            "integrations": "Google Key Management Service",
            "playbookID": "Google-KMS-test",
            "pid_threshold": 6,
            "memory_threshold": 60
        },
        {
            "integrations": "SecBI",
            "playbookID": "SecBI - Test"
        },
        {
            "playbookID": "ExtractFQDNFromUrlAndEmail-Test"
        },
        {
            "integrations": "EWS v2",
            "playbookID": "Get EWS Folder Test",
            "fromversion": "4.5.0",
            "instance_names": "ewv2_regular",
            "timeout": 1200
        },
        {
            "integrations": "EWSO365",
            "playbookID": "EWS_O365_test",
            "fromversion": "5.0.0"
        },
        {
            "integrations": "QRadar",
            "playbookID": "QRadar Indicator Hunting Test",
            "timeout": 600,
            "fromversion": "5.0.0"
        },
        {
            "playbookID": "SetAndHandleEmpty test",
            "fromversion": "4.5.0"
        },
        {
            "integrations": "Tanium v2",
            "playbookID": "Tanium v2 - Test"
        },
        {
            "integrations": "Office 365 Feed",
            "playbookID": "Office365_Feed_Test",
            "fromversion": "5.5.0"
        },
        {
            "integrations": "GoogleCloudTranslate",
            "playbookID": "GoogleCloudTranslate-Test",
            "pid_threshold": 8
        },
        {
            "integrations": "Infoblox",
            "playbookID": "Infoblox Test"
        },
        {
            "integrations": "BPA",
            "playbookID": "Test-BPA",
            "fromversion": "4.5.0"
        },
        {
            "playbookID": "GetValuesOfMultipleFIelds Test",
            "fromversion": "4.5.0"
        },
        {
            "playbookID": "IsInternalHostName Test",
            "fromversion": "4.5.0"
        },
        {
            "playbookID": "DigitalGuardian-Test",
            "integrations": "Digital Guardian",
            "fromversion": "5.0.0"
        },
        {
            "integrations": "SplunkPy",
            "playbookID": "Splunk Indicator Hunting Test",
            "fromversion": "5.0.0",
            "memory_threshold": 500,
            "instance_names": "use_default_handler"
        },
        {
            "integrations": "BPA",
            "playbookID": "Test-BPA_Integration",
            "fromversion": "4.5.0"
        },
        {
            "integrations": "AutoFocus Feed",
            "playbookID": "playbook-FeedAutofocus_test",
            "fromversion": "5.5.0"
        },
        {
            "integrations": "AutoFocus Daily Feed",
            "playbookID": "playbook-FeedAutofocus_daily_test",
            "fromversion": "5.5.0"
        },
        {
            "integrations": "PaloAltoNetworks_PrismaCloudCompute",
            "playbookID": "PaloAltoNetworks_PrismaCloudCompute-Test"
        },
        {
            "integrations": "Recorded Future Feed",
            "playbookID": "RecordedFutureFeed - Test",
            "timeout": 1000,
            "fromversion": "5.5.0",
            "memory_threshold": 86
        },
        {
            "integrations": "Expanse",
            "playbookID": "test-Expanse-Playbook",
            "fromversion": "5.0.0"
        },
        {
            "integrations": "Expanse",
            "playbookID": "test-Expanse",
            "fromversion": "5.0.0"
        },
        {
            "integrations": "DShield Feed",
            "playbookID": "playbook-DshieldFeed_test",
            "fromversion": "5.5.0"
        },
        {
            "integrations": "AlienVault Reputation Feed",
            "playbookID": "AlienVaultReputationFeed_Test",
            "fromversion": "5.5.0",
            "memory_threshold": 175
        },
        {
            "integrations": "BruteForceBlocker Feed",
            "playbookID": "playbook-BruteForceBlocker_test",
            "fromversion": "5.5.0"
        },
        {
            "integrations": "illuminate",
            "playbookID": "illuminate Integration Test"
        },
        {
            "integrations": "Carbon Black Enterprise EDR",
            "playbookID": "Carbon Black Enterprise EDR Test",
            "fromversion": "5.0.0"
        },
        {
            "integrations": "illuminate",
            "playbookID": "illuminate Integration Demonstration - Test"
        },
        {
            "integrations": "MongoDB Key Value Store",
            "playbookID": "MongoDB KeyValueStore - Test",
            "pid_threshold": 12,
            "fromversion": "5.0.0"
        },
        {
            "integrations": "MongoDB Log",
            "playbookID": "MongoDBLog - Test",
            "pid_threshold": 12,
            "fromversion": "5.0.0"
        },
        {
            "integrations": "Google Chronicle Backstory",
            "playbookID": "Google Chronicle Backstory Asset - Test",
            "fromversion": "5.0.0"
        },
        {
            "integrations": "Google Chronicle Backstory",
            "playbookID": "Google Chronicle Backstory IOC Details - Test",
            "fromversion": "5.0.0"
        },
        {
            "integrations": "Google Chronicle Backstory",
            "playbookID": "Google Chronicle Backstory List Alerts - Test",
            "fromversion": "5.0.0"
        },
        {
            "integrations": "Google Chronicle Backstory",
            "playbookID": "Google Chronicle Backstory List IOCs - Test",
            "fromversion": "5.0.0"
        },
        {
            "integrations": "Google Chronicle Backstory",
            "playbookID": "Google Chronicle Backstory Reputation - Test",
            "fromversion": "5.0.0"
        },
        {
            "integrations": "Google Chronicle Backstory",
            "playbookID": "Google Chronicle Backstory List Events - Test",
            "fromversion": "5.0.0"
        },
        {
            "integrations": "Feodo Tracker Hashes Feed",
            "playbookID": "playbook-feodoteackerhash_test",
            "fromversion": "5.5.0",
            "memory_threshold": 130,
            "timeout": 600
        },
        {
            "integrations": "Feodo Tracker IP Blocklist Feed",
            "instance_names": "feodo_tracker_ip_currently__active",
            "playbookID": "playbook-feodotrackeripblock_test",
            "fromversion": "5.5.0"
        },
        {
            "integrations": "Feodo Tracker IP Blocklist Feed",
            "instance_names": "feodo_tracker_ip_30_days",
            "playbookID": "playbook-feodotrackeripblock_test",
            "fromversion": "5.5.0"
        },
        {
            "integrations": "Code42",
            "playbookID": "Code42-Test",
            "timeout": 600
        },
        {
            "playbookID": "Code42 File Search Test",
            "integrations": "Code42"
        },
        {
            "playbookID": "FetchIndicatorsFromFile-test",
            "fromversion": "5.5.0"
        },
        {
            "integrations": "RiskSense",
            "playbookID": "RiskSense Get Apps - Test"
        },
        {
            "integrations": "RiskSense",
            "playbookID": "RiskSense Get Host Detail - Test"
        },
        {
            "integrations": "RiskSense",
            "playbookID": "RiskSense Get Host Finding Detail - Test"
        },
        {
            "integrations": "RiskSense",
            "playbookID": "RiskSense Get Hosts - Test"
        },
        {
            "integrations": "RiskSense",
            "playbookID": "RiskSense Get Host Findings - Test"
        },
        {
            "integrations": "RiskSense",
            "playbookID": "RiskSense Get Unique Cves - Test"
        },
        {
            "integrations": "RiskSense",
            "playbookID": "RiskSense Get Unique Open Findings - Test"
        },
        {
            "integrations": "RiskSense",
            "playbookID": "RiskSense Get Apps Detail - Test"
        },
        {
            "integrations": "RiskSense",
            "playbookID": "RiskSense Apply Tag - Test"
        },
        {
            "integrations": "Indeni",
            "playbookID": "Indeni_test",
            "fromversion": "5.0.0"
        },
        {
            "integrations": "CounterCraft Deception Director",
            "playbookID": "CounterCraft - Test",
            "fromversion": "5.0.0"
        },
        {
            "integrations": "SafeBreach v2",
            "playbookID": "playbook-SafeBreach-Test",
            "fromversion": "5.5.0"
        },
        {
            "playbookID": "DbotPredictOufOfTheBoxTest",
            "fromversion": "4.5.0",
            "timeout": 1000
        },
        {
            "integrations": "AlienVault OTX TAXII Feed",
            "playbookID": "playbook-feedalienvaultotx_test",
            "fromversion": "5.5.0"
        },
        {
            "playbookID": "ExtractDomainAndFQDNFromUrlAndEmail-Test",
            "fromversion": "5.5.0"
        },
        {
            "integrations": "Cortex Data Lake",
            "playbookID": "Cortex Data Lake Test",
            "instance_names": "cdl_prod",
            "fromversion": "4.5.0"
        },
        {
            "integrations": "Cortex Data Lake",
            "playbookID": "Cortex Data Lake Test",
            "instance_names": "cdl_dev",
            "fromversion": "4.5.0"
        },
        {
            "integrations": "MongoDB",
            "playbookID": "MongoDB - Test"
        },
        {
            "playbookID": "DBotCreatePhishingClassifierV2FromFile-Test",
            "timeout": 60000,
            "fromversion": "4.5.0"
        },
        {
            "integrations": "Logz.io",
            "playbookID": "Logzio - Test",
            "fromversion": "5.0.0"
        },
        {
            "integrations": "IBM Resilient Systems",
            "playbookID": "IBM Resilient Systems Test"
        },
        {
            "integrations": [
                "Prisma Access",
                "Prisma Access Egress IP feed"
            ],
            "playbookID": "Prisma_Access_Egress_IP_Feed-Test",
            "timeout": 60000,
            "fromversion": "5.5.0",
            "nightly": true
        },
        {
            "integrations": "Prisma Access",
            "playbookID": "Prisma_Access-Test",
            "timeout": 60000,
            "fromversion": "5.5.0",
            "nightly": true
        },
        {
            "playbookID": "EvaluateMLModllAtProduction-Test",
            "fromversion": "4.5.0"
        },
        {
            "integrations": "Zabbix",
            "playbookID": "Zabbix - Test"
        },
        {
            "integrations": "GCP Whitelist Feed",
            "playbookID": "GCPWhitelist_Feed_Test",
            "fromversion": "5.5.0"
        },
        {
            "integrations": "Endace",
            "playbookID": "Endace-Test",
            "fromversion": "5.0.0"
        },
        {
            "integrations": "Deep Instinct",
            "playbookID": "Deep_Instinct-Test",
            "fromversion": "5.0.0"
        },
        {
            "integrations": "Recorded Future v2",
            "playbookID": "Recorded Future Test Playbook",
            "fromversion": "5.0.0"
        },
        {
            "integrations": "CyberTotal",
            "playbookID": "CyberTotal_TestPlaybook",
            "fromversion": "5.5.0"
        },
        {
            "integrations": "Azure AD Connect Health Feed",
            "playbookID": "FeedAzureADConnectHealth_Test",
            "fromversion": "5.5.0"
        },
        {
            "integrations": "Zoom Feed",
            "playbookID": "FeedZoom_Test",
            "fromversion": "5.5.0"
        },
        {
            "playbookID": "PCAP Search test",
            "fromversion": "5.0.0"
        },
        {
            "playbookID": "PCAP Parsing And Indicator Enrichment Test",
            "fromversion": "5.0.0",
            "integrations": "VirusTotal",
            "instance_names": "virus_total_general"
        },
        {
            "playbookID": "PCAP File Carving Test",
            "integrations": [
                "VirusTotal",
                "WildFire-v2"
            ],
            "instance_names": "virus_total_general",
            "fromversion": "5.0.0"
        },
        {
            "playbookID": "PCAP Analysis Test",
            "integrations": [
                "Recorded Future v2",
                "WildFire-v2"
            ],
            "fromversion": "5.0.0",
            "timeout": 1200
        },
        {
            "integrations": "VirusTotal",
            "instance_names": "virus_total_general",
            "playbookID": "PCAP Parsing And Indicator Enrichment Test",
            "fromversion": "5.0.0"
        },
        {
            "integrations": "Workday",
            "playbookID": "Workday - Test",
            "fromversion": "5.0.0",
            "timeout": 600
        },
        {
            "integrations": "Unit42 Feed",
            "playbookID": "Unit42 Feed - Test",
            "fromversion": "5.5.0",
            "timeout": 600
        },
        {
            "integrations": "CrowdStrikeMalquery",
            "playbookID": "CrowdStrikeMalquery-Test",
            "fromversion": "5.0.0",
            "timeout": 1500
        },
        {
            "integrations": "Sixgill_Darkfeed",
            "playbookID": "Sixgill-Darkfeed_Test",
            "fromversion": "5.5.0"
        },
        {
            "playbookID": "hashIncidentFields-test",
            "fromversion": "4.5.0",
            "timeout": 60000
        },
        {
            "integrations": "TruSTAR v2",
            "playbookID": "TruSTAR v2-Test",
            "timeout": 500
        },
        {
            "integrations": "RSA Archer v2",
            "playbookID": "Archer v2 - Test",
            "fromversion": "5.0.0"
        },
        {
            "integrations": "Ivanti Heat",
            "playbookID": "Ivanti Heat - Test"
        },
        {
            "integrations": "Blueliv ThreatCompass",
            "playbookID": "Blueliv_ThreatCompass_test",
            "fromversion": "5.0.0"
        },
        {
            "playbookID": "IncreaseIncidentSeverity-Test",
            "fromversion": "5.0.0"
        },
        {
            "playbookID": "IfThenElse-Test",
            "fromversion": "5.0.0"
        },
        {
            "integrations": "Imperva WAF",
            "playbookID": "Imperva WAF - Test"
        },
        {
            "playbookID": "FailedInstances - Test",
            "integrations": "Whois",
            "fromversion": "4.5.0"
        }
    ],
    "skipped_tests": {
        "PCAP File Carving Test": "Merged with PCAP Analysis Test",
        "PCAP Parsing And Indicator Enrichment Test": "Merged with PCAP Analysis Test",
        "PCAP Search test": "Merged with PCAP Analysis Test",
        "PAN-OS DAG Configuration Test": "Issue 60693",
        "Phishing Classifier V2 ML Test": "Issue 26066",
        "CuckooTest": "Issue 25601",
        "RedLockTest": "Issue 24600",
        "SentinelOne V2 - test": "Issue 24933",
        "TestDedupIncidentsPlaybook": "Issue 24344",
        "CreateIndicatorFromSTIXTest": "Issue 24345",
        "SNDBOX_Test": "Issue 24349",
        "Endpoint data collection test": "Uses a deprecated playbook called Endpoint data collection",
        "Prisma_Access_Egress_IP_Feed-Test": "unskip after we will get Prisma Access instance - Issue 27112",
        "Prisma_Access-Test": "unskip after we will get Prisma Access instance - Issue 27112",
        "Test-Shodan_v2": "Issue 23370",
        "Symantec Deepsight Test": "Issue 22971",
        "Cybereason Test": "Issue 22683",
        "TestProofpointFeed": "Issue 22229",
        "Git_Integration-Test": "Issue 20029",
        "Symantec Data Loss Prevention - Test": "Issue 20134",
        "NetWitness Endpoint Test": "Issue 19878",
        "TestUptycs": "Issue 19750",
        "InfoArmorVigilanteATITest": "Test issue 17358",
        "ArcSight Logger test": "Issue 19117",
        "TestDedupIncidentsByName": "skipped on purpose - this is part of the TestDedupIncidentsPlaybook - no need to execute separately as a test",
        "3da2e31b-f114-4d7f-8702-117f3b498de9": "Issue 19837",
        "d66e5f86-e045-403f-819e-5058aa603c32": "pr 3220",
        "RecordedFutureFeed - Test": "Issue 18922",
        "IntSights Mssp Test": "Issue #16351",
        "fd93f620-9a2d-4fb6-85d1-151a6a72e46d": "Issue 19854",
        "DeleteContext-auto-subplaybook-test": "used in DeleteContext-auto-test as sub playbook",
        "Test Playbook TrendMicroDDA": "Issue 16501",
        "Process Email - Generic - Test - Actual Incident": "Should never run as standalone. Issue #25947",
        "Phishing v2 - Test - Actual Incident": "Should never run as standalone. Issue #25947",
        "Phishing - Core - Test - Actual Incident": "Should never run as standalone. Issue #25947",
        "ssdeepreputationtest": "Issue #20953",
        "C2sec-Test": "Issue #21633",
        "PAN-OS Query Logs For Indicators Test": "Issue #23505",
        "Panorama Query Logs - Test": "Issue #23505",
        "palo_alto_panorama_test_pb": "Issue #22835",
        "GCS Bucket Management - Test": "used in GCS - Test as sub playbook",
        "GCS Object Operations - Test": "used in GCS - Test as sub playbook",
        "GCS Bucket Policy (ACL) - Test": "used in GCS - Test as sub playbook",
        "GCS Object Policy (ACL) - Test": "used in GCS - Test as sub playbook",
        "Send Email To Recipients": "used in EWS Mail Sender Test 2 as sub playbook",
        "Create Phishing Classifier V2 ML Test": "Issue 26341",
        "SMB test": "Issue 26454",
        "Infocyte-Test": "Issue 26445",
        "Account Enrichment - Generic v2 - Test": "Issue 26452",
        "Office365_Feed_Test": "Issue 26455",
        "DBotCreatePhishingClassifierV2FromFile-Test": "Issue 26456",
        "Google Chronicle Backstory Asset - Test": "Issue 26460",
        "HybridAnalysis-Test": "Issue 26599",
        "Tenable.io test": "Issue 26727",
        "Tenable.io Scan Test": "Issue 26727",
        "URL Enrichment - Generic v2 - Test": "Issue 26463",
        "ThreatConnect v2 - Test": "Issue 26782",
        "Pwned v2 test": "Issue 26601",
        "Email Address Enrichment - Generic v2.1 - Test": "Issue 26785",
        "Tanium v2 - Test": "Issue 26822",
        "Google Chronicle Backstory List IOCs - Test": "Issue 26461",
        "hashIncidentFields-test": "Issue 26850",
        "Mail Sender (New) Test": "Issue 25602",
        "Recorded Future Test": "Issue 26741",
        "CirclIntegrationTest": "Issue 25600",
        "Luminate-TestPlaybook": "Issue 27016",
        "AutoFocus V2 test": "Issue 26464",
        "test-Expanse": "Issue 27279",
        "SepioPrimeAPI-Test": "Issue 27240",
        "Trend Micro Apex - Test": "Issue 27280",
        "Cortex XDR - IOC - Test": "Issue 25598",
        "Cherwell Example Scripts - test": "Issue 27107",
        "Cherwell - test": "Issue 26780",
        "Infinipoint-Test": "Issue 27453",
        "663e1ec3-5590-4e23-8d99-d8a4e0c22a52": "Issue 27454"
    },
    "skipped_integrations": {

        "_comment1": "~~~ NO INSTANCE ~~~",
        "Symantec Management Center": "Issue 23960",
        "PerceptionPoint": "Issue 25795",
        "Infoblox": "Issue 25651",
        "Traps": "Issue 24122",
        "McAfee Advanced Threat Defense": "Issue 16909",
        "CrowdStrike Falcon X": "Issue 26209",
        "Deep Instinct": "The partner didn't provide an instance",
        "Cofense Triage v2": "No instance - partner integration",
        "ArcSight Logger": "Issue 24303",
        "MxToolBox": "No instance",
        "Skyformation": "No instance, old partner",
        "Prisma Access": "Instance will be provided soon by Lior and Prasen - Issue 27112",
        "AlphaSOC Network Behavior Analytics": "No instance",
        "IsItPhishing": "No instance",
        "Verodin": "No instance",
        "EasyVista": "No instance",
        "Pipl": "No instance",
        "Moloch": "No instance",
        "Twilio": "No instance",
        "Zendesk": "No instance",
        "google-vault": "Issue 25798",
        "GuardiCore": "No instance",
        "Nessus": "No instance",
        "Cisco CloudLock": "No instance",
        "SentinelOne": "No instance",
        "Vectra v2": "No instance",
        "Awake Security": "Issue 23376",
        "ExtraHop": "No license, issue 23731",
        "RiskSense": "We should get an instance talk to Francesco",
        "Palo Alto Networks Cortex": "Issue 22300",
        "AWS - IAM": "Issue 21401",
        "FortiGate": "License expired, and not going to get one (issue 14723)",
        "IronDefense": "Test depends on making requests to a non-public API",
        "Attivo Botsink": "no instance, not going to get it",
        "VMware": "no License, and probably not going to get it",
        "AWS Sagemaker": "License expired, and probably not going to get it",
        "Symantec MSS": "No instance, probably not going to get it (issue 15513)",
        "Google Cloud Compute": "Can't test yet",
        "Cymon": "The service was discontinued since April 30th, 2019.",
        "FireEye ETP": "No instance",
        "ProofpointTAP_v2": "No instance",
        "remedy_sr_beta": "No instance",
        "ExtraHop v2": "No instance",
        "Minerva Labs Anti-Evasion Platform": "Issue 18835",
        "PolySwarm": "contribution",
        "Blueliv ThreatContext": "contribution",
        "Silverfort": "contribution",
        "Druva Ransomware Response": "contribution",
        "fireeye": "Issue 19839",
        "DomainTools": "Issue 8298",
        "Remedy On-Demand": "Issue 19835",
        "Check Point": "Issue 18643",
        "Preempt": "Issue 20268",
        "iDefense": "Issue 20095",
        "Jask": "Issue 18879",
        "vmray": "Issue 18752",
        "Anomali ThreatStream v2": "Issue 19182",
        "Anomali ThreatStream": "Issue 19182",
        "SCADAfence CNM": "Issue 18376",
        "ArcSight ESM v2": "Issue #18328",
        "AlienVault USM Anywhere": "Issue #18273",
        "Tufin": "Issue 16441",
        "Dell Secureworks": "Instance locally installed on @liorblob PC",
        "Netskope": "instance is down",
        "Farsight DNSDB": "Issue 15512",
        "Service Manager": "Expired license",
        "carbonblackprotection": "License expired",
        "icebrg": "Issue 14312",
        "Freshdesk": "Trial account expired",
        "Threat Grid": "Issue 16197",
        "Kafka V2": "Can not connect to instance from remote",
        "Check Point Sandblast": "Issue 15948",
        "Remedy AR": "getting 'Not Found' in test button",
        "Salesforce": "Issue 15901",
        "Zscaler": "Issue 17784",
        "RedCanary": "License expired",
        "ANYRUN": "No instance",
        "Snowflake": "Looks like account expired, needs looking into",
        "Cisco Spark": "Issue 18940",
        "Phish.AI": "Issue 17291",
        "MaxMind GeoIP2": "Issue 18932.",
        "Exabeam": "Issue 19371",
        "McAfee ESM-v10": "Issue 20225",
        "PaloAltoNetworks_PrismaCloudCompute": "Issue 27112",
        "Code42": "Instance not set up yet",
        "SecBI": "Issue 22545",
        "IBM Resilient Systems": "Issue 23722",
        "VxStream": "Issue #23795",
        "Ivanti Heat": "Issue 26259",
        "Bambenek Consulting Feed": "Issue 26184",
        "AWS - Athena - Beta": "Issue 19834",
        "Blueliv ThreatCompass": "Community contribution",

        "_comment2": "~~~ UNSTABLE ~~~",
        "ServiceNow": "Instance goes to hibernate every few hours",
        "Tenable.sc": "unstable instance",
        "ThreatConnect v2": "unstable instance",

        "_comment3": "~~~ QUOTA ISSUES ~~~",
        "Joe Security": "Issue 25650",
        "XFE_v2": "Issue 22715",
        "AlphaSOC Wisdom": "API key has expired",
        "Lastline": "issue 20323",
        "Google Resource Manager": "Cannot create projects because have reached alloted quota.",
        "Looker": "Warehouse 'DEMO_WH' cannot be resumed because resource monitor 'LIMITER' has exceeded its quota.",
        "Ipstack": "Issue 26266",

        "_comment4": "~~~ NO INSTANCE - SUPPORTED BY THE COMMUNITY ~~~",
        "Zabbix": "Supported by external developer",
        "SafeBreach v2": "it is a partner integration, no instance",
        "IllusiveNetworks": "supported by partner",
        "Recorded Future v2": "supported by partner",
        "Humio": "supported by the partner",
        "Digital Guardian": "partner integration",

        "_comment5": "~~~ OTHER ~~~",
        "XFE": "We have the new integration XFE_v2, so no need to test the old one because they use the same quote",
        "Endace": "Issue 24304",
        "Pentera": "authentication method will not work with testing",
        "EclecticIQ Platform": "Issue 8821",
        "BitDam": "Issue #17247",
        "Zoom": "Issue 19832",
        "urlscan.io": "Issue 21831",
        "Forescout": "Can only be run from within PANW network. Look in keeper for - Demisto in the LAB",
        "HelloWorldSimple": "This is just an example integration - no need for test",
        "TestHelloWorldPlaybook": "This is just an example integration - no need for test",
        "Cymulate": "Partner didn't provided test playbook",
        "Lastline v2": "Temporary skipping, due to quota issues, in order to merge a PR",
        "Palo Alto Minemeld": "Issue #26878"
    },
    "nightly_integrations": [
        "Lastline v2",
        "TruSTAR",
        "SlackV2",
        "VulnDB"
    ],
    "unmockable_integrations": {
        "Mail Listener v2": "Integration has no proxy checkbox",
        "Cortex XDR - IOC": "'Cortex XDR - IOC - Test' is using also the fetch indicators which is not working in proxy mode",
        "AWS - Security Hub": "Issue 24926",
        "Cherwell": "Submits a file - tests that send files shouldn't be mocked",
        "Infocyte": "Proxy issues",
        "SNDBOX": "Submits a file - tests that send files shouldn't be mocked",
        "Joe Security": "Submits a file - tests that send files shouldn't be mocked",
        "Maltiverse": "issue 24335",
        "MITRE ATT&CK": "Using taxii2client package",
        "MongoDB": "Our instance not using SSL",
        "Cortex Data Lake": "Integration requires SSL",
        "Google Key Management Service": "The API requires an SSL secure connection to work.",
        "McAfee ESM-v10": "we have multiple instances with same test playbook, mock recording are per playbook so it keeps failing the playback step",
        "SplunkPy": "we have multiple instances with same test playbook, mock recording are per playbook so it keeps failing the playback step",
        "mysql": "Does not use http",
        "SlackV2": "Integration requires SSL",
        "Whois": "Mocks does not support sockets",
        "Panorama": "Exception: Proxy process took to long to go up. https://circleci.com/gh/demisto/content/24826",
        "Image OCR": "Does not perform network traffic",
        "Server Message Block (SMB)": "Does not perform http communication",
        "Active Directory Query v2": "Does not perform http communication",
        "dnstwist": "Does not perform http communication",
        "Generic SQL": "Does not perform http communication",
        "VxStream": "Issue 15544",
        "PagerDuty v2": "Integration requires SSL",
        "TCPIPUtils": "Integration requires SSL",
        "Luminate": "Integration has no proxy checkbox",
        "Shodan": "Integration has no proxy checkbox",
        "Google BigQuery": "Integration has no proxy checkbox",
        "ReversingLabs A1000": "Checking",
        "Check Point": "Checking",
        "okta": "Test Module failing, suspect it requires SSL",
        "Okta v2": "dynamic test, need to revisit and better avoid conflicts",
        "Awake Security": "Checking",
        "ArcSight ESM v2": "Checking",
        "Phish.AI": "Checking",
        "Intezer": "Nightly - Checking",
        "ProtectWise": "Nightly - Checking",
        "google-vault": "Nightly - Checking",
        "McAfee NSM": "Nightly - Checking",
        "Forcepoint": "Nightly - Checking",
        "palo_alto_firewall": "Need to check test module",
        "Signal Sciences WAF": "error with certificate",
        "google": "'unsecure' parameter not working",
        "EWS Mail Sender": "Inconsistent test (playback fails, record succeeds)",
        "ReversingLabs Titanium Cloud": "No Unsecure checkbox. proxy trying to connect when disabled.",
        "Anomali ThreatStream": "'proxy' parameter not working",
        "Palo Alto Networks Cortex": "SDK",
        "Recorded Future": "might be dynamic test",
        "AlphaSOC Wisdom": "Test module issue",
        "RedLock": "SSL Issues",
        "Microsoft Graph": "Test direct access to oproxy",
        "MicrosoftGraphMail": "Test direct access to oproxy",
        "Microsoft Graph User": "Test direct access to oproxy",
        "Microsoft_Graph_Files": "Test direct access to oproxy",
        "Microsoft Graph Groups": "Test direct access to oproxy",
        "Microsoft Defender Advanced Threat Protection": "Test direct access to oproxy",
        "Azure Security Center v2": "Test direct access to oproxy",
        "Microsoft Graph Calendar": "Test direct access to oproxy",
        "Microsoft Graph Device Management": "Test direct access to oproxy",
        "Azure Compute v2": "Test direct access to oproxy",
        "AWS - CloudWatchLogs": "Issue 20958",
        "AWS - AccessAnalyzer": "Issue 24926",
        "AWS - ACM": "Issue 24926",
        "AWS - Athena - Beta": "Issue 24926",
        "AWS - CloudTrail": "Issue 24926",
        "AWS - EC2": "Issue 24926",
        "AWS - GuardDuty": "Issue 24926",
        "AWS - IAM": "Issue 24926",
        "AWS - Lambda": "Issue 24926",
        "AWS - Route53": "Issue 24926",
        "AWS - S3": "Issue 24926",
        "AWS - SQS": "Issue 24926",
        "Amazon DynamoDB": "Issue 24926",
        "AWS Sagemaker": "Issue 24926",
        "Gmail Single User": "googleclient sdk has time based challenge exchange",
        "Gmail": "googleclient sdk has time based challenge exchange",
        "GoogleCloudTranslate": "google translate sdk does not support proxy",
        "Google Chronicle Backstory": "SDK",
        "Google Vision AI": "SDK",
        "Google Cloud Compute": "googleclient sdk has time based challenge exchange",
        "Google Cloud Functions": "googleclient sdk has time based challenge exchange",
        "GoogleDocs": "googleclient sdk has time based challenge exchange",
        "GooglePubSub": "googleclient sdk has time based challenge exchange",
        "Google Resource Manager": "googleclient sdk has time based challenge exchange",
        "Google Cloud Storage": "SDK",
        "Syslog Sender": "syslog",
        "syslog": "syslog",
        "MongoDB Log": "Our instance not using SSL",
        "MongoDB Key Value Store": "Our instance not using SSL",
        "GoogleKubernetesEngine": "SDK",
        "TAXIIFeed": "Cannot use proxy",
        "QRadar": "Playbooks has parallel steps which are causing inconsistent results"

    },
    "parallel_integrations": [
        "SNDBOX",
        "Whois",
        "Rasterize",
        "CVE Search v2",
        "VulnDB",
        "CheckPhish",
        "Tanium",
        "LogRhythmRest",
        "ipinfo",
        "Demisto REST API",
        "syslog",
        "ElasticsearchFeed",
        "MITRE ATT&CK",
        "Microsoft Intune Feed",
        "JSON Feed",
        "Plain Text Feed",
        "Fastly Feed",
        "Malware Domain List Active IPs Feed",
        "Blocklist_de Feed",
        "Cloudflare Feed",
        "AzureFeed",
        "SpamhausFeed",
        "Cofense Feed",
        "Bambenek Consulting Feed",
        "AWS Feed",
        "CSVFeed",
        "ProofpointFeed",
        "abuse.ch SSL Blacklist Feed",
        "TAXIIFeed",
        "Office 365 Feed",
        "AutoFocus Feed",
        "Recorded Future Feed",
        "DShield Feed",
        "AlienVault Reputation Feed",
        "BruteForceBlocker Feed",
        "Feodo Tracker Hashes Feed",
        "Feodo Tracker IP Blocklist Feed",
        "Feodo Tracker IP Blocklist Feed",
        "AlienVault OTX TAXII Feed",
        "Prisma Access Egress IP feed",
        "Lastline v2",
        "McAfee DXL",
        "GCP Whitelist Feed",
        "Cortex Data Lake",
        "AWS - Security Hub",
        "Mail Listener v2"
    ],
    "docker_thresholds": {

        "_comment": "Add here docker images which are specific to an integration and require a non-default threshold (such as rasterize or ews). That way there is no need to define this multiple times. You can specify full image name with version or without.",
        "images": {
            "demisto/chromium": {
                "pid_threshold": 11
            },
            "demisto/py-ews:2.0": {
                "memory_threshold": 150
            },
            "demisto/pytan": {
                "pid_threshold": 11
            },
            "demisto/google-k8s-engine:1.0.0.9467": {
                "pid_threshold": 11
            }
        }
    }
}<|MERGE_RESOLUTION|>--- conflicted
+++ resolved
@@ -2,19 +2,18 @@
     "testTimeout": 160,
     "testInterval": 20,
     "tests": [
-        {
-<<<<<<< HEAD
-              "integrations": "BMCHelixRemedyforce",
-              "playbookID": "BMCHelixRemedyforce-Test",
-              "fromversion": "5.0.0"
-=======
+    	{
+		"integrations": "BMCHelixRemedyforce",
+		"playbookID": "BMCHelixRemedyforce-Test",
+		"fromversion": "5.0.0"
+		},
+        {
             "integrations": ["Mail Listener v2", "Mail Sender (New)"],
             "playbookID": "Mail-Listener Test Playbook",
             "fromversion": "5.0.0",
             "instance_names": [
                 "Mail_Sender_(New)_STARTTLS"
             ]
->>>>>>> 05596127
         },
         {
             "integrations": "AWS - Security Hub",
