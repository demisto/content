{
    "testTimeout": 160,
    "testInterval": 20,
    "tests": [
        {
<<<<<<< HEAD
            "integrations": "Gmail",
            "playbookID": "GmailTest"
=======
            "playbookID": "dedup_-_generic_-_test"
        },
        {
            "integrations": "McAfee Advanced Threat Defense",
            "playbookID": "Test Playbook McAfee ATD"
>>>>>>> e1a14863
        },
        {
            "playbookID": "exporttocsv_script_test"
        },
        {
            "integrations": "Intezer",
            "playbookID": "Intezer Testing",
            "nightly": true,
            "timeout": 500
        },
        {
            "integrations": "FalconIntel",
            "playbookID": "CrowdStrike Falcon Intel v2"
        },
        {
            "integrations": [{
                "name": "Mail Sender (New)"
            },{
                "name": "google",
                "byoi": false
            }],
            "playbookID": "Mail Sender (New) Test"
        },
        {
            "playbookID": "buildewsquery_test"
        },
        {
            "integrations": "Rapid7 Nexpose",
            "playbookID": "nexpose_test"
        },
        {
            "integrations": "EWS Mail Sender",
            "playbookID": "EWS Mail Sender Test"
        },
        {
            "playbookID": "decodemimeheader_-_test"
        },
        {
            "integrations": "CVE Search",
            "playbookID": "cve_enrichment_-_generic_-_test"
        },
        {
            "playbookID": "test_url_regex"
        },
        {
            "integrations": "Skyformation",
            "playbookID": "TestSkyformation"
        },
        {
            "integrations": "okta",
            "playbookID": "okta_test_playbook",
            "timeout": 240
        },
        {
            "integrations": "RSA NetWitness Packets and Logs",
            "playbookID": "rsa_packets_and_logs_test"
        },
        {
            "playbookID": "Test filters & transformers scripts"
        },
        {
            "integrations": "Salesforce",
            "playbookID": "SalesforceTestPlaybook"
        },
        {
            "integrations": "McAfee ESM-v10",
            "playbookID": "McAfeeESMTest",
            "timeout": 500
        },
        {
            "integrations": "GoogleSafeBrowsing",
            "playbookID": "Google Safe Browsing Test",
            "timeout": 240
        },
        {
            "playbookID": "File Enrichment - Generic Test"
        },
        {
            "integrations": "EWS v2",
            "playbookID": "EWSv2_empty_attachment_test"
        },
        {
            "playbookID": "TestWordFileToIOC",
            "timeout": 300
        },
        {
            "integrations": "Symantec Endpoint Protection",
            "playbookID": "sep_-_test_endpoint_search"
        },
        {
            "integrations": [
                "urlscan.io"
            ],
            "playbookID": "url_enrichment_-_generic_test",
            "timeout": 500
        },
        {
            "integrations": {
                "name": "carbonblackprotection",
                "byoi": false
            },
            "playbookID": "search_endpoints_by_hash_-_carbon_black_protection_-_test",
            "timeout": 500
        },
        {
            "playbookID": "process_email_-_generic_-_test",
            "timeout": 240
        },
        {
            "integrations": {
                "name": "carbonblack",
                "byoi": false
            },
            "playbookID": "search_endpoints_by_hash_-_carbon_black_response_-_test",
            "timeout": 500
        },
        {
            "integrations": {
                "name": "carbonblack",
                "byoi": false
            },
            "playbookID": "get_file_sample_by_hash_-_carbon_black_enterprise_Response_-_test"
        },
        {
            "integrations": {
                "name": "activedir",
                "byoi": false
            },
            "playbookID": "account_enrichment_-_generic_test"
        },
        {
            "integrations": {
                "name": "carbonblack",
                "byoi": false
            },
            "playbookID": "block_endpoint_-_carbon_black_response_-_test"
        },
        {
            "integrations": "FalconHost",
            "playbookID": "search_endpoints_by_hash_-_crowdstrike_-_test",
            "timeout": 500
        },
        {
            "integrations": "FalconHost",
            "playbookID": "crowdstrike_endpoint_enrichment_-_test"
        },
        {
            "integrations": [
                "VirusTotal",
                "urlscan.io"
            ],
            "playbookID": "ip_enrichment_generic_test"
        },
        {
            "playbookID": "ExposeIncidentOwner-Test"
        },
        {
            "integrations": "OpenPhish",
            "playbookID": "email_test"
        },
        {
            "integrations": [],
            "playbookID": "Test CommonServer"
        },
        {
            "integrations": "VirusTotal",
            "playbookID": "domain_enrichment_generic_test"
        },
        {
            "integrations": "PostgreSQL",
            "playbookID": "PostgreSQL Test"
        },
        {
            "integrations": {
                "name": "google",
                "byoi": false
            },
            "playbookID": "GsuiteTest"
        },
        {
            "integrations": "OpenPhish",
            "playbookID": "OpenPhish Test Playbook"
        },
        {
            "integrations": "RSA Archer",
            "playbookID": "Archer-Test-Playbook",
            "nightly": true
        },
        {
            "integrations": "jira",
            "playbookID": "Jira-Test"
        },
        {
            "integrations": "ThreatConnect",
            "playbookID": "test-ThreatConnect"
        },
        {
            "integrations": "ipinfo",
            "playbookID": "IPInfoTest"
        },
        {
            "integrations": "jira",
            "playbookID": "VerifyHumanReadableFormat"
        },
        {
            "playbookID": "ExtractURL Test"
        },
        {
            "playbookID": "strings-test"
        },
        {
            "playbookID": "TestCommonPython"
        },
        {
            "playbookID": "TestFileCreateAndUpload"
        },
        {
            "playbookID": "TestIsValueInArray"
        },
        {
            "playbookID": "TestStringReplace"
        },
        {
            "playbookID": "TestHttpPlaybook"
        },
        {
            "integrations": "SplunkPy",
            "playbookID": "Splunk-Test"
        },
        {
            "integrations" : "McAfee NSM",
            "playbookID" : "McAfeeNSMTest",
            "timeout" : 400,
            "nightly": true
        },
        {
            "integrations": "PhishTank",
            "playbookID": "PhishTank Testing"
        },
        {
            "integrations": "McAfee Web Gateway",
            "playbookID": "McAfeeWebGatewayTest",
            "timeout" : 500
        },
        {
            "integrations": "TCPIPUtils",
            "playbookID": "TCPUtils-Test"
        },
        {
            "playbookID": "ProofpointDecodeURL-Test",
            "timeout": 300,
            "interval": 20
        },
        {
            "playbookID": "listExecutedCommands-Test"
        },
        {
            "integrations": "Service Manager",
            "playbookID": "TestHPServiceManager",
            "timeout": 400
        },
        {
            "playbookID": "LanguageDetect-Test",
            "timeout": 300
        },
        {
            "integrations": "Forcepoint",
            "playbookID": "forcepoint test",
            "timeout": 500,
            "nightly": true
        },
        {
            "playbookID": "GeneratePassword-Test"
        },
        {
            "playbookID": "ZipFile-Test"
        },
        {
            "playbookID": "ExtractDomainTest"
        },
        {
            "playbookID": "Detonate File - Generic Test",
            "timeout": 500
        },
        {
            "playbookID": "Test-IsMaliciousIndicatorFound"
        },
        {
            "playbookID": "TestExtractHTMLTables"
        },
        {
            "integrations": [
                {
                    "name": "carbonblackliveresponse",
                    "byoi": true
                },
                {
                    "name": "carbonblack-v2",
                    "byoi": true
                }
            ],
            "playbookID": "CarbonBlackLiveResponseTest"
        },
        {
            "playbookID": "TestSafeBreach",
            "integrations": "SafeBreach"
        },
        {
            "integrations": "Symantec Messaging Gateway",
            "playbookID": "Symantec Messaging Gateway Test"
        },
        {
            "integrations": "VxStream",
            "playbookID": "VxStream Test"
        },
        {
            "integrations": "Preempt",
            "playbookID": "Preempt Test"
        },
        {
            "integrations": "urlscan.io",
            "playbookID": "urlscan_malicious_Test"
        },
        {
            "integrations": "EWS v2",
            "playbookID": "pyEWS_Test"
        },
        {

            "integrations": "Netskope",
            "playbookID": "Netskope Test"
        },
        {
            "integrations": "Cylance Protect v2",
            "playbookID": "Cylance Protect v2 Test"
        },
        {
            "integrations": "ReversingLabs Titanium Cloud",
            "playbookID": "ReversingLabsTCTest"
        },
        {
            "integrations": "ReversingLabs A1000",
            "playbookID": "ReversingLabsA1000Test"
        },
        {
            "integrations": "Demisto Lock",
            "playbookID": "DemistoLockTest"
        },
        {
            "playbookID": "test-domain-indicator"
        },
        {
            "integrations": "RedLock",
            "playbookID": "RedLockTest",
            "nightly": true
        },
        {
            "integrations": "VirusTotal - Private API",
            "playbookID": "virusTotalPrivateAPI-test-playbook",
            "nightly": true
        },
        {
            "integrations": "Cybereason",
            "playbookID": "Cybereason Test"
        },
        {
            "integrations": "ThreatExchange",
            "playbookID": "extract_indicators_-_generic_-_test",
            "timeout": 240
        },
        {
            "integrations": "Tanium",
            "playbookID": "Tanium Demo Playbook",
            "nightly": true,
            "timeout": 1200
        },
        {
            "integrations": "ThreatExchange",
            "playbookID": "ThreatExchange-test"
        },
        {
            "integrations": "Recorded Future",
            "playbookID": "Recorded Future Test",
            "nightly": true
        },
        {
            "integrations": "RTIR",
            "playbookID": "RTIR Test"
        }
    ],
    "skipped": [
        {
            "integrations":"Cylance Protect",
            "playbookID": "get_file_sample_by_hash_-_cylance_protect_-_test",
            "timeout": 240
        },
        {
            "integrations": "Cylance Protect",
            "playbookID": "endpoint_enrichment_-_generic_test"
        },
        {
            "integrations": "QRadar",
            "playbookID": "test_Qradar"
        },
        {
            "integrations": "RedLock",
            "playbookID": "RedLockTest",
            "nightly": true
        },
        {
            "integrations": "VMware",
            "playbookID": "VMWare Test"
        },
        {
            "integrations": "Anomali ThreatStream",
            "playbookID": "Anomali_ThreatStream_Test"
        },
        {

            "integrations": "Farsight DNSDB",
            "playbookID": "DNSDBTest"
        },
        {
            "integrations": {
                "name": "carbonblack-v2",
                "byoi": true
            },
            "playbookID": "CarbonBlackResponseTest"
        },
        {
            "integrations": "Cisco Umbrella Investigate",
            "playbookID": "Cisco-Umbrella-Test"
        },
        {
            "integrations": "icebrg",
            "playbookID": "Icebrg Test",
            "timeout" : 500
        },
        {
            "integrations": "Symantec MSS",
            "playbookID": "SymantecMSSTest"
        },
        {
            "integrations": "Joe Security",
            "playbookID": "JoeSecurityTestPlaybook",
            "timeout": 500
        },
        {
            "playbookID": "TestParseCSV"
        },
        {
            "integrations": [
                "VirusTotal",
                "urlscan.io",
                {
                    "name": "activedir",
                    "byoi": false
                }],
            "playbookID": "entity_enrichment_generic_test",
            "timeout": 240
        },
        {
            "integrations": [
                "VirusTotal",
                "urlscan.io"
            ],
            "playbookID": "url_enrichment_-_generic_test",
            "timeout": 400
        },
        {
            "integrations": "Remedy AR",
            "playbookID": "Remedy AR Test"
        },
        {
            "integrations": "McAfee Active Response",
            "playbookID": "McAfee-MAR_Test"
        },
        {
            "integrations": "McAfee Threat Intelligence Exchange",
            "playbookID": "McAfee-TIE Test"
        },
        {
            "integrations": "ArcSight Logger",
            "playbookID": "ArcSight Logger test"
        },
        {
            "integrations": "XFE",
            "playbookID": "XFE Test",
            "timeout": 140,
            "nightly": true
        },
        {
            "playbookID": "File Enrichment - Generic Test"
        },
        {
            "integrations": [
                "FalconHost",
                "McAfee Threat Intelligence Exchange",
                {
                    "name": "carbonblackprotection",
                    "byoi": false
                },
                {
                    "name": "carbonblack",
                    "byoi": false
                }
            ],
            "playbookID": "search_endpoints_by_hash_-_generic_-_test",
            "timeout": 500
        },
        {
            "integrations": "McAfee Threat Intelligence Exchange",
            "playbookID": "search_endpoints_by_hash_-_tie_-_test",
            "timeout": 500
        },
        {
            "integrations": "iDefense",
            "playbookID": "iDefenseTest",
            "timeout": 300
        },
        {
            "integrations": "LogRhythm",
            "playbookID": "LogRhythm-Test-Playbook",
            "timeout": 200
        },
        {
            "integrations": "FireEye HX",
            "playbookID": "FireEye HX Test"
        },
        {
            "integrations": "Phish.AI",
            "playbookID": "PhishAi-Test"
        },
        {
            "integrations": "Centreon",
            "playbookID": "Centreon-Test-Playbook"
        },
        {
            "integrations": "TruSTAR",
            "playbookID": "TruSTAR Test"
        },
        {
            "integrations": "AlphaSOC Wisdom",
            "playbookID": "AlphaSOC-Wisdom-Test"
        },
        {
            "integrations": "Qualys",
            "playbookID": "Qualys-Test",
            "nightly": true
        }
    ]
}<|MERGE_RESOLUTION|>--- conflicted
+++ resolved
@@ -3,16 +3,11 @@
     "testInterval": 20,
     "tests": [
         {
-<<<<<<< HEAD
-            "integrations": "Gmail",
-            "playbookID": "GmailTest"
-=======
             "playbookID": "dedup_-_generic_-_test"
         },
         {
             "integrations": "McAfee Advanced Threat Defense",
             "playbookID": "Test Playbook McAfee ATD"
->>>>>>> e1a14863
         },
         {
             "playbookID": "exporttocsv_script_test"
