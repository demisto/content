{
    "testTimeout": 160,
    "testInterval": 20,
    "tests": [
        {
            "integrations": "LogRhythmRest V2",
            "playbookID": "LogRhythmRestV2-test"
        },
        {
            "playbookID": "Base64Decode - Test"
        },
        {
            "playbookID": "SupportMultithreading - Test",
            "is_mockable": false
        },
        {
            "fromversion": "5.0.0",
            "integrations": [
                "WildFire-v2"
            ],
            "playbookID": "Detonate File - WildFire - Test"
        },
        {
            "integrations": [
                "Microsoft Management Activity API (O365 Azure Events)"
            ],
            "playbookID": "MicrosoftManagementActivity - Test"
        },
        {
            "integrations": "Microsoft Teams Management",
            "playbookID": "Microsoft Teams Management - Test",
            "is_mockable": false,
            "timeout": 700
        },
        {
            "playbookID": "SetIfEmpty - non-ascii chars - Test"
        },
        {
            "integrations": "Tripwire",
            "playbookID": "TestplaybookTripwire",
            "fromversion": "5.0.0"
        },
        {
            "integrations": "CensysV2",
            "playbookID": "CensysV2-Test",
            "fromversion": "6.1.0"
        },
        {
            "playbookID": "Generic Polling Test",
            "timeout": 250
        },
        {
            "integrations": "Cisco Umbrella Enforcement",
            "playbookID": "Cisco Umbrella Enforcement-Test",
            "fromversion": "5.0.0"
        },
        {
            "integrations": "GSuiteAdmin",
            "playbookID": "GSuiteAdmin-Test",
            "fromversion": "5.0.0"
        },
        {
            "integrations": "GSuiteAuditor",
            "playbookID": "GSuiteAuditor-Test",
            "fromversion": "5.5.0"
        },
        {
            "integrations": "AzureWAF",
            "instance_names": "azure_waf_prod",
            "playbookID": "Azure WAF - Test",
            "fromversion": "5.0.0"
        },
        {
            "integrations": [
                "Azure Active Directory Identity Protection",
                "Demisto REST API"
            ],
            "playbookID": "AzureADTest",
            "fromversion": "6.0.0",
            "timeout": 3000,
            "is_mockable": false
        },
        {
            "integrations": "GoogleCalendar",
            "playbookID": "GoogleCalendar-Test",
            "fromversion": "5.0.0"
        },
        {
            "integrations": "GoogleDrive",
            "playbookID": "GoogleDrive-Test",
            "fromversion": "5.0.0"
        },
        {
            "integrations": "FireEye Central Management",
            "playbookID": "FireEye Central Management - Test",
            "fromversion": "5.5.0",
            "timeout": 500
        },
        {
            "integrations": "FireEyeNX",
            "playbookID": "FireEyeNX-Test"
        },
        {
            "integrations": "EmailRepIO",
            "playbookID": "TestEmailRepIOPlaybook",
            "fromversion": "5.0.0"
        },
        {
            "integrations": "XsoarPowershellTesting",
            "playbookID": "XsoarPowershellTesting-Test"
        },
        {
            "integrations": "Palo Alto Networks Threat Vault",
            "playbookID": "PANW Threat Vault - Signature Search - Test",
            "fromversion": "5.0.0"
        },
        {
            "integrations": "Microsoft Endpoint Configuration Manager",
            "playbookID": "Microsoft ECM - Test",
            "fromversion": "5.5.0",
            "timeout": 400
        },
        {
            "integrations": "CrowdStrike Falcon Intel v2",
            "playbookID": "CrowdStrike Falcon Intel v2 - Test",
            "fromversion": "5.0.0"
        },
        {
            "integrations": "SecurityAndCompliance",
            "playbookID": "O365-SecurityAndCompliance-Test",
            "fromversion": "5.5.0",
            "memory_threshold": 300,
            "timeout": 1500
        },
        {
            "integrations": "SecurityAndCompliance",
            "playbookID": "O365-SecurityAndCompliance-ContextResults-Test",
            "fromversion": "5.5.0",
            "memory_threshold": 300,
            "timeout": 1500
        },
        {
            "integrations": "EwsExtension",
            "playbookID": "O365 - EWS - Extension - Test",
            "fromversion": "6.0.0",
            "timeout": 500
        },
        {
            "integrations": "Majestic Million",
            "playbookID": "Majestic Million Test Playbook",
            "fromversion": "5.5.0",
            "memory_threshold": 300,
            "timeout": 500
        },
        {
            "integrations": "Anomali Enterprise",
            "playbookID": "Anomali Match Forensic Search - Test",
            "fromversion": "5.0.0"
        },
        {
            "integrations": [
                "Mail Listener v2",
                "Mail Sender (New)"
            ],
            "playbookID": "Mail-Listener Test Playbook",
            "fromversion": "5.0.0",
            "instance_names": [
                "Mail_Sender_(New)_STARTTLS"
            ]
        },
        {
            "integrations": "GraphQL",
            "fromversion": "5.0.0",
            "instance_names": "fetch_schema",
            "playbookID": "GraphQL - Test"
        },
        {
            "integrations": "GraphQL",
            "fromversion": "5.0.0",
            "instance_names": "no_fetch_schema",
            "playbookID": "GraphQL - Test"
        },
        {
            "integrations": "Azure Network Security Groups",
            "fromversion": "5.0.0",
            "instance_names": "azure_nsg_prod",
            "playbookID": "Azure NSG - Test"
        },
        {
            "integrations": "OpenCTI Feed",
            "playbookID": "OpenCTI Feed Test",
            "fromversion": "5.5.0"
        },
        {
            "integrations": "AWS - Security Hub",
            "playbookID": "AWS-securityhub Test",
            "timeout": 800
        },
        {
            "integrations": "Microsoft Advanced Threat Analytics",
            "playbookID": "Microsoft Advanced Threat Analytics - Test",
            "fromversion": "5.0.0",
            "is_mockable": false
        },
        {
            "integrations": "Zimperium",
            "playbookID": "Zimperium_Test",
            "fromversion": "5.0.0"
        },
        {
            "integrations": "ServiceDeskPlus",
            "playbookID": "Service Desk Plus Test",
            "instance_names": "sdp_instance_1",
            "fromversion": "5.0.0",
            "toversion": "5.9.9",
            "is_mockable": false
        },
        {
            "integrations": "ServiceDeskPlus",
            "playbookID": "Service Desk Plus - Generic Polling Test",
            "instance_names": "sdp_instance_1",
            "fromversion": "5.0.0",
            "toversion": "5.9.9"
        },
        {
            "integrations": "ServiceDeskPlus",
            "playbookID": "Service Desk Plus Test",
            "instance_names": "sdp_instance_2",
            "fromversion": "6.0.0",
            "is_mockable": false
        },
        {
            "integrations": "ServiceDeskPlus",
            "playbookID": "Service Desk Plus - Generic Polling Test",
            "instance_names": "sdp_instance_2",
            "fromversion": "6.0.0"
        },
        {
            "integrations": "ThreatConnect Feed",
            "playbookID": "FeedThreatConnect-Test",
            "fromversion": "5.5.0"
        },
        {
            "integrations": "URLhaus",
            "playbookID": "Test_URLhaus",
            "timeout": 1000
        },
        {
            "integrations": "Microsoft Intune Feed",
            "playbookID": "FeedMicrosoftIntune_Test",
            "fromversion": "5.5.0"
        },
        {
            "integrations": "Tanium Threat Response",
            "playbookID": "Tanium Threat Response Test"
        },
        {
            "integrations": [
                "Syslog Sender",
                "syslog"
            ],
            "playbookID": "Test Syslog",
            "fromversion": "5.5.0",
            "timeout": 600
        },
        {
            "integrations": "APIVoid",
            "playbookID": "APIVoid Test"
        },
        {
            "integrations": "CloudConvert",
            "playbookID": "CloudConvert-test",
            "fromversion": "5.0.0",
            "timeout": 3000
        },
        {
            "integrations": "Cisco Firepower",
            "playbookID": "Cisco Firepower - Test",
            "timeout": 1000,
            "fromversion": "5.0.0"
        },
        {
            "integrations": "IllusiveNetworks",
            "playbookID": "IllusiveNetworks-Test",
            "fromversion": "5.0.0",
            "timeout": 500
        },
        {
            "integrations": "JSON Feed",
            "playbookID": "JSON_Feed_Test",
            "fromversion": "5.5.0",
            "instance_names": "JSON Feed no_auto_detect"
        },
        {
            "integrations": "JSON Feed",
            "playbookID": "JSON_Feed_Test",
            "fromversion": "5.5.0",
            "instance_names": "JSON Feed_auto_detect"
        },
        {
            "integrations": "JSON Feed",
            "playbookID": "JSON_Feed_Test",
            "fromversion": "5.5.0",
            "instance_names": "JSON Feed_post"
        },
        {
            "integrations": "Google Cloud Functions",
            "playbookID": "test playbook - Google Cloud Functions",
            "fromversion": "5.0.0"
        },
        {
            "integrations": "Plain Text Feed",
            "playbookID": "PlainText Feed - Test",
            "fromversion": "5.5.0",
            "instance_names": "Plain Text Feed no_auto_detect"
        },
        {
            "integrations": "Plain Text Feed",
            "playbookID": "PlainText Feed - Test",
            "fromversion": "5.5.0",
            "instance_names": "Plain Text Feed_auto_detect"
        },
        {
            "integrations": "Silverfort",
            "playbookID": "Silverfort-test",
            "fromversion": "5.0.0"
        },
        {
            "integrations": "GoogleKubernetesEngine",
            "playbookID": "GoogleKubernetesEngine_Test",
            "timeout": 600,
            "fromversion": "5.5.0"
        },
        {
            "integrations": "Fastly Feed",
            "playbookID": "Fastly Feed Test",
            "fromversion": "5.5.0"
        },
        {
            "integrations": "Malware Domain List Active IPs Feed",
            "playbookID": "Malware Domain List Active IPs Feed Test",
            "fromversion": "5.5.0"
        },
        {
            "integrations": "Claroty",
            "playbookID": "Claroty - Test",
            "fromversion": "5.0.0"
        },
        {
            "integrations": "Trend Micro Apex",
            "playbookID": "Trend Micro Apex - Test",
            "is_mockable": false
        },
        {
            "integrations": "Blocklist_de Feed",
            "playbookID": "Blocklist_de - Test",
            "fromversion": "5.5.0"
        },
        {
            "integrations": "Cloudflare Feed",
            "playbookID": "cloudflare - Test",
            "fromversion": "5.5.0"
        },
        {
            "integrations": "AzureFeed",
            "playbookID": "AzureFeed - Test",
            "fromversion": "5.5.0"
        },
        {
            "playbookID": "CreateIndicatorFromSTIXTest",
            "fromversion": "5.0.0"
        },
        {
            "integrations": "SpamhausFeed",
            "playbookID": "Spamhaus_Feed_Test",
            "fromversion": "5.5.0"
        },
        {
            "integrations": "Cofense Feed",
            "playbookID": "TestCofenseFeed",
            "fromversion": "5.5.0"
        },
        {
            "integrations": "Bambenek Consulting Feed",
            "playbookID": "BambenekConsultingFeed_Test",
            "fromversion": "5.5.0"
        },
        {
            "integrations": "Pipl",
            "playbookID": "Pipl Test"
        },
        {
            "integrations": "AWS Feed",
            "playbookID": "AWS Feed Test",
            "fromversion": "5.5.0"
        },
        {
            "integrations": "QuestKace",
            "playbookID": "QuestKace test",
            "fromversion": "5.0.0"
        },
        {
            "integrations": "Digital Defense FrontlineVM",
            "playbookID": "Digital Defense FrontlineVM - Scan Asset Not Recently Scanned Test"
        },
        {
            "integrations": "Digital Defense FrontlineVM",
            "playbookID": "Digital Defense FrontlineVM - Test Playbook"
        },
        {
            "integrations": "CSVFeed",
            "playbookID": "CSV_Feed_Test",
            "fromversion": "5.5.0",
            "instance_names": "CSVFeed_no_auto_detect"
        },
        {
            "integrations": "CSVFeed",
            "playbookID": "CSV_Feed_Test",
            "fromversion": "5.5.0",
            "instance_names": "CSVFeed_auto_detect"
        },
        {
            "integrations": "ProofpointFeed",
            "playbookID": "TestProofpointFeed",
            "fromversion": "5.5.0"
        },
        {
            "integrations": "Digital Shadows",
            "playbookID": "Digital Shadows - Test"
        },
        {
            "integrations": "Azure Compute v2",
            "playbookID": "Azure Compute - Test",
            "instance_names": "ms_azure_compute_dev"
        },
        {
            "integrations": "Azure Compute v2",
            "playbookID": "Azure Compute - Test",
            "instance_names": "ms_azure_compute_prod",
            "is_mockable": false
        },
        {
            "integrations": "Azure Compute v2",
            "playbookID": "Azure Compute - Login Test",
            "instance_names": "ms_azure_compute_prod",
            "is_mockable": false
        },
        {
            "integrations": "Azure Compute v2",
            "playbookID": "Azure Compute - Login Test",
            "instance_names": "ms_azure_compute_self_deployed"
        },
        {
            "integrations": "Symantec Data Loss Prevention",
            "playbookID": "Symantec Data Loss Prevention - Test",
            "fromversion": "4.5.0"
        },
        {
            "integrations": "Lockpath KeyLight v2",
            "playbookID": "Keylight v2 - Test"
        },
        {
            "integrations": "Azure Security Center v2",
            "playbookID": "Azure SecurityCenter - Test",
            "instance_names": "ms_azure_sc_prod",
            "is_mockable": false
        },
        {
            "integrations": "Azure Security Center v2",
            "playbookID": "Azure SecurityCenter - Test",
            "instance_names": "ms_azure_sc_dev"
        },
        {
            "integrations": "Azure Security Center v2",
            "playbookID": "Azure SecurityCenter - Test",
            "instance_names": "ms_azure_sc_self_deployed"
        },
        {
            "integrations": "JsonWhoIs",
            "playbookID": "JsonWhoIs-Test"
        },
        {
            "integrations": "Maltiverse",
            "playbookID": "Maltiverse Test"
        },
        {
            "integrations": "Box v2",
            "playbookID": "BoxV2_TestPlaybook"
        },
        {
            "integrations": "MicrosoftGraphMail",
            "playbookID": "MicrosoftGraphMail-Test_dev",
            "instance_names": "ms_graph_mail_dev"
        },
        {
            "integrations": "MicrosoftGraphMail",
            "playbookID": "MicrosoftGraphMail-Test_dev_no_oproxy",
            "instance_names": "ms_graph_mail_dev_no_oproxy"
        },
        {
            "integrations": "MicrosoftGraphMail",
            "playbookID": "MicrosoftGraphMail-Test_prod",
            "instance_names": "ms_graph_mail_prod",
            "is_mockable": false
        },
        {
            "integrations": "CloudShark",
            "playbookID": "CloudShark - Test Playbook"
        },
        {
            "integrations": "Google Vision AI",
            "playbookID": "Google Vision API - Test"
        },
        {
            "integrations": "nmap",
            "playbookID": "Nmap - Test",
            "fromversion": "5.0.0"
        },
        {
            "integrations": "AutoFocus V2",
            "playbookID": "Autofocus Query Samples, Sessions and Tags Test Playbook",
            "fromversion": "4.5.0",
            "timeout": 1000
        },
        {
            "integrations": "HelloWorld",
            "playbookID": "HelloWorld-Test",
            "fromversion": "5.0.0"
        },
        {
            "integrations": "HelloWorld",
            "playbookID": "Sanity Test - Playbook with integration",
            "fromversion": "5.0.0"
        },
        {
            "integrations": "HelloWorld",
            "playbookID": "Sanity Test - Playbook with mocked integration",
            "fromversion": "5.0.0"
        },
        {
            "playbookID": "Sanity Test - Playbook with no integration",
            "fromversion": "5.0.0"
        },
        {
            "integrations": "Gmail",
            "playbookID": "Sanity Test - Playbook with Unmockable Integration",
            "fromversion": "5.0.0"
        },
        {
            "integrations": "HelloWorld",
            "playbookID": "HelloWorld_Scan-Test",
            "fromversion": "5.0.0",
            "timeout": 400
        },
        {
            "integrations": "HelloWorldPremium",
            "playbookID": "HelloWorldPremium_Scan-Test",
            "fromversion": "5.0.0",
            "timeout": 400
        },
        {
            "integrations": "HelloWorldPremium",
            "playbookID": "HelloWorldPremium-Test",
            "fromversion": "5.0.0"
        },
        {
            "integrations": "ThreatQ v2",
            "playbookID": "ThreatQ - Test",
            "fromversion": "4.5.0"
        },
        {
            "integrations": "AttackIQFireDrill",
            "playbookID": "AttackIQ - Test"
        },
        {
            "integrations": "PhishLabs IOC EIR",
            "playbookID": "PhishlabsIOC_EIR-Test"
        },
        {
            "integrations": "Amazon DynamoDB",
            "playbookID": "AWS_DynamoDB-Test"
        },
        {
            "integrations": "PhishLabs IOC DRP",
            "playbookID": "PhishlabsIOC_DRP-Test"
        },
        {
            "playbookID": "Create Phishing Classifier V2 ML Test",
            "timeout": 60000,
            "fromversion": "6.1.0",
            "instance_names": "ml_dummy_prod",
            "integrations": "AzureWAF"
        },
        {
            "integrations": "ZeroFox",
            "playbookID": "ZeroFox-Test",
            "fromversion": "4.1.0"
        },
        {
            "integrations": "AlienVault OTX v2",
            "playbookID": "Alienvault_OTX_v2 - Test"
        },
        {
            "integrations": "AWS - CloudWatchLogs",
            "playbookID": "AWS - CloudWatchLogs Test Playbook",
            "fromversion": "5.0.0"
        },
        {
            "integrations": "SlackV2",
            "playbookID": "Slack Test Playbook",
            "timeout": 400,
            "pid_threshold": 5,
            "fromversion": "5.0.0"
        },
        {
            "integrations": "SlackV3",
            "playbookID": "SlackV3 TestPB",
            "timeout": 400,
            "pid_threshold": 8,
            "fromversion": "5.5.0"
        },
        {
            "integrations": "Cortex XDR - IR",
            "playbookID": "Test XDR Playbook",
            "fromversion": "4.1.0",
            "timeout": 1500
        },
        {
            "integrations": "Cortex XDR - IOC",
            "playbookID": "Cortex XDR - IOC - Test",
            "fromversion": "5.5.0",
            "timeout": 1200
        },
        {
            "integrations": "Cloaken",
            "playbookID": "Cloaken-Test",
            "is_mockable": false
        },
        {
            "integrations": "ThreatX",
            "playbookID": "ThreatX-test",
            "timeout": 600
        },
        {
            "integrations": "Akamai WAF SIEM",
            "playbookID": "Akamai_WAF_SIEM-Test"
        },
        {
            "integrations": "Cofense Triage v2",
            "playbookID": "Cofense Triage v2 Test"
        },
        {
            "integrations": "Akamai WAF",
            "playbookID": "Akamai_WAF-Test"
        },
        {
            "integrations": "abuse.ch SSL Blacklist Feed",
            "playbookID": "SSL Blacklist test",
            "fromversion": "5.5.0"
        },
        {
            "integrations": "CheckPhish",
            "playbookID": "CheckPhish-Test"
        },
        {
            "integrations": "Symantec Management Center",
            "playbookID": "SymantecMC_TestPlaybook"
        },
        {
            "integrations": "Looker",
            "playbookID": "Test-Looker"
        },
        {
            "integrations": "Vertica",
            "playbookID": "Vertica Test"
        },
        {
            "integrations": "Server Message Block (SMB) v2",
            "playbookID": "SMB_v2-Test"
        },
        {
            "playbookID": "ConvertFile-Test",
            "fromversion": "4.5.0"
        },
        {
            "playbookID": "TestAwsEC2GetPublicSGRules-Test"
        },
        {
            "integrations": "RSA NetWitness Packets and Logs",
            "playbookID": "rsa_packets_and_logs_test"
        },
        {
            "playbookID": "CheckpointFW-test",
            "integrations": "Check Point"
        },
        {
            "playbookID": "RegPathReputationBasicLists_test"
        },
        {
            "playbookID": "EmailDomainSquattingReputation-Test"
        },
        {
            "playbookID": "RandomStringGenerateTest"
        },
        {
            "playbookID": "playbook-checkEmailAuthenticity-test"
        },
        {
            "playbookID": "HighlightWords_Test"
        },
        {
            "playbookID": "StringContainsArray_test"
        },
        {
            "integrations": "Fidelis Elevate Network",
            "playbookID": "Fidelis-Test"
        },
        {
            "integrations": "AWS - ACM",
            "playbookID": "ACM-Test"
        },
        {
            "integrations": "Thinkst Canary",
            "playbookID": "CanaryTools Test"
        },
        {
            "integrations": "ThreatMiner",
            "playbookID": "ThreatMiner-Test"
        },
        {
            "playbookID": "StixCreator-Test"
        },
        {
            "playbookID": "CompareIncidentsLabels-test-playbook"
        },
        {
            "integrations": "Have I Been Pwned? V2",
            "playbookID": "Pwned v2 test"
        },
        {
            "integrations": "Alexa Rank Indicator",
            "playbookID": "Alexa Test Playbook"
        },
        {
            "playbookID": "UnEscapeURL-Test"
        },
        {
            "playbookID": "UnEscapeIPs-Test"
        },
        {
            "playbookID": "ExtractDomainFromUrlAndEmail-Test"
        },
        {
            "playbookID": "ConvertKeysToTableFieldFormat_Test"
        },
        {
            "integrations": "CVE Search v2",
            "playbookID": "CVE Search v2 - Test"
        },
        {
            "integrations": "CVE Search v2",
            "playbookID": "cveReputation Test"
        },
        {
            "integrations": "HashiCorp Vault",
            "playbookID": "hashicorp_test",
            "fromversion": "5.0.0"
        },
        {
            "integrations": "AWS - Athena - Beta",
            "playbookID": "Beta-Athena-Test"
        },
        {
            "integrations": "BeyondTrust Password Safe",
            "playbookID": "BeyondTrust-Test"
        },
        {
            "integrations": "Dell Secureworks",
            "playbookID": "secureworks_test"
        },
        {
            "integrations": "ServiceNow v2",
            "playbookID": "servicenow_test_v2",
            "instance_names": "snow_basic_auth",
            "is_mockable": false
        },
        {
            "integrations": "ServiceNow v2",
            "playbookID": "ServiceNow_OAuth_Test",
            "instance_names": "snow_oauth"
        },
        {
            "playbookID": "Create ServiceNow Ticket and Mirror Test",
            "integrations": "ServiceNow v2",
            "instance_names": "snow_basic_auth",
            "fromversion": "6.0.0",
            "timeout": 500
        },
        {
            "playbookID": "Create ServiceNow Ticket and State Polling Test",
            "integrations": "ServiceNow v2",
            "instance_names": "snow_basic_auth",
            "fromversion": "6.0.0",
            "timeout": 500
        },
        {
            "integrations": "ServiceNow CMDB",
            "playbookID": "ServiceNow_CMDB_Test",
            "instance_names": "snow_cmdb_basic_auth"
        },
        {
            "integrations": "ServiceNow CMDB",
            "playbookID": "ServiceNow_CMDB_OAuth_Test",
            "instance_names": "snow_cmdb_oauth"
        },
        {
            "integrations": "ExtraHop v2",
            "playbookID": "ExtraHop_v2-Test"
        },
        {
            "playbookID": "Test CommonServer"
        },
        {
            "playbookID": "Test-debug-mode",
            "fromversion": "5.0.0"
        },
        {
            "integrations": "CIRCL",
            "playbookID": "CirclIntegrationTest"
        },
        {
            "integrations": "MISP V3",
            "playbookID": "MISP V3 Test",
            "timeout": 300,
            "fromversion": "5.5.0"
        },
        {
            "playbookID": "test-LinkIncidentsWithRetry"
        },
        {
            "playbookID": "CopyContextToFieldTest"
        },
        {
            "integrations": "OTRS",
            "playbookID": "OTRS Test",
            "fromversion": "4.1.0"
        },
        {
            "integrations": "Attivo Botsink",
            "playbookID": "AttivoBotsinkTest"
        },
        {
            "integrations": "FortiGate",
            "playbookID": "Fortigate Test"
        },
        {
            "playbookID": "FormattedDateToEpochTest"
        },
        {
            "integrations": "SNDBOX",
            "playbookID": "SNDBOX_Test",
            "timeout": 1000
        },
        {
            "integrations": "SNDBOX",
            "playbookID": "Detonate File - SNDBOX - Test",
            "timeout": 1000,
            "nightly": true
        },
        {
            "integrations": "VxStream",
            "playbookID": "Detonate File - HybridAnalysis - Test",
            "timeout": 2400
        },
        {
            "integrations": "Awake Security",
            "playbookID": "awake_security_test_pb"
        },
        {
            "integrations": "Tenable.sc",
            "playbookID": "tenable-sc-test",
            "timeout": 240,
            "nightly": true
        },
        {
            "integrations": "MimecastV2",
            "playbookID": "Mimecast test"
        },
        {
            "playbookID": "CreateEmailHtmlBody_test_pb",
            "fromversion": "4.1.0"
        },
        {
            "playbookID": "ReadPDFFileV2-Test",
            "timeout": 1000
        },
        {
            "playbookID": "JSONtoCSV-Test"
        },
        {
            "integrations": "Generic SQL",
            "playbookID": "generic-sql",
            "instance_names": "mysql instance",
            "fromversion": "5.0.0"
        },
        {
            "integrations": "Generic SQL",
            "playbookID": "generic-sql",
            "instance_names": "postgreSQL instance",
            "fromversion": "5.0.0"
        },
        {
            "integrations": "Generic SQL",
            "playbookID": "generic-sql",
            "instance_names": "Microsoft SQL instance",
            "fromversion": "5.0.0"
        },
        {
            "integrations": "Generic SQL",
            "playbookID": "generic-sql",
            "instance_names": "Microsoft SQL Server - MS ODBC Driver",
            "fromversion": "5.0.0"
        },
        {
            "integrations": "Generic SQL",
            "playbookID": "generic-sql-oracle",
            "instance_names": "Oracle instance",
            "fromversion": "5.0.0"
        },
        {
            "integrations": "Generic SQL",
            "playbookID": "generic-sql-mssql-encrypted-connection",
            "instance_names": "Microsoft SQL instance using encrypted connection",
            "fromversion": "5.0.0"
        },
        {
            "integrations": "Panorama",
            "instance_names": "palo_alto_firewall_9.0",
            "playbookID": "Panorama Query Logs - Test",
            "fromversion": "6.1.0",
            "timeout": 1500,
            "nightly": true
        },
        {
            "integrations": "Panorama",
            "instance_names": "palo_alto_firewall",
            "playbookID": "palo_alto_firewall_test_pb",
            "fromversion": "6.1.0",
            "timeout": 1000
        },
        {
            "integrations": "Panorama",
            "instance_names": "palo_alto_firewall_9.0",
            "playbookID": "palo_alto_firewall_test_pb",
            "fromversion": "6.1.0",
            "timeout": 1000
        },
        {
            "integrations": "Panorama",
            "instance_names": "palo_alto_panorama",
            "playbookID": "palo_alto_panorama_test_pb",
            "fromversion": "6.1.0",
            "timeout": 2400
        },
        {
            "integrations": "Panorama",
            "instance_names": "palo_alto_panorama_9.0",
            "playbookID": "palo_alto_panorama_test_pb",
            "fromversion": "6.1.0",
            "timeout": 2400
        },
        {
            "integrations": "Panorama",
            "instance_names": "palo_alto_firewall_9.0",
            "playbookID": "PAN-OS URL Filtering enrichment - Test",
            "fromversion": "6.1.0"
        },
        {
            "integrations": "Panorama",
            "instance_names": "panorama_instance_best_practice",
            "playbookID": "Panorama Best Practise - Test",
            "fromversion": "6.1.0"
        },
        {
            "integrations": "Tenable.io",
            "playbookID": "Tenable.io test"
        },
        {
            "playbookID": "URLDecode-Test"
        },
        {
            "playbookID": "GetTime-Test"
        },
        {
            "playbookID": "GetTime-ObjectVsStringTest"
        },
        {
            "integrations": "Tenable.io",
            "playbookID": "Tenable.io Scan Test",
            "nightly": true,
            "timeout": 3600
        },
        {
            "integrations": "Tenable.sc",
            "playbookID": "tenable-sc-scan-test",
            "nightly": true,
            "timeout": 600
        },
        {
            "integrations": "google-vault",
            "playbookID": "Google-Vault-Generic-Test",
            "nightly": true,
            "timeout": 3600,
            "memory_threshold": 180
        },
        {
            "integrations": "google-vault",
            "playbookID": "Google_Vault-Search_And_Display_Results_test",
            "nightly": true,
            "memory_threshold": 180,
            "timeout": 3600
        },
        {
            "playbookID": "Luminate-TestPlaybook",
            "integrations": "Luminate"
        },
        {
            "integrations": "MxToolBox",
            "playbookID": "MxToolbox-test"
        },
        {
            "integrations": "Nessus",
            "playbookID": "Nessus - Test"
        },
        {
            "playbookID": "Palo Alto Networks - Malware Remediation Test",
            "fromversion": "4.5.0"
        },
        {
            "playbookID": "SumoLogic-Test",
            "integrations": "SumoLogic",
            "fromversion": "4.1.0"
        },
        {
            "playbookID": "ParseEmailFiles-test"
        },
        {
            "playbookID": "PAN-OS - Block IP and URL - External Dynamic List v2 Test",
            "integrations": [
                "Panorama",
                "palo_alto_networks_pan_os_edl_management"
            ],
            "instance_names": "palo_alto_firewall_9.0",
            "fromversion": "6.1.0"
        },
        {
            "playbookID": "Test_EDL",
            "integrations": "EDL",
            "instance_names": "edl_update",
            "fromversion": "5.5.0",
            "pid_threshold": 8
        },
        {
            "playbookID": "Test_export_indicators_service",
            "instance_names": "eis_on_demand",
            "integrations": "ExportIndicators",
            "fromversion": "5.5.0"
        },
        {
            "playbookID": "PAN-OS - Block IP - Custom Block Rule Test",
            "integrations": "Panorama",
            "instance_names": "panorama_instance_security_team",
            "fromversion": "6.1.0"
        },
        {
            "playbookID": "PAN-OS - Block IP - Static Address Group Test",
            "integrations": "Panorama",
            "instance_names": "panorama_instance_security_team",
            "fromversion": "6.1.0"
        },
        {
            "playbookID": "Block IP - Generic V3_Test",
            "fromversion": "6.0.0"
        },
        {
            "playbookID": "PAN-OS - Block URL - Custom URL Category Test",
            "integrations": "Panorama",
            "instance_names": "panorama_instance_security_team",
            "fromversion": "6.1.0"
        },
        {
            "playbookID": "Endpoint Malware Investigation - Generic - Test",
            "integrations": [
                "Cylance Protect v2",
                "Demisto REST API"
            ],
            "fromversion": "5.0.0",
            "timeout": 1200
        },
        {
            "playbookID": "ParseExcel-test"
        },
        {
            "playbookID": "ParseHTMLIndicators-Test"
        },
        {
            "playbookID": "Detonate File - No Files test"
        },
        {
            "integrations": "SentinelOne V2",
            "instance_names": "SentinelOne_v2.0",
            "playbookID": "SentinelOne V2.0 - Test"
        },
        {
            "integrations": "SentinelOne V2",
            "instance_names": "SentinelOne_v2.1",
            "playbookID": "SentinelOne V2.1 - Test"
        },
        {
            "integrations": "InfoArmor VigilanteATI",
            "playbookID": "InfoArmorVigilanteATITest"
        },
        {
            "integrations": "IntSights",
            "instance_names": "intsights_standard_account",
            "playbookID": "IntSights Test",
            "nightly": true
        },
        {
            "integrations": "IntSights",
            "playbookID": "IntSights Mssp Test",
            "instance_names": "intsights_mssp_account",
            "nightly": true
        },
        {
            "integrations": "dnstwist",
            "playbookID": "dnstwistTest"
        },
        {
            "integrations": "BitDam",
            "playbookID": "Detonate File - BitDam Test"
        },
        {
            "integrations": "Threat Grid",
            "playbookID": "Test-Detonate URL - ThreatGrid",
            "timeout": 600
        },
        {
            "integrations": "Threat Grid",
            "playbookID": "ThreatGridTest",
            "timeout": 600
        },
        {
            "integrations": "Signal Sciences WAF",
            "playbookID": "SignalSciences-Test"
        },
        {
            "integrations": "RTIR",
            "playbookID": "RTIR Test"
        },
        {
            "integrations": "RedCanary",
            "playbookID": "RedCanaryTest",
            "nightly": true
        },
        {
            "playbookID": "URL Enrichment - Generic v2 - Test",
            "integrations": [
                "Rasterize",
                "VirusTotal - Private API"
            ],
            "instance_names": "virus_total_private_api_general",
            "timeout": 500,
            "pid_threshold": 12
        },
        {
            "playbookID": "CutTransformerTest"
        },
        {
            "playbookID": "TestEditServerConfig"
        },
        {
            "playbookID": "ContentPackInstaller_Test",
            "integrations": "Demisto REST API",
            "fromversion": "6.0.0"
        },
        {
            "playbookID": "Default - Test",
            "integrations": [
                "ThreatQ v2",
                "Demisto REST API"
            ],
            "fromversion": "5.0.0"
        },
        {
            "integrations": "SCADAfence CNM",
            "playbookID": "SCADAfence_test"
        },
        {
            "integrations": "ProtectWise",
            "playbookID": "Protectwise-Test"
        },
        {
            "integrations": "WhatsMyBrowser",
            "playbookID": "WhatsMyBrowser-Test"
        },
        {
            "integrations": "BigFix",
            "playbookID": "BigFixTest"
        },
        {
            "integrations": "Lastline v2",
            "playbookID": "Lastline v2 - Test",
            "nightly": true
        },
        {
            "integrations": "McAfee DXL",
            "playbookID": "McAfee DXL - Test"
        },
        {
            "playbookID": "TextFromHTML_test_playbook"
        },
        {
            "playbookID": "PortListenCheck-test"
        },
        {
            "integrations": "ThreatExchange",
            "playbookID": "ThreatExchange-test"
        },
        {
            "integrations": "Joe Security",
            "playbookID": "JoeSecurityTestPlaybook",
            "timeout": 500,
            "nightly": true
        },
        {
            "integrations": "Joe Security",
            "playbookID": "JoeSecurityTestDetonation",
            "timeout": 2000,
            "nightly": true
        },
        {
            "integrations": "WildFire-v2",
            "playbookID": "Wildfire Test",
            "is_mockable": false,
            "fromversion": "5.0.0",
            "toversion": "6.1.9"
        },
        {
            "integrations": "WildFire-v2",
            "playbookID": "Wildfire Test With Polling",
            "is_mockable": false,
            "fromversion": "6.2.0",
            "timeout": 1100
        },
        {
            "integrations": "WildFire-v2",
            "playbookID": "Detonate URL - WildFire-v2 - Test"
        },
        {
            "integrations": "WildFire-v2",
            "playbookID": "Detonate URL - WildFire v2.1 - Test"
        },
        {
            "integrations": "GRR",
            "playbookID": "GRR Test",
            "nightly": true
        },
        {
            "integrations": "VirusTotal",
            "instance_names": "virus_total_general",
            "playbookID": "virusTotal-test-playbook",
            "timeout": 1400,
            "nightly": true
        },
        {
            "integrations": "VirusTotal",
            "instance_names": "virus_total_preferred_vendors",
            "playbookID": "virusTotaI-test-preferred-vendors",
            "timeout": 1400,
            "nightly": true
        },
        {
            "integrations": "Preempt",
            "playbookID": "Preempt Test"
        },
        {
            "integrations": "Gmail",
            "playbookID": "get_original_email_-_gmail_-_test"
        },
        {
            "integrations": [
                "Gmail Single User",
                "Gmail"
            ],
            "playbookID": "Gmail Single User - Test",
            "fromversion": "4.5.0"
        },
        {
            "integrations": "EWS v2",
            "playbookID": "get_original_email_-_ews-_test",
            "instance_names": "ewv2_regular"
        },
        {
            "integrations": [
                "EWS v2",
                "EWS Mail Sender"
            ],
            "playbookID": "EWS search-mailbox test",
            "instance_names": [
                "ewv2_regular",
                "ews_mail_sender_labdemisto"
            ],
            "timeout": 300
        },
        {
            "integrations": "PagerDuty v2",
            "playbookID": "PagerDuty Test"
        },
        {
            "playbookID": "test_delete_context"
        },
        {
            "playbookID": "DeleteContext-auto-test"
        },
        {
            "playbookID": "GmailTest",
            "integrations": "Gmail"
        },
        {
            "playbookID": "Gmail Convert Html Test",
            "integrations": "Gmail"
        },
        {
            "playbookID": "reputations.json Test",
            "toversion": "5.0.0"
        },
        {
            "playbookID": "Indicators reputation-.json Test",
            "fromversion": "5.5.0"
        },
        {
            "playbookID": "Test IP Indicator Fields",
            "fromversion": "5.0.0"
        },
        {
            "playbookID": "TestDedupIncidentsPlaybook"
        },
        {
            "playbookID": "TestDedupIncidentsByName"
        },
        {
            "integrations": "McAfee Advanced Threat Defense",
            "playbookID": "Test Playbook McAfee ATD",
            "timeout": 700
        },
        {
            "integrations": "McAfee Advanced Threat Defense",
            "playbookID": "Detonate Remote File From URL -McAfee-ATD - Test",
            "timeout": 700
        },
        {
            "playbookID": "stripChars - Test"
        },
        {
            "integrations": "McAfee Advanced Threat Defense",
            "playbookID": "Test Playbook McAfee ATD Upload File"
        },
        {
            "playbookID": "exporttocsv_script_test"
        },
        {
            "playbookID": "Set - Test"
        },
        {
            "integrations": "Intezer v2",
            "playbookID": "Intezer Testing v2",
            "fromversion": "4.1.0",
            "timeout": 600
        },
        {
            "integrations": [
                "Mail Sender (New)",
                "Gmail"
            ],
            "playbookID": "Mail Sender (New) Test",
            "instance_names": [
                "Mail_Sender_(New)_STARTTLS"
            ]
        },
        {
            "playbookID": "buildewsquery_test"
        },
        {
            "integrations": "Rapid7 Nexpose",
            "playbookID": "nexpose_test",
            "timeout": 240
        },
        {
            "playbookID": "GetIndicatorDBotScore Test"
        },
        {
            "integrations": "EWS Mail Sender",
            "playbookID": "EWS Mail Sender Test",
            "instance_names": [
                "ews_mail_sender_labdemisto"
            ]
        },
        {
            "integrations": [
                "EWS Mail Sender",
                "Rasterize"
            ],
            "instance_names": [
                "ews_mail_sender_labdemisto"
            ],
            "playbookID": "EWS Mail Sender Test 2"
        },
        {
            "playbookID": "decodemimeheader_-_test"
        },
        {
            "playbookID": "test_url_regex"
        },
        {
            "integrations": "Skyformation",
            "playbookID": "TestSkyformation"
        },
        {
            "integrations": "okta",
            "playbookID": "okta_test_playbook",
            "timeout": 240
        },
        {
            "integrations": "Okta v2",
            "playbookID": "OktaV2-Test",
            "nightly": true,
            "timeout": 300
        },
        {
            "integrations": "Okta IAM",
            "playbookID": "Okta IAM - Test Playbook",
            "fromversion": "6.0.0"
        },
        {
            "playbookID": "Test filters & transformers scripts"
        },
        {
            "integrations": "Salesforce",
            "playbookID": "SalesforceTestPlaybook"
        },
        {
            "integrations": "McAfee ESM v2",
            "instance_names": "v10.2.0",
            "playbookID": "McAfee ESM v2 - Test v10.2.0",
            "fromversion": "5.0.0",
            "is_mockable": false
        },
        {
            "integrations": "McAfee ESM v2",
            "instance_names": "v11.1.3",
            "playbookID": "McAfee ESM v2 - Test v11.1.3",
            "fromversion": "5.0.0",
            "is_mockable": false
        },
        {
            "integrations": "McAfee ESM v2",
            "instance_names": "v11.3",
            "playbookID": "McAfee ESM v2 (v11.3) - Test",
            "fromversion": "5.0.0",
            "timeout": 300,
            "is_mockable": false
        },
        {
            "integrations": "McAfee ESM v2",
            "instance_names": "v10.2.0",
            "playbookID": "McAfee ESM Watchlists - Test v10.2.0",
            "fromversion": "5.0.0"
        },
        {
            "integrations": "McAfee ESM v2",
            "instance_names": "v11.1.3",
            "playbookID": "McAfee ESM Watchlists - Test v11.1.3",
            "fromversion": "5.0.0"
        },
        {
            "integrations": "McAfee ESM v2",
            "instance_names": "v11.3",
            "playbookID": "McAfee ESM Watchlists - Test v11.3",
            "fromversion": "5.0.0"
        },
        {
            "integrations": "GoogleSafeBrowsing",
            "playbookID": "Google Safe Browsing Test",
            "timeout": 240,
            "fromversion": "5.0.0"
        },
        {
            "integrations": "Google Safe Browsing v2",
            "playbookID": "Google Safe Browsing V2 Test",
            "fromversion": "5.5.0"
        },
        {
            "integrations": "EWS v2",
            "playbookID": "EWSv2_empty_attachment_test",
            "instance_names": "ewv2_regular"
        },
        {
            "integrations": "EWS v2",
            "playbookID": "EWS Public Folders Test",
            "instance_names": "ewv2_regular",
            "is_mockable": false
        },
        {
            "integrations": "Symantec Endpoint Protection V2",
            "playbookID": "SymantecEndpointProtection_Test"
        },
        {
            "integrations": "carbonblackprotection",
            "playbookID": "search_endpoints_by_hash_-_carbon_black_protection_-_test",
            "timeout": 500
        },
        {
            "playbookID": "Process Email - Generic - Test - Incident Starter",
            "fromversion": "6.0.0",
            "integrations": "Rasterize",
            "timeout": 240
        },
        {
            "integrations": "CrowdstrikeFalcon",
            "playbookID": "Test - CrowdStrike Falcon",
            "fromversion": "4.1.0",
            "timeout": 500
        },
        {
            "playbookID": "ExposeIncidentOwner-Test"
        },
        {
            "integrations": "google",
            "playbookID": "GsuiteTest"
        },
        {
            "integrations": "OpenPhish",
            "playbookID": "OpenPhish Test Playbook"
        },
        {
            "integrations": "jira-v2",
            "playbookID": "Jira-v2-Test",
            "timeout": 500,
            "is_mockable": false
        },
        {
            "integrations": "ipinfo",
            "playbookID": "IPInfoTest"
        },
        {
            "integrations": "ipinfo_v2",
            "playbookID": "IPInfo_v2Test",
            "fromversion": "5.5.0"
        },
        {
            "integrations": "GoogleMaps",
            "playbookID": "GoogleMapsTest",
            "fromversion": "6.0.0"
        },
        {
            "playbookID": "VerifyHumanReadableFormat"
        },
        {
            "playbookID": "strings-test"
        },
        {
            "playbookID": "TestCommonPython",
            "timeout": 500
        },
        {
            "playbookID": "TestFileCreateAndUpload"
        },
        {
            "playbookID": "TestIsValueInArray"
        },
        {
            "playbookID": "TestStringReplace"
        },
        {
            "playbookID": "TestHttpPlaybook"
        },
        {
            "integrations": "SplunkPy",
            "playbookID": "SplunkPy parse-raw - Test",
            "memory_threshold": 100,
            "instance_names": "use_default_handler"
        },
        {
            "integrations": "SplunkPy",
            "playbookID": "SplunkPy-Test-V2_default_handler",
            "memory_threshold": 500,
            "instance_names": "use_default_handler"
        },
        {
            "integrations": "SplunkPy",
            "playbookID": "Splunk-Test_default_handler",
            "memory_threshold": 200,
            "instance_names": "use_default_handler"
        },
        {
            "integrations": "AnsibleTower",
            "playbookID": "AnsibleTower_Test_playbook",
            "fromversion": "5.0.0"
        },
        {
            "integrations": "SplunkPy",
            "playbookID": "SplunkPySearch_Test_default_handler",
            "memory_threshold": 200,
            "instance_names": "use_default_handler"
        },
        {
            "integrations": "SplunkPy",
            "playbookID": "SplunkPy_KV_commands_default_handler",
            "memory_threshold": 200,
            "instance_names": "use_default_handler",
            "is_mockable": false
        },
        {
            "integrations": "SplunkPy",
            "playbookID": "SplunkPy-Test-V2_requests_handler",
            "memory_threshold": 500,
            "instance_names": "use_python_requests_handler"
        },
        {
            "integrations": "SplunkPy",
            "playbookID": "Splunk-Test_requests_handler",
            "memory_threshold": 500,
            "instance_names": "use_python_requests_handler",
            "is_mockable": false
        },
        {
            "integrations": "SplunkPy",
            "playbookID": "SplunkPySearch_Test_requests_handler",
            "memory_threshold": 200,
            "instance_names": "use_python_requests_handler",
            "is_mockable": false
        },
        {
            "integrations": "SplunkPy",
            "playbookID": "SplunkPy_KV_commands_requests_handler",
            "memory_threshold": 200,
            "instance_names": "use_python_requests_handler"
        },
        {
            "integrations": "McAfee NSM",
            "playbookID": "McAfeeNSMTest",
            "timeout": 400,
            "nightly": true
        },
        {
            "integrations": "PhishTank V2",
            "playbookID": "PhishTank Testing"
        },
        {
            "integrations": "McAfee Web Gateway",
            "playbookID": "McAfeeWebGatewayTest",
            "timeout": 500
        },
        {
            "integrations": "TCPIPUtils",
            "playbookID": "TCPUtils-Test"
        },
        {
            "playbookID": "listExecutedCommands-Test"
        },
        {
            "integrations": "AWS - Lambda",
            "playbookID": "AWS-Lambda-Test (Read-Only)"
        },
        {
            "integrations": "Service Manager",
            "playbookID": "TestHPServiceManager",
            "timeout": 400
        },
        {
            "integrations": "ServiceNow IAM",
            "playbookID": "ServiceNow IAM - Test Playbook",
            "instance_name": "snow_basic_auth",
            "fromversion": "6.0.0"
        },
        {
            "playbookID": "LanguageDetect-Test",
            "timeout": 300
        },
        {
            "integrations": "Forcepoint",
            "playbookID": "forcepoint test",
            "timeout": 500,
            "nightly": true
        },
        {
            "playbookID": "GeneratePassword-Test"
        },
        {
            "playbookID": "ZipFile-Test"
        },
        {
            "playbookID": "UnzipFile-Test"
        },
        {
            "playbookID": "Test-IsMaliciousIndicatorFound",
            "fromversion": "5.0.0"
        },
        {
            "playbookID": "TestExtractHTMLTables"
        },
        {
            "integrations": "carbonblackliveresponse",
            "playbookID": "Carbon Black Live Response Test",
            "nightly": true,
            "fromversion": "5.0.0",
            "is_mockable": false
        },
        {
            "integrations": "urlscan.io",
            "playbookID": "urlscan_malicious_Test",
            "timeout": 500
        },
        {
            "integrations": "EWS v2",
            "playbookID": "pyEWS_Test",
            "instance_names": "ewv2_regular",
            "is_mockable": false
        },
        {
            "integrations": "EWS v2",
            "playbookID": "pyEWS_Test",
            "instance_names": "ewsv2_separate_process",
            "is_mockable": false
        },
        {
            "integrations": "remedy_sr_beta",
            "playbookID": "remedy_sr_test_pb"
        },
        {
            "integrations": "Netskope",
            "playbookID": "Netskope Test"
        },
        {
            "integrations": "Cylance Protect v2",
            "playbookID": "Cylance Protect v2 Test"
        },
        {
            "integrations": "ReversingLabs Titanium Cloud",
            "playbookID": "ReversingLabsTCTest"
        },
        {
            "integrations": "ReversingLabs A1000",
            "playbookID": "ReversingLabsA1000Test"
        },
        {
            "integrations": "Demisto Lock",
            "playbookID": "DemistoLockTest"
        },
        {
            "playbookID": "test-domain-indicator",
            "timeout": 400
        },
        {
            "playbookID": "Cybereason Test",
            "integrations": "Cybereason",
            "timeout": 1200,
            "fromversion": "4.1.0"
        },
        {
            "integrations": "VirusTotal - Private API",
            "instance_names": "virus_total_private_api_general",
            "playbookID": "File Enrichment - Virus Total Private API Test",
            "nightly": true
        },
        {
            "integrations": "VirusTotal - Private API",
            "instance_names": "virus_total_private_api_general",
            "playbookID": "virusTotalPrivateAPI-test-playbook",
            "timeout": 1400,
            "nightly": true,
            "pid_threshold": 12
        },
        {
            "integrations": [
                "VirusTotal - Private API",
                "VirusTotal"
            ],
            "playbookID": "vt-detonate test",
            "instance_names": [
                "virus_total_private_api_general",
                "virus_total_general"
            ],
            "timeout": 1400,
            "fromversion": "5.5.0",
            "nightly": true,
            "is_mockable": false
        },
        {
            "integrations": "Cisco ASA",
            "playbookID": "Cisco ASA - Test Playbook"
        },
        {
            "integrations": "VirusTotal - Private API",
            "instance_names": "virus_total_private_api_preferred_vendors",
            "playbookID": "virusTotalPrivateAPI-test-preferred-vendors",
            "timeout": 1400,
            "nightly": true
        },
        {
            "integrations": "Cisco Meraki",
            "playbookID": "Cisco-Meraki-Test"
        },
        {
            "integrations": "Microsoft Defender Advanced Threat Protection",
            "playbookID": "Microsoft Defender Advanced Threat Protection - Test prod",
            "instance_names": "microsoft_defender_atp_prod",
            "is_mockable": false
        },
        {
            "integrations": "Microsoft Defender Advanced Threat Protection",
            "playbookID": "Microsoft Defender Advanced Threat Protection - Test dev",
            "instance_names": "microsoft_defender_atp_dev"
        },
        {
            "integrations": "Microsoft Defender Advanced Threat Protection",
            "playbookID": "Microsoft Defender Advanced Threat Protection - Test self deployed",
            "instance_names": "microsoft_defender_atp_dev_self_deployed"
        },
        {
            "integrations": "Microsoft Defender Advanced Threat Protection",
            "playbookID": "Microsoft Defender - ATP - Indicators Test",
            "instance_names": "microsoft_defender_atp_dev",
            "is_mockable": false
        },
        {
            "integrations": "Microsoft Defender Advanced Threat Protection",
            "playbookID": "Microsoft Defender - ATP - Indicators SC Test",
            "instance_names": "microsoft_defender_atp_dev_self_deployed"
        },
        {
            "integrations": "Microsoft Defender Advanced Threat Protection",
            "playbookID": "Microsoft Defender - ATP - Indicators SC Test",
            "instance_names": "microsoft_defender_atp_dev"
        },
        {
            "integrations": "Microsoft Defender Advanced Threat Protection",
            "playbookID": "Microsoft Defender - ATP - Indicators SC Test",
            "instance_names": "microsoft_defender_atp_prod"
        },
        {
            "integrations": "Microsoft 365 Defender",
            "playbookID": "Microsoft_365_Defender-Test",
            "instance_names": "ms_365_defender_device_code"
        },
        {
            "integrations": "Microsoft 365 Defender",
            "playbookID": "Microsoft_365_Defender-Test",
            "instance_names": "ms_365_defender_client_cred"
        },
        {
            "integrations": "Tanium",
            "playbookID": "Tanium Test Playbook",
            "timeout": 1200,
            "pid_threshold": 10
        },
        {
            "integrations": "Recorded Future",
            "playbookID": "Recorded Future Test",
            "nightly": true
        },
        {
            "integrations": "Microsoft Graph",
            "playbookID": "Microsoft Graph Security Test dev",
            "instance_names": "ms_graph_security_dev"
        },
        {
            "integrations": "Microsoft Graph",
            "playbookID": "Microsoft Graph Security Test prod",
            "instance_names": "ms_graph_security_prod",
            "is_mockable": false
        },
        {
            "integrations": "Microsoft Graph User",
            "playbookID": "Microsoft Graph User - Test",
            "instance_names": "ms_graph_user_dev"
        },
        {
            "integrations": "Microsoft Graph User",
            "playbookID": "Microsoft Graph User - Test",
            "instance_names": "ms_graph_user_prod",
            "is_mockable": false
        },
        {
            "integrations": "Microsoft Graph Groups",
            "playbookID": "Microsoft Graph Groups - Test dev",
            "instance_names": "ms_graph_groups_dev"
        },
        {
            "integrations": "Microsoft Graph Groups",
            "playbookID": "Microsoft Graph Groups - Test prod",
            "instance_names": "ms_graph_groups_prod",
            "is_mockable": false
        },
        {
            "integrations": "Microsoft_Graph_Files",
            "playbookID": "test_MsGraphFiles dev",
            "instance_names": "ms_graph_files_dev",
            "fromversion": "5.0.0"
        },
        {
            "integrations": "Microsoft_Graph_Files",
            "playbookID": "test_MsGraphFiles prod",
            "instance_names": "ms_graph_files_prod",
            "fromversion": "5.0.0",
            "is_mockable": false
        },
        {
            "integrations": "Microsoft Graph Calendar",
            "playbookID": "Microsoft Graph Calendar - Test dev",
            "instance_names": "ms_graph_calendar_dev"
        },
        {
            "integrations": "Microsoft Graph Calendar",
            "playbookID": "Microsoft Graph Calendar - Test prod",
            "instance_names": "ms_graph_calendar_prod",
            "is_mockable": false
        },
        {
            "integrations": "Microsoft Graph Device Management",
            "playbookID": "MSGraph_DeviceManagement_Test_dev",
            "instance_names": "ms_graph_device_management_oproxy_dev",
            "fromversion": "5.0.0"
        },
        {
            "integrations": "Microsoft Graph Device Management",
            "playbookID": "MSGraph_DeviceManagement_Test_prod",
            "instance_names": "ms_graph_device_management_oproxy_prod",
            "fromversion": "5.0.0",
            "is_mockable": false
        },
        {
            "integrations": "Microsoft Graph Device Management",
            "playbookID": "MSGraph_DeviceManagement_Test_self_deployed_prod",
            "instance_names": "ms_graph_device_management_self_deployed_prod",
            "fromversion": "5.0.0"
        },
        {
            "integrations": "RedLock",
            "playbookID": "RedLockTest",
            "nightly": true
        },
        {
            "integrations": "Symantec Messaging Gateway",
            "playbookID": "Symantec Messaging Gateway Test"
        },
        {
            "integrations": "ThreatConnect v2",
            "playbookID": "ThreatConnect v2 - Test",
            "fromversion": "5.0.0"
        },
        {
            "integrations": "VxStream",
            "playbookID": "VxStream Test",
            "nightly": true,
            "is_mockable": false
        },
        {
            "integrations": "QRadar_v2",
            "playbookID": "test_Qradar_v2",
            "fromversion": "6.0.0",
            "is_mockable": false
        },
        {
            "integrations": "VMware",
            "playbookID": "VMWare Test"
        },
        {
            "integrations": "carbonblack-v2",
            "playbookID": "Carbon Black Response Test",
            "fromversion": "5.0.0"
        },
        {
            "integrations": "VMware Carbon Black EDR v2",
            "playbookID": "Carbon Black Edr - Test",
            "is_mockable": false,
            "fromversion": "5.5.0"
        },
        {
            "integrations": "Cisco Umbrella Investigate",
            "playbookID": "Cisco Umbrella Test"
        },
        {
            "integrations": "icebrg",
            "playbookID": "Icebrg Test",
            "timeout": 500
        },
        {
            "integrations": "Symantec MSS",
            "playbookID": "SymantecMSSTest"
        },
        {
            "integrations": "Remedy AR",
            "playbookID": "Remedy AR Test"
        },
        {
            "integrations": "AWS - IAM",
            "playbookID": "AWS - IAM Test Playbook"
        },
        {
            "integrations": "McAfee Active Response",
            "playbookID": "McAfee-MAR_Test",
            "timeout": 700
        },
        {
            "integrations": "McAfee Threat Intelligence Exchange",
            "playbookID": "McAfee-TIE Test",
            "timeout": 700
        },
        {
            "integrations": "ArcSight Logger",
            "playbookID": "ArcSight Logger test"
        },
        {
            "integrations": "ArcSight ESM v2",
            "playbookID": "ArcSight ESM v2 Test"
        },
        {
            "integrations": "ArcSight ESM v2",
            "playbookID": "test Arcsight - Get events related to the Case"
        },
        {
            "integrations": "XFE_v2",
            "playbookID": "Test_XFE_v2",
            "timeout": 500,
            "nightly": true
        },
        {
            "integrations": "McAfee Threat Intelligence Exchange",
            "playbookID": "search_endpoints_by_hash_-_tie_-_test",
            "timeout": 500
        },
        {
            "integrations": "iDefense_v2",
            "playbookID": "iDefense_v2_Test",
            "fromversion": "5.5.0"
        },
        {
            "integrations": "AWS - SQS",
            "playbookID": "AWS - SQS Test Playbook",
            "fromversion": "5.0.0"
        },
        {
            "integrations": "AbuseIPDB",
            "playbookID": "AbuseIPDB Test"
        },
        {
            "integrations": "AbuseIPDB",
            "playbookID": "AbuseIPDB PopulateIndicators Test"
        },
        {
            "integrations": "LogRhythm",
            "playbookID": "LogRhythm-Test-Playbook",
            "timeout": 200
        },
        {
            "integrations": "FireEye HX",
            "playbookID": "FireEye HX Test",
            "timeout": 800
        },
        {
            "integrations": "FireEyeFeed",
            "playbookID": "playbook-FeedFireEye_test",
            "memory_threshold": 110
        },
        {
            "integrations": "Phish.AI",
            "playbookID": "PhishAi-Test"
        },
        {
            "integrations": "Phish.AI",
            "playbookID": "Test-Detonate URL - Phish.AI"
        },
        {
            "integrations": "Centreon",
            "playbookID": "Centreon-Test-Playbook"
        },
        {
            "playbookID": "ReadFile test"
        },
        {
            "integrations": "AlphaSOC Wisdom",
            "playbookID": "AlphaSOC-Wisdom-Test"
        },
        {
            "integrations": "carbonblack-v2",
            "playbookID": "CBFindIP - Test"
        },
        {
            "integrations": "Jask",
            "playbookID": "Jask_Test",
            "fromversion": "4.1.0"
        },
        {
            "integrations": "Whois",
            "playbookID": "whois_test",
            "fromversion": "4.1.0"
        },
        {
            "integrations": "RSA NetWitness Endpoint",
            "playbookID": "NetWitness Endpoint Test"
        },
        {
            "integrations": "Check Point Sandblast",
            "playbookID": "Sandblast_malicious_test"
        },
        {
            "playbookID": "TestMatchRegexV2"
        },
        {
            "integrations": "ActiveMQ",
            "playbookID": "ActiveMQ Test"
        },
        {
            "playbookID": "RegexGroups Test"
        },
        {
            "integrations": "Cisco ISE",
            "playbookID": "cisco-ise-test-playbook"
        },
        {
            "integrations": "RSA NetWitness v11.1",
            "playbookID": "RSA NetWitness Test"
        },
        {
            "playbookID": "ExifReadTest"
        },
        {
            "integrations": "Cuckoo Sandbox",
            "playbookID": "CuckooTest",
            "timeout": 700
        },
        {
            "integrations": "VxStream",
            "playbookID": "Test-Detonate URL - Crowdstrike",
            "timeout": 1200
        },
        {
            "playbookID": "Detonate File - Generic Test",
            "timeout": 500
        },
        {
            "integrations": [
                "Lastline v2",
                "WildFire-v2",
                "SNDBOX",
                "McAfee Advanced Threat Defense"
            ],
            "playbookID": "Detonate File - Generic Test",
            "timeout": 2400,
            "nightly": true
        },
        {
            "playbookID": "STIXParserTest"
        },
        {
            "playbookID": "VerifyJSON - Test",
            "fromversion": "5.5.0"
        },
        {
            "playbookID": "PowerShellCommon-Test",
            "fromversion": "5.5.0"
        },
        {
            "playbookID": "GetIndicatorDBotScoreFromCache-Test",
            "fromversion": "6.0.0"
        },
        {
            "playbookID": "Detonate URL - Generic Test",
            "timeout": 2000,
            "nightly": true,
            "integrations": [
                "McAfee Advanced Threat Defense",
                "VxStream",
                "Lastline v2"
            ]
        },
        {
            "integrations": [
                "carbonblack-v2",
                "carbonblackliveresponse",
                "Cylance Protect v2"
            ],
            "playbookID": "Retrieve File from Endpoint - Generic V2 Test",
            "fromversion": "5.0.0",
            "is_mockable": false
        },
        {
            "integrations": "Zscaler",
            "playbookID": "Zscaler Test",
            "nightly": true,
            "timeout": 500
        },
        {
            "playbookID": "DemistoUploadFileV2 Test",
            "integrations": "Demisto REST API"
        },
        {
            "playbookID": "MaxMind Test",
            "integrations": "MaxMind GeoIP2"
        },
        {
            "playbookID": "Test Sagemaker",
            "integrations": "AWS Sagemaker"
        },
        {
            "playbookID": "C2sec-Test",
            "integrations": "C2sec irisk",
            "fromversion": "5.0.0"
        },
        {
            "playbookID": "AlexaV2 Test Playbook",
            "integrations": "Alexa Rank Indicator v2",
            "fromversion": "5.5.0"
        },
        {
            "playbookID": "Phishing v2 - Test - Incident Starter",
            "fromversion": "6.0.0",
            "timeout": 1200,
            "nightly": false,
            "integrations": [
                "EWS Mail Sender",
                "Demisto REST API",
                "Rasterize"
            ],
            "instance_names": [
                "ews_mail_sender_labdemisto"
            ],
            "memory_threshold": 150,
            "pid_threshold": 80
        },
        {
            "playbookID": "Phishing - Core - Test - Incident Starter",
            "fromversion": "6.0.0",
            "timeout": 1700,
            "nightly": false,
            "integrations": [
                "EWS Mail Sender",
                "Demisto REST API",
                "Rasterize"
            ],
            "instance_names": [
                "ews_mail_sender_labdemisto"
            ],
            "memory_threshold": 160,
            "pid_threshold": 80
        },
        {
            "integrations": "duo",
            "playbookID": "DUO Test Playbook"
        },
        {
            "playbookID": "SLA Scripts - Test",
            "fromversion": "4.1.0"
        },
        {
            "playbookID": "test_manageOOOUsers",
            "fromversion": "5.5.0"
        },
        {
            "playbookID": "PcapHTTPExtractor-Test"
        },
        {
            "playbookID": "Ping Test Playbook"
        },
        {
            "playbookID": "ParseWordDoc-Test"
        },
        {
            "playbookID": "PDFUnlocker-Test",
            "fromversion": "6.0.0"
        },
        {
            "playbookID": "Active Directory Test",
            "integrations": "Active Directory Query v2",
            "instance_names": "active_directory_ninja"
        },
        {
            "playbookID": "AD v2 - debug-mode - Test",
            "integrations": "Active Directory Query v2",
            "instance_names": "active_directory_ninja",
            "fromversion": "5.0.0"
        },
        {
            "playbookID": "Docker Hardening Test",
            "fromversion": "5.0.0",
            "runnable_on_docker_only": true
        },
        {
            "integrations": "Active Directory Query v2",
            "instance_names": "active_directory_ninja",
            "playbookID": "Active Directory Query V2 configuration with port"
        },
        {
            "integrations": "Active Directory Query v2",
            "instance_names": "active_directory_ninja",
            "playbookID": "Active Directory - ad-get-user limit check"
        },
        {
            "integrations": "Active Directory Query v2",
            "instance_names": "active_directory_ninja",
            "playbookID": "active directory search user with parentheses test"
        },
        {
            "integrations": "mysql",
            "playbookID": "MySQL Test"
        },
        {
            "playbookID": "Email Address Enrichment - Generic v2.1 - Test",
            "integrations": "Active Directory Query v2",
            "instance_names": "active_directory_ninja"
        },
        {
            "integrations": "Cofense Intelligence",
            "playbookID": "Test - Cofense Intelligence",
            "timeout": 500
        },
        {
            "playbookID": "GDPRContactAuthorities Test"
        },
        {
            "integrations": "Google Resource Manager",
            "playbookID": "GoogleResourceManager-Test",
            "timeout": 500,
            "nightly": true
        },
        {
            "integrations": "SlashNext Phishing Incident Response",
            "playbookID": "SlashNextPhishingIncidentResponse-Test",
            "timeout": 500,
            "nightly": true
        },
        {
            "integrations": "Google Cloud Storage",
            "playbookID": "GCS - Test",
            "timeout": 500,
            "nightly": true,
            "memory_threshold": 80
        },
        {
            "integrations": "GooglePubSub",
            "playbookID": "GooglePubSub_Test",
            "nightly": true,
            "timeout": 500,
            "fromversion": "5.0.0"
        },
        {
            "playbookID": "Calculate Severity - Generic v2 - Test",
            "integrations": [
                "Palo Alto Minemeld",
                "Active Directory Query v2"
            ],
            "instance_names": "active_directory_ninja",
            "fromversion": "4.5.0"
        },
        {
            "integrations": "Freshdesk",
            "playbookID": "Freshdesk-Test",
            "timeout": 500,
            "nightly": true
        },
        {
            "playbookID": "Autoextract - Test",
            "fromversion": "4.1.0"
        },
        {
            "playbookID": "FilterByList - Test",
            "fromversion": "4.5.0"
        },
        {
            "playbookID": "Impossible Traveler - Test",
            "integrations": [
                "Ipstack",
                "ipinfo",
                "Rasterize",
                "Active Directory Query v2",
                "Demisto REST API"
            ],
            "instance_names": "active_directory_ninja",
            "fromversion": "5.0.0",
            "timeout": 700
        },
        {
            "playbookID": "Active Directory - Get User Manager Details - Test",
            "integrations": "Active Directory Query v2",
            "instance_names": "active_directory_80k",
            "fromversion": "4.5.0"
        },
        {
            "integrations": "Kafka V2",
            "playbookID": "Kafka Test"
        },
        {
            "playbookID": "File Enrichment - Generic v2 - Test",
            "instance_names": "virus_total_private_api_general",
            "integrations": [
                "VirusTotal - Private API",
                "Cylance Protect v2"
            ],
            "is_mockable": false
        },
        {
            "integrations": [
                "epo",
                "McAfee Active Response"
            ],
            "playbookID": "Endpoint data collection test",
            "timeout": 500
        },
        {
            "integrations": [
                "epo",
                "McAfee Active Response"
            ],
            "playbookID": "MAR - Endpoint data collection test",
            "timeout": 500
        },
        {
            "integrations": "DUO Admin",
            "playbookID": "DuoAdmin API test playbook",
            "fromversion": "5.0.0"
        },
        {
            "integrations": [
                "TAXII Server",
                "TAXIIFeed"
            ],
            "playbookID": "TAXII_Feed_Test",
            "fromversion": "5.5.0",
            "timeout": 300,
            "instance_names": [
                "non_https_cert",
                "instance_execute"
            ]
        },
        {
            "integrations": [
                "TAXII Server",
                "TAXIIFeed"
            ],
            "playbookID": "TAXII_Feed_Test",
            "fromversion": "5.5.0",
            "timeout": 300,
            "instance_names": [
                "https_cert",
                "local_https"
            ]
        },
        {
            "integrations": "TAXII 2 Feed",
            "playbookID": "TAXII 2 Feed Test",
            "fromversion": "5.5.0"
        },
        {
            "integrations": "iDefense Feed",
            "playbookID": "Feed iDefense Test",
            "memory_threshold": 200,
            "fromversion": "5.5.0"
        },
        {
            "playbookID": "TestShowScheduledEntries"
        },
        {
            "playbookID": "Calculate Severity - Standard - Test",
            "integrations": "Palo Alto Minemeld",
            "fromversion": "4.5.0"
        },
        {
            "integrations": "Symantec Advanced Threat Protection",
            "playbookID": "Symantec ATP Test"
        },
        {
            "playbookID": "HTTPListRedirects - Test SSL"
        },
        {
            "playbookID": "HTTPListRedirects Basic Test"
        },
        {
            "playbookID": "CheckDockerImageAvailableTest"
        },
        {
            "playbookID": "Extract Indicators From File - Generic v2 - Test",
            "integrations": [
                "Image OCR",
                "Rasterize"
            ],
            "timeout": 350,
            "memory_threshold": 200,
            "fromversion": "4.5.0"
        },
        {
            "playbookID": "Endpoint Enrichment - Generic v2.1 - Test",
            "integrations": [
                "Cylance Protect v2",
                "carbonblack-v2",
                "epo",
                "Active Directory Query v2"
            ],
            "instance_names": "active_directory_ninja"
        },
        {
            "playbookID": "EmailReputationTest",
            "integrations": "Have I Been Pwned? V2"
        },
        {
            "integrations": "Symantec Deepsight Intelligence",
            "playbookID": "Symantec Deepsight Test"
        },
        {
            "playbookID": "ExtractDomainFromEmailTest"
        },
        {
            "playbookID": "Wait Until Datetime - Test",
            "fromversion": "4.5.0"
        },
        {
            "playbookID": "PAN-OS DAG Configuration Test",
            "integrations": "Panorama",
            "instance_names": "palo_alto_panorama_9.0",
            "timeout": 1500
        },
        {
            "playbookID": "PAN-OS EDL Setup v3 Test",
            "integrations": [
                "Panorama",
                "palo_alto_networks_pan_os_edl_management"
            ],
            "instance_names": "palo_alto_firewall_9.0",
            "timeout": 300
        },
        {
            "integrations": "Snowflake",
            "playbookID": "Snowflake-Test"
        },
        {
            "playbookID": "Account Enrichment - Generic v2.1 - Test",
            "integrations": "Active Directory Query v2",
            "instance_names": "active_directory_ninja"
        },
        {
            "integrations": "Cisco Umbrella Investigate",
            "playbookID": "Domain Enrichment - Generic v2 - Test"
        },
        {
            "integrations": "Google BigQuery",
            "playbookID": "Google BigQuery Test"
        },
        {
            "integrations": "Zoom",
            "playbookID": "Zoom_Test"
        },
        {
            "playbookID": "IP Enrichment - Generic v2 - Test",
            "integrations": "Threat Crowd",
            "fromversion": "4.1.0"
        },
        {
            "integrations": "Cherwell",
            "playbookID": "Cherwell Example Scripts - test"
        },
        {
            "integrations": "Cherwell",
            "playbookID": "Cherwell - test"
        },
        {
            "integrations": "CarbonBlackProtectionV2",
            "playbookID": "Carbon Black Enterprise Protection V2 Test"
        },
        {
            "integrations": "Active Directory Query v2",
            "instance_names": "active_directory_ninja",
            "playbookID": "Test ADGetUser Fails with no instances 'Active Directory Query' (old version)"
        },
        {
            "integrations": "MITRE ATT&CK v2",
            "playbookID": "FeedMitreAttackv2_test",
            "memory_threshold": 150
        },
        {
            "integrations": "MITRE ATT&CK v2",
            "playbookID": "ExtractAttackPattern-Test",
            "memory_threshold": 150,
            "fromversion": "6.2.0"
        },
        {
            "integrations": "ANYRUN",
            "playbookID": "ANYRUN-Test"
        },
        {
            "integrations": "ANYRUN",
            "playbookID": "Detonate File - ANYRUN - Test"
        },
        {
            "integrations": "ANYRUN",
            "playbookID": "Detonate URL - ANYRUN - Test"
        },
        {
            "integrations": "Netcraft",
            "playbookID": "Netcraft test"
        },
        {
            "integrations": "EclecticIQ Platform",
            "playbookID": "EclecticIQ Test"
        },
        {
            "playbookID": "FormattingPerformance - Test",
            "fromversion": "5.0.0"
        },
        {
            "integrations": "AWS - EC2",
            "instance_names": "AWS - EC2",
            "playbookID": "AWS - EC2 Test Playbook",
            "fromversion": "5.0.0",
            "memory_threshold": 90
        },
        {
            "integrations": "AWS - EC2",
            "playbookID": "d66e5f86-e045-403f-819e-5058aa603c32"
        },
        {
            "integrations": "ANYRUN",
            "playbookID": "Detonate File From URL - ANYRUN - Test"
        },
        {
            "integrations": "AWS - CloudTrail",
            "playbookID": "3da2e31b-f114-4d7f-8702-117f3b498de9"
        },
        {
            "integrations": "carbonblackprotection",
            "playbookID": "67b0f25f-b061-4468-8613-43ab13147173"
        },
        {
            "integrations": "DomainTools",
            "playbookID": "DomainTools-Test"
        },
        {
            "integrations": "Exabeam",
            "playbookID": "Exabeam - Test"
        },
        {
            "integrations": "Cisco Spark",
            "playbookID": "Cisco Spark Test New"
        },
        {
            "integrations": "Remedy On-Demand",
            "playbookID": "Remedy-On-Demand-Test"
        },
        {
            "playbookID": "ssdeepreputationtest"
        },
        {
            "playbookID": "TestIsEmailAddressInternal"
        },
        {
            "integrations": "Google Cloud Compute",
            "playbookID": "GoogleCloudCompute-Test"
        },
        {
            "integrations": "AWS - S3",
            "playbookID": "97393cfc-2fc4-4dfe-8b6e-af64067fc436",
            "memory_threshold": 80
        },
        {
            "integrations": "Image OCR",
            "playbookID": "TestImageOCR"
        },
        {
            "integrations": "fireeye",
            "playbookID": "Detonate File - FireEye AX - Test"
        },
        {
            "integrations": [
                "Rasterize",
                "Image OCR"
            ],
            "playbookID": "Rasterize Test",
            "fromversion": "5.0.0"
        },
        {
            "integrations": "Rasterize",
            "playbookID": "RasterizeImageTest",
            "fromversion": "5.0.0"
        },
        {
            "integrations": "Ipstack",
            "playbookID": "Ipstack_Test"
        },
        {
            "integrations": "Perch",
            "playbookID": "Perch-Test"
        },
        {
            "integrations": "Forescout",
            "playbookID": "Forescout-Test"
        },
        {
            "integrations": "GitHub",
            "playbookID": "Git_Integration-Test"
        },
        {
            "integrations": "GitHub IAM",
            "playbookID": "Github IAM - Test Playbook",
            "fromversion": "6.1.0"
        },
        {
            "integrations": "LogRhythmRest",
            "playbookID": "LogRhythm REST test"
        },
        {
            "integrations": "AlienVault USM Anywhere",
            "playbookID": "AlienVaultUSMAnywhereTest"
        },
        {
            "playbookID": "PhishLabsTestPopulateIndicators"
        },
        {
            "playbookID": "Test_HTMLtoMD"
        },
        {
            "integrations": "PhishLabs IOC",
            "playbookID": "PhishLabsIOC TestPlaybook",
            "fromversion": "4.1.0"
        },
        {
            "integrations": "PerceptionPoint",
            "playbookID": "PerceptionPoint Test",
            "fromversion": "4.1.0"
        },
        {
            "integrations": "vmray",
            "playbookID": "VMRay-Test-File",
            "fromversion": "5.5.0"
        },
        {
            "integrations": "vmray",
            "playbookID": "File Enrichment - VMRay - Test",
            "fromversion": "5.0.0"
        },
        {
            "integrations": "AutoFocus V2",
            "playbookID": "AutoFocus V2 test",
            "fromversion": "5.0.0",
            "timeout": 1000
        },
        {
            "playbookID": "Process Email - Generic for Rasterize"
        },
        {
            "playbookID": "Send Investigation Summary Reports - Test",
            "integrations": "EWS Mail Sender",
            "instance_names": [
                "ews_mail_sender_labdemisto"
            ],
            "fromversion": "4.5.0",
            "memory_threshold": 100
        },
        {
            "integrations": "Flashpoint",
            "playbookID": "Flashpoint_event-Test"
        },
        {
            "integrations": "Flashpoint",
            "playbookID": "Flashpoint_forum-Test"
        },
        {
            "integrations": "Flashpoint",
            "playbookID": "Flashpoint_report-Test"
        },
        {
            "integrations": "Flashpoint",
            "playbookID": "Flashpoint_reputation-Test"
        },
        {
            "integrations": "BluecatAddressManager",
            "playbookID": "Bluecat Address Manager test"
        },
        {
            "integrations": "MailListener - POP3 Beta",
            "playbookID": "MailListener-POP3 - Test"
        },
        {
            "playbookID": "sumList - Test"
        },
        {
            "integrations": "VulnDB",
            "playbookID": "Test-VulnDB"
        },
        {
            "integrations": "Shodan_v2",
            "playbookID": "Test-Shodan_v2",
            "timeout": 1000
        },
        {
            "integrations": "Threat Crowd",
            "playbookID": "ThreatCrowd - Test"
        },
        {
            "integrations": "GoogleDocs",
            "playbookID": "GoogleDocs-test"
        },
        {
            "playbookID": "Request Debugging - Test",
            "fromversion": "5.0.0"
        },
        {
            "integrations": "Kaspersky Security Center",
            "playbookID": "Kaspersky Security Center - Test",
            "fromversion": "5.5.0"
        },
        {
            "playbookID": "Test Convert file hash to corresponding hashes",
            "fromversion": "4.5.0",
            "integrations": "VirusTotal",
            "instance_names": "virus_total_general"
        },
        {
            "playbookID": "PAN-OS Query Logs For Indicators Test",
            "fromversion": "5.5.0",
            "timeout": 1500,
            "integrations": "Panorama",
            "instance_names": "palo_alto_panorama"
        },
        {
            "integrations": "Hybrid Analysis",
            "playbookID": "HybridAnalysis-Test",
            "timeout": 500,
            "fromversion": "4.1.0",
            "is_mockable": false
        },
        {
            "integrations": "Elasticsearch v2",
            "instance_names": "es_v7",
            "playbookID": "Elasticsearch_v2_test"
        },
        {
            "integrations": "ElasticsearchFeed",
            "instance_names": "es_demisto_feed",
            "playbookID": "Elasticsearch_Fetch_Demisto_Indicators_Test",
            "fromversion": "5.5.0"
        },
        {
            "integrations": "ElasticsearchFeed",
            "instance_names": "es_generic_feed",
            "playbookID": "Elasticsearch_Fetch_Custom_Indicators_Test",
            "fromversion": "5.5.0"
        },
        {
            "integrations": "Elasticsearch v2",
            "instance_names": "es_v6",
            "playbookID": "Elasticsearch_v2_test-v6"
        },
        {
            "integrations": "PolySwarm",
            "playbookID": "PolySwarm-Test"
        },
        {
            "integrations": "Kennav2",
            "playbookID": "Kenna Test"
        },
        {
            "integrations": "SecurityAdvisor",
            "playbookID": "SecurityAdvisor-Test",
            "fromversion": "4.5.0"
        },
        {
            "integrations": "Google Key Management Service",
            "playbookID": "Google-KMS-test",
            "pid_threshold": 6,
            "memory_threshold": 60
        },
        {
            "integrations": "SecBI",
            "playbookID": "SecBI - Test"
        },
        {
            "playbookID": "ExtractFQDNFromUrlAndEmail-Test"
        },
        {
            "integrations": "EWS v2",
            "playbookID": "Get EWS Folder Test",
            "fromversion": "4.5.0",
            "instance_names": "ewv2_regular",
            "timeout": 1200
        },
        {
            "integrations": "EWSO365",
            "playbookID": "EWS_O365_test",
            "fromversion": "5.0.0"
        },
        {
            "integrations": "EWSO365",
            "playbookID": "EWS_O365_send_mail_test",
            "fromversion": "5.0.0"
        },
        {
            "integrations": "QRadar_v2",
            "playbookID": "QRadar Indicator Hunting Test",
            "timeout": 600,
            "fromversion": "6.0.0"
        },
        {
            "integrations": "QRadar v3",
            "playbookID": "QRadar - Get Offense Logs Test",
            "timeout": 600,
            "fromversion": "6.0.0"
        },
        {
            "playbookID": "SetAndHandleEmpty test",
            "fromversion": "4.5.0"
        },
        {
            "integrations": "Tanium v2",
            "playbookID": "Tanium v2 - Test"
        },
        {
            "integrations": "Office 365 Feed",
            "playbookID": "Office365_Feed_Test",
            "fromversion": "5.5.0"
        },
        {
            "integrations": "GoogleCloudTranslate",
            "playbookID": "GoogleCloudTranslate-Test",
            "pid_threshold": 9
        },
        {
            "integrations": "Infoblox",
            "playbookID": "Infoblox Test"
        },
        {
            "integrations": "BPA",
            "playbookID": "Test-BPA",
            "fromversion": "4.5.0"
        },
        {
            "playbookID": "GetValuesOfMultipleFIelds Test",
            "fromversion": "4.5.0"
        },
        {
            "playbookID": "IsInternalHostName Test",
            "fromversion": "4.5.0"
        },
        {
            "playbookID": "DigitalGuardian-Test",
            "integrations": "Digital Guardian",
            "fromversion": "5.0.0"
        },
        {
            "integrations": "SplunkPy",
            "playbookID": "Splunk Indicator Hunting Test",
            "fromversion": "5.0.0",
            "memory_threshold": 500,
            "instance_names": "use_default_handler"
        },
        {
            "integrations": "BPA",
            "playbookID": "Test-BPA_Integration",
            "fromversion": "4.5.0"
        },
        {
            "integrations": "AutoFocus Feed",
            "playbookID": "playbook-FeedAutofocus_test",
            "fromversion": "5.5.0"
        },
        {
            "integrations": "AutoFocus Daily Feed",
            "playbookID": "playbook-FeedAutofocus_daily_test",
            "fromversion": "5.5.0"
        },
        {
            "integrations": "PaloAltoNetworks_PrismaCloudCompute",
            "playbookID": "PaloAltoNetworks_PrismaCloudCompute-Test",
            "instance_names": "prisma_cloud_compute_21_04"
        },
        {
            "integrations": "SaasSecurity",
            "playbookID": "SaasSecurity-Test"
        },
        {
            "integrations": "Recorded Future Feed",
            "playbookID": "RecordedFutureFeed - Test",
            "instance_names": "recorded_future_feed",
            "timeout": 1000,
            "fromversion": "5.5.0",
            "memory_threshold": 86
        },
        {
            "integrations": "Recorded Future Feed",
            "playbookID": "RecordedFutureFeed - Test",
            "instance_names": "recorded_future_feed_with_risk_rules",
            "timeout": 1000,
            "fromversion": "5.5.0",
            "memory_threshold": 86
        },
        {
            "integrations": "Expanse",
            "playbookID": "test-Expanse-Playbook",
            "fromversion": "5.0.0"
        },
        {
            "integrations": "Expanse",
            "playbookID": "test-Expanse",
            "fromversion": "5.0.0"
        },
        {
            "integrations": "DShield Feed",
            "playbookID": "playbook-DshieldFeed_test",
            "fromversion": "5.5.0",
            "is_mockable": false
        },
        {
            "integrations": "AlienVault Reputation Feed",
            "playbookID": "AlienVaultReputationFeed_Test",
            "fromversion": "5.5.0",
            "memory_threshold": 190
        },
        {
            "integrations": "BruteForceBlocker Feed",
            "playbookID": "playbook-BruteForceBlocker_test",
            "fromversion": "5.5.0",
            "memory_threshold": 190
        },
        {
            "integrations": "F5Silverline",
            "playbookID": "F5Silverline_TestPlaybook",
            "fromversion": "6.0.0",
            "memory_threshold": 190
        },
        {
            "integrations": "Carbon Black Enterprise EDR",
            "playbookID": "Carbon Black Enterprise EDR Test",
            "fromversion": "5.0.0"
        },
        {
            "integrations": "MongoDB Key Value Store",
            "playbookID": "MongoDB KeyValueStore - Test",
            "pid_threshold": 12,
            "fromversion": "5.0.0"
        },
        {
            "integrations": "MongoDB Log",
            "playbookID": "MongoDBLog - Test",
            "pid_threshold": 12,
            "fromversion": "5.0.0"
        },
        {
            "integrations": "Google Chronicle Backstory",
            "playbookID": "Google Chronicle Backstory Asset - Test",
            "fromversion": "5.0.0"
        },
        {
            "integrations": "Google Chronicle Backstory",
            "playbookID": "Google Chronicle Backstory IOC Details - Test",
            "fromversion": "5.0.0"
        },
        {
            "integrations": "Google Chronicle Backstory",
            "playbookID": "Google Chronicle Backstory List Alerts - Test",
            "fromversion": "5.0.0"
        },
        {
            "integrations": "Google Chronicle Backstory",
            "playbookID": "Google Chronicle Backstory List IOCs - Test",
            "fromversion": "5.0.0"
        },
        {
            "integrations": "Google Chronicle Backstory",
            "playbookID": "Google Chronicle Backstory Reputation - Test",
            "fromversion": "5.0.0"
        },
        {
            "integrations": "Google Chronicle Backstory",
            "playbookID": "Google Chronicle Backstory List Events - Test",
            "fromversion": "5.0.0"
        },
        {
            "integrations": "Feodo Tracker IP Blocklist Feed",
            "instance_names": "feodo_tracker_ip_currently__active",
            "playbookID": "playbook-feodotrackeripblock_test_currently__active",
            "fromversion": "5.5.0"
        },
        {
            "integrations": "Feodo Tracker IP Blocklist Feed",
            "instance_names": "feodo_tracker_ip_30_days",
            "playbookID": "playbook-feodotrackeripblock_test_30_days",
            "fromversion": "5.5.0"
        },
        {
            "integrations": "Code42",
            "playbookID": "Code42-Test",
            "fromversion": "5.0.0",
            "timeout": 600
        },
        {
            "playbookID": "Code42 File Search Test",
            "integrations": "Code42",
            "fromversion": "5.0.0"
        },
        {
            "playbookID": "FetchIndicatorsFromFile-test",
            "fromversion": "5.5.0"
        },
        {
            "integrations": "RiskSense",
            "playbookID": "RiskSense Get Apps - Test"
        },
        {
            "integrations": "RiskSense",
            "playbookID": "RiskSense Get Host Detail - Test"
        },
        {
            "integrations": "RiskSense",
            "playbookID": "RiskSense Get Host Finding Detail - Test"
        },
        {
            "integrations": "RiskSense",
            "playbookID": "RiskSense Get Hosts - Test"
        },
        {
            "integrations": "RiskSense",
            "playbookID": "RiskSense Get Host Findings - Test"
        },
        {
            "integrations": "RiskSense",
            "playbookID": "RiskSense Get Unique Cves - Test"
        },
        {
            "integrations": "RiskSense",
            "playbookID": "RiskSense Get Unique Open Findings - Test"
        },
        {
            "integrations": "RiskSense",
            "playbookID": "RiskSense Get Apps Detail - Test"
        },
        {
            "integrations": "RiskSense",
            "playbookID": "RiskSense Apply Tag - Test"
        },
        {
            "integrations": "Indeni",
            "playbookID": "Indeni_test",
            "fromversion": "5.0.0"
        },
        {
            "integrations": "SafeBreach v2",
            "playbookID": "playbook-SafeBreach-Test",
            "fromversion": "5.5.0"
        },
        {
            "integrations": "AlienVault OTX TAXII Feed",
            "playbookID": "playbook-feedalienvaultotx_test",
            "fromversion": "5.5.0"
        },
        {
            "playbookID": "ExtractDomainAndFQDNFromUrlAndEmail-Test",
            "fromversion": "5.5.0"
        },
        {
            "integrations": "Cortex Data Lake",
            "playbookID": "Cortex Data Lake Test",
            "instance_names": "cdl_prod",
            "fromversion": "4.5.0"
        },
        {
            "integrations": "Cortex Data Lake",
            "playbookID": "Cortex Data Lake Test",
            "instance_names": "cdl_dev",
            "fromversion": "4.5.0"
        },
        {
            "integrations": "MongoDB",
            "playbookID": "MongoDB - Test"
        },
        {
            "integrations": "DNSDB_v2",
            "playbookID": "DNSDB-Test",
            "fromversion": "5.0.0"
        },
        {
            "playbookID": "DBotCreatePhishingClassifierV2FromFile-Test",
            "timeout": 60000,
            "fromversion": "6.1.0",
            "instance_names": "ml_dummy_prod",
            "integrations": "AzureWAF"
        },
        {
            "integrations": "IBM Resilient Systems",
            "playbookID": "IBM Resilient Systems Test"
        },
        {
            "integrations": [
                "Prisma Access",
                "Prisma Access Egress IP feed"
            ],
            "playbookID": "Prisma_Access_Egress_IP_Feed-Test",
            "timeout": 60000,
            "fromversion": "5.5.0",
            "nightly": true
        },
        {
            "integrations": "Prisma Access",
            "playbookID": "Prisma_Access-Test",
            "timeout": 60000,
            "fromversion": "5.5.0",
            "nightly": true
        },
        {
            "playbookID": "EvaluateMLModllAtProduction-Test",
            "fromversion": "5.5.0"
        },
        {
            "integrations": "Google IP Ranges Feed",
            "playbookID": "Fetch Indicators Test",
            "fromversion": "6.0.0"
        },
        {
            "integrations": "Azure AD Connect Health Feed",
            "playbookID": "FeedAzureADConnectHealth_Test",
            "fromversion": "5.5.0"
        },
        {
            "integrations": "Zoom Feed",
            "playbookID": "FeedZoom_Test",
            "fromversion": "5.5.0"
        },
        {
            "playbookID": "PCAP Analysis Test",
            "integrations": [
                "ipinfo",
                "WildFire-v2"
            ],
            "fromversion": "5.0.0",
            "timeout": 1200
        },
        {
            "integrations": "Workday",
            "playbookID": "Workday - Test",
            "fromversion": "5.0.0",
            "timeout": 600
        },
        {
            "integrations": "Unit42 Feed",
            "playbookID": "Unit42 Feed - Test",
            "fromversion": "5.5.0",
            "timeout": 600
        },
        {
            "integrations": "CrowdStrikeMalquery",
            "playbookID": "CrowdStrikeMalquery-Test",
            "fromversion": "5.0.0",
            "timeout": 2500
        },
        {
            "integrations": "Sixgill_Darkfeed",
            "playbookID": "Sixgill-Darkfeed_Test",
            "fromversion": "5.5.0"
        },
        {
            "playbookID": "hashIncidentFields-test",
            "fromversion": "4.5.0",
            "timeout": 60000
        },
        {
            "integrations": "RSA Archer v2",
            "playbookID": "Archer v2 - Test",
            "fromversion": "5.0.0",
            "timeout": 600
        },
        {
            "integrations": "WootCloud",
            "playbookID": "TestWootCloudPlaybook",
            "fromversion": "5.0.0"
        },
        {
            "integrations": "Ivanti Heat",
            "playbookID": "Ivanti Heat - Test"
        },
        {
            "integrations": "MicrosoftCloudAppSecurity",
            "playbookID": "MicrosoftCloudAppSecurity-Test"
        },
        {
            "integrations": "Blueliv ThreatCompass",
            "playbookID": "Blueliv_ThreatCompass_test",
            "fromversion": "5.0.0"
        },
        {
            "playbookID": "IncreaseIncidentSeverity-Test",
            "fromversion": "5.0.0"
        },
        {
            "integrations": "TrendMicro Cloud App Security",
            "playbookID": "playbook_TrendmicroCAS_Test",
            "fromversion": "5.0.0",
            "timeout": 300
        },
        {
            "playbookID": "IfThenElse-Test",
            "fromversion": "5.0.0"
        },
        {
            "integrations": "Imperva WAF",
            "playbookID": "Imperva WAF - Test"
        },
        {
            "integrations": "CheckPointFirewall_v2",
            "playbookID": "checkpoint-testplaybook",
            "timeout": 500,
            "nightly": true
        },
        {
            "playbookID": "FailedInstances - Test",
            "integrations": "Whois",
            "fromversion": "4.5.0"
        },
        {
            "integrations": "F5 ASM",
            "playbookID": "playbook-F5_ASM-Test",
            "timeout": 600,
            "fromversion": "5.0.0",
            "nightly": true
        },
        {
            "playbookID": "Hatching Triage - Detonate File",
            "integrations": "Hatching Triage",
            "fromversion": "5.5.0"
        },
        {
            "integrations": "Rundeck",
            "playbookID": "Rundeck_test",
            "fromversion": "5.5.0",
            "is_mockable": false
        },
        {
            "playbookID": "Field polling test",
            "timeout": 600,
            "fromversion": "5.0.0"
        },
        {
            "integrations": "Generic Webhook",
            "playbookID": "Generic Webhook - Test",
            "fromversion": "5.5.0"
        },
        {
            "integrations": "Palo Alto Networks Enterprise DLP",
            "playbookID": "Palo_Alto_Networks_Enterprise_DLP - Test",
            "fromversion": "5.0.0"
        },
        {
            "integrations": "Cryptocurrency",
            "playbookID": "Cryptocurrency-Test",
            "is_mockable": false
        },
        {
            "integrations": "Public DNS Feed",
            "playbookID": "Public_DNS_Feed_Test",
            "fromversion": "5.5.0"
        },
        {
            "integrations": "BitcoinAbuse",
            "playbookID": "BitcoinAbuse-test",
            "fromversion": "5.5.0"
        },
        {
            "integrations": "ExpanseV2",
            "playbookID": "ExpanseV2 Test",
            "fromversion": "6.0.0"
        },
        {
            "integrations": "FeedExpanse",
            "playbookID": "Feed Expanse Test",
            "fromversion": "6.0.0"
        },
        {
            "integrations": "MicrosoftGraphIdentityandAccess",
            "playbookID": "Identity & Access test playbook"
        },
        {
            "integrations": "MicrosoftPolicyAndComplianceAuditLog",
            "playbookID": "Audit Log - Test"
        },
        {
            "integrations": "Nutanix Hypervisor",
            "playbookID": "Nutanix-test"
        },
        {
            "integrations": "Azure Storage",
            "playbookID": "Azure Storage - Test"
        },
        {
            "integrations": "MicrosoftGraphApplications",
            "playbookID": "MSGraph Applications Test"
        },
        {
            "integrations": "EWS Extension Online Powershell v2",
            "playbookID": "EWS Extension: Powershell Online V2 Test",
            "fromversion": "6.0.0",
            "toversion": "6.0.9",
            "timeout": 250
        },
        {
            "integrations": "VirusTotal (API v3)",
            "playbookID": "VirusTotal (API v3) Detonate Test",
            "instance_names": [
                "virus_total_v3",
                "virus_total_v3_premium"
            ],
            "is_mockable": false
        },
        {
            "integrations": "VirusTotal (API v3)",
            "playbookID": "VirusTotalV3-test",
            "instance_names": [
                "virus_total_v3"
            ],
            "fromversion": "5.5.0"
        },
        {
            "integrations": "HostIo",
            "playbookID": "HostIo_Test"
        },
        {
            "playbookID": "CreateCertificate-Test",
            "fromversion": "5.5.0"
        },
        {
            "integrations": "LogPoint SIEM Integration",
            "playbookID": "LogPoint SIEM Integration - Test Playbook 1"
        },
        {
            "integrations": "LogPoint SIEM Integration",
            "playbookID": "LogPoint SIEM Integration - Test Playbook 2"
        },
        {
            "integrations": "Cisco Stealthwatch",
            "fromversion": "5.5.0",
            "playbookID": "Cisco Stealthwatch Test"
        },
        {
            "integrations": "cymulate_v2",
            "playbookID": "Cymulate V2 Test",
            "fromversion": "6.0.0"
        },
        {
            "integrations": "OpenCTI",
            "playbookID": "OpenCTI Test",
            "fromversion": "5.0.0"
        },
        {
            "integrations": "Microsoft Graph API",
            "playbookID": "Microsoft Graph API - Test",
            "fromversion": "5.0.0"
        },
        {
            "integrations": "QRadar v3",
            "playbookID": "QRadar_v3-test",
            "fromversion": "6.0.0"
        },
        {
            "playbookID": "DbotPredictOufOfTheBoxTest",
            "fromversion": "4.5.0",
            "timeout": 1000
        },
        {
            "playbookID": "DbotPredictOufOfTheBoxTestV2",
            "fromversion": "5.5.0",
            "timeout": 1000
        },
        {
            "integrations": "HPEArubaClearPass",
            "playbookID": "HPEArubaClearPass_TestPlaybook",
            "fromversion": "6.0.0"
        },
        {
            "integrations": "CrowdstrikeFalcon",
            "playbookID": "Get endpoint details - Generic - test",
            "fromversion": "5.5.0"
        },
        {
            "integrations": "CrowdstrikeFalcon",
            "playbookID": "Isolate and unisolate endpoint - test",
            "fromversion": "5.5.0"
        },
        {
            "integrations": "VirusTotal - Premium (API v3)",
            "playbookID": "VirusTotal Premium v3 TestPlaybook",
            "fromversion": "5.5.0"
        },
        {
            "integrations": "Armis",
            "playbookID": "Armis-Test",
            "fromversion": "5.5.0"
        },
        {
            "playbookID": "Tidy - Test",
            "integrations": [
                "AWS - EC2",
                "Demisto REST API",
                "Tidy"
            ],
            "instance_names": [
                "aws_alloacte_host"
            ],
            "fromversion": "6.0.0",
            "nightly": true
        },
        {
            "integrations": "Trend Micro Deep Security",
            "playbookID": "Trend Micro Deep Security - Test"
        },
        {
            "integrations": "Carbon Black Endpoint Standard",
            "playbookID": "carbonBlackEndpointStandardTestPlaybook",
            "fromversion": "5.5.0",
            "is_mockable": false
        },
        {
            "integrations": "Proofpoint TAP v2",
            "playbookID": "ProofpointTAP-Test"
        },
        {
            "integrations": "QualysV2",
            "playbookID": "QualysVulnerabilityManagement-Test",
            "fromversion": "5.5.0",
            "timeout": 3000
        },
        {
            "integrations": "ThreatExchange v2",
            "playbookID": "ThreatExchangeV2-test",
            "fromversion": "5.5.0"
        },
        {
            "integrations": "NetscoutAED",
            "playbookID": "NetscoutAED-Test",
            "fromversion": "5.5.0"
        },
        {
            "integrations": "VMware Workspace ONE UEM (AirWatch MDM)",
            "playbookID": "VMware Workspace ONE UEM (AirWatch MDM)-Test",
            "fromversion": "6.0.0"
        },
        {
            "integrations": "CarbonBlackLiveResponseCloud",
            "playbookID": "CarbonBlackLiveResponseCloud-Test",
            "fromversion": "5.5.0",
            "is_mockable": false
        },
        {
            "playbookID": "EDL Performance Test",
            "instance_names": "edl_auto",
            "integrations": [
                "EDL",
                "Create-Mock-Feed-Relationships"
            ],
            "fromversion": "6.0.0",
            "timeout": 3500,
            "memory_threshold": 900,
            "pid_threshold": 12,
            "context_print_dt": "EDLHey"
        },
        {
            "playbookID": "Export Indicators Performance Test",
            "instance_names": "eis_auto",
            "integrations": [
                "ExportIndicators",
                "Create-Mock-Feed-Relationships"
            ],
            "fromversion": "6.0.0",
            "timeout": 3500,
            "memory_threshold": 900,
            "pid_threshold": 12,
            "context_print_dt": "EISHey"
        },
        {
            "integrations": "jamf v2",
            "playbookID": "Jamf_v2_test",
            "fromversion": "5.5.0"
        },
        {
            "integrations": "GuardiCore v2",
            "playbookID": "GuardiCoreV2-Test",
            "fromversion": "6.0.0"
        },
        {
            "playbookID": "DBot Build Phishing Classifier Test - Multiple Algorithms",
            "timeout": 60000,
            "fromversion": "6.1.0",
            "instance_names": "ml_dummy_prod",
            "integrations": "AzureWAF"
        },
        {
            "integrations": [
                "AutoFocus Daily Feed",
                "Demisto REST API"
            ],
            "playbookID": "Fetch Indicators Test",
            "fromversion": "6.0.0",
            "is_mockable": false,
            "timeout": 2400
        },
        {
            "integrations": "SOCRadarIncidents",
            "playbookID": "SOCRadarIncidents-Test"
        },
        {
            "integrations": "SOCRadarThreatFusion",
            "playbookID": "SOCRadarThreatFusion-Test"
        },
        {
            "integrations": "FeedSOCRadarThreatFeed",
            "playbookID": "FeedSOCRadarThreatFeed-Test"
        },
        {
            "integrations": "TheHive Project",
            "playbookID": "Playbook_TheHiveProject_Test",
            "fromversion": "6.0.0"
        },
        {
            "integrations": [
                "ServiceNow v2",
                "Demisto REST API"
            ],
            "playbookID": "Fetch Incidents Test",
            "instance_names": "snow_basic_auth",
            "fromversion": "6.0.0",
            "is_mockable": false,
            "timeout": 2400
        },
        {
            "integrations": [
                "MalwareBazaar Feed",
                "Demisto REST API"
            ],
            "playbookID": "Fetch Indicators Test",
            "fromversion": "6.0.0",
            "is_mockable": false,
            "instance_names": "malwarebazzar_auto",
            "timeout": 2400
        },
        {
            "playbookID": "SolarWinds-Test",
            "fromversion": "5.5.0",
            "integrations": [
                "SolarWinds"
            ]
        },
        {
            "playbookID": "BastilleNetworks-Test",
            "fromversion": "5.0.0",
            "integrations": [
                "Bastille Networks"
            ]
        },
        {
            "playbookID": "bc993d1a-98f5-4554-8075-68a38004c119",
            "fromversion": "5.0.0",
            "integrations": [
                "Gamma"
            ]
        },
        {
            "playbookID": "Service Desk Plus (On-Premise) Test",
            "fromversion": "5.0.0",
            "integrations": [
                "ServiceDeskPlus (On-Premise)"
            ]
        },
        {
            "playbookID": "IronDefense Test",
            "fromversion": "5.0.0",
            "integrations": [
                "IronDefense"
            ]
        },
        {
            "playbookID": "AgariPhishingDefense-Test",
            "fromversion": "5.0.0",
            "integrations": [
                "Agari Phishing Defense"
            ]
        },
        {
            "playbookID": "SecurityIntelligenceServicesFeed - Test",
            "fromversion": "5.5.0",
            "integrations": [
                "SecurityIntelligenceServicesFeed"
            ]
        },
        {
            "playbookID": "FeedTalosTestPlaybook",
            "fromversion": "5.5.0",
            "integrations": [
                "Talos Feed"
            ]
        },
        {
            "playbookID": "Netscout Arbor Sightline - Test Playbook",
            "fromversion": "5.5.0",
            "integrations": [
                "NetscoutArborSightline"
            ]
        },
        {
            "playbookID": "test_MsGraphFiles",
            "fromversion": "5.0.0",
            "integrations": [
                "Microsoft_Graph_Files"
            ]
        },
        {
            "playbookID": "AlphaVantage Test Playbook",
            "fromversion": "6.0.0",
            "integrations": [
                "AlphaVantage"
            ]
        },
        {
            "playbookID": "Azure SQL - Test",
            "fromversion": "5.0.0",
            "integrations": [
                "Azure SQL Management"
            ]
        },
        {
            "playbookID": "Sophos Central Test",
            "fromversion": "5.0.0",
            "integrations": [
                "Sophos Central"
            ]
        },
        {
            "playbookID": "Microsoft Graph Groups - Test",
            "fromversion": "5.0.0",
            "integrations": [
                "Microsoft Graph Groups"
            ]
        },
        {
            "playbookID": "Humio-Test",
            "fromversion": "5.0.0",
            "integrations": [
                "Humio"
            ]
        },
        {
            "playbookID": "Blueliv_ThreatContext_test",
            "fromversion": "5.0.0",
            "integrations": [
                "Blueliv ThreatContext"
            ]
        },
        {
            "playbookID": "Darktrace Test Playbook",
            "fromversion": "6.0.0",
            "integrations": [
                "Darktrace"
            ]
        },
        {
            "playbookID": "Recorded Future Test Playbook",
            "fromversion": "5.0.0",
            "integrations": [
                "Recorded Future v2"
            ]
        },
        {
            "playbookID": "get_file_sample_by_hash_-_cylance_protect_-_test",
            "fromversion": "5.0.0",
            "integrations": [
                "Cylance Protect v2"
            ]
        },
        {
            "playbookID": "EDL Indicator Performance Test",
            "fromversion": "6.0.0"
        },
        {
            "playbookID": "EDL Performance Test - Concurrency",
            "fromversion": "6.0.0"
        },
        {
            "playbookID": "Venafi - Test",
            "fromversion": "5.0.0",
            "integrations": [
                "Venafi"
            ]
        },
        {
            "playbookID": "3da36d51-3cdf-4120-882a-cee03b038b89",
            "fromversion": "5.0.0",
            "integrations": [
                "FortiManager"
            ]
        },
        {
            "playbookID": "X509Certificate Test Playbook",
            "fromversion": "6.0.0"
        },
        {
            "playbookID": "Pcysys-Test",
            "fromversion": "5.0.0",
            "integrations": [
                "Pentera"
            ]
        },
        {
            "playbookID": "Pentera Run Scan and Create Incidents - Test",
            "fromversion": "5.0.0",
            "integrations": [
                "Pentera"
            ]
        },
        {
            "playbookID": "Google Chronicle Backstory List Detections - Test",
            "fromversion": "5.0.0",
            "integrations": [
                "Google Chronicle Backstory"
            ]
        },
        {
            "playbookID": "Google Chronicle Backstory List Rules - Test",
            "fromversion": "5.0.0",
            "integrations": [
                "Google Chronicle Backstory"
            ]
        },
        {
            "playbookID": "McAfee ESM v2 - Test",
            "fromversion": "5.0.0",
            "integrations": [
                "McAfee ESM v2"
            ]
        },
        {
            "playbookID": "McAfee ESM Watchlists - Test",
            "fromversion": "5.0.0",
            "integrations": [
                "McAfee ESM v2"
            ]
        },
        {
            "playbookID": "Acalvio Sample Playbook",
            "fromversion": "5.0.0",
            "integrations": [
                "Acalvio ShadowPlex"
            ]
        },
        {
            "playbookID": "playbook-SophosXGFirewall-test",
            "fromversion": "5.0.0",
            "integrations": [
                "sophos_firewall"
            ]
        },
        {
            "playbookID": "CircleCI-Test",
            "fromversion": "5.5.0",
            "integrations": [
                "CircleCI"
            ]
        },
        {
            "playbookID": "XMCyberIntegration-Test",
            "fromversion": "6.0.0",
            "integrations": [
                "XMCyber"
            ]
        },
        {
            "playbookID": "a60ae34e-7a00-4a06-81ca-2ca6ea1d58ba",
            "fromversion": "6.0.0",
            "integrations": [
                "AnsibleAlibabaCloud"
            ]
        },
        {
            "playbookID": "Carbon Black Enterprise EDR Process Search Test",
            "fromversion": "5.0.0",
            "integrations": [
                "Carbon Black Enterprise EDR"
            ]
        },
        {
            "playbookID": "Logzio - Test",
            "fromversion": "5.0.0",
            "integrations": [
                "Logz.io"
            ]
        },
        {
            "playbookID": "PAN-OS Create Or Edit Rule Test",
            "fromversion": "6.1.0",
            "integrations": [
                "Panorama"
            ]
        },
        {
            "playbookID": "GoogleCloudSCC-Test",
            "fromversion": "5.0.0",
            "integrations": [
                "GoogleCloudSCC"
            ]
        },
        {
            "playbookID": "SailPointIdentityNow-Test",
            "fromversion": "6.0.0",
            "integrations": [
                "SailPointIdentityNow"
            ]
        },
        {
            "playbookID": "playbook-Cyberint_Test",
            "fromversion": "5.0.0",
            "integrations": [
                "cyberint"
            ]
        },
        {
            "playbookID": "Druva-Test",
            "fromversion": "5.0.0",
            "integrations": [
                "Druva Ransomware Response"
            ]
        },
        {
            "playbookID": "LogPoint SIEM Integration - Test Playbook 3",
            "fromversion": "6.0.0",
            "integrations": [
                "LogPoint SIEM Integration"
            ]
        },
        {
            "playbookID": "TestGraPlayBook",
            "fromversion": "5.0.0",
            "integrations": [
                "Gurucul-GRA"
            ]
        },
        {
            "playbookID": "TestGreatHornPlaybook",
            "fromversion": "6.0.0",
            "integrations": [
                "GreatHorn"
            ]
        },
        {
            "playbookID": "Microsoft Defender Advanced Threat Protection - Test",
            "fromversion": "5.0.0",
            "integrations": [
                "Microsoft Defender Advanced Threat Protection"
            ]
        },
        {
            "playbookID": "Polygon-Test",
            "fromversion": "5.0.0",
            "integrations": [
                "Group-IB TDS Polygon"
            ]
        },
        {
            "playbookID": "TrustwaveSEG-Test",
            "fromversion": "5.0.0",
            "integrations": [
                "trustwave secure email gateway"
            ]
        },
        {
            "playbookID": "MicrosoftGraphMail-Test",
            "fromversion": "5.0.0",
            "integrations": [
                "MicrosoftGraphMail"
            ]
        },
        {
            "playbookID": "PassiveTotal_v2-Test",
            "fromversion": "5.0.0",
            "integrations": [
                "PassiveTotal v2",
                "PassiveTotal"
            ]
        },
        {
            "playbookID": "02ea5cef-3169-4b17-8f4d-604b44e6348a",
            "fromversion": "5.0.0",
            "integrations": [
                "Cognni"
            ]
        },
        {
            "playbookID": "playbook-InsightIDR-test",
            "fromversion": "5.0.0",
            "integrations": [
                "Rapid7 InsightIDR"
            ]
        },
        {
            "playbookID": "Cofense Intelligence v2 test",
            "fromversion": "5.5.0",
            "integrations": [
                "CofenseIntelligenceV2"
            ]
        },
        {
            "playbookID": "opsgenie-test-playbook",
            "fromversion": "6.0.0",
            "integrations": [
                "Opsgeniev2"
            ]
        },
        {
            "playbookID": "FraudWatch-Test",
            "fromversion": "5.0.0",
            "integrations": [
                "FraudWatch"
            ]
        },
        {
            "playbookID": "SepioPrimeAPI-Test",
            "fromversion": "5.0.0",
            "integrations": [
                "Sepio"
            ]
        },
        {
            "playbookID": "SX - PC - Test Playbook",
            "fromversion": "5.5.0",
            "integrations": [
                "PingCastle"
            ]
        },
        {
            "playbookID": "JARM-Test",
            "fromversion": "5.0.0",
            "integrations": [
                "JARM"
            ]
        },
        {
            "playbookID": "Playbook-HYASInsight-Test",
            "fromversion": "6.0.0",
            "integrations": [
                "HYAS Insight"
            ]
        },
        {
            "playbookID": "ConcentricAI Demo Playbook",
            "fromversion": "6.0.0",
            "integrations": [
                "ConcentricAI"
            ]
        },
        {
            "playbookID": "Cyberpion-Test",
            "fromversion": "6.0.0",
            "integrations": [
                "Cyberpion"
            ]
        },
        {
            "playbookID": "CrowdStrike OpenAPI - Test",
            "fromversion": "6.0.0",
            "integrations": [
                "CrowdStrike OpenAPI"
            ]
        },
        {
            "playbookID": "Smokescreen IllusionBLACK-Test",
            "fromversion": "5.0.0",
            "integrations": [
                "Smokescreen IllusionBLACK"
            ]
        },
        {
            "playbookID": "TestCymptomPlaybook",
            "fromversion": "5.0.0",
            "integrations": [
                "Cymptom"
            ]
        },
        {
            "playbookID": "GitLab-test-playbook",
            "fromversion": "6.0.0",
            "integrations": [
                "GitLab",
                "LGTM",
                "MinIO",
                "Docker Engine API"
            ]
        },
        {
            "playbookID": "LGTM-test-playbook",
            "fromversion": "6.0.0",
            "integrations": [
                "GitLab",
                "LGTM",
                "MinIO",
                "Docker Engine API"
            ]
        },
        {
            "playbookID": "playbook-MinIO-Test",
            "fromversion": "6.0.0",
            "integrations": [
                "GitLab",
                "LGTM",
                "MinIO",
                "Docker Engine API"
            ]
        },
        {
            "playbookID": "MSGraph_DeviceManagement_Test",
            "fromversion": "5.0.0",
            "integrations": [
                "Microsoft Graph Device Management"
            ]
        },
        {
            "playbookID": "G Suite Security Alert Center-Test",
            "fromversion": "5.0.0",
            "integrations": [
                "G Suite Security Alert Center"
            ]
        },
        {
            "playbookID": "VerifyOOBV2Predictions-Test",
            "fromversion": "5.5.0"
        },
        {
            "playbookID": "PAN OS EDL Management - Test",
            "fromversion": "5.0.0",
            "integrations": [
                "palo_alto_networks_pan_os_edl_management"
            ]
        },
        {
            "playbookID": "Group-IB Threat Intelligence & Attribution-Test",
            "fromversion": "6.0.0",
            "integrations": [
                "Group-IB Threat Intelligence & Attribution Feed",
                "Group-IB Threat Intelligence & Attribution"
            ]
        },
        {
            "playbookID": "CounterCraft - Test",
            "fromversion": "5.0.0",
            "integrations": [
                "CounterCraft Deception Director"
            ]
        },
        {
            "playbookID": "Microsoft Graph Security Test",
            "fromversion": "5.0.0",
            "integrations": [
                "Microsoft Graph"
            ]
        },
        {
            "playbookID": "Azure Kubernetes Services - Test",
            "fromversion": "5.0.0",
            "integrations": [
                "Azure Kubernetes Services"
            ]
        },
        {
            "playbookID": "Cortex XDR - IOC - Test without fetch",
            "fromversion": "5.5.0",
            "integrations": [
                "Cortex XDR - IR",
                "Cortex XDR - IOC"
            ]
        },
        {
            "playbookID": "PaloAltoNetworks_IoT-Test",
            "fromversion": "5.0.0",
            "integrations": [
                "Palo Alto Networks IoT"
            ]
        },
        {
            "playbookID": "GreyNoise-Test",
            "fromversion": "5.5.0",
            "integrations": [
                "GreyNoise Community",
                "GreyNoise"
            ]
        },
        {
            "playbookID": "xMatters-Test",
            "fromversion": "5.5.0",
            "integrations": [
                "xMatters"
            ]
        },
        {
            "playbookID": "TestCentrifyPlaybook",
            "fromversion": "6.0.0",
            "integrations": [
                "Centrify Vault"
            ]
        },
        {
            "playbookID": "Infinipoint-Test",
            "fromversion": "5.0.0",
            "integrations": [
                "Infinipoint"
            ]
        },
        {
            "playbookID": "CyrenThreatInDepth-Test",
            "fromversion": "6.0.0",
            "integrations": [
                "CyrenThreatInDepth"
            ]
        },
        {
            "playbookID": "CVSS Calculator Test",
            "fromversion": "5.0.0"
        },
        {
            "playbookID": "7d8ac1af-2d1e-4ed9-875c-d3257d2c6830",
            "fromversion": "6.0.0",
            "integrations": [
                "AnsibleHCloud"
            ]
        },
        {
            "playbookID": "Archer-Test-Playbook",
            "fromversion": "5.0.0",
            "integrations": [
                "RSA Archer",
                "RSA Archer v2"
            ]
        },
        {
            "playbookID": "SMB test",
            "fromversion": "5.0.0",
            "integrations": [
                "Server Message Block (SMB) v2",
                "Server Message Block (SMB)"
            ]
        },
        {
            "playbookID": "Cymulate V1 Test",
            "fromversion": "6.0.0",
            "integrations": [
                "cymulate_v2",
                "Cymulate"
            ]
        },
        {
            "playbookID": "TestUptycs",
            "fromversion": "5.0.0",
            "integrations": [
                "Uptycs"
            ]
        },
        {
            "playbookID": "Microsoft Graph Calendar - Test",
            "fromversion": "5.0.0",
            "integrations": [
                "Microsoft Graph Calendar"
            ]
        },
        {
            "playbookID": "VMRay-Test-URL",
            "fromversion": "5.5.0",
            "integrations": [
                "vmray"
            ]
        },
        {
            "playbookID": "Thycotic-Test",
            "fromversion": "6.0.0",
            "integrations": [
                "Thycotic"
            ]
        },
        {
            "playbookID": "Test Playbook TrendMicroDDA",
            "fromversion": "5.0.0",
            "integrations": [
                "Trend Micro Deep Discovery Analyzer Beta"
            ]
        },
        {
            "playbookID": "CrowdStrike_Falcon_X_-Test-Detonate_URL",
            "fromversion": "5.0.0",
            "integrations": [
                "CrowdStrike Falcon X"
            ]
        },
        {
            "playbookID": "CrowdStrike_Falcon_X_-Test-Detonate_File",
            "fromversion": "5.0.0",
            "integrations": [
                "CrowdStrike Falcon X"
            ]
        },
        {
            "playbookID": "Phishing Investigation - Generic v2 - Campaign Test",
            "fromversion": "6.0.0",
            "timeout": 7000,
            "integrations": [
                "EWS Mail Sender",
                "Demisto REST API",
                "Rasterize",
                "Demisto Lock"
            ],
            "instance_names": [
                "no_sync_long_timeout",
                "ews_mail_sender_labdemisto"
            ]
        },
        {
            "playbookID": "PCAP Search test",
            "fromversion": "5.0.0"
        },
        {
            "playbookID": "PCAP Parsing And Indicator Enrichment Test",
            "fromversion": "5.0.0"
        },
        {
            "playbookID": "PCAP File Carving Test",
            "fromversion": "5.0.0"
        },
        {
            "playbookID": "Trello Test",
            "fromversion": "6.0.0",
            "integrations": [
                "Trello"
            ]
        },
        {
            "playbookID": "Google Drive Permissions Test",
            "fromversion": "5.0.0",
            "integrations": [
                "GoogleDrive"
            ]
        },
        {
            "playbookID": "RiskIQDigitalFootprint-Test",
            "fromversion": "5.5.0",
            "integrations": [
                "RiskIQDigitalFootprint"
            ]
        },
        {
            "playbookID": "playbook-feodoteackerhash_test",
            "fromversion": "5.5.0",
            "integrations": [
                "Feodo Tracker IP Blocklist Feed",
                "Feodo Tracker Hashes Feed"
            ]
        },
        {
            "playbookID": "playbook-feodotrackeripblock_test",
            "fromversion": "5.5.0",
            "integrations": [
                "Feodo Tracker IP Blocklist Feed",
                "Feodo Tracker Hashes Feed"
            ]
        },
        {
            "playbookID": "CyberTotal_TestPlaybook",
            "fromversion": "5.0.0",
            "integrations": [
                "CyberTotal"
            ]
        },
        {
            "playbookID": "Deep_Instinct-Test",
            "fromversion": "5.0.0",
            "integrations": [
                "Deep Instinct"
            ]
        },
        {
            "playbookID": "Zabbix - Test",
            "fromversion": "5.0.0",
            "integrations": [
                "Zabbix"
            ]
        },
        {
            "playbookID": "GCS Object Policy (ACL) - Test",
            "fromversion": "5.0.0",
            "integrations": [
                "Google Cloud Storage"
            ]
        },
        {
            "playbookID": "GetStringsDistance - Test",
            "fromversion": "5.0.0",
            "scripts": [
                "GetStringsDistance"
            ]
        },
        {
            "playbookID": "GCS Bucket Management - Test",
            "fromversion": "5.0.0",
            "integrations": [
                "Google Cloud Storage"
            ]
        },
        {
            "playbookID": "GCS Bucket Policy (ACL) - Test",
            "fromversion": "5.0.0",
            "integrations": [
                "Google Cloud Storage"
            ]
        },
        {
            "playbookID": "GCS Object Operations - Test",
            "fromversion": "5.0.0",
            "integrations": [
                "Google Cloud Storage"
            ]
        },
        {
            "playbookID": "OpenLDAP - Test",
            "fromversion": "5.0.0",
            "integrations": [
                "OpenLDAP"
            ]
        },
        {
            "playbookID": "Splunk-Test",
            "fromversion": "5.0.0",
            "integrations": [
                "SplunkPy"
            ]
        },
        {
            "playbookID": "SplunkPySearch_Test",
            "fromversion": "5.0.0",
            "integrations": [
                "SplunkPy"
            ]
        },
        {
            "playbookID": "SplunkPy KV commands",
            "fromversion": "5.0.0",
            "integrations": [
                "SplunkPy"
            ]
        },
        {
            "playbookID": "SplunkPy-Test-V2",
            "fromversion": "5.0.0",
            "integrations": [
                "SplunkPy"
            ]
        },
        {
            "playbookID": "FireEye-Detection-on-Demand-Test",
            "fromversion": "6.0.0",
            "integrations": [
                "FireEye Detection on Demand"
            ]
        },
        {
            "playbookID": "TestIPQualityScorePlaybook",
            "fromversion": "5.0.0",
            "integrations": [
                "IPQualityScore"
            ]
        },
        {
            "playbookID": "Send Email To Recipients",
            "fromversion": "5.0.0",
            "integrations": [
                "EWS Mail Sender"
            ],
            "instance_names": [
                "ews_mail_sender_labdemisto"
            ]
        },
        {
            "playbookID": "Endace-Test",
            "fromversion": "5.0.0",
            "integrations": [
                "Endace"
            ]
        },
        {
            "playbookID": "StringToArray_test",
            "fromversion": "6.0.0"
        },
        {
            "playbookID": "URLSSLVerification_test",
            "fromversion": "5.0.0"
        },
        {
            "playbookID": "playbook-SearchIncidentsV2InsideGenericPollng-Test",
            "fromversion": "5.0.0"
        },
        {
            "playbookID": "IsRFC1918-Test",
            "fromversion": "5.0.0"
        },
        {
            "playbookID": "Base64 File in List Test",
            "fromversion": "5.0.0"
        },
        {
            "playbookID": "DbotAverageScore-Test",
            "fromversion": "5.0.0"
        },
        {
            "playbookID": "ExtractEmailV2-Test",
            "fromversion": "5.5.0"
        },
        {
            "playbookID": "IsUrlPartOfDomain Test",
            "fromversion": "5.0.0"
        },
        {
            "playbookID": "URLEncode-Test",
            "fromversion": "5.0.0"
        },
        {
            "playbookID": "IsIPInRanges - Test",
            "fromversion": "5.0.0"
        },
        {
            "playbookID": "Delete Context Subplaybook Test",
            "fromversion": "5.0.0"
        },
        {
            "playbookID": "TruSTAR v2-Test",
            "fromversion": "5.0.0",
            "integrations": [
                "TruSTAR v2",
                "TruSTAR"
            ]
        },
        {
            "playbookID": "Relationships scripts - Test",
            "fromversion": "6.2.0"
        },
        {
            "playbookID": "Test-CreateDBotScore-With-Reliability",
            "fromversion": "6.0.0"
        },
        {
            "playbookID": "ValidateContent - Test",
            "fromversion": "5.5.0"
        },
        {
            "playbookID": "DeleteContext-auto-subplaybook-test",
            "fromversion": "5.0.0"
        },
        {
            "playbookID": "Analyst1 Integration Demonstration - Test",
            "fromversion": "5.0.0",
            "integrations": [
                "Analyst1",
                "illuminate"
            ]
        },
        {
            "playbookID": "Analyst1 Integration Test",
            "fromversion": "5.0.0",
            "integrations": [
                "Analyst1",
                "illuminate"
            ]
        },
        {
            "playbookID": "Cofense Triage v3-Test",
            "fromversion": "6.0.0",
            "integrations": [
                "Cofense Triage v2",
                "Cofense Triage v3",
                "Cofense Triage"
            ]
        },
        {
            "playbookID": "SailPointIdentityIQ-Test",
            "fromversion": "6.0.0",
            "integrations": [
                "SailPointIdentityIQ"
            ]
        },
        {
            "playbookID": "Test - ExtFilter",
            "fromversion": "5.0.0"
        },
        {
            "playbookID": "Test - ExtFilter Main",
            "fromversion": "5.0.0"
        },
        {
            "playbookID": "Microsoft Teams - Test",
            "fromversion": "5.0.0",
            "integrations": [
                "Microsoft Teams Management",
                "Microsoft Teams"
            ]
        },
        {
            "playbookID": "TestTOPdeskPlaybook",
            "fromversion": "5.0.0",
            "integrations": [
                "TOPdesk"
            ]
        },
        {
            "integrations": "Cortex XDR - XQL Query Engine",
            "playbookID": "Cortex XDR - XQL Query - Test",
            "fromversion": "6.2.0"
        },
        {
            "playbookID": "ListUsedDockerImages - Test",
            "fromversion": "6.1.0"
        },
        {
            "integrations": "CustomIndicatorDemo",
            "playbookID": "playbook-CustomIndicatorDemo-test"
        },
        {
            "integrations": "Azure Sentinel",
            "fromversion": "5.5.0",
            "is_mockable": false,
            "playbookID": "TestAzureSentinelPlaybookV2"
        },
        {
            "integrations": "AnsibleAlibabaCloud",
            "playbookID": "Test-AlibabaCloud"
        },
        {
            "integrations": "AnsibleAzure",
            "playbookID": "Test-AnsibleAzure"
        },
        {
            "integrations": "AnsibleCiscoIOS",
            "playbookID": "Test-AnsibleCiscoIOS"
        },
        {
            "integrations": "AnsibleCiscoNXOS",
            "playbookID": "Test-AnsibleCiscoNXOS"
        },
        {
            "integrations": "AnsibleHCloud",
            "playbookID": "Test-AnsibleHCloud"
        },
        {
            "integrations": "AnsibleKubernetes",
            "playbookID": "Test-AnsibleKubernetes"
        },
        {
            "integrations": "AnsibleLinux",
            "playbookID": "Test-AnsibleLinux"
        },
        {
            "integrations": "AnsibleMicrosoftWindows",
            "playbookID": "Test-AnsibleWindows"
        },
        {
            "integrations": "AnsibleVMware",
            "playbookID": "Test-AnsibleVMware"
        },
        {
            "integrations": "Anomali ThreatStream",
            "playbookID": "Anomali_ThreatStream_Test"
        },
        {
            "integrations": "Anomali ThreatStream v2",
            "playbookID": "ThreatStream-Test"
        },
        {
            "integrations": "Anomali ThreatStream v3",
            "fromversion": "6.0.0",
            "playbookID": "ThreatStream-Test"
        },
        {
            "integrations": [
                "AutoFocusTagsFeed",
                "Demisto REST API"
            ],
            "playbookID": "AutoFocusTagsFeed-test",
            "timeout": 300
        },
        {
            "integrations": [
                "Unit42IntelObjectsFeed",
                "Demisto REST API"
            ],
            "playbookID": "Unit42 Intel Objects Feed - Test",
            "timeout": 300
        },
        {
            "playbookID": "Tanium Threat Response V2 Test",
            "integrations": [
                "Tanium Threat Response v2",
                "Demisto REST API"
            ],
            "fromversion": "6.0.0",
            "timeout": 3000
        },
        {
            "playbookID": "Tanium Threat Response - Create Connection v2 - Test",
            "integrations": "Tanium Threat Response v2",
            "fromversion": "6.0.0"
        },
        {
            "playbookID": "Tanium Threat Response - Request File Download v2 - Test",
            "integrations": "Tanium Threat Response v2",
            "fromversion": "6.0.0"
        },
        {
            "playbookID": "IndicatorMaliciousRatioCalculation_test",
            "fromversion": "5.0.0"
        },
        {
            "playbookID": "MISPfeed Test",
            "fromversion": "5.5.0",
            "integrations": [
                "MISP Feed"
            ]
        },
        {
            "integrations": [
                "MISP Feed",
                "Demisto REST API"
            ],
            "playbookID": "Fetch Indicators Test",
            "fromversion": "6.0.0",
            "is_mockable": false,
            "instance_names": "MISP_feed_instance",
            "timeout": 2400
        },
        {
            "integrations": [
                "CrowdStrike Indicator Feed",
                "Demisto REST API"
            ],
            "playbookID": "Fetch Indicators Test",
            "fromversion": "6.0.0",
            "is_mockable": false,
            "instance_names": "CrowdStrike_feed_instance",
            "timeout": 2400
        },
        {
            "playbookID": "Get Original Email - Microsoft Graph Mail - test",
            "fromversion": "6.1.0",
            "integrations": [
                "MicrosoftGraphMail"
            ],
            "instance_names": "ms_graph_mail_dev_no_oproxy"
        },
        {
            "playbookID": "Get Original Email - Gmail v2 - test",
            "fromversion": "6.1.0",
            "integrations": [
                "Gmail"
            ]
        },
        {
            "playbookID": "Get Original Email - EWS v2 - test",
            "fromversion": "6.1.0",
            "integrations": [
                "EWS v2"
            ],
            "instance_names": "ewv2_regular"
        },
        {
            "integrations": [
                "Demisto REST API"
            ],
            "playbookID": "GetTasksWithSections SetIRProcedures end to end test",
            "fromversion": "6.0.0"
        },
        {
            "scripts": [
                "SplunkShowAsset",
                "SplunkShowDrilldown",
                "SplunkShowIdentity"
            ],
            "playbookID": "SplunkShowEnrichment"
        },
        {
            "integrations": "MalwareBazaar",
            "playbookID": "MalwareBazaar_Test",
            "fromversion": "6.0.0"
        },
        {
            "integrations": "OpsGenieV3",
            "playbookID": "OpsGenieV3TestPlaybook",
            "fromversion": "6.2.0"
        },
        {
            "playbookID": "test_AssignToNextShiftOOO",
            "fromversion": "5.5.0"
        },
        {
            "playbookID": "JsonToTable - Test Playbook",
            "fromversion": "5.5.0"
        },
        {
<<<<<<< HEAD
            "integrations": [
                "RemoteAccess v2"
            ],
            "playbookID": "RemoteAccessTest",
            "fromversion": "6.0.0"
=======
          "playbookID": "AzureRiskyUsers",
            "fromversion": "6.0.0",
            "integrations": "AzureRiskyUsers"
>>>>>>> 7a9b0c6d
        },
        {
            "integrations": "KafkaV3",
            "playbookID": "KafkaV3 Test"
        }
    ],
    "skipped_tests": {
        "MISP V2 Test": "The integration is deprecated as we released MISP V3",
        "Github IAM - Test Playbook": "Issue 32383",
        "O365-SecurityAndCompliance-ContextResults-Test": "Issue 38900",
        "Calculate Severity - Standard - Test": "Issue 32715",
        "Calculate Severity - Generic v2 - Test": "Issue 32716",
        "Workday - Test": "No credentials Issue 29595",
        "Tidy - Test": "Will run it manually.",
        "Protectwise-Test": "Issue 28168",
        "TestDedupIncidentsPlaybook": "Issue 24344",
        "CreateIndicatorFromSTIXTest": "Issue 24345",
        "Endpoint data collection test": "Uses a deprecated playbook called Endpoint data collection",
        "Prisma_Access_Egress_IP_Feed-Test": "unskip after we will get Prisma Access instance - Issue 27112",
        "Prisma_Access-Test": "unskip after we will get Prisma Access instance - Issue 27112",
        "Symantec Deepsight Test": "Issue 22971",
        "TestProofpointFeed": "Issue 22229",
        "Symantec Data Loss Prevention - Test": "Issue 20134",
        "NetWitness Endpoint Test": "Issue 19878",
        "InfoArmorVigilanteATITest": "Test issue 17358",
        "ArcSight Logger test": "Issue 19117",
        "3da2e31b-f114-4d7f-8702-117f3b498de9": "Issue 19837",
        "d66e5f86-e045-403f-819e-5058aa603c32": "pr 3220",
        "IntSights Mssp Test": "Issue #16351",
        "fd93f620-9a2d-4fb6-85d1-151a6a72e46d": "Issue 19854",
        "Test Playbook TrendMicroDDA": "Issue 16501",
        "ssdeepreputationtest": "Issue #20953",
        "C2sec-Test": "Issue #21633",
        "ThreatConnect v2 - Test": "Issue 26782",
        "Email Address Enrichment - Generic v2.1 - Test": "Issue 26785",
        "Tanium v2 - Test": "Issue 26822",
        "Fidelis Elevate Network": "Issue 26453",
        "Cortex XDR - IOC - Test": "Issue 37957",
        "PAN-OS Query Logs For Indicators Test": "Issue 28753",
        "TCPUtils-Test": "Issue 29677",
        "Polygon-Test": "Issue 29060",
        "AttackIQ - Test": "Issue 29774",
        "Azure Compute - Test": "Issue 28056",
        "forcepoint test": "Issue 28043",
        "Test-VulnDB": "Issue 30875",
        "Malware Domain List Active IPs Feed Test": "Issue 30878",
        "CuckooTest": "Issue 25601",
        "PhishlabsIOC_DRP-Test": "Issue 29589",
        "Carbon Black Live Response Test": "Issue 28237",
        "FeedThreatConnect-Test": "Issue 32317",
        "Palo_Alto_Networks_Enterprise_DLP - Test": "Issue 32568",
        "JoeSecurityTestDetonation": "Issue 25650",
        "JoeSecurityTestPlaybook": "Issue 25649",
        "Cortex Data Lake Test": "Issue 24346",
        "Phishing - Core - Test - Incident Starter": "Issue 26784",
        "Test Playbook McAfee ATD": "Issue 33409",
        "Detonate Remote File From URL -McAfee-ATD - Test": "Issue 33407",
        "Test Playbook McAfee ATD Upload File": "Issue 33408",
        "Trend Micro Apex - Test": "Issue 27280",
        "Microsoft Defender - ATP - Indicators Test": "Issue 29279",
        "Test-BPA": "Issue 28406",
        "Test-BPA_Integration": "Issue 28236",
        "TestTOPdeskPlaybook": "Issue 35412",
        "PAN-OS EDL Setup v3 Test": "Issue 35386",
        "GmailTest": "Issue 27057",
        "get_file_sample_by_hash_-_cylance_protect_-_test": "Issue 28823",
        "Carbon Black Enterprise EDR Test": "Issue 29775",
        "VirusTotal (API v3) Detonate Test": "Issue 36004",
        "FailedInstances - Test": "Issue 33218",
        "PAN-OS DAG Configuration Test": "Issue 19205",
        "get_original_email_-_ews-_test": "Issue 27571",
        "Trend Micro Deep Security - Test": "outsourced",
        "Microsoft Teams - Test": "Issue 38263",
        "QualysVulnerabilityManagement-Test": "Issue 38640",
        "EWS Extension: Powershell Online V2 Test": "Issue 39008",
        "O365 - EWS - Extension - Test": "Issue 39008",
        "Majestic Million Test Playbook": "Issue 30931",
        "iDefense_v2_Test": "Issue 40126",
        "EWS Mail Sender Test": "Issue 27944",
        "McAfee ESM v2 - Test v10.3.0": "Issue 35616",
        "Feed iDefense Test": "Issue 34035",
        "McAfee ESM v2 - Test v10.2.0": "Issue 35670",
        "McAfee ESM Watchlists - Test v10.3.0": "Issue 37130",
        "McAfee ESM Watchlists - Test v10.2.0": "Issue 39389",
        "McAfee ESM v2 - Test v11.1.3": "Issue 43825",
        "Microsoft Teams Management - Test": "Issue 33410",
        "MicrosoftGraphMail-Test_prod": "Issue 40125",
        "Detonate URL - WildFire v2.1 - Test": "Issue 40834",
        "Domain Enrichment - Generic v2 - Test": "Issue 40862",
        "palo_alto_panorama_test_pb": "Issue 34371",
        "TestIPQualityScorePlaybook": "Issue 40915",
        "VerifyOOBV2Predictions-Test": "Issue 37947",
        "HybridAnalysis-Test": "Issue 26599",
        "Infoblox Test": "Issue 25651",
        "AutoFocusTagsFeed-test": "shares API quota with the other test",
        "Carbon Black Edr - Test": "Jira ticket XDR-43185",
        "Phishing v2 - Test - Actual Incident": "Issue 41322",
        "Kaspersky Security Center - Test": "Issue 36487",
        "carbonBlackEndpointStandardTestPlaybook": "Issue 36936",
        "RemoteAccessTest": "Issue 44245",
        "test_Qradar_v2": "the integration is deprecated as we released Qradar V3",
        "XsoarPowershellTesting-Test": "Issue 32689",
        "Unit42 Intel Objects Feed - Test": "Issue 44100",
        "RedCanaryTest": "Issue 43818",
        "MailListener-POP3 - Test": "Issue 44199",
        "MicrosoftManagementActivity - Test": "Issue 43922",
        "VMWare Test": "Issue 43823",
        "Google-Vault-Generic-Test": "Issue 24347",
        "Google_Vault-Search_And_Display_Results_test": "Issue 24348",
        "Tenable.io Scan Test": "Issue 26728",
        "Zscaler Test": "Issue 40157, API subscription currently Expired",
        "Cisco Firepower - Test": "Issue 32412",
        "cisco-ise-test-playbook": "Issue 44351",
        "GuardiCoreV2-Test": "Issue 43822",
        "ExtractAttackPattern-Test": "Issue 44095",
        "test_MsGraphFiles prod": "Issue 44214",
        "EWS_O365_test": "Issue 25605",
        "Cherwell - test": "Issue 26780",
        "Cherwell Example Scripts - test": "Issue 27107",
        "Cofense Intelligence v2 test": "Issue 44499",
        "Endpoint Malware Investigation - Generic - Test": "Issue 44779",
        "Mimecast test": "Issue 26906",
        "RedLockTest": "Issue 24600",
        "AutoFocus V2 test": "Issue 26464",
        "SplunkPy_KV_commands_default_handler": "Issue 41419"
    },
    "skipped_integrations": {
        
        "_comment1": "~~~ NO INSTANCE ~~~",
        "Ipstack": "Usage limit reached (Issue 38063)",
        "AnsibleAlibabaCloud": "No instance - issue 40447",
        "AnsibleAzure": "No instance - issue 40447",
        "AnsibleCiscoIOS": "No instance - issue 40447",
        "AnsibleCiscoNXOS": "No instance - issue 40447",
        "AnsibleHCloud": "No instance - issue 40447",
        "AnsibleKubernetes": "No instance - issue 40447",
        "AnsibleACME": "No instance - issue 40447",
        "AnsibleDNS": "No instance - issue 40447",
        "AnsibleLinux": "No instance - issue 40447",
        "AnsibleOpenSSL": "No instance - issue 40447",
        "AnsibleMicrosoftWindows": "No instance - issue 40447",
        "AnsibleVMware": "No instance - issue 40447",
        "SolarWinds": "No instance - developed by Crest",
        "SOCRadarIncidents": "No instance - developed by partner",
        "SOCRadarThreatFusion": "No instance - developed by partner",
        "trustwave secure email gateway": "No instance - developed by Qmasters",
        "VMware Workspace ONE UEM (AirWatch MDM)": "No instance - developed by crest",
        "ServiceDeskPlus (On-Premise)": "No instance",
        "Forcepoint": "instance issues. Issue 28043",
        "ZeroFox": "Issue 29284",
        "Symantec Management Center": "Issue 23960",
        "Fidelis Elevate Network": "Issue 26453",
        "CrowdStrike Falcon X": "Issue 26209",
        "ArcSight Logger": "Issue 19117",
        "Sophos Central": "No instance",
        "MxToolBox": "No instance",
        "Prisma Access": "Instance will be provided soon by Lior and Prasen - Issue 27112",
        "AlphaSOC Network Behavior Analytics": "No instance",
        "IsItPhishing": "No instance",
        "Verodin": "No instance",
        "EasyVista": "No instance",
        "Pipl": "No instance",
        "Moloch": "No instance",
        "Twilio": "No instance",
        "Zendesk": "No instance",
        "GuardiCore": "No instance",
        "Nessus": "No instance",
        "Cisco CloudLock": "No instance",
        "Vectra v2": "No instance",
        "GoogleCloudSCC": "No instance, outsourced",
        "FortiGate": "License expired, and not going to get one (issue 14723)",
        "Attivo Botsink": "no instance, not going to get it",
        "AWS Sagemaker": "License expired, and probably not going to get it",
        "Symantec MSS": "No instance, probably not going to get it (issue 15513)",
        "Google Cloud Compute": "Can't test yet",
        "FireEye ETP": "No instance",
        "Proofpoint TAP v2": "No instance",
        "remedy_sr_beta": "No instance",
        "fireeye": "Issue 19839",
        "Remedy On-Demand": "Issue 19835",
        "Check Point": "Issue 18643",
        "CheckPointFirewall_v2": "Issue 18643",
        "Preempt": "Issue 20268",
        "Jask": "Issue 18879",
        "vmray": "Issue 18752",
        "SCADAfence CNM": "Issue 18376",
        "ArcSight ESM v2": "Issue #18328",
        "AlienVault USM Anywhere": "Issue #18273",
        "Dell Secureworks": "No instance",
        "Netskope": "instance is down",
        "Service Manager": "Expired license",
        "carbonblackprotection": "License expired",
        "icebrg": "Issue 14312",
        "Freshdesk": "Trial account expired",
        "Threat Grid": "Issue 16197",
        "Kafka V2": "Can not connect to instance from remote",
        "KafkaV3": "Can not connect to instance from remote",
        "Check Point Sandblast": "Issue 15948",
        "Remedy AR": "getting 'Not Found' in test button",
        "Salesforce": "Issue 15901",
        "ANYRUN": "No instance",
        "Snowflake": "Looks like account expired, needs looking into",
        "Cisco Spark": "Issue 18940",
        "Phish.AI": "Issue 17291",
        "MaxMind GeoIP2": "Issue 18932.",
        "Exabeam": "Issue 19371",
        "Ivanti Heat": "Issue 26259",
        "AWS - Athena - Beta": "Issue 19834",
        "SNDBOX": "Issue 28826",
        "Workday": "License expired Issue: 29595",
        "FireEyeFeed": "License expired Issue: 31838",
        "Akamai WAF": "Issue 32318",
        "FraudWatch": "Issue 34299",
        "Cisco Stealthwatch": "No instance - developed by Qmasters",
        "AzureRiskyUsers": "No instance - developed by Qmasters",
        "Armis": "No instance - developed by SOAR Experts",
        
        "_comment2": "~~~ UNSTABLE ~~~",
        "Tenable.sc": "unstable instance",
        "ThreatConnect v2": "unstable instance",
        
        "_comment3": "~~~ QUOTA ISSUES ~~~",
        "Lastline": "issue 20323",
        "Google Resource Manager": "Cannot create projects because have reached allowed quota.",
        "Looker": "Warehouse 'DEMO_WH' cannot be resumed because resource monitor 'LIMITER' has exceeded its quota.",
        
        "_comment4": "~~~ OTHER ~~~",
        "Anomali ThreatStream v2": "Will be deprecated soon.",
        "Anomali ThreatStream": "Will be deprecated soon.",
        "AlienVault OTX TAXII Feed": "Issue 29197",
        "EclecticIQ Platform": "Issue 8821",
        "Forescout": "Can only be run from within PANW network. Look in keeper for - Demisto in the LAB",
        "FortiManager": "Can only be run within PANW network",
        "HelloWorldSimple": "This is just an example integration - no need for test",
        "TestHelloWorldPlaybook": "This is just an example integration - no need for test",
        "Lastline v2": "Temporary skipping, due to quota issues, in order to merge a PR",
        "AttackIQFireDrill": "License issues #29774",
        "SentinelOne V2": "License expired issue #24933"
    },
    "nightly_integrations": [
        "Laline v2",
        "TruSTAR",
        "VulnDB"
    ],
    "unmockable_integrations": {
        "NetscoutArborSightline": "Uses timestamp",
        "Cylance Protect v2": "uses time-based JWT token",
        "EwsExtension": "Powershell does not support proxy",
        "EWS Extension Online Powershell v2": "Powershell does not support proxy/ssl",
        "Office 365 Feed": "Client sends a unique uuid as first request of every run",
        "AzureWAF": "Has a command that sends parameters in the path",
        "HashiCorp Vault": "Has a command that sends parameters in the path",
        "urlscan.io": "Uses data that comes in the headers",
        "CloudConvert": "has a command that uploads a file (!cloudconvert-upload)",
        "Symantec Messaging Gateway": "Test playbook uses a random string",
        "AlienVault OTX TAXII Feed": "Client from 'cabby' package generates uuid4 in the request",
        "Generic Webhook": "Does not send HTTP traffic",
        "Microsoft Endpoint Configuration Manager": "Uses Microsoft winRM",
        "SecurityIntelligenceServicesFeed": "Need proxy configuration in server",
        "BPA": "Playbook using GenericPolling which is inconsistent",
        "XsoarPowershellTesting": "Integration which not use network.",
        "Mail Listener v2": "Integration has no proxy checkbox",
        "Cortex XDR - IOC": "'Cortex XDR - IOC - Test' is using also the fetch indicators which is not working in proxy mode",
        "SecurityAndCompliance": "Integration doesn't support proxy",
        "Cherwell": "Submits a file - tests that send files shouldn't be mocked. this problem was fixed but the test is not running anymore because the integration is skipped",
        "Maltiverse": "issue 24335",
        "ActiveMQ": "stomp sdk not supporting proxy.",
        "MITRE ATT&CK": "Using taxii2client package",
        "MongoDB": "Our instance not using SSL",
        "Cortex Data Lake": "Integration requires SSL",
        "Google Key Management Service": "The API requires an SSL secure connection to work.",
        "McAfee ESM-v10": "we have multiple instances with same test playbook, mock recording are per playbook so it keeps failing the playback step",
        "mysql": "Does not use http",
        "SlackV2": "Integration requires SSL",
        "SlackV3": "Integration requires SSL",
        "Whois": "Mocks does not support sockets",
        "Panorama": "Exception: Proxy process took to long to go up. https://circleci.com/gh/demisto/content/24826",
        "Image OCR": "Does not perform network traffic",
        "Server Message Block (SMB) v2": "Does not perform http communication",
        "Active Directory Query v2": "Does not perform http communication",
        "dnstwist": "Does not perform http communication",
        "Generic SQL": "Does not perform http communication",
        "PagerDuty v2": "Integration requires SSL",
        "TCPIPUtils": "Integration requires SSL",
        "Luminate": "Integration has no proxy checkbox",
        "Shodan": "Integration has no proxy checkbox",
        "Google BigQuery": "Integration has no proxy checkbox",
        "ReversingLabs A1000": "Checking",
        "Check Point": "Checking",
        "okta": "Test Module failing, suspect it requires SSL",
        "Okta v2": "dynamic test, need to revisit and better avoid conflicts",
        "Awake Security": "Checking",
        "ArcSight ESM v2": "Checking",
        "Phish.AI": "Checking",
        "VMware": "PyVim (SmartConnect class) does not support proxy",
        "Intezer": "Nightly - Checking",
        "ProtectWise": "Nightly - Checking",
        "google-vault": "Nightly - Checking",
        "McAfee NSM": "Nightly - Checking",
        "Forcepoint": "Nightly - Checking",
        "palo_alto_firewall": "Need to check test module",
        "Signal Sciences WAF": "error with certificate",
        "google": "'unsecure' parameter not working",
        "EWS Mail Sender": "Inconsistent test (playback fails, record succeeds)",
        "ReversingLabs Titanium Cloud": "No Unsecure checkbox. proxy trying to connect when disabled.",
        "Recorded Future": "might be dynamic test",
        "AlphaSOC Wisdom": "Test module issue",
        "RedLock": "SSL Issues",
        "Microsoft Graph User": "Test direct access to oproxy",
        "Azure Security Center v2": "Test direct access to oproxy",
        "Azure Compute v2": "Test direct access to oproxy",
        "AWS - CloudWatchLogs": "Issue 20958",
        "AWS - Athena - Beta": "Issue 24926",
        "AWS - CloudTrail": "Issue 24926",
        "AWS - Lambda": "Issue 24926",
        "AWS - IAM": "Issue 24926",
        "AWS Sagemaker": "Issue 24926",
        "Gmail Single User": "googleclient sdk has time based challenge exchange",
        "Gmail": "googleclient sdk has time based challenge exchange",
        "GSuiteAdmin": "googleclient sdk has time based challenge exchange",
        "GSuiteAuditor": "googleclient sdk has time based challenge exchange",
        "GoogleCloudTranslate": "google translate sdk does not support proxy",
        "Google Chronicle Backstory": "SDK",
        "Google Vision AI": "SDK",
        "Google Cloud Compute": "googleclient sdk has time based challenge exchange",
        "Google Cloud Functions": "googleclient sdk has time based challenge exchange",
        "GoogleDocs": "googleclient sdk has time based challenge exchange",
        "GooglePubSub": "googleclient sdk has time based challenge exchange",
        "Google Resource Manager": "googleclient sdk has time based challenge exchange",
        "Google Cloud Storage": "SDK",
        "GoogleCalendar": "googleclient sdk has time based challenge exchange",
        "G Suite Security Alert Center": "googleclient sdk has time based challenge exchange",
        "GoogleDrive": "googleclient sdk has time based challenge exchange",
        "Syslog Sender": "syslog",
        "syslog": "syslog",
        "MongoDB Log": "Our instance not using SSL",
        "MongoDB Key Value Store": "Our instance not using SSL",
        "Zoom": "Uses dynamic token",
        "GoogleKubernetesEngine": "SDK",
        "TAXIIFeed": "Cannot use proxy",
        "EWSO365": "oproxy dependent",
        "MISP V2": "Cleanup process isn't performed as expected.",
        "MISP V3": "Cleanup process isn't performed as expected.",
        "Azure Network Security Groups": "Has a command that sends parameters in the path",
        "GitHub": "Cannot use proxy",
        "LogRhythm": "Cannot use proxy",
        "Create-Mock-Feed-Relationships": "recording is redundant for this integration",
        "RSA Archer v2": "cannot connect to proxy",
        "Anomali ThreatStream v3": "recording is not working",
        "LogRhythmRest V2": "Submits a file - tests that send files shouldn't be mocked."
    },
    "parallel_integrations": [
        "AWS - EC2",
        "Amazon DynamoDB",
        "AWS - ACM",
        "AWS - Security Hub",
        "Cryptocurrency",
        "SNDBOX",
        "Whois",
        "Rasterize",
        "CVE Search v2",
        "VulnDB",
        "CheckPhish",
        "Tanium",
        "LogRhythmRest",
        "ipinfo",
        "ipinfo_v2",
        "Demisto REST API",
        "syslog",
        "ElasticsearchFeed",
        "MITRE ATT&CK",
        "Microsoft Intune Feed",
        "JSON Feed",
        "Plain Text Feed",
        "Fastly Feed",
        "Malware Domain List Active IPs Feed",
        "Blocklist_de Feed",
        "Cloudflare Feed",
        "AzureFeed",
        "SpamhausFeed",
        "Cofense Feed",
        "Bambenek Consulting Feed",
        "AWS Feed",
        "CSVFeed",
        "ProofpointFeed",
        "abuse.ch SSL Blacklist Feed",
        "TAXIIFeed",
        "Office 365 Feed",
        "AutoFocus Feed",
        "Recorded Future Feed",
        "DShield Feed",
        "AlienVault Reputation Feed",
        "BruteForceBlocker Feed",
        "Feodo Tracker IP Blocklist Feed",
        "AlienVault OTX TAXII Feed",
        "Prisma Access Egress IP feed",
        "Lastline v2",
        "McAfee DXL",
        "Cortex Data Lake",
        "Mail Listener v2",
        "EDL",
        "Create-Mock-Feed-Relationships"
    ],
    "private_tests": [
        "HelloWorldPremium_Scan-Test",
        "HelloWorldPremium-Test"
    ],
    "docker_thresholds": {
        
        "_comment": "Add here docker images which are specific to an integration and require a non-default threshold (such as rasterize or ews). That way there is no need to define this multiple times. You can specify full image name with version or without.",
        "images": {
            "demisto/chromium": {
                "pid_threshold": 11
            },
            "demisto/py-ews:2.0": {
                "memory_threshold": 150
            },
            "demisto/pymisp:1.0.0.52": {
                "memory_threshold": 150
            },
            "demisto/pytan": {
                "pid_threshold": 11
            },
            "demisto/google-k8s-engine:1.0.0.9467": {
                "pid_threshold": 11
            },
            "demisto/threatconnect-tcex": {
                "pid_threshold": 11
            },
            "demisto/taxii2": {
                "pid_threshold": 11
            },
            "demisto/pwsh-infocyte": {
                "pid_threshold": 24,
                "memory_threshold": 140
            },
            "demisto/pwsh-exchange": {
                "pid_threshold": 24,
                "memory_threshold": 140
            },
            "demisto/powershell": {
                "pid_threshold": 24,
                "memory_threshold": 140
            },
            "demisto/powershell-ubuntu": {
                "pid_threshold": 45,
                "memory_threshold": 250
            },
            "demisto/boto3": {
                "memory_threshold": 90
            },
            "demisto/flask-nginx": {
                "pid_threshold": 11
            }
        }
    }
}<|MERGE_RESOLUTION|>--- conflicted
+++ resolved
@@ -4808,17 +4808,16 @@
             "fromversion": "5.5.0"
         },
         {
-<<<<<<< HEAD
             "integrations": [
                 "RemoteAccess v2"
             ],
             "playbookID": "RemoteAccessTest",
             "fromversion": "6.0.0"
-=======
+        },
+        {
           "playbookID": "AzureRiskyUsers",
             "fromversion": "6.0.0",
             "integrations": "AzureRiskyUsers"
->>>>>>> 7a9b0c6d
         },
         {
             "integrations": "KafkaV3",
