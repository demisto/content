--- conflicted
+++ resolved
@@ -2866,25 +2866,24 @@
             "fromversion": "5.0.0"
         },
         {
-<<<<<<< HEAD
+            "integrations": "Azure AD Connect Health Feed",
+            "playbookID": "FeedAzureADConnectHealth_Test",
+            "fromversion": "5.5.0"
+        },
+        {
+            "integrations": "Zoom Feed",
+            "playbookID": "FeedZoom_Test",
+            "fromversion": "5.5.0"
+        },
+        {
+            "integrations": "Workday",
+            "playbookID": "Workday - Test",
+            "fromversion": "5.0.0"
+        },
+        {
             "playbookID": "hashIncidentFields-test",
             "fromversion": "4.5.0",
             "timeout": 60000
-=======
-            "integrations": "Azure AD Connect Health Feed",
-            "playbookID": "FeedAzureADConnectHealth_Test",
-            "fromversion": "5.5.0"
-        },
-        {
-            "integrations": "Zoom Feed",
-            "playbookID": "FeedZoom_Test",
-            "fromversion": "5.5.0"
-        },
-        {
-            "integrations": "Workday",
-            "playbookID": "Workday - Test",
-            "fromversion": "5.0.0"
->>>>>>> f1c7e177
         }
     ],
     "skipped_tests": {
