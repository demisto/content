--- conflicted
+++ resolved
@@ -3185,14 +3185,13 @@
             "fromversion": "5.5.0"
         },
         {
-<<<<<<< HEAD
+            "integrations": "Palo Alto Networks Enterprise DLP",
+            "playbookID": "Palo_Alto_Networks_Enterprise_DLP - Test",
+            "fromversion": "5.0.0"
+        },
+        {
             "integrations": "Cryptocurrency",
             "playbookID": "Cryptocurrency-test"
-=======
-            "integrations": "Palo Alto Networks Enterprise DLP",
-            "playbookID": "Palo_Alto_Networks_Enterprise_DLP - Test",
-            "fromversion": "5.0.0"
->>>>>>> 9b171204
         }
     ],
     "skipped_tests": {
