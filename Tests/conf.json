{
    "available_tests_fields": {
        "context_print_dt": "Prints the incident's context dt directly to the build.",
        "external_playbook_config": "Allows to configure a test playbook inputs.",
        "fromversion": "Server version to start testing from.",
        "has_api": "Determines whether a test playbook uses API, to decide if to run it on nightly. Default value for integrations is true, and for scripts is false.",
        "instance_configuration": "Allows to configure integration instance non-parameters classifier and incoming mapper.",
        "instance_names": "Specific instance names the test should run on. Can hold a list.",
        "integrations": "Integrations that the test uses. Can hold a list.",
        "is_mockable": "Determines whether the results can be mocked in the test. A boolean.",
        "memory_threshold": "Maximum amount of memory required for this test. A number.",
        "nightly": "Determines whether the test will run only on a nightly build. Relevant only for nightly packs. A boolean.",
        "pid_threshold": "Maximum amount of processes allowed for this test. A number.",
        "playbookID": "ID of the playbook that is being tested.",
        "runnable_on_docker_only": "Determines whether the test is runnable on docker only. A boolean.",
        "scripts": "Scripts that the test uses. Can hold a list.",
        "timeout": "Test specific timeout, in order to use a different timeout then default testTimeout. A number.",
        "toversion": "Server version to test up to it. Set it only when a real limit exists, otherwise use the 'marketplaces' field.",
        "marketplaces": "Marketplaces that the test should run on. Available options are: xsoar (which runs on xsoar_on_prem and xsoar_saas), xsoar_on_prem, xsoar_saas, marketplacev2 and xpanse. Can hold a list. Default value is xsoar and marketplacev2."
    },
    "testTimeout": 160,
    "testInterval": 20,
    "tests": [
        {
<<<<<<< HEAD
            "playbookID": "Test Playbook - IOC Alert",
            "integrations": "VirusTotal (API v3)",
            "instance_names": "virus_total_v3"
=======
            "playbookID": "Test Playbook - Impossible Traveler - Enrichment",
            "integrations": [
                "Active Directory Query v2",
                "Microsoft Graph User",
                "AbuseIPDB"
            ],
            "instance_names": [
                "active_directory_80k",
                "ms_graph_user_dev"
            ]
>>>>>>> b6976acc
        },
        {
            "playbookID": "Endpoint Investigation Plan - Test",
            "timeout": 600
        },
        {
            "playbookID": "playbook-AzureLogAnalytics-test",
            "integrations": "Azure Log Analytics",
            "instance_names": "Azure_Log_Analytics_client_cred",
            "timeout": 800,
            "is_mockable": false
        },
        {
            "integrations": "CSCDomainManager",
            "playbookID": "CSCDomainManager_Test"
        },
        {
            "playbookID": "Test Playbook - NGFW Scan",
            "integrations": "VirusTotal (API v3)",
            "instance_names": "virus_total_v3",
            "timeout": 1600
        },
        {
            "playbookID": "Test Playbook - WildFire Malware",
            "integrations": "VirusTotal (API v3)",
            "instance_names": "virus_total_v3",
            "timeout": 1600
        },
        {
            "playbookID": "T1036 - Masquerading - Test",
            "integrations": "VirusTotal (API v3)",
            "instance_names": "virus_total_v3",
            "timeout": 800
        },
        {
            "playbookID": "T1059 - Command and Scripting Interpreter - Test",
            "integrations": "LOLBAS Feed",
            "timeout": 600
        },
        {
            "playbookID": "Eradication plan - Test",
            "timeout": 600
        },
        {
            "playbookID": "Containment Plan - Test",
            "timeout": 800,
            "integrations": "Active Directory Query v2",
            "instance_names": "active_directory_80k"
        },
        {
            "integrations": "ThreatConnect v3",
            "playbookID": "test-threatConnectv3",
            "is_mockable": false
        },
        {
            "playbookID": "Enrichment for Verdict - Test",
            "timeout": 500,
            "integrations": [
                "Active Directory Query v2",
                "VirusTotal (API v3)"
            ],
            "instance_names": [
                "active_directory_80k",
                "virus_total_v3"
            ]
        },
        {
            "integrations": "AWS-EKS",
            "playbookID": "AWSEKS-Test",
            "fromversion": "6.9.0"
        },
        {
            "integrations": "Microsoft Defender Advanced Threat Protection",
            "playbookID": "Test Playbook - MDE Malware - Incident Enrichment",
            "instance_names": "microsoft_defender_atp_dev"
        },
        {
            "integrations": "Microsoft Defender Advanced Threat Protection",
            "playbookID": "Test Playbook - MDE SIEM ingestion - Get Incident Data",
            "instance_names": "microsoft_defender_atp_dev"
        },
        {
            "integrations": "Microsoft Defender Advanced Threat Protection",
            "playbookID": "Test Playbook - MDE - Retrieve File",
            "instance_names": "microsoft_defender_atp_dev",
            "timeout": 1200,
            "is_mockable": false

        },
        {
            "integrations": "CrowdstrikeFalcon",
            "playbookID": "Test Playbook - CrowdStrike Falcon - Retrieve File"
        },
        {
            "integrations": "CrowdstrikeFalcon",
            "playbookID": "Test Playbook - CrowdStrike Falcon Malware - Verify Containment Actions"
        },
        {
            "integrations": "CrowdstrikeFalcon",
            "playbookID": "Test Playbook - CrowdStrike Falcon - Get Detections by Incident"
        },
        {
            "integrations": "CrowdstrikeFalcon",
            "playbookID": "Test Playbook - CrowdStrike Falcon - Get Endpoint Forensics Data"
        },
        {
            "integrations": "Cortex XDR - IR",
            "playbookID": "Test Playbook - Cortex XDR - Endpoint Investigation"
        },
        {
            "playbookID": "Test Playbook - Cortex XDR Malware - Incident Enrichment",
            "timeout": 1200,
            "integrations": "Cortex XDR - IR"
        },
        {
            "integrations": [
                "Cortex XDR - IR",
                "Core REST API"
            ],
            "playbookID": "Test Playbook - Cortex XDR - Retrieve File by sha256",
            "timeout": 1200
        },
        {
            "integrations": "Twitter v2",
            "playbookID": "playbook-Test_Twitter_v2",
            "instance_names": "Twitter v2"
        },
        {
            "playbookID": "IndicatorFormatterFilterTest",
            "timeout": 1200
        },
        {
            "integrations": "FeedURLhaus",
            "playbookID": "playbook-urlhaus-feed_Test"
        },
        {
            "integrations": "RSANetWitnessv115",
            "playbookID": "RSANetWitnessv115-Test"
        },
        {
            "integrations": [
                "FeedMandiant",
                "Core REST API"
            ],
            "playbookID": "Fetch Indicators Test",
            "fromversion": "6.1.0",
            "is_mockable": false,
            "instance_names": "FeedMandiant",
            "timeout": 2400
        },
        {
            "integrations": "LogRhythmRest V2",
            "playbookID": "LogRhythmRestV2-test"
        },
        {
            "fromversion": "6.6.0",
            "integrations": "Zendesk v2",
            "playbookID": "Zendesk V2 TEST"
        },
        {
            "playbookID": "Base64Decode - Test"
        },
        {
            "playbookID": "SupportMultithreading - Test",
            "is_mockable": false
        },
        {
            "fromversion": "5.0.0",
            "integrations": [
                "WildFire-v2"
            ],
            "playbookID": "Detonate File - WildFire - Test",
            "timeout": 400
        },
        {
            "integrations": [
                "Microsoft Management Activity API (O365 Azure Events)"
            ],
            "playbookID": "MicrosoftManagementActivity - Test"
        },
        {
            "integrations": "Microsoft Teams Management",
            "playbookID": "Microsoft Teams Management - Test",
            "instance_names": "ms_teams_management_device_code",
            "is_mockable": false,
            "timeout": 700,
            "memory_threshold": 900
        },
        {
            "integrations": "Microsoft Teams Management",
            "playbookID": "Microsoft Teams Management - Test",
            "instance_names": "ms_teams_management_client_credentials",
            "is_mockable": false,
            "timeout": 700,
            "memory_threshold": 500
        },
        {
            "playbookID": "SetIfEmpty_Test"
        },
        {
            "playbookID": "IsEmailAddressInternal_Test"
        },
        {
            "playbookID": "SetAndHandleEmpty_Test"
        },
        {
            "playbookID": "ExtractEmailTransformer_Test",
            "fromversion": "6.11.0"
        },
        {
            "playbookID": "IsIntegrationAvailable - Test"
        },
        {
            "integrations": "Tripwire",
            "playbookID": "TestplaybookTripwire",
            "fromversion": "5.0.0"
        },
        {
            "integrations": "CensysV2",
            "playbookID": "CensysV2-Test",
            "fromversion": "6.1.0"
        },
        {
            "integrations": "Bitbucket",
            "playbookID": "Test_Bitbucket",
            "fromversion": "6.5.0"
        },
        {
            "playbookID": "MapRangeValuesTest"
        },
        {
            "integrations": "McAfeeNSMv2",
            "playbookID": "Test_McAfeeNSMv2_using_v9",
            "fromversion": "6.5.0",
            "instance_names": "using_v9",
            "memory_threshold": 200,
            "timeout": 600
        },
        {
            "integrations": "McAfeeNSMv2",
            "playbookID": "Test_McAfeeNSMv2_using_v10",
            "instance_names": "using_v10",
            "fromversion": "6.5.0",
            "timeout": 600
        },
        {
            "playbookID": "Generic Polling Test",
            "timeout": 250
        },
        {
            "integrations": "Cisco Umbrella Enforcement",
            "playbookID": "Cisco Umbrella Enforcement-Test",
            "fromversion": "5.0.0"
        },
        {
            "integrations": "GCP-IAM",
            "playbookID": "playbook-GCP-IAM_Test",
            "fromversion": "6.0.0"
        },
        {
            "integrations": "GSuiteAdmin",
            "playbookID": "GSuiteAdmin-Test",
            "fromversion": "5.0.0"
        },
        {
            "integrations": "GSuiteAuditor",
            "playbookID": "GSuiteAuditor-Test",
            "fromversion": "5.5.0"
        },
        {
            "integrations": "GSuiteAdmin",
            "playbookID": "playbook-GSuiteAdmin-MobileDevices-Test",
            "fromversion": "5.5.0"
        },
        {
            "integrations": "AzureWAF",
            "instance_names": "azure_waf_prod",
            "playbookID": "Azure WAF - Test",
            "fromversion": "5.0.0",
            "memory_threshold": 300
        },
        {
            "integrations": [
                "Azure Active Directory Identity Protection",
                "Core REST API"
            ],
            "playbookID": "AzureADTest",
            "fromversion": "6.0.0",
            "timeout": 3000,
            "is_mockable": false
        },
        {
            "integrations": "GoogleCalendar",
            "playbookID": "GoogleCalendar-Test",
            "fromversion": "5.0.0"
        },
        {
            "integrations": "AWS-WAF",
            "playbookID": "TEST_AWS_WAF",
            "fromversion": "6.5.0"
        },
        {
            "integrations": "AWS - IAM Identity Center",
            "playbookID": "AWS-IAMIdentityCenter-Test",
            "fromversion": "6.10.0"
        },
        {
            "integrations": "Exabeam Data Lake",
            "playbookID": "ExabeamDataLake-test",
            "fromversion": "6.10.0"
        },
        {
            "integrations": "GoogleDrive",
            "playbookID": "GoogleDrive-Test",
            "fromversion": "5.0.0",
            "memory_threshold": 300
        },
        {
            "integrations": "FireEye Central Management",
            "playbookID": "FireEye Central Management - Test",
            "fromversion": "5.5.0",
            "timeout": 500
        },
        {
            "integrations": "FireEyeNX",
            "playbookID": "FireEyeNX-Test"
        },
        {
            "integrations": "FireEyeHX v2",
            "playbookID": "FireEyeHX_v2",
            "fromversion": "6.2.0",
            "timeout": 1200
        },
        {
            "integrations": "FireEyeHX v2",
            "playbookID": "FireEyeHXv2_without_polling"
        },
        {
            "integrations": "EmailRepIO",
            "playbookID": "TestEmailRepIOPlaybook",
            "fromversion": "5.0.0"
        },
        {
            "integrations": "XsoarPowershellTesting",
            "playbookID": "XsoarPowershellTesting-Test",
            "has_api": false
        },
        {
            "integrations": "Palo Alto Networks Threat Vault v2",
            "playbookID": "PANW Threat Vault v2 - Test",
            "fromversion": "6.5.0"
        },
        {
            "integrations": "Microsoft Endpoint Configuration Manager",
            "playbookID": "Microsoft ECM - Test",
            "fromversion": "5.5.0",
            "timeout": 400
        },
        {
            "integrations": "CrowdStrike Falcon Intel v2",
            "playbookID": "CrowdStrike Falcon Intel v2 - Test",
            "fromversion": "5.0.0"
        },
        {
            "integrations": "SecurityAndCompliance",
            "playbookID": "O365-SecurityAndCompliance-Test",
            "fromversion": "5.5.0",
            "memory_threshold": 300,
            "timeout": 1500
        },
        {
            "integrations": "SecurityAndCompliance",
            "playbookID": "O365-SecurityAndCompliance-ContextResults-Test",
            "fromversion": "5.5.0",
            "memory_threshold": 300,
            "timeout": 1500
        },
        {
            "integrations": "SecurityAndComplianceV2",
            "playbookID": "O365-SecurityAndComplianceV2-Test",
            "fromversion": "5.5.0",
            "memory_threshold": 300,
            "pid_threshold": 40,
            "timeout": 2500
        },
        {
            "integrations": "Azure Storage Container",
            "playbookID": "playbook-AzureStorageContainer-Test",
            "fromversion": "6.0.0"
        },
        {
            "integrations": "Azure Storage FileShare",
            "playbookID": "playbook-AzureStorageFileShare-Test",
            "fromversion": "6.0.0"
        },
        {
            "integrations": "Azure Storage Queue",
            "playbookID": "playbook-AzureStorageQueue-Test",
            "fromversion": "6.0.0"
        },
        {
            "integrations": "Azure Storage Table",
            "playbookID": "playbook-AzureStorageTable-Test",
            "fromversion": "6.0.0"
        },
        {
            "integrations": "EwsExtension",
            "playbookID": "playbook-EWS_O365_Extension_test",
            "fromversion": "6.0.0",
            "timeout": 500
        },
        {
            "integrations": "Majestic Million",
            "playbookID": "Majestic Million Test Playbook",
            "fromversion": "5.5.0",
            "memory_threshold": 300,
            "timeout": 500
        },
        {
            "integrations": "Anomali Enterprise",
            "playbookID": "Anomali Match Forensic Search - Test",
            "fromversion": "5.0.0"
        },
        {
            "integrations": [
                "Mail Listener v2",
                "Mail Sender (New)"
            ],
            "playbookID": "Mail-Listener Test Playbook",
            "fromversion": "5.0.0",
            "instance_names": [
                "Mail_Sender_(New)_STARTTLS"
            ]
        },
        {
            "integrations": "GraphQL",
            "fromversion": "5.0.0",
            "instance_names": "fetch_schema",
            "playbookID": "GraphQL - Test"
        },
        {
            "integrations": "GraphQL",
            "fromversion": "5.0.0",
            "instance_names": "no_fetch_schema",
            "playbookID": "GraphQL - Test"
        },
        {
            "integrations": "Azure Network Security Groups",
            "fromversion": "5.0.0",
            "instance_names": ["azure_nsg_client_cred", "azure_nsg_prod"],
            "playbookID": "Azure NSG - Test"
        },
        {
            "integrations": "OpenCTI Feed 4.X",
            "playbookID": "OpenCTI Feed Test",
            "fromversion": "5.5.0"
        },
        {
            "integrations": "AWS - Security Hub",
            "playbookID": "AWS-securityhub Test",
            "timeout": 800
        },
        {
            "integrations": "Microsoft Advanced Threat Analytics",
            "playbookID": "Microsoft Advanced Threat Analytics - Test",
            "fromversion": "5.0.0",
            "is_mockable": false
        },
        {
            "integrations": "Zimperium",
            "playbookID": "Zimperium_Test",
            "fromversion": "5.0.0"
        },
        {
            "integrations": "Absolute",
            "playbookID": "Absolute_TestPlaybook",
            "fromversion": "6.0.0"
        },
        {
            "integrations": "ServiceDeskPlus",
            "playbookID": "Service Desk Plus Test",
            "instance_names": "sdp_instance_1",
            "fromversion": "5.0.0",
            "toversion": "5.9.9",
            "is_mockable": false
        },
        {
            "integrations": "ServiceDeskPlus",
            "playbookID": "Service Desk Plus - Generic Polling Test",
            "instance_names": "sdp_instance_1",
            "fromversion": "5.0.0",
            "toversion": "5.9.9"
        },
        {
            "integrations": "ServiceDeskPlus",
            "playbookID": "Service Desk Plus Test",
            "instance_names": "sdp_instance_2",
            "fromversion": "6.0.0",
            "is_mockable": false
        },
        {
            "integrations": "ServiceDeskPlus",
            "playbookID": "Service Desk Plus - Generic Polling Test",
            "instance_names": "sdp_instance_2",
            "fromversion": "6.0.0"
        },
        {
            "integrations": "ThreatConnect Feed",
            "playbookID": "FeedThreatConnect-Test",
            "fromversion": "5.5.0"
        },
        {
            "integrations": "URLhaus",
            "playbookID": "Test_URLhaus",
            "timeout": 1000
        },
        {
            "integrations": "AzureDevOps",
            "playbookID": "playbook-AzureDevOps-Test",
            "fromversion": "6.2.0"
        },
        {
            "integrations": "Microsoft Intune Feed",
            "playbookID": "FeedMicrosoftIntune_Test",
            "fromversion": "5.5.0"
        },
        {
            "integrations": "Tanium Threat Response",
            "playbookID": "Tanium Threat Response Test"
        },
        {
            "integrations": [
                "Syslog Sender"
            ],
            "playbookID": "Test Syslog",
            "fromversion": "5.5.0",
            "timeout": 600
        },
        {
            "integrations": "APIVoid",
            "playbookID": "APIVoid Test"
        },
        {
            "integrations": "CloudConvert",
            "playbookID": "CloudConvert-test",
            "fromversion": "5.0.0",
            "timeout": 3000
        },
        {
            "integrations": "Cisco Firepower",
            "playbookID": "Cisco Firepower - Test",
            "timeout": 1000,
            "fromversion": "5.0.0"
        },
        {
            "integrations": "IllusiveNetworks",
            "playbookID": "IllusiveNetworks-Test",
            "fromversion": "5.0.0",
            "timeout": 500
        },
        {
            "integrations": "JSON Feed",
            "playbookID": "JSON_Feed_Test",
            "fromversion": "5.5.0",
            "instance_names": "JSON Feed no_auto_detect"
        },
        {
            "integrations": "JSON Feed",
            "playbookID": "JSON_Feed_Test",
            "fromversion": "5.5.0",
            "instance_names": "JSON Feed_auto_detect"
        },
        {
            "integrations": "JSON Feed",
            "playbookID": "JSON_Feed_Test",
            "fromversion": "5.5.0",
            "instance_names": "JSON Feed_post"
        },
        {
            "integrations": "Google Cloud Functions",
            "playbookID": "test playbook - Google Cloud Functions",
            "fromversion": "5.0.0"
        },
        {
            "integrations": "Plain Text Feed",
            "playbookID": "PlainText Feed - Test",
            "fromversion": "5.5.0",
            "instance_names": "Plain Text Feed no_auto_detect"
        },
        {
            "integrations": "Plain Text Feed",
            "playbookID": "PlainText Feed - Test",
            "fromversion": "5.5.0",
            "instance_names": "Plain Text Feed_auto_detect"
        },
        {
            "integrations": "Silverfort",
            "playbookID": "Silverfort-test",
            "fromversion": "5.0.0"
        },
        {
            "integrations": "GoogleKubernetesEngine",
            "playbookID": "GoogleKubernetesEngine_Test",
            "timeout": 600,
            "fromversion": "5.5.0"
        },
        {
            "integrations": "Fastly Feed",
            "playbookID": "Fastly Feed Test",
            "fromversion": "5.5.0"
        },
        {
            "integrations": "Malware Domain List Active IPs Feed",
            "playbookID": "Malware Domain List Active IPs Feed Test",
            "fromversion": "5.5.0"
        },
        {
            "integrations": "Claroty",
            "playbookID": "Claroty - Test",
            "fromversion": "5.0.0"
        },
        {
            "integrations": "Trend Micro Apex",
            "playbookID": "Trend Micro Apex - Test",
            "is_mockable": false
        },
        {
            "integrations": "Blocklist_de Feed",
            "playbookID": "Blocklist_de - Test",
            "fromversion": "5.5.0"
        },
        {
            "integrations": "Cloudflare Feed",
            "playbookID": "cloudflare - Test",
            "fromversion": "5.5.0"
        },
        {
            "integrations": "AzureFeed",
            "playbookID": "AzureFeed - Test",
            "fromversion": "5.5.0"
        },
        {
            "integrations": "SpamhausFeed",
            "playbookID": "Spamhaus_Feed_Test",
            "fromversion": "5.5.0"
        },
        {
            "integrations": "Cofense Feed",
            "playbookID": "TestCofenseFeed",
            "fromversion": "5.5.0"
        },
        {
            "integrations": "Bambenek Consulting Feed",
            "playbookID": "BambenekConsultingFeed_Test",
            "fromversion": "5.5.0"
        },
        {
            "integrations": "Pipl",
            "playbookID": "Pipl Test"
        },
        {
            "integrations": "AWS Feed",
            "playbookID": "AWS Feed Test",
            "fromversion": "5.5.0"
        },
        {
            "integrations": "QuestKace",
            "playbookID": "QuestKace test",
            "fromversion": "5.0.0"
        },
        {
            "integrations": "Digital Defense FrontlineVM",
            "playbookID": "Digital Defense FrontlineVM - Scan Asset Not Recently Scanned Test"
        },
        {
            "integrations": "Digital Defense FrontlineVM",
            "playbookID": "Digital Defense FrontlineVM - Test Playbook"
        },
        {
            "integrations": "CSVFeed",
            "playbookID": "CSV_Feed_Test",
            "fromversion": "5.5.0",
            "instance_names": "CSVFeed_no_auto_detect"
        },
        {
            "integrations": "CSVFeed",
            "playbookID": "CSV_Feed_Test",
            "fromversion": "5.5.0",
            "instance_names": "CSVFeed_auto_detect"
        },
        {
            "integrations": "ProofpointFeed",
            "playbookID": "TestProofpointFeed",
            "fromversion": "5.5.0"
        },
        {
            "integrations": "Digital Shadows",
            "playbookID": "Digital Shadows - Test"
        },
        {
            "integrations": "Azure Compute v2",
            "playbookID": "Azure Compute - Test",
            "instance_names": "ms_azure_compute_dev"
        },
        {
            "integrations": "Azure Compute v2",
            "playbookID": "Azure Compute - Test",
            "instance_names": "ms_azure_compute_prod",
            "is_mockable": false
        },
        {
            "integrations": "Azure Compute v2",
            "playbookID": "Azure Compute - Login Test",
            "instance_names": "ms_azure_compute_prod",
            "is_mockable": false
        },
        {
            "integrations": "Azure Compute v2",
            "playbookID": "Azure Compute - Login Test",
            "instance_names": "ms_azure_compute_self_deployed"
        },
        {
            "integrations": [
                "Symantec Data Loss Prevention",
                "Symantec Data Loss Prevention v2"
            ],
            "playbookID": "Symantec Data Loss Prevention - Test",
            "fromversion": "4.5.0"
        },
        {
            "integrations": "Symantec Data Loss Prevention v2",
            "playbookID": "Symantec Data Loss Prevention v2 - Test",
            "fromversion": "6.0.0"
        },
        {
            "integrations": "Lockpath KeyLight v2",
            "playbookID": "Keylight v2 - Test"
        },
        {
            "integrations": "Azure Security Center v2",
            "playbookID": "Azure SecurityCenter - Test",
            "instance_names": "ms_azure_sc_prod",
            "is_mockable": false
        },
        {
            "integrations": "Azure Security Center v2",
            "playbookID": "Azure SecurityCenter - Test",
            "instance_names": "ms_azure_sc_self_deployed"
        },
        {
            "integrations": "JsonWhoIs",
            "playbookID": "JsonWhoIs-Test"
        },
        {
            "integrations": "Maltiverse",
            "playbookID": "Maltiverse Test"
        },
        {
            "integrations": "Box v2",
            "playbookID": "BoxV2_TestPlaybook"
        },
        {
            "integrations": "MicrosoftGraphMail",
            "playbookID": "MicrosoftGraphMail-Test_dev",
            "timeout": 1300,
            "instance_names": "ms_graph_mail_dev"
        },
        {
            "integrations": "MicrosoftGraphMail",
            "timeout": 900,
            "playbookID": "MicrosoftGraphMail-Test_dev_no_oproxy",
            "instance_names": "ms_graph_mail_dev_no_oproxy"
        },
        {
            "integrations": "MicrosoftGraphMail",
            "playbookID": "MicrosoftGraphMail-Test_prod",
            "instance_names": "ms_graph_mail_prod",
            "is_mockable": false,
            "memory_threshold": 300
        },
        {
            "integrations": "CloudShark",
            "playbookID": "CloudShark - Test Playbook"
        },
        {
            "integrations": "Google Vision AI",
            "playbookID": "Google Vision API - Test"
        },
        {
            "integrations": "nmap",
            "playbookID": "Nmap - Test",
            "fromversion": "5.0.0"
        },
        {
            "integrations": "Netmiko",
            "playbookID": "Netmiko_test"
        },
        {
            "integrations": "AutoFocus V2",
            "playbookID": "Autofocus Query Samples, Sessions and Tags Test Playbook",
            "fromversion": "4.5.0",
            "timeout": 1800
        },
        {
            "integrations": "HelloWorld",
            "playbookID": "HelloWorld-Test",
            "fromversion": "5.0.0"
        },
        {
            "integrations": "HelloWorld",
            "playbookID": "Sanity Test - Playbook with integration",
            "fromversion": "5.0.0"
        },
        {
            "integrations": "HelloWorld",
            "playbookID": "Sanity Test - Playbook with mocked integration",
            "fromversion": "5.0.0"
        },
        {
            "playbookID": "Sanity Test - Playbook with no integration",
            "fromversion": "5.0.0"
        },
        {
            "integrations": "Whois",
            "playbookID": "Sanity Test - Playbook with Unmockable Whois Integration",
            "fromversion": "6.5.0"
        },
        {
            "integrations": "HelloWorld",
            "playbookID": "HelloWorld_Scan-Test",
            "fromversion": "5.0.0",
            "timeout": 400
        },
        {
            "integrations": "ThreatQ v2",
            "playbookID": "ThreatQ - Test",
            "fromversion": "4.5.0"
        },
        {
            "integrations": "AttackIQFireDrill",
            "playbookID": "AttackIQ - Test"
        },
        {
            "integrations": "PhishLabs IOC EIR",
            "playbookID": "PhishlabsIOC_EIR-Test"
        },
        {
            "integrations": "Amazon DynamoDB",
            "playbookID": "AWS_DynamoDB-Test"
        },
        {
            "integrations": "PhishLabs IOC DRP",
            "playbookID": "PhishlabsIOC_DRP-Test"
        },
        {
            "playbookID": "Create Phishing Classifier V2 ML Test",
            "timeout": 60000,
            "fromversion": "6.1.0",
            "instance_names": "ml_dummy_prod",
            "integrations": "AzureWAF"
        },
        {
            "integrations": "ZeroFox",
            "playbookID": "ZeroFox-Test",
            "fromversion": "4.1.0"
        },
        {
            "integrations": "AlienVault OTX v2",
            "playbookID": "Alienvault_OTX_v2 - Test",
            "memory_threshold": 130,
            "timeout": 500
        },
        {
            "integrations": "AWS - CloudWatchLogs",
            "playbookID": "AWS - CloudWatchLogs Test Playbook",
            "fromversion": "5.0.0"
        },
        {
            "integrations": "SlackV2",
            "playbookID": "Slack Test Playbook",
            "timeout": 400,
            "pid_threshold": 5,
            "fromversion": "5.0.0"
        },
        {
            "integrations": "SlackV3",
            "playbookID": "SlackV3 TestPB",
            "instance_names": "cached",
            "timeout": 800,
            "pid_threshold": 8,
            "fromversion": "5.5.0"
        },
        {
            "integrations": "SlackV3",
            "playbookID": "Test_SlackV3_NonCaching",
            "instance_names": "non_cached",
            "timeout": 400,
            "pid_threshold": 8,
            "fromversion": "5.5.0"
        },
        {
            "integrations": "Cortex XDR - IR",
            "playbookID": "Test XDR Playbook execute script commands",
            "fromversion": "4.1.0",
            "timeout": 3000
        },
        {
            "integrations": "Cortex XDR - IR",
            "playbookID": "Test XDR Playbook quarantine file command",
            "fromversion": "4.1.0",
            "timeout": 2500
        },
        {
            "integrations": "Cortex XDR - IR",
            "playbookID": "Test XDR Playbook general commands",
            "fromversion": "4.1.0",
            "timeout": 2500
        },
        {
            "integrations": "Cortex XDR - IR",
            "playbookID": "Test XDR Playbook retrieve file command",
            "fromversion": "4.1.0",
            "timeout": 3500
        },
        {
            "integrations": "Cortex XDR - IOC",
            "playbookID": "Cortex XDR - IOC - Test",
            "fromversion": "5.5.0",
            "timeout": 1200
        },
        {
            "integrations": "Cloaken",
            "playbookID": "Cloaken-Test",
            "is_mockable": false
        },
        {
            "integrations": "ThreatX",
            "playbookID": "ThreatX-test",
            "timeout": 600
        },
        {
            "integrations": "Akamai WAF SIEM",
            "playbookID": "Akamai_WAF_SIEM-Test"
        },
        {
            "integrations": "FreshworksFreshservice",
            "playbookID": "FreshworkFreshservice"
        },
        {
            "integrations": "Cofense Triage v2",
            "playbookID": "Cofense Triage v2 Test"
        },
        {
            "integrations": "Akamai WAF",
            "playbookID": "Akamai_WAF-Test"
        },
        {
            "integrations": "abuse.ch SSL Blacklist Feed",
            "playbookID": "SSL Blacklist test",
            "fromversion": "5.5.0"
        },
        {
            "integrations": "CheckPhish",
            "playbookID": "CheckPhish-Test"
        },
        {
            "integrations": "Symantec Management Center",
            "playbookID": "SymantecMC_TestPlaybook"
        },
        {
            "integrations": "Looker",
            "playbookID": "Test-Looker"
        },
        {
            "integrations": "Vertica",
            "playbookID": "Vertica Test"
        },
        {
            "integrations": "Server Message Block (SMB) v2",
            "playbookID": "SMB_v2-Test",
            "has_api": false,
            "fromversion": "5.0.0"
        },
        {
            "integrations": "Server Message Block (SMB) v2",
            "playbookID": "SMB test",
            "has_api": false,
            "fromversion": "5.0.0"
        },
        {
            "playbookID": "ConvertFile-Test",
            "fromversion": "4.5.0"
        },
        {
            "playbookID": "TestAwsEC2GetPublicSGRules-Test"
        },
        {
            "integrations": "RSA NetWitness Packets and Logs",
            "playbookID": "rsa_packets_and_logs_test"
        },
        {
            "playbookID": "CheckpointFW-test",
            "integrations": "Check Point"
        },
        {
            "playbookID": "RegPathReputationBasicLists_test"
        },
        {
            "playbookID": "EmailDomainSquattingReputation-Test"
        },
        {
            "playbookID": "RandomStringGenerateTest"
        },
        {
            "playbookID": "playbook-checkEmailAuthenticity-test"
        },
        {
            "playbookID": "HighlightWords_Test"
        },
        {
            "playbookID": "StringContainsArray_test"
        },
        {
            "integrations": "Fidelis Elevate Network",
            "playbookID": "Fidelis-Test"
        },
        {
            "integrations": "AWS - ACM",
            "playbookID": "ACM-Test"
        },
        {
            "integrations": "Thinkst Canary",
            "playbookID": "CanaryTools Test",
            "is_mockable": false
        },
        {
            "integrations": "ThreatMiner",
            "playbookID": "ThreatMiner-Test"
        },
        {
            "playbookID": "StixCreator-Test"
        },
        {
            "playbookID": "CompareIncidentsLabels-test-playbook"
        },
        {
            "integrations": "Have I Been Pwned? V2",
            "playbookID": "Pwned v2 test",
            "timeout": 1500
        },
        {
            "integrations": "Alexa Rank Indicator",
            "playbookID": "Alexa Test Playbook"
        },
        {
            "playbookID": "UnEscapeURL-Test"
        },
        {
            "playbookID": "UnEscapeIPs-Test"
        },
        {
            "playbookID": "ExtractDomainFromUrlAndEmail-Test"
        },
        {
            "playbookID": "ConvertKeysToTableFieldFormat_Test"
        },
        {
            "integrations": "HashiCorp Vault",
            "playbookID": "hashicorp_test",
            "fromversion": "5.0.0"
        },
        {
            "integrations": "BeyondTrust Password Safe",
            "playbookID": "BeyondTrust-Test"
        },
        {
            "integrations": "Dell Secureworks",
            "playbookID": "SecureWorks"
        },
        {
            "integrations": "ServiceNow v2",
            "playbookID": "servicenow_test_v2",
            "instance_names": "snow_basic_auth",
            "is_mockable": false
        },
        {
            "integrations": "ServiceNow v2",
            "playbookID": "ServiceNow_OAuth_Test",
            "instance_names": "snow_oauth"
        },
        {
            "playbookID": "Create ServiceNow Ticket and Mirror Test",
            "integrations": "ServiceNow v2",
            "instance_names": "snow_basic_auth",
            "fromversion": "6.0.0",
            "timeout": 500
        },
        {
            "playbookID": "Create ServiceNow Ticket and State Polling Test",
            "integrations": "ServiceNow v2",
            "instance_names": "snow_basic_auth",
            "fromversion": "6.0.0",
            "timeout": 3000
        },
        {
            "integrations": "ServiceNow CMDB",
            "playbookID": "ServiceNow_CMDB_Test",
            "instance_names": "snow_cmdb_basic_auth"
        },
        {
            "integrations": "ServiceNow CMDB",
            "playbookID": "ServiceNow_CMDB_OAuth_Test",
            "instance_names": "snow_cmdb_oauth"
        },
        {
            "integrations": "ExtraHop v2",
            "playbookID": "ExtraHop_v2-Test"
        },
        {
            "playbookID": "Test CommonServer"
        },
        {
            "playbookID": "Test-debug-mode",
            "fromversion": "5.0.0"
        },
        {
            "integrations": "CIRCL",
            "playbookID": "CirclIntegrationTest"
        },
        {
            "integrations": "MISP V3",
            "playbookID": "MISP V3 Test",
            "timeout": 300,
            "fromversion": "5.5.0"
        },
        {
            "playbookID": "test-LinkIncidentsWithRetry"
        },
        {
            "playbookID": "CopyContextToFieldTest"
        },
        {
            "integrations": "OTRS",
            "playbookID": "OTRS Test",
            "fromversion": "4.1.0"
        },
        {
            "integrations": "Attivo Botsink",
            "playbookID": "AttivoBotsinkTest"
        },
        {
            "integrations": "FortiGate",
            "playbookID": "Fortigate Test"
        },
        {
            "playbookID": "FormattedDateToEpochTest"
        },
        {
            "integrations": "SNDBOX",
            "playbookID": "SNDBOX_Test",
            "timeout": 1000
        },
        {
            "integrations": "SNDBOX",
            "playbookID": "Detonate File - SNDBOX - Test",
            "timeout": 1000
        },
        {
            "integrations": "Awake Security",
            "playbookID": "awake_security_test_pb"
        },
        {
            "integrations": "Tenable.sc",
            "playbookID": "tenable-sc-test",
            "instance_names": "Tenable_SC_secman_api_key",
            "timeout": 240
        },
        {
            "integrations": "MimecastV2",
            "playbookID": "Mimecast test",
            "instance_names": "mimecast_api_v1"
        },
        {
            "integrations": "MimecastV2",
            "playbookID": "Mimecast Test api 2.0",
            "instance_names": "mimecast_api_v2"
        },
        {
            "playbookID": "CreateEmailHtmlBody_test_pb",
            "fromversion": "4.1.0"
        },
        {
            "playbookID": "ReadPDFFileV2-Test",
            "timeout": 1000
        },
        {
            "playbookID": "JSONtoCSV-Test"
        },
        {
            "integrations": "Generic SQL",
            "playbookID": "generic-sql",
            "instance_names": "mysql instance",
            "fromversion": "5.0.0",
            "has_api": false
        },
        {
            "integrations": "Generic SQL",
            "playbookID": "generic-sql",
            "instance_names": "postgreSQL instance",
            "fromversion": "5.0.0",
            "has_api": false
        },
        {
            "integrations": "Generic SQL",
            "playbookID": "generic-sql",
            "instance_names": "Microsoft SQL instance",
            "fromversion": "5.0.0",
            "has_api": false
        },
        {
            "integrations": "Generic SQL",
            "playbookID": "generic-sql-oracle",
            "instance_names": "Oracle instance",
            "fromversion": "5.0.0",
            "has_api": false
        },
        {
            "integrations": "Generic SQL",
            "playbookID": "generic-sql-mssql-encrypted-connection",
            "instance_names": "Microsoft SQL instance",
            "fromversion": "5.0.0",
            "has_api": false
        },
        {
            "integrations": "Panorama",
            "instance_names": "palo_alto_firewall_9.0",
            "playbookID": "Panorama Query Logs - Test",
            "fromversion": "6.1.0",
            "timeout": 1500,
            "nightly": true
        },
        {
            "integrations": "Panorama",
            "instance_names": "palo_alto_firewall_9.1",
            "playbookID": "palo_alto_firewall_test_pb",
            "fromversion": "6.1.0",
            "timeout": 1000
        },
        {
            "integrations": "Panorama",
            "instance_names": "palo_alto_panorama_9.1",
            "playbookID": "PAN-OS-panorama-topology-test-pb",
            "fromversion": "6.1.0",
            "timeout": 1000
        },
        {
            "integrations": "Panorama",
            "instance_names": "palo_alto_firewall_9.1",
            "playbookID": "PAN-OS-firewall-topology-test-pb",
            "fromversion": "6.1.0",
            "timeout": 1000
        },
        {
            "integrations": "Panorama",
            "instance_names": "palo_alto_panorama_9.1",
            "playbookID": "palo_alto_panorama_test_pb",
            "fromversion": "6.1.0",
            "timeout": 2400
        },
        {
            "integrations": "Panorama",
            "instance_names": "palo_alto_firewall_9.0",
            "playbookID": "PAN-OS URL Filtering enrichment - Test",
            "fromversion": "6.1.0"
        },
        {
            "integrations": "Panorama",
            "instance_names": "panorama_instance_best_practice",
            "playbookID": "Panorama Best Practise - Test",
            "fromversion": "6.1.0"
        },
        {
            "integrations": "Tenable.io",
            "playbookID": "Tenable.io test",
            "timeout": 3600
        },
        {
            "playbookID": "URLDecode-Test"
        },
        {
            "playbookID": "GetTime-Test"
        },
        {
            "playbookID": "GetTime-ObjectVsStringTest"
        },
        {
            "integrations": "Tenable.io",
            "playbookID": "Tenable.io Scan Test",
            "timeout": 3600
        },
        {
            "integrations": "google-vault",
            "playbookID": "Google-Vault-Generic-Test",
            "timeout": 3600,
            "memory_threshold": 180
        },
        {
            "integrations": "google-vault",
            "playbookID": "Google_Vault-Search_And_Display_Results_test",
            "memory_threshold": 180,
            "timeout": 3600
        },
        {
            "integrations": "MxToolBox",
            "playbookID": "MxToolbox-test"
        },
        {
            "integrations": "Nessus",
            "playbookID": "Nessus - Test"
        },
        {
            "playbookID": "Palo Alto Networks - Malware Remediation Test",
            "fromversion": "4.5.0"
        },
        {
            "playbookID": "SumoLogic-Test",
            "integrations": "SumoLogic",
            "fromversion": "4.1.0"
        },
        {
            "playbookID": "ParseEmailFiles-test"
        },
        {
            "playbookID": "ParseEmailFilesV2-test"
        },
        {
            "playbookID": "PAN-OS - Block IP and URL - External Dynamic List v2 Test",
            "integrations": [
                "Panorama",
                "palo_alto_networks_pan_os_edl_management"
            ],
            "instance_names": "palo_alto_firewall_9.0",
            "fromversion": "6.1.0"
        },
        {
            "playbookID": "Test_EDL",
            "integrations": "EDL",
            "instance_names": "edl_update_to_7_9_9",
            "fromversion": "5.5.0",
            "marketplaces": "xsoar_on_prem",
            "pid_threshold": 8,
            "has_api": false
        },
        {
            "playbookID": "EDL Performance Test",
            "instance_names": "edl_auto_to_7_9_9",
            "integrations": [
                "EDL",
                "Create-Mock-Feed-Relationships"
            ],
            "fromversion": "6.0.0",
            "marketplaces": "xsoar_on_prem",
            "timeout": 3500,
            "memory_threshold": 900,
            "pid_threshold": 12,
            "context_print_dt": "EDLHey",
            "has_api": false
        },
        {
            "playbookID": "Test_export_indicators_service",
            "instance_names": "eis_on_demand",
            "integrations": "ExportIndicators",
            "fromversion": "5.5.0"
        },
        {
            "playbookID": "PAN-OS - Block IP - Custom Block Rule Test",
            "integrations": "Panorama",
            "instance_names": "panorama_instance_security_team",
            "fromversion": "6.1.0"
        },
        {
            "playbookID": "PAN-OS - Block IP - Static Address Group Test",
            "integrations": "Panorama",
            "instance_names": "panorama_instance_security_team",
            "fromversion": "6.1.0"
        },
        {
            "playbookID": "Block IP - Generic V3_Test",
            "fromversion": "6.0.0"
        },
        {
            "playbookID": "PAN-OS - Block URL - Custom URL Category Test",
            "integrations": "Panorama",
            "instance_names": "panorama_instance_security_team",
            "fromversion": "6.1.0"
        },
        {
            "playbookID": "Endpoint Malware Investigation - Generic - Test",
            "integrations": [
                "Cylance Protect v2",
                "Core REST API"
            ],
            "fromversion": "5.0.0",
            "timeout": 1200
        },
        {
            "playbookID": "ParseExcel-test"
        },
        {
            "playbookID": "ParseHTMLIndicators-Test",
            "has_api": true
        },
        {
            "playbookID": "Detonate File - No Files test"
        },
        {
            "integrations": "SentinelOne V2",
            "instance_names": "SentinelOne_v2.0",
            "playbookID": "SentinelOne V2.0 - Test"
        },
        {
            "integrations": "SentinelOne V2",
            "instance_names": "SentinelOne_v2.1",
            "playbookID": "SentinelOne V2.1 - Test"
        },
        {
            "integrations": "InfoArmor VigilanteATI",
            "playbookID": "InfoArmorVigilanteATITest"
        },
        {
            "integrations": "IntSights",
            "instance_names": "intsights_standard_account",
            "playbookID": "IntSights Test"
        },
        {
            "integrations": "IntSights",
            "playbookID": "IntSights Mssp Test",
            "instance_names": "intsights_mssp_account"
        },
        {
            "integrations": "dnstwist",
            "playbookID": "dnstwistTest",
            "has_api": false
        },
        {
            "integrations": "BitDam",
            "playbookID": "Detonate File - BitDam Test"
        },
        {
            "integrations": "Threat Grid",
            "playbookID": "Test-Detonate URL - ThreatGrid",
            "timeout": 600
        },
        {
            "integrations": "Threat Grid",
            "playbookID": "ThreatGridTest",
            "timeout": 600
        },
        {
            "integrations": "ThreatGridv2",
            "playbookID": "ThreatGrid_v2_Test",
            "timeout": 600
        },
        {
            "integrations": "Signal Sciences WAF",
            "playbookID": "SignalSciences-Test"
        },
        {
            "integrations": "RTIR",
            "playbookID": "RTIR Test"
        },
        {
            "integrations": "RedCanary",
            "playbookID": "RedCanaryTest"
        },
        {
            "playbookID": "URL Enrichment - Generic v2 - Test",
            "instance_names": "virus_total_v3",
            "integrations": [
                "VirusTotal (API v3)",
                "Rasterize"
            ],
            "timeout": 500,
            "pid_threshold": 200,
            "memory_threshold": 300
        },
        {
            "playbookID": "CutTransformerTest"
        },
        {
            "playbookID": "TestEditServerConfig"
        },
        {
            "playbookID": "ContentPackInstaller_Test",
            "integrations": "Core REST API",
            "fromversion": "6.0.0"
        },
        {
            "playbookID": "Default - Test",
            "integrations": [
                "ThreatQ v2",
                "Core REST API"
            ],
            "fromversion": "5.0.0",
            "marketplaces": "xsoar_on_prem"
        },
        {
            "integrations": "SCADAfence CNM",
            "playbookID": "SCADAfence_test"
        },
        {
            "integrations": "ProtectWise",
            "playbookID": "Protectwise-Test"
        },
        {
            "integrations": "WhatsMyBrowser",
            "playbookID": "WhatsMyBrowser-Test"
        },
        {
            "integrations": "BigFix",
            "playbookID": "BigFixTest"
        },
        {
            "integrations": "Lastline v2",
            "playbookID": "Lastline v2 - Test"
        },
        {
            "integrations": "McAfee DXL",
            "playbookID": "McAfee DXL - Test"
        },
        {
            "playbookID": "TextFromHTML_test_playbook"
        },
        {
            "playbookID": "PortListenCheck-test"
        },
        {
            "integrations": "ThreatExchange",
            "playbookID": "ThreatExchange-test"
        },
        {
            "integrations": "Joe Security",
            "playbookID": "JoeSecurityTestPlaybook",
            "timeout": 500
        },
        {
            "integrations": "Joe Security",
            "playbookID": "JoeSecurityTestDetonation",
            "timeout": 2000
        },
        {
            "integrations": "WildFire-v2",
            "playbookID": "Wildfire Test",
            "is_mockable": false,
            "fromversion": "5.0.0",
            "toversion": "6.1.9"
        },
        {
            "integrations": "WildFire-v2",
            "playbookID": "Wildfire Test With Polling",
            "is_mockable": false,
            "fromversion": "6.2.0",
            "timeout": 1100
        },
        {
            "integrations": "WildFire-v2",
            "playbookID": "Detonate URL - WildFire-v2 - Test",
            "timeout": 500
        },
        {
            "integrations": "WildFire-v2",
            "playbookID": "Detonate URL - WildFire v2.1 - Test"
        },
        {
            "integrations": "GRR",
            "playbookID": "GRR Test"
        },
        {
            "integrations": "VirusTotal",
            "instance_names": "virus_total_general",
            "playbookID": "virusTotal-test-playbook",
            "timeout": 1400
        },
        {
            "integrations": "VirusTotal",
            "instance_names": "virus_total_preferred_vendors",
            "playbookID": "virusTotaI-test-preferred-vendors",
            "timeout": 1400
        },
        {
            "integrations": [
                "Gmail Single User",
                "Gmail"
            ],
            "playbookID": "Gmail Single User - Test",
            "fromversion": "4.5.0",
            "memory_threshold": 150
        },
        {
            "integrations": "EWS v2",
            "playbookID": "get_original_email_-_ews-_test",
            "instance_names": "ewv2_regular"
        },
        {
            "integrations": [
                "EWSO365",
                "EWS v2"
            ],
            "playbookID": "EWS search-mailbox test",
            "instance_names": [
                "ewv2_regular",
                "ewso365_dev_team"
            ],
            "timeout": 600,
            "memory_threshold": 150
        },
        {
            "integrations": "PagerDuty v2",
            "playbookID": "PagerDuty Test"
        },
        {
            "scripts": [
                "DeleteContext"
            ],
            "playbookID": "test_delete_context"
        },
        {
            "scripts": [
                "DeleteContext"
            ],
            "playbookID": "DeleteContext-test",
            "fromversion": "6.9.0"
        },
        {
            "playbookID": "DeleteContext-auto-test"
        },
        {
            "playbookID": "GmailTest",
            "integrations": "Gmail"
        },
        {
            "playbookID": "Gmail Convert Html Test",
            "integrations": "Gmail",
            "memory_threshold": 150
        },
        {
            "playbookID": "reputations.json Test",
            "toversion": "5.0.0"
        },
        {
            "playbookID": "URL extraction test",
            "fromversion": "5.5.0"
        },
        {
            "playbookID": "Domain extraction test",
            "fromversion": "5.5.0"
        },
        {
            "playbookID": "Email extraction test",
            "fromversion": "5.5.0"
        },
        {
            "playbookID": "File extraction test",
            "fromversion": "5.5.0"
        },
        {
            "playbookID": "IPv4 extraction test",
            "fromversion": "5.5.0"
        },
        {
            "playbookID": "IPv4 CIDR extraction test",
            "fromversion": "5.5.0"
        },
        {
            "playbookID": "IPv6 CIDR extraction test",
            "fromversion": "5.5.0"
        },
        {
            "playbookID": "IPv6 extraction test",
            "fromversion": "5.5.0"
        },
        {
            "playbookID": "Test IP Indicator Fields",
            "fromversion": "5.0.0"
        },
        {
            "integrations": "McAfee Advanced Threat Defense",
            "playbookID": "Test Playbook McAfee ATD",
            "timeout": 700
        },
        {
            "integrations": "McAfee Advanced Threat Defense",
            "playbookID": "Detonate Remote File From URL -McAfee-ATD - Test",
            "timeout": 700
        },
        {
            "playbookID": "stripChars - Test"
        },
        {
            "integrations": "McAfee Advanced Threat Defense",
            "playbookID": "Test Playbook McAfee ATD Upload File"
        },
        {
            "playbookID": "exporttocsv_script_test"
        },
        {
            "playbookID": "Set - Test"
        },
        {
            "integrations": "Intezer v2",
            "playbookID": "Intezer Testing v2",
            "fromversion": "4.1.0",
            "timeout": 600
        },
        {
            "integrations": [
                "Mail Sender (New)",
                "Gmail"
            ],
            "playbookID": "Mail Sender (New) Test",
            "instance_names": [
                "Mail_Sender_(New)_STARTTLS"
            ],
            "memory_threshold": 100
        },
        {
            "playbookID": "buildewsquery_test"
        },
        {
            "integrations": "Rapid7 Nexpose",
            "playbookID": "nexpose_test",
            "timeout": 240
        },
        {
            "playbookID": "GetIndicatorDBotScore Test"
        },
        {
            "integrations": "EWS Mail Sender",
            "playbookID": "EWS Mail Sender Test",
            "instance_names": [
                "ews_mail_sender_labdemisto"
            ]
        },
        {
            "integrations": [
                "EWS v2",
                "Rasterize"
            ],
            "instance_names": [
                "ews_mail_sender_labdemisto"
            ],
            "playbookID": "EWS V2 Send Mail Test 2",
            "memory_threshold": 300,
            "pid_threshold": 200
        },
        {
            "integrations": [
                "EWS v2",
                "SMIME Messaging"
            ],
            "instance_names": [
                "ews_mail_sender_labdemisto",
                "SMIME Messaging"
            ],
            "playbookID": "EWS V2 Send Mail Test 3"
        },
        {
            "playbookID": "decodemimeheader_-_test"
        },
        {
            "playbookID": "test_url_regex"
        },
        {
            "integrations": "Skyformation",
            "playbookID": "TestSkyformation"
        },
        {
            "integrations": "okta",
            "playbookID": "okta_test_playbook",
            "timeout": 240
        },
        {
            "integrations": "Okta v2",
            "playbookID": "OktaV2-Test",
            "timeout": 300
        },
        {
            "integrations": "Okta IAM",
            "playbookID": "Okta IAM - Test Playbook",
            "fromversion": "6.0.0"
        },
        {
            "playbookID": "Test filters & transformers scripts"
        },
        {
            "integrations": "Salesforce",
            "playbookID": "SalesforceTestPlaybook"
        },
        {
            "integrations": "McAfee ESM v2",
            "instance_names": "v11.1.3",
            "playbookID": "McAfee ESM v2 - Test v11.1.3",
            "fromversion": "5.0.0",
            "is_mockable": false
        },
        {
            "integrations": "McAfee ESM v2",
            "instance_names": "v11.3",
            "playbookID": "McAfee ESM v2 (v11.3) - Test",
            "fromversion": "5.0.0",
            "timeout": 300,
            "is_mockable": false
        },
        {
            "integrations": "McAfee ESM v2",
            "instance_names": "v11.1.3",
            "playbookID": "McAfee ESM Watchlists - Test v11.1.3",
            "fromversion": "5.0.0"
        },
        {
            "integrations": "McAfee ESM v2",
            "instance_names": "v11.3",
            "playbookID": "McAfee ESM Watchlists - Test v11.3",
            "fromversion": "5.0.0"
        },
        {
            "integrations": "GoogleSafeBrowsing",
            "playbookID": "Google Safe Browsing Test",
            "timeout": 240,
            "fromversion": "5.0.0"
        },
        {
            "integrations": "Google Safe Browsing v2",
            "playbookID": "Google Safe Browsing V2 Test",
            "fromversion": "5.5.0"
        },
        {
            "integrations": "EWS v2",
            "playbookID": "EWSv2_empty_attachment_test",
            "instance_names": "ewv2_regular",
            "memory_threshold": 100
        },
        {
            "integrations": "EWS v2",
            "playbookID": "EWS Public Folders Test",
            "instance_names": "ewv2_regular",
            "is_mockable": false
        },
        {
            "integrations": "EWS v2",
            "playbookID": "EWS V2 Send Mail Test",
            "instance_names": "ews_mail_sender_labdemisto"
        },
        {
            "integrations": "Symantec Endpoint Protection V2",
            "playbookID": "SymantecEndpointProtection_Test"
        },
        {
            "integrations": "CarbonBlackProtectionV2",
            "playbookID": "search_endpoints_by_hash_-_carbon_black_protection_-_test",
            "timeout": 500
        },
        {
            "playbookID": "Process Email - Generic - Test - Incident Starter",
            "fromversion": "6.0.0",
            "integrations": "Rasterize",
            "timeout": 240,
            "memory_threshold": 300,
            "pid_threshold": 200
        },
        {
            "playbookID": "Process Email - Generic - Test - Actual Incident"
        },
        {
            "integrations": "CrowdstrikeFalcon",
            "playbookID": "Test - CrowdStrike Falcon",
            "fromversion": "4.1.0",
            "timeout": 5000,
            "is_mockable": false
        },
        {
            "playbookID": "ExposeIncidentOwner-Test"
        },
        {
            "integrations": "OpenPhish",
            "playbookID": "OpenPhish Test Playbook"
        },
        {
            "integrations": "Jira V3",
            "playbookID": "JiraV3 Test",
            "instance_names": "jira_basic_auth",
            "is_mockable": false
        },
        {
            "integrations": "ipinfo",
            "playbookID": "IPInfoTest"
        },
        {
            "integrations": "ipinfo_v2",
            "playbookID": "IPInfo_v2Test",
            "fromversion": "5.5.0"
        },
        {
            "integrations": "GoogleMaps",
            "playbookID": "GoogleMapsTest",
            "fromversion": "6.0.0"
        },
        {
            "playbookID": "VerifyHumanReadableFormat"
        },
        {
            "playbookID": "strings-test"
        },
        {
            "playbookID": "TestCommonPython",
            "timeout": 500
        },
        {
            "playbookID": "TestFileCreateAndUpload"
        },
        {
            "playbookID": "TestIsValueInArray"
        },
        {
            "playbookID": "TestStringReplace"
        },
        {
            "playbookID": "TestHttpPlaybook"
        },
        {
            "integrations": "SplunkPy",
            "playbookID": "SplunkPy parse-raw - Test",
            "memory_threshold": 250,
            "instance_names": "use_default_handler",
            "is_mockable": false
        },
        {
            "integrations": "SplunkPy",
            "playbookID": "SplunkPy-Test-V2_default_handler",
            "memory_threshold": 500,
            "instance_names": "use_default_handler",
            "is_mockable": false
        },
        {
            "integrations": "SplunkPy",
            "playbookID": "Splunk-Test_default_handler",
            "memory_threshold": 200,
            "instance_names": "use_default_handler",
            "is_mockable": false
        },
        {
            "integrations": "AnsibleTower",
            "playbookID": "AnsibleTower_Test_playbook",
            "fromversion": "5.0.0"
        },
        {
            "integrations": "SplunkPy",
            "playbookID": "SplunkPySearch_Test_default_handler",
            "memory_threshold": 200,
            "instance_names": "use_default_handler",
            "is_mockable": false
        },
        {
            "integrations": "SplunkPy",
            "playbookID": "SplunkPy_KV_commands_default_handler",
            "memory_threshold": 200,
            "instance_names": "use_default_handler",
            "is_mockable": false
        },
        {
            "integrations": "SplunkPy",
            "playbookID": "SplunkPy-Test-V2_requests_handler",
            "memory_threshold": 500,
            "instance_names": "use_python_requests_handler"
        },
        {
            "integrations": "SplunkPy",
            "playbookID": "Splunk-Test_requests_handler",
            "memory_threshold": 500,
            "instance_names": "use_python_requests_handler",
            "is_mockable": false
        },
        {
            "integrations": "SplunkPy",
            "playbookID": "SplunkPySearch_Test_requests_handler",
            "memory_threshold": 200,
            "instance_names": "use_python_requests_handler",
            "is_mockable": false
        },
        {
            "integrations": "SplunkPy",
            "playbookID": "SplunkPy_KV_commands_requests_handler",
            "memory_threshold": 200,
            "instance_names": "use_python_requests_handler"
        },
        {
            "integrations": "McAfee NSM",
            "playbookID": "McAfeeNSMTest",
            "timeout": 400
        },
        {
            "integrations": "McAfee Web Gateway",
            "playbookID": "McAfeeWebGatewayTest",
            "timeout": 500,
            "is_mockable": false
        },
        {
            "integrations": "TCPIPUtils",
            "playbookID": "TCPUtils-Test"
        },
        {
            "playbookID": "listExecutedCommands-Test"
        },
        {
            "integrations": "AWS - Lambda",
            "playbookID": "AWS-Lambda-Test (Read-Only)"
        },
        {
            "integrations": "Service Manager",
            "playbookID": "TestHPServiceManager",
            "timeout": 400
        },
        {
            "integrations": "ServiceNow IAM",
            "playbookID": "ServiceNow IAM - Test Playbook",
            "instance_names": "snow_basic_auth",
            "fromversion": "6.0.0"
        },
        {
            "playbookID": "LanguageDetect-Test",
            "timeout": 300
        },
        {
            "integrations": "Forcepoint",
            "playbookID": "forcepoint test",
            "timeout": 500
        },
        {
            "playbookID": "GeneratePassword-Test"
        },
        {
            "playbookID": "ZipFile-Test"
        },
        {
            "playbookID": "UnzipFile-Test"
        },
        {
            "playbookID": "Test-IsMaliciousIndicatorFound",
            "fromversion": "5.0.0"
        },
        {
            "playbookID": "TestExtractHTMLTables"
        },
        {
            "integrations": "carbonblackliveresponse",
            "playbookID": "Carbon Black Live Response Test",
            "fromversion": "5.0.0",
            "is_mockable": false
        },
        {
            "integrations": "urlscan.io",
            "playbookID": "urlscan_malicious_Test",
            "timeout": 500
        },
        {
            "integrations": "EWS v2",
            "playbookID": "pyEWS_Test",
            "instance_names": "ewv2_regular",
            "is_mockable": false,
            "timeout": 500
        },
        {
            "integrations": "EWS v2",
            "playbookID": "pyEWS_Test",
            "instance_names": "ewsv2_separate_process",
            "is_mockable": false,
            "timeout": 500
        },
        {
            "integrations": "remedy_sr_beta",
            "playbookID": "remedy_sr_test_pb"
        },
        {
            "integrations": "Cylance Protect v2",
            "playbookID": "Cylance Protect v2 Test"
        },
        {
            "integrations": "ReversingLabs Titanium Cloud",
            "playbookID": "ReversingLabsTCTest"
        },
        {
            "integrations": "ReversingLabs A1000",
            "playbookID": "ReversingLabsA1000Test"
        },
        {
            "integrations": "Demisto Lock",
            "playbookID": "DemistoLockTest",
            "instance_names": "no_sync",
            "timeout": 600
        },
        {
            "playbookID": "test-domain-indicator",
            "timeout": 400
        },
        {
            "playbookID": "Cybereason Test",
            "integrations": "Cybereason",
            "timeout": 1200,
            "fromversion": "4.1.0"
        },
        {
            "integrations": "VirusTotal - Private API",
            "instance_names": "virus_total_private_api_general",
            "playbookID": "File Enrichment - Virus Total Private API Test"
        },
        {
            "integrations": "VirusTotal - Private API",
            "instance_names": "virus_total_private_api_general",
            "playbookID": "virusTotalPrivateAPI-test-playbook",
            "timeout": 1400,
            "pid_threshold": 12
        },
        {
            "integrations": [
                "VirusTotal - Private API",
                "VirusTotal"
            ],
            "playbookID": "vt-detonate test",
            "instance_names": [
                "virus_total_private_api_general",
                "virus_total_general"
            ],
            "timeout": 1400,
            "fromversion": "5.5.0",
            "is_mockable": false
        },
        {
            "integrations": "Cisco ASA",
            "playbookID": "Cisco ASA - Test Playbook"
        },
        {
            "integrations": "VirusTotal - Private API",
            "instance_names": "virus_total_private_api_preferred_vendors",
            "playbookID": "virusTotalPrivateAPI-test-preferred-vendors",
            "timeout": 1400
        },
        {
            "integrations": "Cisco Meraki",
            "playbookID": "Cisco-Meraki-Test"
        },
        {
            "integrations": "Microsoft Defender Advanced Threat Protection",
            "playbookID": "Microsoft Defender Advanced Threat Protection - Test prod",
            "instance_names": "microsoft_defender_atp_prod",
            "is_mockable": false,
            "timeout": 500
        },
        {
            "integrations": "Microsoft Defender Advanced Threat Protection",
            "playbookID": "Microsoft Defender Advanced Threat Protection - Test dev",
            "instance_names": "microsoft_defender_atp_dev",
            "timeout": 500
        },
        {
            "integrations": "Microsoft Defender Advanced Threat Protection",
            "playbookID": "Microsoft Defender Advanced Threat Protection - Test self deployed",
            "instance_names": "microsoft_defender_atp_dev_self_deployed",
            "timeout": 700
        },
        {
            "integrations": "Microsoft Defender Advanced Threat Protection",
            "playbookID": "Microsoft Defender - ATP - Indicators SC Test",
            "instance_names": "microsoft_defender_atp_dev_self_deployed",
            "is_mockable": false
        },
        {
            "integrations": "Microsoft Defender Advanced Threat Protection",
            "playbookID": "Microsoft Defender - ATP - Indicators SC Test",
            "instance_names": "microsoft_defender_atp_dev",
            "is_mockable": false
        },
        {
            "integrations": "Microsoft Defender Advanced Threat Protection",
            "playbookID": "Microsoft Defender - ATP - Indicators SC Test",
            "instance_names": "microsoft_defender_atp_prod",
            "is_mockable": false
        },
        {
            "integrations": "Microsoft 365 Defender",
            "playbookID": "Microsoft_365_Defender-Test",
            "instance_names": "ms_365_defender_device_code"
        },
        {
            "integrations": "Microsoft 365 Defender",
            "playbookID": "Microsoft_365_Defender-Test",
            "instance_names": "ms_365_defender_client_cred"
        },
        {
            "integrations": "Tanium",
            "playbookID": "Tanium Test Playbook",
            "timeout": 1200,
            "pid_threshold": 10
        },
        {
            "integrations": "Recorded Future",
            "playbookID": "Recorded Future Test"
        },
        {
            "integrations": "Microsoft Graph",
            "playbookID": "Microsoft Graph Security Test dev",
            "instance_names": "ms_graph_security_dev"
        },
        {
            "integrations": "Microsoft Graph",
            "playbookID": "MSG-ediscovery-tpb",
            "instance_names": "ms_graph_security_ediscovery"
        },
        {
            "integrations": "Microsoft Graph",
            "playbookID": "Microsoft Graph Security Test prod",
            "instance_names": "ms_graph_security_prod",
            "is_mockable": false
        },
        {
            "integrations": "Microsoft Graph",
            "playbookID": "Microsoft Graph Security Test self deployed",
            "instance_names": "ms_graph_security_client_cred",
            "is_mockable": false
        },
        {
            "integrations": "Microsoft Graph",
            "playbookID": "Microsoft Graph Security Test dev v2",
            "instance_names": "ms_graph_security_dev_v2"
        },
        {
            "integrations": "Microsoft Graph",
            "playbookID": "Microsoft Graph Security Test prod v2",
            "instance_names": "ms_graph_security_prod_v2",
            "is_mockable": false,
            "timeout": 500
        },
        {
            "integrations": "Microsoft Graph",
            "playbookID": "Microsoft Graph Security Test self deployed v2",
            "instance_names": "ms_graph_security_client_cred_v2",
            "is_mockable": false
        },
        {
            "integrations": "Microsoft Graph",
            "playbookID": "MSG-Threat-Assessment-test",
            "instance_names": "ms_graph_security_ediscovery"
        },
        {
            "integrations": "Microsoft Graph User",
            "playbookID": "Microsoft Graph User - Test",
            "instance_names": "ms_graph_user_dev"
        },
        {
            "integrations": "Microsoft Graph User",
            "playbookID": "Microsoft Graph User - Test",
            "instance_names": "ms_graph_user_prod",
            "is_mockable": false
        },
        {
            "integrations": "Microsoft Graph Groups",
            "playbookID": "Microsoft Graph Groups - Test dev",
            "instance_names": "ms_graph_groups_dev"
        },
        {
            "integrations": "Microsoft Graph Groups",
            "playbookID": "Microsoft Graph Groups - Test prod",
            "instance_names": "ms_graph_groups_prod",
            "is_mockable": false
        },
        {
            "integrations": "Microsoft_Graph_Files",
            "playbookID": "test_MsGraphFiles dev",
            "instance_names": "ms_graph_files_dev",
            "fromversion": "5.0.0",
            "timeout": 1600
        },
        {
            "integrations": "Microsoft_Graph_Files",
            "playbookID": "test_MsGraphFiles prod",
            "instance_names": "ms_graph_files_prod",
            "fromversion": "5.0.0",
            "is_mockable": false,
            "timeout": 1600
        },
        {
            "integrations": "Microsoft Graph Calendar",
            "playbookID": "Microsoft Graph Calendar - Test dev",
            "instance_names": "ms_graph_calendar_dev"
        },
        {
            "integrations": "Microsoft Graph Calendar",
            "playbookID": "Microsoft Graph Calendar - Test prod",
            "instance_names": "ms_graph_calendar_prod",
            "is_mockable": false
        },
        {
            "integrations": "Microsoft Graph Device Management",
            "playbookID": "MSGraph_DeviceManagement_Test_dev",
            "instance_names": "ms_graph_device_management_oproxy_dev",
            "fromversion": "5.0.0"
        },
        {
            "integrations": "Microsoft Graph Device Management",
            "playbookID": "MSGraph_DeviceManagement_Test_prod",
            "instance_names": "ms_graph_device_management_oproxy_prod",
            "fromversion": "5.0.0",
            "is_mockable": false
        },
        {
            "integrations": "Microsoft Graph Device Management",
            "playbookID": "MSGraph_DeviceManagement_Test_self_deployed_prod",
            "instance_names": "ms_graph_device_management_self_deployed_prod",
            "fromversion": "5.0.0"
        },
        {
            "integrations": "PrismaCloud v2",
            "playbookID": "Prisma Cloud V2 Test"
        },
        {
            "integrations": "Symantec Messaging Gateway",
            "playbookID": "Symantec Messaging Gateway Test"
        },
        {
            "integrations": "ThreatConnect v2",
            "playbookID": "ThreatConnect v2 - Test",
            "fromversion": "5.0.0"
        },
        {
            "integrations": "QRadar_v2",
            "playbookID": "test_Qradar_v2",
            "fromversion": "6.0.0",
            "is_mockable": false
        },
        {
            "integrations": "VMware",
            "playbookID": "VMWare Test",
            "memory_threshold": 300,
            "timeout": 1000
        },
        {
            "integrations": "VMware Carbon Black EDR v2",
            "playbookID": "Carbon Black Edr - Test",
            "is_mockable": false,
            "fromversion": "5.5.0"
        },
        {
            "integrations": "Cisco Umbrella Investigate",
            "playbookID": "Cisco Umbrella Test"
        },
        {
            "integrations": "icebrg",
            "playbookID": "Icebrg Test",
            "timeout": 500
        },
        {
            "integrations": "Symantec MSS",
            "playbookID": "SymantecMSSTest"
        },
        {
            "integrations": "Remedy AR",
            "playbookID": "Remedy AR Test"
        },
        {
            "integrations": "AWS - IAM",
            "playbookID": "AWS - IAM Test Playbook"
        },
        {
            "integrations": "McAfee Active Response",
            "playbookID": "McAfee-MAR_Test",
            "timeout": 700
        },
        {
            "integrations": "McAfee Threat Intelligence Exchange",
            "playbookID": "McAfee-TIE Test",
            "timeout": 700
        },
        {
            "integrations": "ArcSight Logger",
            "playbookID": "ArcSight Logger test"
        },
        {
            "integrations": "ArcSight ESM v2",
            "playbookID": "ArcSight ESM v2 Test"
        },
        {
            "integrations": "ArcSight ESM v2",
            "playbookID": "test Arcsight - Get events related to the Case"
        },
        {
            "integrations": "XFE_v2",
            "playbookID": "Test_XFE_v2",
            "timeout": 500,
            "nightly": true
        },
        {
            "integrations": "McAfee Threat Intelligence Exchange",
            "playbookID": "search_endpoints_by_hash_-_tie_-_test",
            "timeout": 500
        },
        {
            "integrations": "iDefense_v2",
            "playbookID": "iDefense_v2_Test",
            "fromversion": "5.5.0"
        },
        {
            "integrations": "AWS - SQS",
            "playbookID": "AWS - SQS Test Playbook",
            "fromversion": "5.0.0"
        },
        {
            "integrations": "AbuseIPDB",
            "playbookID": "AbuseIPDB Test"
        },
        {
            "integrations": "AbuseIPDB",
            "playbookID": "AbuseIPDB PopulateIndicators Test"
        },
        {
            "integrations": "LogRhythm",
            "playbookID": "LogRhythm-Test-Playbook",
            "timeout": 200
        },
        {
            "integrations": "FireEyeFeed",
            "playbookID": "playbook-FeedFireEye_test",
            "memory_threshold": 110
        },
        {
            "integrations": "Phish.AI",
            "playbookID": "PhishAi-Test"
        },
        {
            "integrations": "Phish.AI",
            "playbookID": "Test-Detonate URL - Phish.AI"
        },
        {
            "integrations": "Centreon",
            "playbookID": "Centreon-Test-Playbook"
        },
        {
            "playbookID": "ReadFile test"
        },
        {
            "integrations": "AlphaSOC Wisdom",
            "playbookID": "AlphaSOC-Wisdom-Test"
        },
        {
            "integrations": "carbonblack-v2",
            "playbookID": "CBFindIP - Test"
        },
        {
            "integrations": "Jask",
            "playbookID": "Jask_Test",
            "fromversion": "4.1.0"
        },
        {
            "integrations": "Whois",
            "playbookID": "whois_test",
            "fromversion": "5.0.0",
            "timeout": 2000
        },
        {
            "integrations": "TeamCymru",
            "playbookID": "TeamCymruTest"
        },
        {
            "integrations": "RSA NetWitness Endpoint",
            "playbookID": "NetWitness Endpoint Test"
        },
        {
            "integrations": "Check Point Sandblast",
            "playbookID": "Sandblast_malicious_test"
        },
        {
            "playbookID": "TestMatchRegexV2"
        },
        {
            "integrations": "ActiveMQ",
            "playbookID": "ActiveMQ Test"
        },
        {
            "playbookID": "RegexGroups Test"
        },
        {
            "integrations": "Cisco ISE",
            "playbookID": "cisco-ise-test-playbook"
        },
        {
            "integrations": "RSA NetWitness v11.1",
            "playbookID": "RSA NetWitness Test"
        },
        {
            "playbookID": "ExifReadTest"
        },
        {
            "integrations": "Cuckoo Sandbox",
            "playbookID": "CuckooTest",
            "timeout": 700
        },
        {
            "playbookID": "Detonate File - Generic Test",
            "timeout": 500
        },
        {
            "integrations": [
                "Lastline v2",
                "WildFire-v2",
                "SNDBOX",
                "McAfee Advanced Threat Defense"
            ],
            "playbookID": "Detonate File - Generic Test",
            "timeout": 2400
        },
        {
            "playbookID": "VerifyJSON - Test",
            "fromversion": "5.5.0"
        },
        {
            "playbookID": "PowerShellCommon-Test",
            "fromversion": "5.5.0"
        },
        {
            "playbookID": "GetIndicatorDBotScoreFromCache-Test",
            "fromversion": "6.0.0"
        },
        {
            "playbookID": "Detonate URL - Generic Test",
            "timeout": 2000,
            "integrations": [
                "McAfee Advanced Threat Defense",
                "Lastline v2"
            ]
        },
        {
            "integrations": [
                "VMware Carbon Black EDR v2",
                "carbonblackliveresponse",
                "Cylance Protect v2"
            ],
            "playbookID": "Retrieve File from Endpoint - Generic V2 Test",
            "fromversion": "5.0.0",
            "is_mockable": false
        },
        {
            "integrations": "Zscaler",
            "playbookID": "Zscaler Test",
            "timeout": 500
        },
        {
            "playbookID": "DemistoUploadFileV2 Test",
            "integrations": "Core REST API"
        },
        {
            "playbookID": "MaxMind Test",
            "integrations": "MaxMind GeoIP2"
        },
        {
            "playbookID": "Test Sagemaker",
            "integrations": "AWS Sagemaker"
        },
        {
            "playbookID": "C2sec-Test",
            "integrations": "C2sec irisk",
            "fromversion": "5.0.0"
        },
        {
            "playbookID": "AlexaV2 Test Playbook",
            "integrations": "Alexa Rank Indicator v2",
            "fromversion": "5.5.0"
        },
        {
            "playbookID": "Phishing v2 - Test - Incident Starter",
            "fromversion": "6.0.0",
            "timeout": 1200,
            "integrations": [
                "Core REST API",
                "Rasterize",
                "EWS v2"
            ],
            "instance_names": [
                "ews_mail_sender_labdemisto"
            ],
            "memory_threshold": 150,
            "pid_threshold": 80
        },
        {
            "playbookID": "Phishing - Core - Test - Incident Starter",
            "fromversion": "6.0.0",
            "timeout": 1700,
            "integrations": [
                "Core REST API",
                "Rasterize",
                "EWS v2"
            ],
            "instance_names": [
                "ews_mail_sender_labdemisto"
            ],
            "memory_threshold": 160,
            "pid_threshold": 80
        },
        {
            "playbookID": "Phishing - Core - Test - Actual Incident",
            "fromversion": "6.0.0"
        },
        {
            "playbookID": "SLA Scripts - Test",
            "fromversion": "4.1.0"
        },
        {
            "playbookID": "test_manageOOOUsers",
            "fromversion": "5.5.0"
        },
        {
            "playbookID": "PcapHTTPExtractor-Test"
        },
        {
            "playbookID": "Ping Test Playbook"
        },
        {
            "playbookID": "ParseWordDoc-Test"
        },
        {
            "playbookID": "PDFUnlocker-Test",
            "fromversion": "6.0.0"
        },
        {
            "playbookID": "Active Directory Test",
            "integrations": "Active Directory Query v2",
            "instance_names": "active_directory_ninja",
            "memory_threshold": 100,
            "has_api": false
        },
        {
            "playbookID": "Active Directory - manual pagination check",
            "integrations": "Active Directory Query v2",
            "instance_names": "active_directory_ninja",
            "memory_threshold": 100
        },
        {
            "playbookID": "Active Directory - automatic pagination check",
            "integrations": "Active Directory Query v2",
            "instance_names": "active_directory_ninja",
            "memory_threshold": 100
        },
        {
            "playbookID": "AD v2 - debug-mode - Test",
            "integrations": "Active Directory Query v2",
            "instance_names": "active_directory_ninja",
            "memory_threshold": 100,
            "fromversion": "5.0.0",
            "has_api": false
        },
        {
            "playbookID": "AD v2 - debug-mode - Test",
            "integrations": "Active Directory Query v2",
            "instance_names": "active_directory_ninja_with_ntlm",
            "memory_threshold": 100,
            "fromversion": "5.0.0",
            "has_api": false
        },
        {
            "playbookID": "Docker Hardening Test",
            "fromversion": "5.0.0",
            "runnable_on_docker_only": true
        },
        {
            "integrations": "Active Directory Query v2",
            "instance_names": "active_directory_ninja",
            "playbookID": "Active Directory Query V2 configuration with port",
            "memory_threshold": 100,
            "has_api": false
        },
        {
            "integrations": "Active Directory Query v2",
            "instance_names": "active_directory_ninja",
            "playbookID": "Active Directory - ad-get-user limit check",
            "memory_threshold": 100,
            "has_api": false
        },
        {
            "integrations": "Active Directory Query v2",
            "instance_names": "active_directory_ninja",
            "playbookID": "active directory search user with parentheses test",
            "memory_threshold": 100,
            "has_api": false
        },
        {
            "playbookID": "Email Address Enrichment - Generic v2.1 - Test",
            "integrations": "Active Directory Query v2",
            "memory_threshold": 100,
            "instance_names": "active_directory_ninja",
            "has_api": false
        },
        {
            "integrations": "Cofense Intelligence",
            "playbookID": "Test - Cofense Intelligence",
            "timeout": 500
        },
        {
            "playbookID": "GDPRContactAuthorities Test"
        },
        {
            "integrations": "Google Resource Manager",
            "playbookID": "GoogleResourceManager-Test",
            "timeout": 500
        },
        {
            "integrations": "SlashNext Phishing Incident Response",
            "playbookID": "SlashNextPhishingIncidentResponse-Test",
            "timeout": 500
        },
        {
            "integrations": "Google Cloud Storage",
            "playbookID": "GCS - Test",
            "timeout": 500,
            "memory_threshold": 80
        },
        {
            "integrations": "GooglePubSub",
            "playbookID": "GooglePubSub_Test",
            "timeout": 500,
            "fromversion": "5.0.0"
        },
        {
            "playbookID": "Calculate Severity - Generic v2 - Test",
            "integrations": [
                "Active Directory Query v2"
            ],
            "instance_names": "active_directory_ninja",
            "fromversion": "4.5.0",
            "memory_threshold": 100
        },
        {
            "integrations": "Freshdesk",
            "playbookID": "Freshdesk-Test",
            "timeout": 500
        },
        {
            "playbookID": "Autoextract - Test",
            "fromversion": "4.1.0"
        },
        {
            "playbookID": "FilterByList - Test",
            "fromversion": "4.5.0"
        },
        {
            "playbookID": "Impossible Traveler - Test",
            "integrations": [
                "Ipstack",
                "ipinfo",
                "Rasterize",
                "Active Directory Query v2",
                "Core REST API"
            ],
            "instance_names": "active_directory_ninja",
            "fromversion": "5.0.0",
            "timeout": 700,
            "memory_threshold": 300,
            "pid_threshold": 200
        },
        {
            "playbookID": "Active Directory - Get User Manager Details - Test",
            "integrations": "Active Directory Query v2",
            "memory_threshold": 100,
            "instance_names": "active_directory_80k",
            "fromversion": "5.0.0",
            "has_api": false
        },
        {
            "integrations": "Kafka V2",
            "playbookID": "Kafka Test"
        },
        {
            "playbookID": "File Enrichment - Generic v2 - Test",
            "instance_names": "virus_total_v3",
            "integrations": [
                "VirusTotal (API v3)",
                "Cylance Protect v2"
            ],
            "is_mockable": false
        },
        {
            "integrations": [
                "epo",
                "McAfee Active Response"
            ],
            "playbookID": "Endpoint data collection test",
            "timeout": 500
        },
        {
            "integrations": [
                "epo",
                "McAfee Active Response"
            ],
            "playbookID": "MAR - Endpoint data collection test",
            "timeout": 500
        },
        {
            "integrations": "DUO Admin",
            "playbookID": "DuoAdmin API test playbook",
            "fromversion": "5.0.0"
        },
        {
            "integrations": [
                "TAXII Server",
                "TAXIIFeed"
            ],
            "playbookID": "TAXII_Feed_Test",
            "fromversion": "5.5.0",
            "timeout": 300,
            "instance_names": [
                "non_https_cert",
                "instance_execute"
            ]
        },
        {
            "integrations": [
                "TAXII Server",
                "TAXIIFeed"
            ],
            "playbookID": "TAXII_Feed_Test",
            "fromversion": "5.5.0",
            "timeout": 300,
            "instance_names": [
                "https_cert",
                "local_https"
            ]
        },
        {
            "integrations": "TAXII 2 Feed",
            "playbookID": "TAXII 2 Feed Test",
            "fromversion": "5.5.0"
        },
        {
            "integrations": "iDefense Feed",
            "playbookID": "Feed iDefense Test",
            "memory_threshold": 200,
            "fromversion": "5.5.0"
        },
        {
            "playbookID": "TestShowScheduledEntries"
        },
        {
            "playbookID": "Calculate Severity - Standard - Test",
            "fromversion": "4.5.0"
        },
        {
            "playbookID": "HTTPListRedirects - Test SSL",
            "has_api": true
        },
        {
            "playbookID": "HTTPListRedirects Basic Test",
            "has_api": true
        },
        {
            "playbookID": "CheckDockerImageAvailableTest",
            "has_api": true
        },
        {
            "playbookID": "Extract Indicators From File - Generic v2 - Test",
            "integrations": [
                "Image OCR",
                "Rasterize"
            ],
            "timeout": 700,
            "memory_threshold": 300,
            "pid_threshold": 200,
            "fromversion": "4.5.0"
        },
        {
            "playbookID": "Endpoint Enrichment - Generic v2.1 - Test",
            "integrations": [
                "Cylance Protect v2",
                "carbonblack-v2",
                "McAfee ePO v2",
                "Active Directory Query v2",
                "VMware Carbon Black EDR v2"
            ],
            "memory_threshold": 100,
            "instance_names": "active_directory_ninja"
        },
        {
            "playbookID": "EmailReputationTest",
            "integrations": "Have I Been Pwned? V2",
            "timeout": 1500
        },
        {
            "integrations": "Symantec Deepsight Intelligence",
            "playbookID": "Symantec Deepsight Test"
        },
        {
            "playbookID": "ExtractDomainFromEmailTest"
        },
        {
            "playbookID": "Wait Until Datetime - Test",
            "fromversion": "4.5.0"
        },
        {
            "playbookID": "PAN-OS DAG Configuration Test",
            "integrations": "Panorama",
            "instance_names": "palo_alto_panorama_9.0",
            "timeout": 1500
        },
        {
            "playbookID": "PAN-OS EDL Setup v3 Test",
            "integrations": [
                "Panorama",
                "palo_alto_networks_pan_os_edl_management"
            ],
            "instance_names": "palo_alto_firewall_9.0",
            "timeout": 300
        },
        {
            "integrations": "Snowflake",
            "playbookID": "Snowflake-Test"
        },
        {
            "playbookID": "Account Enrichment - Generic v2.1 - Test",
            "integrations": [
                "Active Directory Query v2",
                "Cortex XDR - IR"
            ],
            "memory_threshold": 100,
            "instance_names": "active_directory_80k",
            "has_api": false
        },
        {
            "integrations": "Cisco Umbrella Investigate",
            "playbookID": "Domain Enrichment - Generic v2 - Test"
        },
        {
            "integrations": "Google BigQuery",
            "playbookID": "Google BigQuery Test"
        },
        {
            "integrations": "Zoom",
            "playbookID": "Zoom_Test"
        },
        {
            "integrations": "Cisco WebEx Feed",
            "playbookID": "Test_Cisco_WebEx_Feed",
            "fromversion": "6.0.0"
        },
        {
            "playbookID": "IP Enrichment - Generic v2 - Test",
            "integrations": "VirusTotal (API v3)",
            "instance_names": "virus_total_v3",
            "external_playbook_config": {
                "playbookID": "IP Enrichment - Generic v2",
                "input_parameters": {
                    "UseReputationCommand": {
                        "simple": "True"
                    }
                }
            },
            "fromversion": "6.1.0"
        },
        {
            "integrations": "Cherwell",
            "playbookID": "Cherwell Example Scripts - test"
        },
        {
            "integrations": "Cherwell",
            "playbookID": "Cherwell - test"
        },
        {
            "integrations": "CarbonBlackProtectionV2",
            "playbookID": "Carbon Black Enterprise Protection V2 Test"
        },
        {
            "integrations": "Active Directory Query v2",
            "memory_threshold": 100,
            "instance_names": "active_directory_ninja",
            "playbookID": "Test ADGetUser Fails with no instances 'Active Directory Query' (old version)",
            "has_api": false
        },
        {
            "integrations": "MITRE ATT&CK v2",
            "playbookID": "FeedMitreAttackv2_test",
            "memory_threshold": 150
        },
        {
            "integrations": "MITRE ATT&CK v2",
            "playbookID": "ExtractAttackPattern-Test",
            "memory_threshold": 150,
            "fromversion": "6.2.0"
        },
        {
            "integrations": "ANYRUN",
            "playbookID": "ANYRUN-Test"
        },
        {
            "integrations": "ANYRUN",
            "playbookID": "Detonate File - ANYRUN - Test"
        },
        {
            "integrations": "ANYRUN",
            "playbookID": "Detonate URL - ANYRUN - Test"
        },
        {
            "integrations": "Netcraft",
            "playbookID": "Netcraft test"
        },
        {
            "integrations": "EclecticIQ Platform",
            "playbookID": "EclecticIQ Test"
        },
        {
            "playbookID": "FormattingPerformance - Test",
            "fromversion": "5.0.0",
            "marketplaces": "xsoar_on_prem"
        },
        {
            "integrations": "AWS - EC2",
            "instance_names": "AWS - EC2",
            "playbookID": "AWS - EC2 Test Playbook",
            "fromversion": "5.0.0",
            "memory_threshold": 90,
            "timeout": 700,
            "is_mockable": false
        },
        {
            "integrations": "AWS - EC2",
            "playbookID": "d66e5f86-e045-403f-819e-5058aa603c32"
        },
        {
            "integrations": "ANYRUN",
            "playbookID": "Detonate File From URL - ANYRUN - Test"
        },
        {
            "integrations": "AWS - CloudTrail",
            "playbookID": "AWS - CloudTrail Test Playbook"
        },
        {
            "integrations": "DomainTools",
            "playbookID": "DomainTools-Test"
        },
        {
            "integrations": "Exabeam",
            "playbookID": "Exabeam - Test"
        },
        {
            "integrations": "ExabeamSecOpsPlatform",
            "playbookID": "ExabeamSecurityOperationsPlatform-test",
            "fromversion": "6.10.0"
        },
        {
            "integrations": "Cisco Spark",
            "playbookID": "Cisco Spark Test New"
        },
        {
            "integrations": "Remedy On-Demand",
            "playbookID": "Remedy-On-Demand-Test"
        },
        {
            "playbookID": "ssdeepreputationtest"
        },
        {
            "playbookID": "TestIsEmailAddressInternal"
        },
        {
            "integrations": "Google Cloud Compute",
            "playbookID": "GoogleCloudComputeListTest"
        },
        {
            "integrations": "AWS - S3",
            "playbookID": "AWS - S3 Test Playbook",
            "memory_threshold": 80,
            "is_mockable": false
        },
        {
            "integrations": "AwsSecretsManager",
            "playbookID": "AwsSecretsManagerTest"
        },
        {
            "integrations": "Image OCR",
            "playbookID": "TestImageOCR"
        },
        {
            "integrations": "fireeye",
            "playbookID": "Detonate File - FireEye AX - Test"
        },
        {
            "integrations": [
                "Rasterize",
                "Image OCR"
            ],
            "playbookID": "Rasterize Test",
            "fromversion": "5.0.0",
            "memory_threshold": 300,
            "pid_threshold": 200,
            "timeout": 1500
        },
        {
            "integrations": "Rasterize",
            "playbookID": "RasterizeImageTest",
            "fromversion": "5.0.0",
            "memory_threshold": 300,
            "pid_threshold": 200
        },
        {
            "integrations": "Ipstack",
            "playbookID": "Ipstack_Test"
        },
        {
            "integrations": "Perch",
            "playbookID": "Perch-Test"
        },
        {
            "integrations": "Forescout",
            "playbookID": "Forescout-Test"
        },
        {
            "integrations": "GitHub",
            "playbookID": "Git_Integration-Test"
        },
        {
            "integrations": "GitHub IAM",
            "playbookID": "Github IAM - Test Playbook",
            "fromversion": "6.1.0"
        },
        {
            "integrations": "LogRhythmRest",
            "playbookID": "LogRhythm REST test"
        },
        {
            "integrations": "AlienVault USM Anywhere",
            "playbookID": "AlienVaultUSMAnywhereTest"
        },
        {
            "playbookID": "PhishLabsTestPopulateIndicators"
        },
        {
            "playbookID": "Test_HTMLtoMD"
        },
        {
            "integrations": "PhishLabs IOC",
            "playbookID": "PhishLabsIOC TestPlaybook",
            "fromversion": "4.1.0"
        },
        {
            "integrations": "PerceptionPoint",
            "playbookID": "PerceptionPoint Test",
            "fromversion": "4.1.0"
        },
        {
            "integrations": "vmray",
            "playbookID": "VMRay-Test-File",
            "fromversion": "5.5.0"
        },
        {
            "integrations": "vmray",
            "playbookID": "File Enrichment - VMRay - Test",
            "fromversion": "5.0.0"
        },
        {
            "integrations": "AutoFocus V2",
            "playbookID": "AutoFocus V2 test",
            "fromversion": "5.0.0",
            "timeout": 1000
        },
        {
            "playbookID": "Process Email - Generic for Rasterize"
        },
        {
            "playbookID": "Send Investigation Summary Reports - Test",
            "integrations": "EWS v2",
            "instance_names": [
                "ews_mail_sender_labdemisto"
            ],
            "fromversion": "4.5.0",
            "memory_threshold": 100
        },
        {
            "integrations": "Flashpoint",
            "playbookID": "Flashpoint_event-Test"
        },
        {
            "integrations": "Flashpoint",
            "playbookID": "Flashpoint_forum-Test"
        },
        {
            "integrations": "Flashpoint",
            "playbookID": "Flashpoint_report-Test"
        },
        {
            "integrations": "Flashpoint",
            "playbookID": "Flashpoint_reputation-Test"
        },
        {
            "integrations": "BluecatAddressManager",
            "playbookID": "Bluecat Address Manager test"
        },
        {
            "integrations": "MailListener - POP3 Beta",
            "playbookID": "MailListener-POP3 - Test"
        },
        {
            "playbookID": "sumList - Test"
        },
        {
            "playbookID": "AnyMatch_Test"
        },
        {
            "integrations": "VulnDB",
            "playbookID": "Test-VulnDB"
        },
        {
            "integrations": "Shodan_v2",
            "playbookID": "Test-Shodan_v2",
            "timeout": 1000
        },
        {
            "integrations": "Threat Crowd",
            "playbookID": "ThreatCrowd - Test"
        },
        {
            "integrations": "GoogleDocs",
            "playbookID": "GoogleDocs-test"
        },
        {
            "playbookID": "Request Debugging - Test",
            "fromversion": "5.0.0"
        },
        {
            "playbookID": "Test Convert file hash to corresponding hashes",
            "fromversion": "4.5.0",
            "integrations": [
                "VirusTotal",
                "Zimperium"
            ],
            "instance_names": "virus_total_general"
        },
        {
            "playbookID": "PAN-OS Query Logs For Indicators Test",
            "fromversion": "5.5.0",
            "timeout": 1500,
            "integrations": "Panorama",
            "instance_names": "palo_alto_panorama"
        },
        {
            "integrations": "Elasticsearch v2",
            "instance_names": "es_v7",
            "playbookID": "Elasticsearch_v2_test"
        },
        {
            "integrations": "ElasticsearchFeed",
            "instance_names": "es_demisto_feed",
            "playbookID": "Elasticsearch_Fetch_Demisto_Indicators_Test",
            "fromversion": "5.5.0"
        },
        {
            "integrations": "ElasticsearchFeed",
            "instance_names": "es_generic_feed",
            "playbookID": "Elasticsearch_Fetch_Custom_Indicators_Test",
            "fromversion": "5.5.0"
        },
        {
            "integrations": "Elasticsearch v2",
            "instance_names": "es_v6",
            "playbookID": "Elasticsearch_v2_test-v6"
        },
        {
            "integrations": "Elasticsearch v2",
            "instance_names": "es_v8",
            "playbookID": "Elasticsearch_v2_test-v8"
        },
        {
            "integrations": "PolySwarm",
            "playbookID": "PolySwarm-Test"
        },
        {
            "integrations": "Kennav2",
            "playbookID": "Kenna Test"
        },
        {
            "integrations": "SecurityAdvisor",
            "playbookID": "SecurityAdvisor-Test",
            "fromversion": "4.5.0"
        },
        {
            "integrations": "Google Key Management Service",
            "playbookID": "Google-KMS-test",
            "pid_threshold": 6,
            "memory_threshold": 60
        },
        {
            "integrations": "SecBI",
            "playbookID": "SecBI - Test"
        },
        {
            "playbookID": "ExtractFQDNFromUrlAndEmail-Test"
        },
        {
            "integrations": "EWS v2",
            "playbookID": "Get EWS Folder Test",
            "fromversion": "4.5.0",
            "instance_names": "ewv2_regular",
            "memory_threshold": 120,
            "timeout": 1200
        },
        {
            "integrations": "EWSO365",
            "instance_names": "ewso365_dev_team",
            "playbookID": "EWS_O365_test",
            "fromversion": "5.0.0",
            "timeout": 500
        },
        {
            "integrations": "EWSO365",
            "instance_names": "ewso365_dev_team",
            "playbookID": "EWS_O365_send_mail_test",
            "fromversion": "5.0.0"
        },
        {
            "integrations": "Unit42v2 Feed",
            "playbookID": "unit42_atoms",
            "fromversion": "5.5.0",
            "memory_threshold": 115
        },
        {
            "integrations": "QRadar v3",
            "playbookID": "QRadar Indicator Hunting Test",
            "instance_names": "QRadar_20",
            "timeout": 12000,
            "fromversion": "6.0.0"
        },
        {
            "integrations": "QRadar v3",
            "playbookID": "QRadar - Get Offense Logs Test",
            "instance_names": "QRadar_20",
            "timeout": 600,
            "fromversion": "6.0.0"
        },
        {
            "playbookID": "SetAndHandleEmpty test",
            "fromversion": "4.5.0"
        },
        {
            "integrations": "Tanium v2",
            "playbookID": "Tanium v2 - Test"
        },
        {
            "integrations": "Office 365 Feed",
            "playbookID": "Office365_Feed_Test",
            "fromversion": "5.5.0",
            "memory_threshold": 150
        },
        {
            "integrations": "GoogleCloudTranslate",
            "playbookID": "GoogleCloudTranslate-Test",
            "pid_threshold": 9
        },
        {
            "integrations": "Infoblox",
            "playbookID": "Infoblox Test"
        },
        {
            "playbookID": "GetValuesOfMultipleFIelds Test",
            "fromversion": "4.5.0"
        },
        {
            "playbookID": "IsInternalHostName Test",
            "fromversion": "4.5.0"
        },
        {
            "playbookID": "DigitalGuardian-Test",
            "integrations": "Digital Guardian",
            "fromversion": "5.0.0"
        },
        {
            "integrations": "SplunkPy",
            "playbookID": "Splunk Indicator Hunting Test",
            "fromversion": "5.0.0",
            "memory_threshold": 500,
            "instance_names": "use_default_handler",
            "is_mockable": false
        },
        {
            "integrations": "AutoFocus Feed",
            "playbookID": "playbook-FeedAutofocus_test",
            "fromversion": "5.5.0"
        },
        {
            "integrations": "PaloAltoNetworks_PrismaCloudCompute",
            "playbookID": "PaloAltoNetworks_PrismaCloudCompute-Test",
            "instance_names": "prisma_cloud_compute_21_04"
        },
        {
            "integrations": "SaasSecurity",
            "playbookID": "SaasSecurity-Test"
        },
        {
            "integrations": "Recorded Future Feed",
            "playbookID": "RecordedFutureFeed - Test",
            "instance_names": "recorded_future_feed",
            "timeout": 1000,
            "fromversion": "5.5.0",
            "memory_threshold": 86
        },
        {
            "integrations": "Recorded Future Feed",
            "playbookID": "RecordedFutureFeed - Test",
            "instance_names": "recorded_future_feed_with_risk_rules",
            "timeout": 1000,
            "fromversion": "5.5.0",
            "memory_threshold": 86
        },
        {
            "integrations": "Expanse",
            "playbookID": "test-Expanse-Playbook",
            "fromversion": "5.0.0"
        },
        {
            "integrations": "Expanse",
            "playbookID": "test-Expanse",
            "fromversion": "5.0.0"
        },
        {
            "integrations": "DShield Feed",
            "playbookID": "playbook-DshieldFeed_test",
            "fromversion": "5.5.0",
            "is_mockable": false
        },
        {
            "integrations": "AlienVault Reputation Feed",
            "playbookID": "AlienVaultReputationFeed_Test",
            "fromversion": "5.5.0",
            "memory_threshold": 190
        },
        {
            "integrations": "BruteForceBlocker Feed",
            "playbookID": "playbook-BruteForceBlocker_test",
            "fromversion": "5.5.0",
            "memory_threshold": 190
        },
        {
            "integrations": "F5Silverline",
            "playbookID": "F5Silverline_TestPlaybook",
            "fromversion": "6.0.0",
            "memory_threshold": 190
        },
        {
            "integrations": "Carbon Black Enterprise EDR",
            "playbookID": "Carbon Black Enterprise EDR Test",
            "fromversion": "5.0.0"
        },
        {
            "integrations": "MongoDB Key Value Store",
            "playbookID": "MongoDB KeyValueStore - Test",
            "pid_threshold": 12,
            "fromversion": "5.0.0"
        },
        {
            "integrations": "MongoDB Log",
            "playbookID": "MongoDBLog - Test",
            "pid_threshold": 12,
            "fromversion": "5.0.0"
        },
        {
            "integrations": "CyCognito",
            "playbookID": "CyCognito-Test",
            "fromversion": "6.2.0"
        },
        {
            "integrations": "FeedCyCognito",
            "playbookID": "FeedCyCognito-Test",
            "fromversion": "6.2.0"
        },
        {
            "integrations": "Google Chronicle Backstory",
            "playbookID": "Google Chronicle Backstory Asset - Test",
            "fromversion": "5.0.0"
        },
        {
            "integrations": "Google Chronicle Backstory",
            "playbookID": "Google Chronicle Backstory IOC Details - Test",
            "fromversion": "5.0.0"
        },
        {
            "integrations": "Google Chronicle Backstory",
            "playbookID": "Google Chronicle Backstory List Alerts - Test",
            "fromversion": "5.0.0"
        },
        {
            "integrations": "Google Chronicle Backstory",
            "playbookID": "Google Chronicle Backstory List IOCs - Test",
            "fromversion": "5.0.0"
        },
        {
            "integrations": "Google Chronicle Backstory",
            "playbookID": "Google Chronicle Backstory Reputation - Test",
            "fromversion": "5.0.0"
        },
        {
            "integrations": "Google Chronicle Backstory",
            "playbookID": "Google Chronicle Backstory List Events - Test",
            "fromversion": "5.0.0"
        },
        {
            "integrations": "Feodo Tracker IP Blocklist Feed",
            "instance_names": "feodo_tracker_ip_currently__active",
            "playbookID": "playbook-feodotrackeripblock_test_currently__active",
            "fromversion": "5.5.0"
        },
        {
            "integrations": "Feodo Tracker IP Blocklist Feed",
            "instance_names": "feodo_tracker_ip_30_days",
            "playbookID": "playbook-feodotrackeripblock_test_30_days",
            "fromversion": "5.5.0"
        },
        {
            "integrations": "Code42",
            "playbookID": "Code42-Test",
            "fromversion": "5.0.0",
            "timeout": 600
        },
        {
            "playbookID": "Code42 File Search Test",
            "integrations": "Code42",
            "fromversion": "5.0.0"
        },
        {
            "playbookID": "Code42 Suspicious Activity Action v2 - Test",
            "integrations": "Code42",
            "fromversion": "6.10.0"
        },
        {
            "playbookID": "HasiCoprTerraformTest",
            "integrations": "HashicorpTerraform",
            "fromversion": "6.10.0"
        },
        {
            "playbookID": "FetchIndicatorsFromFile-test",
            "fromversion": "5.5.0"
        },
        {
            "integrations": "RiskSense",
            "playbookID": "RiskSense Get Apps - Test"
        },
        {
            "integrations": "RiskSense",
            "playbookID": "RiskSense Get Host Detail - Test"
        },
        {
            "integrations": "RiskSense",
            "playbookID": "RiskSense Get Host Finding Detail - Test"
        },
        {
            "integrations": "RiskSense",
            "playbookID": "RiskSense Get Hosts - Test"
        },
        {
            "integrations": "RiskSense",
            "playbookID": "RiskSense Get Host Findings - Test"
        },
        {
            "integrations": "RiskSense",
            "playbookID": "RiskSense Get Unique Cves - Test"
        },
        {
            "integrations": "RiskSense",
            "playbookID": "RiskSense Get Unique Open Findings - Test"
        },
        {
            "integrations": "RiskSense",
            "playbookID": "RiskSense Get Apps Detail - Test"
        },
        {
            "integrations": "RiskSense",
            "playbookID": "RiskSense Apply Tag - Test"
        },
        {
            "integrations": "Indeni",
            "playbookID": "Indeni_test",
            "fromversion": "5.0.0"
        },
        {
            "integrations": "SafeBreach v2",
            "playbookID": "playbook-SafeBreach-Test",
            "fromversion": "5.5.0"
        },
        {
            "integrations": "AlienVault OTX TAXII Feed",
            "playbookID": "playbook-feedalienvaultotx_test",
            "fromversion": "5.5.0"
        },
        {
            "playbookID": "ExtractDomainAndFQDNFromUrlAndEmail-Test",
            "fromversion": "5.5.0"
        },
        {
            "integrations": "Cortex Data Lake",
            "playbookID": "Cortex Data Lake Test",
            "instance_names": "cdl_prod",
            "fromversion": "4.5.0"
        },
        {
            "integrations": "MongoDB",
            "playbookID": "MongoDB - Test"
        },
        {
            "integrations": "DNSDB_v2",
            "playbookID": "DNSDB-Test",
            "fromversion": "5.0.0"
        },
        {
            "integrations": "CreateIncidents",
            "playbookID": "DBotFindSimilarIncidentsByIndicators - Test",
            "instance_names": [
                "Create Test Incidents - Phishing Mock"
            ],
            "timeout": 300,
            "is_mockable": false
        },
        {
            "playbookID": "GetIndicatorsByQuery - Test"
        },
        {
            "playbookID": "DBotCreatePhishingClassifierV2FromFile-Test",
            "timeout": 60000,
            "fromversion": "6.1.0",
            "instance_names": "ml_dummy_prod",
            "integrations": "AzureWAF"
        },
        {
            "integrations": "IBM Resilient Systems",
            "playbookID": "IBM Resilient Systems Test"
        },
        {
            "integrations": [
                "Prisma Access",
                "Prisma Access Egress IP feed"
            ],
            "playbookID": "Prisma_Access_Egress_IP_Feed-Test",
            "timeout": 60000,
            "fromversion": "5.5.0"
        },
        {
            "integrations": "Palo Alto Networks - Prisma SASE",
            "playbookID": "PrismaSASE Test",
            "fromversion": "6.5.0",
            "timeout": 500
        },
        {
            "integrations": "Prisma Access",
            "playbookID": "Prisma_Access-Test",
            "timeout": 60000,
            "fromversion": "5.5.0"
        },
        {
            "playbookID": "EvaluateMLModllAtProduction-Test",
            "timeout": 500,
            "fromversion": "5.5.0"
        },
        {
            "integrations": "Google IP Ranges Feed",
            "playbookID": "Fetch Indicators Test",
            "fromversion": "6.0.0"
        },
        {
            "integrations": "Azure AD Connect Health Feed",
            "playbookID": "FeedAzureADConnectHealth_Test",
            "fromversion": "5.5.0"
        },
        {
            "integrations": [
                "Zoom Feed",
                "Core REST API"
            ],
            "playbookID": "FeedZoom_Test",
            "fromversion": "5.5.0"
        },
        {
            "playbookID": "PCAP Analysis Test",
            "integrations": [
                "ipinfo",
                "WildFire-v2"
            ],
            "fromversion": "5.0.0",
            "timeout": 1200
        },
        {
            "integrations": "Workday",
            "playbookID": "Workday - Test",
            "fromversion": "5.0.0",
            "timeout": 600
        },
        {
            "integrations": "Unit42 Feed",
            "playbookID": "Unit42 Feed - Test",
            "fromversion": "5.5.0",
            "timeout": 600
        },
        {
            "integrations": "CrowdStrikeMalquery",
            "playbookID": "CrowdStrikeMalquery-Test",
            "fromversion": "5.0.0",
            "timeout": 2500
        },
        {
            "integrations": "Sixgill_Darkfeed",
            "playbookID": "Sixgill-Darkfeed_Test",
            "fromversion": "5.5.0"
        },
        {
            "playbookID": "hashIncidentFields-test",
            "fromversion": "4.5.0",
            "timeout": 60000
        },
        {
            "integrations": "RSA Archer v2",
            "playbookID": "Archer v2 - Test",
            "fromversion": "5.0.0",
            "timeout": 1500
        },
        {
            "integrations": "WootCloud",
            "playbookID": "TestWootCloudPlaybook",
            "fromversion": "5.0.0"
        },
        {
            "integrations": "Ivanti Heat",
            "playbookID": "Ivanti Heat - Test"
        },
        {
            "integrations": "MicrosoftCloudAppSecurity",
            "playbookID": "MicrosoftCloudAppSecurity-Test"
        },
        {
            "integrations": "Blueliv ThreatCompass",
            "playbookID": "Blueliv_ThreatCompass_test",
            "fromversion": "5.0.0"
        },
        {
            "playbookID": "IncreaseIncidentSeverity-Test",
            "fromversion": "5.0.0"
        },
        {
            "integrations": "TrendMicro Cloud App Security",
            "playbookID": "playbook_TrendmicroCAS_Test",
            "fromversion": "5.0.0",
            "timeout": 300
        },
        {
            "playbookID": "IfThenElse-Test",
            "fromversion": "5.0.0"
        },
        {
            "playbookID": "If-Elif Test",
            "fromversion": "6.9.0"
        },
        {
            "integrations": "Imperva WAF",
            "playbookID": "Imperva WAF - Test"
        },
        {
            "integrations": "CheckPointFirewall_v2",
            "playbookID": "checkpoint-testplaybook",
            "timeout": 500
        },
        {
            "playbookID": "FailedInstances - Test",
            "integrations": "Whois",
            "fromversion": "4.5.0"
        },
        {
            "integrations": "F5 ASM",
            "playbookID": "playbook-F5_ASM-Test",
            "timeout": 600,
            "fromversion": "5.0.0"
        },
        {
            "playbookID": "Hatching Triage - Detonate File",
            "integrations": "Hatching Triage",
            "fromversion": "5.5.0"
        },
        {
            "integrations": "Rundeck",
            "playbookID": "Rundeck_test",
            "fromversion": "5.5.0",
            "is_mockable": false
        },
        {
            "playbookID": "Field polling test",
            "timeout": 600,
            "fromversion": "5.0.0"
        },
        {
            "integrations": "Generic Webhook",
            "instance_names": "Generic Webhook XSOAR on-prem",
            "playbookID": "Generic Webhook - Test",
            "has_api": false
        },
        {
            "integrations": "Palo Alto Networks Enterprise DLP",
            "playbookID": "Palo_Alto_Networks_Enterprise_DLP - Test",
            "fromversion": "5.0.0"
        },
        {
            "integrations": "Cryptocurrency",
            "playbookID": "Cryptocurrency-Test",
            "is_mockable": false
        },
        {
            "integrations": "Public DNS Feed",
            "playbookID": "Public_DNS_Feed_Test",
            "fromversion": "5.5.0"
        },
        {
            "integrations": "ExpanseV2",
            "playbookID": "ExpanseV2 Test",
            "fromversion": "6.0.0",
            "timeout": 250
        },
        {
            "integrations": "FeedExpanse",
            "playbookID": "Feed Expanse Test",
            "fromversion": "6.0.0"
        },
        {
            "integrations": "MicrosoftGraphIdentityandAccess",
            "playbookID": "Identity & Access test playbook"
        },
        {
            "integrations": "MicrosoftPolicyAndComplianceAuditLog",
            "playbookID": "Audit Log - Test",
            "memory_threshold": 220
        },
        {
            "integrations": "Nutanix Hypervisor",
            "playbookID": "Nutanix-test"
        },
        {
            "integrations": "Azure Storage",
            "playbookID": "Azure Storage - Test",
            "instance_names": ["Azure_Storage", "azure_storage_client_cred"],
            "is_mockable": false
        },
        {
            "integrations": "MicrosoftGraphApplications",
            "playbookID": "MSGraph Applications Test",
            "instance_names": "ms_graph_applications_device_code"
        },
        {
            "integrations": "MicrosoftGraphApplications",
            "playbookID": "MSGraph Applications Test",
            "instance_names": "ms_graph_applications_client_cred"
        },
        {
            "integrations": "EWS Extension Online Powershell v2",
            "playbookID": "playbook-O365-EWS-Extension-Powershell-Online-V2-Test",
            "fromversion": "6.0.0",
            "toversion": "6.0.9",
            "timeout": 250
        },
        {
            "integrations": "EWS Extension Online Powershell v3",
            "playbookID": "playbook-O365-EWS-Extension-Powershell-Online-V3-Test",
            "fromversion": "6.0.0",
            "toversion": "6.0.9",
            "timeout": 250
        },
        {
            "integrations": "VirusTotal (API v3)",
            "playbookID": "VirusTotal (API v3) Detonate Test",
            "instance_names": [
                "virus_total_v3",
                "virus_total_v3_premium"
            ],
            "is_mockable": false
        },
        {
            "integrations": "VirusTotal (API v3)",
            "playbookID": "VirusTotalV3-test",
            "instance_names": [
                "virus_total_v3"
            ],
            "fromversion": "5.5.0"
        },
        {
            "integrations": "HostIo",
            "playbookID": "HostIo_Test"
        },
        {
            "playbookID": "CreateCertificate-Test",
            "fromversion": "5.5.0"
        },
        {
            "integrations": "LogPoint SIEM Integration",
            "playbookID": "LogPoint SIEM Integration - Test Playbook 1"
        },
        {
            "integrations": "LogPoint SIEM Integration",
            "playbookID": "LogPoint SIEM Integration - Test Playbook 2"
        },
        {
            "integrations": "Cisco Stealthwatch",
            "fromversion": "5.5.0",
            "playbookID": "Cisco Stealthwatch Test"
        },
        {
            "integrations": "cymulate_v2",
            "playbookID": "Cymulate V2 Test",
            "fromversion": "6.0.0"
        },
        {
            "integrations": "OpenCTI",
            "playbookID": "OpenCTI Test",
            "fromversion": "5.0.0"
        },
        {
            "integrations": "Microsoft Graph API",
            "playbookID": "Microsoft Graph API - Test",
            "fromversion": "5.0.0"
        },
        {
            "integrations": "QRadar v3",
            "playbookID": "QRadar_v3-test",
            "instance_names": "QRadar_20",
            "fromversion": "6.0.0",
            "timeout": 1200,
            "is_mockable": false
        },
        {
            "playbookID": "DbotPredictOufOfTheBoxTest",
            "fromversion": "4.5.0",
            "timeout": 1000
        },
        {
            "playbookID": "DbotPredictOufOfTheBoxTestV2",
            "fromversion": "5.5.0",
            "timeout": 1000
        },
        {
            "integrations": "HPEArubaClearPass",
            "playbookID": "HPEArubaClearPass_TestPlaybook",
            "fromversion": "6.0.0"
        },
        {
            "integrations": "CrowdstrikeFalcon",
            "playbookID": "Get endpoint details - Generic - test",
            "fromversion": "5.5.0"
        },
        {
            "integrations": "CrowdstrikeFalcon",
            "playbookID": "Isolate and unisolate endpoint - test",
            "fromversion": "5.5.0",
            "memory_threshold": 150
        },
        {
            "integrations": "VirusTotal - Premium (API v3)",
            "playbookID": "VirusTotal Premium v3 TestPlaybook",
            "fromversion": "5.5.0"
        },
        {
            "integrations": "Armis",
            "playbookID": "Armis-Test",
            "fromversion": "5.5.0"
        },
        {
            "playbookID": "Tidy - Test",
            "integrations": [
                "AWS - EC2",
                "Core REST API",
                "Tidy"
            ],
            "instance_names": [
                "aws_alloacte_host"
            ],
            "fromversion": "6.0.0"
        },
        {
            "integrations": "Trend Micro Deep Security",
            "playbookID": "Trend Micro Deep Security - Test"
        },
        {
            "integrations": "Carbon Black Endpoint Standard",
            "playbookID": "carbonBlackEndpointStandardTestPlaybook",
            "fromversion": "5.5.0",
            "is_mockable": false
        },
        {
            "integrations": "Proofpoint TAP v2",
            "playbookID": "ProofpointTAP-Test"
        },
        {
            "integrations": "QualysV2",
            "playbookID": "QualysVulnerabilityManagement-Test",
            "fromversion": "5.5.0",
            "timeout": 3500
        },
        {
            "integrations": "ThreatExchange v2",
            "playbookID": "ThreatExchangeV2-test",
            "fromversion": "5.5.0"
        },
        {
            "integrations": "NetscoutAED",
            "playbookID": "NetscoutAED-Test",
            "fromversion": "5.5.0"
        },
        {
            "integrations": "VMware Workspace ONE UEM (AirWatch MDM)",
            "playbookID": "VMware Workspace ONE UEM (AirWatch MDM)-Test",
            "fromversion": "6.0.0"
        },
        {
            "integrations": "CarbonBlackLiveResponseCloud",
            "playbookID": "CarbonBlackLiveResponseCloud-Test",
            "fromversion": "5.5.0",
            "is_mockable": false
        },
        {
            "integrations": "CarbonBlackProtectionV2",
            "playbookID": "CbP-PlayBook"
        },
        {
            "playbookID": "EDL Indicator Performance Test",
            "instance_names": "eis_auto",
            "integrations": [
                "ExportIndicators",
                "Create-Mock-Feed-Relationships"
            ],
            "fromversion": "6.0.0",
            "timeout": 3500,
            "memory_threshold": 900,
            "pid_threshold": 12,
            "context_print_dt": "EISHey"
        },
        {
            "integrations": "jamf v2",
            "playbookID": "Jamf_v2_test",
            "fromversion": "5.5.0"
        },
        {
            "integrations": "GuardiCore v2",
            "playbookID": "GuardiCoreV2-Test",
            "fromversion": "6.0.0"
        },
        {
            "playbookID": "DBot Build Phishing Classifier Test - Multiple Algorithms",
            "timeout": 60000,
            "fromversion": "6.1.0",
            "instance_names": "ml_dummy_prod",
            "integrations": "AzureWAF"
        },
        {
            "integrations": [
                "AutoFocus Daily Feed",
                "Core REST API"
            ],
            "playbookID": "Fetch Indicators Test",
            "fromversion": "6.0.0",
            "is_mockable": false,
            "timeout": 2400
        },
        {
            "integrations": "SOCRadarIncidents",
            "playbookID": "SOCRadarIncidents-Test"
        },
        {
            "integrations": "SOCRadarThreatFusion",
            "playbookID": "SOCRadarThreatFusion-Test"
        },
        {
            "integrations": "FeedSOCRadarThreatFeed",
            "playbookID": "FeedSOCRadarThreatFeed-Test"
        },
        {
            "integrations": "TheHive Project",
            "playbookID": "Playbook_TheHiveProject_Test",
            "fromversion": "6.0.0"
        },
        {
            "integrations": [
                "ServiceNow v2",
                "Core REST API"
            ],
            "playbookID": "ServiceNow Fetch Incidents Test",
            "instance_names": "snow_basic_auth",
            "fromversion": "6.8.0",
            "is_mockable": false,
            "timeout": 2400
        },
        {
            "integrations": [
                "MalwareBazaar Feed",
                "Core REST API"
            ],
            "playbookID": "Fetch Indicators Test",
            "fromversion": "6.0.0",
            "is_mockable": false,
            "instance_names": "malwarebazzar_auto",
            "timeout": 2400
        },
        {
            "playbookID": "SolarWinds-Test",
            "fromversion": "5.5.0",
            "integrations": [
                "SolarWinds"
            ]
        },
        {
            "playbookID": "BastilleNetworks-Test",
            "fromversion": "5.0.0",
            "integrations": [
                "Bastille Networks"
            ]
        },
        {
            "playbookID": "bc993d1a-98f5-4554-8075-68a38004c119",
            "fromversion": "5.0.0",
            "integrations": [
                "Gamma"
            ]
        },
        {
            "playbookID": "Service Desk Plus (On-Premise) Test",
            "fromversion": "5.0.0",
            "integrations": [
                "ServiceDeskPlus (On-Premise)"
            ]
        },
        {
            "playbookID": "IronDefense Test",
            "fromversion": "5.0.0",
            "integrations": [
                "IronDefense"
            ]
        },
        {
            "playbookID": "AgariPhishingDefense-Test",
            "fromversion": "5.0.0",
            "integrations": [
                "Agari Phishing Defense"
            ]
        },
        {
            "playbookID": "SecurityIntelligenceServicesFeed - Test",
            "fromversion": "5.5.0",
            "integrations": [
                "SecurityIntelligenceServicesFeed"
            ]
        },
        {
            "playbookID": "FeedTalosTestPlaybook",
            "fromversion": "5.5.0",
            "integrations": [
                "Talos Feed"
            ]
        },
        {
            "playbookID": "Netscout Arbor Sightline - Test Playbook",
            "fromversion": "5.5.0",
            "integrations": [
                "NetscoutArborSightline"
            ]
        },
        {
            "playbookID": "AlphaVantage Test Playbook",
            "fromversion": "6.0.0",
            "integrations": [
                "AlphaVantage"
            ]
        },
        {
            "playbookID": "Azure SQL - Test",
            "fromversion": "5.0.0",
            "instance_names": "azure_sql_device_code_instance",
            "integrations": [
                "Azure SQL Management"
            ]
        },
        {
            "playbookID": "Sophos Central Test",
            "fromversion": "5.0.0",
            "integrations": [
                "Sophos Central"
            ]
        },
        {
            "playbookID": "Microsoft Graph Groups - Test",
            "fromversion": "5.0.0",
            "integrations": [
                "Microsoft Graph Groups"
            ]
        },
        {
            "playbookID": "Humio-Test",
            "fromversion": "5.0.0",
            "integrations": [
                "Humio"
            ]
        },
        {
            "playbookID": "Blueliv_ThreatContext_test",
            "fromversion": "5.0.0",
            "integrations": [
                "Blueliv ThreatContext"
            ]
        },
        {
            "playbookID": "TestMBsPlaybook",
            "fromversion": "6.0.0",
            "integrations": [
                "DarktraceMBs"
            ]
        },
        {
            "playbookID": "Recorded Future Test Playbook",
            "fromversion": "5.0.0",
            "integrations": [
                "Recorded Future v2"
            ]
        },
        {
            "playbookID": "get_file_sample_by_hash_-_cylance_protect_-_test",
            "fromversion": "5.0.0",
            "integrations": [
                "Cylance Protect v2"
            ]
        },
        {
            "playbookID": "Venafi - Test",
            "fromversion": "5.0.0",
            "integrations": [
                "Venafi"
            ]
        },
        {
            "playbookID": "VenafiV2_Test",
            "fromversion": "6.9.0",
            "integrations": [
                "VenafiTLSProtect"
            ]
        },
        {
            "playbookID": "3da36d51-3cdf-4120-882a-cee03b038b89",
            "fromversion": "5.0.0",
            "integrations": [
                "FortiManager"
            ]
        },
        {
            "playbookID": "X509Certificate_Test_Playbook",
            "fromversion": "6.0.0"
        },
        {
            "playbookID": "Pcysys-Test",
            "fromversion": "5.0.0",
            "integrations": [
                "Pentera"
            ]
        },
        {
            "playbookID": "Pentera Run Scan and Create Incidents - Test",
            "fromversion": "5.0.0",
            "integrations": [
                "Pentera"
            ]
        },
        {
            "playbookID": "Google Chronicle Backstory List Detections - Test",
            "fromversion": "5.0.0",
            "integrations": [
                "Google Chronicle Backstory"
            ]
        },
        {
            "playbookID": "Google Chronicle Backstory List Rules - Test",
            "fromversion": "5.0.0",
            "integrations": [
                "Google Chronicle Backstory"
            ]
        },
        {
            "playbookID": "McAfee ESM v2 - Test",
            "fromversion": "5.0.0",
            "instance_names": "v11.1.3",
            "integrations": [
                "McAfee ESM v2"
            ]
        },
        {
            "playbookID": "McAfee ESM Watchlists - Test",
            "fromversion": "5.0.0",
            "instance_names": "v11.1.3",
            "integrations": [
                "McAfee ESM v2"
            ]
        },
        {
            "playbookID": "Acalvio Sample Playbook",
            "fromversion": "5.0.0",
            "integrations": [
                "Acalvio ShadowPlex"
            ]
        },
        {
            "playbookID": "playbook-SophosXGFirewall-test",
            "fromversion": "5.0.0",
            "integrations": [
                "sophos_firewall"
            ]
        },
        {
            "playbookID": "CircleCI-Test",
            "fromversion": "5.5.0",
            "integrations": [
                "CircleCI"
            ]
        },
        {
            "playbookID": "XMCyberIntegration-Test",
            "fromversion": "6.0.0",
            "integrations": [
                "XMCyber"
            ]
        },
        {
            "playbookID": "Test-AnsibleHCloud",
            "fromversion": "6.0.0",
            "integrations": [
                "AnsibleAlibabaCloud"
            ]
        },
        {
            "playbookID": "Carbon Black Enterprise EDR Process Search Test",
            "fromversion": "5.0.0",
            "integrations": [
                "Carbon Black Enterprise EDR"
            ]
        },
        {
            "playbookID": "Logzio - Test",
            "fromversion": "5.0.0",
            "integrations": [
                "Logz.io"
            ]
        },
        {
            "playbookID": "GoogleCloudSCC-Test",
            "fromversion": "5.0.0",
            "integrations": [
                "GoogleCloudSCC"
            ]
        },
        {
            "playbookID": "SailPointIdentityNow-Test",
            "fromversion": "6.0.0",
            "integrations": [
                "SailPointIdentityNow"
            ]
        },
        {
            "playbookID": "playbook-Cyberint_Test",
            "fromversion": "5.0.0",
            "integrations": [
                "cyberint"
            ]
        },
        {
            "playbookID": "Druva-Test",
            "fromversion": "5.0.0",
            "integrations": [
                "Druva Ransomware Response"
            ]
        },
        {
            "playbookID": "LogPoint SIEM Integration - Test Playbook 3",
            "fromversion": "6.0.0",
            "integrations": [
                "LogPoint SIEM Integration"
            ]
        },
        {
            "playbookID": "TestGraPlayBook",
            "fromversion": "5.0.0",
            "integrations": [
                "Gurucul-GRA"
            ]
        },
        {
            "playbookID": "TestGreatHornPlaybook",
            "fromversion": "6.0.0",
            "integrations": [
                "GreatHorn"
            ]
        },
        {
            "playbookID": "Microsoft Defender Advanced Threat Protection - Test",
            "fromversion": "5.0.0",
            "integrations": [
                "Microsoft Defender Advanced Threat Protection"
            ],
            "instance_names": [
                "microsoft_defender_atp_dev_self_deployed"
            ],
            "timeout": 500
        },
        {
            "playbookID": "Polygon-Test",
            "fromversion": "5.0.0",
            "integrations": [
                "Group-IB TDS Polygon"
            ]
        },
        {
            "playbookID": "TrustwaveSEG-Test",
            "fromversion": "5.0.0",
            "integrations": [
                "trustwave secure email gateway"
            ]
        },
        {
            "playbookID": "PassiveTotal_v2-Test",
            "fromversion": "5.0.0",
            "integrations": [
                "PassiveTotal v2",
                "PassiveTotal"
            ]
        },
        {
            "playbookID": "02ea5cef-3169-4b17-8f4d-604b44e6348a",
            "fromversion": "5.0.0",
            "integrations": [
                "Cognni"
            ]
        },
        {
            "playbookID": "playbook-InsightIDR-test",
            "fromversion": "5.0.0",
            "integrations": [
                "Rapid7 InsightIDR"
            ]
        },
        {
            "playbookID": "Cofense Intelligence v2-Test",
            "fromversion": "5.5.0",
            "integrations": [
                "CofenseIntelligenceV2"
            ]
        },
        {
            "integrations": "Cofense Vision",
            "playbookID": "CofenseVision-Test",
            "fromversion": "6.2.0"
        },
        {
            "playbookID": "opsgenie-test-playbook",
            "fromversion": "6.0.0",
            "integrations": [
                "Opsgeniev2"
            ]
        },
        {
            "playbookID": "FraudWatch-Test",
            "fromversion": "5.0.0",
            "integrations": [
                "FraudWatch"
            ]
        },
        {
            "playbookID": "SepioPrimeAPI-Test",
            "fromversion": "5.0.0",
            "integrations": [
                "Sepio"
            ]
        },
        {
            "playbookID": "SX - PC - Test Playbook",
            "fromversion": "5.5.0",
            "integrations": [
                "PingCastle"
            ]
        },
        {
            "playbookID": "JARM-Test",
            "fromversion": "5.0.0",
            "integrations": [
                "JARM"
            ]
        },
        {
            "playbookID": "Playbook-HYASInsight-Test",
            "fromversion": "6.0.0",
            "integrations": [
                "HYAS Insight"
            ]
        },
        {
            "playbookID": "ConcentricAI Demo Playbook",
            "fromversion": "6.0.0",
            "integrations": [
                "ConcentricAI"
            ]
        },
        {
            "playbookID": "Cyberpion-Test",
            "fromversion": "6.0.0",
            "integrations": [
                "Cyberpion"
            ]
        },
        {
            "playbookID": "CrowdStrike OpenAPI - Test",
            "fromversion": "6.0.0",
            "integrations": [
                "CrowdStrike OpenAPI"
            ]
        },
        {
            "playbookID": "Smokescreen IllusionBLACK-Test",
            "fromversion": "5.0.0",
            "integrations": [
                "Smokescreen IllusionBLACK"
            ]
        },
        {
            "playbookID": "TestCymptomPlaybook",
            "fromversion": "5.0.0",
            "integrations": [
                "Cymptom"
            ]
        },
        {
            "playbookID": "Test-GitLab-v2",
            "fromversion": "6.5.0",
            "integrations": "GitLabv2",
            "is_mockable": false
        },
        {
            "playbookID": "LGTM-test-playbook",
            "fromversion": "6.0.0",
            "integrations": [
                "LGTM",
                "MinIO",
                "Docker Engine API"
            ]
        },
        {
            "playbookID": "playbook-MinIO-Test",
            "fromversion": "6.0.0",
            "integrations": [
                "LGTM",
                "MinIO",
                "Docker Engine API"
            ]
        },
        {
            "playbookID": "MSGraph_DeviceManagement_Test",
            "fromversion": "5.0.0",
            "instance_names": "ms_graph_device_management_self_deployed_prod",
            "integrations": [
                "Microsoft Graph Device Management"
            ]
        },
        {
            "playbookID": "G Suite Security Alert Center-Test",
            "fromversion": "5.0.0",
            "integrations": [
                "G Suite Security Alert Center"
            ]
        },
        {
            "playbookID": "VerifyOOBV2Predictions-Test",
            "fromversion": "5.5.0"
        },
        {
            "playbookID": "PAN OS EDL Management - Test",
            "fromversion": "5.0.0",
            "integrations": [
                "palo_alto_networks_pan_os_edl_management"
            ],
            "has_api": false
        },
        {
            "playbookID": "Group-IB Threat Intelligence & Attribution-Test",
            "fromversion": "6.0.0",
            "integrations": [
                "Group-IB Threat Intelligence & Attribution Feed",
                "Group-IB Threat Intelligence & Attribution"
            ]
        },
        {
            "playbookID": "CounterCraft - Test",
            "fromversion": "5.0.0",
            "integrations": [
                "CounterCraft Deception Director"
            ]
        },
        {
            "playbookID": "Azure Kubernetes Services - Test",
            "fromversion": "5.0.0",
            "instance_names": "aks_device_code_instance",
            "is_mockable": false,
            "integrations": [
                "Azure Kubernetes Services"
            ]
        },
        {
            "playbookID": "Cortex XDR - IOC - Test without fetch",
            "fromversion": "5.5.0",
            "integrations": [
                "Cortex XDR - IR",
                "Cortex XDR - IOC"
            ]
        },
        {
            "playbookID": "PaloAltoNetworks_IoT-Test",
            "fromversion": "5.0.0",
            "integrations": [
                "Palo Alto Networks IoT"
            ]
        },
        {
            "playbookID": "GreyNoise-Test",
            "fromversion": "5.5.0",
            "integrations": [
                "GreyNoise Community",
                "GreyNoise"
            ]
        },
        {
            "playbookID": "xMatters-Test",
            "fromversion": "5.5.0",
            "integrations": [
                "xMatters"
            ]
        },
        {
            "playbookID": "TestCentrifyPlaybook",
            "fromversion": "6.0.0",
            "integrations": [
                "Centrify Vault"
            ]
        },
        {
            "playbookID": "Infinipoint-Test",
            "fromversion": "5.0.0",
            "integrations": [
                "Infinipoint"
            ]
        },
        {
            "playbookID": "CyrenThreatInDepth-Test",
            "fromversion": "6.0.0",
            "integrations": [
                "CyrenThreatInDepth"
            ]
        },
        {
            "playbookID": "CVSS Calculator Test",
            "fromversion": "5.0.0"
        },
        {
            "playbookID": "Test-AnsibleHCloud",
            "fromversion": "6.0.0",
            "integrations": [
                "AnsibleHCloud"
            ]
        },
        {
            "playbookID": "Archer-Test-Playbook",
            "fromversion": "5.0.0",
            "integrations": [
                "RSA Archer",
                "RSA Archer v2"
            ]
        },
        {
            "playbookID": "Cymulate V1 Test",
            "fromversion": "6.0.0",
            "integrations": [
                "cymulate_v2",
                "Cymulate"
            ]
        },
        {
            "playbookID": "TestUptycs",
            "fromversion": "5.0.0",
            "integrations": [
                "Uptycs"
            ]
        },
        {
            "playbookID": "Microsoft Graph Calendar - Test",
            "fromversion": "5.0.0",
            "instance_names": "ms_graph_calendar_dev",
            "integrations": [
                "Microsoft Graph Calendar"
            ]
        },
        {
            "playbookID": "VMRay-Test-URL",
            "fromversion": "5.5.0",
            "integrations": [
                "vmray"
            ]
        },
        {
            "playbookID": "Thycotic-Test",
            "fromversion": "6.0.0",
            "integrations": [
                "Thycotic"
            ]
        },
        {
            "playbookID": "Test Playbook TrendMicroDDA",
            "fromversion": "5.0.0",
            "integrations": [
                "Trend Micro Deep Discovery Analyzer"
            ]
        },
        {
            "playbookID": "Atlassian Confluence Cloud-Test",
            "fromversion": "6.2.0",
            "integrations": [
                "Atlassian Confluence Cloud"
            ]
        },
        {
            "playbookID": "CrowdStrike_Falcon_X_-Test-Detonate_URL",
            "fromversion": "6.1.0",
            "integrations": [
                "CrowdStrike Falcon X"
            ],
            "timeout": 4600
        },
        {
            "playbookID": "CrowdStrike_Falcon_X_-Test-Detonate_File",
            "fromversion": "6.1.0",
            "memory_threshold": 200,
            "integrations": [
                "CrowdStrike Falcon X"
            ],
            "timeout": 1800
        },
        {
            "playbookID": "CrowdStrike_FalconX_Test",
            "fromversion": "6.1.0",
            "memory_threshold": 160,
            "integrations": [
                "CrowdStrike Falcon X"
            ]
        },
        {
            "playbookID": "Phishing - Core - Test - Actual Incident",
            "fromversion": "6.0.0",
            "timeout": 4600,
            "integrations": [
                "Core REST API",
                "Rasterize",
                "EWS v2"
            ],
            "memory_threshold": 200
        },
        {
            "playbookID": "Phishing v2 - Test - Actual Incident",
            "fromversion": "6.0.0"
        },
        {
            "playbookID": "Detect & Manage Phishing Campaigns - Test",
            "fromversion": "6.0.0",
            "timeout": 15000,
            "integrations": [
                "Core REST API",
                "Demisto Lock",
                "EWS v2"
            ],
            "instance_names": [
                "no_sync_long_timeout",
                "ews_mail_sender_labdemisto"
            ],
            "memory_threshold": 350,
            "pid_threshold": 200,
            "is_mockable": false
        },
        {
            "playbookID": "Phishing v3 - DomainSquatting+EML+MaliciousIndicators - Test",
            "fromversion": "6.2.0",
            "timeout": 7000,
            "integrations": [
                "EWSO365",
                "Core REST API",
                "CreateIncidents",
                "Rasterize"
            ],
            "instance_names": [
                "ewso365_dev_team",
                "Create Test Incidents - Phishing Mock"
            ],
            "external_playbook_config": {
                "playbookID": "Phishing - Generic v3",
                "input_parameters": {
                    "InternalDomains": {
                        "simple": "demistodev.onmicrosoft.com"
                    }
                }
            },
            "instance_configuration": {
                "classifier_id": "EWS v2",
                "incoming_mapper_id": "EWS v2-mapper"
            },
            "memory_threshold": 400,
            "pid_threshold": 200
        },
        {
            "playbookID": "Phishing v3 - Get Original Email + Search & Delete - Test",
            "fromversion": "6.2.0",
            "toversion": "6.4.9",
            "timeout": 7000,
            "integrations": [
                "Core REST API",
                "EWSO365",
                "Rasterize",
                "SecurityAndCompliance",
                "VirusTotal (API v3)"
            ],
            "instance_names": [
                "virus_total_v3",
                "ewso365_dev_team"
            ],
            "external_playbook_config": {
                "playbookID": "Phishing - Generic v3",
                "input_parameters": {
                    "SearchAndDelete": {
                        "simple": "True"
                    },
                    "GetOriginalEmail": {
                        "simple": "True"
                    },
                    "SearchAndDeleteIntegration": {
                        "simple": "O365"
                    },
                    "O365DeleteType": {
                        "simple": "Soft"
                    }
                }
            },
            "memory_threshold": 160,
            "pid_threshold": 80
        },
        {
            "playbookID": "PCAP Search test",
            "fromversion": "5.0.0"
        },
        {
            "playbookID": "PCAP Parsing And Indicator Enrichment Test",
            "fromversion": "5.0.0"
        },
        {
            "playbookID": "PCAP File Carving Test",
            "fromversion": "5.0.0"
        },
        {
            "playbookID": "Trello Test",
            "fromversion": "6.0.0",
            "integrations": [
                "Trello"
            ]
        },
        {
            "playbookID": "Google Drive Permissions Test",
            "fromversion": "5.0.0",
            "integrations": [
                "GoogleDrive"
            ],
            "memory_threshold": 300
        },
        {
            "playbookID": "RiskIQDigitalFootprint-Test",
            "fromversion": "5.5.0",
            "integrations": [
                "RiskIQDigitalFootprint"
            ]
        },
        {
            "playbookID": "playbook-feodotrackeripblock_test",
            "fromversion": "5.5.0",
            "integrations": [
                "Feodo Tracker IP Blocklist Feed"
            ],
            "instance_names": [
                "feodo_tracker_ip_currently__active",
                "feodo_tracker_ip_30_days"
            ]
        },
        {
            "playbookID": "CyberTotal_TestPlaybook",
            "fromversion": "5.0.0",
            "integrations": [
                "CyberTotal"
            ]
        },
        {
            "playbookID": "Deep_Instinct-Test",
            "fromversion": "5.0.0",
            "integrations": [
                "Deep Instinct"
            ]
        },
        {
            "playbookID": "Zabbix - Test",
            "fromversion": "5.0.0",
            "integrations": [
                "Zabbix"
            ]
        },
        {
            "playbookID": "GCS Object Policy (ACL) - Test",
            "fromversion": "5.0.0",
            "integrations": [
                "Google Cloud Storage"
            ]
        },
        {
            "playbookID": "GetStringsDistance - Test",
            "fromversion": "5.0.0",
            "scripts": [
                "GetStringsDistance"
            ]
        },
        {
            "playbookID": "GCS Bucket Management - Test",
            "fromversion": "5.0.0",
            "integrations": [
                "Google Cloud Storage"
            ]
        },
        {
            "playbookID": "GCS Bucket Policy (ACL) - Test",
            "fromversion": "5.0.0",
            "integrations": [
                "Google Cloud Storage"
            ]
        },
        {
            "playbookID": "GCS Object Operations - Test",
            "fromversion": "5.0.0",
            "integrations": [
                "Google Cloud Storage"
            ]
        },
        {
            "playbookID": "OpenLDAP - Test",
            "fromversion": "5.0.0",
            "integrations": [
                "OpenLDAP"
            ],
            "instance_names": "LDAP Authentication (Active Directory)"
        },
        {
            "playbookID": "LDAP Authentication - Test",
            "fromversion": "6.8.0",
            "integrations": [
                "OpenLDAP"
            ],
            "instance_names": "LDAP Authentication (Active Directory)"
        },
        {
            "playbookID": "LDAP Authentication - Test",
            "fromversion": "6.8.0",
            "integrations": [
                "OpenLDAP"
            ],
            "instance_names": "LDAP Authentication (OpenLDAP)"
        },
        {
            "playbookID": "FireEye-Detection-on-Demand-Test",
            "fromversion": "6.0.0",
            "integrations": [
                "FireEye Detection on Demand"
            ]
        },
        {
            "playbookID": "TestIPQualityScorePlaybook",
            "fromversion": "5.0.0",
            "integrations": [
                "IPQualityScore"
            ]
        },
        {
            "integrations": "CrowdStrike Falcon Sandbox V2",
            "playbookID": "CrowdstrikeFalconSandbox2 Test",
            "timeout": 500
        },
        {
            "playbookID": "Send Email To Recipients",
            "fromversion": "5.0.0",
            "memory_threshold": 100,
            "integrations": [
                "EWS v2"
            ],
            "instance_names": [
                "ews_mail_sender_labdemisto"
            ]
        },
        {
            "playbookID": "Endace-Test",
            "fromversion": "5.0.0",
            "integrations": [
                "Endace"
            ]
        },
        {
            "playbookID": "StringToArray_test",
            "fromversion": "6.0.0"
        },
        {
            "playbookID": "URLSSLVerification_test",
            "fromversion": "5.0.0"
        },
        {
            "playbookID": "playbook-SearchIncidentsV2InsideGenericPollng-Test",
            "fromversion": "5.0.0",
            "timeout": 300
        },
        {
            "playbookID": "IsRFC1918-Test",
            "fromversion": "5.0.0"
        },
        {
            "playbookID": "Base64 File in List Test",
            "fromversion": "5.0.0"
        },
        {
            "playbookID": "DbotAverageScore-Test",
            "fromversion": "5.0.0"
        },
        {
            "playbookID": "ExtractEmailV2-Test",
            "fromversion": "5.5.0"
        },
        {
            "playbookID": "IsUrlPartOfDomain Test",
            "fromversion": "5.0.0"
        },
        {
            "playbookID": "URLEncode-Test",
            "fromversion": "5.0.0"
        },
        {
            "playbookID": "IsIPInRanges - Test",
            "fromversion": "5.0.0"
        },
        {
            "playbookID": "Relationships scripts - Test",
            "fromversion": "6.2.0"
        },
        {
            "playbookID": "Test-CreateDBotScore-With-Reliability",
            "fromversion": "6.0.0"
        },
        {
            "playbookID": "ValidateContent - Test",
            "fromversion": "5.5.0",
            "has_api": true
        },
        {
            "playbookID": "DeleteContext-auto-subplaybook-test",
            "fromversion": "5.0.0"
        },
        {
            "playbookID": "Process Email - Generic - Test - Actual Incident",
            "fromversion": "6.0.0",
            "integrations": [
                "XsoarPowershellTesting",
                "Create-Mock-Feed-Relationships"
            ],
            "memory_threshold": 160
        },
        {
            "playbookID": "Analyst1 Integration Demonstration - Test",
            "fromversion": "5.0.0",
            "integrations": [
                "Analyst1",
                "illuminate"
            ]
        },
        {
            "playbookID": "Analyst1 Integration Test",
            "fromversion": "5.0.0",
            "integrations": [
                "Analyst1",
                "illuminate"
            ]
        },
        {
            "playbookID": "Cofense Triage v3-Test",
            "fromversion": "6.0.0",
            "integrations": [
                "Cofense Triage v2",
                "Cofense Triage v3",
                "Cofense Triage"
            ]
        },
        {
            "playbookID": "SailPointIdentityIQ-Test",
            "fromversion": "6.0.0",
            "integrations": [
                "SailPointIdentityIQ"
            ]
        },
        {
            "playbookID": "Test - ExtFilter",
            "fromversion": "5.0.0"
        },
        {
            "playbookID": "Test - ExtFilter Main",
            "fromversion": "5.0.0"
        },
        {
            "playbookID": "Microsoft Teams - Test",
            "fromversion": "5.0.0",
            "memory_threshold": 300,
            "instance_names": "ms_teams_management_device_code",
            "integrations": [
                "Microsoft Teams Management",
                "Microsoft Teams"
            ]
        },
        {
            "playbookID": "TestTOPdeskPlaybook",
            "fromversion": "5.0.0",
            "integrations": [
                "TOPdesk"
            ]
        },
        {
            "integrations": "Cortex XDR - XQL Query Engine",
            "playbookID": "Cortex XDR - XQL Query - Test",
            "fromversion": "6.2.0",
            "memory_threshold": 90,
            "timeout": 500
        },
        {
            "playbookID": "ListUsedDockerImages - Test",
            "fromversion": "6.1.0"
        },
        {
            "integrations": "CustomIndicatorDemo",
            "playbookID": "playbook-CustomIndicatorDemo-test"
        },
        {
            "integrations": "Azure Sentinel",
            "fromversion": "5.5.0",
            "is_mockable": false,
            "playbookID": "TestAzureSentinelPlaybookV2",
            "instance_names": "azure_sentinel_dev"
        },
        {
            "integrations": "AnsibleAlibabaCloud",
            "playbookID": "Test-AlibabaCloud"
        },
        {
            "integrations": "AnsibleAzure",
            "playbookID": "Test-AnsibleAzure"
        },
        {
            "integrations": "AnsibleCiscoIOS",
            "playbookID": "Test-AnsibleCiscoIOS"
        },
        {
            "integrations": "AnsibleCiscoNXOS",
            "playbookID": "Test-AnsibleCiscoNXOS"
        },
        {
            "integrations": "AnsibleHCloud",
            "playbookID": "Test-AnsibleHCloud"
        },
        {
            "integrations": "AnsibleKubernetes",
            "playbookID": "Test-AnsibleKubernetes"
        },
        {
            "integrations": "AnsibleLinux",
            "playbookID": "Test-AnsibleLinux"
        },
        {
            "integrations": "AnsibleMicrosoftWindows",
            "playbookID": "Test-AnsibleWindows"
        },
        {
            "integrations": "AnsibleVMware",
            "playbookID": "Test-AnsibleVMware"
        },
        {
            "integrations": "Anomali ThreatStream",
            "playbookID": "Anomali_ThreatStream_Test"
        },
        {
            "integrations": "Anomali ThreatStream v2",
            "playbookID": "ThreatStream-Test"
        },
        {
            "integrations": "Anomali ThreatStream v3",
            "fromversion": "6.0.0",
            "playbookID": "ThreatStream-Test"
        },
        {
            "integrations": [
                "AutoFocusTagsFeed",
                "Core REST API"
            ],
            "playbookID": "AutoFocusTagsFeed-test",
            "timeout": 1500,
            "fromversion": "6.5.0"
        },
        {
            "integrations": [
                "Unit42IntelObjectsFeed",
                "Core REST API"
            ],
            "playbookID": "Unit42 Intel Objects Feed - Test",
            "timeout": 15000,
            "fromversion": "6.5.0"
        },
        {
            "playbookID": "Tanium Threat Response V2 Test",
            "integrations": [
                "Tanium Threat Response v2",
                "Core REST API"
            ],
            "fromversion": "6.0.0",
            "timeout": 3000
        },
        {
            "playbookID": "Tanium Threat Response - Create Connection v2 - Test",
            "integrations": "Tanium Threat Response v2",
            "fromversion": "6.0.0"
        },
        {
            "playbookID": "Tanium Threat Response - Request File Download v2 - Test",
            "integrations": "Tanium Threat Response v2",
            "fromversion": "6.0.0"
        },
        {
            "playbookID": "IndicatorMaliciousRatioCalculation_test",
            "fromversion": "5.0.0"
        },
        {
            "playbookID": "MISPfeed Test",
            "fromversion": "5.5.0",
            "integrations": [
                "MISP Feed"
            ]
        },
        {
            "integrations": [
                "MISP Feed",
                "Core REST API"
            ],
            "playbookID": "Fetch Indicators Test",
            "fromversion": "6.0.0",
            "is_mockable": false,
            "instance_names": "MISP_feed_instance",
            "timeout": 2400
        },
        {
            "integrations": [
                "CrowdStrike Indicator Feed",
                "Core REST API"
            ],
            "playbookID": "Fetch Indicators Test",
            "fromversion": "6.0.0",
            "is_mockable": false,
            "instance_names": "CrowdStrike_feed_instance",
            "timeout": 2400
        },
        {
            "playbookID": "Get Original Email - Microsoft Graph Mail - test",
            "fromversion": "6.1.0",
            "integrations": [
                "MicrosoftGraphMail"
            ],
            "instance_names": "ms_graph_mail_dev_no_oproxy"
        },
        {
            "playbookID": "Get Original Email - Gmail v2 - test",
            "fromversion": "6.1.0",
            "memory_threshold": 150,
            "integrations": [
                "Gmail"
            ]
        },
        {
            "playbookID": "Get Original Email - EWS v2 - test",
            "fromversion": "6.1.0",
            "memory_threshold": 100,
            "integrations": [
                "EWS v2"
            ],
            "instance_names": "ewv2_regular"
        },
        {
            "integrations": [
                "Core REST API"
            ],
            "playbookID": "GetTasksWithSections SetIRProcedures end to end test",
            "fromversion": "6.0.0"
        },
        {
            "integrations": "AzureDataExplorer",
            "playbookID": "playbook-AzureDataExplorer-Test",
            "fromversion": "6.0.0"
        },
        {
            "integrations": [
                "Core REST API"
            ],
            "playbookID": "TestDemistoRestAPI",
            "fromversion": "5.5.0"
        },
        {
            "scripts": [
                "SplunkShowAsset",
                "SplunkShowDrilldown",
                "SplunkShowIdentity"
            ],
            "playbookID": "SplunkShowEnrichment"
        },
        {
            "integrations": "MalwareBazaar",
            "playbookID": "MalwareBazaar_Test",
            "fromversion": "6.0.0",
            "memory_threshold": 90
        },
        {
            "playbookID": "IAMInitOktaUser - Test",
            "integrations": [
                "Okta v2",
                "EWSO365"
            ],
            "instance_names": [
                "ewso365_dev_team"
            ],
            "fromversion": "6.5.0",
            "timeout": 600,
            "memory_threshold": 300
        },
        {
            "integrations": "OpsGenieV3",
            "playbookID": "OpsGenieV3TestPlaybook",
            "fromversion": "6.2.0"
        },
        {
            "playbookID": "test_AssignToNextShiftOOO",
            "fromversion": "5.5.0"
        },
        {
            "playbookID": "JsonToTable - Test Playbook",
            "fromversion": "5.5.0"
        },
        {
            "integrations": [
                "RemoteAccess v2"
            ],
            "playbookID": "RemoteAccessTest",
            "fromversion": "6.0.0"
        },
        {
            "playbookID": "AzureRiskyUsers",
            "fromversion": "6.0.0",
            "integrations": "AzureRiskyUsers",
            "instance_names": "AzureRiskyUsers_Device_Code_Flow"
        },
        {
            "playbookID": "AzureRiskyUsers",
            "fromversion": "6.0.0",
            "integrations": "AzureRiskyUsers",
            "instance_names": "AzureRiskyUsers_Client_Credentials_Flow"
        },
        {
            "playbookID": "playbook-AzureKeyVault-Test",
            "fromversion": "6.0.0",
            "integrations": "AzureKeyVault"
        },
        {
            "integrations": "KafkaV3",
            "playbookID": "KafkaV3 Test"
        },
        {
            "playbookID": "FileCreateAndUploadV2-Test",
            "fromversion": "6.12.0"
        },
        {
            "playbookID": "FormatURL-Test"
        },
        {
            "playbookID": "TestGetErrorsFromEntry"
        },
        {
            "playbookID": "IPToHost - Test"
        },
        {
            "playbookID": "TestIsInCidrRanges"
        },
        {
            "playbookID": "TestIsNotInCidrRanges"
        },
        {
            "playbookID": "NetskopeAPIv1 Test",
            "integrations": "NetskopeAPIv1"
        },
        {
            "playbookID": "Grafana-Test",
            "fromversion": "6.0.0",
            "integrations": [
                "Grafana",
                "Core REST API"
            ],
            "is_mockable": false,
            "timeout": 2400
        },
        {
            "integrations": "McAfee ePO v2",
            "playbookID": "McAfee ePO v2 Test",
            "memory_threshold": 100
        },
        {
            "playbookID": "DBotPredictURLPhishing_test",
            "integrations": [
                "Whois",
                "Rasterize"
            ],
            "memory_threshold": 300,
            "pid_threshold": 200,
            "marketplaces": "xsoar_on_prem"
        },
        {
            "playbookID": "DBotUpdateLogoURLPhishing_test"
        },
        {
            "playbookID": "TAXII2 Server Performance Test",
            "instance_names": "taxii2server",
            "integrations": [
                "TAXII2 Server",
                "Create-Mock-Feed-Relationships"
            ],
            "fromversion": "6.2.0",
            "timeout": 6000,
            "memory_threshold": 900,
            "pid_threshold": 12,
            "is_mockable": false
        },
        {
            "integrations": "FortiSIEMV2",
            "playbookID": "playbook-FortiSIEMV2_Test",
            "fromversion": "6.0.0"
        },
        {
            "integrations": "Azure Firewall",
            "playbookID": "playbook-AzureFirewall_Test",
            "fromversion": "6.2.0"
        },
        {
            "playbookID": "HttpV2-test",
            "fromversion": "6.5.0",
            "scripts": [
                "HttpV2"
            ],
            "has_api": true
        },
        {
            "integrations": [
                "GoogleSheets",
                "GoogleDrive"
            ],
            "playbookID": "GoogleSheets-Test",
            "fromversion": "6.1.0",
            "memory_threshold": 500
        },
        {
            "integrations": "CloudflareWAF",
            "playbookID": "TestCloudflareWAFPlaybook",
            "fromversion": "6.2.0"
        },
        {
            "scripts": "CheckIfSubdomain",
            "playbookID": "CheckIfSubdomain_Test",
            "fromversion": "6.0.0"
        },
        {
            "scripts": "CIDRBiggerThanPrefix",
            "playbookID": "CIDRBiggerThanPrefix_Test",
            "fromversion": "6.0.0"
        },
        {
            "integrations": [
                "ForescoutEyeInspect"
            ],
            "playbookID": "playbook-ForescoutEyeInspect_Test",
            "fromversion": "6.1.0"
        },
        {
            "playbookID": "playbook-BmcITSM-Test",
            "fromversion": "6.2.0",
            "integrations": "BmcITSM"
        },
        {
            "integrations": "CheckPointSandBlast",
            "playbookID": "playbook-CheckPointSandBlast_Test",
            "fromversion": "6.2.0"
        },
        {
            "integrations": "Arkime",
            "playbookID": "Arkime Test playbook",
            "fromversion": "6.2.0",
            "memory_threshold": 95
        },
        {
            "integrations": "Cortex Attack Surface Management",
            "playbookID": "CortexAttackSurfaceManagement_Test"
        },
        {
            "integrations": "Cortex Xpanse",
            "playbookID": "CortexXpanse_Test"
        },
        {
            "integrations": "checkpointdome9",
            "playbookID": "Dome9",
            "fromversion": "6.2.0"
        },
        {
            "integrations": "Skyhigh Security",
            "playbookID": "Skyhigh Security Test Play Book",
            "fromversion": "6.5.0"
        },
        {
            "playbookID": "PAN-OS - Add Anti-Spyware Security Profile To Rule - Test",
            "integrations": "Panorama",
            "instance_names": "palo_alto_firewall_9.1",
            "fromversion": "6.9.0"
        },
        {
            "integrations": "Secneurx Analysis",
            "playbookID": "Detonate File - SecneurX Analysis - Test",
            "fromversion": "6.2.0"
        },
        {
            "integrations": "Secneurx Analysis",
            "playbookID": "Detonate URL - SecneurX Analysis - Test",
            "fromversion": "6.2.0"
        },
        {
            "playbookID": "TestGetArrayElements"
        },
        {
            "integrations": "Aha",
            "playbookID": "AHA_TestPlaybook",
            "fromversion": "6.5.0"
        },
        {
            "playbookID": "VerifyCIDR-Test"
        },
        {
            "integrations": "CiscoESA",
            "playbookID": "CiscoESA",
            "fromversion": "6.2.0"
        },
        {
            "integrations": "CiscoSMA",
            "playbookID": "CiscoSMA",
            "fromversion": "6.2.0"
        },
        {
            "integrations": "JoeSecurityV2",
            "fromversion": "6.2.0",
            "playbookID": "testplaybook-JoeSecuirtyV2"
        },
        {
            "integrations": "fortiweb_vm",
            "playbookID": "playbook-FortiwebVM_V1_Test",
            "fromversion": "6.2.0"
        },
        {
            "integrations": "fortiweb_vm",
            "playbookID": "playbook-FortiwebVM_V2_Test",
            "fromversion": "6.2.0"
        },
        {
            "integrations": "Cisco Umbrella Reporting",
            "playbookID": "Cisco Umbrella Reporting Test",
            "fromversion": "6.5.0"
        },
        {
            "integrations": "AMPv2",
            "playbookID": "AMPv2_Test",
            "fromversion": "6.5.0"
        },
        {
            "integrations": "XSOAR EDL Checker",
            "playbookID": "TestXSOAREDLCheckerPlaybook"
        },
        {
            "integrations": "CiscoWSAv2",
            "playbookID": "playbook-CiscoWSA_Test",
            "fromversion": "6.8.0"
        },
        {
            "integrations": "DatadogCloudSIEM",
            "playbookID": "DatadogCloudSIEM",
            "fromversion": "6.8.0"
        },
        {
            "playbookID": "Threat_Intel_Report_test",
            "fromversion": "6.5.0",
            "scripts": [
                "PublishThreatIntelReport",
                "UnpublishThreatIntelReport"
            ]
        },
        {
            "integrations": "Generic SQL",
            "playbookID": "generic-sql",
            "instance_names": "Microsoft SQL Server - MS ODBC Driver",
            "fromversion": "5.0.0",
            "has_api": false
        },
        {
            "integrations": "Microsoft Teams via Webhook",
            "playbookID": "Microsoft Teams Webhook - Test"
        },
        {
            "integrations": "AWS - Route53",
            "playbookID": "playbook-create_delete_record_Test"
        },
        {
            "integrations": "Cylance Protect v2",
            "playbookID": "Retrieve File from Endpoint - Generic V3 Test"
        },
        {
            "integrations": [
                "LOLBAS Feed",
                "Demisto REST API"
            ],
            "playbookID": "FeedLOLBas_test"
        },
        {
            "integrations": "CIRCL CVE Search",
            "playbookID": "CIRCL CVE Search - Test",
            "fromversion": "6.8.0"
        },
        {
            "integrations": "Kaspersky Security Center",
            "playbookID": "Kaspersky Security Center - Test"
        },
        {
            "integrations": "Forcepoint Security Management Center",
            "playbookID": "ForcepointSecurityManagementCenter_test",
            "is_mockable": false
        },
        {
            "integrations": "AWS - Organizations",
            "playbookID": "Test - AWS_Organizations",
            "fromversion": "6.10.0"
        },
        {
            "integrations": "Netcraft V2",
            "playbookID": "Test - Netcraft"
        },
        {
            "integrations": "fortimail",
            "playbookID": "Fortimail"
        },
        {
            "integrations": "Zoom Mail",
            "playbookID": "ZoomMailTest",
            "instance_names": "zoom_mail_test"
        },
        {
            "integrations": "Zimperium v2",
            "playbookID": "Zimperiumv2-TestPlaybook"
        },
        {
            "integrations": "AWS-SNS-Listener",
            "playbookID": "AWS SNS Listener - Test",
            "instance_names": "AWS-SNS-Listener",
            "is_mockable": false
        },
        {
            "integrations": "Redmine",
            "playbookID": "Redmine_Test"
        },
        {
            "integrations": "Palo Alto Networks AIOps",
            "playbookID": "PaloAltoNetworksAIOps-Test"
        },
        {
            "integrations": "MattermostV2",
            "playbookID": "MattermostV2 - testplaybook"
        },
        {
            "playbookID": "MattermostAskUser_testplaybook",
            "scripts": [
                "MattermostAskUser"
            ]
        }
    ],
    "skipped_tests": {
        "Retrieve File from Endpoint - Generic V2 Test": "The playbook is deprecated",
        "test-threatConnectv3": "No instance - Instance issues",
        "generic-sql-mssql-encrypted-connection": "Instance issues",
        "RSANetWitnessv115-Test": "mocking error CIAC-7576",
        "playbook-CiscoWSA_Test": "No instance - developed by Qmasters",
        "DatadogCloudSIEM": "No instance - developed by Login soft",
        "RegPathReputationBasicLists_test": "The D2 pack is deprecated",
        "CirclIntegrationTest": "No instance",
        "CrowdStrikeMalquery-Test": "Issue CRTX-71397",
        "playbook-CheckPointSandBlast_Test": "Checkpoint playbook no license",
        "playbook-BmcITSM-Test": "issue with license CIAC-3776",
        "Panorama Query Logs - Test": "issues with firewall environment configuration - CIAC-3459",
        "palo_alto_firewall_test_pb": "issues with firewall environment configuration - CIAC-3459",
        "PAN-OS - Block IP and URL - External Dynamic List v2 Test": "uses deprecated integration, un-skip when playbook is updated",
        "MISP V2 Test": "The integration is deprecated as we released MISP V3",
        "Github IAM - Test Playbook": "Issue 32383",
        "O365-SecurityAndCompliance-ContextResults-Test": "Issue 38900",
        "Workday - Test": "No credentials Issue 29595",
        "McAfee-MAR_Test": "Issue CIAC-4521",
        "G Suite Security Alert Center-Test": "Issue CIAC-5682",
        "MAR - Endpoint data collection test": "Issue CIAC-4521",
        "Tidy - Test": "Will run it manually.",
        "Protectwise-Test": "Issue CRTX-86776",
        "Endpoint data collection test": "Uses a deprecated playbook called Endpoint data collection",
        "Prisma_Access_Egress_IP_Feed-Test": "unskip after we will get Prisma Access instance - Issue 27112",
        "Prisma_Access-Test": "unskip after we will get Prisma Access instance - Issue 27112",
        "Symantec Deepsight Test": "Issue 22971",
        "TestProofpointFeed": "Issue 22229",
        "Symantec Data Loss Prevention - Test": "Issue 20134",
        "NetWitness Endpoint Test": "Issue 19878",
        "InfoArmorVigilanteATITest": "Test issue 17358",
        "ArcSight Logger test": "Issue 19117",
        "AWS - CloudTrail Test Playbook": "Issue 19837",
        "d66e5f86-e045-403f-819e-5058aa603c32": "pr 3220",
        "IntSights Mssp Test": "Issue #16351",
        "AWS - SQS Test Playbook": "Issue 19854",
        "Test Playbook TrendMicroDDA": "Issue 16501",
        "ssdeepreputationtest": "Issue #20953",
        "C2sec-Test": "Issue #21633",
        "ThreatConnect v2 - Test": "Issue 26782",
        "Email Address Enrichment - Generic v2.1 - Test": "Issue 26785",
        "Tanium v2 - Test": "Issue 26822",
        "Fidelis-Test": "Issue 26453",
        "Cortex XDR - IOC - Test": "Issue 37957",
        "PAN-OS Query Logs For Indicators Test": "Issue 28753",
        "TCPUtils-Test": "Issue 29677",
        "Polygon-Test": "Issue 29060",
        "AttackIQ - Test": "Issue 29774",
        "Azure Compute - Test": "Issue 28056",
        "forcepoint test": "Issue 28043",
        "Test-VulnDB": "Issue 30875",
        "Malware Domain List Active IPs Feed Test": "Issue 30878",
        "CuckooTest": "Issue 25601",
        "PhishlabsIOC_DRP-Test": "Issue 29589",
        "Carbon Black Live Response Test": "Issue 28237",
        "FeedThreatConnect-Test": "Issue 32317",
        "Palo_Alto_Networks_Enterprise_DLP - Test": "Issue 32568",
        "JoeSecurityTestDetonation": "Issue 25650",
        "JoeSecurityTestPlaybook": "Issue 25649",
        "Phishing - Core - Test - Incident Starter": "Issue 26784",
        "Phishing - Core - Test - Actual Incident": "Issue 45227",
        "Phishing v2 - Test - Incident Starter": "Issue 46660",
        "Test Playbook McAfee ATD": "Issue 33409",
        "Detonate Remote File From URL -McAfee-ATD - Test": "Issue 33407",
        "Test Playbook McAfee ATD Upload File": "Issue 33408",
        "Trend Micro Apex - Test": "Issue 27280",
        "Test-BPA": "Issue 28406",
        "Test-BPA_Integration": "Issue 28236",
        "TestTOPdeskPlaybook": "Issue 35412",
        "PAN-OS EDL Setup v3 Test": "Issue 35386",
        "GmailTest": "Issue 27057",
        "get_file_sample_by_hash_-_cylance_protect_-_test": "Issue 28823",
        "Carbon Black Enterprise EDR Test": "Issue 29775",
        "Carbon Black Enterprise EDR Process Search Test": "Issue 29775",
        "VirusTotal (API v3) Detonate Test": "Issue 36004",
        "FailedInstances - Test": "Issue 33218",
        "PAN-OS DAG Configuration Test": "Issue 19205",
        "get_original_email_-_ews-_test": "Issue 27571",
        "Trend Micro Deep Security - Test": "outsourced",
        "Microsoft Teams - Test": "Issue 38263",
        "playbook-O365-EWS-Extension-Powershell-Online-V2-Test": "Issue 39008",
        "Majestic Million Test Playbook": "Issue 30931",
        "iDefense_v2_Test": "Issue 40126",
        "Feed iDefense Test": "Issue 34035",
        "McAfee ESM v2 - Test v11.1.3": "Issue 43825",
        "McAfee ESM v2 (v11.3) - Test": "Jira ticket CRTX-65370",
        "McAfee ESM Watchlists - Test v11.3": "Jira ticket CRTX-65370",
        "Detonate URL - WildFire v2.1 - Test": "Issue 40834",
        "Domain Enrichment - Generic v2 - Test": "Issue 40862",
        "TestIPQualityScorePlaybook": "Issue 40915",
        "VerifyOOBV2Predictions-Test": "Issue 37947",
        "Infoblox Test": "Issue 25651",
        "AutoFocusTagsFeed-test": "shares API quota with the other test",
        "Carbon Black Edr - Test": "Jira ticket XDR-43185",
        "Phishing v2 - Test - Actual Incident": "Issue 41322",
        "carbonBlackEndpointStandardTestPlaybook": "Issue 36936",
        "test_Qradar_v2": "the integration is deprecated as we released Qradar V3",
        "XsoarPowershellTesting-Test": "Issue 32689",
        "MicrosoftManagementActivity - Test": "Issue 43922",
        "Google-Vault-Generic-Test": "Issue 24347",
        "Google_Vault-Search_And_Display_Results_test": "Issue 24348",
        "Zscaler Test": "Issue 40157, API subscription currently Expired",
        "Cisco Firepower - Test": "Issue 32412",
        "cisco-ise-test-playbook": "Issue 44351",
        "GuardiCoreV2-Test": "Issue 43822",
        "ExtractAttackPattern-Test": "Issue 44095",
        "playbook-EWS_O365_Extension_test": "Issue 25605, Issue 39008",
        "Cherwell - test": "Issue 26780",
        "Cherwell Example Scripts - test": "Issue 27107",
        "Endpoint Malware Investigation - Generic - Test": "Issue 44779",
        "Mimecast test": "Issue 26906",
        "AutoFocus V2 test": "Issue 26464",
        "SplunkPy_KV_commands_default_handler": "Issue 41419",
        "LogRhythm REST test": "Issue 40654",
        "Process Email - Generic - Test - Actual Incident": "Issue 45227",
        "Tanium Threat Response Test": "Issue CRTX-58729",
        "Tanium Threat Response - Create Connection v2 - Test": "Issue CRTX-58729",
        "AzureADTest": "Issue 40131",
        "Autoextract - Test": "Issue 45293",
        "LogRhythm-Test-Playbook": "Issue 27164",
        "Microsoft_365_Defender-Test": "Issue 39390",
        "Tanium Threat Response - Request File Download v2 - Test": "Issue 46326",
        "test_AssignToNextShiftOOO": "Issue 44198",
        "EWS_O365_send_mail_test": "Issue 44200",
        "Cisco Umbrella Test": "Issue 24338",
        "Unit42 Intel Objects Feed - Test": "Issue 44100",
        "Fetch Indicators Test": "Issue 45490",
        "FormattedDateToEpochTest": "Issue 26724",
        "CrowdstrikeFalconSandbox2 Test": "Issue 46845",
        "Test ADGetUser Fails with no instances 'Active Directory Query' (old version)": "Issue 44543",
        "CarbonBlackLiveResponseCloud-Test": "Issue 39282",
        "Panorama Best Practise - Test": "Issue 43826",
        "JsonToTable - Test Playbook": "Issue 44302",
        "Recorded Future Test": "Issue 26741",
        "Git_Integration-Test": "Issue 37800",
        "RecordedFutureFeed - Test": "Issue 43923",
        "SymantecEndpointProtection_Test": "Issue 30157",
        "TestCloudflareWAFPlaybook": "No instance",
        "DBot Build Phishing Classifier Test - Multiple Algorithms": "Issue 48350",
        "Elasticsearch_v2_test-v8": "CRTX-61980",
        "Carbon Black Enterprise Protection V2 Test": "No credentials",
        "TruSTAR v2-Test": "No credentials",
        "Archer v2 - Test": "Test doesn't pass in the builds because of the creds, but creds seems ok, need to debug further",
        "AD v2 - debug-mode - Test": "No credentials",
        "Google-KMS-test": "No instance",
        "hashicorp_test": "No instance",
        "Google BigQuery Test": "No instance",
        "GCS Object Operations - Test": "No instance",
        "GCS Bucket Management - Test": "No instance",
        "GCS - Test": "No instance",
        "GCS Object Policy (ACL) - Test": "No instance",
        "GCS Bucket Policy (ACL) - Test": "No instance",
        "playbook-AzureDataExplorer-Test": "No Instance",
        "OTRS Test": "No Instance",
        "Microsoft Graph Groups - Test dev": "No Working Instance",
        "Microsoft Graph Groups - Test prod": "No Working Instance",
        "Microsoft Graph Groups - Test": "No Working Instance",
        "playbook-AzureDevOps-Test": "No Working Instance",
        "test playbook - Google Cloud Functions": "No Working Instance",
        "playbook-GCP-IAM_Test": "No Working Instance",
        "GoogleCalendar-Test": "No Working Instance",
        "AlexaV2 Test Playbook": "The service is deprecated on Dec 15, 2022",
        "CortexAttackSurfaceManagement_Test": "No instance - issue CRTX-65449",
        "CortexXpanse_Test": "No instance - issue CRTX-65449",
        "OpenCTI Test": "Add Support to version 5.x of OpenCTI - issue CIAC-4407",
        "Archer-Test-Playbook": "the integration is deprecated as we have ArcherV2",
        "O365-SecurityAndCompliance-Test": "Deprecated, consumes connection quota for V2",
        "ThreatGrid_v2_Test": "No instance, developed by Qmasters",
        "Test-Detonate URL - ThreatGrid": "No instance, developed by Qmasters",
        "awake_security_test_pb": "No instance, CRTX-77572",
        "Create Phishing Classifier V2 ML Test": "Updated docker image lacks data for the ml model. Once data issue is solved for ml module can un skip. ",
        "SumoLogic-Test": "401 unauthorized, CIAC-6334",
        "EWS_O365_test": "Issue CIAC-6753",
        "Microsoft Defender Advanced Threat Protection - Test dev": "Issue CIAC-7514",
        "Microsoft Defender Advanced Threat Protection - Test self deployed": "Issue CIAC-7527",
        "Microsoft Defender Advanced Threat Protection - Test": "Issue CIAC-7527",
        "OpsGenieV3TestPlaybook": "Issue CIAC-7649",
        "ThreatStream-Test": "Issue CRTX-96526",
        "MSG-Threat-Assessment-test": "API limitation",
        "BambenekConsultingFeed_Test": "Issue CRTX-99480",
        "VMWare Test": "CIAC-10276",
        "AWS_DynamoDB-Test": "CIAC-10426",
        "AWS - EC2 Test Playbook": "CIAC-10426",
        "AWS SNS Listener - Test": "CIAC-10426",
        "MattermostV2 - testplaybook": "Cannot run integration in build machines, must be an open tenant",
        "MattermostAskUser_testplaybook": "Cannot run script in build machines, must be an open tenant"
    },
    "skipped_integrations": {
        "AWS - Lambda": "No instance - wrong creds, issue CRTX-110456",
        "EWS Mail Sender": "The integration is deprecated",
        "CiscoWSAv2": "No instance - No license",
        "DatadogCloudSIEM": "No instance - No license",
        "Lastline v2": "No instance - No license",
        "AbuseIPDB": "No instance - License expired",
        "checkpointdome9": "No instance - No license",
        "_comment1": "~~~ NO INSTANCE ~~~",
        "FortiSIEMV2": "No instance",
        "Azure Firewall": "No instance",
        "Vertica": "No instance issue 45719",
        "Ipstack": "No instance - Usage limit reached (Issue 38063)",
        "AnsibleAlibabaCloud": "No instance - issue 40447 - CRTX-43182",
        "AnsibleAzure": "No instance - issue 40447 - CRTX-43182",
        "AnsibleCiscoIOS": "No instance - issue 40447- CRTX-43182",
        "AnsibleCiscoNXOS": "No instance - issue 40447 - CRTX-43182",
        "AnsibleHCloud": "No instance - issue 40447 - CRTX-43182",
        "AnsibleKubernetes": "No instance - issue 40447 - CRTX-43182",
        "AnsibleACME": "No instance - issue 40447- CRTX-43182",
        "AnsibleDNS": "No instance - issue 40447 - CRTX-43182",
        "AnsibleLinux": "No instance - issue 40447 - CRTX-43182",
        "AnsibleOpenSSL": "No instance - issue 40447 - CRTX-43182",
        "AnsibleMicrosoftWindows": "No instance - issue 40447 - CRTX-43182",
        "AnsibleVMware": "No instance - issue 40447 - CRTX-43182",
        "SolarWinds": "No instance - developed by Crest",
        "Atlassian Confluence Cloud": "No instance - developed by Crest",
        "SOCRadarIncidents": "No instance - developed by partner",
        "SOCRadarThreatFusion": "No instance - developed by partner",
        "NetskopeAPIv1": "No instance - developed by Qmasters",
        "trustwave secure email gateway": "No instance - developed by Qmasters",
        "Azure Storage Table": "No instance - developed by Qmasters",
        "Azure Storage Queue": "No instance - developed by Qmasters",
        "Azure Storage FileShare": "No instance - developed by Qmasters",
        "Azure Storage Container": "No instance - developed by Qmasters",
        "VMware Workspace ONE UEM (AirWatch MDM)": "No instance - developed by crest",
        "ServiceDeskPlus (On-Premise)": "No instance",
        "Forcepoint": "No instance - instance issues. Issue 28043",
        "ZeroFox": "No instance - Issue 29284",
        "Symantec Management Center": "No instance - Issue 23960",
        "Fidelis Elevate Network": "No instance - Issue 26453 - CIAC-1635",
        "ArcSight Logger": "No instance - Issue 19117 - CIAC-1893",
        "Sophos Central": "No instance",
        "MxToolBox": "No instance",
        "Prisma Access": "No instance - Issue CRTX-84209",
        "AlphaSOC Network Behavior Analytics": "No instance",
        "IsItPhishing": "No instance",
        "Verodin": "No instance",
        "EasyVista": "No instance",
        "Pipl": "No instance",
        "Moloch": "No instance",
        "Twilio": "No instance",
        "Zendesk": "No instance",
        "GuardiCore": "No instance",
        "Nessus": "No instance",
        "Cisco CloudLock": "No instance",
        "Vectra v2": "No instance",
        "GoogleCloudSCC": "No instance, outsourced",
        "FortiGate": "No instance - License expired, and not going to get one (issue 14723)",
        "Attivo Botsink": "no instance, not going to get it",
        "AWS Sagemaker": "No instance - License expired, and probably not going to get it",
        "Symantec MSS": "No instance, probably not going to get it (issue 15513)",
        "FireEye ETP": "No instance",
        "Proofpoint TAP v2": "No instance",
        "remedy_sr_beta": "No instance",
        "fireeye": "No instance - Issue 19839 CIAC-1300, CIAC-2456",
        "Remedy On-Demand": "No instance - Issue 19835 - CIAC-1870",
        "Check Point": "No instance - Issue 18643",
        "CheckPointFirewall_v2": "No instance - Issue 18643",
        "CTIX v3": "No instance - developed by partner",
        "Jask": "No instance - Issue 18879",
        "vmray": "No instance - Issue 18752",
        "SCADAfence CNM": "No instance - Issue 18376",
        "ArcSight ESM v2": "No instance - Issue #18328 - CIAC-1919",
        "AlienVault USM Anywhere": "No instance - Issue #18273",
        "Dell Secureworks": "No instance",
        "Service Manager": "No instance - Expired license",
        "CarbonBlackProtectionV2": "No instance - License expired",
        "icebrg": "No instance - Issue 14312 - CIAC-2006",
        "Freshdesk": "No instance - Trial account expired",
        "Kafka V2": "No instance - Can not connect to instance from remote",
        "KafkaV3": "No instance - Can not connect to instance from remote",
        "Check Point Sandblast": "No instance - Issue 15948",
        "Remedy AR": "No instance - getting 'Not Found' in test button",
        "Salesforce": "No instance - Issue 15901 - CIAC-1976",
        "ANYRUN": "No instance",
        "Secneurx Analysis": "No Instance",
        "Snowflake": "No instance - Looks like account expired, needs looking into",
        "Cisco Spark": "No instance - Issue 18940 - CIAC-1902",
        "Phish.AI": "No instance - Issue 17291",
        "MaxMind GeoIP2": "No instance - Issue 18932.",
        "Exabeam": "No instance - Issue 19371 - CIAC-903",
        "Ivanti Heat": "No instance - Issue 26259 - CIAC-1643",
        "AWS - Athena - Beta": "No instance - Issue 19834",
        "SNDBOX": "No instance - Issue 28826 - CIAC-1538",
        "Workday": "No instance - License expired Issue: 29595 - CIAC-1508",
        "FireEyeFeed": "No instance - License expired Issue: 31838",
        "Akamai WAF": "No instance - Issue 32318 - CIAC-1407",
        "FreshworksFreshservice": "No instance - Issue 32318",
        "FraudWatch": "No instance - Issue 34299 - CIAC-1323",
        "Cisco Stealthwatch": "No instance - developed by Qmasters",
        "Armis": "No instance - developed by SOAR Experts",
        "CiscoESA": "No instance - developed by Qmasters",
        "CiscoSMA": "No instance - developed by Qmasters",
        "CiscoAMP": "No instance & Depreceated, replaced by AMPV2",
        "AMPv2": "No instance - developed by Qmasters",
        "Cisco Umbrella Reporting": "No instance - developed by Login-Soft",
        "fortiweb_vm": "No instance - developed by Qmasters",
        "_comment2": "~~~ UNSTABLE ~~~",
        "ThreatConnect v2": "unstable instance",
        "_comment3": "~~~ QUOTA ISSUES ~~~",
        "Lastline": "issue 20323",
        "Google Resource Manager": "Cannot create projects because have reached allowed quota.",
        "Looker": "Warehouse 'DEMO_WH' cannot be resumed because resource monitor 'LIMITER' has exceeded its quota.",
        "_comment4": "~~~ OTHER ~~~",
        "Anomali ThreatStream v2": "Will be deprecated soon.",
        "Anomali ThreatStream": "Will be deprecated soon.",
        "AlienVault OTX TAXII Feed": "Issue 29197 - CIAC-1522",
        "EclecticIQ Platform": "Issue 8821",
        "Forescout": "Can only be run from within PANW network. Look in keeper for - Demisto in the LAB",
        "ForescoutEyeInspect": "No instance - developed by Qmasters",
        "FortiManager": "Can only be run within PANW network",
        "AttackIQFireDrill": "License issues #29774 - CIAC-1502",
        "LogRhythm": "The integration is deprecated",
        "Threat Grid": "No instance & Depreceated, replaced by ThreatGridv2",
        "ThreatGridv2": "No instance - developed by Qmasters",
        "SentinelOne V2": "No instance - developed by partner",
        "CheckPhish": "Issue CRTX-86562",
        "SecurityAndComplianceV2": "Can only be authenticated via MFA and requires user interaction to configure.",
        "ThreatExchange v2": "No instance",
        "PhishLabs IOC EIR": "No instance, CRTX-91214",
        "fortimail": "No instance",
        "JoeSecurityV2": "CIAC-9872",
        "Aha": "No instance",
        "SlackV2": "Integration slackV2 is deprecated."
    },
    "nightly_packs": [
        "CommonScripts",
        "CommonPlaybooks",
        "CIRCL",
        "rasterize",
        "Phishing",
        "Base",
        "Active_Directory_Query",
        "MicrosoftExchangeOnline",
        "DefaultPlaybook",
        "DemistoRESTAPI",
        "Palo_Alto_Networks_WildFire",
        "ipinfo",
        "Whois",
        "AutoFocus",
        "ImageOCR",
        "SplunkPy",
        "MailSenderNew",
        "MicrosoftExchangeOnPremise",
        "ServiceNow",
        "CortexXDR",
        "PAN-OS",
        "QRadar",
        "OpenPhish",
        "AbuseDB",
        "CrowdStrikeFalcon",
        "XForceExchange",
        "AlienVault_OTX",
        "MicrosoftGraphMail",
        "MISP",
        "Threat_Crowd",
        "Slack",
        "CrowdStrikeFalconX",
        "FeedMitreAttackv2",
        "URLHaus",
        "MicrosoftDefenderAdvancedThreatProtection",
        "CrowdStrikeIntel",
        "Shodan",
        "MailListener",
        "FeedOffice365",
        "GenericSQL",
        "PANWComprehensiveInvestigation",
        "CortexDataLake",
        "PrismaCloud",
        "FeedAWS",
        "AzureSecurityCenter",
        "PrismaCloudCompute",
        "ExpanseV2",
        "PrismaSaasSecurity",
        "PaloAltoNetworks_IoT",
        "PaloAltoNetworksAIOps"
    ],
    "unmockable_integrations": {
        "NetscoutArborSightline": "Uses timestamp",
        "Cylance Protect v2": "uses time-based JWT token",
        "EwsExtension": "Powershell does not support proxy",
        "EWS Extension Online Powershell v2": "Powershell does not support proxy/ssl",
        "Office 365 Feed": "Client sends a unique uuid as first request of every run",
        "AzureWAF": "Has a command that sends parameters in the path",
        "HashiCorp Vault": "Has a command that sends parameters in the path",
        "urlscan.io": "Uses data that comes in the headers",
        "CloudConvert": "has a command that uploads a file (!cloudconvert-upload)",
        "Symantec Messaging Gateway": "Test playbook uses a random string",
        "AlienVault OTX TAXII Feed": "Client from 'cabby' package generates uuid4 in the request",
        "Generic Webhook": "Does not send HTTP traffic",
        "Microsoft Endpoint Configuration Manager": "Uses Microsoft winRM",
        "SecurityIntelligenceServicesFeed": "Need proxy configuration in server",
        "BPA": "Playbook using GenericPolling which is inconsistent",
        "XsoarPowershellTesting": "Integration which not use network.",
        "Mail Listener v2": "Integration has no proxy checkbox",
        "Cortex XDR - IOC": "'Cortex XDR - IOC - Test' is using also the fetch indicators which is not working in proxy mode",
        "SecurityAndCompliance": "Integration doesn't support proxy",
        "SecurityAndComplianceV2": "Integration doesn't support proxy",
        "Cherwell": "Submits a file - tests that send files shouldn't be mocked. this problem was fixed but the test is not running anymore because the integration is skipped",
        "Maltiverse": "issue 24335",
        "ActiveMQ": "stomp sdk not supporting proxy.",
        "MITRE ATT&CK": "Using taxii2client package",
        "MongoDB": "Our instance not using SSL",
        "Cortex Data Lake": "Integration requires SSL",
        "Google Key Management Service": "The API requires an SSL secure connection to work.",
        "McAfee ESM-v10": "we have multiple instances with same test playbook, mock recording are per playbook so it keeps failing the playback step",
        "SlackV2": "Integration requires SSL",
        "SlackV3": "Integration requires SSL",
        "Whois": "Mocks does not support sockets",
        "Panorama": "Exception: Proxy process took to long to go up. https://circleci.com/gh/demisto/content/24826",
        "Image OCR": "Does not perform network traffic",
        "Server Message Block (SMB) v2": "Does not perform http communication",
        "Active Directory Query v2": "Does not perform http communication",
        "dnstwist": "Does not perform http communication",
        "Generic SQL": "Does not perform http communication",
        "PagerDuty v2": "Integration requires SSL",
        "TCPIPUtils": "Integration requires SSL",
        "Luminate": "Integration has no proxy checkbox",
        "Shodan": "Integration has no proxy checkbox",
        "Google BigQuery": "Integration has no proxy checkbox",
        "ReversingLabs A1000": "Checking",
        "Check Point": "Checking",
        "okta": "Test Module failing, suspect it requires SSL",
        "Okta v2": "dynamic test, need to revisit and better avoid conflicts",
        "Awake Security": "Checking",
        "ArcSight ESM v2": "Checking",
        "Phish.AI": "Checking",
        "VMware": "PyVim (SmartConnect class) does not support proxy",
        "Intezer": "Nightly - Checking",
        "ProtectWise": "Nightly - Checking",
        "google-vault": "Nightly - Checking",
        "Forcepoint": "Nightly - Checking",
        "Signal Sciences WAF": "error with certificate",
        "EWS Mail Sender": "Inconsistent test (playback fails, record succeeds)",
        "ReversingLabs Titanium Cloud": "No Unsecure checkbox. proxy trying to connect when disabled.",
        "Recorded Future": "might be dynamic test",
        "AlphaSOC Wisdom": "Test module issue",
        "Microsoft Graph User": "Test direct access to oproxy",
        "Azure Security Center v2": "Test direct access to oproxy",
        "Azure Compute v2": "Test direct access to oproxy",
        "AWS - CloudWatchLogs": "Issue 20958 - CIAC-1820",
        "AWS - Athena - Beta": "Issue 24926 - CIAC-1683",
        "AWS - CloudTrail": "Issue 24926 - CIAC-1683",
        "AWS - Lambda": "Issue 24926 - CIAC-1683",
        "AWS - IAM": "Issue 24926 - CIAC-1683",
        "AWS Sagemaker": "Issue 24926 - CIAC-1683",
        "Gmail Single User": "googleclient sdk has time based challenge exchange",
        "Gmail": "googleclient sdk has time based challenge exchange",
        "GSuiteAdmin": "googleclient sdk has time based challenge exchange",
        "GSuiteAuditor": "googleclient sdk has time based challenge exchange",
        "GoogleCloudTranslate": "google translate sdk does not support proxy",
        "Google Chronicle Backstory": "SDK",
        "Google Vision AI": "SDK",
        "Google Cloud Compute": "googleclient sdk has time based challenge exchange",
        "Google Cloud Functions": "googleclient sdk has time based challenge exchange",
        "GoogleDocs": "googleclient sdk has time based challenge exchange",
        "GooglePubSub": "googleclient sdk has time based challenge exchange",
        "Google Resource Manager": "googleclient sdk has time based challenge exchange",
        "Google Cloud Storage": "SDK",
        "GoogleCalendar": "googleclient sdk has time based challenge exchange",
        "G Suite Security Alert Center": "googleclient sdk has time based challenge exchange",
        "GoogleDrive": "googleclient sdk has time based challenge exchange",
        "Syslog Sender": "syslog",
        "MongoDB Log": "Our instance not using SSL",
        "MongoDB Key Value Store": "Our instance not using SSL",
        "Zoom": "Uses dynamic token",
        "GoogleKubernetesEngine": "SDK",
        "TAXIIFeed": "Cannot use proxy",
        "EWSO365": "oproxy dependent",
        "MISP V2": "Cleanup process isn't performed as expected.",
        "MISP V3": "Cleanup process isn't performed as expected.",
        "Azure Network Security Groups": "Has a command that sends parameters in the path",
        "GitHub": "Cannot use proxy",
        "LogRhythm": "Cannot use proxy",
        "Create-Mock-Feed-Relationships": "recording is redundant for this integration",
        "RSA Archer v2": "cannot connect to proxy",
        "Anomali ThreatStream v3": "recording is not working",
        "LogRhythmRest V2": "Submits a file - tests that send files shouldn't be mocked.",
        "Cortex XDR - IR": "internal product, no need to mock",
        "Microsoft Teams via Webhook": "message sent contains random hostname of server",
        "TeamCymru": "Mocks does not support sockets"
    },
    "parallel_integrations": [
        "AWS - ACM",
        "AWS - EC2",
        "AWS - Security Hub",
        "AWS Feed",
        "AlienVault OTX TAXII Feed",
        "AlienVault Reputation Feed",
        "Amazon DynamoDB",
        "AutoFocus Feed",
        "AzureFeed",
        "Bambenek Consulting Feed",
        "Blocklist_de Feed",
        "BruteForceBlocker Feed",
        "CSVFeed",
        "CheckPhish",
        "CIRCL",
        "Cloudflare Feed",
        "Cofense Feed",
        "Cortex Data Lake",
        "Create-Mock-Feed-Relationships",
        "CreateIncidents",
        "CrowdStrike Falcon X",
        "Cryptocurrency",
        "DShield Feed",
        "Core REST API",
        "EDL",
        "ElasticsearchFeed",
        "Fastly Feed",
        "Feodo Tracker IP Blocklist Feed",
        "HelloWorld",
        "Image OCR",
        "JSON Feed",
        "Lastline v2",
        "LogRhythmRest",
        "MITRE ATT&CK",
        "Mail Listener v2",
        "Malware Domain List Active IPs Feed",
        "McAfee DXL",
        "Microsoft Intune Feed",
        "Office 365 Feed",
        "Plain Text Feed",
        "Prisma Access Egress IP feed",
        "ProofpointFeed",
        "Rasterize",
        "Recorded Future Feed",
        "SNDBOX",
        "SpamhausFeed",
        "TAXII2 Server",
        "TAXIIFeed",
        "Tanium",
        "VirusTotal (API v3)",
        "VulnDB",
        "Whois",
        "abuse.ch SSL Blacklist Feed",
        "ipinfo",
        "ipinfo_v2"
    ],
    "private_tests": [],
    "docker_thresholds": {
        "_comment": "Add here docker images which are specific to an integration and require a non-default threshold (such as rasterize or ews). That way there is no need to define this multiple times. You can specify full image name with version or without.",
        "images": {
            "demisto/chromium": {
                "pid_threshold": 100
            },
            "demisto/py-ews:2.0": {
                "memory_threshold": 150
            },
            "demisto/pymisp:1.0.0.52": {
                "memory_threshold": 150
            },
            "demisto/pytan": {
                "pid_threshold": 11
            },
            "demisto/google-k8s-engine1.0.0.64696": {
                "pid_threshold": 11,
                "memory_threshold": 110
            },
            "demisto/threatconnect-tcex": {
                "pid_threshold": 11
            },
            "demisto/taxii2": {
                "pid_threshold": 11
            },
            "demisto/pwsh-infocyte": {
                "pid_threshold": 24,
                "memory_threshold": 140
            },
            "demisto/pwsh-exchange": {
                "pid_threshold": 24,
                "memory_threshold": 140
            },
            "demisto/powershell": {
                "pid_threshold": 24,
                "memory_threshold": 140
            },
            "demisto/powershell-ubuntu": {
                "pid_threshold": 45,
                "memory_threshold": 250
            },
            "demisto/boto3": {
                "memory_threshold": 90
            },
            "demisto/flask-nginx": {
                "pid_threshold": 11
            },
            "demisto/py3-tools": {
                "memory_threshold": 105
            },
            "demisto/googleapi-python3": {
                "memory_threshold": 300
            },
            "demisto/python3:3.10.4.29342": {
                "memory_threshold": 85
            }
        }
    },
    "test_marketplacev2": [
        "Sanity Test - Playbook with Unmockable Whois Integration"
    ],
    "reputation_tests": [
        "FormattingPerformance - Test",
        "reputations.json Test",
        "Indicators reputation-.json Test",
        "URL extraction test",
        "Domain extraction test",
        "Email extraction test",
        "File extraction test",
        "IPv4 extraction test",
        "IPv4 CIDR extraction test",
        "IPv6 CIDR extraction test",
        "IPv6 extraction test"
    ]
}<|MERGE_RESOLUTION|>--- conflicted
+++ resolved
@@ -22,11 +22,6 @@
     "testInterval": 20,
     "tests": [
         {
-<<<<<<< HEAD
-            "playbookID": "Test Playbook - IOC Alert",
-            "integrations": "VirusTotal (API v3)",
-            "instance_names": "virus_total_v3"
-=======
             "playbookID": "Test Playbook - Impossible Traveler - Enrichment",
             "integrations": [
                 "Active Directory Query v2",
@@ -37,7 +32,6 @@
                 "active_directory_80k",
                 "ms_graph_user_dev"
             ]
->>>>>>> b6976acc
         },
         {
             "playbookID": "Endpoint Investigation Plan - Test",
