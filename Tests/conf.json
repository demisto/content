{
    "testTimeout": 160,
    "testInterval": 20,
    "tests": [
        {
            "playbookID": "RegPathReputationBasicLists_test"
        },
        {
            "playbookID": "RandomStringGenerateTest"
        },
        {
            "playbookID": "DocumentationTest",
            "integrations": "ipinfo"
        },
        {
            "playbookID": "HighlightWords_Test"

        },
        {
            "playbookID": "StringContainsArray_test"
        },
        {
            "integrations": "Fidelis Elevate Network",
            "playbookID": "Fidelis-Test"
        },
        {
            "integrations": "ThreatMiner",
            "playbookID": "ThreatMiner-Test"
        },
        {
            "integrations": "Pwned",
            "playbookID": "Pwned test",
            "nightly": true
        },
        {
            "integrations": "Alexa Rank Indicator",
            "playbookID": "Alexa Test Playbook"
        },
        {
            "playbookID": "UnEscapeURLs-Test"
        },
        {
            "playbookID": "ConvertKeysToTableFieldFormat_Test"
        },
        {
            "playbookID": "ParseCSVnullbytesTest"
        },
        {
            "integrations": "CVE Search",
            "playbookID": "cveReputation Test"
        },
        {
            "integrations": "HashiCorp Vault",
            "playbookID": "hashicorp_test"
        },
        {
            "integrations": "Dell Secureworks",
            "playbookID": "secureworks_test"
        },
        {
            "playbookID": "Test CommonServer"
        },
        {
            "integrations": "CIRCL",
            "playbookID": "CirclIntegrationTest"
        },
        {
            "integrations": "MISP V2",
            "playbookID": "MISP V2 Test"
        },
        {
            "playbookID": "test-LinkIncidentsWithRetry"
        },
        {
            "playbookID": "CopyContextToFieldTest"
        },
        {
            "integrations": "OTRS",
            "playbookID": "OTRS Test"
        },
        {
            "integrations": "Attivo Botsink",
            "playbookID": "AttivoBotsinkTest"
        },
        {
            "playbookID": "CreatePhishingClassifierMLTest",
            "timeout" : 2400
        },
        {
            "integrations": "Cymon",
            "playbookID": "playbook-Cymon_Test"
        },
        {
            "integrations": "FortiGate",
            "playbookID": "Fortigate Test"
        },
        {
            "integrations": [
                "Lastline",
                "WildFire",
                "SNDBOX",
                "VxStream"
            ],
            "playbookID" : "Detonate File - Generic Test",
            "timeout" : 2400,
            "nightly" : true
        },
        {
            "integrations": [
                "Lastline",
                "WildFire",
                "SNDBOX",
                "VxStream"
            ],
            "playbookID" : "detonate_file_-_generic_test"
        },
        {
            "integrations": "SNDBOX",
            "playbookID": "SNDBOX_Test"
        },
        {
            "integrations": "SNDBOX",
            "playbookID": "Detonate File - SNDBOX - Test",
            "timeout": 2400,
            "nightly": true
        },
        {
            "integrations": "VxStream",
            "playbookID": "Detonate File - HybridAnalysis - Test",
            "timeout": 2400
        },
        {
            "playbookID": "WordTokenizeTest"
        },
        {
            "integrations": "Awake Security",
            "playbookID": "awake_security_test_pb"
        },
        {
          "integrations": "Tenable.sc",
          "playbookID": "tenable-sc-test",
          "timeout": 240,
          "nightly": true
        },
        {
            "integrations": "MimecastV2",
            "playbookID": "Mimecast test"
        },
        {
            "playbookID": "CreateEmailHtmlBody_test_pb"
        },
        {
          "playbookID": "ReadPDFFile-Test"
        },
        {
          "playbookID": "JSONtoCSV-Test"
        },
        {
            "integrations": "Panorama",
            "instance_names": "palo_alto_firewall",
            "playbookID": "palo_alto_firewall_test_pb",
            "timeout": 1000,
            "nightly": true
        },
        {
            "integrations": "Panorama",
            "instance_names": "palo_alto_panorama",
            "playbookID": "palo_alto_panorama_test_pb",
            "timeout": 1000,
            "nightly": true
        },
        {
          "integrations": "Tenable.io",
          "playbookID": "Tenable.io test"
        },
        {
          "playbookID": "URLDecode-Test"
        },
        {
          "playbookID": "GetTime-Test"
        },
        {
          "integrations": "Tenable.io",
          "playbookID": "Tenable.io Scan Test",
          "nightly": true,
          "timeout": 900
        },
        {
            "integrations": "Tenable.sc",
            "playbookID": "tenable-sc-scan-test",
            "nightly": true,
            "timeout": 600
        },
        {
            "integrations": "google-vault",
            "playbookID": "Google-Vault-Generic-Test",
            "nightly": true,
            "timeout": 3600
        },
        {
            "integrations": "google-vault",
            "playbookID": "Google_Vault-Search_And_Display_Results_test",
            "nightly": true,
            "timeout": 3600
        },
        {
            "playbookID": "Luminate-TestPlaybook",
            "integrations": "Luminate"
        },
        {
            "playbookID": "ParseEmailFiles-test"
        },
        {
            "playbookID": "ParseExcel-test"
        },
        {
            "playbookID": "Detonate File - No Files test"
        },
        {
            "integrations": [
                "Panorama",
                "Check Point"
            ],
            "instance_names": "palo_alto_firewall",
            "playbookID": "blockip_test_playbook"
        },
        {
            "integrations": "Palo Alto Minemeld",
            "playbookID": "minemeld_test"
        },
        {
            "integrations": "InfoArmor VigilanteATI",
            "playbookID": "InfoArmorVigilanteATITest"
        },
        {
            "integrations": "IntSights",
            "instance_names": "intsights_standard_account",
            "playbookID": "IntSights Test",
            "nightly": true,
            "timeout": 500
        },
        {
            "integrations": "IntSights",
            "playbookID": "IntSights Mssp Test",
            "instance_names": "intsights_mssp_account",
            "nightly": true,
            "timeout": 500
        },
        {
            "integrations": "dnstwist",
            "playbookID": "dnstwistTest"
        },
        {
            "integrations": "BitDam",
            "playbookID": "Detonate File - BitDam Test"
        },
        {
            "integrations": "Threat Grid",
            "playbookID": "ThreatGridTest",
            "timeout": 600
        },
        {
            "integrations": [
                "Palo Alto Minemeld",
                "Panorama"
            ],
            "instance_names": "palo_alto_firewall",
            "playbookID": "block_indicators_-_generic_-_test"
        },
        {
          "integrations": "Signal Sciences WAF",
          "playbookID": "SignalSciences Test"
        },
        {
            "integrations": "RTIR",
            "playbookID": "RTIR Test"
        },
        {
            "integrations": "RedCanary",
            "playbookID": "RedCanaryTest",
            "nightly" : true
        },
        {
          "integrations": "Devo",
          "playbookID": "devo_test_playbook"
        },
        {
          "integrations": "urlscan.io",
            "playbookID": "url_enrichment_-_generic_test",
            "timeout": 500
        },
        {
            "playbookID": "TransformersTestPlaybook"
        },
        {
            "integrations": "SCADAfence CNM",
            "playbookID": "SCADAfence_test"
        },
        {
            "integrations": "WhatsMyBrowser",
            "playbookID": "WhatsMyBrowser-Test"
        },
        {

            "integrations": "BigFix",
            "playbookID": "BigFixTest"
        },
        {
            "integrations": "Lastline",
            "playbookID": "Lastline - testplaybook",
            "nightly": true
        },
        {
            "integrations": "epo",
            "playbookID": "Test Playbook McAfee ePO"
        },
        {
            "integrations": "activedir",
            "playbookID": "calculate_severity_-_critical_assets_-_test"
        },
        {
            "playbookID": "TextFromHTML_test_playbook"
        },
        {
            "playbookID": "PortListenCheck-test"
        },
        {
            "integrations": "ThreatExchange",
            "playbookID": "ThreatExchange-test"
        },
        {
            "integrations": "ThreatExchange",
            "playbookID": "extract_indicators_-_generic_-_test",
            "timeout": 240
        },
        {
            "integrations": "Joe Security",
            "playbookID": "JoeSecurityTestPlaybook",
            "timeout": 500,
            "nightly": true
        },
        {
            "integrations": "Joe Security",
            "playbookID": "JoeSecurityTestDetonation",
            "timeout": 2000,
            "nightly": true
        },
        {
            "integrations": "WildFire",
            "playbookID": "Wildfire Test"
        },
        {
            "integrations": "GRR",
            "playbookID": "grr_test",
            "nightly": true
        },
        {
            "integrations": "RSA NetWitness Packets and Logs",
            "playbookID": "rsa_packets_and_logs_test"
        },
        {
            "integrations": "VirusTotal",
            "playbookID": "virusTotal-test-playbook",
            "nightly": true,
            "timeout": 1400
        },
        {
            "integrations": "Preempt",
            "playbookID": "Preempt Test"
        },
        {   "integrations": "Gmail",
            "playbookID": "get_original_email_-_gmail_-_test"
        },
        {
            "integrations": "EWS v2",
            "playbookID": "get_original_email_-_ews-_test"
        },
        {
            "integrations": ["EWS v2","EWS Mail Sender"],
            "playbookID": "EWS search-mailbox test",
            "timeout": 300
        },
        {
            "integrations": "PagerDuty v2",
            "playbookID": "PagerDuty Test"
        },
        {
            "playbookID": "test_delete_context"
        },
        {
            "playbookID": "GmailTest",
            "integrations": "Gmail"
        },
        {
            "playbookID": "Gmail Convert Html Test",
            "integrations": "Gmail"
        },
        {
            "playbookID": "TestParseCSV"
        },
        {
            "integrations": "Shodan",
            "playbookID": "ShodanTest"
        },
        {
            "playbookID": "Extract Indicators From File - test"
        },
        {
            "playbookID": "dedup_-_generic_-_test"
        },
        {
            "integrations": "McAfee Advanced Threat Defense",
            "playbookID": "Test Playbook McAfee ATD",
            "timeout": 700
        },
        {
            "integrations": "McAfee Advanced Threat Defense",
            "playbookID": "Test Playbook McAfee ATD Upload File"
        },
        {
            "playbookID": "exporttocsv_script_test"
        },
        {
            "integrations": "Intezer",
            "playbookID": "Intezer Testing",
            "nightly": true,
            "timeout": 500
        },
        {
            "integrations": "FalconIntel",
            "playbookID": "CrowdStrike Falcon Intel v2"
        },
        {
            "integrations": [
                "Mail Sender (New)",
                "google"
            ],
            "playbookID": "Mail Sender (New) Test"
        },
        {
            "playbookID": "buildewsquery_test"
        },
        {
            "integrations": "Rapid7 Nexpose",
            "playbookID": "nexpose_test",
            "timeout": 240
        },
        {
            "integrations": "EWS Mail Sender",
            "playbookID": "EWS Mail Sender Test"
        },
        {
            "playbookID": "decodemimeheader_-_test"
        },
        {
            "integrations": "CVE Search",
            "playbookID": "cve_enrichment_-_generic_-_test"
        },
        {
            "playbookID": "test_url_regex"
        },
        {
            "integrations": "Skyformation",
            "playbookID": "TestSkyformation"
        },
        {
            "integrations": "okta",
            "playbookID": "okta_test_playbook",
            "timeout": 240
        },
        {
            "playbookID": "Test filters & transformers scripts"
        },
        {
            "integrations": "Salesforce",
            "playbookID": "SalesforceTestPlaybook"
        },
        {
            "integrations": "McAfee ESM-v10",
            "playbookID": "McAfeeESMTest",
            "timeout": 500
        },
        {
            "integrations": "GoogleSafeBrowsing",
            "playbookID": "Google Safe Browsing Test",
            "timeout": 240
        },
        {
            "integrations": "EWS v2",
            "playbookID": "EWSv2_empty_attachment_test"
        },
        {
            "playbookID": "TestWordFileToIOC",
            "timeout": 300
        },
        {
            "integrations": "Symantec Endpoint Protection V2",
            "playbookID": "SymantecEndpointProtection_Test"
        },
        {
            "integrations": "carbonblackprotection",
            "playbookID": "search_endpoints_by_hash_-_carbon_black_protection_-_test",
            "timeout": 500
        },
        {
            "playbookID": "process_email_-_generic_-_test",
            "timeout": 240
        },
        {
            "integrations": "activedir",
            "playbookID": "account_enrichment_-_generic_test"
        },
        {
            "integrations": "FalconHost",
            "playbookID": "search_endpoints_by_hash_-_crowdstrike_-_test",
            "timeout": 500
        },
        {
            "integrations": "FalconHost",
            "playbookID": "CrowdStrike Endpoint Enrichment - Test"
        },
        {
          "integrations": "FalconHost",
          "playbookID": "crowdstrike_falconhost_test"
        },
        {
            "integrations": [
                "VirusTotal"
            ],
            "playbookID": "ip_enrichment_generic_test"
        },
        {
            "playbookID": "ExposeIncidentOwner-Test"
        },
        {
            "integrations": "OpenPhish",
            "playbookID": "email_test"
        },
        {
            "integrations": "VirusTotal",
            "playbookID": "domain_enrichment_generic_test"
        },
        {
            "integrations": "PostgreSQL",
            "playbookID": "PostgreSQL Test"
        },
        {
            "integrations": "google",
            "playbookID": "GsuiteTest"
        },
        {
            "integrations": "OpenPhish",
            "playbookID": "OpenPhish Test Playbook"
        },
        {
            "integrations": "RSA Archer",
            "playbookID": "Archer-Test-Playbook",
            "nightly": true
        },
        {
            "integrations": "jira",
            "playbookID": "Jira-Test"
        },
        {
            "integrations": "ipinfo",
            "playbookID": "IPInfoTest"
        },
        {
            "integrations": "jira",
            "playbookID": "VerifyHumanReadableFormat"
        },
        {
            "playbookID": "ExtractURL Test"
        },
        {
            "playbookID": "strings-test"
        },
        {
            "playbookID": "TestCommonPython"
        },
        {
            "playbookID": "TestFileCreateAndUpload"
        },
        {
            "playbookID": "TestIsValueInArray"
        },
        {
            "playbookID": "TestStringReplace"
        },
        {
            "playbookID": "TestHttpPlaybook"
        },
        {
            "integrations": "SplunkPy",
            "playbookID": "Splunk-Test"
        },
        {
            "integrations": "SplunkPy",
            "playbookID": "SplunkPySearch_Test"
        },
        {
            "integrations" : "McAfee NSM",
            "playbookID" : "McAfeeNSMTest",
            "timeout" : 400,
            "nightly": true
        },
        {
            "integrations": "PhishTank",
            "playbookID": "PhishTank Testing"
        },
        {
            "integrations": "McAfee Web Gateway",
            "playbookID": "McAfeeWebGatewayTest",
            "timeout" : 500
        },
        {
            "integrations": "TCPIPUtils",
            "playbookID": "TCPUtils-Test"
        },
        {
            "playbookID": "ProofpointDecodeURL-Test",
            "timeout": 300
        },
        {
            "playbookID": "listExecutedCommands-Test"
        },
        {
            "integrations": "Service Manager",
            "playbookID": "TestHPServiceManager",
            "timeout": 400
        },
        {
            "playbookID": "LanguageDetect-Test",
            "timeout": 300
        },
        {
            "integrations": "Forcepoint",
            "playbookID": "forcepoint test",
            "timeout": 500,
            "nightly": true
        },
        {
            "playbookID": "GeneratePassword-Test"
        },
        {
            "playbookID": "ZipFile-Test"
        },
        {
            "playbookID": "ExtractDomainTest"
        },
        {
            "playbookID": "Detonate File - Generic Test",
            "timeout": 500
        },
        {
            "playbookID": "Test-IsMaliciousIndicatorFound"
        },
        {
            "playbookID": "TestExtractHTMLTables"
        },
        {
            "integrations": "carbonblackliveresponse",
            "playbookID": "CarbonBlackLiveResponseTest",
            "nightly": true
        },
        {
            "playbookID": "TestSafeBreach",
            "integrations": "SafeBreach"
        },
        {
            "integrations": "urlscan.io",
            "playbookID": "urlscan_malicious_Test"
        },
        {
            "integrations": "EWS v2",
            "playbookID": "pyEWS_Test"
        },
        {

            "integrations": "Netskope",
            "playbookID": "Netskope Test"
        },
        {
            "integrations": "Cylance Protect v2",
            "playbookID": "Cylance Protect v2 Test"
        },
        {
            "integrations": "ReversingLabs Titanium Cloud",
            "playbookID": "ReversingLabsTCTest"
        },
        {
            "integrations": "ReversingLabs A1000",
            "playbookID": "ReversingLabsA1000Test"
        },
        {
            "integrations": "Demisto Lock",
            "playbookID": "DemistoLockTest"
        },
        {
            "playbookID": "test-domain-indicator",
            "timeout": 400
        },
        {
            "playbookID": "Cybereason Test",
            "integrations": "Cybereason",
            "timeout": 1200
        },
        {
            "integrations": "VirusTotal - Private API",
            "playbookID": "virusTotalPrivateAPI-test-playbook",
            "nightly": true
        },
        {
            "integrations": "Cisco Meraki",
            "playbookID": "Cisco-Meraki-Test"
        },
        {
            "integrations": "Tanium",
            "playbookID": "Tanium Test Playbook",
            "nightly": true,
            "timeout": 1200
        },
        {
            "integrations": "Recorded Future",
            "playbookID": "Recorded Future Test",
            "nightly": true
        },
        {
            "integrations": "Microsoft Graph",
            "playbookID": "Microsoft Graph Test"
        },
        {
            "integrations": "RedLock",
            "playbookID": "RedLockTest",
            "nightly": true
        },
        {
            "integrations": "Symantec Messaging Gateway",
            "playbookID": "Symantec Messaging Gateway Test"
        },
        {
            "integrations": "ThreatConnect",
            "playbookID": "test-ThreatConnect"
        },
        {
            "integrations": "VxStream",
            "playbookID": "VxStream Test",
            "nightly": true
        },
        {
            "integrations":"Cylance Protect",
            "playbookID": "get_file_sample_by_hash_-_cylance_protect_-_test",
            "timeout": 240
        },
        {
            "integrations": "Cylance Protect",
            "playbookID": "endpoint_enrichment_-_generic_test"
        },
        {
            "integrations": "QRadar",
            "playbookID": "test_Qradar"
        },
        {
            "integrations": "VMware",
            "playbookID": "VMWare Test"
        },
        {
            "integrations": "Anomali ThreatStream",
            "playbookID": "Anomali_ThreatStream_Test"
        },
        {
            "integrations": "Farsight DNSDB",
            "playbookID": "DNSDBTest"
        },
        {
            "integrations": "carbonblack-v2",
            "playbookID": "CarbonBlackResponseTest"
        },
        {
            "integrations": "Cisco Umbrella Investigate",
            "playbookID": "Cisco Umbrella Test"
        },
        {
            "integrations": "icebrg",
            "playbookID": "Icebrg Test",
            "timeout" : 500
        },
        {
            "integrations": "Symantec MSS",
            "playbookID": "SymantecMSSTest"
        },
        {
            "integrations": "Remedy AR",
            "playbookID": "Remedy AR Test"
        },
        {
            "integrations": "McAfee Active Response",
            "playbookID": "McAfee-MAR_Test"
        },
        {
            "integrations": "McAfee Threat Intelligence Exchange",
            "playbookID": "McAfee-TIE Test"
        },
        {
            "integrations": "ArcSight Logger",
            "playbookID": "ArcSight Logger test"
        },
        {
            "integrations": "ArcSight ESM",
            "playbookID": "ArcSight ESM Test"
        },
        {
            "integrations": "ArcSight ESM",
            "playbookID": "test Arcsight - Get events related to the Case"
        },
        {
            "integrations": "XFE",
            "playbookID": "XFE Test",
            "timeout": 140,
            "nightly": true
        },
        {
            "integrations": [
                "VirusTotal"
            ],
            "playbookID": "File Enrichment - Generic Test"
        },
        {
            "integrations": "McAfee Threat Intelligence Exchange",
            "playbookID": "search_endpoints_by_hash_-_tie_-_test",
            "timeout": 500
        },
        {
            "integrations": "iDefense",
            "playbookID": "iDefenseTest",
            "timeout": 300
        },
        {
            "integrations": "AbuseIPDB",
            "playbookID": "AbuseIPDB Test",
            "nightly": true
        },
        {
            "integrations": "AbuseIPDB",
            "playbookID": "AbuseIPDB PopulateIndicators Test",
            "nightly": true
        },
        {
            "integrations" : "jira",
            "playbookID" : "JiraCreateIssue-example-test"
        },
        {
            "integrations": "LogRhythm",
            "playbookID": "LogRhythm-Test-Playbook",
            "timeout": 200
        },
        {
            "integrations": "FireEye HX",
            "playbookID": "FireEye HX Test"
        },
        {
            "integrations": "Phish.AI",
            "playbookID": "PhishAi-Test"
        },
        {
            "integrations": "Phish.AI",
            "playbookID": "Test-Detonate URL - Phish.AI"
        },
        {
            "integrations": "Centreon",
            "playbookID": "Centreon-Test-Playbook"
        },
        {
            "integrations": "TruSTAR",
            "playbookID": "TruSTAR Test"
        },
        {
            "integrations": "AlphaSOC Wisdom",
            "playbookID": "AlphaSOC-Wisdom-Test"
        },
        {
            "integrations": "Jask",
            "playbookID": "Jask_Test"
        },
        {
            "integrations": "Qualys",
            "playbookID": "Qualys-Test",
            "nightly": true
        },
        {
            "playbookID": "whois_test"
        },
        {
            "integrations": "RSA NetWitness Endpoint",
            "playbookID": "NetWitness Endpoint Test"
        },
        {
            "integrations": "Check Point Sandblast",
            "playbookID": "Sandblast_malicious_test"
        },
        {
            "playbookID": "TestMatchRegex"
        },
        {
            "integrations": "ActiveMQ",
            "playbookID": "ActiveMQ Test"
        },
        {
            "playbookID": "RegexGroups Test"
        },
        {
            "integrations": "Cisco pxGrid ISE",
            "playbookID": "cisco-ise-test-playbook"
        },
        {
            "integrations": "RSA NetWitness v11.1",
            "playbookID": "RSA NetWitness Test"
        },
        {
            "integrations": "Rasterize",
            "playbookID": "RasterizeImageTest"
        },
        {
            "playbookID": "ExifReadTest"
        },
        {
          "integrations": "Cuckoo Sandbox",
          "playbookID": "CuckooTest",
          "timeout": 700
        },
        {
            "integrations" : "VxStream",
            "playbookID" : "Test-Detonate URL - Crowdstrike",
            "timeout" : 1200
        },
        {
           "playbookID": "Detonate File - Generic Test",
           "timeout": 2000,
           "nightly": true,
           "integrations": [
             "VxStream",
             "McAfee Advanced Threat Defense",
             "WildFire",
             "Lastline"
           ]
        },
        {
           "playbookID": "Detonate URL - Generic Test",
           "timeout": 2000,
           "nightly": true,
           "integrations": [
             "McAfee Advanced Threat Defense",
             "VxStream",
             "Lastline"
           ]
        },
        {
            "playbookID": "ReadPDFFile-Test"
        },
        {
            "integrations": [
                "VirusTotal",
                "urlscan.io",
                "activedir"
            ],
            "playbookID": "entity_enrichment_generic_test",
            "timeout": 240
        },
        {
            "integrations": [
                "FalconHost",
                "McAfee Threat Intelligence Exchange",
                "carbonblackprotection",
                "carbonblack"
            ],
            "playbookID": "search_endpoints_by_hash_-_generic_-_test",
            "timeout": 500
        },
        {
            "integrations": "Zscaler",
            "playbookID": "Zscaler Test",
            "nightly": true
        },
        {
            "playbookID": "DemistoUploadFileToIncident Test",
            "integrations": "Demisto REST API"

        },
        {
            "playbookID": "MaxMind Test",
            "integrations": "MaxMind GeoIP2"

        },
        {
            "playbookID": "Test_Sagemaker",
            "integrations": "AWS Sagemaker"

        },
        {
            "playbookID": "Phishing test - attachment",
            "timeout": 600,
            "nightly": true,
            "integrations": [
                "EWS Mail Sender",
                "Pwned",
                "Demisto REST API",
                "Palo Alto Minemeld"
            ]
        },
        {
            "playbookID": "Phishing test - Inline",
            "timeout": 500,
            "nightly": true,
            "integrations": [
                "EWS Mail Sender",
                "Pwned",
                "Demisto REST API",
                "Palo Alto Minemeld"
            ]
        },
        {
            "integrations": "duo",
            "playbookID": "DUO Test Playbook"
        },
        {
            "playbookID": "SLA Scripts - Test"
        },
        {
            "playbookID": "PcapHTTPExtractor-Test"
        },
        {
            "playbookID": "Ping Test Playbook"
        },
        {
            "integrations": "mysql",
            "playbookID": "MySQL Test"
        },
        {
            "integrations": "Phishme Intelligence",
            "playbookID": "Test - PhishMe Intelligence"
        },
        {
            "integrations": "Google Resource Manager",
            "playbookID": "GoogleResourceManager-Test",
            "timeout": 500,
            "nightly": true
        },
        {
            "integrations": "Freshdesk",
            "playbookID": "Freshdesk-Test",
            "timeout": 500,
            "nightly": true
        },
        {
            "playbookID": "Autoextract - Test"
        },
        {
            "playbookID": "FilterByList - Test"
        }
    ],
    "skipped_tests": {
        "blockip_test_playbook": "No Check Point FW license",
        "entity_enrichment_generic_test": "Need to check the reason for skipping",
        "search_endpoints_by_hash_-_generic_-_test": "Need to check the reason for skipping",
        "ArcSight Logger test": "Possibly outdated API calls",
        "Qualys-Test": "Need to check the reason for skipping",
        "tenable-sc-scan-test": "Scan takes too long",
        "Microsoft Graph Test": "DB is missing alerts to test on - in work of DevOps",
        "tenable-sc-test": "Unstable instance = flaky test",
        "XFE Test": "License expired",
        "TruSTAR Test": "The test runs even when not supposed to, which causes its quota to run out",
        "Tenable.io test": "Error 409 ISSUE OPENED",
        "Tenable.io Scan Test": "Error 409 ISSUE OPENED",
        "FireEye HX Test": "Problem with file acquisition - need to contact FireEye ",
        "RedLockTest": "RedLock has API issues - opened an issue (15493)",
        "GsuiteTest": "error was fixed only on server master and not on ",
<<<<<<< HEAD
        "MISP V2 Test": "MISP V2 Test misp-search value command fails (issue 15574)",
        "GmailTest": "Gmail test is failing on gmail-list-users command (issue 15571)"
=======
        "GmailTest": "Gmail test is failing on gmail-list-users command (issue 15571)",
        "McAfee ePO": "test is failing on epo-update-repository command (issue 15572)"

>>>>>>> b030216b
    },
    "skipped_integrations": {
        "Jask": "Cannot access instance token not valid (issue 12900)",
        "FortiGate": "License expired, in the process of getting new one (issue 14723)",
        "Skyformation": "Server installed by skyformation is down, waiting on reply (issue 14311)",
        "icebrg": "Requires BD (issue 14312)",
        "Cylance Protect": "Under development (issue 15244)",
        "VMware": "We don't have a license for VMWare, and probably not going to get it",
        "Farsight DNSDB": "No instance (issue 15512)",
        "Symantec MSS": "No instance (issue 15513)",
        "Remedy AR": "DevOps investigation (issue 15514)",
        "iDefense": "DevOps investigation",
        "LogRhythm": "DevOps investigation",
        "Dell Secureworks": "Instance locally installed on @liorblob PC",
        "Service Manager": "Expired license",
        "Signal Sciences WAF": "API problems, not returning the correct data",
        "Server Message Block (SMB)": "No instance",
        "ServiceNow": "Instance goes to hibernate every few hours",
        "MimecastV2": "Several issues with instance",
        "AWS Sagemaker": "License expired, no renewal in the near future",
        "Attivo Botsink": "no instance, @Arian will update",
        "carbonblackprotection": "License expired",
        "Lastline": "Out of quota",
        "Netskope": "instance is down",
        "Google Resource Manager": "Cannot create projects because have reached alloted quota",
        "RSA NetWitness Endpoint": "Instance is down, waiting for devops to rebuild",
        "WildFire": "Quota is temporarily over due to circle ci issues",
        "Freshdesk": "Trial account expired",
        "Tanium": "Instance is not stable (issue 15497)",
        "Joe Security": "JoeSecurityTestPlaybook test fails (issue 15614)"
    },
    "nigthly_integrations": [
        "Lastline",
        "TruSTAR"
    ]
}<|MERGE_RESOLUTION|>--- conflicted
+++ resolved
@@ -1074,14 +1074,7 @@
         "FireEye HX Test": "Problem with file acquisition - need to contact FireEye ",
         "RedLockTest": "RedLock has API issues - opened an issue (15493)",
         "GsuiteTest": "error was fixed only on server master and not on ",
-<<<<<<< HEAD
-        "MISP V2 Test": "MISP V2 Test misp-search value command fails (issue 15574)",
         "GmailTest": "Gmail test is failing on gmail-list-users command (issue 15571)"
-=======
-        "GmailTest": "Gmail test is failing on gmail-list-users command (issue 15571)",
-        "McAfee ePO": "test is failing on epo-update-repository command (issue 15572)"
-
->>>>>>> b030216b
     },
     "skipped_integrations": {
         "Jask": "Cannot access instance token not valid (issue 12900)",
