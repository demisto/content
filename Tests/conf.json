{
    "testTimeout": 160,
    "testInterval": 20,
    "tests": [
        {
<<<<<<< HEAD
            "integrations": "epo",
            "playbookID": "Test Playbook Mcafee ePO"
=======
            "playbookID": "TextFromHTML_test_playbook"
>>>>>>> 8d18eb77
        },
        {
            "integrations": "Joe Security",
            "playbookID": "JoeSecurityTestPlaybook",
            "timeout": 500,
            "nightly": true
        },
        {
            "integrations": "WildFire",
            "playbookID": "Wildfire Test"
        },
        {
            "integrations": "GRR",
            "playbookID": "grr_test",
            "nightly": true
        },
        {
            "integrations": "RSA NetWitness Packets and Logs",
            "playbookID": "rsa_packets_and_logs_test"
        },
        {
            "integrations": "Symantec Messaging Gateway",
            "playbookID": "Symantec Messaging Gateway Test"
        },
        {
            "integrations": "VirusTotal",
            "playbookID": "virusTotal-test-playbook",
            "nightly": true
        },
        {
            "integrations": "Preempt",
            "playbookID": "Preempt Test"
        },
        {   "integrations": "Gmail",
            "playbookID": "get_original_email_-_gmail_-_test"
        },
        {
            "integrations": "EWS v2",
            "playbookID": "get_original_email_-_ews-_test"
        },
        {
            "integrations": "PagerDuty",
            "playbookID": "PagerDuty Test"
        },
        {
            "playbookID": "test_delete_context"
        },
        {
            "playbookID": "GmailTest",
            "integrations": "Gmail"
        },
        {
            "playbookID": "TestParseCSV"
        },
        {
            "playbookID": "detonate_file_-_generic_test",
            "timeout": 2000,
            "nightly": true,
            "integrations": [
                "VxStream",
                "McAfee Advanced Threat Defense",
                "WildFire"
            ]
        },
        {
            "playbookID": "detonate_url_-_generic_test",
            "timeout": 2000,
            "nightly": true,
            "integrations": [
                "McAfee Advanced Threat Defense",
                "VxStream"
            ]
        },
        {
            "integrations": "Shodan",
            "playbookID": "ShodanTest"
        },
        {
            "playbookID": "Extract Indicators From File - test"
        },
        {
            "integrations": "Jask",
            "playbookID": "Jask_Test"
        },
        {
            "playbookID": "dedup_-_generic_-_test"
        },
        {
            "integrations": "McAfee Advanced Threat Defense",
            "playbookID": "Test Playbook McAfee ATD",
            "timeout": 500
        },
        {
            "playbookID": "exporttocsv_script_test"
        },
        {
            "integrations": "Intezer",
            "playbookID": "Intezer Testing",
            "nightly": true,
            "timeout": 500
        },
        {
            "integrations": "FalconIntel",
            "playbookID": "CrowdStrike Falcon Intel v2"
        },
        {
            "integrations": [{
                "name": "Mail Sender (New)"
            },{
                "name": "google",
                "byoi": false
            }],
            "playbookID": "Mail Sender (New) Test"
        },
        {
            "playbookID": "buildewsquery_test"
        },
        {
            "integrations": "Rapid7 Nexpose",
            "playbookID": "nexpose_test"
        },
        {
            "integrations": "EWS Mail Sender",
            "playbookID": "EWS Mail Sender Test"
        },
        {
            "playbookID": "decodemimeheader_-_test"
        },
        {
            "integrations": "CVE Search",
            "playbookID": "cve_enrichment_-_generic_-_test"
        },
        {
            "playbookID": "test_url_regex"
        },
        {
            "integrations": "Skyformation",
            "playbookID": "TestSkyformation"
        },
        {
            "integrations": "okta",
            "playbookID": "okta_test_playbook",
            "timeout": 240
        },
        {
            "playbookID": "Test filters & transformers scripts"
        },
        {
            "integrations": "Salesforce",
            "playbookID": "SalesforceTestPlaybook"
        },
        {
            "integrations": "McAfee ESM-v10",
            "playbookID": "McAfeeESMTest",
            "timeout": 500
        },
        {
            "integrations": "GoogleSafeBrowsing",
            "playbookID": "Google Safe Browsing Test",
            "timeout": 240
        },
        {
            "playbookID": "File Enrichment - Generic Test"
        },
        {
            "integrations": "EWS v2",
            "playbookID": "EWSv2_empty_attachment_test"
        },
        {
            "playbookID": "TestWordFileToIOC",
            "timeout": 300
        },
        {
            "integrations": "Symantec Endpoint Protection",
            "playbookID": "sep_-_test_endpoint_search"
        },
        {
            "integrations": [
                "urlscan.io"
            ],
            "playbookID": "url_enrichment_-_generic_test",
            "timeout": 500
        },
        {
            "integrations": {
                "name": "carbonblackprotection",
                "byoi": false
            },
            "playbookID": "search_endpoints_by_hash_-_carbon_black_protection_-_test",
            "timeout": 500
        },
        {
            "playbookID": "process_email_-_generic_-_test",
            "timeout": 240
        },
        {
            "integrations": {
                "name": "carbonblack",
                "byoi": false
            },
            "playbookID": "search_endpoints_by_hash_-_carbon_black_response_-_test",
            "timeout": 500
        },
        {
            "integrations": {
                "name": "carbonblack",
                "byoi": false
            },
            "playbookID": "get_file_sample_by_hash_-_carbon_black_enterprise_Response_-_test"
        },
        {
            "integrations": {
                "name": "activedir",
                "byoi": false
            },
            "playbookID": "account_enrichment_-_generic_test"
        },
        {
            "integrations": "FalconHost",
            "playbookID": "search_endpoints_by_hash_-_crowdstrike_-_test",
            "timeout": 500
        },
        {
            "integrations": "FalconHost",
            "playbookID": "CrowdStrike Endpoint Enrichment - Test"
        },
        {
            "integrations": [
                "VirusTotal",
                "urlscan.io"
            ],
            "playbookID": "ip_enrichment_generic_test"
        },
        {
            "playbookID": "ExposeIncidentOwner-Test"
        },
        {
            "integrations": "OpenPhish",
            "playbookID": "email_test"
        },
        {
            "integrations": [],
            "playbookID": "Test CommonServer"
        },
        {
            "integrations": "VirusTotal",
            "playbookID": "domain_enrichment_generic_test"
        },
        {
            "integrations": "PostgreSQL",
            "playbookID": "PostgreSQL Test"
        },
        {
            "integrations": {
                "name": "google",
                "byoi": false
            },
            "playbookID": "GsuiteTest"
        },
        {
            "integrations": "OpenPhish",
            "playbookID": "OpenPhish Test Playbook"
        },
        {
            "integrations": "RSA Archer",
            "playbookID": "Archer-Test-Playbook",
            "nightly": true
        },
        {
            "integrations": "jira",
            "playbookID": "Jira-Test"
        },
        {
            "integrations": "ThreatConnect",
            "playbookID": "test-ThreatConnect"
        },
        {
            "integrations": "ipinfo",
            "playbookID": "IPInfoTest"
        },
        {
            "integrations": "jira",
            "playbookID": "VerifyHumanReadableFormat"
        },
        {
            "playbookID": "ExtractURL Test"
        },
        {
            "playbookID": "strings-test"
        },
        {
            "playbookID": "TestCommonPython"
        },
        {
            "playbookID": "TestFileCreateAndUpload"
        },
        {
            "playbookID": "TestIsValueInArray"
        },
        {
            "playbookID": "TestStringReplace"
        },
        {
            "playbookID": "TestHttpPlaybook"
        },
        {
            "integrations": "SplunkPy",
            "playbookID": "Splunk-Test"
        },
        {
            "integrations" : "McAfee NSM",
            "playbookID" : "McAfeeNSMTest",
            "timeout" : 400,
            "nightly": true
        },
        {
            "integrations": "PhishTank",
            "playbookID": "PhishTank Testing"
        },
        {
            "integrations": "McAfee Web Gateway",
            "playbookID": "McAfeeWebGatewayTest",
            "timeout" : 500
        },
        {
            "integrations": "TCPIPUtils",
            "playbookID": "TCPUtils-Test"
        },
        {
            "playbookID": "ProofpointDecodeURL-Test",
            "timeout": 300,
            "interval": 20
        },
        {
            "playbookID": "listExecutedCommands-Test"
        },
        {
            "integrations": "Service Manager",
            "playbookID": "TestHPServiceManager",
            "timeout": 400
        },
        {
            "playbookID": "LanguageDetect-Test",
            "timeout": 300
        },
        {
            "integrations": "Forcepoint",
            "playbookID": "forcepoint test",
            "timeout": 500,
            "nightly": true
        },
        {
            "playbookID": "GeneratePassword-Test"
        },
        {
            "playbookID": "ZipFile-Test"
        },
        {
            "playbookID": "ExtractDomainTest"
        },
        {
            "playbookID": "Detonate File - Generic Test",
            "timeout": 500
        },
        {
            "playbookID": "Test-IsMaliciousIndicatorFound"
        },
        {
            "playbookID": "TestExtractHTMLTables"
        },
        {
            "integrations": "carbonblackliveresponse",
            "playbookID": "CarbonBlackLiveResponseTest",
            "nightly": true
        },
        {
            "playbookID": "TestSafeBreach",
            "integrations": "SafeBreach"
        },
        {
            "integrations": "urlscan.io",
            "playbookID": "urlscan_malicious_Test"
        },
        {
            "integrations": "EWS v2",
            "playbookID": "pyEWS_Test"
        },
        {

            "integrations": "Netskope",
            "playbookID": "Netskope Test"
        },
        {
            "integrations": "Cylance Protect v2",
            "playbookID": "Cylance Protect v2 Test"
        },
        {
            "integrations": "ReversingLabs Titanium Cloud",
            "playbookID": "ReversingLabsTCTest"
        },
        {
            "integrations": "ReversingLabs A1000",
            "playbookID": "ReversingLabsA1000Test"
        },
        {
            "integrations": "Demisto Lock",
            "playbookID": "DemistoLockTest"
        },
        {
            "playbookID": "test-domain-indicator"
        },
        {
            "integrations": "VirusTotal - Private API",
            "playbookID": "virusTotalPrivateAPI-test-playbook",
            "nightly": true
        },
        {
            "integrations": "Cybereason",
            "playbookID": "Cybereason Test"
        },
        {
            "integrations": "ThreatExchange",
            "playbookID": "extract_indicators_-_generic_-_test",
            "timeout": 240
        },
        {
            "integrations": "Tanium",
            "playbookID": "Tanium Demo Playbook",
            "nightly": true,
            "timeout": 1200
        },
        {
            "integrations": "ThreatExchange",
            "playbookID": "ThreatExchange-test"
        },
        {
            "integrations": "Recorded Future",
            "playbookID": "Recorded Future Test",
            "nightly": true
        },
        {
            "integrations": "RTIR",
            "playbookID": "RTIR Test"
        },
        {
            "integrations": "SCADAfence CNM",
            "playbookID": "SCADAfence_test"
        },
        {
            "integrations": "VirusTotal",
            "playbookID": "virusTotal-test-playbook",
            "nightly": true
        }
    ],
    "skipped": [
        {
            "integrations": "RedLock",
            "playbookID": "RedLockTest",
            "nightly": true
        },
        {
            "integrations": {
                "name": "carbonblack",
                "byoi": false
            },
            "playbookID": "block_endpoint_-_carbon_black_response_-_test"
        },
        {
            "integrations": "VxStream",
            "playbookID": "VxStream Test",
            "nightly": true
        },
        {
            "integrations":"Cylance Protect",
            "playbookID": "get_file_sample_by_hash_-_cylance_protect_-_test",
            "timeout": 240
        },
        {
            "integrations": "Cylance Protect",
            "playbookID": "endpoint_enrichment_-_generic_test"
        },
        {
            "integrations": "QRadar",
            "playbookID": "test_Qradar"
        },
        {
            "integrations": "VMware",
            "playbookID": "VMWare Test"
        },
        {
            "integrations": "Anomali ThreatStream",
            "playbookID": "Anomali_ThreatStream_Test"
        },
        {

            "integrations": "Farsight DNSDB",
            "playbookID": "DNSDBTest"
        },
        {
            "integrations": {
                "name": "carbonblack-v2",
                "byoi": true
            },
            "playbookID": "CarbonBlackResponseTest"
        },
        {
            "integrations": "Cisco Umbrella Investigate",
            "playbookID": "Cisco-Umbrella-Test"
        },
        {
            "integrations": "icebrg",
            "playbookID": "Icebrg Test",
            "timeout" : 500
        },
        {
            "integrations": "Symantec MSS",
            "playbookID": "SymantecMSSTest"
        },
        {
            "integrations": [
                "VirusTotal",
                "urlscan.io",
                {
                    "name": "activedir",
                    "byoi": false
                }],
            "playbookID": "entity_enrichment_generic_test",
            "timeout": 240
        },
        {
            "integrations": [
                "VirusTotal",
                "urlscan.io"
            ],
            "playbookID": "url_enrichment_-_generic_test",
            "timeout": 400
        },
        {
            "integrations": "Remedy AR",
            "playbookID": "Remedy AR Test"
        },
        {
            "integrations": "McAfee Active Response",
            "playbookID": "McAfee-MAR_Test"
        },
        {
            "integrations": "McAfee Threat Intelligence Exchange",
            "playbookID": "McAfee-TIE Test"
        },
        {
            "integrations": "ArcSight Logger",
            "playbookID": "ArcSight Logger test"
        },
        {
            "integrations": "XFE",
            "playbookID": "XFE Test",
            "timeout": 140,
            "nightly": true
        },
        {
            "integrations": [
                "VirusTotal"
            ],
            "playbookID": "File Enrichment - Generic Test"
        },
        {
            "integrations": [
                "FalconHost",
                "McAfee Threat Intelligence Exchange",
                {
                    "name": "carbonblackprotection",
                    "byoi": false
                },
                {
                    "name": "carbonblack",
                    "byoi": false
                }
            ],
            "playbookID": "search_endpoints_by_hash_-_generic_-_test",
            "timeout": 500
        },
        {
            "integrations": "McAfee Threat Intelligence Exchange",
            "playbookID": "search_endpoints_by_hash_-_tie_-_test",
            "timeout": 500
        },
        {
            "integrations": "iDefense",
            "playbookID": "iDefenseTest",
            "timeout": 300
        },
        {
            "integrations": "LogRhythm",
            "playbookID": "LogRhythm-Test-Playbook",
            "timeout": 200
        },
        {
            "integrations": "FireEye HX",
            "playbookID": "FireEye HX Test"
        },
        {
            "integrations": "Phish.AI",
            "playbookID": "PhishAi-Test"
        },
        {
            "integrations": "Centreon",
            "playbookID": "Centreon-Test-Playbook"
        },
        {
            "integrations": "TruSTAR",
            "playbookID": "TruSTAR Test"
        },
        {
            "integrations": "AlphaSOC Wisdom",
            "playbookID": "AlphaSOC-Wisdom-Test"
        },
        {
            "integrations": "Qualys",
            "playbookID": "Qualys-Test",
            "nightly": true
        }
    ]
}<|MERGE_RESOLUTION|>--- conflicted
+++ resolved
@@ -3,12 +3,7 @@
     "testInterval": 20,
     "tests": [
         {
-<<<<<<< HEAD
-            "integrations": "epo",
-            "playbookID": "Test Playbook Mcafee ePO"
-=======
             "playbookID": "TextFromHTML_test_playbook"
->>>>>>> 8d18eb77
         },
         {
             "integrations": "Joe Security",
