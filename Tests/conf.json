{
    "testTimeout": 160,
    "testInterval": 20,
    "tests": [
        {
<<<<<<< HEAD
            "integrations": "Gmail",
            "playbookID": "GmailTest"
=======
            "integrations": "Jask",
            "playbookID": "Jask_Test"
>>>>>>> 78318824
        },
        {
            "playbookID": "dedup_-_generic_-_test"
        },
        {
            "integrations": "McAfee Advanced Threat Defense",
            "playbookID": "Test Playbook McAfee ATD"
        },
        {
            "playbookID": "exporttocsv_script_test"
        },
        {
            "integrations": "Intezer",
            "playbookID": "Intezer Testing",
            "nightly": true,
            "timeout": 500
        },
        {
            "integrations": "FalconIntel",
            "playbookID": "CrowdStrike Falcon Intel v2"
        },
        {
            "integrations": [{
                "name": "Mail Sender (New)"
            },{
                "name": "google",
                "byoi": false
            }],
            "playbookID": "Mail Sender (New) Test"
        },
        {
            "playbookID": "buildewsquery_test"
        },
        {
            "integrations": "Rapid7 Nexpose",
            "playbookID": "nexpose_test"
        },
        {
            "integrations": "EWS Mail Sender",
            "playbookID": "EWS Mail Sender Test"
        },
        {
            "playbookID": "decodemimeheader_-_test"
        },
        {
            "integrations": "CVE Search",
            "playbookID": "cve_enrichment_-_generic_-_test"
        },
        {
            "playbookID": "test_url_regex"
        },
        {
            "integrations": "Skyformation",
            "playbookID": "TestSkyformation"
        },
        {
            "integrations": "okta",
            "playbookID": "okta_test_playbook",
            "timeout": 240
        },
        {
            "integrations": "RSA NetWitness Packets and Logs",
            "playbookID": "rsa_packets_and_logs_test"
        },
        {
            "playbookID": "Test filters & transformers scripts"
        },
        {
            "integrations": "Salesforce",
            "playbookID": "SalesforceTestPlaybook"
        },
        {
            "integrations": "McAfee ESM-v10",
            "playbookID": "McAfeeESMTest",
            "timeout": 500
        },
        {
            "integrations": "GoogleSafeBrowsing",
            "playbookID": "Google Safe Browsing Test",
            "timeout": 240
        },
        {
            "playbookID": "File Enrichment - Generic Test"
        },
        {
            "integrations": "EWS v2",
            "playbookID": "EWSv2_empty_attachment_test"
        },
        {
            "playbookID": "TestWordFileToIOC",
            "timeout": 300
        },
        {
            "integrations": "Symantec Endpoint Protection",
            "playbookID": "sep_-_test_endpoint_search"
        },
        {
            "integrations": [
                "urlscan.io"
            ],
            "playbookID": "url_enrichment_-_generic_test",
            "timeout": 500
        },
        {
            "integrations": {
                "name": "carbonblackprotection",
                "byoi": false
            },
            "playbookID": "search_endpoints_by_hash_-_carbon_black_protection_-_test",
            "timeout": 500
        },
        {
            "playbookID": "process_email_-_generic_-_test",
            "timeout": 240
        },
        {
            "integrations": {
                "name": "carbonblack",
                "byoi": false
            },
            "playbookID": "search_endpoints_by_hash_-_carbon_black_response_-_test",
            "timeout": 500
        },
        {
            "integrations": {
                "name": "carbonblack",
                "byoi": false
            },
            "playbookID": "get_file_sample_by_hash_-_carbon_black_enterprise_Response_-_test"
        },
        {
            "integrations": {
                "name": "activedir",
                "byoi": false
            },
            "playbookID": "account_enrichment_-_generic_test"
        },
        {
            "integrations": {
                "name": "carbonblack",
                "byoi": false
            },
            "playbookID": "block_endpoint_-_carbon_black_response_-_test"
        },
        {
            "integrations": "FalconHost",
            "playbookID": "search_endpoints_by_hash_-_crowdstrike_-_test",
            "timeout": 500
        },
        {
            "integrations": "FalconHost",
            "playbookID": "crowdstrike_endpoint_enrichment_-_test"
        },
        {
            "integrations": [
                "VirusTotal",
                "urlscan.io"
            ],
            "playbookID": "ip_enrichment_generic_test"
        },
        {
            "playbookID": "ExposeIncidentOwner-Test"
        },
        {
            "integrations": "OpenPhish",
            "playbookID": "email_test"
        },
        {
            "integrations": [],
            "playbookID": "Test CommonServer"
        },
        {
            "integrations": "VirusTotal",
            "playbookID": "domain_enrichment_generic_test"
        },
        {
            "integrations": "PostgreSQL",
            "playbookID": "PostgreSQL Test"
        },
        {
            "integrations": {
                "name": "google",
                "byoi": false
            },
            "playbookID": "GsuiteTest"
        },
        {
            "integrations": "OpenPhish",
            "playbookID": "OpenPhish Test Playbook"
        },
        {
            "integrations": "RSA Archer",
            "playbookID": "Archer-Test-Playbook",
            "nightly": true
        },
        {
            "integrations": "jira",
            "playbookID": "Jira-Test"
        },
        {
            "integrations": "ThreatConnect",
            "playbookID": "test-ThreatConnect"
        },
        {
            "integrations": "ipinfo",
            "playbookID": "IPInfoTest"
        },
        {
            "integrations": "jira",
            "playbookID": "VerifyHumanReadableFormat"
        },
        {
            "playbookID": "ExtractURL Test"
        },
        {
            "playbookID": "strings-test"
        },
        {
            "playbookID": "TestCommonPython"
        },
        {
            "playbookID": "TestFileCreateAndUpload"
        },
        {
            "playbookID": "TestIsValueInArray"
        },
        {
            "playbookID": "TestStringReplace"
        },
        {
            "playbookID": "TestHttpPlaybook"
        },
        {
            "integrations": "SplunkPy",
            "playbookID": "Splunk-Test"
        },
        {
            "integrations" : "McAfee NSM",
            "playbookID" : "McAfeeNSMTest",
            "timeout" : 400,
            "nightly": true
        },
        {
            "integrations": "PhishTank",
            "playbookID": "PhishTank Testing"
        },
        {
            "integrations": "McAfee Web Gateway",
            "playbookID": "McAfeeWebGatewayTest",
            "timeout" : 500
        },
        {
            "integrations": "TCPIPUtils",
            "playbookID": "TCPUtils-Test"
        },
        {
            "playbookID": "ProofpointDecodeURL-Test",
            "timeout": 300,
            "interval": 20
        },
        {
            "playbookID": "listExecutedCommands-Test"
        },
        {
            "integrations": "Service Manager",
            "playbookID": "TestHPServiceManager",
            "timeout": 400
        },
        {
            "playbookID": "LanguageDetect-Test",
            "timeout": 300
        },
        {
            "integrations": "Forcepoint",
            "playbookID": "forcepoint test",
            "timeout": 500,
            "nightly": true
        },
        {
            "playbookID": "GeneratePassword-Test"
        },
        {
            "playbookID": "ZipFile-Test"
        },
        {
            "playbookID": "ExtractDomainTest"
        },
        {
            "playbookID": "Detonate File - Generic Test",
            "timeout": 500
        },
        {
            "playbookID": "Test-IsMaliciousIndicatorFound"
        },
        {
            "playbookID": "TestExtractHTMLTables"
        },
        {
            "integrations": [
                {
                    "name": "carbonblackliveresponse",
                    "byoi": true
                },
                {
                    "name": "carbonblack-v2",
                    "byoi": true
                }
            ],
            "playbookID": "CarbonBlackLiveResponseTest"
        },
        {
            "playbookID": "TestSafeBreach",
            "integrations": "SafeBreach"
        },
        {
            "integrations": "Symantec Messaging Gateway",
            "playbookID": "Symantec Messaging Gateway Test"
        },
        {
            "integrations": "VxStream",
            "playbookID": "VxStream Test"
        },
        {
            "integrations": "Preempt",
            "playbookID": "Preempt Test"
        },
        {
            "integrations": "urlscan.io",
            "playbookID": "urlscan_malicious_Test"
        },
        {
            "integrations": "EWS v2",
            "playbookID": "pyEWS_Test"
        },
        {

            "integrations": "Netskope",
            "playbookID": "Netskope Test"
        },
        {
            "integrations": "Cylance Protect v2",
            "playbookID": "Cylance Protect v2 Test"
        },
        {
            "integrations": "ReversingLabs Titanium Cloud",
            "playbookID": "ReversingLabsTCTest"
        },
        {
            "integrations": "ReversingLabs A1000",
            "playbookID": "ReversingLabsA1000Test"
        },
        {
            "integrations": "Demisto Lock",
            "playbookID": "DemistoLockTest"
        },
        {
            "playbookID": "test-domain-indicator"
        },
        {
            "integrations": "RedLock",
            "playbookID": "RedLockTest",
            "nightly": true
        },
        {
            "integrations": "VirusTotal - Private API",
            "playbookID": "virusTotalPrivateAPI-test-playbook",
            "nightly": true
        },
        {
            "integrations": "Cybereason",
            "playbookID": "Cybereason Test"
        },
        {
            "integrations": "ThreatExchange",
            "playbookID": "extract_indicators_-_generic_-_test",
            "timeout": 240
        },
        {
            "integrations": "Tanium",
            "playbookID": "Tanium Demo Playbook",
            "nightly": true,
            "timeout": 1200
        },
        {
            "integrations": "ThreatExchange",
            "playbookID": "ThreatExchange-test"
        },
        {
            "integrations": "Recorded Future",
            "playbookID": "Recorded Future Test",
            "nightly": true
        },
        {
            "integrations": "RTIR",
            "playbookID": "RTIR Test"
        }
    ],
    "skipped": [
        {
            "integrations":"Cylance Protect",
            "playbookID": "get_file_sample_by_hash_-_cylance_protect_-_test",
            "timeout": 240
        },
        {
            "integrations": "Cylance Protect",
            "playbookID": "endpoint_enrichment_-_generic_test"
        },
        {
            "integrations": "QRadar",
            "playbookID": "test_Qradar"
        },
        {
            "integrations": "VMware",
            "playbookID": "VMWare Test"
        },
        {
            "integrations": "Anomali ThreatStream",
            "playbookID": "Anomali_ThreatStream_Test"
        },
        {

            "integrations": "Farsight DNSDB",
            "playbookID": "DNSDBTest"
        },
        {
            "integrations": {
                "name": "carbonblack-v2",
                "byoi": true
            },
            "playbookID": "CarbonBlackResponseTest"
        },
        {
            "integrations": "Cisco Umbrella Investigate",
            "playbookID": "Cisco-Umbrella-Test"
        },
        {
            "integrations": "icebrg",
            "playbookID": "Icebrg Test",
            "timeout" : 500
        },
        {
            "integrations": "Symantec MSS",
            "playbookID": "SymantecMSSTest"
        },
        {
            "integrations": "Joe Security",
            "playbookID": "JoeSecurityTestPlaybook",
            "timeout": 500
        },
        {
            "playbookID": "TestParseCSV"
        },
        {
            "integrations": [
                "VirusTotal",
                "urlscan.io",
                {
                    "name": "activedir",
                    "byoi": false
                }],
            "playbookID": "entity_enrichment_generic_test",
            "timeout": 240
        },
        {
            "integrations": [
                "VirusTotal",
                "urlscan.io"
            ],
            "playbookID": "url_enrichment_-_generic_test",
            "timeout": 400
        },
        {
            "integrations": "Remedy AR",
            "playbookID": "Remedy AR Test"
        },
        {
            "integrations": "McAfee Active Response",
            "playbookID": "McAfee-MAR_Test"
        },
        {
            "integrations": "McAfee Threat Intelligence Exchange",
            "playbookID": "McAfee-TIE Test"
        },
        {
            "integrations": "ArcSight Logger",
            "playbookID": "ArcSight Logger test"
        },
        {
            "integrations": "XFE",
            "playbookID": "XFE Test",
            "timeout": 140,
            "nightly": true
        },
        {
            "playbookID": "File Enrichment - Generic Test"
        },
        {
            "integrations": [
                "FalconHost",
                "McAfee Threat Intelligence Exchange",
                {
                    "name": "carbonblackprotection",
                    "byoi": false
                },
                {
                    "name": "carbonblack",
                    "byoi": false
                }
            ],
            "playbookID": "search_endpoints_by_hash_-_generic_-_test",
            "timeout": 500
        },
        {
            "integrations": "McAfee Threat Intelligence Exchange",
            "playbookID": "search_endpoints_by_hash_-_tie_-_test",
            "timeout": 500
        },
        {
            "integrations": "iDefense",
            "playbookID": "iDefenseTest",
            "timeout": 300
        },
        {
            "integrations": "LogRhythm",
            "playbookID": "LogRhythm-Test-Playbook",
            "timeout": 200
        },
        {
            "integrations": "FireEye HX",
            "playbookID": "FireEye HX Test"
        },
        {
            "integrations": "Phish.AI",
            "playbookID": "PhishAi-Test"
        },
        {
            "integrations": "Centreon",
            "playbookID": "Centreon-Test-Playbook"
        },
        {
            "integrations": "TruSTAR",
            "playbookID": "TruSTAR Test"
        },
        {
            "integrations": "AlphaSOC Wisdom",
            "playbookID": "AlphaSOC-Wisdom-Test"
        },
        {
            "integrations": "Qualys",
            "playbookID": "Qualys-Test",
            "nightly": true
        },
        {
            "integrations": "VirusTotal",
            "playbookID": "virusTotal-test-playbook"
        }
    ]
}<|MERGE_RESOLUTION|>--- conflicted
+++ resolved
@@ -3,13 +3,12 @@
     "testInterval": 20,
     "tests": [
         {
-<<<<<<< HEAD
             "integrations": "Gmail",
             "playbookID": "GmailTest"
-=======
+        },
+        {
             "integrations": "Jask",
             "playbookID": "Jask_Test"
->>>>>>> 78318824
         },
         {
             "playbookID": "dedup_-_generic_-_test"
