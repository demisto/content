--- conflicted
+++ resolved
@@ -1200,13 +1200,6 @@
             "fromversion": "5.0.0"
         },
         {
-<<<<<<< HEAD
-            "integrations": "McAfee ESM v2",
-            "instance_names": "v11.3",
-            "playbookID": "Init_McAfee_ESM_v2_Test",
-            "fromversion": "5.0.0"
-        },
-                {
             "integrations": "McAfee ESM v2",
             "instance_names": "v10.2.0",
             "playbookID": "McAfee ESM Watchlists - Test",
@@ -1225,8 +1218,6 @@
             "fromversion": "5.0.0"
         },
         {
-=======
->>>>>>> 52638518
             "integrations": "GoogleSafeBrowsing",
             "playbookID": "Google Safe Browsing Test",
             "timeout": 240,
