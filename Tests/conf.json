--- conflicted
+++ resolved
@@ -3,13 +3,12 @@
     "testInterval": 20,
     "tests": [
         {
-<<<<<<< HEAD
             "integrations": "Mail Sender (New)",
             "playbookID": "102c1390-428b-431a-83a7-83ea8c2a7fc5"
-=======
+        },
+        {
             "integrations": "Palo Alto Minemeld",
             "playbookID": "minemeld_test"
->>>>>>> 9231a36b
         },
         {
             "integrations": "EWS Mail Sender",
