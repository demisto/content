--- conflicted
+++ resolved
@@ -456,13 +456,12 @@
             "playbookID": "Centreon-Test-Playbook"
         },
         {
-<<<<<<< HEAD
             "integrations": "Palo Alto AppFramework",
             "playbookID": "pan-appframework-test"
-=======
+        },
+        {
             "integrations": "TruSTAR",
             "playbookID": "TruSTAR Test"
->>>>>>> a7f50dc9
         }
     ]
 }