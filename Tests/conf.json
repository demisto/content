{
    "testTimeout": 160,
    "testInterval": 20,
    "tests": [
        {
            "integrations": "nmap",
            "playbookID": "Nmap - Test"
        },
        {
            "integrations": "AutoFocus V2",
            "playbookID": "Autofocus Query Samples, Sessions and Tags Test Playbook",
            "fromversion": "4.5.0",
            "timeout": 500
        },
        {
            "integrations": "ThreatQ v2",
            "playbookID": "ThreatQ - Test"
        },
        {
            "integrations": "AttackIQFireDrill",
            "playbookID": "AttackIQ - Test"
        },
        {
            "integrations": "ZeroFox",
            "playbookID": "ZeroFox-Test",
            "fromversion": "4.1.0"
        },
        {
            "integrations": "AWS - SQS",
            "playbookID": "fd93f620-9a2d-4fb6-85d1-151a6a72e46d"
        },
        {
            "integrations": "SlackV2",
            "playbookID": "Slack Test Playbook",
            "fromversion": "5.0.0"
        },
        {
            "integrations": "Cortex XDR - IR",
            "playbookID": "Test XDR Playbook",
            "fromversion": "4.1.0"
        },
        {
            "integrations": "MicrosoftGraphMail",
            "playbookID": "MicrosoftGraphMail-Test",
            "instance_names": "ms_graph_mail_dev"
        },
        {
            "integrations": "MicrosoftGraphMail",
            "playbookID": "MicrosoftGraphMail-Test",
            "instance_names": "ms_graph_mail_prod"
        },
        {
            "integrations": "Cloaken",
            "playbookID": "Cloaken-Test"
        },
        {
            "integrations": "Uptycs",
            "playbookID": "TestUptycs"
        },
        {
            "integrations": "ThreatX",
            "playbookID": "ThreatX-test"
        },
        {
            "integrations": "AlienVault OTX",
            "playbookID": "AlienVaultOTX Test"
        },
        {
            "integrations": "Cofense Triage",
            "playbookID": "Cofense Triage Test"
        },
        {
            "integrations": "Minerva Labs Anti-Evasion Platform",
            "playbookID": "Minerva Test playbook"
        },
        {
            "integrations": "CheckPhish",
            "playbookID": "CheckPhish-Test"
        },
        {
            "integrations": "Symantec Management Center",
            "playbookID": "SymantecMC_TestPlaybook"
        },
        {
            "integrations": "Tufin",
            "playbookID": "Tufin Test"
        },
        {
            "integrations": "Looker",
            "playbookID": "Test-Looker"
        },
        {
            "integrations": "Vertica",
            "playbookID": "Vertica Test"
        },
        {
            "integrations": "Server Message Block (SMB)",
            "playbookID": "SMB test"
        },
        {
            "playbookID": "ConvertFile-Test",
            "fromversion": "4.5.0"
        },
        {
            "playbookID": "TestAwsEC2GetPublicSGRules-Test"
        },
        {
            "playbookID": "TestParseEmailHeaders"
        },
        {
            "playbookID": "TestParseEmailFile-deprecated-script"
        },
        {
            "integrations": "RSA NetWitness Packets and Logs",
            "playbookID": "rsa_packets_and_logs_test"
        },
        {
            "playbookID": "test_similar_incidents"
        },
        {
            "playbookID": "autofocus_test",
            "integrations": "Autofocus"
        },
        {
            "playbookID": "CheckpointFW-test",
            "integrations": "Check Point"
        },
        {
            "playbookID": "RegPathReputationBasicLists_test"
        },
        {
            "playbookID": "EmailDomainSquattingReputation-Test"
        },
        {
            "playbookID": "RandomStringGenerateTest"
        },
        {
            "playbookID": "DocumentationTest",
            "integrations": "ipinfo"
        },
        {
            "playbookID": "playbook-checkEmailAuthenticity-test"
        },
        {
            "playbookID": "HighlightWords_Test"

        },
        {
            "playbookID": "StringContainsArray_test"
        },
        {
            "integrations": "Fidelis Elevate Network",
            "playbookID": "Fidelis-Test"
        },
        {
            "integrations": "AWS - ACM",
            "playbookID": "ACM-Test"
        },
        {
            "integrations": "Thinkst Canary",
            "playbookID": "CanaryTools Test"
        },
        {
            "integrations": "ThreatMiner",
            "playbookID": "ThreatMiner-Test"
        },
        {
            "playbookID": "StixCreator-Test"
        },
        {
            "playbookID": "CompareIncidentsLabels-test-playbook"
        },
        {
            "integrations": "Have I Been Pwned? V2",
            "playbookID": "Pwned v2 test"
        },
        {
            "integrations": "Alexa Rank Indicator",
            "playbookID": "Alexa Test Playbook"
        },
        {
            "playbookID": "UnEscapeURL-Test"
        },
        {
            "playbookID": "UnEscapeIPs-Test"
        },
        {
            "playbookID": "ExtractDomainFromUrlAndEmail-Test"
        },
        {
            "playbookID": "ConvertKeysToTableFieldFormat_Test"
        },
        {
            "integrations": "CVE Search",
            "playbookID": "cveReputation Test"
        },
        {
            "integrations": "HashiCorp Vault",
            "playbookID": "hashicorp_test"
        },
        {
            "integrations": "AWS - Athena - Beta",
            "playbookID": "Beta-Athena-Test"
        },
        {
            "integrations": "BeyondTrust Password Safe",
            "playbookID": "BeyondTrust-Test"
        },
        {
            "integrations": "Dell Secureworks",
            "playbookID": "secureworks_test"
        },
        {
            "integrations": "ServiceNow",
            "playbookID": "servicenow_test_new"
        },
        {
            "integrations": "ExtraHop",
            "playbookID": "ExtraHop-Test"
        },
        {
            "playbookID": "Test CommonServer"
        },
        {
            "integrations": "CIRCL",
            "playbookID": "CirclIntegrationTest"
        },
        {
            "integrations": "MISP V2",
            "playbookID": "MISP V2 Test"
        },
        {
            "playbookID": "test-LinkIncidentsWithRetry"
        },
        {
            "playbookID": "CopyContextToFieldTest"
        },
        {
            "integrations": "OTRS",
            "playbookID": "OTRS Test",
            "fromversion": "4.1.0"
        },
        {
            "integrations": "Attivo Botsink",
            "playbookID": "AttivoBotsinkTest"
        },
        {
            "playbookID": "CreatePhishingClassifierMLTest",
            "timeout" : 2400
        },
        {
            "integrations": "Cymon",
            "playbookID": "playbook-Cymon_Test"
        },
        {
            "integrations": "FortiGate",
            "playbookID": "Fortigate Test"
        },
        {
            "playbookID": "FormattedDateToEpochTest"
        },
        {
            "integrations": "SNDBOX",
            "playbookID": "SNDBOX_Test"
        },
        {
            "integrations": "SNDBOX",
            "playbookID": "Detonate File - SNDBOX - Test",
            "timeout": 2400,
            "nightly": true
        },
        {
            "integrations": "VxStream",
            "playbookID": "Detonate File - HybridAnalysis - Test",
            "timeout": 2400
        },
        {
            "playbookID": "WordTokenizeTest"
        },
        {
            "integrations": "Awake Security",
            "playbookID": "awake_security_test_pb"
        },
        {
          "integrations": "Tenable.sc",
          "playbookID": "tenable-sc-test",
          "timeout": 240,
          "nightly": true
        },
        {
            "integrations": "MimecastV2",
            "playbookID": "Mimecast test"
        },
        {
            "playbookID": "CreateEmailHtmlBody_test_pb",
            "fromversion": "4.1.0"
        },
        {
          "playbookID": "ReadPDFFile-Test"
        },
        {
            "playbookID": "ReadPDFFileV2-Test"
        },
        {
          "playbookID": "JSONtoCSV-Test"
        },
        {
            "integrations": "Panorama",
            "instance_names": "palo_alto_firewall",
            "playbookID": "palo_alto_firewall_test_pb",
            "timeout": 1000,
            "nightly": true
        },
        {
            "integrations": "Panorama",
            "instance_names": "palo_alto_panorama",
            "playbookID": "palo_alto_panorama_test_pb",
            "timeout": 1000,
            "nightly": true
        },
        {
            "integrations": "Panorama",
            "instance_names": "palo_alto_panorama",
            "playbookID": "Panorama Query Logs - Test",
            "timeout": 1000,
            "nightly": true
        },
        {
            "integrations": "Panorama",
            "instance_names": "palo_alto_firewall_9.0",
            "playbookID": "palo_alto_firewall_test_pb",
            "timeout": 1000,
            "nightly": true
        },
        {
            "integrations": "Panorama",
            "instance_names": "palo_alto_panorama_9.0",
            "playbookID": "palo_alto_panorama_test_pb",
            "timeout": 1000,
            "nightly": true
        },
        {
          "integrations": "Tenable.io",
          "playbookID": "Tenable.io test"
        },
        {
          "playbookID": "URLDecode-Test"
        },
        {
          "playbookID": "GetTime-Test"
        },
        {
          "integrations": "Tenable.io",
          "playbookID": "Tenable.io Scan Test",
          "nightly": true,
          "timeout": 900
        },
        {
            "integrations": "Tenable.sc",
            "playbookID": "tenable-sc-scan-test",
            "nightly": true,
            "timeout": 600
        },
        {
            "integrations": "google-vault",
            "playbookID": "Google-Vault-Generic-Test",
            "nightly": true,
            "timeout": 3600
        },
        {
            "integrations": "google-vault",
            "playbookID": "Google_Vault-Search_And_Display_Results_test",
            "nightly": true,
            "timeout": 3600
        },
        {
            "playbookID": "Luminate-TestPlaybook",
            "integrations": "Luminate"
        },
        {
            "playbookID": "Palo Alto Networks - Malware Remediation Test",
            "integrations": "Palo Alto Minemeld",
            "fromversion": "4.5.0"
        },
        {
            "playbookID": "SumoLogic-Test",
            "integrations": "SumoLogic",
            "fromversion": "4.1.0"
        },
        {
            "playbookID": "ParseEmailFiles-test"
        },
        {
            "playbookID": "PAN-OS - Block IP and URL - External Dynamic List Test",
            "integrations": "palo_alto_networks_pan_os_edl_management",
            "fromversion": "4.0.0"

        },
        {
            "playbookID": "PAN-OS - Block IP - Custom Block Rule Test",
            "integrations": "Panorama",
            "instance_names": "palo_alto_panorama",
            "fromversion": "4.0.0"
        },
        {
            "playbookID": "PAN-OS - Block IP - Static Address Group Test",
            "integrations": "Panorama",
            "instance_names": "palo_alto_panorama",
            "fromversion": "4.0.0"
        },
        {
            "playbookID": "PAN-OS - Block URL - Custom URL Category Test",
            "integrations": "Panorama",
            "instance_names": "palo_alto_panorama",
            "fromversion": "4.0.0"
        },
        {
            "playbookID": "ParseExcel-test"
        },
        {
            "playbookID": "Detonate File - No Files test"
        },
        {
            "integrations": [
                "Panorama",
                "Check Point"
            ],
            "instance_names": "palo_alto_firewall",
            "playbookID": "blockip_test_playbook"
        },
        {
            "integrations": "Palo Alto Minemeld",
            "playbookID": "minemeld_test"
        },
        {
            "integrations": "SentinelOne V2",
            "playbookID": "SentinelOne V2 - test"
        },
        {
            "integrations": "InfoArmor VigilanteATI",
            "playbookID": "InfoArmorVigilanteATITest"
        },
        {
            "integrations": "IntSights",
            "instance_names": "intsights_standard_account",
            "playbookID": "IntSights Test",
            "nightly": true,
            "timeout": 500
        },
        {
            "integrations": "IntSights",
            "playbookID": "IntSights Mssp Test",
            "instance_names": "intsights_mssp_account",
            "nightly": true,
            "timeout": 500
        },
        {
            "integrations": "dnstwist",
            "playbookID": "dnstwistTest"
        },
        {
            "integrations": "BitDam",
            "playbookID": "Detonate File - BitDam Test"
        },
        {
            "integrations": "Threat Grid",
            "playbookID": "Test-Detonate URL - ThreatGrid",
            "timeout": 600
        },
        {
            "integrations": "Threat Grid",
            "playbookID": "ThreatGridTest",
            "timeout": 600
        },
        {
            "integrations": [
                "Palo Alto Minemeld",
                "Panorama"
            ],
            "instance_names": "palo_alto_firewall",
            "playbookID": "block_indicators_-_generic_-_test"
        },
        {
          "integrations": "Signal Sciences WAF",
          "playbookID": "SignalSciences-Test"
        },
        {
            "integrations": "RTIR",
            "playbookID": "RTIR Test"
        },
        {
            "integrations": "RedCanary",
            "playbookID": "RedCanaryTest",
            "nightly" : true
        },
        {
          "integrations": "Devo",
          "playbookID": "devo_test_playbook"
        },
        {
          "playbookID": "URL Enrichment - Generic v2 - Test",
          "integrations": [
              "Rasterize",
              "VirusTotal - Private API"
          ],
            "instance_names": "virus_total_private_api_general",
            "timeout": 500
        },
        {
            "playbookID": "CutTransformerTest"
        },
        {
            "integrations": "SCADAfence CNM",
            "playbookID": "SCADAfence_test"
        },
        {
            "integrations": "ProtectWise",
            "playbookID": "Protectwise-Test"
        },
        {
            "integrations": "WhatsMyBrowser",
            "playbookID": "WhatsMyBrowser-Test"
        },
        {

            "integrations": "BigFix",
            "playbookID": "BigFixTest"
        },
        {
            "integrations": "Lastline",
            "playbookID": "Lastline - testplaybook",
            "nightly": true
        },
        {
            "integrations": "epo",
            "playbookID": "Test Playbook McAfee ePO"
        },
        {
            "integrations": "activedir",
            "playbookID": "calculate_severity_-_critical_assets_-_test"
        },
        {
            "playbookID": "TextFromHTML_test_playbook"
        },
        {
            "playbookID": "PortListenCheck-test"
        },
        {
            "integrations": "ThreatExchange",
            "playbookID": "ThreatExchange-test"
        },
        {
            "integrations": "ThreatExchange",
            "playbookID": "extract_indicators_-_generic_-_test",
            "timeout": 240
        },
        {
            "integrations": "Joe Security",
            "playbookID": "JoeSecurityTestPlaybook",
            "timeout": 500,
            "nightly": true
        },
        {
            "integrations": "Joe Security",
            "playbookID": "JoeSecurityTestDetonation",
            "timeout": 2000,
            "nightly": true
        },
        {
            "integrations": "WildFire-v2",
            "playbookID": "Wildfire Test"
        },
        {
            "integrations": "WildFire-v2",
            "playbookID": "Detonate URL - WildFire-v2 - Test"
        },
        {
            "integrations": "GRR",
            "playbookID": "grr_test",
            "nightly": true
        },
        {
            "integrations": "VirusTotal",
            "instance_names": "virus_total_general",
            "playbookID": "virusTotal-test-playbook",
            "timeout": 1400,
            "nightly": true
        },
        {
            "integrations": "VirusTotal",
            "instance_names": "virus_total_preferred_vendors",
            "playbookID": "virusTotaI-test-preferred-vendors",
            "timeout": 1400,
            "nightly": true
        },
        {
            "integrations": "Preempt",
            "playbookID": "Preempt Test"
        },
        {   "integrations": "Gmail",
            "playbookID": "get_original_email_-_gmail_-_test"
        },
        {
            "integrations": "EWS v2",
            "playbookID": "get_original_email_-_ews-_test"
        },
        {
            "integrations": ["EWS v2","EWS Mail Sender"],
            "playbookID": "EWS search-mailbox test",
            "timeout": 300
        },
        {
            "integrations": "PagerDuty v2",
            "playbookID": "PagerDuty Test"
        },
        {
            "playbookID": "test_delete_context"
        },
        {
            "playbookID": "GmailTest",
            "integrations": "Gmail"
        },
        {
            "playbookID": "Gmail Convert Html Test",
            "integrations": "Gmail"
        },
        {
            "playbookID": "reputations.json Test"
        },
        {
            "playbookID": "Test IP Indicator Fields",
            "fromversion": "5.0.0"
        },
        {
            "integrations": "Shodan",
            "playbookID": "ShodanTest"
        },
        {
            "playbookID": "Extract Indicators From File - test",
            "timeout": 2000
        },
        {
            "playbookID": "dedup_-_generic_-_test"
        },
        {
            "playbookID": "TestDedupIncidentsPlaybook"
        },
        {
            "playbookID": "TestDedupIncidentsByName"
        },
        {
            "integrations": "McAfee Advanced Threat Defense",
            "playbookID": "Test Playbook McAfee ATD",
            "timeout": 700
        },
        {
            "playbookID": "stripChars - Test"
        },
        {
            "integrations": "McAfee Advanced Threat Defense",
            "playbookID": "Test Playbook McAfee ATD Upload File"
        },
        {
            "playbookID": "exporttocsv_script_test"
        },
        {
            "integrations": "Intezer",
            "playbookID": "Intezer Testing",
            "nightly": true,
            "timeout": 500
        },
        {
            "integrations": "Intezer v2",
            "playbookID": "Intezer Testing v2",
            "fromversion": "4.1.0",
            "timeout": 700
        },
        {
            "integrations": "FalconIntel",
            "playbookID": "CrowdStrike Falcon Intel v2"
        },
        {
          "playbookID": "ContextGetters_Test"
        },
        {
            "integrations": [
                "Mail Sender (New)",
                "google"
            ],
            "playbookID": "Mail Sender (New) Test"
        },
        {
            "playbookID": "buildewsquery_test"
        },
        {
            "integrations": "Rapid7 Nexpose",
            "playbookID": "nexpose_test",
            "timeout": 240
        },
        {
            "playbookID": "GetIndicatorDBotScore Test"
        },
        {
            "integrations": "EWS Mail Sender",
            "playbookID": "EWS Mail Sender Test"
        },
        {
            "integrations": [
                "EWS Mail Sender",
                "Rasterize"
            ],
            "playbookID": "EWS Mail Sender Test 2"
        },
        {
            "playbookID": "decodemimeheader_-_test"
        },
        {
            "integrations": "CVE Search",
            "playbookID": "cve_enrichment_-_generic_-_test"
        },
        {
            "playbookID": "test_url_regex"
        },
        {
            "integrations": "Skyformation",
            "playbookID": "TestSkyformation"
        },
        {
            "integrations": "okta",
            "playbookID": "okta_test_playbook",
            "timeout": 240
        },
        {
            "playbookID": "Test filters & transformers scripts"
        },
        {
            "integrations": "Salesforce",
            "playbookID": "SalesforceTestPlaybook"
        },
        {
            "integrations": "McAfee ESM-v10",
            "instance_names": "v10.2.0",
            "playbookID": "McAfeeESMTest",
            "timeout": 500
        },
        {
            "integrations": "McAfee ESM-v10",
            "instance_names": "v10.3.0",
            "playbookID": "McAfeeESMTest",
            "timeout": 500
        },
        {
            "integrations": "McAfee ESM-v10",
            "instance_names": "v11.1.3",
            "playbookID": "McAfeeESMTest",
            "timeout": 500
        },
        {
            "integrations": "GoogleSafeBrowsing",
            "playbookID": "Google Safe Browsing Test",
            "timeout": 240
        },
        {
            "integrations": "EWS v2",
            "playbookID": "EWSv2_empty_attachment_test"
        },
        {
            "integrations": "EWS v2",
            "playbookID": "EWS Public Folders Test"
        },
        {
            "playbookID": "TestWordFileToIOC",
            "timeout": 300
        },
        {
            "integrations": "Symantec Endpoint Protection V2",
            "playbookID": "SymantecEndpointProtection_Test"
        },
        {
            "integrations": "carbonblackprotection",
            "playbookID": "search_endpoints_by_hash_-_carbon_black_protection_-_test",
            "timeout": 500
        },
        {
            "playbookID": "process_email_-_generic_-_test",
            "integrations": "Rasterize",
            "timeout": 240
        },
        {
            "integrations": "activedir",
            "playbookID": "account_enrichment_-_generic_test"
        },
        {
            "integrations": "FalconHost",
            "playbookID": "search_endpoints_by_hash_-_crowdstrike_-_test",
            "timeout": 500
        },
        {
            "integrations": "FalconHost",
            "playbookID": "CrowdStrike Endpoint Enrichment - Test"
        },
        {
          "integrations": "FalconHost",
          "playbookID": "crowdstrike_falconhost_test"
        },
        {
            "integrations": "CrowdstrikeFalcon",
            "playbookID": "Test - CrowdStrike Falcon",
            "fromversion": "4.1.0"
        },
        {
            "integrations": [
                "VirusTotal"
            ],
            "instance_names": "virus_total_general",
            "playbookID": "ip_enrichment_generic_test"
        },
        {
            "playbookID": "ExposeIncidentOwner-Test"
        },
        {
            "integrations": "OpenPhish",
            "playbookID": "email_test"
        },
        {
            "integrations": "VirusTotal",
            "instance_names": "virus_total_general",
            "playbookID": "domain_enrichment_generic_test"
        },
        {
            "integrations": "PostgreSQL",
            "playbookID": "PostgreSQL Test"
        },
        {
            "integrations": "google",
            "playbookID": "GsuiteTest"
        },
        {
            "integrations": "OpenPhish",
            "playbookID": "OpenPhish Test Playbook"
        },
        {
            "integrations": "RSA Archer",
            "playbookID": "Archer-Test-Playbook",
            "nightly": true
        },
        {
            "integrations": "jira",
            "playbookID": "Jira-Test"
        },
        {
            "integrations": "jira-v2",
            "playbookID": "Jira-v2-Test"
        },
        {
            "integrations": "ipinfo",
            "playbookID": "IPInfoTest"
        },
        {
            "integrations": "jira",
            "playbookID": "VerifyHumanReadableFormat"
        },
        {
            "playbookID": "ExtractURL Test"
        },
        {
            "playbookID": "strings-test"
        },
        {
            "playbookID": "TestCommonPython"
        },
        {
            "playbookID": "TestFileCreateAndUpload"
        },
        {
            "playbookID": "TestIsValueInArray"
        },
        {
            "playbookID": "TestStringReplace"
        },
        {
            "playbookID": "TestHttpPlaybook"
        },
        {
            "integrations": "SplunkPy",
            "playbookID": "Splunk-Test"
        },
        {
            "integrations": "SplunkPy",
            "playbookID": "SplunkPySearch_Test"
        },
        {
            "integrations" : "McAfee NSM",
            "playbookID" : "McAfeeNSMTest",
            "timeout" : 400,
            "nightly": true
        },
        {
            "integrations": "PhishTank",
            "playbookID": "PhishTank Testing"
        },
        {
            "integrations": "McAfee Web Gateway",
            "playbookID": "McAfeeWebGatewayTest",
            "timeout" : 500
        },
        {
            "integrations": "TCPIPUtils",
            "playbookID": "TCPUtils-Test"
        },
        {
            "playbookID": "ProofpointDecodeURL-Test",
            "timeout": 300
        },
        {
            "playbookID": "listExecutedCommands-Test"
        },
        {
            "integrations": "AWS - Lambda",
            "playbookID": "AWS-Lambda-Test (Read-Only)"
        },
        {
            "integrations": "Service Manager",
            "playbookID": "TestHPServiceManager",
            "timeout": 400
        },
        {
            "playbookID": "LanguageDetect-Test",
            "timeout": 300
        },
        {
            "integrations": "Forcepoint",
            "playbookID": "forcepoint test",
            "timeout": 500,
            "nightly": true
        },
        {
            "playbookID": "GeneratePassword-Test"
        },
        {
            "playbookID": "ZipFile-Test"
        },
        {
            "playbookID": "ExtractDomainTest"
        },
        {
            "playbookID": "Test-IsMaliciousIndicatorFound",
            "integrations": "VirusTotal",
            "instance_names": "virus_total_general",
            "fromversion": "5.0.0"
        },
        {
            "playbookID": "TestExtractHTMLTables"
        },
        {
            "integrations": "carbonblackliveresponse",
            "playbookID": "CarbonBlackLiveResponseTest",
            "nightly": true
        },
        {
            "playbookID": "TestSafeBreach",
            "integrations": "SafeBreach"
        },
        {
            "integrations": "urlscan.io",
            "playbookID": "urlscan_malicious_Test",
            "timeout": 500
        },
        {
            "integrations": "EWS v2",
            "playbookID": "pyEWS_Test"
        },
        {
            "integrations": "remedy_sr_beta",
            "playbookID": "remedy_sr_test_pb"
        },
        {

            "integrations": "Netskope",
            "playbookID": "Netskope Test"
        },
        {
            "integrations": "Cylance Protect v2",
            "playbookID": "Cylance Protect v2 Test"
        },
        {
            "integrations": "ReversingLabs Titanium Cloud",
            "playbookID": "ReversingLabsTCTest"
        },
        {
            "integrations": "ReversingLabs A1000",
            "playbookID": "ReversingLabsA1000Test"
        },
        {
            "integrations": "Demisto Lock",
            "playbookID": "DemistoLockTest"
        },
        {
            "playbookID": "test-domain-indicator",
            "timeout": 400
        },
        {
            "playbookID": "Cybereason Test",
            "integrations": "Cybereason",
            "timeout": 1200,
            "fromversion": "4.1.0"
        },
        {
            "integrations": "VirusTotal - Private API",
            "instance_names": "virus_total_private_api_general",
            "playbookID": "File Enrichment - Virus Total Private API Test",
            "nightly": true
        },
        {
            "integrations": "VirusTotal - Private API",
            "instance_names": "virus_total_private_api_general",
            "playbookID": "virusTotalPrivateAPI-test-playbook",
            "timeout": 1400,
            "nightly": true
        },
        {
            "integrations": "VirusTotal - Private API",
            "instance_names": "virus_total_private_api_preferred_vendors",
            "playbookID": "virusTotalPrivateAPI-test-preferred-vendors",
            "timeout": 1400,
            "nightly": true
        },
        {
            "integrations": "Cisco Meraki",
            "playbookID": "Cisco-Meraki-Test"
        },
        {
            "integrations": "Windows Defender Advanced Threat Protection",
            "playbookID": "Test - Windows Defender Advanced Threat Protection",
            "instance_names": "windows_defender_atp_dev"
        },
        {
            "integrations": "Windows Defender Advanced Threat Protection",
            "playbookID": "Test - Windows Defender Advanced Threat Protection",
            "instance_names": "windows_defender_atp_prod"
        },
        {
            "integrations": "Tanium",
            "playbookID": "Tanium Test Playbook",
            "nightly": true,
            "timeout": 1200
        },
        {
            "integrations": "Recorded Future",
            "playbookID": "Recorded Future Test",
            "nightly": true
        },
        {
            "integrations": "Microsoft Graph",
            "playbookID": "Microsoft Graph Test",
            "instance_names": "ms_graph_security_dev"
        },
        {
            "integrations": "Microsoft Graph",
            "playbookID": "Microsoft Graph Test",
            "instance_names": "ms_graph_security_prod"
        },
        {
            "integrations": "Microsoft Graph User",
            "playbookID": "Microsoft Graph - Test",
            "instance_names": "ms_graph_user_dev"
        },
        {
            "integrations": "Microsoft Graph User",
            "playbookID": "Microsoft Graph - Test",
            "instance_names": "ms_graph_user_prod"
        },
        {
            "integrations": "RedLock",
            "playbookID": "RedLockTest",
            "nightly": true
        },
        {
            "integrations": "Symantec Messaging Gateway",
            "playbookID": "Symantec Messaging Gateway Test"
        },
        {
            "integrations": "ThreatConnect",
            "playbookID": "test-ThreatConnect"
        },
        {
            "integrations": "VxStream",
            "playbookID": "VxStream Test",
            "nightly": true
        },
        {
            "integrations":"Cylance Protect",
            "playbookID": "get_file_sample_by_hash_-_cylance_protect_-_test",
            "timeout": 240
        },
        {
            "integrations": "Cylance Protect",
            "playbookID": "endpoint_enrichment_-_generic_test"
        },
        {
            "integrations": "QRadar",
            "playbookID": "test_Qradar"
        },
        {
            "integrations": "VMware",
            "playbookID": "VMWare Test"
        },
        {
            "integrations": "Anomali ThreatStream",
            "playbookID": "Anomali_ThreatStream_Test"
        },
        {
            "integrations": "Farsight DNSDB",
            "playbookID": "DNSDBTest"
        },
        {
            "integrations": "carbonblack-v2",
            "playbookID": "CarbonBlackResponseTest"
        },
        {
            "integrations": "Cisco Umbrella Investigate",
            "playbookID": "Cisco Umbrella Test"
        },
        {
            "integrations": "icebrg",
            "playbookID": "Icebrg Test",
            "timeout" : 500
        },
        {
            "integrations": "Symantec MSS",
            "playbookID": "SymantecMSSTest"
        },
        {
            "integrations": "Remedy AR",
            "playbookID": "Remedy AR Test"
        },
        {
            "integrations": "AWS - IAM",
            "playbookID": "d5cb69b1-c81c-4f27-8a40-3106c0cb2620"
        },
        {
            "integrations": "McAfee Active Response",
            "playbookID": "McAfee-MAR_Test",
            "timeout": 700
        },
        {
            "integrations": "McAfee Threat Intelligence Exchange",
            "playbookID": "McAfee-TIE Test",
            "timeout": 700
        },
        {
            "integrations": "ArcSight Logger",
            "playbookID": "ArcSight Logger test"
        },
        {
            "integrations": "ArcSight ESM v2",
            "playbookID": "ArcSight ESM v2 Test"
        },
        {
            "integrations": "ArcSight ESM v2",
            "playbookID": "test Arcsight - Get events related to the Case"
        },
        {
            "integrations": "XFE",
            "playbookID": "XFE Test",
            "timeout": 140,
            "nightly": true
        },
        {
            "integrations": "McAfee Threat Intelligence Exchange",
            "playbookID": "search_endpoints_by_hash_-_tie_-_test",
            "timeout": 500
        },
        {
            "integrations": "iDefense",
            "playbookID": "iDefenseTest",
            "timeout": 300
        },
        {
            "integrations": "AbuseIPDB",
            "playbookID": "AbuseIPDB Test",
            "nightly": true
        },
        {
            "integrations": "AbuseIPDB",
            "playbookID": "AbuseIPDB PopulateIndicators Test",
            "nightly": true
        },
        {
            "integrations" : "jira",
            "playbookID" : "JiraCreateIssue-example-test"
        },
        {
            "integrations": "LogRhythm",
            "playbookID": "LogRhythm-Test-Playbook",
            "timeout": 200
        },
        {
            "integrations": "FireEye HX",
            "playbookID": "FireEye HX Test"
        },
        {
            "integrations": "Phish.AI",
            "playbookID": "PhishAi-Test"
        },
        {
            "integrations": "Phish.AI",
            "playbookID": "Test-Detonate URL - Phish.AI"
        },
        {
            "integrations": "Centreon",
            "playbookID": "Centreon-Test-Playbook"
        },
        {
            "playbookID": "ReadFile test"
        },
        {
            "integrations": "TruSTAR",
            "playbookID": "TruSTAR Test"
        },
        {
            "integrations": "AlphaSOC Wisdom",
            "playbookID": "AlphaSOC-Wisdom-Test"
        },
        {
            "integrations": "carbonblack-v2",
            "playbookID": "CBFindIP - Test"
        },
        {
            "integrations": "Jask",
            "playbookID": "Jask_Test",
            "fromversion": "4.1.0"
        },
        {
            "integrations": "Qualys",
            "playbookID": "Qualys-Test",
            "nightly": true
        },
        {
            "integrations": "Whois",
            "playbookID": "whois_test",
            "fromversion": "4.1.0"
        },
        {
            "integrations": "RSA NetWitness Endpoint",
            "playbookID": "NetWitness Endpoint Test"
        },
        {
            "integrations": "Check Point Sandblast",
            "playbookID": "Sandblast_malicious_test"
        },
        {
            "playbookID": "TestMatchRegex"
        },
        {
            "integrations": "ActiveMQ",
            "playbookID": "ActiveMQ Test"
        },
        {
            "playbookID": "RegexGroups Test"
        },
        {
            "integrations": "Cisco ISE",
            "playbookID": "cisco-ise-test-playbook"
        },
        {
            "integrations": "RSA NetWitness v11.1",
            "playbookID": "RSA NetWitness Test"
        },
        {
            "playbookID": "ExifReadTest"
        },
        {
          "integrations": "Cuckoo Sandbox",
          "playbookID": "CuckooTest",
          "timeout": 700
        },
        {
            "integrations" : "VxStream",
            "playbookID" : "Test-Detonate URL - Crowdstrike",
            "timeout" : 1200
        },
        {
            "playbookID": "Detonate File - Generic Test",
            "timeout": 500
        },
        {
            "integrations": [
                "Lastline",
                "WildFire-v2",
                "SNDBOX",
                "VxStream",
                "McAfee Advanced Threat Defense"
            ],
            "playbookID" : "Detonate File - Generic Test",
            "timeout" : 2400,
            "nightly" : true
        },
        {
            "playbookID": "detonate_file_-_generic_test",
            "toversion": "3.6.0"
        },
        {
            "playbookID": "STIXParserTest"
        },
        {
           "playbookID": "Detonate URL - Generic Test",
           "timeout": 2000,
           "nightly": true,
           "integrations": [
             "McAfee Advanced Threat Defense",
             "VxStream",
             "Lastline"
           ]
        },
        {
            "playbookID": "ReadPDFFile-Test"
        },
        {
            "integrations": [
                "VirusTotal",
                "urlscan.io",
                "activedir"
            ],
            "instance_names": "virus_total_general",
            "playbookID": "entity_enrichment_generic_test",
            "timeout": 240
        },
        {
            "integrations": [
                "FalconHost",
                "McAfee Threat Intelligence Exchange",
                "carbonblackprotection",
                "carbonblack"
            ],
            "playbookID": "search_endpoints_by_hash_-_generic_-_test",
            "timeout": 500
        },
        {
            "integrations": "Zscaler",
            "playbookID": "Zscaler Test",
            "nightly": true,
            "timeout": 500
        },
        {
            "playbookID": "DemistoUploadFileToIncident Test",
            "integrations": "Demisto REST API"
        },
        {
            "playbookID": "DemistoUploadFile Test",
            "integrations": "Demisto REST API"
        },
        {
            "playbookID": "MaxMind Test",
            "integrations": "MaxMind GeoIP2"

        },
        {
            "playbookID": "Test_Sagemaker",
            "integrations": "AWS Sagemaker"

        },
        {
            "playbookID": "C2sec-Test",
            "integrations": "C2sec irisk",
            "fromversion": "5.0.0"
        },
        {
            "playbookID": "Phishing test - attachment",
            "timeout": 600,
            "nightly": true,
            "integrations": [
                "EWS Mail Sender",
                "Have I Been Pwned? V2",
                "Demisto REST API",
                "Palo Alto Minemeld",
                "Rasterize"
            ]
        },
        {
            "playbookID": "Phishing test - Inline",
            "timeout": 500,
            "nightly": true,
            "integrations": [
                "EWS Mail Sender",
                "Have I Been Pwned? V2",
                "Demisto REST API",
                "Palo Alto Minemeld",
                "Rasterize"
            ]
        },
        {
            "playbookID": "Phishing v2 Test - Attachment",
            "timeout": 1200,
            "nightly": true,
            "integrations": [
                "EWS Mail Sender",
                "Have I Been Pwned? V2",
                "Demisto REST API",
                "Palo Alto Minemeld",
                "Rasterize"
            ]
        },
        {
            "playbookID": "Phishing v2 Test - Inline",
            "timeout": 1200,
            "nightly": true,
            "integrations": [
                "EWS Mail Sender",
                "Have I Been Pwned? V2",
                "Demisto REST API",
                "Palo Alto Minemeld",
                "Rasterize"
            ]
        },
        {
            "integrations": "duo",
            "playbookID": "DUO Test Playbook"
        },
        {
            "playbookID": "SLA Scripts - Test",
            "fromversion": "4.1.0"
        },
        {
            "playbookID": "PcapHTTPExtractor-Test"
        },
        {
            "playbookID": "Ping Test Playbook"
        },
        {
            "playbookID": "Active Directory Test",
            "instance_names": "active_directory_query_v2",
            "integrations": "Active Directory Query v2"
        },
        {
            "playbookID": "AD v2 - debug-mode - Test",
            "instance_names": "active_directory_query_v2",
            "integrations": "Active Directory Query v2",
            "fromversion": "5.0.0"
        },
        {
            "integrations": "Active Directory Query v2",
            "instance_names": "active_directory_query_v2_with_port_configuration",
            "playbookID": "Active Directory Query V2 configuration with port"
        },
        {
            "integrations": "mysql",
            "playbookID": "MySQL Test"
        },
        {
            "playbookID": "Email Address Enrichment - Generic v2 - Test"
        },
        {
            "playbookID": "Email Address Enrichment - Generic v2.1 - Test",
            "integrations": "Active Directory Query v2"
        },
        {
            "integrations": "Cofense Intelligence",
            "playbookID": "Test - Cofense Intelligence",
            "timeout": 500
        },
        {
            "playbookID": "GDPRContactAuthorities Test"
        },
        {
            "integrations": "Google Resource Manager",
            "playbookID": "GoogleResourceManager-Test",
            "timeout": 500,
            "nightly": true
        },
        {
            "integrations": "SlashNext Phishing Incident Response",
            "playbookID": "SlashNextPhishingIncidentResponse-Test",
            "timeout": 500,
            "nightly": true
        },
        {
            "integrations": "Google Cloud Storage",
            "playbookID": "GCS - Test",
            "timeout": 500,
            "nightly": true
        },
        {
            "playbookID": "Calculate Severity - Generic v2 - Test",
            "integrations": [
                "Palo Alto Minemeld",
                "Active Directory Query v2"
            ],
            "fromversion": "4.5.0"
        },
        {
            "integrations": "Freshdesk",
            "playbookID": "Freshdesk-Test",
            "timeout": 500,
            "nightly": true
        },
        {
            "playbookID": "Autoextract - Test",
            "fromversion": "4.1.0"
        },
        {
            "playbookID": "FilterByList - Test",
            "fromversion": "4.5.0"
        },
        {
            "integrations": "Kafka V2",
            "playbookID": "Kafka Test"
        },
        {
            "playbookID": "File Enrichment - Generic v2 - Test",
            "instance_names": "virus_total_private_api_general",
            "integrations": [
                "VirusTotal - Private API",
                "Cylance Protect v2"
            ]
        },
        {
            "integrations": "McAfee Active Response",
            "playbookID": "Endpoint data collection test",
            "timeout": 500
        },
        {
            "playbookID": "Phishing - Core - Test",
            "integrations": [
                "EWS Mail Sender",
                "Demisto REST API",
                "Palo Alto Minemeld",
                "Rasterize"
            ],
            "fromversion": "4.5.0",
            "timeout": 1200
        },
        {
            "integrations": "McAfee Active Response",
            "playbookID": "MAR - Endpoint data collection test",
            "timeout": 500
        },
        {

            "integrations": "DUO Admin",
            "playbookID": "DuoAdmin API test playbook"
        },
        {
            "integrations": "Traps",
            "playbookID": "Traps test",
            "timeout": 600
        },
        {
            "playbookID": "TestShowScheduledEntries"
        },
        {
            "playbookID": "Calculate Severity - Standard - Test",
            "integrations": "Palo Alto Minemeld",
            "fromversion": "4.5.0"
        },
        {
            "integrations": "Symantec Advanced Threat Protection",
            "playbookID": "Symantec ATP Test"

        },
        {
            "playbookID": "HTTPListRedirects - Test SSL"
        },
        {
            "playbookID": "HTTPListRedirects Basic Test"
        },
        {
            "playbookID": "CheckDockerImageAvailableTest"
        },
        {
            "playbookID": "ExtractDomainFromEmailTest"
        },
        {
            "playbookID": "Account Enrichment - Generic v2 - Test",
            "integrations": "activedir"
        },
        {
            "playbookID": "Extract Indicators From File - Generic v2 - Test",
            "integrations": "Image OCR",
            "timeout": 300
        },
        {
            "playbookID": "Endpoint Enrichment - Generic v2 - Test",
            "integrations": [
                "FalconHost",
                "Cylance Protect",
                "carbonblack",
                "epo",
                "activedir"
            ]
        },
        {
            "playbookID": "Endpoint Enrichment - Generic v2.1 - Test",
            "integrations": [
                "FalconHost",
                "Cylance Protect v2",
                "carbonblack-v2",
                "epo",
                "Active Directory Query v2"
            ]
        },
        {
            "playbookID": "EmailReputationTest",
            "integrations": "Have I Been Pwned? V2"
        },
        {
            "integrations": "Symantec Deepsight Intelligence",
            "playbookID": "Symantec Deepsight Test"
        },
        {
            "playbookID": "ExtractDomainFromEmailTest"
        },
        {
            "playbookID": "PAN OS EDL Management - Test",
            "integrations": "palo_alto_networks_pan_os_edl_management"
        },
        {
            "playbookID": "PAN-OS DAG Configuration Test",
            "integrations": "Panorama",
            "instance_names": "palo_alto_panorama",
            "timeout": 1000
        },
        {
            "playbookID": "PAN-OS Create Or Edit Rule Test",
            "integrations": "Panorama",
            "instance_names": "palo_alto_panorama",
            "timeout": 1000
        },
        {
            "playbookID": "PAN-OS EDL Setup Test",
            "integrations": ["Panorama","palo_alto_networks_pan_os_edl_management"],
            "instance_names": "palo_alto_panorama",
            "timeout": 1000
        },
        {
            "integrations": "Snowflake",
            "playbookID": "Snowflake-Test"
        },
        {
            "playbookID": "Account Enrichment - Generic v2.1 - Test",
            "integrations": "Active Directory Query v2"
        },
        {
            "integrations": "Cisco Umbrella Investigate",
            "playbookID": "Domain Enrichment - Generic v2 - Test"
        },
        {
            "integrations": "Google BigQuery",
            "playbookID": "Google BigQuery Test"
        },
        {
            "integrations": "nmap",
            "playbookID": "af2f5a99-d70b-48c1-8c25-519732b733f2"
        },
        {
            "integrations": "Zoom",
            "playbookID": "Zoom_Test"
        },
        {
            "integrations": "Palo Alto Networks Cortex",
            "playbookID": "Palo Alto Networks Cortex Test",
            "fromversion": "4.1.0"
        },
        {
            "playbookID": "IP Enrichment - Generic v2 - Test",
            "integrations": "Threat Crowd",
            "fromversion": "4.1.0"
        },
        {
            "integrations": "Cherwell",
            "playbookID": "Cherwell Example Scripts - test"
        },
        {
            "integrations": "Cherwell",
            "playbookID": "Cherwell - test"
        },
        {
            "integrations": "CarbonBlackProtectionV2",
            "playbookID": "Carbon Black Enterprise Protection V2 Test"
        },
        {
            "integrations": "Active Directory Query v2",
            "instance_names": "active_directory_query_v2",
            "playbookID": "Test ADGetUser Fails with no instances 'Active Directory Query' (old version)"
        },
        {
            "integrations": "ANYRUN",
            "playbookID": "ANYRUN-Test"
        },
        {
            "integrations": "ANYRUN",
            "playbookID": "Detonate File - ANYRUN - Test"
        },
        {
            "integrations": "ANYRUN",
            "playbookID": "Detonate URL - ANYRUN - Test"
        },
        {
            "integrations": "Netcraft",
            "playbookID": "Netcraft test"
        },
        {
            "integrations": "EclecticIQ Platform",
            "playbookID": "EclecticIQ Test"
        },
        {
            "playbookID": "FormattingPerformance - Test",
            "fromversion": "5.0.0"
        },
        {
            "integrations": "AWS - EC2",
            "playbookID": "2142f8de-29d5-4288-8426-0db39abe988b"
        },
        {
            "integrations": "AWS - EC2",
            "playbookID": "d66e5f86-e045-403f-819e-5058aa603c32"
        },
        {
            "integrations": "ANYRUN",
            "playbookID": "Detonate File From URL - ANYRUN - Test"
        },
        {
            "integrations": "AWS - CloudWatchLogs",
            "playbookID": "2cddaacb-4e4c-407e-8ef5-d924867b810c"
        },
        {
            "integrations": "AWS - CloudTrail",
            "playbookID": "3da2e31b-f114-4d7f-8702-117f3b498de9"
        },
        {
            "playbookID": "5dc848e5-a649-4394-8300-386770d39d75"
        },
        {
            "integrations": "carbonblackprotection",
            "playbookID": "67b0f25f-b061-4468-8613-43ab13147173"
        },
        {
            "integrations": "DomainTools",
            "playbookID": "DomainTools-Test"
        },
        {
            "integrations": "Exabeam",
            "playbookID": "Exabeam - Test"
        },
        {
            "integrations": "Cisco Spark",
            "playbookID": "efc817d2-6660-4d4f-890d-90513ca1e180"
        },
        {
            "playbookID": "Get File Sample By Hash - Generic - Test"
        },
        {
            "playbookID": "Get File Sample From Hash - Generic - Test"
        },
        {
            "playbookID": "get_file_sample_by_hash_-_carbon_black_enterprise_Response_-_test"
        },
        {
            "playbookID": "get_file_sample_from_path_-_d2_-_test"
        },
        {
            "integrations": "Remedy On-Demand",
            "playbookID": "Remedy-On-Demand-Test"
        },
        {
            "playbookID": "ssdeepreputationtest"
        },
        {
            "playbookID": "TestIsEmailAddressInternal"
        },
        {
            "playbookID": "search_endpoints_by_hash_-_carbon_black_response_-_test"
        },
        {
            "integrations": "Google Cloud Compute",
            "playbookID": "GoogleCloudCompute-Test"
        },
        {
            "playbookID": "FormattingPerformance - Test",
            "fromversion": "5.0.0"
        },
        {
            "integrations": "AWS - S3",
            "playbookID": "97393cfc-2fc4-4dfe-8b6e-af64067fc436"
        },
        {
            "integrations": "Image OCR",
            "playbookID": "TestImageOCR"
        },
        {
            "playbookID": "EWS test"
        },
        {
            "integrations": "fireeye",
            "playbookID": "Detonate File - FireEye AX - Test"
        },
        {
            "integrations": ["Rasterize","Image OCR"],
            "playbookID": "Rasterize Test"
        },
        {
            "integrations": "Rasterize",
            "playbookID": "RasterizeImageTest"
        },
        {
            "integrations": "Ipstack",
            "playbookID": "Ipstack_Test"
        },
        {

            "integrations": "Perch",
            "playbookID": "Perch-Test"
        },
        {
            "integrations": "Forescout",
            "playbookID": "Forescout-Test"
        },
        {
            "integrations": "GitHub",
            "playbookID": "Git_Integration-Test"
        },
        {
            "integrations": "LogRhythmRest",
            "playbookID": "LogRhythm REST test"
        },
        {
            "integrations": "AlienVault USM Anywhere",
            "playbookID": "AlienVaultUSMAnywhereTest"
        },
        {
            "playbookID": "PhishLabsTestPopulateIndicators"
        },
        {
            "integrations": "PhishLabs IOC",
            "playbookID": "PhishLabsIOC TestPlaybook",
            "fromversion": "4.1.0"
        },
        {
            "integrations": "vmray",
            "playbookID": "VMRay-Test"
        },
        {
            "integrations": "PerceptionPoint",
            "playbookID": "PerceptionPoint Test",
            "fromversion": "4.1.0"
        },
        {
            "integrations": "AutoFocus V2",
            "playbookID": "AutoFocus V2 test"
        },
        {
            "playbookID": "Process Email - Generic for Rasterize"
        },
        {
            "playbookID": "Send Investigation Summary Reports - Test",
            "integrations": "EWS Mail Sender",
            "fromversion": "4.1.0"
        },
        {
            "integrations": "Anomali ThreatStream v2",
            "playbookID": "ThreatStream-Test"
        },
        {
            "integrations": "BluecatAddressManager",
            "playbookID": "Bluecat Address Manager test"
        },
        {
            "integrations": "MailListener - POP3",
            "playbookID": "MailListener-POP3 - Test"
        },
        {
            "playbookID": "sumList - Test"
        },
        {
            "integrations": "VulnDB",
            "playbookID": "Test-VulnDB"
        },
        {
            "integrations": "Shodan_v2",
            "playbookID": "Test-Shodan_v2",
            "timeout": 1000
        },
        {
            "integrations": "Threat Crowd",
            "playbookID": "ThreatCrowd - Test"
        },
        {
            "integrations": "GoogleDocs",
            "playbookID": "GoogleDocs-test"
        },
        {
            "playbookID": "Request Debugging - Test",
            "fromversion": "5.0.0"
        },
        {
            "integrations": "Hybrid Analysis",
            "playbookID": "HybridAnalysis-Test",
            "timeout": 500,
            "fromversion": "4.1.0"
        },
        {
            "integrations": "Elasticsearch v2",
            "instance_names": "es_v7",
            "playbookID": "Elasticsearch_v2_test"
        },
        {
            "integrations": "Elasticsearch v2",
            "instance_names": "es_v6",
            "playbookID": "Elasticsearch_v2_test-v6"
        },
        {
<<<<<<< HEAD
            "integrations": "Kenna",
            "playbookID": "Kenna Test"
=======
            "integrations": "PolySwarm",
            "playbookID": "PolySwarm-Test"
>>>>>>> c74964b2
        }
    ],
    "skipped_tests": {
        "urlscan_malicious_Test": "Issue 19727",
        "VxStream Test": "Issue 19439",
        "SentinelOne V2 - test": "Issue 19361",
        "CuckooTest": "Issue 19425",
        "TestParseEmailHeaders": "Issue 18815",
        "CheckpointFW-test": "Issue 18643",
        "search_endpoints_by_hash_-_tie_-_test": "Issue #18350",
        "McAfee-TIE Test": "Issue #18350",
        "Autoextract - Test": "Issue #18343",
        "rsa_packets_and_logs_test": "Issue #18332",
        "TestUptycs": "Issue 19750",
        "InfoArmorVigilanteATITest": "Test issue 17358",
        "calculate_severity_-_critical_assets_-_test": "Issue 17924",
        "Forescout-Test": "issue 17016",
        "domain_enrichment_generic_test": "Test is old and uses VirusTotal which has quota problems. The v2 playbook has a better test",
        "EWS test": "Old test",
        "Lastline - testplaybook": "Checking the integration via Generic detonation playbooks, don't want to load the daily quota",
        "entity_enrichment_generic_test": "Issue 16490",
        "ArcSight Logger test": "Issue 19117",
        "Qualys-Test": "Issue 16486",
        "TruSTAR Test": "Issue 19756",
        "TestDedupIncidentsByName": "skipped on purpose - this is part of the TestDedupIncidentsPlaybook - no need to execute separately as a test",
        "TestSafeBreach": "Issue 15909",
        "Endpoint Enrichment - Generic v2 - Test": "Replaced by Endpoint Enrichment - Generic v2.1 - Test. Uses the deprecated script ADGetComputer which is bugged and won't be fixed and deprecated carbon black integration",
        "Test-Detonate URL - ThreatGrid": "Outdated test",
        "ip_enrichment_generic_test": "Need to check if test is valid, and the playbook is going to be deprecated now.",
        "email_test": "Old test for deprecated playbook. Need to check if test is even valid",
        "JoeSecurityTestDetonation": "Issue 16118",
        "af2f5a99-d70b-48c1-8c25-519732b733f2": "Added here because test existed but was not configured - need to review the test",
        "Zoom_test": "Added here because test existed but was not configured - need to review the test",
        "Test - CrowdStrike Falcon": "Test is unmockable, and has its data deleted every few weeks",
        "DomainTools-Test": "No instance",
        "Beta-Athena-Test": "Beta integration & test is expensive to run",
        "Remedy-On-Demand-Test": "No instance",
        "2cddaacb-4e4c-407e-8ef5-d924867b810c": "Skipped pending PR",
        "3da2e31b-f114-4d7f-8702-117f3b498de9": "Skipped pending PR",
        "d66e5f86-e045-403f-819e-5058aa603c32": "skipped until PR is merged (pr 3220)",
        "Carbon Black Enterprise Protection V2 Test": "Data changes within Carbon Black on a weekly basis - which requires to update the test",
        "5dc848e5-a649-4394-8300-386770d39d75": "old test, needs to check if relevant",
        "Get File Sample By Hash - Generic - Test": "old test, needs to check if relevant",
        "Get File Sample From Hash - Generic - Test": "old test, needs to check if relevant",
        "get_file_sample_by_hash_-_carbon_black_enterprise_Response_-_test": "old test, needs to check if relevant",
        "get_file_sample_from_path_-_d2_-_test": "old test, needs to check if relevant",
        "ssdeepreputationtest": "old test, needs to check if relevant",
        "search_endpoints_by_hash_-_carbon_black_response_-_test": "old test, needs to check if relevant",
        "Detonate File - FireEye AX - Test": "No instance",
        "Cofense Triage Test": "Creds only works on demo4",
        "Intezer Testing": "Old test for old version of inteze",
        "Test - Windows Defender Advanced Threat Protection": "Issue - #18552",
        "CarbonBlackLiveResponseTest": "Issue 18691",
        "nexpose_test": "Issue 18694",
        "Recorded Future Test": "ssue 18922",
        "IntSights Mssp Test": "Issue #16351",
        "CarbonBlackResponseTest": "Issue #19180",
        "Pwned test": "API Deprecated, use Pwned test v2 instead",
        "CheckPhish-Test": "Issue 19188",
        "fd93f620-9a2d-4fb6-85d1-151a6a72e46d": "Old test - need to check if relevant",
        "PAN-OS DAG Configuration Test": "Issue #19205",
        "AlphaSOC-Wisdom-Test": "Issue #19235"
    },
    "skipped_integrations": {
      "_comment": "~~~ NO INSTANCE - will not be resolved ~~~",
        "FortiGate": "License expired, and not going to get one (issue 14723)",
        "Attivo Botsink": "no instance, not going to get it",
        "VMware": "no License, and probably not going to get it",
        "AWS Sagemaker": "License expired, and probably not going to get it",
        "Symantec MSS": "No instance, probably not going to get it (issue 15513)",
        "Google Cloud Compute": "Can't test yet",
        "Cymon": "The service was discontinued since April 30th, 2019.",
        "FireEye ETP": "No instance",
        "ProofpointTAP_v2": "No instance",
        "remedy_sr_beta": "No instance",
        "Minerva Labs Anti-Evasion Platform": "Issue 18835",
        "PolySwarm": "contribution",


      "_comment": "~~~ INSTANCE ISSUES ~~~",
        "intsights": "Issue 19694",
        "ThreatX": "Issue 19551",
        "ZeroFox": "Issue 19161",
        "Jask": "Issue 18879",
        "SumoLogic": "Issue 18441",
        "Lastline": "Temporally moved to skipped in order to not fail nightly",
        "vmray": "Issue 18752",
        "Anomali ThreatStream v2": "Issue 18561",
        "Anomali ThreatStream": "Issue 18561",
        "SCADAfence CNM": "Issue 18376",
        "Cortex XDR - IR": "Issue #18377",
        "ArcSight ESM v2": "Issue #18328",
        "AlienVault USM Anywhere": "Issue #18273",
        "Tufin": "Issue 16441",
        "Dell Secureworks": "Instance locally installed on @liorblob PC",
        "MimecastV2": "Several issues with instance",
        "Netskope": "instance is down",
        "Farsight DNSDB": "Issue 15512",
        "Service Manager": "Expired license",
        "carbonblackprotection": "License expired",
        "icebrg": "Issue 14312",
        "Freshdesk": "Trial account expired",
        "Threat Grid": "Issue 16197",
        "Kafka V2": "Can not connect to instance from remote",
        "Check Point Sandblast": "Issue 15948",
        "Remedy AR": "getting 'Not Found' in test button",
        "XFE": "License expired",
        "RedLock": "Issue 15493",
        "Salesforce": "Issue 15901",
        "Zscaler": "Issue 17784",
        "RedCanary": "License expired",
        "ANYRUN": "No instance",
        "Snowflake": "Looks like account expired, needs looking into",
        "Cisco Spark": "Issue 18940",
        "Phish.AI": "Issue 17291",
        "QRadar": "Issue 17794",
        "MaxMind GeoIP2": "Issue 18932.",
        "Exabeam": "Issue 19371",

      "_comment": "~~~ UNSTABLE ~~~",
        "ServiceNow": "Instance goes to hibernate every few hours",
        "Tanium": "issue 15497",
        "Tenable.sc": "unstable instance",
        "Tenable.io": "Unstable instance (issue 16115)",
        "SlackV2": "(Issue 19558)",

      "_comment": "~~~ OTHER ~~~",
        "EclecticIQ Platform": "Issue 8821",
        "Pwned": "Old API is deprecated",
        "iDefense": "DevOps investigation",
        "RSA NetWitness Endpoint": "Instance is down, waiting for devops to rebuild",
        "BitDam": "Issue #17247",
        "Zoom": "Added here because test existed but was not configured - need to review the test",
        "MailListener - POP3": "Issue 18580",

      "_comment": "~~~ QUOTA ISSUES ~~~",
        "Joe Security": "Monthly quota exceeded, remove from skipped on or after April 1st",
        "Google Resource Manager": "Cannot create projects because have reached alloted quota.",
        "VirusTotal - Private API": "reached api alloted quota.",
        "Looker": "Warehouse 'DEMO_WH' cannot be resumed because resource monitor 'LIMITER' has exceeded its quota."
    },
    "nigthly_integrations": [
        "Lastline",
        "TruSTAR",
        "SlackV2"
    ],
    "unmockable_integrations": {
        "McAfee ESM-v10": "we have multiple instances with same test playbook, mock recording are per playbook so it keeps failing the playback step",
        "mysql": "Does not use http",
        "SlackV2": "Integration requires SSL",
        "Whois": "Mocks does not support sockets",
        "Panorama": "Exception: Proxy process took to long to go up. https://circleci.com/gh/demisto/content/24826",
        "Image OCR": "Does not perform network traffic",
        "Server Message Block (SMB)": "Does not perform http communication",
        "Active Directory Query v2": "Does not perform http communication",
        "dnstwist": "Does not peform http communication",
        "VxStream": "Issue 15544",
        "PagerDuty v2": "Integration requires SSL",
        "TCPIPUtils": "Integration requires SSL",
        "Luminate": "Integration has no proxy checkbox",
        "Pwned": "Integration has no proxy checkbox",
        "Shodan": "Integration has no proxy checkbox",
        "Google BigQuery": "Integration has no proxy checkbox",
        "ReversingLabs A1000": "Checking",
        "Check Point": "Checking",
        "okta": "Test Module failing, suspect it requires SSL",
        "Awake Security": "Checking",
        "ArcSight ESM v2": "Checking",
        "Phish.AI": "Checking",
        "Intezer": "Nightly - Checking",
        "ProtectWise": "Nightly - Checking",
        "google-vault": "Nightly - Checking",
        "RSA Archer": "Nightly - Checking",
        "McAfee NSM": "Nightly - Checking",
        "Forcepoint": "Nightly - Checking",
        "palo_alto_firewall": "Need to check test module",
        "Signal Sciences WAF": "error with certificate",
        "google": "'unsecure' parameter not working",
        "EWS Mail Sender": "Inconsistent test (playback fails, record succeeds)",
        "carbonblackliveresponse": "Issue 16072",
        "ReversingLabs Titanium Cloud": "No Unsecure checkbox. proxy trying to connect when disabled.",
        "Anomali ThreatStream": "'proxy' parameter not working",
        "Palo Alto Networks Cortex": "SDK",
        "Recorded Future": "might be dynamic test",
        "AlphaSOC Wisdom": "Test module issue",
        "Microsoft Graph": "Test direct access to oproxy",
        "MicrosoftGraphMail": "Test direct access to oproxy",
        "Microsoft Graph User": "Test direct access to oproxy",
        "Windows Defender Advanced Threat Protection": "Test direct access to oproxy"
    }
}<|MERGE_RESOLUTION|>--- conflicted
+++ resolved
@@ -1909,13 +1909,12 @@
             "playbookID": "Elasticsearch_v2_test-v6"
         },
         {
-<<<<<<< HEAD
+            "integrations": "PolySwarm",
+            "playbookID": "PolySwarm-Test"
+        },
+        {
             "integrations": "Kenna",
             "playbookID": "Kenna Test"
-=======
-            "integrations": "PolySwarm",
-            "playbookID": "PolySwarm-Test"
->>>>>>> c74964b2
         }
     ],
     "skipped_tests": {
