--- conflicted
+++ resolved
@@ -3595,10 +3595,6 @@
         "MicrosoftGraphMail-Test_prod": "Issue 40125"
     },
     "skipped_integrations": {
-<<<<<<< HEAD
-
-=======
->>>>>>> 61bfafb9
         "_comment1": "~~~ NO INSTANCE ~~~",
         "AnsibleAlibabaCloud": "No instance - issue 40447",
         "AnsibleAzure": "No instance - issue 40447",
