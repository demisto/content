--- conflicted
+++ resolved
@@ -1138,13 +1138,12 @@
             "playbookID": "ExtractDomainFromEmailTest"
         },
         {
-<<<<<<< HEAD
+            "integrations": "VirusTotal",
+            "playbookID": "File Enrichment - Generic Test"
+        },
+        {
             "playbookID": "Test - Windows Defender Advanced Threat Protection",
             "integrations": "Microsoft ATP"
-=======
-            "integrations": "VirusTotal",
-            "playbookID": "File Enrichment - Generic Test"
->>>>>>> c144bde6
         }
     ],
     "skipped_tests": {
