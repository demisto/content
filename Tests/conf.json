--- conflicted
+++ resolved
@@ -3507,12 +3507,10 @@
         "Majestic Million Test Playbook": "Issue 30931",
         "FireEyeNX-Test": "Issue 33216",
         "Microsoft Teams - Test": "Issue 38263",
-<<<<<<< HEAD
         "Trend Micro Deep Security - Test": "outsourced"
-=======
+        "Microsoft Teams - Test": "Issue 38263",
         "QualysVulnerabilityManagement-Test": "Issue 38640",
         "test playbook - QRadarCorrelations": "Issue 38639"
->>>>>>> 34177714
     },
     "skipped_integrations": {
 
