{
    "testTimeout": 160,
    "testInterval": 20,
    "tests": [
        {
            "integrations": "GSuiteAdmin",
            "playbookID": "GSuiteAdmin-Test",
            "fromversion": "5.0.0"
        },
        {
            "integrations": "GoogleCalendar",
            "playbookID": "GoogleCalendar-Test",
            "fromversion": "5.0.0"
        },
        {
            "integrations": "FireEyeNX",
            "playbookID": "FireEyeNX-Test"
        },
        {
            "integrations": "EmailRepIO",
            "playbookID": "TestEmailRepPlaybook",
            "fromversion": "5.0.0"
        },
        {
            "integrations": "Palo Alto Networks Threat Vault",
            "playbookID": "PANW Threat Vault - Signature Search - Test",
            "fromversion": "5.0.0"
        },
        {
            "integrations": "Microsoft Endpoint Configuration Manager",
            "playbookID": "Microsoft ECM - Test",
            "fromversion": "5.5.0"
        },
        {
            "integrations": "CrowdStrike Falcon Intel v2",
            "playbookID": "CrowdStrike Falcon Intel v2 - Test",
            "fromversion": "5.0.0"
        },
        {
            "integrations": "SecurityIntelligenceServicesFeed",
            "playbookID": "SecurityIntelligenceServicesFeed - Test",
            "fromversion": "5.5.0"
        },
        {
            "integrations": "Majestic Million",
            "playbookID": "Majestic Million Test Playbook",
            "fromversion": "5.5.0",
            "memory_threshold": 250,
            "timeout": 500
        },
        {
            "integrations": "Anomali Enterprise",
            "playbookID": "Anomali Enterprise Forensic Search - Test",
            "fromversion": "5.0.0"
        },
        {
            "integrations": "RiskIQDigitalFootprint",
            "playbookID": "RiskIQDigitalFootprint-Test",
            "fromversion": "5.5.0",
            "timeout": 500
        },
        {
            "integrations": [
                "Mail Listener v2",
                "Mail Sender (New)"
            ],
            "playbookID": "Mail-Listener Test Playbook",
            "fromversion": "5.0.0",
            "instance_names": [
                "Mail_Sender_(New)_STARTTLS"
            ]
        },
        {
            "integrations": "OpenCTI Feed",
            "playbookID": "OpenCTI Feed Test"
        },
        {
            "integrations": "AWS - Security Hub",
            "playbookID": "AWS-securityhub Test"
        },
        {
            "integrations": "Microsoft Advanced Threat Analytics",
            "playbookID": "Microsoft Advanced Threat Analytics - Test",
            "fromversion": "5.0.0"
        },
        {
            "integrations": "Humio",
            "playbookID": "Humio-Test",
            "fromversion": "5.0.0"
        },
        {
            "integrations": "Infinipoint",
            "playbookID": "Infinipoint-Test",
            "fromversion": "5.0.0"
        },
        {
            "integrations": "Zimperium",
            "playbookID": "Zimperium_Test",
            "fromversion": "5.0.0"
        },
        {
            "integrations": "ServiceDeskPlus",
            "playbookID": "Service Desk Plus Test",
            "instance_names": "sdp_instance_1",
            "fromversion": "5.0.0",
            "toversion": "5.9.9"
        },
        {
            "integrations": "ServiceDeskPlus",
            "playbookID": "Service Desk Plus - Generic Polling Test",
            "instance_names": "sdp_instance_1",
            "fromversion": "5.0.0",
            "toversion": "5.9.9"
        },
        {
            "integrations": "ServiceDeskPlus",
            "playbookID": "Service Desk Plus Test",
            "instance_names": "sdp_instance_2",
            "fromversion": "6.0.0"
        },
        {
            "integrations": "ServiceDeskPlus",
            "playbookID": "Service Desk Plus - Generic Polling Test",
            "instance_names": "sdp_instance_2",
            "fromversion": "6.0.0"
        },
        {
            "integrations": "ThreatConnect Feed",
            "playbookID": "FeedThreatConnect-Test",
            "fromversion": "5.5.0"
        },
        {
            "integrations": "Group-IB TDS Polygon",
            "playbookID": "Polygon-Test",
            "timeout": 1000,
            "fromversion": "5.0.0"
        },
        {
            "integrations": "Bastille Networks",
            "playbookID": "BastilleNetworks-Test"
        },
        {
            "integrations": "MITRE ATT&CK",
            "playbookID": "Mitre Attack List 10 Indicators Feed Test",
            "fromversion": "5.5.0"
        },
        {
            "integrations": "Sepio",
            "playbookID": "SepioPrimeAPI-Test"
        },
        {
            "integrations": "URLhaus",
            "playbookID": "Test_URLhaus",
            "timeout": 1000
        },
        {
            "integrations": "Microsoft Intune Feed",
            "playbookID": "FeedMicrosoftIntune_Test",
            "fromversion": "5.5.0"
        },
        {
            "integrations": "Druva Ransomware Response",
            "playbookID": "Druva-Test"
        },
        {
            "integrations": "Smokescreen IllusionBLACK",
            "playbookID": "Smokescreen IllusionBLACK-Test",
            "fromversion": "5.0.0"
        },
        {
            "integrations": "Tanium Threat Response",
            "playbookID": "Tanium Threat Response Test"
        },
        {
            "integrations": [
                "Syslog Sender",
                "syslog"
            ],
            "playbookID": "Test Syslog",
            "fromversion": "5.5.0",
            "timeout": 600
        },
        {
            "integrations": "APIVoid",
            "playbookID": "APIVoid Test"
        },
        {
            "integrations": "Cisco Firepower",
            "playbookID": "Cisco Firepower - Test",
            "timeout": 1000,
            "fromversion": "5.0.0"
        },
        {
            "integrations": "IllusiveNetworks",
            "playbookID": "IllusiveNetworks-Test",
            "fromversion": "5.0.0",
            "timeout": 500
        },
        {
            "integrations": "JSON Feed",
            "playbookID": "JSON_Feed_Test",
            "fromversion": "5.5.0",
            "instance_names": "JSON Feed no_auto_detect"
        },
        {
            "integrations": "JSON Feed",
            "playbookID": "JSON_Feed_Test",
            "fromversion": "5.5.0",
            "instance_names": "JSON Feed_auto_detect"
        },
        {
            "integrations": "Google Cloud Functions",
            "playbookID": "test playbook - Google Cloud Functions",
            "fromversion": "5.0.0"
        },
        {
            "integrations": "Plain Text Feed",
            "playbookID": "PlainText Feed - Test",
            "fromversion": "5.5.0",
            "instance_names": "Plain Text Feed no_auto_detect"
        },
        {
            "integrations": "Plain Text Feed",
            "playbookID": "PlainText Feed - Test",
            "fromversion": "5.5.0",
            "instance_names": "Plain Text Feed_auto_detect"
        },
        {
            "integrations": "Silverfort",
            "playbookID": "Silverfort-test",
            "fromversion": "5.0.0"
        },
        {
            "integrations": "GoogleKubernetesEngine",
            "playbookID": "GoogleKubernetesEngine_Test",
            "timeout": 600,
            "fromversion": "5.5.0"
        },
        {
            "integrations": "Fastly Feed",
            "playbookID": "Fastly Feed Test",
            "fromversion": "5.5.0"
        },
        {
            "integrations": "Malware Domain List Active IPs Feed",
            "playbookID": "Malware Domain List Active IPs Feed Test",
            "fromversion": "5.5.0"
        },
        {
            "integrations": "Claroty",
            "playbookID": "Claroty - Test",
            "fromversion": "5.0.0"
        },
        {
            "integrations": "Trend Micro Apex",
            "playbookID": "Trend Micro Apex - Test"
        },
        {
            "integrations": "Blocklist_de Feed",
            "playbookID": "Blocklist_de - Test",
            "fromversion": "5.5.0"
        },
        {
            "integrations": "Cloudflare Feed",
            "playbookID": "cloudflare - Test",
            "fromversion": "5.5.0"
        },
        {
            "integrations": "AzureFeed",
            "playbookID": "AzureFeed - Test",
            "fromversion": "5.5.0"
        },
        {
            "playbookID": "CreateIndicatorFromSTIXTest",
            "fromversion": "5.0.0"
        },
        {
            "integrations": "SpamhausFeed",
            "playbookID": "Spamhaus_Feed_Test",
            "fromversion": "5.5.0"
        },
        {
            "integrations": "Cofense Feed",
            "playbookID": "TestCofenseFeed",
            "fromversion": "5.5.0"
        },
        {
            "integrations": "Bambenek Consulting Feed",
            "playbookID": "BambenekConsultingFeed_Test",
            "memory_threshold": 250,
            "fromversion": "5.5.0"
        },
        {
            "integrations": "Pipl",
            "playbookID": "Pipl Test"
        },
        {
            "integrations": "AWS Feed",
            "playbookID": "AWS Feed Test",
            "fromversion": "5.5.0"
        },
        {
            "integrations": "QuestKace",
            "playbookID": "QuestKace test",
            "fromversion": "5.0.0"
        },
        {
            "integrations": "Digital Defense FrontlineVM",
            "playbookID": "Digital Defense FrontlineVM - Scan Asset Not Recently Scanned Test"
        },
        {
            "integrations": "Digital Defense FrontlineVM",
            "playbookID": "Digital Defense FrontlineVM - Test Playbook"
        },
        {
            "integrations": "CSVFeed",
            "playbookID": "CSV_Feed_Test",
            "fromversion": "5.5.0",
            "instance_names": "CSVFeed_no_auto_detect"
        },
        {
            "integrations": "CSVFeed",
            "playbookID": "CSV_Feed_Test",
            "fromversion": "5.5.0",
            "instance_names": "CSVFeed_auto_detect"
        },
        {
            "integrations": "ProofpointFeed",
            "playbookID": "TestProofpointFeed",
            "fromversion": "5.5.0"
        },
        {
            "integrations": "Digital Shadows",
            "playbookID": "Digital Shadows - Test"
        },
        {
            "integrations": "Azure Compute v2",
            "playbookID": "Azure Compute - Test",
            "instance_names": "ms_azure_compute_dev"
        },
        {
            "integrations": "Azure Compute v2",
            "playbookID": "Azure Compute - Test",
            "instance_names": "ms_azure_compute_prod"
        },
        {
            "integrations": "Symantec Data Loss Prevention",
            "playbookID": "Symantec Data Loss Prevention - Test",
            "fromversion": "4.5.0"
        },
        {
            "integrations": "Lockpath KeyLight v2",
            "playbookID": "Keylight v2 - Test"
        },
        {
            "integrations": "Azure Security Center v2",
            "playbookID": "Azure SecurityCenter - Test",
            "instance_names": "ms_azure_sc_prod"
        },
        {
            "integrations": "Azure Security Center v2",
            "playbookID": "Azure SecurityCenter - Test",
            "instance_names": "ms_azure_sc_dev"
        },
        {
            "integrations": "Azure Security Center v2",
            "playbookID": "Azure SecurityCenter - Test",
            "instance_names": "ms_azure_sc_self_deployed"
        },
        {
            "integrations": "JsonWhoIs",
            "playbookID": "JsonWhoIs-Test"
        },
        {
            "integrations": "Maltiverse",
            "playbookID": "Maltiverse Test"
        },
        {
            "integrations": "MicrosoftGraphMail",
            "playbookID": "MicrosoftGraphMail-Test",
            "instance_names": "ms_graph_mail_dev"
        },
        {
            "integrations": "MicrosoftGraphMail",
            "playbookID": "MicrosoftGraphMail-Test",
            "instance_names": "ms_graph_mail_dev_no_oproxy"
        },
        {
            "integrations": "MicrosoftGraphMail",
            "playbookID": "MicrosoftGraphMail-Test",
            "instance_names": "ms_graph_mail_prod"
        },
        {
            "integrations": "CloudShark",
            "playbookID": "CloudShark - Test Playbook"
        },
        {
            "integrations": "Google Vision AI",
            "playbookID": "Google Vision API - Test"
        },
        {
            "integrations": "nmap",
            "playbookID": "Nmap - Test",
            "fromversion": "5.0.0"
        },
        {
            "integrations": "AutoFocus V2",
            "playbookID": "Autofocus Query Samples, Sessions and Tags Test Playbook",
            "fromversion": "4.5.0",
            "timeout": 1000
        },
        {
            "integrations": "HelloWorld",
            "playbookID": "HelloWorld-Test",
            "fromversion": "5.0.0"
        },
        {
            "integrations": "HelloWorld",
            "playbookID": "Sanity Test - Playbook with integration",
            "fromversion": "5.0.0"
        },
        {
            "integrations": "HelloWorld",
            "playbookID": "Sanity Test - Playbook with mocked integration",
            "fromversion": "5.0.0"
        },
        {
            "playbookID": "Sanity Test - Playbook with no integration",
            "fromversion": "5.0.0"
        },
        {
            "integrations": "Gmail",
            "playbookID": "Sanity Test - Playbook with Unmockable Integration",
            "fromversion": "5.0.0"
        },
        {
            "integrations": "HelloWorld",
            "playbookID": "HelloWorld_Scan-Test",
            "fromversion": "5.0.0",
            "timeout": 400
        },
        {
            "integrations": "ThreatQ v2",
            "playbookID": "ThreatQ - Test",
            "fromversion": "4.5.0"
        },
        {
            "integrations": "AttackIQFireDrill",
            "playbookID": "AttackIQ - Test"
        },
        {
            "integrations": "PhishLabs IOC EIR",
            "playbookID": "PhishlabsIOC_EIR-Test"
        },
        {
            "integrations": "Amazon DynamoDB",
            "playbookID": "AWS_DynamoDB-Test"
        },
        {
            "integrations": "PhishLabs IOC DRP",
            "playbookID": "PhishlabsIOC_DRP-Test"
        },
        {
            "playbookID": "Create Phishing Classifier V2 ML Test",
            "timeout": 60000,
            "fromversion": "4.5.0"
        },
        {
            "integrations": "ZeroFox",
            "playbookID": "ZeroFox-Test",
            "fromversion": "4.1.0"
        },
        {
            "integrations": "AlienVault OTX v2",
            "playbookID": "Alienvault_OTX_v2 - Test"
        },
        {
            "integrations": "AWS - CloudWatchLogs",
            "playbookID": "AWS - CloudWatchLogs Test Playbook",
            "fromversion": "5.0.0"
        },
        {
            "integrations": "SlackV2",
            "playbookID": "Slack Test Playbook",
            "timeout": 400,
            "pid_threshold": 5,
            "fromversion": "5.0.0"
        },
        {
            "integrations": "Cortex XDR - IR",
            "playbookID": "Test XDR Playbook",
            "fromversion": "4.1.0"
        },
        {
            "integrations": "Cortex XDR - IOC",
            "playbookID": "Cortex XDR - IOC - Test",
            "fromversion": "5.5.0",
            "timeout": 1200
        },
        {
            "integrations": "Cloaken",
            "playbookID": "Cloaken-Test"
        },
        {
            "integrations": "Uptycs",
            "playbookID": "TestUptycs"
        },
        {
            "integrations": "ThreatX",
            "playbookID": "ThreatX-test",
            "timeout": 600
        },
        {
            "integrations": "Akamai WAF SIEM",
            "playbookID": "Akamai_WAF_SIEM-Test"
        },
        {
            "integrations": "Cofense Triage v2",
            "playbookID": "Cofense Triage v2 Test"
        },
        {
            "integrations": "Akamai WAF",
            "playbookID": "Akamai_WAF-Test"
        },
        {
            "integrations": "Minerva Labs Anti-Evasion Platform",
            "playbookID": "Minerva Test playbook"
        },
        {
            "integrations": "abuse.ch SSL Blacklist Feed",
            "playbookID": "SSL Blacklist test",
            "fromversion": "5.5.0"
        },
        {
            "integrations": "CheckPhish",
            "playbookID": "CheckPhish-Test"
        },
        {
            "integrations": "Symantec Management Center",
            "playbookID": "SymantecMC_TestPlaybook"
        },
        {
            "integrations": "Looker",
            "playbookID": "Test-Looker"
        },
        {
            "integrations": "Vertica",
            "playbookID": "Vertica Test"
        },
        {
            "integrations": "Server Message Block (SMB)",
            "playbookID": "SMB test"
        },
        {
            "playbookID": "ConvertFile-Test",
            "fromversion": "4.5.0"
        },
        {
            "playbookID": "TestAwsEC2GetPublicSGRules-Test"
        },
        {
            "integrations": "RSA NetWitness Packets and Logs",
            "playbookID": "rsa_packets_and_logs_test"
        },
        {
            "playbookID": "CheckpointFW-test",
            "integrations": "Check Point"
        },
        {
            "playbookID": "RegPathReputationBasicLists_test"
        },
        {
            "playbookID": "EmailDomainSquattingReputation-Test"
        },
        {
            "playbookID": "RandomStringGenerateTest"
        },
        {
            "playbookID": "playbook-checkEmailAuthenticity-test"
        },
        {
            "playbookID": "HighlightWords_Test"
        },
        {
            "integrations": "Pentera",
            "playbookID": "Pcysys-Test"
        },
        {
            "integrations": "Pentera",
            "playbookID": "Pentera Run Scan and Create Incidents - Test"
        },
        {
            "playbookID": "StringContainsArray_test"
        },
        {
            "integrations": "Fidelis Elevate Network",
            "playbookID": "Fidelis-Test"
        },
        {
            "integrations": "AWS - ACM",
            "playbookID": "ACM-Test"
        },
        {
            "integrations": "Thinkst Canary",
            "playbookID": "CanaryTools Test"
        },
        {
            "integrations": "ThreatMiner",
            "playbookID": "ThreatMiner-Test"
        },
        {
            "playbookID": "StixCreator-Test"
        },
        {
            "playbookID": "CompareIncidentsLabels-test-playbook"
        },
        {
            "integrations": "Have I Been Pwned? V2",
            "playbookID": "Pwned v2 test"
        },
        {
            "integrations": "Alexa Rank Indicator",
            "playbookID": "Alexa Test Playbook"
        },
        {
            "playbookID": "UnEscapeURL-Test"
        },
        {
            "playbookID": "UnEscapeIPs-Test"
        },
        {
            "playbookID": "ExtractDomainFromUrlAndEmail-Test"
        },
        {
            "playbookID": "ConvertKeysToTableFieldFormat_Test"
        },
        {
            "integrations": "CVE Search v2",
            "playbookID": "CVE Search v2 - Test"
        },
        {
            "integrations": "CVE Search v2",
            "playbookID": "cveReputation Test"
        },
        {
            "integrations": "HashiCorp Vault",
            "playbookID": "hashicorp_test",
            "fromversion": "5.0.0"
        },
        {
            "integrations": "AWS - Athena - Beta",
            "playbookID": "Beta-Athena-Test"
        },
        {
            "integrations": "BeyondTrust Password Safe",
            "playbookID": "BeyondTrust-Test"
        },
        {
            "integrations": "Dell Secureworks",
            "playbookID": "secureworks_test"
        },
        {
            "integrations": "ServiceNow v2",
            "playbookID": "servicenow_test_v2"
        },
        {
            "playbookID": "Create ServiceNow Ticket and Mirror Test",
            "integrations": "ServiceNow v2",
            "fromversion": "6.0.0"
        },
        {
            "playbookID": "Create ServiceNow Ticket and State Polling Test",
            "integrations": "ServiceNow v2",
            "fromversion": "6.0.0",
            "timeout": 500
        },
        {
            "integrations": "ExtraHop v2",
            "playbookID": "ExtraHop_v2-Test"
        },
        {
            "playbookID": "Test CommonServer"
        },
        {
            "playbookID": "Test-debug-mode",
            "fromversion": "5.0.0"
        },
        {
            "integrations": "CIRCL",
            "playbookID": "CirclIntegrationTest"
        },
        {
            "integrations": "MISP V2",
            "playbookID": "MISP V2 Test"
        },
        {
            "playbookID": "test-LinkIncidentsWithRetry"
        },
        {
            "playbookID": "CopyContextToFieldTest"
        },
        {
            "integrations": "OTRS",
            "playbookID": "OTRS Test",
            "fromversion": "4.1.0"
        },
        {
            "integrations": "Attivo Botsink",
            "playbookID": "AttivoBotsinkTest"
        },
        {
            "integrations": "FortiGate",
            "playbookID": "Fortigate Test"
        },
        {
            "playbookID": "FormattedDateToEpochTest"
        },
        {
            "integrations": "SNDBOX",
            "playbookID": "SNDBOX_Test",
            "timeout": 1000
        },
        {
            "integrations": "SNDBOX",
            "playbookID": "Detonate File - SNDBOX - Test",
            "timeout": 1000,
            "nightly": true
        },
        {
            "integrations": "VxStream",
            "playbookID": "Detonate File - HybridAnalysis - Test",
            "timeout": 2400
        },
        {
            "playbookID": "WordTokenizeTest",
            "toversion": "4.5.9"
        },
                {
            "integrations": "QRadar",
            "playbookID": "test playbook - QRadarCorrelations",
            "timeout": 2000,
            "fromversion": "5.0.0",
            "toversion": "5.9.9"
        },
        {
            "integrations": "QRadar_v2",
            "playbookID": "test playbook - QRadarCorrelations For V2",
            "timeout": 2000,
            "fromversion": "6.0.0"
        },
        {
            "integrations": "Awake Security",
            "playbookID": "awake_security_test_pb"
        },
        {
            "integrations": "Tenable.sc",
            "playbookID": "tenable-sc-test",
            "timeout": 240,
            "nightly": true
        },
        {
            "integrations": "MimecastV2",
            "playbookID": "Mimecast test"
        },
        {
            "playbookID": "CreateEmailHtmlBody_test_pb",
            "fromversion": "4.1.0"
        },
        {
            "playbookID": "ReadPDFFileV2-Test",
            "timeout": 1000
        },
        {
            "playbookID": "JSONtoCSV-Test"
        },
        {
            "integrations": "Generic SQL",
            "playbookID": "generic-sql",
            "instance_names": "mysql instance",
            "fromversion": "5.0.0"
        },
        {
            "integrations": "Generic SQL",
            "playbookID": "generic-sql",
            "instance_names": "postgreSQL instance",
            "fromversion": "5.0.0"
        },
        {
            "integrations": "Generic SQL",
            "playbookID": "generic-sql",
            "instance_names": "Microsoft SQL instance",
            "fromversion": "5.0.0"
        },
        {
            "integrations": "Generic SQL",
            "playbookID": "generic-sql-oracle",
            "instance_names": "Oracle instance",
            "fromversion": "5.0.0"
        },
        {
            "integrations": "Generic SQL",
            "playbookID": "generic-sql-mssql-encrypted-connection",
            "instance_names": "Microsoft SQL instance using encrypted connection",
            "fromversion": "5.0.0"
        },
        {
            "integrations": "Panorama",
            "instance_names": "palo_alto_firewall_9.0",
            "playbookID": "Panorama Query Logs - Test",
            "fromversion": "5.5.0",
            "timeout": 1500,
            "nightly": true
        },
        {
            "integrations": "Panorama",
            "instance_names": "palo_alto_firewall",
            "playbookID": "palo_alto_firewall_test_pb",
            "fromversion": "5.5.0",
            "timeout": 1000,
            "nightly": true
        },
        {
            "integrations": "Panorama",
            "instance_names": "palo_alto_firewall_9.0",
            "playbookID": "palo_alto_firewall_test_pb",
            "fromversion": "5.5.0",
            "timeout": 1000,
            "nightly": true
        },
        {
            "integrations": "Panorama",
            "instance_names": "palo_alto_panorama",
            "playbookID": "palo_alto_panorama_test_pb",
            "fromversion": "5.5.0",
            "timeout": 1000,
            "nightly": true
        },
        {
            "integrations": "Panorama",
            "instance_names": "palo_alto_panorama_9.0",
            "playbookID": "palo_alto_panorama_test_pb",
            "fromversion": "5.5.0",
            "timeout": 1000,
            "nightly": true
        },
        {
            "integrations": "Panorama",
            "instance_names": "palo_alto_firewall_9.0",
            "playbookID": "PAN-OS URL Filtering enrichment - Test"
        },
        {
            "integrations": "Panorama",
            "instance_names": "panorama_instance_best_practice",
            "playbookID": "Panorama Best Practise - Test"
        },
        {
            "integrations": "Tenable.io",
            "playbookID": "Tenable.io test"
        },
        {
            "playbookID": "URLDecode-Test"
        },
        {
            "playbookID": "GetTime-Test"
        },
        {
            "playbookID": "GetTime-ObjectVsStringTest"
        },
        {
            "integrations": "Tenable.io",
            "playbookID": "Tenable.io Scan Test",
            "nightly": true,
            "timeout": 900
        },
        {
            "integrations": "Tenable.sc",
            "playbookID": "tenable-sc-scan-test",
            "nightly": true,
            "timeout": 600
        },
        {
            "integrations": "google-vault",
            "playbookID": "Google-Vault-Generic-Test",
            "nightly": true,
            "timeout": 3600,
            "memory_threshold": 130
        },
        {
            "integrations": "google-vault",
            "playbookID": "Google_Vault-Search_And_Display_Results_test",
            "nightly": true,
            "memory_threshold": 130,
            "timeout": 3600
        },
        {
            "playbookID": "Luminate-TestPlaybook",
            "integrations": "Luminate"
        },
        {
            "integrations": "MxToolBox",
            "playbookID": "MxToolbox-test"
        },
        {
            "integrations": "Nessus",
            "playbookID": "Nessus - Test"
        },
        {
            "playbookID": "Palo Alto Networks - Malware Remediation Test",
            "fromversion": "4.5.0"
        },
        {
            "playbookID": "SumoLogic-Test",
            "integrations": "SumoLogic",
            "fromversion": "4.1.0"
        },
        {
            "playbookID": "ParseEmailFiles-test"
        },
        {
            "playbookID": "PAN-OS - Block IP and URL - External Dynamic List v2 Test",
            "integrations": [
                "Panorama",
                "palo_alto_networks_pan_os_edl_management"
            ],
            "instance_names": "palo_alto_firewall_9.0",
            "fromversion": "4.0.0"
        },
        {
            "playbookID": "Test_EDL",
            "integrations": "EDL",
            "fromversion": "5.5.0"
        },
        {
            "playbookID": "Test_export_indicators_service",
            "integrations": "ExportIndicators",
            "fromversion": "5.5.0"
        },
        {
            "playbookID": "PAN-OS - Block IP - Custom Block Rule Test",
            "integrations": "Panorama",
            "instance_names": "palo_alto_panorama",
            "fromversion": "4.0.0"
        },
        {
            "playbookID": "PAN-OS - Block IP - Static Address Group Test",
            "integrations": "Panorama",
            "instance_names": "palo_alto_panorama",
            "fromversion": "4.0.0"
        },
        {
            "playbookID": "PAN-OS - Block URL - Custom URL Category Test",
            "integrations": "Panorama",
            "instance_names": "palo_alto_panorama",
            "fromversion": "4.0.0"
        },
        {
            "playbookID": "Endpoint Malware Investigation - Generic - Test",
            "integrations": [
                "Traps",
                "Cylance Protect v2",
                "Demisto REST API"
            ],
            "fromversion": "5.0.0",
            "timeout": 1200
        },
        {
            "playbookID": "ParseExcel-test"
        },
        {
            "playbookID": "Detonate File - No Files test"
        },
        {
            "integrations": "SentinelOne V2",
            "playbookID": "SentinelOne V2 - test"
        },
        {
            "integrations": "InfoArmor VigilanteATI",
            "playbookID": "InfoArmorVigilanteATITest"
        },
        {
            "integrations": "IntSights",
            "instance_names": "intsights_standard_account",
            "playbookID": "IntSights Test",
            "nightly": true
        },
        {
            "integrations": "IntSights",
            "playbookID": "IntSights Mssp Test",
            "instance_names": "intsights_mssp_account",
            "nightly": true
        },
        {
            "integrations": "dnstwist",
            "playbookID": "dnstwistTest"
        },
        {
            "integrations": "BitDam",
            "playbookID": "Detonate File - BitDam Test"
        },
        {
            "integrations": "Threat Grid",
            "playbookID": "Test-Detonate URL - ThreatGrid",
            "timeout": 600
        },
        {
            "integrations": "Threat Grid",
            "playbookID": "ThreatGridTest",
            "timeout": 600
        },
        {
            "integrations": [
                "Palo Alto Minemeld",
                "Panorama"
            ],
            "instance_names": "palo_alto_firewall",
            "playbookID": "block_indicators_-_generic_-_test"
        },
        {
            "integrations": "Signal Sciences WAF",
            "playbookID": "SignalSciences-Test"
        },
        {
            "integrations": "RTIR",
            "playbookID": "RTIR Test"
        },
        {
            "integrations": "RedCanary",
            "playbookID": "RedCanaryTest",
            "nightly": true
        },
        {
            "integrations": "Devo",
            "playbookID": "Devo test",
            "timeout": 500
        },
        {
            "playbookID": "URL Enrichment - Generic v2 - Test",
            "integrations": [
                "Rasterize",
                "VirusTotal - Private API"
            ],
            "instance_names": "virus_total_private_api_general",
            "timeout": 500,
            "pid_threshold": 12
        },
        {
            "playbookID": "CutTransformerTest"
        },
        {
            "playbookID": "Default - Test",
            "integrations": [
                "ThreatQ v2",
                "Demisto REST API"
            ],
            "fromversion": "5.0.0"
        },
        {
            "integrations": "SCADAfence CNM",
            "playbookID": "SCADAfence_test"
        },
        {
            "integrations": "ProtectWise",
            "playbookID": "Protectwise-Test"
        },
        {
            "integrations": "WhatsMyBrowser",
            "playbookID": "WhatsMyBrowser-Test"
        },
        {
            "integrations": "BigFix",
            "playbookID": "BigFixTest"
        },
        {
            "integrations": "Lastline v2",
            "playbookID": "Lastline v2 - Test",
            "nightly": true
        },
        {
            "integrations": "McAfee DXL",
            "playbookID": "McAfee DXL - Test"
        },
        {
            "playbookID": "TextFromHTML_test_playbook"
        },
        {
            "playbookID": "PortListenCheck-test"
        },
        {
            "integrations": "ThreatExchange",
            "playbookID": "ThreatExchange-test"
        },
        {
            "integrations": "Joe Security",
            "playbookID": "JoeSecurityTestPlaybook",
            "timeout": 500,
            "nightly": true
        },
        {
            "integrations": "Joe Security",
            "playbookID": "JoeSecurityTestDetonation",
            "timeout": 2000,
            "nightly": true
        },
        {
            "integrations": "WildFire-v2",
            "playbookID": "Wildfire Test"
        },
        {
            "integrations": "WildFire-v2",
            "playbookID": "Detonate URL - WildFire-v2 - Test"
        },
        {
            "integrations": "WildFire-v2",
            "playbookID": "Detonate URL - WildFire v2.1 - Test"
        },
        {
            "integrations": "GRR",
            "playbookID": "GRR Test",
            "nightly": true
        },
        {
            "integrations": "VirusTotal",
            "instance_names": "virus_total_general",
            "playbookID": "virusTotal-test-playbook",
            "timeout": 1400,
            "nightly": true
        },
        {
            "integrations": "VirusTotal",
            "instance_names": "virus_total_preferred_vendors",
            "playbookID": "virusTotaI-test-preferred-vendors",
            "timeout": 1400,
            "nightly": true
        },
        {
            "integrations": "Preempt",
            "playbookID": "Preempt Test"
        },
        {
            "integrations": "Gmail",
            "playbookID": "get_original_email_-_gmail_-_test"
        },
        {
            "integrations": [
                "Gmail Single User",
                "Gmail"
            ],
            "playbookID": "Gmail Single User - Test",
            "fromversion": "4.5.0"
        },
        {
            "integrations": "EWS v2",
            "playbookID": "get_original_email_-_ews-_test",
            "instance_names": "ewv2_regular"
        },
        {
            "integrations": [
                "EWS v2",
                "EWS Mail Sender"
            ],
            "playbookID": "EWS search-mailbox test",
            "instance_names": "ewv2_regular",
            "timeout": 300
        },
        {
            "integrations": "PagerDuty v2",
            "playbookID": "PagerDuty Test"
        },
        {
            "playbookID": "test_delete_context"
        },
        {
            "playbookID": "DeleteContext-auto-test"
        },
        {
            "playbookID": "GmailTest",
            "integrations": "Gmail"
        },
        {
            "playbookID": "Gmail Convert Html Test",
            "integrations": "Gmail"
        },
        {
            "playbookID": "reputations.json Test",
            "toversion": "5.0.0"
        },
        {
            "playbookID": "Indicators reputation-.json Test",
            "fromversion": "5.5.0"
        },
        {
            "playbookID": "Test IP Indicator Fields",
            "fromversion": "5.0.0"
        },
        {
            "playbookID": "Dedup - Generic v2 - Test",
            "fromversion": "5.0.0"
        },
        {
            "playbookID": "TestDedupIncidentsPlaybook"
        },
        {
            "playbookID": "TestDedupIncidentsByName"
        },
        {
            "integrations": "McAfee Advanced Threat Defense",
            "playbookID": "Test Playbook McAfee ATD",
            "timeout": 700
        },
        {
            "integrations": "McAfee Advanced Threat Defense",
            "playbookID": "Detonate Remote File From URL -McAfee-ATD - Test",
            "timeout": 700
        },
        {
            "playbookID": "stripChars - Test"
        },
        {
            "integrations": "McAfee Advanced Threat Defense",
            "playbookID": "Test Playbook McAfee ATD Upload File"
        },
        {
            "playbookID": "exporttocsv_script_test"
        },
        {
            "playbookID": "Set - Test"
        },
        {
            "integrations": "Intezer v2",
            "playbookID": "Intezer Testing v2",
            "fromversion": "4.1.0",
            "timeout": 600
        },
        {
            "integrations": "FalconIntel",
            "playbookID": "CrowdStrike Falcon Intel v2"
        },
        {
            "integrations": [
                "Mail Sender (New)",
                "Gmail"
            ],
            "playbookID": "Mail Sender (New) Test",
            "instance_names": [
                "Mail_Sender_(New)_STARTTLS"
            ]
        },
        {
            "playbookID": "buildewsquery_test"
        },
        {
            "integrations": "Rapid7 Nexpose",
            "playbookID": "nexpose_test",
            "timeout": 240
        },
        {
            "playbookID": "GetIndicatorDBotScore Test"
        },
        {
            "integrations": "EWS Mail Sender",
            "playbookID": "EWS Mail Sender Test"
        },
        {
            "integrations": [
                "EWS Mail Sender",
                "Rasterize"
            ],
            "playbookID": "EWS Mail Sender Test 2"
        },
        {
            "playbookID": "decodemimeheader_-_test"
        },
        {
            "playbookID": "test_url_regex"
        },
        {
            "integrations": "Skyformation",
            "playbookID": "TestSkyformation"
        },
        {
            "integrations": "okta",
            "playbookID": "okta_test_playbook",
            "timeout": 240
        },
        {
            "integrations": "Okta v2",
            "playbookID": "OktaV2-Test",
            "nightly": true,
            "timeout": 300
        },
        {
            "playbookID": "Test filters & transformers scripts"
        },
        {
            "integrations": "Salesforce",
            "playbookID": "SalesforceTestPlaybook"
        },
        {
            "integrations": "McAfee ESM v2",
            "instance_names": "v10.2.0",
            "playbookID": "McAfee ESM v2 - Test",
            "fromversion": "5.0.0"
        },
        {
            "integrations": "McAfee ESM v2",
            "instance_names": "v10.3.0",
            "playbookID": "McAfee ESM v2 - Test",
            "fromversion": "5.0.0"
        },
        {
            "integrations": "McAfee ESM v2",
            "instance_names": "v11.3",
            "playbookID": "McAfee ESM v2 (v11.3) - Test",
            "fromversion": "5.0.0",
            "timeout": 300
        },
        {
            "integrations": "McAfee ESM v2",
            "instance_names": "v10.2.0",
            "playbookID": "McAfee ESM Watchlists - Test",
            "fromversion": "5.0.0"
        },
        {
            "integrations": "McAfee ESM v2",
            "instance_names": "v10.3.0",
            "playbookID": "McAfee ESM Watchlists - Test",
            "fromversion": "5.0.0"
        },
        {
            "integrations": "McAfee ESM v2",
            "instance_names": "v11.3",
            "playbookID": "McAfee ESM Watchlists - Test",
            "fromversion": "5.0.0"
        },
        {
            "integrations": "GoogleSafeBrowsing",
            "playbookID": "Google Safe Browsing Test",
            "timeout": 240,
            "fromversion": "5.0.0"
        },
        {
            "integrations": "EWS v2",
            "playbookID": "EWSv2_empty_attachment_test",
            "instance_names": "ewv2_regular"
        },
        {
            "integrations": "EWS v2",
            "playbookID": "EWS Public Folders Test",
            "instance_names": "ewv2_regular"
        },
        {
            "integrations": "Symantec Endpoint Protection V2",
            "playbookID": "SymantecEndpointProtection_Test"
        },
        {
            "integrations": "carbonblackprotection",
            "playbookID": "search_endpoints_by_hash_-_carbon_black_protection_-_test",
            "timeout": 500
        },
        {
            "playbookID": "Process Email - Generic - Test - Incident Starter",
            "fromversion": "6.0.0",
            "integrations": "Rasterize",
            "timeout": 240
        },
        {
            "integrations": "FalconHost",
            "playbookID": "search_endpoints_by_hash_-_crowdstrike_-_test",
            "timeout": 500
        },
        {
            "integrations": "FalconHost",
            "playbookID": "CrowdStrike Endpoint Enrichment - Test"
        },
        {
            "integrations": "FalconHost",
            "playbookID": "FalconHost Test"
        },
        {
            "integrations": "CrowdstrikeFalcon",
            "playbookID": "Test - CrowdStrike Falcon",
            "fromversion": "4.1.0"
        },
        {
            "playbookID": "ExposeIncidentOwner-Test"
        },
        {
            "integrations": "google",
            "playbookID": "GsuiteTest"
        },
        {
            "integrations": "OpenPhish",
            "playbookID": "OpenPhish Test Playbook"
        },
        {
            "integrations": "RSA Archer",
            "playbookID": "Archer-Test-Playbook",
            "nightly": true
        },
        {
            "integrations": "jira-v2",
            "playbookID": "Jira-v2-Test",
            "timeout": 500
        },
        {
            "integrations": "ipinfo",
            "playbookID": "IPInfoTest"
        },
        {
            "playbookID": "VerifyHumanReadableFormat"
        },
        {
            "playbookID": "strings-test"
        },
        {
            "playbookID": "TestCommonPython",
            "timeout": 500
        },
        {
            "playbookID": "TestFileCreateAndUpload"
        },
        {
            "playbookID": "TestIsValueInArray"
        },
        {
            "playbookID": "TestStringReplace"
        },
        {
            "playbookID": "TestHttpPlaybook"
        },
        {
            "integrations": "SplunkPy",
            "playbookID": "SplunkPy parse-raw - Test",
            "instance_names": "use_default_handler"
        },
        {
            "integrations": "SplunkPy",
            "playbookID": "SplunkPy-Test-V2",
            "memory_threshold": 500,
            "instance_names": "use_default_handler"
        },
        {
            "integrations": "SplunkPy",
            "playbookID": "Splunk-Test",
            "memory_threshold": 200,
            "instance_names": "use_default_handler"
        },
        {
            "integrations": "SplunkPy",
            "playbookID": "SplunkPySearch_Test",
            "memory_threshold": 200,
            "instance_names": "use_default_handler"
        },
        {
            "integrations": "SplunkPy",
            "playbookID": "SplunkPy KV commands",
            "memory_threshold": 200,
            "instance_names": "use_default_handler"
        },
        {
            "integrations": "SplunkPy",
            "playbookID": "SplunkPy-Test-V2",
            "memory_threshold": 500,
            "instance_names": "use_python_requests_handler"
        },
        {
            "integrations": "SplunkPy",
            "playbookID": "Splunk-Test",
            "memory_threshold": 500,
            "instance_names": "use_python_requests_handler"
        },
        {
            "integrations": "SplunkPy",
            "playbookID": "SplunkPySearch_Test",
            "memory_threshold": 200,
            "instance_names": "use_python_requests_handler"
        },
        {
            "integrations": "SplunkPy",
            "playbookID": "SplunkPy KV commands",
            "memory_threshold": 200,
            "instance_names": "use_python_requests_handler"
        },
        {
            "integrations": "McAfee NSM",
            "playbookID": "McAfeeNSMTest",
            "timeout": 400,
            "nightly": true
        },
        {
            "integrations": "PhishTank V2",
            "playbookID": "PhishTank Testing"
        },
        {
            "integrations": "McAfee Web Gateway",
            "playbookID": "McAfeeWebGatewayTest",
            "timeout": 500
        },
        {
            "integrations": "TCPIPUtils",
            "playbookID": "TCPUtils-Test"
        },
        {
            "playbookID": "listExecutedCommands-Test"
        },
        {
            "integrations": "AWS - Lambda",
            "playbookID": "AWS-Lambda-Test (Read-Only)"
        },
        {
            "integrations": "Service Manager",
            "playbookID": "TestHPServiceManager",
            "timeout": 400
        },
        {
            "playbookID": "LanguageDetect-Test",
            "timeout": 300
        },
        {
            "integrations": "Forcepoint",
            "playbookID": "forcepoint test",
            "timeout": 500,
            "nightly": true
        },
        {
            "playbookID": "GeneratePassword-Test"
        },
        {
            "playbookID": "ZipFile-Test"
        },
        {
            "playbookID": "UnzipFile-Test"
        },
        {
            "playbookID": "Test-IsMaliciousIndicatorFound",
            "fromversion": "5.0.0"
        },
        {
            "playbookID": "TestExtractHTMLTables"
        },
        {
            "integrations": "carbonblackliveresponse",
            "playbookID": "Carbon Black Live Response Test",
            "nightly": true,
            "fromversion": "5.0.0"
        },
        {
            "integrations": "urlscan.io",
            "playbookID": "urlscan_malicious_Test",
            "timeout": 500
        },
        {
            "integrations": "EWS v2",
            "playbookID": "pyEWS_Test",
            "instance_names": "ewv2_regular"
        },
        {
            "integrations": "EWS v2",
            "playbookID": "pyEWS_Test",
            "instance_names": "ewsv2_separate_process"
        },
        {
            "integrations": "remedy_sr_beta",
            "playbookID": "remedy_sr_test_pb"
        },
        {
            "integrations": "Netskope",
            "playbookID": "Netskope Test"
        },
        {
            "integrations": "Cylance Protect v2",
            "playbookID": "Cylance Protect v2 Test"
        },
        {
            "integrations": "ReversingLabs Titanium Cloud",
            "playbookID": "ReversingLabsTCTest"
        },
        {
            "integrations": "ReversingLabs A1000",
            "playbookID": "ReversingLabsA1000Test"
        },
        {
            "integrations": "Demisto Lock",
            "playbookID": "DemistoLockTest"
        },
        {
            "playbookID": "test-domain-indicator",
            "timeout": 400
        },
        {
            "playbookID": "Cybereason Test",
            "integrations": "Cybereason",
            "timeout": 1200,
            "fromversion": "4.1.0"
        },
        {
            "integrations": "VirusTotal - Private API",
            "instance_names": "virus_total_private_api_general",
            "playbookID": "File Enrichment - Virus Total Private API Test",
            "nightly": true
        },
        {
            "integrations": "VirusTotal - Private API",
            "instance_names": "virus_total_private_api_general",
            "playbookID": "virusTotalPrivateAPI-test-playbook",
            "timeout": 1400,
            "nightly": true,
            "pid_threshold": 12
        },
        {
            "integrations": [
                "VirusTotal - Private API",
                "VirusTotal"
            ],
            "playbookID": "vt-detonate test",
            "instance_names": [
                "virus_total_private_api_general",
                "virus_total_general"
            ],
            "timeout": 1400,
            "fromversion": "5.5.0",
            "nightly": true
        },
        {
            "integrations": "Cisco ASA",
            "playbookID": "Cisco ASA - Test Playbook"
        },
        {
            "integrations": "VirusTotal - Private API",
            "instance_names": "virus_total_private_api_preferred_vendors",
            "playbookID": "virusTotalPrivateAPI-test-preferred-vendors",
            "timeout": 1400,
            "nightly": true
        },
        {
            "integrations": "Cisco Meraki",
            "playbookID": "Cisco-Meraki-Test"
        },
        {
            "integrations": "Microsoft Defender Advanced Threat Protection",
            "playbookID": "Microsoft Defender Advanced Threat Protection - Test",
            "instance_names": "microsoft_defender_atp_prod"
        },
        {
            "integrations": "Microsoft Defender Advanced Threat Protection",
            "playbookID": "Microsoft Defender Advanced Threat Protection - Test",
            "instance_names": "microsoft_defender_atp_dev"
        },
        {
            "integrations": "Microsoft Defender Advanced Threat Protection",
            "playbookID": "Microsoft Defender Advanced Threat Protection - Test",
            "instance_names": "microsoft_defender_atp_dev_self_deployed"
        },
        {
            "integrations": "Microsoft Defender Advanced Threat Protection",
            "playbookID": "Microsoft Defender - ATP - Indicators Test",
            "instance_names": "microsoft_defender_atp_prod"
        },
        {
            "integrations": "Microsoft Defender Advanced Threat Protection",
            "playbookID": "Microsoft Defender - ATP - Indicators Test",
            "instance_names": "microsoft_defender_atp_dev"
        },
        {
            "integrations": "Microsoft Defender Advanced Threat Protection",
            "playbookID": "Microsoft Defender - ATP - Indicators Test",
            "instance_names": "microsoft_defender_atp_dev_self_deployed"
        },
        {
            "integrations": "Tanium",
            "playbookID": "Tanium Test Playbook",
            "nightly": true,
            "timeout": 1200,
            "pid_threshold": 10
        },
        {
            "integrations": "Recorded Future",
            "playbookID": "Recorded Future Test",
            "nightly": true
        },
        {
            "integrations": "Microsoft Graph",
            "playbookID": "Microsoft Graph Security Test",
            "instance_names": "ms_graph_security_dev"
        },
        {
            "integrations": "Microsoft Graph",
            "playbookID": "Microsoft Graph Security Test",
            "instance_names": "ms_graph_security_prod"
        },
        {
            "integrations": "Microsoft Graph User",
            "playbookID": "Microsoft Graph User - Test",
            "instance_names": "ms_graph_user_dev"
        },
        {
            "integrations": "Microsoft Graph User",
            "playbookID": "Microsoft Graph User - Test",
            "instance_names": "ms_graph_user_prod"
        },
        {
            "integrations": "Microsoft Graph Groups",
            "playbookID": "Microsoft Graph Groups - Test",
            "instance_names": "ms_graph_groups_dev"
        },
        {
            "integrations": "Microsoft Graph Groups",
            "playbookID": "Microsoft Graph Groups - Test",
            "instance_names": "ms_graph_groups_prod"
        },
        {
            "integrations": "Microsoft_Graph_Files",
            "playbookID": "test_MsGraphFiles",
            "instance_names": "ms_graph_files_dev",
            "fromversion": "5.0.0"
        },
        {
            "integrations": "Microsoft_Graph_Files",
            "playbookID": "test_MsGraphFiles",
            "instance_names": "ms_graph_files_prod",
            "fromversion": "5.0.0"
        },
        {
            "integrations": "Microsoft Graph Calendar",
            "playbookID": "Microsoft Graph Calendar - Test",
            "instance_names": "ms_graph_calendar_dev"
        },
        {
            "integrations": "Microsoft Graph Calendar",
            "playbookID": "Microsoft Graph Calendar - Test",
            "instance_names": "ms_graph_calendar_prod"
        },
        {
            "integrations": "Microsoft Graph Device Management",
            "playbookID": "MSGraph_DeviceManagement_Test",
            "instance_names": "ms_graph_device_management_oproxy_dev",
            "fromversion": "5.0.0"
        },
        {
            "integrations": "Microsoft Graph Device Management",
            "playbookID": "MSGraph_DeviceManagement_Test",
            "instance_names": "ms_graph_device_management_oproxy_prod",
            "fromversion": "5.0.0"
        },
        {
            "integrations": "Microsoft Graph Device Management",
            "playbookID": "MSGraph_DeviceManagement_Test",
            "instance_names": "ms_graph_device_management_self_deployed_prod",
            "fromversion": "5.0.0"
        },
        {
            "integrations": "RedLock",
            "playbookID": "RedLockTest",
            "nightly": true
        },
        {
            "integrations": "Symantec Messaging Gateway",
            "playbookID": "Symantec Messaging Gateway Test"
        },
        {
            "integrations": "ThreatConnect v2",
            "playbookID": "ThreatConnect v2 - Test",
            "fromversion": "5.0.0"
        },
        {
            "integrations": "VxStream",
            "playbookID": "VxStream Test",
            "nightly": true
        },
        {
            "integrations": "Cylance Protect",
            "playbookID": "get_file_sample_by_hash_-_cylance_protect_-_test",
            "timeout": 240
        },
        {
            "integrations": "Cylance Protect",
            "playbookID": "endpoint_enrichment_-_generic_test"
        },
        {
            "integrations": "QRadar",
            "playbookID": "test_Qradar",
            "fromversion": "5.5.0"
        },
        {
            "integrations": "QRadar_v2",
            "playbookID": "test_Qradar_v2",
            "fromversion": "6.0.0"
        },
        {
            "integrations": "VMware",
            "playbookID": "VMWare Test"
        },
        {
            "integrations": "Anomali ThreatStream",
            "playbookID": "Anomali_ThreatStream_Test"
        },
        {
            "integrations": "carbonblack-v2",
            "playbookID": "Carbon Black Response Test",
            "fromversion": "5.0.0"
        },
        {
            "integrations": "Cisco Umbrella Investigate",
            "playbookID": "Cisco Umbrella Test"
        },
        {
            "integrations": "icebrg",
            "playbookID": "Icebrg Test",
            "timeout": 500
        },
        {
            "integrations": "Symantec MSS",
            "playbookID": "SymantecMSSTest"
        },
        {
            "integrations": "Remedy AR",
            "playbookID": "Remedy AR Test"
        },
        {
            "integrations": "AWS - IAM",
            "playbookID": "d5cb69b1-c81c-4f27-8a40-3106c0cb2620"
        },
        {
            "integrations": "McAfee Active Response",
            "playbookID": "McAfee-MAR_Test",
            "timeout": 700
        },
        {
            "integrations": "McAfee Threat Intelligence Exchange",
            "playbookID": "McAfee-TIE Test",
            "timeout": 700
        },
        {
            "integrations": "ArcSight Logger",
            "playbookID": "ArcSight Logger test"
        },
        {
            "integrations": "ArcSight ESM v2",
            "playbookID": "ArcSight ESM v2 Test"
        },
        {
            "integrations": "ArcSight ESM v2",
            "playbookID": "test Arcsight - Get events related to the Case"
        },
        {
            "integrations": "XFE_v2",
            "playbookID": "Test_XFE_v2",
            "timeout": 500,
            "nightly": true
        },
        {
            "integrations": "McAfee Threat Intelligence Exchange",
            "playbookID": "search_endpoints_by_hash_-_tie_-_test",
            "timeout": 500
        },
        {
            "integrations": "iDefense_v2",
            "playbookID": "iDefense_v2_Test",
            "fromversion": "5.5.0"
        },
        {
            "integrations": "AbuseIPDB",
            "playbookID": "AbuseIPDB Test",
            "nightly": true
        },
        {
            "integrations": "AbuseIPDB",
            "playbookID": "AbuseIPDB PopulateIndicators Test",
            "nightly": true
        },
        {
            "integrations": "LogRhythm",
            "playbookID": "LogRhythm-Test-Playbook",
            "timeout": 200
        },
        {
            "integrations": "FireEye HX",
            "playbookID": "FireEye HX Test"
        },
        {
            "integrations": "FireEyeFeed",
            "playbookID": "playbook-FeedFireEye_test",
            "memory_threshold": 110
        },
        {
            "integrations": "Phish.AI",
            "playbookID": "PhishAi-Test"
        },
        {
            "integrations": "Phish.AI",
            "playbookID": "Test-Detonate URL - Phish.AI"
        },
        {
            "integrations": "Centreon",
            "playbookID": "Centreon-Test-Playbook"
        },
        {
            "playbookID": "ReadFile test"
        },
        {
            "integrations": "AlphaSOC Wisdom",
            "playbookID": "AlphaSOC-Wisdom-Test"
        },
        {
            "integrations": "carbonblack-v2",
            "playbookID": "CBFindIP - Test"
        },
        {
            "integrations": "Jask",
            "playbookID": "Jask_Test",
            "fromversion": "4.1.0"
        },
        {
            "integrations": "Qualys",
            "playbookID": "Qualys-Test"
        },
        {
            "integrations": "Whois",
            "playbookID": "whois_test",
            "fromversion": "4.1.0"
        },
        {
            "integrations": "RSA NetWitness Endpoint",
            "playbookID": "NetWitness Endpoint Test"
        },
        {
            "integrations": "Check Point Sandblast",
            "playbookID": "Sandblast_malicious_test"
        },
        {
            "playbookID": "TestMatchRegexV2"
        },
        {
            "integrations": "ActiveMQ",
            "playbookID": "ActiveMQ Test"
        },
        {
            "playbookID": "RegexGroups Test"
        },
        {
            "integrations": "Cisco ISE",
            "playbookID": "cisco-ise-test-playbook"
        },
        {
            "integrations": "RSA NetWitness v11.1",
            "playbookID": "RSA NetWitness Test"
        },
        {
            "playbookID": "ExifReadTest"
        },
        {
            "integrations": "Cuckoo Sandbox",
            "playbookID": "CuckooTest",
            "timeout": 700
        },
        {
            "integrations": "VxStream",
            "playbookID": "Test-Detonate URL - Crowdstrike",
            "timeout": 1200
        },
        {
            "playbookID": "Detonate File - Generic Test",
            "timeout": 500
        },
        {
            "integrations": [
                "Lastline v2",
                "WildFire-v2",
                "SNDBOX",
                "VxStream",
                "McAfee Advanced Threat Defense"
            ],
            "playbookID": "Detonate File - Generic Test",
            "timeout": 2400,
            "nightly": true
        },
        {
            "playbookID": "detonate_file_-_generic_test",
            "toversion": "3.6.0"
        },
        {
            "playbookID": "STIXParserTest"
        },
        {
            "playbookID": "VerifyJSON - Test",
            "fromversion": "5.5.0"
        },
        {
            "playbookID": "PowerShellCommon-Test",
            "fromversion": "5.5.0"
        },
        {
            "playbookID": "Detonate URL - Generic Test",
            "timeout": 2000,
            "nightly": true,
            "integrations": [
                "McAfee Advanced Threat Defense",
                "VxStream",
                "Lastline v2"
            ]
        },
        {
            "integrations": [
                "FalconHost",
                "McAfee Threat Intelligence Exchange",
                "carbonblackprotection",
                "carbonblack"
            ],
            "playbookID": "search_endpoints_by_hash_-_generic_-_test",
            "timeout": 500,
            "toversion": "4.4.9"
        },
        {
            "integrations": "Zscaler",
            "playbookID": "Zscaler Test",
            "nightly": true,
            "timeout": 500
        },
        {
            "playbookID": "DemistoUploadFileToIncident Test",
            "integrations": "Demisto REST API"
        },
        {
            "playbookID": "DemistoUploadFile Test",
            "integrations": "Demisto REST API"
        },
        {
            "playbookID": "MaxMind Test",
            "integrations": "MaxMind GeoIP2"
        },
        {
            "playbookID": "Test Sagemaker",
            "integrations": "AWS Sagemaker"
        },
        {
            "playbookID": "C2sec-Test",
            "integrations": "C2sec irisk",
            "fromversion": "5.0.0"
        },
        {
            "playbookID": "Phishing v2 - Test - Incident Starter",
            "fromversion": "6.0.0",
            "timeout": 1200,
            "nightly": true,
            "integrations": [
                "EWS Mail Sender",
                "Demisto REST API",
                "Rasterize"
            ],
            "memory_threshold": 115
        },
        {
            "playbookID": "Phishing - Core - Test - Incident Starter",
            "fromversion": "6.0.0",
            "timeout": 1700,
            "nightly": true,
            "integrations": [
                "EWS Mail Sender",
                "Demisto REST API",
                "Rasterize"
            ],
            "memory_threshold": 100
        },
        {
            "integrations": "duo",
            "playbookID": "DUO Test Playbook"
        },
        {
            "playbookID": "SLA Scripts - Test",
            "fromversion": "4.1.0"
        },
        {
            "playbookID": "PcapHTTPExtractor-Test"
        },
        {
            "playbookID": "Ping Test Playbook"
        },
        {
            "playbookID": "Active Directory Test",
            "integrations": "Active Directory Query v2",
            "instance_names": "active_directory_ninja"
        },
        {
            "playbookID": "AD v2 - debug-mode - Test",
            "integrations": "Active Directory Query v2",
            "instance_names": "active_directory_ninja",
            "fromversion": "5.0.0"
        },
        {
            "playbookID": "Docker Hardening Test",
            "fromversion": "5.0.0"
        },
        {
            "integrations": "Active Directory Query v2",
            "instance_names": "active_directory_ninja",
            "playbookID": "Active Directory Query V2 configuration with port"
        },
        {
            "integrations": "Active Directory Query v2",
            "instance_names": "active_directory_ninja",
            "playbookID": "Active Directory - ad-get-user limit check"
        },
        {
            "integrations": "mysql",
            "playbookID": "MySQL Test"
        },
        {
            "playbookID": "Email Address Enrichment - Generic v2.1 - Test",
            "integrations": "Active Directory Query v2",
            "instance_names": "active_directory_ninja"
        },
        {
            "integrations": "Cofense Intelligence",
            "playbookID": "Test - Cofense Intelligence",
            "timeout": 500
        },
        {
            "playbookID": "GDPRContactAuthorities Test"
        },
        {
            "integrations": "Google Resource Manager",
            "playbookID": "GoogleResourceManager-Test",
            "timeout": 500,
            "nightly": true
        },
        {
            "integrations": "SlashNext Phishing Incident Response",
            "playbookID": "SlashNextPhishingIncidentResponse-Test",
            "timeout": 500,
            "nightly": true
        },
        {
            "integrations": "Google Cloud Storage",
            "playbookID": "GCS - Test",
            "timeout": 500,
            "nightly": true,
            "memory_threshold": 80
        },
        {
            "integrations": "GooglePubSub",
            "playbookID": "GooglePubSub_Test",
            "nightly": true,
            "fromversion": "5.0.0"
        },
        {
            "playbookID": "Calculate Severity - Generic v2 - Test",
            "integrations": [
                "Palo Alto Minemeld",
                "Active Directory Query v2"
            ],
            "instance_names": "active_directory_ninja",
            "fromversion": "4.5.0"
        },
        {
            "integrations": "Freshdesk",
            "playbookID": "Freshdesk-Test",
            "timeout": 500,
            "nightly": true
        },
        {
            "playbookID": "Autoextract - Test",
            "fromversion": "4.1.0"
        },
        {
            "playbookID": "FilterByList - Test",
            "fromversion": "4.5.0"
        },
        {
            "playbookID": "Impossible Traveler - Test",
            "integrations": [
                "Ipstack",
                "ipinfo",
                "Rasterize",
                "Active Directory Query v2",
                "Demisto REST API"
            ],
            "instance_names": "active_directory_ninja",
            "fromversion": "5.0.0",
            "timeout": 700
        },
        {
            "playbookID": "Active Directory - Get User Manager Details - Test",
            "integrations": "Active Directory Query v2",
            "instance_names": "active_directory_80k",
            "fromversion": "4.5.0"
        },
        {
            "integrations": "Kafka V2",
            "playbookID": "Kafka Test"
        },
        {
            "playbookID": "File Enrichment - Generic v2 - Test",
            "instance_names": "virus_total_private_api_general",
            "integrations": [
                "VirusTotal - Private API",
                "Cylance Protect v2"
            ]
        },
        {
            "integrations": [
                "epo",
                "McAfee Active Response"
            ],
            "playbookID": "Endpoint data collection test",
            "timeout": 500
        },
        {
            "integrations": [
                "epo",
                "McAfee Active Response"
            ],
            "playbookID": "MAR - Endpoint data collection test",
            "timeout": 500
        },
        {
            "integrations": "DUO Admin",
            "playbookID": "DuoAdmin API test playbook",
            "fromversion": "5.0.0"
        },
        {
            "integrations": [
                "TAXII Server",
                "TAXIIFeed"
            ],
            "playbookID": "TAXII_Feed_Test",
            "fromversion": "5.5.0",
            "timeout": 300
        },
        {
            "integrations": "TAXII 2 Feed",
            "playbookID": "TAXII 2 Feed Test",
            "fromversion": "5.5.0"
        },
        {
            "integrations": "Traps",
            "playbookID": "Traps test",
            "timeout": 600
        },
        {
            "playbookID": "TestShowScheduledEntries"
        },
        {
            "playbookID": "Calculate Severity - Standard - Test",
            "integrations": "Palo Alto Minemeld",
            "fromversion": "4.5.0"
        },
        {
            "integrations": "Symantec Advanced Threat Protection",
            "playbookID": "Symantec ATP Test"
        },
        {
            "playbookID": "HTTPListRedirects - Test SSL"
        },
        {
            "playbookID": "HTTPListRedirects Basic Test"
        },
        {
            "playbookID": "CheckDockerImageAvailableTest"
        },
        {
            "playbookID": "Extract Indicators From File - Generic v2 - Test",
            "integrations": "Image OCR",
            "timeout": 300,
            "fromversion": "4.1.0",
            "toversion": "4.4.9"
        },
        {
            "playbookID": "Extract Indicators From File - Generic v2 - Test",
            "integrations": "Image OCR",
            "timeout": 350,
            "fromversion": "4.5.0"
        },
        {
            "playbookID": "Endpoint Enrichment - Generic v2.1 - Test",
            "integrations": [
                "FalconHost",
                "Cylance Protect v2",
                "carbonblack-v2",
                "epo",
                "Active Directory Query v2"
            ],
            "instance_names": "active_directory_ninja"
        },
        {
            "playbookID": "EmailReputationTest",
            "integrations": "Have I Been Pwned? V2"
        },
        {
            "integrations": "Symantec Deepsight Intelligence",
            "playbookID": "Symantec Deepsight Test"
        },
        {
            "playbookID": "ExtractDomainFromEmailTest"
        },
        {
            "playbookID": "Wait Until Datetime - Test",
            "fromversion": "4.5.0"
        },
        {
            "playbookID": "PAN OS EDL Management - Test",
            "integrations": "palo_alto_networks_pan_os_edl_management"
        },
        {
            "playbookID": "PAN-OS DAG Configuration Test",
            "integrations": "Panorama",
            "instance_names": "palo_alto_panorama_9.0",
            "timeout": 1500
        },
        {
            "playbookID": "PAN-OS Create Or Edit Rule Test",
            "integrations": "Panorama",
            "instance_names": "palo_alto_panorama_9.0",
            "timeout": 1000
        },
        {
            "playbookID": "PAN-OS EDL Setup v3 Test",
            "integrations": [
                "Panorama",
                "palo_alto_networks_pan_os_edl_management"
            ],
            "instance_names": "palo_alto_firewall_9.0",
            "timeout": 300
        },
        {
            "integrations": "Snowflake",
            "playbookID": "Snowflake-Test"
        },
        {
            "playbookID": "Account Enrichment - Generic v2.1 - Test",
            "integrations": "Active Directory Query v2",
            "instance_names": "active_directory_ninja"
        },
        {
            "integrations": "Cisco Umbrella Investigate",
            "playbookID": "Domain Enrichment - Generic v2 - Test"
        },
        {
            "integrations": "Google BigQuery",
            "playbookID": "Google BigQuery Test"
        },
        {
            "integrations": "Zoom",
            "playbookID": "Zoom_Test"
        },
        {
            "playbookID": "IP Enrichment - Generic v2 - Test",
            "integrations": "Threat Crowd",
            "fromversion": "4.1.0"
        },
        {
            "integrations": "Cherwell",
            "playbookID": "Cherwell Example Scripts - test"
        },
        {
            "integrations": "Cherwell",
            "playbookID": "Cherwell - test"
        },
        {
            "integrations": "CarbonBlackProtectionV2",
            "playbookID": "Carbon Black Enterprise Protection V2 Test"
        },
        {
            "integrations": "Active Directory Query v2",
            "instance_names": "active_directory_ninja",
            "playbookID": "Test ADGetUser Fails with no instances 'Active Directory Query' (old version)"
        },
        {
            "integrations": "ANYRUN",
            "playbookID": "ANYRUN-Test"
        },
        {
            "integrations": "ANYRUN",
            "playbookID": "Detonate File - ANYRUN - Test"
        },
        {
            "integrations": "ANYRUN",
            "playbookID": "Detonate URL - ANYRUN - Test"
        },
        {
            "integrations": "Netcraft",
            "playbookID": "Netcraft test"
        },
        {
            "integrations": "EclecticIQ Platform",
            "playbookID": "EclecticIQ Test"
        },
        {
            "playbookID": "FormattingPerformance - Test",
            "fromversion": "5.0.0"
        },
        {
            "integrations": "AWS - EC2",
            "playbookID": "AWS - EC2 Test Playbook",
            "fromversion": "5.0.0",
            "memory_threshold": 75
        },
        {
            "integrations": "AWS - EC2",
            "playbookID": "d66e5f86-e045-403f-819e-5058aa603c32"
        },
        {
            "integrations": "ANYRUN",
            "playbookID": "Detonate File From URL - ANYRUN - Test"
        },
        {
            "integrations": "AWS - CloudTrail",
            "playbookID": "3da2e31b-f114-4d7f-8702-117f3b498de9"
        },
        {
            "integrations": "carbonblackprotection",
            "playbookID": "67b0f25f-b061-4468-8613-43ab13147173"
        },
        {
            "integrations": "DomainTools",
            "playbookID": "DomainTools-Test"
        },
        {
            "integrations": "Exabeam",
            "playbookID": "Exabeam - Test"
        },
        {
            "integrations": "Cisco Spark",
            "playbookID": "Cisco Spark Test New"
        },
        {
            "integrations": "Remedy On-Demand",
            "playbookID": "Remedy-On-Demand-Test"
        },
        {
            "playbookID": "ssdeepreputationtest"
        },
        {
            "playbookID": "TestIsEmailAddressInternal"
        },
        {
            "integrations": "Google Cloud Compute",
            "playbookID": "GoogleCloudCompute-Test"
        },
        {
            "integrations": "AWS - S3",
            "playbookID": "97393cfc-2fc4-4dfe-8b6e-af64067fc436",
            "memory_threshold": 80
        },
        {
            "integrations": "Image OCR",
            "playbookID": "TestImageOCR"
        },
        {
            "integrations": "fireeye",
            "playbookID": "Detonate File - FireEye AX - Test"
        },
        {
            "integrations": [
                "Rasterize",
                "Image OCR"
            ],
            "playbookID": "Rasterize Test",
            "fromversion": "5.0.0"
        },
        {
            "integrations": [
                "Rasterize",
                "Image OCR"
            ],
            "playbookID": "Rasterize 4.5 Test",
            "toversion": "4.5.9"
        },
        {
            "integrations": "Rasterize",
            "playbookID": "RasterizeImageTest",
            "fromversion": "5.0.0"
        },
        {
            "integrations": "Ipstack",
            "playbookID": "Ipstack_Test"
        },
        {
            "integrations": "Perch",
            "playbookID": "Perch-Test"
        },
        {
            "integrations": "Forescout",
            "playbookID": "Forescout-Test"
        },
        {
            "integrations": "GitHub",
            "playbookID": "Git_Integration-Test"
        },
        {
            "integrations": "LogRhythmRest",
            "playbookID": "LogRhythm REST test"
        },
        {
            "integrations": "AlienVault USM Anywhere",
            "playbookID": "AlienVaultUSMAnywhereTest"
        },
        {
            "playbookID": "PhishLabsTestPopulateIndicators"
        },
        {
            "playbookID": "Test_HTMLtoMD"
        },
        {
            "integrations": "PhishLabs IOC",
            "playbookID": "PhishLabsIOC TestPlaybook",
            "fromversion": "4.1.0"
        },
        {
            "integrations": "vmray",
            "playbookID": "VMRay-Test"
        },
        {
            "integrations": "PerceptionPoint",
            "playbookID": "PerceptionPoint Test",
            "fromversion": "4.1.0"
        },
        {
            "integrations": "AutoFocus V2",
            "playbookID": "AutoFocus V2 test",
            "fromversion": "5.0.0",
            "timeout": 1000
        },
        {
            "playbookID": "Process Email - Generic for Rasterize"
        },
        {
            "playbookID": "Send Investigation Summary Reports - Test",
            "integrations": "EWS Mail Sender",
            "fromversion": "4.5.0",
            "memory_threshold": 100
        },
        {
            "integrations": "Anomali ThreatStream v2",
            "playbookID": "ThreatStream-Test"
        },
        {
            "integrations": "Flashpoint",
            "playbookID": "Flashpoint_event-Test"
        },
        {
            "integrations": "Flashpoint",
            "playbookID": "Flashpoint_forum-Test"
        },
        {
            "integrations": "Flashpoint",
            "playbookID": "Flashpoint_report-Test"
        },
        {
            "integrations": "Flashpoint",
            "playbookID": "Flashpoint_reputation-Test"
        },
        {
            "integrations": "BluecatAddressManager",
            "playbookID": "Bluecat Address Manager test"
        },
        {
            "integrations": "MailListener - POP3 Beta",
            "playbookID": "MailListener-POP3 - Test"
        },
        {
            "playbookID": "sumList - Test"
        },
        {
            "integrations": "VulnDB",
            "playbookID": "Test-VulnDB"
        },
        {
            "integrations": "Shodan_v2",
            "playbookID": "Test-Shodan_v2",
            "timeout": 1000
        },
        {
            "integrations": "Threat Crowd",
            "playbookID": "ThreatCrowd - Test"
        },
        {
            "integrations": "GoogleDocs",
            "playbookID": "GoogleDocs-test"
        },
        {
            "playbookID": "Request Debugging - Test",
            "fromversion": "5.0.0"
        },
        {
            "playbookID": "Test Convert file hash to corresponding hashes",
            "fromversion": "4.5.0",
            "integrations": "VirusTotal",
            "instance_names": "virus_total_general"
        },
        {
            "playbookID": "PANW - Hunting and threat detection by indicator type Test",
            "fromversion": "5.0.0",
            "timeout": 1200,
            "integrations": [
                "Panorama",
                "Palo Alto Networks Cortex",
                "AutoFocus V2",
                "VirusTotal"
            ],
            "instance_names": [
                "palo_alto_panorama",
                "virus_total_general"
            ]
        },
        {
            "playbookID": "PAN-OS Query Logs For Indicators Test",
            "fromversion": "5.5.0",
            "timeout": 1500,
            "integrations": "Panorama",
            "instance_names": "palo_alto_panorama"
        },
        {
            "integrations": "Hybrid Analysis",
            "playbookID": "HybridAnalysis-Test",
            "timeout": 500,
            "fromversion": "4.1.0"
        },
        {
            "integrations": "Elasticsearch v2",
            "instance_names": "es_v7",
            "playbookID": "Elasticsearch_v2_test"
        },
        {
            "integrations": "ElasticsearchFeed",
            "instance_names": "es_demisto_feed",
            "playbookID": "Elasticsearch_Fetch_Demisto_Indicators_Test",
            "fromversion": "5.5.0"
        },
        {
            "integrations": "ElasticsearchFeed",
            "instance_names": "es_generic_feed",
            "playbookID": "Elasticsearch_Fetch_Custom_Indicators_Test",
            "fromversion": "5.5.0"
        },
        {
            "integrations": "Elasticsearch v2",
            "instance_names": "es_v6",
            "playbookID": "Elasticsearch_v2_test-v6"
        },
        {
            "integrations": "IronDefense",
            "playbookID": "IronDefenseTest"
        },
        {
            "integrations": "PolySwarm",
            "playbookID": "PolySwarm-Test"
        },
        {
            "integrations": "Kennav2",
            "playbookID": "Kenna Test"
        },
        {
            "integrations": "SecurityAdvisor",
            "playbookID": "SecurityAdvisor-Test",
            "fromversion": "4.5.0"
        },
        {
            "integrations": "Google Key Management Service",
            "playbookID": "Google-KMS-test",
            "pid_threshold": 6,
            "memory_threshold": 60
        },
        {
            "integrations": "SecBI",
            "playbookID": "SecBI - Test"
        },
        {
            "playbookID": "ExtractFQDNFromUrlAndEmail-Test"
        },
        {
            "integrations": "EWS v2",
            "playbookID": "Get EWS Folder Test",
            "fromversion": "4.5.0",
            "instance_names": "ewv2_regular",
            "timeout": 1200
        },
        {
            "integrations": "EWSO365",
            "playbookID": "EWS_O365_test",
            "fromversion": "5.0.0"
        },
        {
            "integrations": "EWSO365",
            "playbookID": "EWS_O365_send_mail_test",
            "fromversion": "5.0.0"
        },
        {
            "integrations": "QRadar_v2",
            "playbookID": "QRadar Indicator Hunting Test",
            "timeout": 600,
            "fromversion": "6.0.0"
        },
        {
            "playbookID": "SetAndHandleEmpty test",
            "fromversion": "4.5.0"
        },
        {
            "integrations": "Tanium v2",
            "playbookID": "Tanium v2 - Test"
        },
        {
            "integrations": "Office 365 Feed",
            "playbookID": "Office365_Feed_Test",
            "fromversion": "5.5.0"
        },
        {
            "integrations": "GoogleCloudTranslate",
            "playbookID": "GoogleCloudTranslate-Test",
            "pid_threshold": 8
        },
        {
            "integrations": "Infoblox",
            "playbookID": "Infoblox Test"
        },
        {
            "integrations": "BPA",
            "playbookID": "Test-BPA",
            "fromversion": "4.5.0"
        },
        {
            "playbookID": "GetValuesOfMultipleFIelds Test",
            "fromversion": "4.5.0"
        },
        {
            "playbookID": "IsInternalHostName Test",
            "fromversion": "4.5.0"
        },
        {
            "playbookID": "DigitalGuardian-Test",
            "integrations": "Digital Guardian",
            "fromversion": "5.0.0"
        },
        {
            "integrations": "SplunkPy",
            "playbookID": "Splunk Indicator Hunting Test",
            "fromversion": "5.0.0",
            "memory_threshold": 500,
            "instance_names": "use_default_handler"
        },
        {
            "integrations": "BPA",
            "playbookID": "Test-BPA_Integration",
            "fromversion": "4.5.0"
        },
        {
            "integrations": "AutoFocus Feed",
            "playbookID": "playbook-FeedAutofocus_test",
            "fromversion": "5.5.0"
        },
        {
            "integrations": "AutoFocus Daily Feed",
            "playbookID": "playbook-FeedAutofocus_daily_test",
            "fromversion": "5.5.0"
        },
        {
            "integrations": "PaloAltoNetworks_PrismaCloudCompute",
            "playbookID": "PaloAltoNetworks_PrismaCloudCompute-Test"
        },
        {
            "integrations": "Recorded Future Feed",
            "playbookID": "RecordedFutureFeed - Test",
            "timeout": 1000,
            "fromversion": "5.5.0",
            "memory_threshold": 86
        },
        {
            "integrations": "Expanse",
            "playbookID": "test-Expanse-Playbook",
            "fromversion": "5.0.0"
        },
        {
            "integrations": "Expanse",
            "playbookID": "test-Expanse",
            "fromversion": "5.0.0"
        },
        {
            "integrations": "DShield Feed",
            "playbookID": "playbook-DshieldFeed_test",
            "fromversion": "5.5.0"
        },
        {
            "integrations": "AlienVault Reputation Feed",
            "playbookID": "AlienVaultReputationFeed_Test",
            "fromversion": "5.5.0",
            "memory_threshold": 190
        },
        {
            "integrations": "BruteForceBlocker Feed",
            "playbookID": "playbook-BruteForceBlocker_test",
            "fromversion": "5.5.0",
            "memory_threshold": 190
        },
        {
            "integrations": "Carbon Black Enterprise EDR",
            "playbookID": "Carbon Black Enterprise EDR Test",
            "fromversion": "5.0.0"
        },
        {
            "integrations": "MongoDB Key Value Store",
            "playbookID": "MongoDB KeyValueStore - Test",
            "pid_threshold": 12,
            "fromversion": "5.0.0"
        },
        {
            "integrations": "MongoDB Log",
            "playbookID": "MongoDBLog - Test",
            "pid_threshold": 12,
            "fromversion": "5.0.0"
        },
        {
            "integrations": "Google Chronicle Backstory",
            "playbookID": "Google Chronicle Backstory Asset - Test",
            "fromversion": "5.0.0"
        },
        {
            "integrations": "Google Chronicle Backstory",
            "playbookID": "Google Chronicle Backstory IOC Details - Test",
            "fromversion": "5.0.0"
        },
        {
            "integrations": "Google Chronicle Backstory",
            "playbookID": "Google Chronicle Backstory List Alerts - Test",
            "fromversion": "5.0.0"
        },
        {
            "integrations": "Google Chronicle Backstory",
            "playbookID": "Google Chronicle Backstory List IOCs - Test",
            "fromversion": "5.0.0"
        },
        {
            "integrations": "Google Chronicle Backstory",
            "playbookID": "Google Chronicle Backstory Reputation - Test",
            "fromversion": "5.0.0"
        },
        {
            "integrations": "Google Chronicle Backstory",
            "playbookID": "Google Chronicle Backstory List Events - Test",
            "fromversion": "5.0.0"
        },
        {
            "integrations": "Feodo Tracker IP Blocklist Feed",
            "instance_names": "feodo_tracker_ip_currently__active",
            "playbookID": "playbook-feodotrackeripblock_test",
            "fromversion": "5.5.0"
        },
        {
            "integrations": "Feodo Tracker IP Blocklist Feed",
            "instance_names": "feodo_tracker_ip_30_days",
            "playbookID": "playbook-feodotrackeripblock_test",
            "fromversion": "5.5.0"
        },
        {
            "integrations": "Code42",
            "playbookID": "Code42-Test",
            "fromversion": "5.0.0",
            "timeout": 600
        },
        {
            "playbookID": "Code42 File Search Test",
            "integrations": "Code42",
            "fromversion": "5.0.0"
        },
        {
            "playbookID": "FetchIndicatorsFromFile-test",
            "fromversion": "5.5.0"
        },
        {
            "integrations": "RiskSense",
            "playbookID": "RiskSense Get Apps - Test"
        },
        {
            "integrations": "RiskSense",
            "playbookID": "RiskSense Get Host Detail - Test"
        },
        {
            "integrations": "RiskSense",
            "playbookID": "RiskSense Get Host Finding Detail - Test"
        },
        {
            "integrations": "RiskSense",
            "playbookID": "RiskSense Get Hosts - Test"
        },
        {
            "integrations": "RiskSense",
            "playbookID": "RiskSense Get Host Findings - Test"
        },
        {
            "integrations": "RiskSense",
            "playbookID": "RiskSense Get Unique Cves - Test"
        },
        {
            "integrations": "RiskSense",
            "playbookID": "RiskSense Get Unique Open Findings - Test"
        },
        {
            "integrations": "RiskSense",
            "playbookID": "RiskSense Get Apps Detail - Test"
        },
        {
            "integrations": "RiskSense",
            "playbookID": "RiskSense Apply Tag - Test"
        },
        {
            "integrations": "Indeni",
            "playbookID": "Indeni_test",
            "fromversion": "5.0.0"
        },
        {
            "integrations": "CounterCraft Deception Director",
            "playbookID": "CounterCraft - Test",
            "fromversion": "5.0.0"
        },
        {
            "integrations": "SafeBreach v2",
            "playbookID": "playbook-SafeBreach-Test",
            "fromversion": "5.5.0"
        },
        {
            "playbookID": "DbotPredictOufOfTheBoxTest",
            "fromversion": "4.5.0",
            "timeout": 1000
        },
        {
            "integrations": "AlienVault OTX TAXII Feed",
            "playbookID": "playbook-feedalienvaultotx_test",
            "fromversion": "5.5.0"
        },
        {
            "playbookID": "ExtractDomainAndFQDNFromUrlAndEmail-Test",
            "fromversion": "5.5.0"
        },
        {
            "integrations": "Cortex Data Lake",
            "playbookID": "Cortex Data Lake Test",
            "instance_names": "cdl_prod",
            "fromversion": "4.5.0"
        },
        {
            "integrations": "Cortex Data Lake",
            "playbookID": "Cortex Data Lake Test",
            "instance_names": "cdl_dev",
            "fromversion": "4.5.0"
        },
        {
            "integrations": "MongoDB",
            "playbookID": "MongoDB - Test"
        },
        {
            "integrations": "DNSDB_v2",
            "playbookID": "DNSDB-Test",
            "fromversion": "5.0.0"
        },
        {
            "playbookID": "DBotCreatePhishingClassifierV2FromFile-Test",
            "timeout": 60000,
            "fromversion": "4.5.0"
        },
        {
            "integrations": "Logz.io",
            "playbookID": "Logzio - Test",
            "fromversion": "5.0.0"
        },
        {
            "integrations": "IBM Resilient Systems",
            "playbookID": "IBM Resilient Systems Test"
        },
        {
            "integrations": [
                "Prisma Access",
                "Prisma Access Egress IP feed"
            ],
            "playbookID": "Prisma_Access_Egress_IP_Feed-Test",
            "timeout": 60000,
            "fromversion": "5.5.0",
            "nightly": true
        },
        {
            "integrations": "Prisma Access",
            "playbookID": "Prisma_Access-Test",
            "timeout": 60000,
            "fromversion": "5.5.0",
            "nightly": true
        },
        {
            "playbookID": "EvaluateMLModllAtProduction-Test",
            "fromversion": "4.5.0"
        },
        {
            "integrations": "Zabbix",
            "playbookID": "Zabbix - Test"
        },
        {
            "integrations": "GCP Whitelist Feed",
            "playbookID": "GCPWhitelist_Feed_Test",
            "fromversion": "5.5.0"
        },
        {
            "integrations": "Endace",
            "playbookID": "Endace-Test",
            "fromversion": "5.0.0"
        },
		{
			"integrations": "Deep Instinct",
            "playbookID": "Deep_Instinct-Test",
            "fromversion": "5.0.0"
        },
        {
            "integrations": "Recorded Future v2",
            "playbookID": "Recorded Future Test Playbook",
            "fromversion": "5.0.0"
        },
        {
            "integrations": "CyberTotal",
            "playbookID": "CyberTotal_TestPlaybook",
            "fromversion": "5.5.0"
        },
        {
            "integrations": "Azure AD Connect Health Feed",
            "playbookID": "FeedAzureADConnectHealth_Test",
            "fromversion": "5.5.0"
        },
        {
            "integrations": "Zoom Feed",
            "playbookID": "FeedZoom_Test",
            "fromversion": "5.5.0"
        },
        {
            "playbookID": "PCAP Search test",
            "fromversion": "5.0.0"
        },
        {
            "playbookID": "PCAP Parsing And Indicator Enrichment Test",
            "fromversion": "5.0.0",
            "integrations": "VirusTotal",
            "instance_names": "virus_total_general"
        },
        {
            "playbookID": "PCAP File Carving Test",
            "integrations": [
                "VirusTotal",
                "WildFire-v2"
            ],
            "instance_names": "virus_total_general",
            "fromversion": "5.0.0"
        },
        {
            "playbookID": "PCAP Analysis Test",
            "integrations": [
                "Recorded Future v2",
                "WildFire-v2"
            ],
            "fromversion": "5.0.0",
            "timeout": 1200
        },
        {
            "integrations": "VirusTotal",
            "instance_names": "virus_total_general",
            "playbookID": "PCAP Parsing And Indicator Enrichment Test",
            "fromversion": "5.0.0"
        },
        {
            "integrations": "Workday",
            "playbookID": "Workday - Test",
            "fromversion": "5.0.0",
            "timeout": 600
        },
        {
            "integrations": "Unit42 Feed",
            "playbookID": "Unit42 Feed - Test",
            "fromversion": "5.5.0",
            "timeout": 600
        },
        {
            "integrations": "CrowdStrikeMalquery",
            "playbookID": "CrowdStrikeMalquery-Test",
            "fromversion": "5.0.0",
            "timeout": 2500
        },
        {
            "integrations": "Sixgill_Darkfeed",
            "playbookID": "Sixgill-Darkfeed_Test",
            "fromversion": "5.5.0"
        },
        {
            "playbookID": "hashIncidentFields-test",
            "fromversion": "4.5.0",
            "timeout": 60000
        },
        {
            "integrations": "TruSTAR v2",
            "playbookID": "TruSTAR v2-Test",
            "fromversion": "5.0.0",
            "timeout": 500
        },
        {
            "integrations": "RSA Archer v2",
            "playbookID": "Archer v2 - Test",
            "fromversion": "5.0.0"
        },
        {
            "integrations": "WootCloud",
            "playbookID": "TestWootCloudPlaybook",
            "fromversion": "5.0.0"
        },
        {
            "integrations": "Ivanti Heat",
            "playbookID": "Ivanti Heat - Test"
        },
        {
            "integrations": "MicrosoftCloudAppSecurity",
            "playbookID": "MicrosoftCloudAppSecurity-Test"
        },
        {
            "integrations": "Blueliv ThreatCompass",
            "playbookID": "Blueliv_ThreatCompass_test",
            "fromversion": "5.0.0"
        },
        {
            "playbookID": "IncreaseIncidentSeverity-Test",
            "fromversion": "5.0.0"
        },
        {
            "integrations": "TrendMicro Cloud App Security",
            "playbookID": "playbook_TrendmicroCAS_Test",
            "fromversion": "5.0.0"
        },
        {
            "playbookID": "IfThenElse-Test",
            "fromversion": "5.0.0"
        },
        {
            "integrations": "Imperva WAF",
            "playbookID": "Imperva WAF - Test"
        },
        {
            "integrations": "CheckPointFirewall_v2",
            "playbookID": "checkpoint-testplaybook",
            "timeout": 500,
            "nightly": true
        },
        {
            "playbookID": "FailedInstances - Test",
            "integrations": "Whois",
            "fromversion": "4.5.0"
        },
		{
            "integrations": "F5 ASM",
            "playbookID": "playbook-F5_ASM-Test",
            "timeout": 600,
            "fromversion": "5.0.0",
            "nightly": true
		},
        {
            "playbookID": "Hatching Triage - Detonate File",
            "integrations": "Hatching Triage",
            "fromversion": "5.5.0"
        },
        {
            "integrations": "Talos Feed",
            "playbookID": "FeedTalosTestPlaybook",
            "fromversion": "5.5.0"
        },
        {
            "playbookID": "Field polling test",
            "timeout": 600,
            "fromversion": "5.0.0"
        },
        {
            "integrations": "Analyst1",
            "playbookID": "Analyst1 Integration Test"
        },
        {
            "integrations": "Analyst1",
            "playbookID": "Analyst1 Integration Demonstration - Test"
        },
        {
<<<<<<< HEAD
            "integrations": "Cryptocurrency",
            "playbookID": "Cryptocurrency-test"
=======
            "integrations": "Generic Webhook",
            "playbookID": "Generic Webhook - Test",
            "fromversion": "5.5.0"
>>>>>>> 2ed510ff
        }
    ],
    "skipped_tests": {
        "Workday - Test": "No credentials Issue 29595",
        "PCAP File Carving Test": "Merged with PCAP Analysis Test",
        "PCAP Parsing And Indicator Enrichment Test": "Merged with PCAP Analysis Test",
        "PCAP Search test": "Merged with PCAP Analysis Test",
        "Blueliv_ThreatContext_test": "community pack",
        "Protectwise-Test": "Issue 28168",
        "Phishing Classifier V2 ML Test": "Issue 26066",
        "RedLockTest": "Issue 24600",
        "SentinelOne V2 - test": "Issue 24933",
        "TestDedupIncidentsPlaybook": "Issue 24344",
        "CreateIndicatorFromSTIXTest": "Issue 24345",
        "Endpoint data collection test": "Uses a deprecated playbook called Endpoint data collection",
        "Prisma_Access_Egress_IP_Feed-Test": "unskip after we will get Prisma Access instance - Issue 27112",
        "Prisma_Access-Test": "unskip after we will get Prisma Access instance - Issue 27112",
        "Test-Shodan_v2": "Issue 23370",
        "Symantec Deepsight Test": "Issue 22971",
        "TestProofpointFeed": "Issue 22229",
        "Git_Integration-Test": "Issue 20029",
        "Symantec Data Loss Prevention - Test": "Issue 20134",
        "NetWitness Endpoint Test": "Issue 19878",
        "TestUptycs": "Issue 19750",
        "InfoArmorVigilanteATITest": "Test issue 17358",
        "ArcSight Logger test": "Issue 19117",
        "TestDedupIncidentsByName": "skipped on purpose - this is part of the TestDedupIncidentsPlaybook - no need to execute separately as a test",
        "3da2e31b-f114-4d7f-8702-117f3b498de9": "Issue 19837",
        "d66e5f86-e045-403f-819e-5058aa603c32": "pr 3220",
        "RecordedFutureFeed - Test": "Issue 18922",
        "IntSights Mssp Test": "Issue #16351",
        "fd93f620-9a2d-4fb6-85d1-151a6a72e46d": "Issue 19854",
        "DeleteContext-auto-subplaybook-test": "used in DeleteContext-auto-test as sub playbook",
        "Test Playbook TrendMicroDDA": "Issue 16501",
        "Process Email - Generic - Test - Actual Incident": "Should never run as standalone. Issue #25947",
        "Phishing v2 - Test - Actual Incident": "Should never run as standalone. Issue #25947",
        "Phishing - Core - Test - Actual Incident": "Should never run as standalone. Issue #25947",
        "ssdeepreputationtest": "Issue #20953",
        "C2sec-Test": "Issue #21633",
        "palo_alto_panorama_test_pb": "Issue #22835",
        "GCS Bucket Management - Test": "used in GCS - Test as sub playbook",
        "GCS Object Operations - Test": "used in GCS - Test as sub playbook",
        "GCS Bucket Policy (ACL) - Test": "used in GCS - Test as sub playbook",
        "GCS Object Policy (ACL) - Test": "used in GCS - Test as sub playbook",
        "Send Email To Recipients": "used in EWS Mail Sender Test 2 as sub playbook",
        "Create Phishing Classifier V2 ML Test": "Issue 26341",
        "Account Enrichment - Generic v2 - Test": "Issue 26452",
        "Office365_Feed_Test": "Issue 26455",
        "DBotCreatePhishingClassifierV2FromFile-Test": "Issue 26456",
        "Google Chronicle Backstory Asset - Test": "Issue 26460",
        "HybridAnalysis-Test": "Issue 26599",
        "Tenable.io test": "Issue 26727",
        "Tenable.io Scan Test": "Issue 26727",
        "ThreatConnect v2 - Test": "Issue 26782",
        "Email Address Enrichment - Generic v2.1 - Test": "Issue 26785",
        "Tanium v2 - Test": "Issue 26822",
        "hashIncidentFields-test": "Issue 26850",
        "Luminate-TestPlaybook": "Issue 27016",
        "Fidelis Elevate Network": "Issue 26453",
        "SepioPrimeAPI-Test": "Issue 27240",
        "Cortex XDR - IOC - Test": "Issue 25598",
        "Cherwell Example Scripts - test": "Issue 27107",
        "Cherwell - test": "Issue 26780",
        "Logzio - Test": "Issue 26729",
        "pyEWS_Test": "Issue 28339",
        "GmailTest": "Issue 27057",
        "playbook-SafeBreach-Test": "Issue 21205",
        "SMB test": "Issue 26454",
        "TestCofenseFeed": "Issue 29198",
        "PAN-OS Query Logs For Indicators Test": "Issue 28753",
        "Indeni_test": "Non-certified partner pack, this should be skipped for now",
        "playbook-feodoteackerhash_test": "Issue 29304",
        "TCPUtils-Test": "Issue 29677",
        "OpenCTI Feed Test": "Issue 29592",
        "Microsoft Advanced Threat Analytics - Test": "Issue 29593",
        "Polygon-Test": "Issue 29060",
        "AttackIQ - Test": "Issue 29774",
        "CyberTotal_TestPlaybook": "Issue 29776",
        "AWS-securityhub Test": "Issue 29796",
        "AWS - CloudWatchLogs Test Playbook": "Issue 29828",
        "IAM - Test Playbook": "Issue 30013",
        "Trend Micro Apex - Test": "Issue 27280",
        "Azure Compute - Test": "Issue 28056",
        "Recorded Future Test": "Issue 26741",
        "Test - CrowdStrike Falcon": "Issue 30068",
        "TestEmailRepPlaybook": "Issue 30070",
        "CounterCraft - Test": "Issue 30069",
        "Test-BPA": "Issue 28406",
        "SymantecEndpointProtection_Test": "Issue 30157",
        "forcepoint test": "Issue 28043",
        "Test-BPA_Integration": "Issue 28236"
    },
    "skipped_integrations": {

        "_comment1": "~~~ NO INSTANCE ~~~",
        "Forcepoint": "instance issues. Issue 28043",
        "ZeroFox": "Issue 29284",
        "Recorded Future v2": "Issue 29090",
        "Symantec Management Center": "Issue 23960",
        "PerceptionPoint": "Issue 25795",
        "IntSights": "Issue 26742",
        "Traps": "Issue 24122",
        "Fidelis Elevate Network": "Issue 26453",
        "CrowdStrike Falcon X": "Issue 26209",
        "Deep Instinct": "The partner didn't provide an instance",
        "Cofense Triage v2": "No instance - partner integration",
        "ArcSight Logger": "Issue 24303",
        "MxToolBox": "No instance",
        "Skyformation": "No instance, old partner",
        "Prisma Access": "Instance will be provided soon by Lior and Prasen - Issue 27112",
        "AlphaSOC Network Behavior Analytics": "No instance",
        "IsItPhishing": "No instance",
        "Verodin": "No instance",
        "EasyVista": "No instance",
        "Pipl": "No instance",
        "Moloch": "No instance",
        "Twilio": "No instance",
        "Zendesk": "No instance",
        "GuardiCore": "No instance",
        "Nessus": "No instance",
        "Cisco CloudLock": "No instance",
        "SentinelOne": "No instance",
        "Vectra v2": "No instance",
        "Awake Security": "Issue 23376",
        "ExtraHop": "No license, issue 23731",
        "RiskSense": "We should get an instance talk to Francesco",
        "Palo Alto Networks Cortex": "Issue 22300",
        "AWS - IAM": "Issue 21401",
        "FortiGate": "License expired, and not going to get one (issue 14723)",
        "IronDefense": "Test depends on making requests to a non-public API",
        "Attivo Botsink": "no instance, not going to get it",
        "VMware": "no License, and probably not going to get it",
        "AWS Sagemaker": "License expired, and probably not going to get it",
        "Symantec MSS": "No instance, probably not going to get it (issue 15513)",
        "Google Cloud Compute": "Can't test yet",
        "Cymon": "The service was discontinued since April 30th, 2019.",
        "FireEye ETP": "No instance",
        "ProofpointTAP_v2": "No instance",
        "remedy_sr_beta": "No instance",
        "ExtraHop v2": "No instance",
        "Minerva Labs Anti-Evasion Platform": "Issue 18835",
        "PolySwarm": "contribution",
        "Blueliv ThreatContext": "contribution",
        "Silverfort": "contribution",
        "Druva Ransomware Response": "contribution",
        "fireeye": "Issue 19839",
        "DomainTools": "Issue 8298",
        "Remedy On-Demand": "Issue 19835",
        "Check Point": "Issue 18643",
        "CheckPointFirewall_v2": "Issue 18643",
        "Preempt": "Issue 20268",
        "Jask": "Issue 18879",
        "vmray": "Issue 18752",
        "Anomali ThreatStream v2": "Issue 19182",
        "Anomali ThreatStream": "Issue 19182",
        "SCADAfence CNM": "Issue 18376",
        "ArcSight ESM v2": "Issue #18328",
        "AlienVault USM Anywhere": "Issue #18273",
        "Dell Secureworks": "Instance locally installed on @liorblob PC",
        "Netskope": "instance is down",
        "Service Manager": "Expired license",
        "carbonblackprotection": "License expired",
        "icebrg": "Issue 14312",
        "Freshdesk": "Trial account expired",
        "Threat Grid": "Issue 16197",
        "Kafka V2": "Can not connect to instance from remote",
        "Check Point Sandblast": "Issue 15948",
        "Remedy AR": "getting 'Not Found' in test button",
        "Salesforce": "Issue 15901",
        "Zscaler": "Issue 17784",
        "RedCanary": "License expired",
        "ANYRUN": "No instance",
        "Snowflake": "Looks like account expired, needs looking into",
        "Cisco Spark": "Issue 18940",
        "Phish.AI": "Issue 17291",
        "MaxMind GeoIP2": "Issue 18932.",
        "Exabeam": "Issue 19371",
        "McAfee ESM-v10": "Issue 20225",
        "PaloAltoNetworks_PrismaCloudCompute": "Issue 27112",
        "SecBI": "Issue 22545",
        "IBM Resilient Systems": "Issue 23722",
        "Ivanti Heat": "Issue 26259",
        "AWS - Athena - Beta": "Issue 19834",
        "Blueliv ThreatCompass": "Community contribution",
        "Hatching Triage": "Community contribution",
        "SNDBOX": "Issue 28826",
        "illuminate": "Will be replaced by analyst1 - Issue 9401",
        "Workday": "License expired Issue: 29590, 29595",

        "_comment2": "~~~ UNSTABLE ~~~",
        "Tenable.sc": "unstable instance",
        "ThreatConnect v2": "unstable instance",

        "_comment3": "~~~ QUOTA ISSUES ~~~",
        "Joe Security": "Issue 25650",
        "XFE_v2": "Required proper instance, otherwise we get quota errors",
        "Lastline": "issue 20323",
        "Google Resource Manager": "Cannot create projects because have reached allowed quota.",
        "Looker": "Warehouse 'DEMO_WH' cannot be resumed because resource monitor 'LIMITER' has exceeded its quota.",
        "Ipstack": "Issue 26266",

        "_comment4": "~~~ NO INSTANCE - SUPPORTED BY THE COMMUNITY ~~~",
        "Zabbix": "Supported by external developer",
        "Humio": "supported by the partner",
        "Digital Guardian": "partner integration",
        "Smokescreen IllusionBLACK": "partner integration",

        "_comment5": "~~~ OTHER ~~~",
        "XFE": "We have the new integration XFE_v2, so no need to test the old one because they use the same quote",
        "Endace": "Issue 24304",
        "Pentera": "authentication method will not work with testing",
        "EclecticIQ Platform": "Issue 8821",
        "BitDam": "Issue #17247",
        "Zoom": "Issue 19832",
        "Forescout": "Can only be run from within PANW network. Look in keeper for - Demisto in the LAB",
        "HelloWorldSimple": "This is just an example integration - no need for test",
        "TestHelloWorldPlaybook": "This is just an example integration - no need for test",
        "Cymulate": "Partner didn't provided test playbook",
        "Lastline v2": "Temporary skipping, due to quota issues, in order to merge a PR",
        "Palo Alto Minemeld": "Issue #26878",
        "AttackIQFireDrill": "License issues #29774"
    },
    "nightly_integrations": [
        "Lastline v2",
        "TruSTAR",
        "SlackV2",
        "VulnDB"
    ],
    "unmockable_integrations": {
        "Generic Webhook": "Does not send HTTP traffic",
        "Microsoft Endpoint Configuration Manager": "Uses Microsoft winRM",
        "VirusTotal - Private API": "proxy failures with recording. related issues: 26463, 28888",
        "SecurityIntelligenceServicesFeed": "Need proxy configuration in server",
        "BPA": "Playbook using GenericPolling which is inconsistent",
        "Mail Listener v2": "Integration has no proxy checkbox",
        "Cortex XDR - IOC": "'Cortex XDR - IOC - Test' is using also the fetch indicators which is not working in proxy mode",
        "AWS - Security Hub": "Issue 24926",
        "Cherwell": "Submits a file - tests that send files shouldn't be mocked",
        "SNDBOX": "Submits a file - tests that send files shouldn't be mocked",
        "Joe Security": "Submits a file - tests that send files shouldn't be mocked",
        "Maltiverse": "issue 24335",
        "MITRE ATT&CK": "Using taxii2client package",
        "MongoDB": "Our instance not using SSL",
        "Cortex Data Lake": "Integration requires SSL",
        "Google Key Management Service": "The API requires an SSL secure connection to work.",
        "McAfee ESM-v10": "we have multiple instances with same test playbook, mock recording are per playbook so it keeps failing the playback step",
        "SplunkPy": "we have multiple instances with same test playbook, mock recording are per playbook so it keeps failing the playback step",
        "McAfee ESM v2": "we have multiple instances with same test playbook, mock recording are per playbook so it keeps failing the playback step",
        "mysql": "Does not use http",
        "SlackV2": "Integration requires SSL",
        "Whois": "Mocks does not support sockets",
        "Panorama": "Exception: Proxy process took to long to go up. https://circleci.com/gh/demisto/content/24826",
        "Image OCR": "Does not perform network traffic",
        "Server Message Block (SMB)": "Does not perform http communication",
        "Active Directory Query v2": "Does not perform http communication",
        "dnstwist": "Does not perform http communication",
        "Generic SQL": "Does not perform http communication",
        "PagerDuty v2": "Integration requires SSL",
        "TCPIPUtils": "Integration requires SSL",
        "Luminate": "Integration has no proxy checkbox",
        "Shodan": "Integration has no proxy checkbox",
        "Google BigQuery": "Integration has no proxy checkbox",
        "ReversingLabs A1000": "Checking",
        "Check Point": "Checking",
        "okta": "Test Module failing, suspect it requires SSL",
        "Okta v2": "dynamic test, need to revisit and better avoid conflicts",
        "Awake Security": "Checking",
        "ArcSight ESM v2": "Checking",
        "Phish.AI": "Checking",
        "Intezer": "Nightly - Checking",
        "ProtectWise": "Nightly - Checking",
        "google-vault": "Nightly - Checking",
        "McAfee NSM": "Nightly - Checking",
        "Forcepoint": "Nightly - Checking",
        "palo_alto_firewall": "Need to check test module",
        "Signal Sciences WAF": "error with certificate",
        "google": "'unsecure' parameter not working",
        "EWS Mail Sender": "Inconsistent test (playback fails, record succeeds)",
        "ReversingLabs Titanium Cloud": "No Unsecure checkbox. proxy trying to connect when disabled.",
        "Anomali ThreatStream": "'proxy' parameter not working",
        "Palo Alto Networks Cortex": "SDK",
        "Recorded Future": "might be dynamic test",
        "AlphaSOC Wisdom": "Test module issue",
        "RedLock": "SSL Issues",
        "Microsoft Graph": "Test direct access to oproxy",
        "MicrosoftGraphMail": "Test direct access to oproxy",
        "Microsoft Graph User": "Test direct access to oproxy",
        "Microsoft_Graph_Files": "Test direct access to oproxy",
        "Microsoft Graph Groups": "Test direct access to oproxy",
        "Microsoft Defender Advanced Threat Protection": "Test direct access to oproxy",
        "Azure Security Center v2": "Test direct access to oproxy",
        "Microsoft Graph Calendar": "Test direct access to oproxy",
        "Microsoft Graph Device Management": "Test direct access to oproxy",
        "Azure Compute v2": "Test direct access to oproxy",
        "AWS - CloudWatchLogs": "Issue 20958",
        "AWS - AccessAnalyzer": "Issue 24926",
        "AWS - ACM": "Issue 24926",
        "AWS - Athena - Beta": "Issue 24926",
        "AWS - CloudTrail": "Issue 24926",
        "AWS - EC2": "Issue 24926",
        "AWS - GuardDuty": "Issue 24926",
        "AWS - IAM": "Issue 24926",
        "AWS - Lambda": "Issue 24926",
        "AWS - Route53": "Issue 24926",
        "AWS - S3": "Issue 24926",
        "AWS - SQS": "Issue 24926",
        "Amazon DynamoDB": "Issue 24926",
        "AWS Sagemaker": "Issue 24926",
        "Gmail Single User": "googleclient sdk has time based challenge exchange",
        "Gmail": "googleclient sdk has time based challenge exchange",
        "GSuiteAdmin": "googleclient sdk has time based challenge exchange",
        "GoogleCloudTranslate": "google translate sdk does not support proxy",
        "Google Chronicle Backstory": "SDK",
        "Google Vision AI": "SDK",
        "Google Cloud Compute": "googleclient sdk has time based challenge exchange",
        "Google Cloud Functions": "googleclient sdk has time based challenge exchange",
        "GoogleDocs": "googleclient sdk has time based challenge exchange",
        "GooglePubSub": "googleclient sdk has time based challenge exchange",
        "Google Resource Manager": "googleclient sdk has time based challenge exchange",
        "Google Cloud Storage": "SDK",
        "GoogleCalendar": "googleclient sdk has time based challenge exchange",
        "Syslog Sender": "syslog",
        "syslog": "syslog",
        "MongoDB Log": "Our instance not using SSL",
        "MongoDB Key Value Store": "Our instance not using SSL",
        "GoogleKubernetesEngine": "SDK",
        "TAXIIFeed": "Cannot use proxy",
        "EWSO365": "oproxy dependent",
        "QRadar": "Playbooks has parallel steps which are causing inconsistent results",
        "MISP V2": "Issue 26905"
    },
    "parallel_integrations": [
        "SNDBOX",
        "Whois",
        "Rasterize",
        "CVE Search v2",
        "VulnDB",
        "CheckPhish",
        "Tanium",
        "LogRhythmRest",
        "ipinfo",
        "Demisto REST API",
        "syslog",
        "ElasticsearchFeed",
        "MITRE ATT&CK",
        "Microsoft Intune Feed",
        "JSON Feed",
        "Plain Text Feed",
        "Fastly Feed",
        "Malware Domain List Active IPs Feed",
        "Blocklist_de Feed",
        "Cloudflare Feed",
        "AzureFeed",
        "SpamhausFeed",
        "Cofense Feed",
        "Bambenek Consulting Feed",
        "AWS Feed",
        "CSVFeed",
        "ProofpointFeed",
        "abuse.ch SSL Blacklist Feed",
        "TAXIIFeed",
        "Office 365 Feed",
        "AutoFocus Feed",
        "Recorded Future Feed",
        "DShield Feed",
        "AlienVault Reputation Feed",
        "BruteForceBlocker Feed",
        "Feodo Tracker IP Blocklist Feed",
        "AlienVault OTX TAXII Feed",
        "Prisma Access Egress IP feed",
        "Lastline v2",
        "McAfee DXL",
        "GCP Whitelist Feed",
        "Cortex Data Lake",
        "AWS - Security Hub",
        "Mail Listener v2"
    ],
    "docker_thresholds": {

        "_comment": "Add here docker images which are specific to an integration and require a non-default threshold (such as rasterize or ews). That way there is no need to define this multiple times. You can specify full image name with version or without.",
        "images": {
            "demisto/chromium": {
                "pid_threshold": 11
            },
            "demisto/py-ews:2.0": {
                "memory_threshold": 150
            },
            "demisto/pymisp:1.0.0.52": {
                "memory_threshold": 150
            },
            "demisto/pytan": {
                "pid_threshold": 11
            },
            "demisto/google-k8s-engine:1.0.0.9467": {
                "pid_threshold": 11
            },
            "demisto/threatconnect-tcex": {
                "pid_threshold": 11
            },
            "demisto/taxii2": {
                "pid_threshold": 11
            }
        }
    }
}<|MERGE_RESOLUTION|>--- conflicted
+++ resolved
@@ -3174,14 +3174,13 @@
             "playbookID": "Analyst1 Integration Demonstration - Test"
         },
         {
-<<<<<<< HEAD
+            "integrations": "Generic Webhook",
+            "playbookID": "Generic Webhook - Test",
+            "fromversion": "5.5.0"
+        },
+        {
             "integrations": "Cryptocurrency",
             "playbookID": "Cryptocurrency-test"
-=======
-            "integrations": "Generic Webhook",
-            "playbookID": "Generic Webhook - Test",
-            "fromversion": "5.5.0"
->>>>>>> 2ed510ff
         }
     ],
     "skipped_tests": {
