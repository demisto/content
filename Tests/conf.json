--- conflicted
+++ resolved
@@ -3277,7 +3277,6 @@
         "PAN-OS Create Or Edit Rule Test": "Issue 26465",
         "PAN-OS DAG Configuration Test": "Issue 19205",
         "palo_alto_firewall_test_pb": "Issue 27501",
-<<<<<<< HEAD
         "Cortex Data Lake Test": "Issue 24346",
         "O365-SecurityAndCompliance-Test": "Issue 32364",
         "pyEWS_Test": "Issue 27942",
@@ -3286,12 +3285,9 @@
         "Detonate Remote File From URL -McAfee-ATD - Test": "Issue 33407",
         "Test Playbook McAfee ATD Upload File": "Issue 33408",
         "Extract Indicators From File - Generic v2 - Test": "Issue 30071"
-=======
-        "Kenna Test": "Missing data"
->>>>>>> 152d2681
     },
     "skipped_integrations": {
-      
+
         "_comment1": "~~~ NO INSTANCE ~~~",
         "Forcepoint": "instance issues. Issue 28043",
         "ZeroFox": "Issue 29284",
