--- conflicted
+++ resolved
@@ -3326,12 +3326,9 @@
         "Hatching Triage": "Community contribution",
         "SNDBOX": "Issue 28826",
         "illuminate": "Will be replaced by analyst1 - Issue 9401",
-<<<<<<< HEAD
-=======
         "Workday": "License expired Issue: 29590, 29595",
         "QuestKace": "License expired Issue: 29594",
         
->>>>>>> c1cc3c47
         "_comment2": "~~~ UNSTABLE ~~~",
         "Tenable.sc": "unstable instance",
         "ThreatConnect v2": "unstable instance",
