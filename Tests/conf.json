--- conflicted
+++ resolved
@@ -3,12 +3,11 @@
     "testInterval": 20,
     "tests": [
         {
-<<<<<<< HEAD
             "playbookID": "dedup_-_generic_-_test"
-=======
+        },
+        {
             "integrations": "McAfee Advanced Threat Defense",
             "playbookID": "Test Playbook McAfee ATD"
->>>>>>> a24bac59
         },
         {
             "playbookID": "exporttocsv_script_test"
