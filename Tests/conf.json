{
    "available_tests_fields": {
        "context_print_dt": "Prints the incident's context dt directly to the build.",
        "external_playbook_config": "Allows to configure a test playbook inputs.",
        "fromversion": "Server version to start testing from.",
        "has_api": "Determines whether a test playbook uses API, to decide if to run it on nightly. Default value for integrations is true, and for scripts is false.",
        "instance_configuration": "Allows to configure integration instance non-parameters classifier and incoming mapper.",
        "instance_names": "Specific instance names the test should run on. Can hold a list.",
        "integrations": "Integrations that the test uses. Can hold a list.",
        "is_mockable": "Determines whether the results can bexed in the test. A boolean.",
        "memory_threshold": "Maximum amount of memory required for this test. A number.",
        "nightly": "Determines whether the test will run only on a nightly build. Relevant only for nightly packs. A boolean.",
        "pid_threshold": "Maximum amount of processes allowed for this test. A number.",
        "playbookID": "ID of the playbook that is being tested.",
        "runnable_on_docker_only": "Determines whether the test is runnable on docker only. A boolean.",
        "scripts": "Scripts that the test uses. Can hold a list.",
        "timeout": "Test specific timeout, in order to use a different timeout then default testTimeout. A number.",
        "toversion": "Server version to test up to it."
    },
    "testTimeout": 160,
    "testInterval": 20,
    "tests": [
        {
            "integrations": "Twitter v2",
            "playbookID": "playbook-Test_Twitter_v2",
            "instance_names": "Twitter v2"
        },
        {
            "playbookID": "IndicatorFormatterFilterTest",
            "timeout": 1200
        },
        {
            "integrations": "FeedURLhaus",
            "playbookID": "playbook-urlhaus-feed_Test"
        },
        {
            "integrations": "RSANetWitnessv115",
            "playbookID": "RSANetWitnessv115-Test"
        },
        {
            "integrations": [
                "FeedMandiant",
                "Demisto REST API"
            ],
            "playbookID": "Fetch Indicators Test",
            "fromversion": "6.1.0",
            "is_mockable": false,
            "instance_names": "FeedMandiant",
            "timeout": 2400
        },
        {
            "integrations": "LogRhythmRest V2",
            "playbookID": "LogRhythmRestV2-test"
        },
        {
            "fromversion": "6.6.0",
            "integrations": "Zendesk v2",
            "playbookID": "Zendesk V2 TEST"
        },
        {
            "playbookID": "Base64Decode - Test"
        },
        {
            "playbookID": "SupportMultithreading - Test",
            "is_mockable": false
        },
        {
            "fromversion": "5.0.0",
            "integrations": [
                "WildFire-v2"
            ],
            "playbookID": "Detonate File - WildFire - Test"
        },
        {
            "integrations": [
                "Microsoft Management Activity API (O365 Azure Events)"
            ],
            "playbookID": "MicrosoftManagementActivity - Test"
        },
        {
            "integrations": "Microsoft Teams Management",
            "playbookID": "Microsoft Teams Management - Test",
            "instance_names": "ms_teams_management_device_code",
            "is_mockable": false,
            "timeout": 700
        },
        {
            "integrations": "Microsoft Teams Management",
            "playbookID": "Microsoft Teams Management - Test",
            "instance_names": "ms_teams_management_client_credentials",
            "is_mockable": false,
            "timeout": 700
        },
        {
            "playbookID": "SetIfEmpty - non-ascii chars - Test"
        },
        {
            "integrations": "Tripwire",
            "playbookID": "TestplaybookTripwire",
            "fromversion": "5.0.0"
        },
        {
            "integrations": "CensysV2",
            "playbookID": "CensysV2-Test",
            "fromversion": "6.1.0"
        },
        {
            "integrations": "Bitbucket",
            "playbookID": "Test_Bitbucket",
            "fromversion": "6.5.0"
        },
        {
            "integrations": "McAfeeNSMv2",
            "playbookID": "Test_McAfeeNSMv2_using_v9",
            "fromversion": "6.5.0",
            "instance_names": "using_v9",
            "memory_threshold": 200,
            "timeout": 300
        },
        {
            "integrations": "McAfeeNSMv2",
            "playbookID": "Test_McAfeeNSMv2_using_v10",
            "instance_names": "using_v10",
            "fromversion": "6.5.0"
        },
        {
            "playbookID": "Generic Polling Test",
            "timeout": 250
        },
        {
            "integrations": "Cisco Umbrella Enforcement",
            "playbookID": "Cisco Umbrella Enforcement-Test",
            "fromversion": "5.0.0"
        },
        {
            "integrations": "GCP-IAM",
            "playbookID": "playbook-GCP-IAM_Test",
            "fromversion": "6.0.0"
        },
        {
            "integrations": "GSuiteAdmin",
            "playbookID": "GSuiteAdmin-Test",
            "fromversion": "5.0.0"
        },
        {
            "integrations": "GSuiteAuditor",
            "playbookID": "GSuiteAuditor-Test",
            "fromversion": "5.5.0"
        },
        {
            "integrations": "GSuiteAdmin",
            "playbookID": "GSuiteAdmin-MobileDevices-Test",
            "fromversion": "5.5.0"
        },
        {
            "integrations": "AzureWAF",
            "instance_names": "azure_waf_prod",
            "playbookID": "Azure WAF - Test",
            "fromversion": "5.0.0"
        },
        {
            "integrations": [
                "Azure Active Directory Identity Protection",
                "Demisto REST API"
            ],
            "playbookID": "AzureADTest",
            "fromversion": "6.0.0",
            "timeout": 3000,
            "is_mockable": false
        },
        {
            "integrations": "GoogleCalendar",
            "playbookID": "GoogleCalendar-Test",
            "fromversion": "5.0.0"
        },
        {
            "integrations": "AWS-WAF",
            "playbookID": "TEST_AWS_WAF",
            "fromversion": "6.5.0"
        },
        {
            "integrations": "GoogleDrive",
            "playbookID": "GoogleDrive-Test",
            "fromversion": "5.0.0"
        },
        {
            "integrations": "FireEye Central Management",
            "playbookID": "FireEye Central Management - Test",
            "fromversion": "5.5.0",
            "timeout": 500
        },
        {
            "integrations": "FireEyeNX",
            "playbookID": "FireEyeNX-Test"
        },
        {
            "integrations": "FireEyeHX v2",
            "playbookID": "FireEyeHX_v2",
            "fromversion": "6.2.0",
            "timeout": 1200
        },
        {
            "integrations": "FireEyeHX v2",
            "playbookID": "FireEyeHXv2_without_polling"
        },
        {
            "integrations": "EmailRepIO",
            "playbookID": "TestEmailRepIOPlaybook",
            "fromversion": "5.0.0"
        },
        {
            "integrations": "XsoarPowershellTesting",
            "playbookID": "XsoarPowershellTesting-Test",
            "has_api": false
        },
        {
            "integrations": "Palo Alto Networks Threat Vault v2",
            "playbookID": "PANW Threat Vault v2 - Test",
            "fromversion": "6.5.0"
        },
        {
            "integrations": "Microsoft Endpoint Configuration Manager",
            "playbookID": "Microsoft ECM - Test",
            "fromversion": "5.5.0",
            "timeout": 400
        },
        {
            "integrations": "CrowdStrike Falcon Intel v2",
            "playbookID": "CrowdStrike Falcon Intel v2 - Test",
            "fromversion": "5.0.0"
        },
        {
            "integrations": "SecurityAndCompliance",
            "playbookID": "O365-SecurityAndCompliance-Test",
            "fromversion": "5.5.0",
            "memory_threshold": 300,
            "timeout": 1500
        },
        {
            "integrations": "SecurityAndCompliance",
            "playbookID": "O365-SecurityAndCompliance-ContextResults-Test",
            "fromversion": "5.5.0",
            "memory_threshold": 300,
            "timeout": 1500
        },
        {
            "integrations": "SecurityAndComplianceV2",
            "playbookID": "O365-SecurityAndComplianceV2-Test",
            "fromversion": "5.5.0",
            "memory_threshold": 300,
            "pid_threshold": 40,
            "timeout": 2500
        },
        {
            "integrations": "Azure Storage Container",
            "playbookID": "playbook-AzureStorageContainer-Test",
            "fromversion": "6.0.0"
        },
        {
            "integrations": "Azure Storage FileShare",
            "playbookID": "playbook-AzureStorageFileShare-Test",
            "fromversion": "6.0.0"
        },
        {
            "integrations": "Azure Storage Queue",
            "playbookID": "playbook-AzureStorageQueue-Test",
            "fromversion": "6.0.0"
        },
        {
            "integrations": "Azure Storage Table",
            "playbookID": "playbook-AzureStorageTable-Test",
            "fromversion": "6.0.0"
        },
        {
            "integrations": "EwsExtension",
            "playbookID": "playbook-EWS_O365_Extension_test",
            "fromversion": "6.0.0",
            "timeout": 500
        },
        {
            "integrations": "Majestic Million",
            "playbookID": "Majestic Million Test Playbook",
            "fromversion": "5.5.0",
            "memory_threshold": 300,
            "timeout": 500
        },
        {
            "integrations": "Anomali Enterprise",
            "playbookID": "Anomali Match Forensic Search - Test",
            "fromversion": "5.0.0"
        },
        {
            "integrations": [
                "Mail Listener v2",
                "Mail Sender (New)"
            ],
            "playbookID": "Mail-Listener Test Playbook",
            "fromversion": "5.0.0",
            "instance_names": [
                "Mail_Sender_(New)_STARTTLS"
            ]
        },
        {
            "integrations": "GraphQL",
            "fromversion": "5.0.0",
            "instance_names": "fetch_schema",
            "playbookID": "GraphQL - Test"
        },
        {
            "integrations": "GraphQL",
            "fromversion": "5.0.0",
            "instance_names": "no_fetch_schema",
            "playbookID": "GraphQL - Test"
        },
        {
            "integrations": "Azure Network Security Groups",
            "fromversion": "5.0.0",
            "instance_names": "azure_nsg_prod",
            "playbookID": "Azure NSG - Test"
        },
        {
            "integrations": "OpenCTI Feed 4.X",
            "playbookID": "OpenCTI Feed Test",
            "fromversion": "5.5.0"
        },
        {
            "integrations": "AWS - Security Hub",
            "playbookID": "AWS-securityhub Test",
            "timeout": 800
        },
        {
            "integrations": "Microsoft Advanced Threat Analytics",
            "playbookID": "Microsoft Advanced Threat Analytics - Test",
            "fromversion": "5.0.0",
            "is_mockable": false
        },
        {
            "integrations": "Zimperium",
            "playbookID": "Zimperium_Test",
            "fromversion": "5.0.0"
        },
        {
            "integrations": "Absolute",
            "playbookID": "Absolute_TestPlaybook",
            "fromversion": "6.0.0"
        },
        {
            "integrations": "ServiceDeskPlus",
            "playbookID": "Service Desk Plus Test",
            "instance_names": "sdp_instance_1",
            "fromversion": "5.0.0",
            "toversion": "5.9.9",
            "is_mockable": false
        },
        {
            "integrations": "ServiceDeskPlus",
            "playbookID": "Service Desk Plus - Generic Polling Test",
            "instance_names": "sdp_instance_1",
            "fromversion": "5.0.0",
            "toversion": "5.9.9"
        },
        {
            "integrations": "ServiceDeskPlus",
            "playbookID": "Service Desk Plus Test",
            "instance_names": "sdp_instance_2",
            "fromversion": "6.0.0",
            "is_mockable": false
        },
        {
            "integrations": "ServiceDeskPlus",
            "playbookID": "Service Desk Plus - Generic Polling Test",
            "instance_names": "sdp_instance_2",
            "fromversion": "6.0.0"
        },
        {
            "integrations": "ThreatConnect Feed",
            "playbookID": "FeedThreatConnect-Test",
            "fromversion": "5.5.0"
        },
        {
            "integrations": "URLhaus",
            "playbookID": "Test_URLhaus",
            "timeout": 1000
        },
        {
            "integrations": "AzureDevOps",
            "playbookID": "playbook-AzureDevOps-Test",
            "fromversion": "6.2.0"
        },
        {
            "integrations": "Microsoft Intune Feed",
            "playbookID": "FeedMicrosoftIntune_Test",
            "fromversion": "5.5.0"
        },
        {
            "integrations": "Tanium Threat Response",
            "playbookID": "Tanium Threat Response Test"
        },
        {
            "integrations": [
                "Syslog Sender",
                "syslog"
            ],
            "playbookID": "Test Syslog",
            "fromversion": "5.5.0",
            "timeout": 600
        },
        {
            "integrations": "APIVoid",
            "playbookID": "APIVoid Test"
        },
        {
            "integrations": "CloudConvert",
            "playbookID": "CloudConvert-test",
            "fromversion": "5.0.0",
            "timeout": 3000
        },
        {
            "integrations": "Cisco Firepower",
            "playbookID": "Cisco Firepower - Test",
            "timeout": 1000,
            "fromversion": "5.0.0"
        },
        {
            "integrations": "IllusiveNetworks",
            "playbookID": "IllusiveNetworks-Test",
            "fromversion": "5.0.0",
            "timeout": 500
        },
        {
            "integrations": "JSON Feed",
            "playbookID": "JSON_Feed_Test",
            "fromversion": "5.5.0",
            "instance_names": "JSON Feed no_auto_detect"
        },
        {
            "integrations": "JSON Feed",
            "playbookID": "JSON_Feed_Test",
            "fromversion": "5.5.0",
            "instance_names": "JSON Feed_auto_detect"
        },
        {
            "integrations": "JSON Feed",
            "playbookID": "JSON_Feed_Test",
            "fromversion": "5.5.0",
            "instance_names": "JSON Feed_post"
        },
        {
            "integrations": "Google Cloud Functions",
            "playbookID": "test playbook - Google Cloud Functions",
            "fromversion": "5.0.0"
        },
        {
            "integrations": "Plain Text Feed",
            "playbookID": "PlainText Feed - Test",
            "fromversion": "5.5.0",
            "instance_names": "Plain Text Feed no_auto_detect"
        },
        {
            "integrations": "Plain Text Feed",
            "playbookID": "PlainText Feed - Test",
            "fromversion": "5.5.0",
            "instance_names": "Plain Text Feed_auto_detect"
        },
        {
            "integrations": "Silverfort",
            "playbookID": "Silverfort-test",
            "fromversion": "5.0.0"
        },
        {
            "integrations": "GoogleKubernetesEngine",
            "playbookID": "GoogleKubernetesEngine_Test",
            "timeout": 600,
            "fromversion": "5.5.0"
        },
        {
            "integrations": "Fastly Feed",
            "playbookID": "Fastly Feed Test",
            "fromversion": "5.5.0"
        },
        {
            "integrations": "Malware Domain List Active IPs Feed",
            "playbookID": "Malware Domain List Active IPs Feed Test",
            "fromversion": "5.5.0"
        },
        {
            "integrations": "Claroty",
            "playbookID": "Claroty - Test",
            "fromversion": "5.0.0"
        },
        {
            "integrations": "Trend Micro Apex",
            "playbookID": "Trend Micro Apex - Test",
            "is_mockable": false
        },
        {
            "integrations": "Blocklist_de Feed",
            "playbookID": "Blocklist_de - Test",
            "fromversion": "5.5.0"
        },
        {
            "integrations": "Cloudflare Feed",
            "playbookID": "cloudflare - Test",
            "fromversion": "5.5.0"
        },
        {
            "integrations": "AzureFeed",
            "playbookID": "AzureFeed - Test",
            "fromversion": "5.5.0"
        },
        {
            "integrations": "SpamhausFeed",
            "playbookID": "Spamhaus_Feed_Test",
            "fromversion": "5.5.0"
        },
        {
            "integrations": "Cofense Feed",
            "playbookID": "TestCofenseFeed",
            "fromversion": "5.5.0"
        },
        {
            "integrations": "Bambenek Consulting Feed",
            "playbookID": "BambenekConsultingFeed_Test",
            "fromversion": "5.5.0"
        },
        {
            "integrations": "Pipl",
            "playbookID": "Pipl Test"
        },
        {
            "integrations": "AWS Feed",
            "playbookID": "AWS Feed Test",
            "fromversion": "5.5.0"
        },
        {
            "integrations": "QuestKace",
            "playbookID": "QuestKace test",
            "fromversion": "5.0.0"
        },
        {
            "integrations": "Digital Defense FrontlineVM",
            "playbookID": "Digital Defense FrontlineVM - Scan Asset Not Recently Scanned Test"
        },
        {
            "integrations": "Digital Defense FrontlineVM",
            "playbookID": "Digital Defense FrontlineVM - Test Playbook"
        },
        {
            "integrations": "CSVFeed",
            "playbookID": "CSV_Feed_Test",
            "fromversion": "5.5.0",
            "instance_names": "CSVFeed_no_auto_detect"
        },
        {
            "integrations": "CSVFeed",
            "playbookID": "CSV_Feed_Test",
            "fromversion": "5.5.0",
            "instance_names": "CSVFeed_auto_detect"
        },
        {
            "integrations": "ProofpointFeed",
            "playbookID": "TestProofpointFeed",
            "fromversion": "5.5.0"
        },
        {
            "integrations": "Digital Shadows",
            "playbookID": "Digital Shadows - Test"
        },
        {
            "integrations": "Azure Compute v2",
            "playbookID": "Azure Compute - Test",
            "instance_names": "ms_azure_compute_dev"
        },
        {
            "integrations": "Azure Compute v2",
            "playbookID": "Azure Compute - Test",
            "instance_names": "ms_azure_compute_prod",
            "is_mockable": false
        },
        {
            "integrations": "Azure Compute v2",
            "playbookID": "Azure Compute - Login Test",
            "instance_names": "ms_azure_compute_prod",
            "is_mockable": false
        },
        {
            "integrations": "Azure Compute v2",
            "playbookID": "Azure Compute - Login Test",
            "instance_names": "ms_azure_compute_self_deployed"
        },
        {
            "integrations": [
                "Symantec Data Loss Prevention",
                "Symantec Data Loss Prevention v2"
            ],
            "playbookID": "Symantec Data Loss Prevention - Test",
            "fromversion": "4.5.0"
        },
        {
            "integrations": "Symantec Data Loss Prevention v2",
            "playbookID": "Symantec Data Loss Prevention v2 - Test",
            "fromversion": "6.0.0"
        },
        {
            "integrations": "Lockpath KeyLight v2",
            "playbookID": "Keylight v2 - Test"
        },
        {
            "integrations": "Azure Security Center v2",
            "playbookID": "Azure SecurityCenter - Test",
            "instance_names": "ms_azure_sc_prod",
            "is_mockable": false
        },
        {
            "integrations": "Azure Security Center v2",
            "playbookID": "Azure SecurityCenter - Test",
            "instance_names": "ms_azure_sc_self_deployed"
        },
        {
            "integrations": "JsonWhoIs",
            "playbookID": "JsonWhoIs-Test"
        },
        {
            "integrations": "Maltiverse",
            "playbookID": "Maltiverse Test"
        },
        {
            "integrations": "Box v2",
            "playbookID": "BoxV2_TestPlaybook"
        },
        {
            "integrations": "MicrosoftGraphMail",
            "playbookID": "MicrosoftGraphMail-Test_dev",
            "timeout": 600,
            "instance_names": "ms_graph_mail_dev"
        },
        {
            "integrations": "MicrosoftGraphMail",
            "playbookID": "MicrosoftGraphMail-Test_dev_no_oproxy",
            "instance_names": "ms_graph_mail_dev_no_oproxy"
        },
        {
            "integrations": "MicrosoftGraphMail",
            "playbookID": "MicrosoftGraphMail-Test_prod",
            "instance_names": "ms_graph_mail_prod",
            "is_mockable": false
        },
        {
            "integrations": "CloudShark",
            "playbookID": "CloudShark - Test Playbook"
        },
        {
            "integrations": "Google Vision AI",
            "playbookID": "Google Vision API - Test"
        },
        {
            "integrations": "nmap",
            "playbookID": "Nmap - Test",
            "fromversion": "5.0.0"
        },
        {
            "integrations": "AutoFocus V2",
            "playbookID": "Autofocus Query Samples, Sessions and Tags Test Playbook",
            "fromversion": "4.5.0",
            "timeout": 1500
        },
        {
            "integrations": "HelloWorld",
            "playbookID": "HelloWorld-Test",
            "fromversion": "5.0.0"
        },
        {
            "integrations": "HelloWorld",
            "playbookID": "Sanity Test - Playbook with integration",
            "fromversion": "5.0.0"
        },
        {
            "integrations": "HelloWorld",
            "playbookID": "Sanity Test - Playbook with mocked integration",
            "fromversion": "5.0.0"
        },
        {
            "playbookID": "Sanity Test - Playbook with no integration",
            "fromversion": "5.0.0"
        },
        {
            "integrations": "Gmail",
            "playbookID": "Sanity Test - Playbook with Unmockable Integration",
            "fromversion": "5.0.0"
        },
        {
            "integrations": "Whois",
            "playbookID": "Sanity Test - Playbook with Unmockable Whois Integration",
            "fromversion": "6.5.0"
        },
        {
            "integrations": "HelloWorld",
            "playbookID": "HelloWorld_Scan-Test",
            "fromversion": "5.0.0",
            "timeout": 400
        },
        {
            "integrations": "HelloWorldPremium",
            "playbookID": "HelloWorldPremium_Scan-Test",
            "fromversion": "5.0.0",
            "timeout": 400
        },
        {
            "integrations": "HelloWorldPremium",
            "playbookID": "HelloWorldPremium-Test",
            "fromversion": "5.0.0"
        },
        {
            "integrations": "ThreatQ v2",
            "playbookID": "ThreatQ - Test",
            "fromversion": "4.5.0"
        },
        {
            "integrations": "AttackIQFireDrill",
            "playbookID": "AttackIQ - Test"
        },
        {
            "integrations": "PhishLabs IOC EIR",
            "playbookID": "PhishlabsIOC_EIR-Test"
        },
        {
            "integrations": "Amazon DynamoDB",
            "playbookID": "AWS_DynamoDB-Test"
        },
        {
            "integrations": "PhishLabs IOC DRP",
            "playbookID": "PhishlabsIOC_DRP-Test"
        },
        {
            "playbookID": "Create Phishing Classifier V2 ML Test",
            "timeout": 60000,
            "fromversion": "6.1.0",
            "instance_names": "ml_dummy_prod",
            "integrations": "AzureWAF"
        },
        {
            "integrations": "ZeroFox",
            "playbookID": "ZeroFox-Test",
            "fromversion": "4.1.0"
        },
        {
            "integrations": "AlienVault OTX v2",
            "playbookID": "Alienvault_OTX_v2 - Test"
        },
        {
            "integrations": "AWS - CloudWatchLogs",
            "playbookID": "AWS - CloudWatchLogs Test Playbook",
            "fromversion": "5.0.0"
        },
        {
            "integrations": "SlackV2",
            "playbookID": "Slack Test Playbook",
            "timeout": 400,
            "pid_threshold": 5,
            "fromversion": "5.0.0"
        },
        {
            "integrations": "SlackV3",
            "playbookID": "SlackV3 TestPB",
            "instance_names": "cached",
            "timeout": 800,
            "pid_threshold": 8,
            "fromversion": "5.5.0"
        },
        {
            "integrations": "SlackV3",
            "playbookID": "Test_SlackV3_NonCaching",
            "instance_names": "non_cached",
            "timeout": 400,
            "pid_threshold": 8,
            "fromversion": "5.5.0"
        },
        {
            "integrations": "Cortex XDR - IR",
            "playbookID": "Test XDR Playbook execute script commands",
            "fromversion": "4.1.0",
            "timeout": 3000
        },
        {
            "integrations": "Cortex XDR - IR",
            "playbookID": "Test XDR Playbook quarantine file command",
            "fromversion": "4.1.0",
            "timeout": 2500
        },
        {
            "integrations": "Cortex XDR - IR",
            "playbookID": "Test XDR Playbook general commands",
            "fromversion": "4.1.0",
            "timeout": 2500
        },
        {
            "integrations": "Cortex XDR - IR",
            "playbookID": "Test XDR Playbook retrieve file command",
            "fromversion": "4.1.0",
            "timeout": 3500
        },
        {
            "integrations": "Cortex XDR - IOC",
            "playbookID": "Cortex XDR - IOC - Test",
            "fromversion": "5.5.0",
            "timeout": 1200
        },
        {
            "integrations": "Cloaken",
            "playbookID": "Cloaken-Test",
            "is_mockable": false
        },
        {
            "integrations": "ThreatX",
            "playbookID": "ThreatX-test",
            "timeout": 600
        },
        {
            "integrations": "Akamai WAF SIEM",
            "playbookID": "Akamai_WAF_SIEM-Test"
        },
        {
            "integrations": "Cofense Triage v2",
            "playbookID": "Cofense Triage v2 Test"
        },
        {
            "integrations": "Akamai WAF",
            "playbookID": "Akamai_WAF-Test"
        },
        {
            "integrations": "abuse.ch SSL Blacklist Feed",
            "playbookID": "SSL Blacklist test",
            "fromversion": "5.5.0"
        },
        {
            "integrations": "CheckPhish",
            "playbookID": "CheckPhish-Test"
        },
        {
            "integrations": "Symantec Management Center",
            "playbookID": "SymantecMC_TestPlaybook"
        },
        {
            "integrations": "Looker",
            "playbookID": "Test-Looker"
        },
        {
            "integrations": "Vertica",
            "playbookID": "Vertica Test"
        },
        {
            "integrations": "Server Message Block (SMB) v2",
            "playbookID": "SMB_v2-Test",
            "has_api": false,
            "fromversion": "5.0.0"
        },
        {
            "integrations": "Server Message Block (SMB) v2",
            "playbookID": "SMB test",
            "has_api": false,
            "fromversion": "5.0.0"
        },
        {
            "playbookID": "ConvertFile-Test",
            "fromversion": "4.5.0"
        },
        {
            "playbookID": "TestAwsEC2GetPublicSGRules-Test"
        },
        {
            "integrations": "RSA NetWitness Packets and Logs",
            "playbookID": "rsa_packets_and_logs_test"
        },
        {
            "playbookID": "CheckpointFW-test",
            "integrations": "Check Point"
        },
        {
            "playbookID": "RegPathReputationBasicLists_test"
        },
        {
            "playbookID": "EmailDomainSquattingReputation-Test"
        },
        {
            "playbookID": "RandomStringGenerateTest"
        },
        {
            "playbookID": "playbook-checkEmailAuthenticity-test"
        },
        {
            "playbookID": "HighlightWords_Test"
        },
        {
            "playbookID": "StringContainsArray_test"
        },
        {
            "integrations": "Fidelis Elevate Network",
            "playbookID": "Fidelis-Test"
        },
        {
            "integrations": "AWS - ACM",
            "playbookID": "ACM-Test"
        },
        {
            "integrations": "Thinkst Canary",
            "playbookID": "CanaryTools Test"
        },
        {
            "integrations": "ThreatMiner",
            "playbookID": "ThreatMiner-Test"
        },
        {
            "playbookID": "StixCreator-Test"
        },
        {
            "playbookID": "CompareIncidentsLabels-test-playbook"
        },
        {
            "integrations": "Have I Been Pwned? V2",
            "playbookID": "Pwned v2 test"
        },
        {
            "integrations": "Alexa Rank Indicator",
            "playbookID": "Alexa Test Playbook"
        },
        {
            "playbookID": "UnEscapeURL-Test"
        },
        {
            "playbookID": "UnEscapeIPs-Test"
        },
        {
            "playbookID": "ExtractDomainFromUrlAndEmail-Test"
        },
        {
            "playbookID": "ConvertKeysToTableFieldFormat_Test"
        },
        {
            "integrations": "CVE Search v2",
            "playbookID": "CVE Search v2 - Test"
        },
        {
            "integrations": "CVE Search v2",
            "playbookID": "cveReputation Test"
        },
        {
            "integrations": "HashiCorp Vault",
            "playbookID": "hashicorp_test",
            "fromversion": "5.0.0"
        },
        {
            "integrations": "AWS - Athena - Beta",
            "playbookID": "Beta-Athena-Test"
        },
        {
            "integrations": "BeyondTrust Password Safe",
            "playbookID": "BeyondTrust-Test"
        },
        {
            "integrations": "Dell Secureworks",
            "playbookID": "secureworks_test"
        },
        {
            "integrations": "ServiceNow v2",
            "playbookID": "servicenow_test_v2",
            "instance_names": "snow_basic_auth",
            "is_mockable": false
        },
        {
            "integrations": "ServiceNow v2",
            "playbookID": "ServiceNow_OAuth_Test",
            "instance_names": "snow_oauth"
        },
        {
            "playbookID": "Create ServiceNow Ticket and Mirror Test",
            "integrations": "ServiceNow v2",
            "instance_names": "snow_basic_auth",
            "fromversion": "6.0.0",
            "timeout": 500
        },
        {
            "playbookID": "Create ServiceNow Ticket and State Polling Test",
            "integrations": "ServiceNow v2",
            "instance_names": "snow_basic_auth",
            "fromversion": "6.0.0",
            "timeout": 3000
        },
        {
            "integrations": "ServiceNow CMDB",
            "playbookID": "ServiceNow_CMDB_Test",
            "instance_names": "snow_cmdb_basic_auth"
        },
        {
            "integrations": "ServiceNow CMDB",
            "playbookID": "ServiceNow_CMDB_OAuth_Test",
            "instance_names": "snow_cmdb_oauth"
        },
        {
            "integrations": "ExtraHop v2",
            "playbookID": "ExtraHop_v2-Test"
        },
        {
            "playbookID": "Test CommonServer"
        },
        {
            "playbookID": "Test-debug-mode",
            "fromversion": "5.0.0"
        },
        {
            "integrations": "CIRCL",
            "playbookID": "CirclIntegrationTest"
        },
        {
            "integrations": "MISP V3",
            "playbookID": "MISP V3 Test",
            "timeout": 300,
            "fromversion": "5.5.0"
        },
        {
            "playbookID": "test-LinkIncidentsWithRetry"
        },
        {
            "playbookID": "CopyContextToFieldTest"
        },
        {
            "integrations": "OTRS",
            "playbookID": "OTRS Test",
            "fromversion": "4.1.0"
        },
        {
            "integrations": "Attivo Botsink",
            "playbookID": "AttivoBotsinkTest"
        },
        {
            "integrations": "FortiGate",
            "playbookID": "Fortigate Test"
        },
        {
            "playbookID": "FormattedDateToEpochTest"
        },
        {
            "integrations": "SNDBOX",
            "playbookID": "SNDBOX_Test",
            "timeout": 1000
        },
        {
            "integrations": "SNDBOX",
            "playbookID": "Detonate File - SNDBOX - Test",
            "timeout": 1000
        },
        {
            "integrations": "Awake Security",
            "playbookID": "awake_security_test_pb"
        },
        {
            "integrations": "Tenable.sc",
            "playbookID": "tenable-sc-test",
            "timeout": 240
        },
        {
            "integrations": "MimecastV2",
            "playbookID": "Mimecast test"
        },
        {
            "playbookID": "CreateEmailHtmlBody_test_pb",
            "fromversion": "4.1.0"
        },
        {
            "playbookID": "ReadPDFFileV2-Test",
            "timeout": 1000
        },
        {
            "playbookID": "JSONtoCSV-Test"
        },
        {
            "integrations": "Generic SQL",
            "playbookID": "generic-sql",
            "instance_names": "mysql instance",
            "fromversion": "5.0.0",
            "has_api": false
        },
        {
            "integrations": "Generic SQL",
            "playbookID": "generic-sql",
            "instance_names": "postgreSQL instance",
            "fromversion": "5.0.0",
            "has_api": false
        },
        {
            "integrations": "Generic SQL",
            "playbookID": "generic-sql",
            "instance_names": "Microsoft SQL instance",
            "fromversion": "5.0.0",
            "has_api": false
        },
        {
            "integrations": "Generic SQL",
            "playbookID": "generic-sql-oracle",
            "instance_names": "Oracle instance",
            "fromversion": "5.0.0",
            "has_api": false
        },
        {
            "integrations": "Generic SQL",
            "playbookID": "generic-sql-mssql-encrypted-connection",
            "instance_names": "Microsoft SQL instance using encrypted connection",
            "fromversion": "5.0.0",
            "has_api": false
        },
        {
            "integrations": "Panorama",
            "instance_names": "palo_alto_firewall_9.0",
            "playbookID": "Panorama Query Logs - Test",
            "fromversion": "6.1.0",
            "timeout": 1500,
            "nightly": true
        },
        {
            "integrations": "Panorama",
            "instance_names": "palo_alto_firewall_9.1",
            "playbookID": "palo_alto_firewall_test_pb",
            "fromversion": "6.1.0",
            "timeout": 1000
        },
        {
            "integrations": "Panorama",
            "instance_names": "palo_alto_panorama_9.1",
            "playbookID": "PAN-OS-panorama-topology-test-pb",
            "fromversion": "6.1.0",
            "timeout": 1000
        },
        {
            "integrations": "Panorama",
            "instance_names": "palo_alto_firewall_9.1",
            "playbookID": "PAN-OS-firewall-topology-test-pb",
            "fromversion": "6.1.0",
            "timeout": 1000
        },
        {
            "integrations": "Panorama",
            "instance_names": "palo_alto_panorama_9.1",
            "playbookID": "palo_alto_panorama_test_pb",
            "fromversion": "6.1.0",
            "timeout": 2400
        },
        {
            "integrations": "Panorama",
            "instance_names": "palo_alto_firewall_9.0",
            "playbookID": "PAN-OS URL Filtering enrichment - Test",
            "fromversion": "6.1.0"
        },
        {
            "integrations": "Panorama",
            "instance_names": "panorama_instance_best_practice",
            "playbookID": "Panorama Best Practise - Test",
            "fromversion": "6.1.0"
        },
        {
            "integrations": "Tenable.io",
            "playbookID": "Tenable.io test"
        },
        {
            "playbookID": "URLDecode-Test"
        },
        {
            "playbookID": "GetTime-Test"
        },
        {
            "playbookID": "GetTime-ObjectVsStringTest"
        },
        {
            "integrations": "Tenable.io",
            "playbookID": "Tenable.io Scan Test",
            "timeout": 3600
        },
        {
            "integrations": "Tenable.sc",
            "playbookID": "tenable-sc-scan-test",
            "timeout": 600
        },
        {
            "integrations": "google-vault",
            "playbookID": "Google-Vault-Generic-Test",
            "timeout": 3600,
            "memory_threshold": 180
        },
        {
            "integrations": "google-vault",
            "playbookID": "Google_Vault-Search_And_Display_Results_test",
            "memory_threshold": 180,
            "timeout": 3600
        },
        {
            "integrations": "MxToolBox",
            "playbookID": "MxToolbox-test"
        },
        {
            "integrations": "Nessus",
            "playbookID": "Nessus - Test"
        },
        {
            "playbookID": "Palo Alto Networks - Malware Remediation Test",
            "fromversion": "4.5.0"
        },
        {
            "playbookID": "SumoLogic-Test",
            "integrations": "SumoLogic",
            "fromversion": "4.1.0"
        },
        {
            "playbookID": "ParseEmailFiles-test"
        },
        {
            "playbookID": "ParseEmailFilesV2-test"
        },
        {
            "playbookID": "PAN-OS - Block IP and URL - External Dynamic List v2 Test",
            "integrations": [
                "Panorama",
                "palo_alto_networks_pan_os_edl_management"
            ],
            "instance_names": "palo_alto_firewall_9.0",
            "fromversion": "6.1.0"
        },
        {
            "playbookID": "Test_EDL",
            "integrations": "EDL",
            "instance_names": "edl_update",
            "fromversion": "5.5.0",
            "pid_threshold": 8,
            "has_api": false
        },
        {
            "playbookID": "Test_export_indicators_service",
            "instance_names": "eis_on_demand",
            "integrations": "ExportIndicators",
            "fromversion": "5.5.0"
        },
        {
            "playbookID": "PAN-OS - Block IP - Custom Block Rule Test",
            "integrations": "Panorama",
            "instance_names": "panorama_instance_security_team",
            "fromversion": "6.1.0"
        },
        {
            "playbookID": "PAN-OS - Block IP - Static Address Group Test",
            "integrations": "Panorama",
            "instance_names": "panorama_instance_security_team",
            "fromversion": "6.1.0"
        },
        {
            "playbookID": "Block IP - Generic V3_Test",
            "fromversion": "6.0.0"
        },
        {
            "playbookID": "PAN-OS - Block URL - Custom URL Category Test",
            "integrations": "Panorama",
            "instance_names": "panorama_instance_security_team",
            "fromversion": "6.1.0"
        },
        {
            "playbookID": "Endpoint Malware Investigation - Generic - Test",
            "integrations": [
                "Cylance Protect v2",
                "Demisto REST API"
            ],
            "fromversion": "5.0.0",
            "timeout": 1200
        },
        {
            "playbookID": "ParseExcel-test"
        },
        {
            "playbookID": "ParseHTMLIndicators-Test",
            "has_api": true
        },
        {
            "playbookID": "Detonate File - No Files test"
        },
        {
            "integrations": "SentinelOne V2",
            "instance_names": "SentinelOne_v2.0",
            "playbookID": "SentinelOne V2.0 - Test"
        },
        {
            "integrations": "SentinelOne V2",
            "instance_names": "SentinelOne_v2.1",
            "playbookID": "SentinelOne V2.1 - Test"
        },
        {
            "integrations": "InfoArmor VigilanteATI",
            "playbookID": "InfoArmorVigilanteATITest"
        },
        {
            "integrations": "IntSights",
            "instance_names": "intsights_standard_account",
            "playbookID": "IntSights Test"
        },
        {
            "integrations": "IntSights",
            "playbookID": "IntSights Mssp Test",
            "instance_names": "intsights_mssp_account"
        },
        {
            "integrations": "dnstwist",
            "playbookID": "dnstwistTest",
            "has_api": false
        },
        {
            "integrations": "BitDam",
            "playbookID": "Detonate File - BitDam Test"
        },
        {
            "integrations": "Threat Grid",
            "playbookID": "Test-Detonate URL - ThreatGrid",
            "timeout": 600
        },
        {
            "integrations": "Threat Grid",
            "playbookID": "ThreatGrid_Test",
            "timeout": 600
        },
        {
            "integrations": "ThreatGridv2",
            "playbookID": "ThreatGrid_v2_Test",
            "timeout": 600
        },
        {
            "integrations": "Signal Sciences WAF",
            "playbookID": "SignalSciences-Test"
        },
        {
            "integrations": "RTIR",
            "playbookID": "RTIR Test"
        },
        {
            "integrations": "RedCanary",
            "playbookID": "RedCanaryTest"
        },
        {
            "playbookID": "URL Enrichment - Generic v2 - Test",
            "instance_names": "virus_total_v3",
            "integrations": [
                "VirusTotal (API v3)",
                "Rasterize"
            ],
            "timeout": 500,
            "pid_threshold": 12
        },
        {
            "playbookID": "CutTransformerTest"
        },
        {
            "playbookID": "TestEditServerConfig"
        },
        {
            "playbookID": "ContentPackInstaller_Test",
            "integrations": "Demisto REST API",
            "fromversion": "6.0.0"
        },
        {
            "playbookID": "Default - Test",
            "integrations": [
                "ThreatQ v2",
                "Demisto REST API"
            ],
            "fromversion": "5.0.0"
        },
        {
            "integrations": "SCADAfence CNM",
            "playbookID": "SCADAfence_test"
        },
        {
            "integrations": "ProtectWise",
            "playbookID": "Protectwise-Test"
        },
        {
            "integrations": "WhatsMyBrowser",
            "playbookID": "WhatsMyBrowser-Test"
        },
        {
            "integrations": "BigFix",
            "playbookID": "BigFixTest"
        },
        {
            "integrations": "Lastline v2",
            "playbookID": "Lastline v2 - Test"
        },
        {
            "integrations": "McAfee DXL",
            "playbookID": "McAfee DXL - Test"
        },
        {
            "playbookID": "TextFromHTML_test_playbook"
        },
        {
            "playbookID": "PortListenCheck-test"
        },
        {
            "integrations": "ThreatExchange",
            "playbookID": "ThreatExchange-test"
        },
        {
            "integrations": "Joe Security",
            "playbookID": "JoeSecurityTestPlaybook",
            "timeout": 500
        },
        {
            "integrations": "Joe Security",
            "playbookID": "JoeSecurityTestDetonation",
            "timeout": 2000
        },
        {
            "integrations": "WildFire-v2",
            "playbookID": "Wildfire Test",
            "is_mockable": false,
            "fromversion": "5.0.0",
            "toversion": "6.1.9"
        },
        {
            "integrations": "WildFire-v2",
            "playbookID": "Wildfire Test With Polling",
            "is_mockable": false,
            "fromversion": "6.2.0",
            "timeout": 1100
        },
        {
            "integrations": "WildFire-v2",
            "playbookID": "Detonate URL - WildFire-v2 - Test",
            "timeout": 200

        },
        {
            "integrations": "WildFire-v2",
            "playbookID": "Detonate URL - WildFire v2.1 - Test"
        },
        {
            "integrations": "GRR",
            "playbookID": "GRR Test"
        },
        {
            "integrations": "VirusTotal",
            "instance_names": "virus_total_general",
            "playbookID": "virusTotal-test-playbook",
            "timeout": 1400
        },
        {
            "integrations": "VirusTotal",
            "instance_names": "virus_total_preferred_vendors",
            "playbookID": "virusTotaI-test-preferred-vendors",
            "timeout": 1400
        },
        {
            "integrations": [
                "Gmail Single User",
                "Gmail"
            ],
            "playbookID": "Gmail Single User - Test",
            "fromversion": "4.5.0",
            "memory_threshold": 150
        },
        {
            "integrations": "EWS v2",
            "playbookID": "get_original_email_-_ews-_test",
            "instance_names": "ewv2_regular"
        },
        {
            "integrations": [
                "EWSO365",
                "EWS v2"
            ],
            "playbookID": "EWS search-mailbox test",
            "instance_names": [
                "ewv2_regular",
                "ewso365_dev_team"
            ],
            "timeout": 300
        },
        {
            "integrations": "PagerDuty v2",
            "playbookID": "PagerDuty Test"
        },
        {
            "scripts": [
                "DeleteContext"
            ],
            "playbookID": "test_delete_context"
        },
        {
            "playbookID": "DeleteContext-auto-test"
        },
        {
            "playbookID": "GmailTest",
            "integrations": "Gmail"
        },
        {
            "playbookID": "Gmail Convert Html Test",
            "integrations": "Gmail",
            "memory_threshold": 150
        },
        {
            "playbookID": "reputations.json Test",
            "toversion": "5.0.0"
        },
        {
            "playbookID": "URL extraction test",
            "fromversion": "5.5.0"
        },
        {
            "playbookID": "Domain extraction test",
            "fromversion": "5.5.0"
        },
        {
            "playbookID": "Email extraction test",
            "fromversion": "5.5.0"
        },
        {
            "playbookID": "File extraction test",
            "fromversion": "5.5.0"
        },
        {
            "playbookID": "IPv4 extraction test",
            "fromversion": "5.5.0"
        },
        {
            "playbookID": "IPv4 CIDR extraction test",
            "fromversion": "5.5.0"
        },
        {
            "playbookID": "IPv6 CIDR extraction test",
            "fromversion": "5.5.0"
        },
        {
            "playbookID": "IPv6 extraction test",
            "fromversion": "5.5.0"
        },
        {
            "playbookID": "Test IP Indicator Fields",
            "fromversion": "5.0.0"
        },
        {
            "playbookID": "TestDedupIncidentsPlaybook"
        },
        {
            "playbookID": "TestDedupIncidentsByName"
        },
        {
            "integrations": "McAfee Advanced Threat Defense",
            "playbookID": "Test Playbook McAfee ATD",
            "timeout": 700
        },
        {
            "integrations": "McAfee Advanced Threat Defense",
            "playbookID": "Detonate Remote File From URL -McAfee-ATD - Test",
            "timeout": 700
        },
        {
            "playbookID": "stripChars - Test"
        },
        {
            "integrations": "McAfee Advanced Threat Defense",
            "playbookID": "Test Playbook McAfee ATD Upload File"
        },
        {
            "playbookID": "exporttocsv_script_test"
        },
        {
            "playbookID": "Set - Test"
        },
        {
            "integrations": "Intezer v2",
            "playbookID": "Intezer Testing v2",
            "fromversion": "4.1.0",
            "timeout": 600
        },
        {
            "integrations": [
                "Mail Sender (New)",
                "Gmail"
            ],
            "playbookID": "Mail Sender (New) Test",
            "instance_names": [
                "Mail_Sender_(New)_STARTTLS"
            ],
            "memory_threshold": 100
        },
        {
            "playbookID": "buildewsquery_test"
        },
        {
            "integrations": "Rapid7 Nexpose",
            "playbookID": "nexpose_test",
            "timeout": 240
        },
        {
            "playbookID": "GetIndicatorDBotScore Test"
        },
        {
            "integrations": "EWS Mail Sender",
            "playbookID": "EWS Mail Sender Test",
            "instance_names": [
                "ews_mail_sender_labdemisto"
            ]
        },
        {
            "integrations": [
                "EWS v2",
                "Rasterize"
            ],
            "instance_names": [
                "ews_mail_sender_labdemisto"
            ],
            "playbookID": "EWS V2 Send Mail Test 2"
        },
        {
            "integrations": [
                "EWS v2",
                "SMIME Messaging"
            ],
            "instance_names": [
                "ews_mail_sender_labdemisto",
                "SMIME Messaging"
            ],
            "playbookID": "EWS V2 Send Mail Test 3"
        },
        {
            "playbookID": "decodemimeheader_-_test"
        },
        {
            "playbookID": "test_url_regex"
        },
        {
            "integrations": "Skyformation",
            "playbookID": "TestSkyformation"
        },
        {
            "integrations": "okta",
            "playbookID": "okta_test_playbook",
            "timeout": 240
        },
        {
            "integrations": "Okta v2",
            "playbookID": "OktaV2-Test",
            "timeout": 300
        },
        {
            "integrations": "Okta IAM",
            "playbookID": "Okta IAM - Test Playbook",
            "fromversion": "6.0.0"
        },
        {
            "playbookID": "Test filters & transformers scripts"
        },
        {
            "integrations": "Salesforce",
            "playbookID": "SalesforceTestPlaybook"
        },
        {
            "integrations": "McAfee ESM v2",
            "instance_names": "v11.1.3",
            "playbookID": "McAfee ESM v2 - Test v11.1.3",
            "fromversion": "5.0.0",
            "is_mockable": false
        },
        {
            "integrations": "McAfee ESM v2",
            "instance_names": "v11.3",
            "playbookID": "McAfee ESM v2 (v11.3) - Test",
            "fromversion": "5.0.0",
            "timeout": 300,
            "is_mockable": false
        },
        {
            "integrations": "McAfee ESM v2",
            "instance_names": "v11.1.3",
            "playbookID": "McAfee ESM Watchlists - Test v11.1.3",
            "fromversion": "5.0.0"
        },
        {
            "integrations": "McAfee ESM v2",
            "instance_names": "v11.3",
            "playbookID": "McAfee ESM Watchlists - Test v11.3",
            "fromversion": "5.0.0"
        },
        {
            "integrations": "GoogleSafeBrowsing",
            "playbookID": "Google Safe Browsing Test",
            "timeout": 240,
            "fromversion": "5.0.0"
        },
        {
            "integrations": "Google Safe Browsing v2",
            "playbookID": "Google Safe Browsing V2 Test",
            "fromversion": "5.5.0"
        },
        {
            "integrations": "EWS v2",
            "playbookID": "EWSv2_empty_attachment_test",
            "instance_names": "ewv2_regular"
        },
        {
            "integrations": "EWS v2",
            "playbookID": "EWS Public Folders Test",
            "instance_names": "ewv2_regular",
            "is_mockable": false
        },
        {
            "integrations": "EWS v2",
            "playbookID": "EWS V2 Send Mail Test",
            "instance_names": "ews_mail_sender_labdemisto"
        },
        {
            "integrations": "Symantec Endpoint Protection V2",
            "playbookID": "SymantecEndpointProtection_Test"
        },
        {
            "integrations": "carbonblackprotection",
            "playbookID": "search_endpoints_by_hash_-_carbon_black_protection_-_test",
            "timeout": 500
        },
        {
            "playbookID": "Process Email - Generic - Test - Incident Starter",
            "fromversion": "6.0.0",
            "integrations": "Rasterize",
            "timeout": 240
        },
        {
            "playbookID": "Process Email - Generic - Test - Actual Incident"
        },
        {
            "integrations": "CrowdstrikeFalcon",
            "playbookID": "Test - CrowdStrike Falcon",
            "fromversion": "4.1.0",
            "timeout": 500
        },
        {
            "playbookID": "ExposeIncidentOwner-Test"
        },
        {
            "integrations": "google",
            "playbookID": "GsuiteTest"
        },
        {
            "integrations": "OpenPhish",
            "playbookID": "OpenPhish Test Playbook"
        },
        {
            "integrations": "jira-v2",
            "playbookID": "Jira-v2-Test",
            "timeout": 500,
            "is_mockable": false
        },
        {
            "integrations": "ipinfo",
            "playbookID": "IPInfoTest"
        },
        {
            "integrations": "ipinfo_v2",
            "playbookID": "IPInfo_v2Test",
            "fromversion": "5.5.0"
        },
        {
            "integrations": "GoogleMaps",
            "playbookID": "GoogleMapsTest",
            "fromversion": "6.0.0"
        },
        {
            "playbookID": "VerifyHumanReadableFormat"
        },
        {
            "playbookID": "strings-test"
        },
        {
            "playbookID": "TestCommonPython",
            "timeout": 500
        },
        {
            "playbookID": "TestFileCreateAndUpload"
        },
        {
            "playbookID": "TestIsValueInArray"
        },
        {
            "playbookID": "TestStringReplace"
        },
        {
            "playbookID": "TestHttpPlaybook"
        },
        {
            "integrations": "SplunkPy",
            "playbookID": "SplunkPy parse-raw - Test",
            "memory_threshold": 100,
            "instance_names": "use_default_handler",
            "is_mockable": false
        },
        {
            "integrations": "SplunkPy",
            "playbookID": "SplunkPy-Test-V2_default_handler",
            "memory_threshold": 500,
            "instance_names": "use_default_handler",
            "is_mockable": false
        },
        {
            "integrations": "SplunkPy",
            "playbookID": "Splunk-Test_default_handler",
            "memory_threshold": 200,
            "instance_names": "use_default_handler",
            "is_mockable": false
        },
        {
            "integrations": "AnsibleTower",
            "playbookID": "AnsibleTower_Test_playbook",
            "fromversion": "5.0.0"
        },
        {
            "integrations": "SplunkPy",
            "playbookID": "SplunkPySearch_Test_default_handler",
            "memory_threshold": 200,
            "instance_names": "use_default_handler",
            "is_mockable": false
        },
        {
            "integrations": "SplunkPy",
            "playbookID": "SplunkPy_KV_commands_default_handler",
            "memory_threshold": 200,
            "instance_names": "use_default_handler",
            "is_mockable": false
        },
        {
            "integrations": "SplunkPy",
            "playbookID": "SplunkPy-Test-V2_requests_handler",
            "memory_threshold": 500,
            "instance_names": "use_python_requests_handler"
        },
        {
            "integrations": "SplunkPy",
            "playbookID": "Splunk-Test_requests_handler",
            "memory_threshold": 500,
            "instance_names": "use_python_requests_handler",
            "is_mockable": false
        },
        {
            "integrations": "SplunkPy",
            "playbookID": "SplunkPySearch_Test_requests_handler",
            "memory_threshold": 200,
            "instance_names": "use_python_requests_handler",
            "is_mockable": false
        },
        {
            "integrations": "SplunkPy",
            "playbookID": "SplunkPy_KV_commands_requests_handler",
            "memory_threshold": 200,
            "instance_names": "use_python_requests_handler"
        },
        {
            "integrations": "McAfee NSM",
            "playbookID": "McAfeeNSMTest",
            "timeout": 400
        },
        {
            "integrations": "PhishTank V2",
            "playbookID": "PhishTank Testing"
        },
        {
            "integrations": "McAfee Web Gateway",
            "playbookID": "McAfeeWebGatewayTest",
            "timeout": 500,
            "is_mockable": false
        },
        {
            "integrations": "TCPIPUtils",
            "playbookID": "TCPUtils-Test"
        },
        {
            "playbookID": "listExecutedCommands-Test"
        },
        {
            "integrations": "AWS - Lambda",
            "playbookID": "AWS-Lambda-Test (Read-Only)"
        },
        {
            "integrations": "Service Manager",
            "playbookID": "TestHPServiceManager",
            "timeout": 400
        },
        {
            "integrations": "ServiceNow IAM",
            "playbookID": "ServiceNow IAM - Test Playbook",
            "instance_names": "snow_basic_auth",
            "fromversion": "6.0.0"
        },
        {
            "playbookID": "LanguageDetect-Test",
            "timeout": 300
        },
        {
            "integrations": "Forcepoint",
            "playbookID": "forcepoint test",
            "timeout": 500
        },
        {
            "playbookID": "GeneratePassword-Test"
        },
        {
            "playbookID": "ZipFile-Test"
        },
        {
            "playbookID": "UnzipFile-Test"
        },
        {
            "playbookID": "Test-IsMaliciousIndicatorFound",
            "fromversion": "5.0.0"
        },
        {
            "playbookID": "TestExtractHTMLTables"
        },
        {
            "integrations": "carbonblackliveresponse",
            "playbookID": "Carbon Black Live Response Test",
            "fromversion": "5.0.0",
            "is_mockable": false
        },
        {
            "integrations": "urlscan.io",
            "playbookID": "urlscan_malicious_Test",
            "timeout": 500
        },
        {
            "integrations": "EWS v2",
            "playbookID": "pyEWS_Test",
            "instance_names": "ewv2_regular",
            "is_mockable": false
        },
        {
            "integrations": "EWS v2",
            "playbookID": "pyEWS_Test",
            "instance_names": "ewsv2_separate_process",
            "is_mockable": false
        },
        {
            "integrations": "remedy_sr_beta",
            "playbookID": "remedy_sr_test_pb"
        },
        {
            "integrations": "Cylance Protect v2",
            "playbookID": "Cylance Protect v2 Test"
        },
        {
            "integrations": "ReversingLabs Titanium Cloud",
            "playbookID": "ReversingLabsTCTest"
        },
        {
            "integrations": "ReversingLabs A1000",
            "playbookID": "ReversingLabsA1000Test"
        },
        {
            "integrations": "Demisto Lock",
            "playbookID": "DemistoLockTest",
            "instance_name": "no_sync"
        },
        {
            "playbookID": "test-domain-indicator",
            "timeout": 400
        },
        {
            "playbookID": "Cybereason Test",
            "integrations": "Cybereason",
            "timeout": 1200,
            "fromversion": "4.1.0"
        },
        {
            "integrations": "VirusTotal - Private API",
            "instance_names": "virus_total_private_api_general",
            "playbookID": "File Enrichment - Virus Total Private API Test"
        },
        {
            "integrations": "VirusTotal - Private API",
            "instance_names": "virus_total_private_api_general",
            "playbookID": "virusTotalPrivateAPI-test-playbook",
            "timeout": 1400,
            "pid_threshold": 12
        },
        {
            "integrations": [
                "VirusTotal - Private API",
                "VirusTotal"
            ],
            "playbookID": "vt-detonate test",
            "instance_names": [
                "virus_total_private_api_general",
                "virus_total_general"
            ],
            "timeout": 1400,
            "fromversion": "5.5.0",
            "is_mockable": false
        },
        {
            "integrations": "Cisco ASA",
            "playbookID": "Cisco ASA - Test Playbook"
        },
        {
            "integrations": "VirusTotal - Private API",
            "instance_names": "virus_total_private_api_preferred_vendors",
            "playbookID": "virusTotalPrivateAPI-test-preferred-vendors",
            "timeout": 1400
        },
        {
            "integrations": "Cisco Meraki",
            "playbookID": "Cisco-Meraki-Test"
        },
        {
            "integrations": "Microsoft Defender Advanced Threat Protection",
            "playbookID": "Microsoft Defender Advanced Threat Protection - Test prod",
            "instance_names": "microsoft_defender_atp_prod",
            "is_mockable": false,
            "timeout": 500
        },
        {
            "integrations": "Microsoft Defender Advanced Threat Protection",
            "playbookID": "Microsoft Defender Advanced Threat Protection - Test dev",
            "instance_names": "microsoft_defender_atp_dev",
            "timeout": 500
        },
        {
            "integrations": "Microsoft Defender Advanced Threat Protection",
            "playbookID": "Microsoft Defender Advanced Threat Protection - Test self deployed",
            "instance_names": "microsoft_defender_atp_dev_self_deployed",
            "timeout": 500
        },
        {
            "integrations": "Microsoft Defender Advanced Threat Protection",
            "playbookID": "Microsoft Defender - ATP - Indicators SC Test",
            "instance_names": "microsoft_defender_atp_dev_self_deployed"
        },
        {
            "integrations": "Microsoft Defender Advanced Threat Protection",
            "playbookID": "Microsoft Defender - ATP - Indicators SC Test",
            "instance_names": "microsoft_defender_atp_dev"
        },
        {
            "integrations": "Microsoft Defender Advanced Threat Protection",
            "playbookID": "Microsoft Defender - ATP - Indicators SC Test",
            "instance_names": "microsoft_defender_atp_prod"
        },
        {
            "integrations": "Microsoft 365 Defender",
            "playbookID": "Microsoft_365_Defender-Test",
            "instance_names": "ms_365_defender_device_code"
        },
        {
            "integrations": "Microsoft 365 Defender",
            "playbookID": "Microsoft_365_Defender-Test",
            "instance_names": "ms_365_defender_client_cred"
        },
        {
            "integrations": "Tanium",
            "playbookID": "Tanium Test Playbook",
            "timeout": 1200,
            "pid_threshold": 10
        },
        {
            "integrations": "Recorded Future",
            "playbookID": "Recorded Future Test"
        },
        {
            "integrations": "Microsoft Graph",
            "playbookID": "Microsoft Graph Security Test dev",
            "instance_names": "ms_graph_security_dev"
        },
        {
            "integrations": "Microsoft Graph",
            "playbookID": "Microsoft Graph Security Test prod",
            "instance_names": "ms_graph_security_prod",
            "is_mockable": false
        },
        {
            "integrations": "Microsoft Graph User",
            "playbookID": "Microsoft Graph User - Test",
            "instance_names": "ms_graph_user_dev"
        },
        {
            "integrations": "Microsoft Graph User",
            "playbookID": "Microsoft Graph User - Test",
            "instance_names": "ms_graph_user_prod",
            "is_mockable": false
        },
        {
            "integrations": "Microsoft Graph Groups",
            "playbookID": "Microsoft Graph Groups - Test dev",
            "instance_names": "ms_graph_groups_dev"
        },
        {
            "integrations": "Microsoft Graph Groups",
            "playbookID": "Microsoft Graph Groups - Test prod",
            "instance_names": "ms_graph_groups_prod",
            "is_mockable": false
        },
        {
            "integrations": "Microsoft_Graph_Files",
            "playbookID": "test_MsGraphFiles dev",
            "instance_names": "ms_graph_files_dev",
            "fromversion": "5.0.0"
        },
        {
            "integrations": "Microsoft_Graph_Files",
            "playbookID": "test_MsGraphFiles prod",
            "instance_names": "ms_graph_files_prod",
            "fromversion": "5.0.0",
            "is_mockable": false
        },
        {
            "integrations": "Microsoft Graph Calendar",
            "playbookID": "Microsoft Graph Calendar - Test dev",
            "instance_names": "ms_graph_calendar_dev"
        },
        {
            "integrations": "Microsoft Graph Calendar",
            "playbookID": "Microsoft Graph Calendar - Test prod",
            "instance_names": "ms_graph_calendar_prod",
            "is_mockable": false
        },
        {
            "integrations": "Microsoft Graph Device Management",
            "playbookID": "MSGraph_DeviceManagement_Test_dev",
            "instance_names": "ms_graph_device_management_oproxy_dev",
            "fromversion": "5.0.0"
        },
        {
            "integrations": "Microsoft Graph Device Management",
            "playbookID": "MSGraph_DeviceManagement_Test_prod",
            "instance_names": "ms_graph_device_management_oproxy_prod",
            "fromversion": "5.0.0",
            "is_mockable": false
        },
        {
            "integrations": "Microsoft Graph Device Management",
            "playbookID": "MSGraph_DeviceManagement_Test_self_deployed_prod",
            "instance_names": "ms_graph_device_management_self_deployed_prod",
            "fromversion": "5.0.0"
        },
        {
            "integrations": "RedLock",
            "playbookID": "RedLockTest",
            "nightly": true
        },
        {
            "integrations": "PrismaCloud v2",
            "playbookID": "Prisma Cloud V2 Test"
        },
        {
            "integrations": "Symantec Messaging Gateway",
            "playbookID": "Symantec Messaging Gateway Test"
        },
        {
            "integrations": "ThreatConnect v2",
            "playbookID": "ThreatConnect v2 - Test",
            "fromversion": "5.0.0"
        },
        {
            "integrations": "QRadar_v2",
            "playbookID": "test_Qradar_v2",
            "fromversion": "6.0.0",
            "is_mockable": false
        },
        {
            "integrations": "VMware",
            "playbookID": "VMWare Test",
            "memory_threshold": 300,
            "timeout": 1000
        },
        {
            "integrations": "VMware Carbon Black EDR v2",
            "playbookID": "Carbon Black Edr - Test",
            "is_mockable": false,
            "fromversion": "5.5.0"
        },
        {
            "integrations": "Cisco Umbrella Investigate",
            "playbookID": "Cisco Umbrella Test"
        },
        {
            "integrations": "icebrg",
            "playbookID": "Icebrg Test",
            "timeout": 500
        },
        {
            "integrations": "Symantec MSS",
            "playbookID": "SymantecMSSTest"
        },
        {
            "integrations": "Remedy AR",
            "playbookID": "Remedy AR Test"
        },
        {
            "integrations": "AWS - IAM",
            "playbookID": "AWS - IAM Test Playbook"
        },
        {
            "integrations": "McAfee Active Response",
            "playbookID": "McAfee-MAR_Test",
            "timeout": 700
        },
        {
            "integrations": "McAfee Threat Intelligence Exchange",
            "playbookID": "McAfee-TIE Test",
            "timeout": 700
        },
        {
            "integrations": "ArcSight Logger",
            "playbookID": "ArcSight Logger test"
        },
        {
            "integrations": "ArcSight ESM v2",
            "playbookID": "ArcSight ESM v2 Test"
        },
        {
            "integrations": "ArcSight ESM v2",
            "playbookID": "test Arcsight - Get events related to the Case"
        },
        {
            "integrations": "XFE_v2",
            "playbookID": "Test_XFE_v2",
            "timeout": 500,
            "nightly": true
        },
        {
            "integrations": "McAfee Threat Intelligence Exchange",
            "playbookID": "search_endpoints_by_hash_-_tie_-_test",
            "timeout": 500
        },
        {
            "integrations": "iDefense_v2",
            "playbookID": "iDefense_v2_Test",
            "fromversion": "5.5.0"
        },
        {
            "integrations": "AWS - SQS",
            "playbookID": "AWS - SQS Test Playbook",
            "fromversion": "5.0.0"
        },
        {
            "integrations": "AbuseIPDB",
            "playbookID": "AbuseIPDB Test"
        },
        {
            "integrations": "AbuseIPDB",
            "playbookID": "AbuseIPDB PopulateIndicators Test"
        },
        {
            "integrations": "LogRhythm",
            "playbookID": "LogRhythm-Test-Playbook",
            "timeout": 200
        },
        {
            "integrations": "FireEyeFeed",
            "playbookID": "playbook-FeedFireEye_test",
            "memory_threshold": 110
        },
        {
            "integrations": "Phish.AI",
            "playbookID": "PhishAi-Test"
        },
        {
            "integrations": "Phish.AI",
            "playbookID": "Test-Detonate URL - Phish.AI"
        },
        {
            "integrations": "Centreon",
            "playbookID": "Centreon-Test-Playbook"
        },
        {
            "playbookID": "ReadFile test"
        },
        {
            "integrations": "AlphaSOC Wisdom",
            "playbookID": "AlphaSOC-Wisdom-Test"
        },
        {
            "integrations": "carbonblack-v2",
            "playbookID": "CBFindIP - Test"
        },
        {
            "integrations": "Jask",
            "playbookID": "Jask_Test",
            "fromversion": "4.1.0"
        },
        {
            "integrations": "Whois",
            "playbookID": "whois_test",
            "fromversion": "4.1.0"
        },
        {
            "integrations": "TeamCymru",
            "playbookID": "TeamCymruTest"
        },
        {
            "integrations": "RSA NetWitness Endpoint",
            "playbookID": "NetWitness Endpoint Test"
        },
        {
            "integrations": "Check Point Sandblast",
            "playbookID": "Sandblast_malicious_test"
        },
        {
            "playbookID": "TestMatchRegexV2"
        },
        {
            "integrations": "ActiveMQ",
            "playbookID": "ActiveMQ Test"
        },
        {
            "playbookID": "RegexGroups Test"
        },
        {
            "integrations": "Cisco ISE",
            "playbookID": "cisco-ise-test-playbook"
        },
        {
            "integrations": "RSA NetWitness v11.1",
            "playbookID": "RSA NetWitness Test"
        },
        {
            "playbookID": "ExifReadTest"
        },
        {
            "integrations": "Cuckoo Sandbox",
            "playbookID": "CuckooTest",
            "timeout": 700
        },
        {
            "playbookID": "Detonate File - Generic Test",
            "timeout": 500
        },
        {
            "integrations": [
                "Lastline v2",
                "WildFire-v2",
                "SNDBOX",
                "McAfee Advanced Threat Defense"
            ],
            "playbookID": "Detonate File - Generic Test",
            "timeout": 2400
        },
        {
            "playbookID": "VerifyJSON - Test",
            "fromversion": "5.5.0"
        },
        {
            "playbookID": "PowerShellCommon-Test",
            "fromversion": "5.5.0"
        },
        {
            "playbookID": "GetIndicatorDBotScoreFromCache-Test",
            "fromversion": "6.0.0"
        },
        {
            "playbookID": "Detonate URL - Generic Test",
            "timeout": 2000,
            "integrations": [
                "McAfee Advanced Threat Defense",
                "Lastline v2"
            ]
        },
        {
            "integrations": [
                "VMware Carbon Black EDR v2",
                "carbonblackliveresponse",
                "Cylance Protect v2"
            ],
            "playbookID": "Retrieve File from Endpoint - Generic V2 Test",
            "fromversion": "5.0.0",
            "is_mockable": false
        },
        {
            "integrations": "Zscaler",
            "playbookID": "Zscaler Test",
            "timeout": 500
        },
        {
            "playbookID": "DemistoUploadFileV2 Test",
            "integrations": "Demisto REST API"
        },
        {
            "playbookID": "MaxMind Test",
            "integrations": "MaxMind GeoIP2"
        },
        {
            "playbookID": "Test Sagemaker",
            "integrations": "AWS Sagemaker"
        },
        {
            "playbookID": "C2sec-Test",
            "integrations": "C2sec irisk",
            "fromversion": "5.0.0"
        },
        {
            "playbookID": "AlexaV2 Test Playbook",
            "integrations": "Alexa Rank Indicator v2",
            "fromversion": "5.5.0"
        },
        {
            "playbookID": "Phishing v2 - Test - Incident Starter",
            "fromversion": "6.0.0",
            "timeout": 1200,
            "integrations": [
                "Demisto REST API",
                "Rasterize",
                "EWS v2"
            ],
            "instance_names": [
                "ews_mail_sender_labdemisto"
            ],
            "memory_threshold": 150,
            "pid_threshold": 80
        },
        {
            "playbookID": "Phishing - Core - Test - Incident Starter",
            "fromversion": "6.0.0",
            "timeout": 1700,
            "integrations": [
                "Demisto REST API",
                "Rasterize",
                "EWS v2"
            ],
            "instance_names": [
                "ews_mail_sender_labdemisto"
            ],
            "memory_threshold": 160,
            "pid_threshold": 80
        },
        {
            "playbookID": "Phishing - Core - Test - Actual Incident",
            "fromversion": "6.0.0"
        },
        {
            "playbookID": "SLA Scripts - Test",
            "fromversion": "4.1.0"
        },
        {
            "playbookID": "test_manageOOOUsers",
            "fromversion": "5.5.0"
        },
        {
            "playbookID": "PcapHTTPExtractor-Test"
        },
        {
            "playbookID": "Ping Test Playbook"
        },
        {
            "playbookID": "ParseWordDoc-Test"
        },
        {
            "playbookID": "PDFUnlocker-Test",
            "fromversion": "6.0.0"
        },
        {
            "playbookID": "Active Directory Test",
            "integrations": "Active Directory Query v2",
            "instance_names": "active_directory_ninja",
            "has_api": false
        },
        {
            "playbookID": "Active Directory - manual pagination check",
            "integrations": "Active Directory Query v2",
            "instance_names": "active_directory_ninja"
        },
        {
            "playbookID": "Active Directory - automatic pagination check",
            "integrations": "Active Directory Query v2",
            "instance_names": "active_directory_ninja"
        },
        {
            "playbookID": "AD v2 - debug-mode - Test",
            "integrations": "Active Directory Query v2",
            "instance_names": "active_directory_ninja",
            "fromversion": "5.0.0",
            "has_api": false
        },
        {
            "playbookID": "AD v2 - debug-mode - Test",
            "integrations": "Active Directory Query v2",
            "instance_names": "active_directory_ninja_with_ntlm",
            "fromversion": "5.0.0",
            "has_api": false
        },
        {
            "playbookID": "Docker Hardening Test",
            "fromversion": "5.0.0",
            "runnable_on_docker_only": true
        },
        {
            "integrations": "Active Directory Query v2",
            "instance_names": "active_directory_ninja",
            "playbookID": "Active Directory Query V2 configuration with port",
            "has_api": false
        },
        {
            "integrations": "Active Directory Query v2",
            "instance_names": "active_directory_ninja",
            "playbookID": "Active Directory - ad-get-user limit check",
            "has_api": false
        },
        {
            "integrations": "Active Directory Query v2",
            "instance_names": "active_directory_ninja",
            "playbookID": "active directory search user with parentheses test",
            "has_api": false
        },
        {
            "playbookID": "Email Address Enrichment - Generic v2.1 - Test",
            "integrations": "Active Directory Query v2",
            "instance_names": "active_directory_ninja",
            "has_api": false
        },
        {
            "integrations": "Cofense Intelligence",
            "playbookID": "Test - Cofense Intelligence",
            "timeout": 500
        },
        {
            "playbookID": "GDPRContactAuthorities Test"
        },
        {
            "integrations": "Google Resource Manager",
            "playbookID": "GoogleResourceManager-Test",
            "timeout": 500
        },
        {
            "integrations": "SlashNext Phishing Incident Response",
            "playbookID": "SlashNextPhishingIncidentResponse-Test",
            "timeout": 500
        },
        {
            "integrations": "Google Cloud Storage",
            "playbookID": "GCS - Test",
            "timeout": 500,
            "memory_threshold": 80
        },
        {
            "integrations": "GooglePubSub",
            "playbookID": "GooglePubSub_Test",
            "timeout": 500,
            "fromversion": "5.0.0"
        },
        {
            "playbookID": "Calculate Severity - Generic v2 - Test",
            "integrations": [
                "Palo Alto Minemeld",
                "Active Directory Query v2"
            ],
            "instance_names": "active_directory_ninja",
            "fromversion": "4.5.0"
        },
        {
            "integrations": "Freshdesk",
            "playbookID": "Freshdesk-Test",
            "timeout": 500
        },
        {
            "playbookID": "Autoextract - Test",
            "fromversion": "4.1.0"
        },
        {
            "playbookID": "FilterByList - Test",
            "fromversion": "4.5.0"
        },
        {
            "playbookID": "Impossible Traveler - Test",
            "integrations": [
                "Ipstack",
                "ipinfo",
                "Rasterize",
                "Active Directory Query v2",
                "Demisto REST API"
            ],
            "instance_names": "active_directory_ninja",
            "fromversion": "5.0.0",
            "timeout": 700
        },
        {
            "playbookID": "Active Directory - Get User Manager Details - Test",
            "integrations": "Active Directory Query v2",
            "instance_names": "active_directory_80k",
            "fromversion": "5.0.0",
            "has_api": false
        },
        {
            "integrations": "Kafka V2",
            "playbookID": "Kafka Test"
        },
        {
            "playbookID": "File Enrichment - Generic v2 - Test",
            "instance_names": "virus_total_v3",
            "integrations": [
                "VirusTotal (API v3)",
                "Cylance Protect v2"
            ],
            "is_mockable": false
        },
        {
            "integrations": [
                "epo",
                "McAfee Active Response"
            ],
            "playbookID": "Endpoint data collection test",
            "timeout": 500
        },
        {
            "integrations": [
                "epo",
                "McAfee Active Response"
            ],
            "playbookID": "MAR - Endpoint data collection test",
            "timeout": 500
        },
        {
            "integrations": "DUO Admin",
            "playbookID": "DuoAdmin API test playbook",
            "fromversion": "5.0.0"
        },
        {
            "integrations": [
                "TAXII Server",
                "TAXIIFeed"
            ],
            "playbookID": "TAXII_Feed_Test",
            "fromversion": "5.5.0",
            "timeout": 300,
            "instance_names": [
                "non_https_cert",
                "instance_execute"
            ]
        },
        {
            "integrations": [
                "TAXII Server",
                "TAXIIFeed"
            ],
            "playbookID": "TAXII_Feed_Test",
            "fromversion": "5.5.0",
            "timeout": 300,
            "instance_names": [
                "https_cert",
                "local_https"
            ]
        },
        {
            "integrations": "TAXII 2 Feed",
            "playbookID": "TAXII 2 Feed Test",
            "fromversion": "5.5.0"
        },
        {
            "integrations": "iDefense Feed",
            "playbookID": "Feed iDefense Test",
            "memory_threshold": 200,
            "fromversion": "5.5.0"
        },
        {
            "playbookID": "TestShowScheduledEntries"
        },
        {
            "playbookID": "Calculate Severity - Standard - Test",
            "integrations": "Palo Alto Minemeld",
            "fromversion": "4.5.0"
        },
        {
            "playbookID": "HTTPListRedirects - Test SSL",
            "has_api": true
        },
        {
            "playbookID": "HTTPListRedirects Basic Test",
            "has_api": true
        },
        {
            "playbookID": "CheckDockerImageAvailableTest",
            "has_api": true
        },
        {
            "playbookID": "Extract Indicators From File - Generic v2 - Test",
            "integrations": [
                "Image OCR",
                "Rasterize"
            ],
            "timeout": 700,
            "memory_threshold": 200,
            "fromversion": "4.5.0"
        },
        {
            "playbookID": "Endpoint Enrichment - Generic v2.1 - Test",
            "integrations": [
                "Cylance Protect v2",
                "carbonblack-v2",
                "epo",
                "Active Directory Query v2"
            ],
            "instance_names": "active_directory_ninja"
        },
        {
            "playbookID": "EmailReputationTest",
            "integrations": "Have I Been Pwned? V2"
        },
        {
            "integrations": "Symantec Deepsight Intelligence",
            "playbookID": "Symantec Deepsight Test"
        },
        {
            "playbookID": "ExtractDomainFromEmailTest"
        },
        {
            "playbookID": "Wait Until Datetime - Test",
            "fromversion": "4.5.0"
        },
        {
            "playbookID": "PAN-OS DAG Configuration Test",
            "integrations": "Panorama",
            "instance_names": "palo_alto_panorama_9.0",
            "timeout": 1500
        },
        {
            "playbookID": "PAN-OS EDL Setup v3 Test",
            "integrations": [
                "Panorama",
                "palo_alto_networks_pan_os_edl_management"
            ],
            "instance_names": "palo_alto_firewall_9.0",
            "timeout": 300
        },
        {
            "integrations": "Snowflake",
            "playbookID": "Snowflake-Test"
        },
        {
            "playbookID": "Account Enrichment - Generic v2.1 - Test",
            "integrations": "Active Directory Query v2",
            "instance_names": "active_directory_ninja",
            "has_api": false
        },
        {
            "integrations": "Cisco Umbrella Investigate",
            "playbookID": "Domain Enrichment - Generic v2 - Test"
        },
        {
            "integrations": "Google BigQuery",
            "playbookID": "Google BigQuery Test"
        },
        {
            "integrations": "Zoom",
            "playbookID": "Zoom_Test"
        },
        {
            "integrations": "Cisco WebEx Feed",
            "playbookID": "Test_Cisco_WebEx_Feed",
            "fromversion": "6.0.0"
        },
        {
            "playbookID": "IP Enrichment - Generic v2 - Test",
            "integrations": "Threat Crowd",
            "fromversion": "4.1.0"
        },
        {
            "integrations": "Cherwell",
            "playbookID": "Cherwell Example Scripts - test"
        },
        {
            "integrations": "Cherwell",
            "playbookID": "Cherwell - test"
        },
        {
            "integrations": "CarbonBlackProtectionV2",
            "playbookID": "Carbon Black Enterprise Protection V2 Test"
        },
        {
            "integrations": "Active Directory Query v2",
            "instance_names": "active_directory_ninja",
            "playbookID": "Test ADGetUser Fails with no instances 'Active Directory Query' (old version)",
            "has_api": false
        },
        {
            "integrations": "MITRE ATT&CK v2",
            "playbookID": "FeedMitreAttackv2_test",
            "memory_threshold": 150
        },
        {
            "integrations": "MITRE ATT&CK v2",
            "playbookID": "ExtractAttackPattern-Test",
            "memory_threshold": 150,
            "fromversion": "6.2.0"
        },
        {
            "integrations": "ANYRUN",
            "playbookID": "ANYRUN-Test"
        },
        {
            "integrations": "ANYRUN",
            "playbookID": "Detonate File - ANYRUN - Test"
        },
        {
            "integrations": "ANYRUN",
            "playbookID": "Detonate URL - ANYRUN - Test"
        },
        {
            "integrations": "Netcraft",
            "playbookID": "Netcraft test"
        },
        {
            "integrations": "EclecticIQ Platform",
            "playbookID": "EclecticIQ Test"
        },
        {
            "playbookID": "FormattingPerformance - Test",
            "fromversion": "5.0.0"
        },
        {
            "integrations": "AWS - EC2",
            "instance_names": "AWS - EC2",
            "playbookID": "AWS - EC2 Test Playbook",
            "fromversion": "5.0.0",
            "memory_threshold": 90
        },
        {
            "integrations": "AWS - EC2",
            "playbookID": "d66e5f86-e045-403f-819e-5058aa603c32"
        },
        {
            "integrations": "ANYRUN",
            "playbookID": "Detonate File From URL - ANYRUN - Test"
        },
        {
            "integrations": "AWS - CloudTrail",
            "playbookID": "3da2e31b-f114-4d7f-8702-117f3b498de9"
        },
        {
            "integrations": "carbonblackprotection",
            "playbookID": "67b0f25f-b061-4468-8613-43ab13147173"
        },
        {
            "integrations": "DomainTools",
            "playbookID": "DomainTools-Test"
        },
        {
            "integrations": "Exabeam",
            "playbookID": "Exabeam - Test"
        },
        {
            "integrations": "Cisco Spark",
            "playbookID": "Cisco Spark Test New"
        },
        {
            "integrations": "Remedy On-Demand",
            "playbookID": "Remedy-On-Demand-Test"
        },
        {
            "playbookID": "ssdeepreputationtest"
        },
        {
            "playbookID": "TestIsEmailAddressInternal"
        },
        {
            "integrations": "Google Cloud Compute",
            "playbookID": "GoogleCloudComputeListTest"
        },
        {
            "integrations": "AWS - S3",
            "playbookID": "AWS - S3 Test Playbook",
            "memory_threshold": 80,
            "is_mockable": false
        },
        {
            "integrations": "AwsSecretsManager",
            "playbookID": "AwsSecretsManagerTest"
        },
        {
            "integrations": "Image OCR",
            "playbookID": "TestImageOCR"
        },
        {
            "integrations": "fireeye",
            "playbookID": "Detonate File - FireEye AX - Test"
        },
        {
            "integrations": [
                "Rasterize",
                "Image OCR"
            ],
            "playbookID": "Rasterize Test",
            "fromversion": "5.0.0",
            "memory_threshold": 100
        },
        {
            "integrations": "Rasterize",
            "playbookID": "RasterizeImageTest",
            "fromversion": "5.0.0"
        },
        {
            "integrations": "Ipstack",
            "playbookID": "Ipstack_Test"
        },
        {
            "integrations": "Perch",
            "playbookID": "Perch-Test"
        },
        {
            "integrations": "Forescout",
            "playbookID": "Forescout-Test"
        },
        {
            "integrations": "GitHub",
            "playbookID": "Git_Integration-Test"
        },
        {
            "integrations": "GitHub IAM",
            "playbookID": "Github IAM - Test Playbook",
            "fromversion": "6.1.0"
        },
        {
            "integrations": "LogRhythmRest",
            "playbookID": "LogRhythm REST test"
        },
        {
            "integrations": "AlienVault USM Anywhere",
            "playbookID": "AlienVaultUSMAnywhereTest"
        },
        {
            "playbookID": "PhishLabsTestPopulateIndicators"
        },
        {
            "playbookID": "Test_HTMLtoMD"
        },
        {
            "integrations": "PhishLabs IOC",
            "playbookID": "PhishLabsIOC TestPlaybook",
            "fromversion": "4.1.0"
        },
        {
            "integrations": "PerceptionPoint",
            "playbookID": "PerceptionPoint Test",
            "fromversion": "4.1.0"
        },
        {
            "integrations": "vmray",
            "playbookID": "VMRay-Test-File",
            "fromversion": "5.5.0"
        },
        {
            "integrations": "vmray",
            "playbookID": "File Enrichment - VMRay - Test",
            "fromversion": "5.0.0"
        },
        {
            "integrations": "AutoFocus V2",
            "playbookID": "AutoFocus V2 test",
            "fromversion": "5.0.0",
            "timeout": 1000
        },
        {
            "playbookID": "Process Email - Generic for Rasterize"
        },
        {
            "playbookID": "Send Investigation Summary Reports - Test",
            "integrations": "EWS v2",
            "instance_names": [
                "ews_mail_sender_labdemisto"
            ],
            "fromversion": "4.5.0",
            "memory_threshold": 100
        },
        {
            "integrations": "Flashpoint",
            "playbookID": "Flashpoint_event-Test"
        },
        {
            "integrations": "Flashpoint",
            "playbookID": "Flashpoint_forum-Test"
        },
        {
            "integrations": "Flashpoint",
            "playbookID": "Flashpoint_report-Test"
        },
        {
            "integrations": "Flashpoint",
            "playbookID": "Flashpoint_reputation-Test"
        },
        {
            "integrations": "BluecatAddressManager",
            "playbookID": "Bluecat Address Manager test"
        },
        {
            "integrations": "MailListener - POP3 Beta",
            "playbookID": "MailListener-POP3 - Test"
        },
        {
            "playbookID": "sumList - Test"
        },
        {
            "integrations": "VulnDB",
            "playbookID": "Test-VulnDB"
        },
        {
            "integrations": "Shodan_v2",
            "playbookID": "Test-Shodan_v2",
            "timeout": 1000
        },
        {
            "integrations": "Threat Crowd",
            "playbookID": "ThreatCrowd - Test"
        },
        {
            "integrations": "GoogleDocs",
            "playbookID": "GoogleDocs-test"
        },
        {
            "playbookID": "Request Debugging - Test",
            "fromversion": "5.0.0"
        },
        {
            "playbookID": "Test Convert file hash to corresponding hashes",
            "fromversion": "4.5.0",
            "integrations": [
                "VirusTotal",
                "Zimperium"
            ],
            "instance_names": "virus_total_general"
        },
        {
            "playbookID": "PAN-OS Query Logs For Indicators Test",
            "fromversion": "5.5.0",
            "timeout": 1500,
            "integrations": "Panorama",
            "instance_names": "palo_alto_panorama"
        },
        {
            "integrations": "Elasticsearch v2",
            "instance_names": "es_v7",
            "playbookID": "Elasticsearch_v2_test"
        },
        {
            "integrations": "ElasticsearchFeed",
            "instance_names": "es_demisto_feed",
            "playbookID": "Elasticsearch_Fetch_Demisto_Indicators_Test",
            "fromversion": "5.5.0"
        },
        {
            "integrations": "ElasticsearchFeed",
            "instance_names": "es_generic_feed",
            "playbookID": "Elasticsearch_Fetch_Custom_Indicators_Test",
            "fromversion": "5.5.0"
        },
        {
            "integrations": "Elasticsearch v2",
            "instance_names": "es_v6",
            "playbookID": "Elasticsearch_v2_test-v6"
        },
        {
            "integrations": "Elasticsearch v2",
            "instance_names": "es_v8",
            "playbookID": "Elasticsearch_v2_test-v8"
        },
        {
            "integrations": "PolySwarm",
            "playbookID": "PolySwarm-Test"
        },
        {
            "integrations": "Kennav2",
            "playbookID": "Kenna Test"
        },
        {
            "integrations": "SecurityAdvisor",
            "playbookID": "SecurityAdvisor-Test",
            "fromversion": "4.5.0"
        },
        {
            "integrations": "Google Key Management Service",
            "playbookID": "Google-KMS-test",
            "pid_threshold": 6,
            "memory_threshold": 60
        },
        {
            "integrations": "SecBI",
            "playbookID": "SecBI - Test"
        },
        {
            "playbookID": "ExtractFQDNFromUrlAndEmail-Test"
        },
        {
            "integrations": "EWS v2",
            "playbookID": "Get EWS Folder Test",
            "fromversion": "4.5.0",
            "instance_names": "ewv2_regular",
            "timeout": 1200
        },
        {
            "integrations": "EWSO365",
            "instance_names": "ewso365_dev_team",
            "playbookID": "EWS_O365_test",
            "fromversion": "5.0.0"
        },
        {
            "integrations": "EWSO365",
            "instance_names": "ewso365_dev_team",
            "playbookID": "EWS_O365_send_mail_test",
            "fromversion": "5.0.0"
        },
        {
            "integrations": "Unit42v2 Feed",
            "playbookID": "unit42_atoms",
            "fromversion": "5.5.0"
        },
        {
            "integrations": "QRadar v3",
            "playbookID": "QRadar Indicator Hunting Test",
            "timeout": 12000,
            "fromversion": "6.0.0"
        },
        {
            "integrations": "QRadar v3",
            "playbookID": "QRadar - Get Offense Logs Test",
            "timeout": 600,
            "fromversion": "6.0.0"
        },
        {
            "playbookID": "SetAndHandleEmpty test",
            "fromversion": "4.5.0"
        },
        {
            "integrations": "Tanium v2",
            "playbookID": "Tanium v2 - Test"
        },
        {
            "integrations": "Office 365 Feed",
            "playbookID": "Office365_Feed_Test",
            "fromversion": "5.5.0",
            "memory_threshold": 150
        },
        {
            "integrations": "GoogleCloudTranslate",
            "playbookID": "GoogleCloudTranslate-Test",
            "pid_threshold": 9
        },
        {
            "integrations": "Infoblox",
            "playbookID": "Infoblox Test"
        },
        {
            "integrations": "BPA",
            "playbookID": "Test-BPA",
            "fromversion": "4.5.0"
        },
        {
            "playbookID": "GetValuesOfMultipleFIelds Test",
            "fromversion": "4.5.0"
        },
        {
            "playbookID": "IsInternalHostName Test",
            "fromversion": "4.5.0"
        },
        {
            "playbookID": "DigitalGuardian-Test",
            "integrations": "Digital Guardian",
            "fromversion": "5.0.0"
        },
        {
            "integrations": "SplunkPy",
            "playbookID": "Splunk Indicator Hunting Test",
            "fromversion": "5.0.0",
            "memory_threshold": 500,
            "instance_names": "use_default_handler",
            "is_mockable": false
        },
        {
            "integrations": "BPA",
            "playbookID": "Test-BPA_Integration",
            "fromversion": "4.5.0"
        },
        {
            "integrations": "AutoFocus Feed",
            "playbookID": "playbook-FeedAutofocus_test",
            "fromversion": "5.5.0"
        },
        {
            "integrations": "PaloAltoNetworks_PrismaCloudCompute",
            "playbookID": "PaloAltoNetworks_PrismaCloudCompute-Test",
            "instance_names": "prisma_cloud_compute_21_04"
        },
        {
            "integrations": "SaasSecurity",
            "playbookID": "SaasSecurity-Test"
        },
        {
            "integrations": "Recorded Future Feed",
            "playbookID": "RecordedFutureFeed - Test",
            "instance_names": "recorded_future_feed",
            "timeout": 1000,
            "fromversion": "5.5.0",
            "memory_threshold": 86
        },
        {
            "integrations": "Recorded Future Feed",
            "playbookID": "RecordedFutureFeed - Test",
            "instance_names": "recorded_future_feed_with_risk_rules",
            "timeout": 1000,
            "fromversion": "5.5.0",
            "memory_threshold": 86
        },
        {
            "integrations": "Expanse",
            "playbookID": "test-Expanse-Playbook",
            "fromversion": "5.0.0"
        },
        {
            "integrations": "Expanse",
            "playbookID": "test-Expanse",
            "fromversion": "5.0.0"
        },
        {
            "integrations": "DShield Feed",
            "playbookID": "playbook-DshieldFeed_test",
            "fromversion": "5.5.0",
            "is_mockable": false
        },
        {
            "integrations": "AlienVault Reputation Feed",
            "playbookID": "AlienVaultReputationFeed_Test",
            "fromversion": "5.5.0",
            "memory_threshold": 190
        },
        {
            "integrations": "BruteForceBlocker Feed",
            "playbookID": "playbook-BruteForceBlocker_test",
            "fromversion": "5.5.0",
            "memory_threshold": 190
        },
        {
            "integrations": "F5Silverline",
            "playbookID": "F5Silverline_TestPlaybook",
            "fromversion": "6.0.0",
            "memory_threshold": 190
        },
        {
            "integrations": "Carbon Black Enterprise EDR",
            "playbookID": "Carbon Black Enterprise EDR Test",
            "fromversion": "5.0.0"
        },
        {
            "integrations": "MongoDB Key Value Store",
            "playbookID": "MongoDB KeyValueStore - Test",
            "pid_threshold": 12,
            "fromversion": "5.0.0"
        },
        {
            "integrations": "MongoDB Log",
            "playbookID": "MongoDBLog - Test",
            "pid_threshold": 12,
            "fromversion": "5.0.0"
        },
        {
            "integrations": "CyCognito",
            "playbookID": "CyCognito-Test",
            "fromversion": "6.2.0"
        },
        {
            "integrations": "FeedCyCognito",
            "playbookID": "FeedCyCognito-Test",
            "fromversion": "6.2.0"
        },
        {
            "integrations": "Google Chronicle Backstory",
            "playbookID": "Google Chronicle Backstory Asset - Test",
            "fromversion": "5.0.0"
        },
        {
            "integrations": "Google Chronicle Backstory",
            "playbookID": "Google Chronicle Backstory IOC Details - Test",
            "fromversion": "5.0.0"
        },
        {
            "integrations": "Google Chronicle Backstory",
            "playbookID": "Google Chronicle Backstory List Alerts - Test",
            "fromversion": "5.0.0"
        },
        {
            "integrations": "Google Chronicle Backstory",
            "playbookID": "Google Chronicle Backstory List IOCs - Test",
            "fromversion": "5.0.0"
        },
        {
            "integrations": "Google Chronicle Backstory",
            "playbookID": "Google Chronicle Backstory Reputation - Test",
            "fromversion": "5.0.0"
        },
        {
            "integrations": "Google Chronicle Backstory",
            "playbookID": "Google Chronicle Backstory List Events - Test",
            "fromversion": "5.0.0"
        },
        {
            "integrations": "Feodo Tracker IP Blocklist Feed",
            "instance_names": "feodo_tracker_ip_currently__active",
            "playbookID": "playbook-feodotrackeripblock_test_currently__active",
            "fromversion": "5.5.0"
        },
        {
            "integrations": "Feodo Tracker IP Blocklist Feed",
            "instance_names": "feodo_tracker_ip_30_days",
            "playbookID": "playbook-feodotrackeripblock_test_30_days",
            "fromversion": "5.5.0"
        },
        {
            "integrations": "Code42",
            "playbookID": "Code42-Test",
            "fromversion": "5.0.0",
            "timeout": 600
        },
        {
            "playbookID": "Code42 File Search Test",
            "integrations": "Code42",
            "fromversion": "5.0.0"
        },
        {
            "playbookID": "FetchIndicatorsFromFile-test",
            "fromversion": "5.5.0"
        },
        {
            "integrations": "RiskSense",
            "playbookID": "RiskSense Get Apps - Test"
        },
        {
            "integrations": "RiskSense",
            "playbookID": "RiskSense Get Host Detail - Test"
        },
        {
            "integrations": "RiskSense",
            "playbookID": "RiskSense Get Host Finding Detail - Test"
        },
        {
            "integrations": "RiskSense",
            "playbookID": "RiskSense Get Hosts - Test"
        },
        {
            "integrations": "RiskSense",
            "playbookID": "RiskSense Get Host Findings - Test"
        },
        {
            "integrations": "RiskSense",
            "playbookID": "RiskSense Get Unique Cves - Test"
        },
        {
            "integrations": "RiskSense",
            "playbookID": "RiskSense Get Unique Open Findings - Test"
        },
        {
            "integrations": "RiskSense",
            "playbookID": "RiskSense Get Apps Detail - Test"
        },
        {
            "integrations": "RiskSense",
            "playbookID": "RiskSense Apply Tag - Test"
        },
        {
            "integrations": "Indeni",
            "playbookID": "Indeni_test",
            "fromversion": "5.0.0"
        },
        {
            "integrations": "SafeBreach v2",
            "playbookID": "playbook-SafeBreach-Test",
            "fromversion": "5.5.0"
        },
        {
            "integrations": "AlienVault OTX TAXII Feed",
            "playbookID": "playbook-feedalienvaultotx_test",
            "fromversion": "5.5.0"
        },
        {
            "playbookID": "ExtractDomainAndFQDNFromUrlAndEmail-Test",
            "fromversion": "5.5.0"
        },
        {
            "integrations": "Cortex Data Lake",
            "playbookID": "Cortex Data Lake Test",
            "instance_names": "cdl_prod",
            "fromversion": "4.5.0"
        },
        {
            "integrations": "MongoDB",
            "playbookID": "MongoDB - Test"
        },
        {
            "integrations": "DNSDB_v2",
            "playbookID": "DNSDB-Test",
            "fromversion": "5.0.0"
        },
        {
            "playbookID": "DBotCreatePhishingClassifierV2FromFile-Test",
            "timeout": 60000,
            "fromversion": "6.1.0",
            "instance_names": "ml_dummy_prod",
            "integrations": "AzureWAF"
        },
        {
            "integrations": "IBM Resilient Systems",
            "playbookID": "IBM Resilient Systems Test"
        },
        {
            "integrations": [
                "Prisma Access",
                "Prisma Access Egress IP feed"
            ],
            "playbookID": "Prisma_Access_Egress_IP_Feed-Test",
            "timeout": 60000,
            "fromversion": "5.5.0"
        },
        {
            "integrations": "Palo Alto Networks - Prisma SASE",
            "playbookID": "PrismaSASE Test",
            "fromversion": "6.5.0",
            "timeout": 3000
        },

        {
            "integrations": "Prisma Access",
            "playbookID": "Prisma_Access-Test",
            "timeout": 60000,
            "fromversion": "5.5.0"
        },
        {
            "playbookID": "EvaluateMLModllAtProduction-Test",
            "timeout": 500,
            "fromversion": "5.5.0"
        },
        {
            "integrations": "Google IP Ranges Feed",
            "playbookID": "Fetch Indicators Test",
            "fromversion": "6.0.0"
        },
        {
            "integrations": "Azure AD Connect Health Feed",
            "playbookID": "FeedAzureADConnectHealth_Test",
            "fromversion": "5.5.0"
        },
        {
            "integrations": [
                "Zoom Feed",
                "Demisto REST API"
            ],
            "playbookID": "FeedZoom_Test",
            "fromversion": "5.5.0"
        },
        {
            "playbookID": "PCAP Analysis Test",
            "integrations": [
                "ipinfo",
                "WildFire-v2"
            ],
            "fromversion": "5.0.0",
            "timeout": 1200
        },
        {
            "integrations": "Workday",
            "playbookID": "Workday - Test",
            "fromversion": "5.0.0",
            "timeout": 600
        },
        {
            "integrations": "Unit42 Feed",
            "playbookID": "Unit42 Feed - Test",
            "fromversion": "5.5.0",
            "timeout": 600
        },
        {
            "integrations": "CrowdStrikeMalquery",
            "playbookID": "CrowdStrikeMalquery-Test",
            "fromversion": "5.0.0",
            "timeout": 2500
        },
        {
            "integrations": "Sixgill_Darkfeed",
            "playbookID": "Sixgill-Darkfeed_Test",
            "fromversion": "5.5.0"
        },
        {
            "playbookID": "hashIncidentFields-test",
            "fromversion": "4.5.0",
            "timeout": 60000
        },
        {
            "integrations": "RSA Archer v2",
            "playbookID": "Archer v2 - Test",
            "fromversion": "5.0.0",
            "timeout": 1500
        },
        {
            "integrations": "WootCloud",
            "playbookID": "TestWootCloudPlaybook",
            "fromversion": "5.0.0"
        },
        {
            "integrations": "Ivanti Heat",
            "playbookID": "Ivanti Heat - Test"
        },
        {
            "integrations": "MicrosoftCloudAppSecurity",
            "playbookID": "MicrosoftCloudAppSecurity-Test"
        },
        {
            "integrations": "Blueliv ThreatCompass",
            "playbookID": "Blueliv_ThreatCompass_test",
            "fromversion": "5.0.0"
        },
        {
            "playbookID": "IncreaseIncidentSeverity-Test",
            "fromversion": "5.0.0"
        },
        {
            "integrations": "TrendMicro Cloud App Security",
            "playbookID": "playbook_TrendmicroCAS_Test",
            "fromversion": "5.0.0",
            "timeout": 300
        },
        {
            "playbookID": "IfThenElse-Test",
            "fromversion": "5.0.0"
        },
        {
            "integrations": "Imperva WAF",
            "playbookID": "Imperva WAF - Test"
        },
        {
            "integrations": "CheckPointFirewall_v2",
            "playbookID": "checkpoint-testplaybook",
            "timeout": 500
        },
        {
            "playbookID": "FailedInstances - Test",
            "integrations": "Whois",
            "fromversion": "4.5.0"
        },
        {
            "integrations": "F5 ASM",
            "playbookID": "playbook-F5_ASM-Test",
            "timeout": 600,
            "fromversion": "5.0.0"
        },
        {
            "playbookID": "Hatching Triage - Detonate File",
            "integrations": "Hatching Triage",
            "fromversion": "5.5.0"
        },
        {
            "integrations": "Rundeck",
            "playbookID": "Rundeck_test",
            "fromversion": "5.5.0",
            "is_mockable": false
        },
        {
            "playbookID": "Field polling test",
            "timeout": 600,
            "fromversion": "5.0.0"
        },
        {
            "integrations": "Generic Webhook",
            "playbookID": "Generic Webhook - Test",
            "fromversion": "5.5.0",
            "has_api": false
        },
        {
            "integrations": "Palo Alto Networks Enterprise DLP",
            "playbookID": "Palo_Alto_Networks_Enterprise_DLP - Test",
            "fromversion": "5.0.0"
        },
        {
            "integrations": "Cryptocurrency",
            "playbookID": "Cryptocurrency-Test",
            "is_mockable": false
        },
        {
            "integrations": "Public DNS Feed",
            "playbookID": "Public_DNS_Feed_Test",
            "fromversion": "5.5.0"
        },
        {
            "integrations": "BitcoinAbuse",
            "playbookID": "BitcoinAbuse-test",
            "fromversion": "5.5.0",
            "memory_threshold": 200
        },
        {
            "integrations": "ExpanseV2",
            "playbookID": "ExpanseV2 Test",
            "fromversion": "6.0.0",
            "timeout": 250
        },
        {
            "integrations": "FeedExpanse",
            "playbookID": "Feed Expanse Test",
            "fromversion": "6.0.0"
        },
        {
            "integrations": "MicrosoftGraphIdentityandAccess",
            "playbookID": "Identity & Access test playbook"
        },
        {
            "integrations": "MicrosoftPolicyAndComplianceAuditLog",
            "playbookID": "Audit Log - Test"
        },
        {
            "integrations": "Nutanix Hypervisor",
            "playbookID": "Nutanix-test"
        },
        {
            "integrations": "Azure Storage",
            "playbookID": "Azure Storage - Test"
        },
        {
            "integrations": "MicrosoftGraphApplications",
            "playbookID": "MSGraph Applications Test",
            "instance_names": "ms_graph_applications_device_code"
        },
        {
            "integrations": "MicrosoftGraphApplications",
            "playbookID": "MSGraph Applications Test",
            "instance_names": "ms_graph_applications_client_cred"
        },
        {
            "integrations": "EWS Extension Online Powershell v2",
            "playbookID": "playbook-O365-EWS-Extension-Powershell-Online-V2-Test",
            "fromversion": "6.0.0",
            "toversion": "6.0.9",
            "timeout": 250
        },
        {
            "integrations": "VirusTotal (API v3)",
            "playbookID": "VirusTotal (API v3) Detonate Test",
            "instance_names": [
                "virus_total_v3",
                "virus_total_v3_premium"
            ],
            "is_mockable": false
        },
        {
            "integrations": "VirusTotal (API v3)",
            "playbookID": "VirusTotalV3-test",
            "instance_names": [
                "virus_total_v3"
            ],
            "fromversion": "5.5.0"
        },
        {
            "integrations": "HostIo",
            "playbookID": "HostIo_Test"
        },
        {
            "playbookID": "CreateCertificate-Test",
            "fromversion": "5.5.0"
        },
        {
            "integrations": "LogPoint SIEM Integration",
            "playbookID": "LogPoint SIEM Integration - Test Playbook 1"
        },
        {
            "integrations": "LogPoint SIEM Integration",
            "playbookID": "LogPoint SIEM Integration - Test Playbook 2"
        },
        {
            "integrations": "Cisco Stealthwatch",
            "fromversion": "5.5.0",
            "playbookID": "Cisco Stealthwatch Test"
        },
        {
            "integrations": "cymulate_v2",
            "playbookID": "Cymulate V2 Test",
            "fromversion": "6.0.0"
        },
        {
            "integrations": "OpenCTI",
            "playbookID": "OpenCTI Test",
            "fromversion": "5.0.0"
        },
        {
            "integrations": "Microsoft Graph API",
            "playbookID": "Microsoft Graph API - Test",
            "fromversion": "5.0.0"
        },
        {
            "integrations": "QRadar v3",
            "playbookID": "QRadar_v3-test",
            "fromversion": "6.0.0",
            "timeout": 600
        },
        {
            "playbookID": "DbotPredictOufOfTheBoxTest",
            "fromversion": "4.5.0",
            "timeout": 1000
        },
        {
            "playbookID": "DbotPredictOufOfTheBoxTestV2",
            "fromversion": "5.5.0",
            "timeout": 1000
        },
        {
            "integrations": "HPEArubaClearPass",
            "playbookID": "HPEArubaClearPass_TestPlaybook",
            "fromversion": "6.0.0"
        },
        {
            "integrations": "CrowdstrikeFalcon",
            "playbookID": "Get endpoint details - Generic - test",
            "fromversion": "5.5.0"
        },
        {
            "integrations": "CrowdstrikeFalcon",
            "playbookID": "Isolate and unisolate endpoint - test",
            "fromversion": "5.5.0"
        },
        {
            "integrations": "VirusTotal - Premium (API v3)",
            "playbookID": "VirusTotal Premium v3 TestPlaybook",
            "fromversion": "5.5.0"
        },
        {
            "integrations": "Armis",
            "playbookID": "Armis-Test",
            "fromversion": "5.5.0"
        },
        {
            "playbookID": "Tidy - Test",
            "integrations": [
                "AWS - EC2",
                "Demisto REST API",
                "Tidy"
            ],
            "instance_names": [
                "aws_alloacte_host"
            ],
            "fromversion": "6.0.0"
        },
        {
            "integrations": "Trend Micro Deep Security",
            "playbookID": "Trend Micro Deep Security - Test"
        },
        {
            "integrations": "Carbon Black Endpoint Standard",
            "playbookID": "carbonBlackEndpointStandardTestPlaybook",
            "fromversion": "5.5.0",
            "is_mockable": false
        },
        {
            "integrations": "Proofpoint TAP v2",
            "playbookID": "ProofpointTAP-Test"
        },
        {
            "integrations": "QualysV2",
            "playbookID": "QualysVulnerabilityManagement-Test",
            "fromversion": "5.5.0",
            "timeout": 3500
        },
        {
            "integrations": "ThreatExchange v2",
            "playbookID": "ThreatExchangeV2-test",
            "fromversion": "5.5.0"
        },
        {
            "integrations": "NetscoutAED",
            "playbookID": "NetscoutAED-Test",
            "fromversion": "5.5.0"
        },
        {
            "integrations": "VMware Workspace ONE UEM (AirWatch MDM)",
            "playbookID": "VMware Workspace ONE UEM (AirWatch MDM)-Test",
            "fromversion": "6.0.0"
        },
        {
            "integrations": "CarbonBlackLiveResponseCloud",
            "playbookID": "CarbonBlackLiveResponseCloud-Test",
            "fromversion": "5.5.0",
            "is_mockable": false
        },
        {
            "playbookID": "EDL Performance Test",
            "instance_names": "edl_auto",
            "integrations": [
                "EDL",
                "Create-Mock-Feed-Relationships"
            ],
            "fromversion": "6.0.0",
            "timeout": 3500,
            "memory_threshold": 900,
            "pid_threshold": 12,
            "context_print_dt": "EDLHey",
            "has_api": false
        },
        {
            "playbookID": "Export Indicators Performance Test",
            "instance_names": "eis_auto",
            "integrations": [
                "ExportIndicators",
                "Create-Mock-Feed-Relationships"
            ],
            "fromversion": "6.0.0",
            "timeout": 3500,
            "memory_threshold": 900,
            "pid_threshold": 12,
            "context_print_dt": "EISHey"
        },
        {
            "integrations": "jamf v2",
            "playbookID": "Jamf_v2_test",
            "fromversion": "5.5.0"
        },
        {
            "integrations": "GuardiCore v2",
            "playbookID": "GuardiCoreV2-Test",
            "fromversion": "6.0.0"
        },
        {
            "playbookID": "DBot Build Phishing Classifier Test - Multiple Algorithms",
            "timeout": 60000,
            "fromversion": "6.1.0",
            "instance_names": "ml_dummy_prod",
            "integrations": "AzureWAF"
        },
        {
            "integrations": [
                "AutoFocus Daily Feed",
                "Demisto REST API"
            ],
            "playbookID": "Fetch Indicators Test",
            "fromversion": "6.0.0",
            "is_mockable": false,
            "timeout": 2400
        },
        {
            "integrations": "SOCRadarIncidents",
            "playbookID": "SOCRadarIncidents-Test"
        },
        {
            "integrations": "SOCRadarThreatFusion",
            "playbookID": "SOCRadarThreatFusion-Test"
        },
        {
            "integrations": "FeedSOCRadarThreatFeed",
            "playbookID": "FeedSOCRadarThreatFeed-Test"
        },
        {
            "integrations": "TheHive Project",
            "playbookID": "Playbook_TheHiveProject_Test",
            "fromversion": "6.0.0"
        },
        {
            "integrations": [
                "ServiceNow v2",
                "Demisto REST API"
            ],
            "playbookID": "Fetch Incidents Test",
            "instance_names": "snow_basic_auth",
            "fromversion": "6.0.0",
            "is_mockable": false,
            "timeout": 2400
        },
        {
            "integrations": [
                "MalwareBazaar Feed",
                "Demisto REST API"
            ],
            "playbookID": "Fetch Indicators Test",
            "fromversion": "6.0.0",
            "is_mockable": false,
            "instance_names": "malwarebazzar_auto",
            "timeout": 2400
        },
        {
            "playbookID": "SolarWinds-Test",
            "fromversion": "5.5.0",
            "integrations": [
                "SolarWinds"
            ]
        },
        {
            "playbookID": "BastilleNetworks-Test",
            "fromversion": "5.0.0",
            "integrations": [
                "Bastille Networks"
            ]
        },
        {
            "playbookID": "bc993d1a-98f5-4554-8075-68a38004c119",
            "fromversion": "5.0.0",
            "integrations": [
                "Gamma"
            ]
        },
        {
            "playbookID": "Service Desk Plus (On-Premise) Test",
            "fromversion": "5.0.0",
            "integrations": [
                "ServiceDeskPlus (On-Premise)"
            ]
        },
        {
            "playbookID": "IronDefense Test",
            "fromversion": "5.0.0",
            "integrations": [
                "IronDefense"
            ]
        },
        {
            "playbookID": "AgariPhishingDefense-Test",
            "fromversion": "5.0.0",
            "integrations": [
                "Agari Phishing Defense"
            ]
        },
        {
            "playbookID": "SecurityIntelligenceServicesFeed - Test",
            "fromversion": "5.5.0",
            "integrations": [
                "SecurityIntelligenceServicesFeed"
            ]
        },
        {
            "playbookID": "FeedTalosTestPlaybook",
            "fromversion": "5.5.0",
            "integrations": [
                "Talos Feed"
            ]
        },
        {
            "playbookID": "Netscout Arbor Sightline - Test Playbook",
            "fromversion": "5.5.0",
            "integrations": [
                "NetscoutArborSightline"
            ]
        },
        {
            "playbookID": "AlphaVantage Test Playbook",
            "fromversion": "6.0.0",
            "integrations": [
                "AlphaVantage"
            ]
        },
        {
            "playbookID": "Azure SQL - Test",
            "fromversion": "5.0.0",
            "instance_names": "azure_sql_device_code_instance",
            "integrations": [
                "Azure SQL Management"
            ]
        },
        {
            "playbookID": "Sophos Central Test",
            "fromversion": "5.0.0",
            "integrations": [
                "Sophos Central"
            ]
        },
        {
            "playbookID": "Microsoft Graph Groups - Test",
            "fromversion": "5.0.0",
            "integrations": [
                "Microsoft Graph Groups"
            ]
        },
        {
            "playbookID": "Humio-Test",
            "fromversion": "5.0.0",
            "integrations": [
                "Humio"
            ]
        },
        {
            "playbookID": "Blueliv_ThreatContext_test",
            "fromversion": "5.0.0",
            "integrations": [
                "Blueliv ThreatContext"
            ]
        },
        {
            "playbookID": "Darktrace Test Playbook",
            "fromversion": "6.0.0",
            "integrations": [
                "Darktrace"
            ]
        },
        {
            "playbookID": "Recorded Future Test Playbook",
            "fromversion": "5.0.0",
            "integrations": [
                "Recorded Future v2"
            ]
        },
        {
            "playbookID": "get_file_sample_by_hash_-_cylance_protect_-_test",
            "fromversion": "5.0.0",
            "integrations": [
                "Cylance Protect v2"
            ]
        },
        {
            "playbookID": "Venafi - Test",
            "fromversion": "5.0.0",
            "integrations": [
                "Venafi"
            ]
        },
        {
            "playbookID": "3da36d51-3cdf-4120-882a-cee03b038b89",
            "fromversion": "5.0.0",
            "integrations": [
                "FortiManager"
            ]
        },
        {
            "playbookID": "X509Certificate Test Playbook",
            "fromversion": "6.0.0"
        },
        {
            "playbookID": "Pcysys-Test",
            "fromversion": "5.0.0",
            "integrations": [
                "Pentera"
            ]
        },
        {
            "playbookID": "Pentera Run Scan and Create Incidents - Test",
            "fromversion": "5.0.0",
            "integrations": [
                "Pentera"
            ]
        },
        {
            "playbookID": "Google Chronicle Backstory List Detections - Test",
            "fromversion": "5.0.0",
            "integrations": [
                "Google Chronicle Backstory"
            ]
        },
        {
            "playbookID": "Google Chronicle Backstory List Rules - Test",
            "fromversion": "5.0.0",
            "integrations": [
                "Google Chronicle Backstory"
            ]
        },
        {
            "playbookID": "McAfee ESM v2 - Test",
            "fromversion": "5.0.0",
            "instance_names": "v11.1.3",
            "integrations": [
                "McAfee ESM v2"
            ]
        },
        {
            "playbookID": "McAfee ESM Watchlists - Test",
            "fromversion": "5.0.0",
            "instance_names": "v11.1.3",
            "integrations": [
                "McAfee ESM v2"
            ]
        },
        {
            "playbookID": "Acalvio Sample Playbook",
            "fromversion": "5.0.0",
            "integrations": [
                "Acalvio ShadowPlex"
            ]
        },
        {
            "playbookID": "playbook-SophosXGFirewall-test",
            "fromversion": "5.0.0",
            "integrations": [
                "sophos_firewall"
            ]
        },
        {
            "playbookID": "CircleCI-Test",
            "fromversion": "5.5.0",
            "integrations": [
                "CircleCI"
            ]
        },
        {
            "playbookID": "XMCyberIntegration-Test",
            "fromversion": "6.0.0",
            "integrations": [
                "XMCyber"
            ]
        },
        {
            "playbookID": "a60ae34e-7a00-4a06-81ca-2ca6ea1d58ba",
            "fromversion": "6.0.0",
            "integrations": [
                "AnsibleAlibabaCloud"
            ]
        },
        {
            "playbookID": "Carbon Black Enterprise EDR Process Search Test",
            "fromversion": "5.0.0",
            "integrations": [
                "Carbon Black Enterprise EDR"
            ]
        },
        {
            "playbookID": "Logzio - Test",
            "fromversion": "5.0.0",
            "integrations": [
                "Logz.io"
            ]
        },
        {
            "playbookID": "GoogleCloudSCC-Test",
            "fromversion": "5.0.0",
            "integrations": [
                "GoogleCloudSCC"
            ]
        },
        {
            "playbookID": "SailPointIdentityNow-Test",
            "fromversion": "6.0.0",
            "integrations": [
                "SailPointIdentityNow"
            ]
        },
        {
            "playbookID": "playbook-Cyberint_Test",
            "fromversion": "5.0.0",
            "integrations": [
                "cyberint"
            ]
        },
        {
            "playbookID": "Druva-Test",
            "fromversion": "5.0.0",
            "integrations": [
                "Druva Ransomware Response"
            ]
        },
        {
            "playbookID": "LogPoint SIEM Integration - Test Playbook 3",
            "fromversion": "6.0.0",
            "integrations": [
                "LogPoint SIEM Integration"
            ]
        },
        {
            "playbookID": "TestGraPlayBook",
            "fromversion": "5.0.0",
            "integrations": [
                "Gurucul-GRA"
            ]
        },
        {
            "playbookID": "TestGreatHornPlaybook",
            "fromversion": "6.0.0",
            "integrations": [
                "GreatHorn"
            ]
        },
        {
            "playbookID": "Microsoft Defender Advanced Threat Protection - Test",
            "fromversion": "5.0.0",
            "integrations": [
                "Microsoft Defender Advanced Threat Protection"
            ],
            "instance_names": [
                "microsoft_defender_atp_dev_self_deployed"
            ],
            "timeout": 500
        },
        {
            "playbookID": "Polygon-Test",
            "fromversion": "5.0.0",
            "integrations": [
                "Group-IB TDS Polygon"
            ]
        },
        {
            "playbookID": "TrustwaveSEG-Test",
            "fromversion": "5.0.0",
            "integrations": [
                "trustwave secure email gateway"
            ]
        },
        {
            "playbookID": "PassiveTotal_v2-Test",
            "fromversion": "5.0.0",
            "integrations": [
                "PassiveTotal v2",
                "PassiveTotal"
            ]
        },
        {
            "playbookID": "02ea5cef-3169-4b17-8f4d-604b44e6348a",
            "fromversion": "5.0.0",
            "integrations": [
                "Cognni"
            ]
        },
        {
            "playbookID": "playbook-InsightIDR-test",
            "fromversion": "5.0.0",
            "integrations": [
                "Rapid7 InsightIDR"
            ]
        },
        {
            "playbookID": "Cofense Intelligence v2-Test",
            "fromversion": "5.5.0",
            "integrations": [
                "CofenseIntelligenceV2"
            ]
        },
        {
            "integrations": "Cofense Vision",
            "playbookID": "CofenseVision-Test",
            "fromversion": "6.2.0"
        },
        {
            "playbookID": "opsgenie-test-playbook",
            "fromversion": "6.0.0",
            "integrations": [
                "Opsgeniev2"
            ]
        },
        {
            "playbookID": "FraudWatch-Test",
            "fromversion": "5.0.0",
            "integrations": [
                "FraudWatch"
            ]
        },
        {
            "playbookID": "SepioPrimeAPI-Test",
            "fromversion": "5.0.0",
            "integrations": [
                "Sepio"
            ]
        },
        {
            "playbookID": "SX - PC - Test Playbook",
            "fromversion": "5.5.0",
            "integrations": [
                "PingCastle"
            ]
        },
        {
            "playbookID": "JARM-Test",
            "fromversion": "5.0.0",
            "integrations": [
                "JARM"
            ]
        },
        {
            "playbookID": "Playbook-HYASInsight-Test",
            "fromversion": "6.0.0",
            "integrations": [
                "HYAS Insight"
            ]
        },
        {
            "playbookID": "ConcentricAI Demo Playbook",
            "fromversion": "6.0.0",
            "integrations": [
                "ConcentricAI"
            ]
        },
        {
            "playbookID": "Cyberpion-Test",
            "fromversion": "6.0.0",
            "integrations": [
                "Cyberpion"
            ]
        },
        {
            "playbookID": "CrowdStrike OpenAPI - Test",
            "fromversion": "6.0.0",
            "integrations": [
                "CrowdStrike OpenAPI"
            ]
        },
        {
            "playbookID": "Smokescreen IllusionBLACK-Test",
            "fromversion": "5.0.0",
            "integrations": [
                "Smokescreen IllusionBLACK"
            ]
        },
        {
            "playbookID": "TestCymptomPlaybook",
            "fromversion": "5.0.0",
            "integrations": [
                "Cymptom"
            ]
        },
        {
            "playbookID": "Test-GitLab-v2",
            "fromversion": "6.5.0",
            "integrations": "GitLabv2"
        },
        {
            "playbookID": "LGTM-test-playbook",
            "fromversion": "6.0.0",
            "integrations": [
                "LGTM",
                "MinIO",
                "Docker Engine API"
            ]
        },
        {
            "playbookID": "playbook-MinIO-Test",
            "fromversion": "6.0.0",
            "integrations": [
                "LGTM",
                "MinIO",
                "Docker Engine API"
            ]
        },
        {
            "playbookID": "MSGraph_DeviceManagement_Test",
            "fromversion": "5.0.0",
            "instance_names": "ms_graph_device_management_self_deployed_prod",
            "integrations": [
                "Microsoft Graph Device Management"
            ]
        },
        {
            "playbookID": "G Suite Security Alert Center-Test",
            "fromversion": "5.0.0",
            "integrations": [
                "G Suite Security Alert Center"
            ]
        },
        {
            "playbookID": "VerifyOOBV2Predictions-Test",
            "fromversion": "5.5.0"
        },
        {
            "playbookID": "PAN OS EDL Management - Test",
            "fromversion": "5.0.0",
            "integrations": [
                "palo_alto_networks_pan_os_edl_management"
            ],
            "has_api": false
        },
        {
            "playbookID": "Group-IB Threat Intelligence & Attribution-Test",
            "fromversion": "6.0.0",
            "integrations": [
                "Group-IB Threat Intelligence & Attribution Feed",
                "Group-IB Threat Intelligence & Attribution"
            ]
        },
        {
            "playbookID": "CounterCraft - Test",
            "fromversion": "5.0.0",
            "integrations": [
                "CounterCraft Deception Director"
            ]
        },
        {
            "playbookID": "Azure Kubernetes Services - Test",
            "fromversion": "5.0.0",
            "instance_names": "aks_device_code_instance",
            "integrations": [
                "Azure Kubernetes Services"
            ]
        },
        {
            "playbookID": "Cortex XDR - IOC - Test without fetch",
            "fromversion": "5.5.0",
            "integrations": [
                "Cortex XDR - IR",
                "Cortex XDR - IOC"
            ]
        },
        {
            "playbookID": "PaloAltoNetworks_IoT-Test",
            "fromversion": "5.0.0",
            "integrations": [
                "Palo Alto Networks IoT"
            ]
        },
        {
            "playbookID": "GreyNoise-Test",
            "fromversion": "5.5.0",
            "integrations": [
                "GreyNoise Community",
                "GreyNoise"
            ]
        },
        {
            "playbookID": "xMatters-Test",
            "fromversion": "5.5.0",
            "integrations": [
                "xMatters"
            ]
        },
        {
            "playbookID": "TestCentrifyPlaybook",
            "fromversion": "6.0.0",
            "integrations": [
                "Centrify Vault"
            ]
        },
        {
            "playbookID": "Infinipoint-Test",
            "fromversion": "5.0.0",
            "integrations": [
                "Infinipoint"
            ]
        },
        {
            "playbookID": "CyrenThreatInDepth-Test",
            "fromversion": "6.0.0",
            "integrations": [
                "CyrenThreatInDepth"
            ]
        },
        {
            "playbookID": "CVSS Calculator Test",
            "fromversion": "5.0.0"
        },
        {
            "playbookID": "7d8ac1af-2d1e-4ed9-875c-d3257d2c6830",
            "fromversion": "6.0.0",
            "integrations": [
                "AnsibleHCloud"
            ]
        },
        {
            "playbookID": "Archer-Test-Playbook",
            "fromversion": "5.0.0",
            "integrations": [
                "RSA Archer",
                "RSA Archer v2"
            ]
        },
        {
            "playbookID": "Cymulate V1 Test",
            "fromversion": "6.0.0",
            "integrations": [
                "cymulate_v2",
                "Cymulate"
            ]
        },
        {
            "playbookID": "TestUptycs",
            "fromversion": "5.0.0",
            "integrations": [
                "Uptycs"
            ]
        },
        {
            "playbookID": "Microsoft Graph Calendar - Test",
            "fromversion": "5.0.0",
            "instance_names": "ms_graph_calendar_dev",
            "integrations": [
                "Microsoft Graph Calendar"
            ]
        },
        {
            "playbookID": "VMRay-Test-URL",
            "fromversion": "5.5.0",
            "integrations": [
                "vmray"
            ]
        },
        {
            "playbookID": "Thycotic-Test",
            "fromversion": "6.0.0",
            "integrations": [
                "Thycotic"
            ]
        },
        {
            "playbookID": "Test Playbook TrendMicroDDA",
            "fromversion": "5.0.0",
            "integrations": [
                "Trend Micro Deep Discovery Analyzer Beta"
            ]
        },
        {
            "playbookID": "Atlassian Confluence Cloud-Test",
            "fromversion": "6.2.0",
            "integrations": [
                "Atlassian Confluence Cloud"
            ]
        },
        {
            "playbookID": "CrowdStrike_Falcon_X_-Test-Detonate_URL",
            "fromversion": "6.1.0",
            "integrations": [
                "CrowdStrike Falcon X"
            ],
            "timeout": 2500
        },
        {
            "playbookID": "CrowdStrike_Falcon_X_-Test-Detonate_File",
            "fromversion": "6.1.0",
            "memory_threshold": 150,
            "integrations": [
                "CrowdStrike Falcon X"
            ],
            "timeout": 1800
        },
        {
            "playbookID": "CrowdStrike_FalconX_Test",
            "fromversion": "6.1.0",
            "memory_threshold": 160,
            "integrations": [
                "CrowdStrike Falcon X"
            ]
        },
        {
            "playbookID": "Phishing - Core - Test - Actual Incident",
            "fromversion": "6.0.0",
            "timeout": 4600,
            "integrations": [
                "Demisto REST API",
                "Rasterize",
                "EWS v2"
            ],
            "memory_threshold": 200
        },
        {
            "playbookID": "Phishing v2 - Test - Actual Incident",
            "fromversion": "6.0.0"
        },
        {
            "playbookID": "Phishing Investigation - Generic v2 - Campaign Test",
            "fromversion": "6.0.0",
            "timeout": 7000,
            "integrations": [
                "Demisto REST API",
                "Rasterize",
                "Demisto Lock",
                "EWS v2"
            ],
            "instance_names": [
                "no_sync_long_timeout",
                "ews_mail_sender_labdemisto"
            ],
            "memory_threshold": 160,
            "pid_threshold": 80
        },
        {
            "playbookID": "Phishing v3 - DomainSquatting+EML+MaliciousIndicators - Test",
            "fromversion": "6.2.0",
            "timeout": 7000,
            "integrations": [
                "EWSO365",
                "Demisto REST API",
                "CreateIncidents",
                "Rasterize"
            ],
            "instance_names": [
                "ewso365_dev_team",
                "Create Test Incidents - Phishing Mock"
            ],
            "external_playbook_config": {
                "playbookID": "Phishing - Generic v3",
                "input_parameters": {
                    "InternalDomains": {
                        "simple": "demistodev.onmicrosoft.com"
                    }
                }
            },
            "instance_configuration": {
                "classifier_id": "EWS v2",
                "incoming_mapper_id": "EWS v2-mapper"
            },
            "memory_threshold": 400,
            "pid_threshold": 80
        },
        {
            "playbookID": "Phishing v3 - Get Original Email + Search & Delete - Test",
            "fromversion": "6.2.0",
            "toversion": "6.4.9",
            "timeout": 7000,
            "integrations": [
                "Demisto REST API",
                "EWSO365",
                "Rasterize",
                "SecurityAndCompliance",
                "VirusTotal (API v3)"
            ],
            "instance_names": [
                "virus_total_v3",
                "ewso365_dev_team"
            ],
            "external_playbook_config": {
                "playbookID": "Phishing - Generic v3",
                "input_parameters": {
                    "SearchAndDelete": {
                        "simple": "True"
                    },
                    "GetOriginalEmail": {
                        "simple": "True"
                    },
                    "SearchAndDeleteIntegration": {
                        "simple": "O365"
                    },
                    "O365DeleteType": {
                        "simple": "Soft"
                    }
                }
            },
            "memory_threshold": 160,
            "pid_threshold": 80
        },
        {
            "playbookID": "PCAP Search test",
            "fromversion": "5.0.0"
        },
        {
            "playbookID": "PCAP Parsing And Indicator Enrichment Test",
            "fromversion": "5.0.0"
        },
        {
            "playbookID": "PCAP File Carving Test",
            "fromversion": "5.0.0"
        },
        {
            "playbookID": "Trello Test",
            "fromversion": "6.0.0",
            "integrations": [
                "Trello"
            ]
        },
        {
            "playbookID": "Google Drive Permissions Test",
            "fromversion": "5.0.0",
            "integrations": [
                "GoogleDrive"
            ]
        },
        {
            "playbookID": "RiskIQDigitalFootprint-Test",
            "fromversion": "5.5.0",
            "integrations": [
                "RiskIQDigitalFootprint"
            ]
        },
        {
            "playbookID": "playbook-feodotrackeripblock_test",
            "fromversion": "5.5.0",
            "integrations": [
                "Feodo Tracker IP Blocklist Feed"
            ],
            "instance_names": [
                "feodo_tracker_ip_currently__active",
                "feodo_tracker_ip_30_days"
            ]
        },
        {
            "playbookID": "CyberTotal_TestPlaybook",
            "fromversion": "5.0.0",
            "integrations": [
                "CyberTotal"
            ]
        },
        {
            "playbookID": "Deep_Instinct-Test",
            "fromversion": "5.0.0",
            "integrations": [
                "Deep Instinct"
            ]
        },
        {
            "playbookID": "Zabbix - Test",
            "fromversion": "5.0.0",
            "integrations": [
                "Zabbix"
            ]
        },
        {
            "playbookID": "GCS Object Policy (ACL) - Test",
            "fromversion": "5.0.0",
            "integrations": [
                "Google Cloud Storage"
            ]
        },
        {
            "playbookID": "GetStringsDistance - Test",
            "fromversion": "5.0.0",
            "scripts": [
                "GetStringsDistance"
            ]
        },
        {
            "playbookID": "GCS Bucket Management - Test",
            "fromversion": "5.0.0",
            "integrations": [
                "Google Cloud Storage"
            ]
        },
        {
            "playbookID": "GCS Bucket Policy (ACL) - Test",
            "fromversion": "5.0.0",
            "integrations": [
                "Google Cloud Storage"
            ]
        },
        {
            "playbookID": "GCS Object Operations - Test",
            "fromversion": "5.0.0",
            "integrations": [
                "Google Cloud Storage"
            ]
        },
        {
            "playbookID": "OpenLDAP - Test",
            "fromversion": "5.0.0",
            "integrations": [
                "OpenLDAP"
            ],
            "instance_names": "LDAP Authentication (Active Directory)"
        },
        {
            "playbookID": "LDAP Authentication - Test",
            "fromversion": "6.8.0",
            "integrations": [
                "OpenLDAP"
            ],
            "instance_names": "LDAP Authentication (Active Directory)"
        },
        {
            "playbookID": "LDAP Authentication - Test",
            "fromversion": "6.8.0",
            "integrations": [
                "OpenLDAP"
            ],
            "instance_names": "LDAP Authentication (OpenLDAP)"
        },
        {
            "playbookID": "FireEye-Detection-on-Demand-Test",
            "fromversion": "6.0.0",
            "integrations": [
                "FireEye Detection on Demand"
            ]
        },
        {
            "playbookID": "TestIPQualityScorePlaybook",
            "fromversion": "5.0.0",
            "integrations": [
                "IPQualityScore"
            ]
        },
        {
            "integrations": "CrowdStrike Falcon Sandbox V2",
            "playbookID": "CrowdstrikeFalconSandbox2 Test",
            "timeout": 500
        },
        {
            "playbookID": "Send Email To Recipients",
            "fromversion": "5.0.0",
            "integrations": [
                "EWS v2"
            ],
            "instance_names": [
                "ews_mail_sender_labdemisto"
            ]
        },
        {
            "playbookID": "Endace-Test",
            "fromversion": "5.0.0",
            "integrations": [
                "Endace"
            ]
        },
        {
            "playbookID": "StringToArray_test",
            "fromversion": "6.0.0"
        },
        {
            "playbookID": "URLSSLVerification_test",
            "fromversion": "5.0.0"
        },
        {
            "playbookID": "playbook-SearchIncidentsV2InsideGenericPollng-Test",
            "fromversion": "5.0.0"
        },
        {
            "playbookID": "IsRFC1918-Test",
            "fromversion": "5.0.0"
        },
        {
            "playbookID": "Base64 File in List Test",
            "fromversion": "5.0.0"
        },
        {
            "playbookID": "DbotAverageScore-Test",
            "fromversion": "5.0.0"
        },
        {
            "playbookID": "ExtractEmailV2-Test",
            "fromversion": "5.5.0"
        },
        {
            "playbookID": "IsUrlPartOfDomain Test",
            "fromversion": "5.0.0"
        },
        {
            "playbookID": "URLEncode-Test",
            "fromversion": "5.0.0"
        },
        {
            "playbookID": "IsIPInRanges - Test",
            "fromversion": "5.0.0"
        },
        {
            "playbookID": "TruSTAR v2-Test",
            "fromversion": "5.0.0",
            "integrations": [
                "TruSTAR v2",
                "TruSTAR"
            ]
        },
        {
            "playbookID": "Relationships scripts - Test",
            "fromversion": "6.2.0"
        },
        {
            "playbookID": "Test-CreateDBotScore-With-Reliability",
            "fromversion": "6.0.0"
        },
        {
            "playbookID": "ValidateContent - Test",
            "fromversion": "5.5.0",
            "has_api": true
        },
        {
            "playbookID": "DeleteContext-auto-subplaybook-test",
            "fromversion": "5.0.0"
        },
        {
            "playbookID": "Process Email - Generic - Test - Actual Incident",
            "fromversion": "6.0.0",
            "integrations": [
                "XsoarPowershellTesting",
                "Create-Mock-Feed-Relationships"
            ],
            "memory_threshold": 160
        },
        {
            "playbookID": "Analyst1 Integration Demonstration - Test",
            "fromversion": "5.0.0",
            "integrations": [
                "Analyst1",
                "illuminate"
            ]
        },
        {
            "playbookID": "Analyst1 Integration Test",
            "fromversion": "5.0.0",
            "integrations": [
                "Analyst1",
                "illuminate"
            ]
        },
        {
            "playbookID": "Cofense Triage v3-Test",
            "fromversion": "6.0.0",
            "integrations": [
                "Cofense Triage v2",
                "Cofense Triage v3",
                "Cofense Triage"
            ]
        },
        {
            "playbookID": "SailPointIdentityIQ-Test",
            "fromversion": "6.0.0",
            "integrations": [
                "SailPointIdentityIQ"
            ]
        },
        {
            "playbookID": "Test - ExtFilter",
            "fromversion": "5.0.0"
        },
        {
            "playbookID": "Test - ExtFilter Main",
            "fromversion": "5.0.0"
        },
        {
            "playbookID": "Microsoft Teams - Test",
            "fromversion": "5.0.0",
            "instance_names": "ms_teams_management_device_code",
            "integrations": [
                "Microsoft Teams Management",
                "Microsoft Teams"
            ]
        },
        {
            "playbookID": "TestTOPdeskPlaybook",
            "fromversion": "5.0.0",
            "integrations": [
                "TOPdesk"
            ]
        },
        {
            "integrations": "Cortex XDR - XQL Query Engine",
            "playbookID": "Cortex XDR - XQL Query - Test",
            "fromversion": "6.2.0",
            "memory_threshold": 90
        },
        {
            "playbookID": "ListUsedDockerImages - Test",
            "fromversion": "6.1.0"
        },
        {
            "integrations": "CustomIndicatorDemo",
            "playbookID": "playbook-CustomIndicatorDemo-test"
        },
        {
            "integrations": "Azure Sentinel",
            "fromversion": "5.5.0",
            "is_mockable": false,
            "playbookID": "TestAzureSentinelPlaybookV2"
        },
        {
            "integrations": "AnsibleAlibabaCloud",
            "playbookID": "Test-AlibabaCloud"
        },
        {
            "integrations": "AnsibleAzure",
            "playbookID": "Test-AnsibleAzure"
        },
        {
            "integrations": "AnsibleCiscoIOS",
            "playbookID": "Test-AnsibleCiscoIOS"
        },
        {
            "integrations": "AnsibleCiscoNXOS",
            "playbookID": "Test-AnsibleCiscoNXOS"
        },
        {
            "integrations": "AnsibleHCloud",
            "playbookID": "Test-AnsibleHCloud"
        },
        {
            "integrations": "AnsibleKubernetes",
            "playbookID": "Test-AnsibleKubernetes"
        },
        {
            "integrations": "AnsibleLinux",
            "playbookID": "Test-AnsibleLinux"
        },
        {
            "integrations": "AnsibleMicrosoftWindows",
            "playbookID": "Test-AnsibleWindows"
        },
        {
            "integrations": "AnsibleVMware",
            "playbookID": "Test-AnsibleVMware"
        },
        {
            "integrations": "Anomali ThreatStream",
            "playbookID": "Anomali_ThreatStream_Test"
        },
        {
            "integrations": "Anomali ThreatStream v2",
            "playbookID": "ThreatStream-Test"
        },
        {
            "integrations": "Anomali ThreatStream v3",
            "fromversion": "6.0.0",
            "playbookID": "ThreatStream-Test"
        },
        {
            "integrations": [
                "AutoFocusTagsFeed",
                "Demisto REST API"
            ],
            "playbookID": "AutoFocusTagsFeed-test",
            "timeout": 1500,
            "fromversion": "6.5.0"
        },
        {
            "integrations": [
                "Unit42IntelObjectsFeed",
                "Demisto REST API"
            ],
            "playbookID": "Unit42 Intel Objects Feed - Test",
            "timeout": 15000,
            "fromversion": "6.5.0"
        },
        {
            "playbookID": "Tanium Threat Response V2 Test",
            "integrations": [
                "Tanium Threat Response v2",
                "Demisto REST API"
            ],
            "fromversion": "6.0.0",
            "timeout": 3000
        },
        {
            "playbookID": "Tanium Threat Response - Create Connection v2 - Test",
            "integrations": "Tanium Threat Response v2",
            "fromversion": "6.0.0"
        },
        {
            "playbookID": "Tanium Threat Response - Request File Download v2 - Test",
            "integrations": "Tanium Threat Response v2",
            "fromversion": "6.0.0"
        },
        {
            "playbookID": "IndicatorMaliciousRatioCalculation_test",
            "fromversion": "5.0.0"
        },
        {
            "playbookID": "MISPfeed Test",
            "fromversion": "5.5.0",
            "integrations": [
                "MISP Feed"
            ]
        },
        {
            "integrations": [
                "MISP Feed",
                "Demisto REST API"
            ],
            "playbookID": "Fetch Indicators Test",
            "fromversion": "6.0.0",
            "is_mockable": false,
            "instance_names": "MISP_feed_instance",
            "timeout": 2400
        },
        {
            "integrations": [
                "CrowdStrike Indicator Feed",
                "Demisto REST API"
            ],
            "playbookID": "Fetch Indicators Test",
            "fromversion": "6.0.0",
            "is_mockable": false,
            "instance_names": "CrowdStrike_feed_instance",
            "timeout": 2400
        },
        {
            "playbookID": "Get Original Email - Microsoft Graph Mail - test",
            "fromversion": "6.1.0",
            "integrations": [
                "MicrosoftGraphMail"
            ],
            "instance_names": "ms_graph_mail_dev_no_oproxy"
        },
        {
            "playbookID": "Get Original Email - Gmail v2 - test",
            "fromversion": "6.1.0",
            "memory_threshold": 150,
            "integrations": [
                "Gmail"
            ]
        },
        {
            "playbookID": "Get Original Email - EWS v2 - test",
            "fromversion": "6.1.0",
            "integrations": [
                "EWS v2"
            ],
            "instance_names": "ewv2_regular"
        },
        {
            "integrations": [
                "Demisto REST API"
            ],
            "playbookID": "GetTasksWithSections SetIRProcedures end to end test",
            "fromversion": "6.0.0"
        },
        {
            "integrations": "AzureDataExplorer",
            "playbookID": "playbook-AzureDataExplorer-Test",
            "fromversion": "6.0.0"
        },
        {
            "integrations": [
                "Demisto REST API"
            ],
            "playbookID": "TestDemistoRestAPI",
            "fromversion": "5.5.0"
        },
        {
            "scripts": [
                "SplunkShowAsset",
                "SplunkShowDrilldown",
                "SplunkShowIdentity"
            ],
            "playbookID": "SplunkShowEnrichment"
        },
        {
            "integrations": "MalwareBazaar",
            "playbookID": "MalwareBazaar_Test",
            "fromversion": "6.0.0",
            "memory_threshold": 90
        },
        {
            "playbookID": "IAMInitOktaUser - Test",
            "integrations": [
                "Okta v2",
                "EWSO365"
            ],
            "instance_names": [
                "ewso365_dev_team"
            ],
            "fromversion": "6.5.0"
        },
        {
            "integrations": "OpsGenieV3",
            "playbookID": "OpsGenieV3TestPlaybook",
            "fromversion": "6.2.0"
        },
        {
            "playbookID": "test_AssignToNextShiftOOO",
            "fromversion": "5.5.0"
        },
        {
            "playbookID": "JsonToTable - Test Playbook",
            "fromversion": "5.5.0"
        },
        {
            "integrations": [
                "RemoteAccess v2"
            ],
            "playbookID": "RemoteAccessTest",
            "fromversion": "6.0.0"
        },
        {
            "playbookID": "AzureRiskyUsers",
            "fromversion": "6.0.0",
            "integrations": "AzureRiskyUsers",
            "instance_names": "AzureRiskyUsers_Device_Code_Flow"
        },
        {
            "playbookID": "AzureRiskyUsers",
            "fromversion": "6.0.0",
            "integrations": "AzureRiskyUsers",
            "instance_names": "AzureRiskyUsers_Client_Credentials_Flow"
        },
        {
            "playbookID": "playbook-AzureKeyVault-Test",
            "fromversion": "6.0.0",
            "integrations": "AzureKeyVault"
        },
        {
            "integrations": "KafkaV3",
            "playbookID": "KafkaV3 Test"
        },
        {
            "playbookID": "FormatURL-Test"
        },
        {
            "playbookID": "IPToHost - Test"
        },
        {
            "playbookID": "NetskopeAPIv1 Test",
            "integrations": "NetskopeAPIv1"
        },
        {
            "playbookID": "Grafana-Test",
            "fromversion": "6.0.0",
            "integrations": [
                "Grafana",
                "Demisto REST API"
            ],
            "is_mockable": false,
            "timeout": 2400
        },
        {
            "integrations": "McAfee ePO v2",
            "playbookID": "McAfee ePO v2 Test",
            "memory_threshold": 100
        },
        {
            "playbookID": "Dedup - Generic v3",
            "fromversion": "5.5.0"
        },
        {
            "playbookID": "DBotPredictURLPhishing_test",
            "integrations": [
                "Whois",
                "Rasterize"
            ],
            "memory_threshold": 150
        },
        {
            "playbookID": "DBotUpdateLogoURLPhishing_test"
        },
        {
            "playbookID": "TAXII2 Server Performance Test",
            "instance_names": "taxii2server",
            "integrations": [
                "TAXII2 Server",
                "Create-Mock-Feed-Relationships"
            ],
            "fromversion": "6.2.0",
            "timeout": 6000,
            "memory_threshold": 900,
            "pid_threshold": 12,
            "is_mockable": false
        },
        {
            "integrations": "FortiSIEMV2",
            "playbookID": "playbook-FortiSIEMV2_Test",
            "fromversion": "6.0.0"
        },
        {
            "integrations": "Azure Firewall",
            "playbookID": "playbook-AzureFirewall_Test",
            "fromversion": "6.2.0"
        },
        {
            "playbookID": "HttpV2-test",
            "fromversion": "6.5.0",
            "scripts": [
                "HttpV2"
            ],
            "has_api": true
        },
        {
            "integrations": [
                "GoogleSheets",
                "GoogleDrive"
            ],
            "playbookID": "GoogleSheets-Test",
            "fromversion": "6.1.0"
        },
        {
            "integrations": "CloudflareWAF",
            "playbookID": "playbook-TestCloudflareWAFPlaybook_Test",
            "fromversion": "6.2.0"
        },
        {
            "scripts": "CheckIfSubdomain",
            "playbookID": "CheckIfSubdomain_Test",
            "fromversion": "6.0.0"
        },
        {
            "scripts": "CIDRBiggerThanPrefix",
            "playbookID": "CIDRBiggerThanPrefix_Test",
            "fromversion": "6.0.0"
        },
        {
            "integrations": [
                "ForescoutEyeInspect"
            ],
            "playbookID": "playbook-ForescoutEyeInspect_Test",
            "fromversion": "6.1.0"
        },
        {
            "playbookID": "playbook-BmcITSM-Test",
            "fromversion": "6.2.0",
            "integrations": "BmcITSM"
        },
        {
            "integrations": "CheckPointSandBlast",
            "playbookID": "playbook-CheckPointSandBlast_Test",
            "fromversion": "6.2.0"
        },
        {
            "integrations": "Arkime",
            "playbookID": "Arkime Test playbook",
            "fromversion": "6.2.0",
            "memory_threshold": 95
        },
        {
            "integrations": "Cortex Attack Surface Management",
            "playbookID": "CortexAttackSurfaceManagement_Test"
        },
        {
            "integrations": "Cortex Xpanse",
            "playbookID": "CortexXpanse_Test"
        },
        {
            "integrations": "checkpointdome9",
            "playbookID": "Dome9",
            "fromversion": "6.2.0"
        },
        {
            "integrations": "Skyhigh Security",
            "playbookID": "Skyhigh Security Test Play Book",
            "fromversion": "6.5.0"
        },
        {
            "integrations": "Secneurx Analysis",
            "playbookID": "Detonate File - SecneurX Analysis - Test",
            "fromversion": "6.2.0"
        },
        {
            "integrations": "Secneurx Analysis",
            "playbookID": "Detonate URL - SecneurX Anlaysis - Test",
            "fromversion": "6.2.0"
        },
        {
            "playbookID": "GridFieldSetup_test"
        },
        {
            "integrations": "Aha",
            "playbookID": "AHA_TestPlaybook",
            "fromversion": "6.5.0"
        },
        {
            "playbookID": "VerifyCIDR-Test"
        },
        {
            "integrations": "CiscoESA",
            "playbookID": "CiscoESA",
            "fromversion": "6.2.0"
        },
        {
            "integrations": "CiscoSMA",
            "playbookID": "CiscoSMA",
            "fromversion": "6.2.0"
        },
        {
            "integrations": "JoeSecurityV2",
            "fromversion": "6.2.0",
            "playbookID": "testplaybook- JoeSecuirtyV2"
        },
        {
            "integrations": "FortinetFortiwebVM",
            "playbookID": "playbook-FortiwebVM_V1_Test",
            "fromversion": "6.2.0"
        },
        {
            "integrations": "FortinetFortiwebVM",
            "playbookID": "playbook-FortiwebVM_V2_Test",
            "fromversion": "6.2.0"
        },
        {
            "integrations": "Cisco Umbrella Reporting",
            "playbookID": "Cisco Umbrella Reporting Test",
            "fromversion": "6.5.0"
        },
        {
            "integrations": "AMPv2",
            "playbookID": "AMPv2_Test",
            "fromversion": "6.5.0"
        },
        {
            "integrations": "XSOAR EDL Checker",
            "playbookID": "TestXSOAREDLCheckerPlaybook"
        },
        {
            "integrations": "CiscoWSAv2",
            "playbookID": "playbook-CiscoWSA_Test",
            "fromversion": "6.8.0"
        },
        {
            "playbookID": "Threat_Intel_Report_test",
            "fromversion": "6.5.0",
            "scripts": [
                "PublishThreatIntelReport",
                "UnpublishThreatIntelReport"
            ]
        },
        {            
            "integrations": "Generic SQL",
            "playbookID": "generic-sql",
            "instance_names": "Microsoft SQL Server - MS ODBC Driver",
            "fromversion": "5.0.0",
            "has_api": false
        },
        {
            "integrations": "Microsoft Teams via Webhook",
            "playbookID": "Microsoft Teams Webhook - Test"
        },
        {
            "integrations": "AWS - Route53",
            "playbookID": "playbook-create_delete_record_Test"
        }
    ],
    "skipped_tests": {
        "CiscoWSAv2": "No instance - developed by Qmasters",
        "RegPathReputationBasicLists_test": "The D2 pack is deprecated",
        "CirclIntegrationTest": "No instance",
        "CrowdStrikeMalquery-Test": "Issue CRTX-71397",
        "playbook-CheckPointSandBlast_Test": "Checkpoint playbook no license",
        "playbook-BmcITSM-Test": "issue with license CIAC-3776",
        "Panorama Query Logs - Test": "issues with firewall environment configuration - CIAC-3459",
        "palo_alto_firewall_test_pb": "issues with firewall environment configuration - CIAC-3459",
        "PAN-OS - Block IP and URL - External Dynamic List v2 Test": "uses deprecated integration, un-skip when playbook is updated",
        "MISP V2 Test": "The integration is deprecated as we released MISP V3",
        "Github IAM - Test Playbook": "Issue 32383",
        "O365-SecurityAndCompliance-ContextResults-Test": "Issue 38900",
        "Calculate Severity - Standard - Test": "Issue 32715",
        "Calculate Severity - Generic v2 - Test": "Issue 32716",
        "Workday - Test": "No credentials Issue 29595",
        "McAfee-MAR_Test": "Issue CIAC-4521",
        "G Suite Security Alert Center-Test": "Issue CIAC-5682",
        "MAR - Endpoint data collection test": "Issue CIAC-4521",
        "Tidy - Test": "Will run it manually.",
        "Protectwise-Test": "Issue 28168",
        "TestDedupIncidentsPlaybook": "Issue 24344",
        "Endpoint data collection test": "Uses a deprecated playbook called Endpoint data collection",
        "Prisma_Access_Egress_IP_Feed-Test": "unskip after we will get Prisma Access instance - Issue 27112",
        "Prisma_Access-Test": "unskip after we will get Prisma Access instance - Issue 27112",
        "Symantec Deepsight Test": "Issue 22971",
        "TestProofpointFeed": "Issue 22229",
        "Symantec Data Loss Prevention - Test": "Issue 20134",
        "NetWitness Endpoint Test": "Issue 19878",
        "InfoArmorVigilanteATITest": "Test issue 17358",
        "ArcSight Logger test": "Issue 19117",
        "3da2e31b-f114-4d7f-8702-117f3b498de9": "Issue 19837",
        "d66e5f86-e045-403f-819e-5058aa603c32": "pr 3220",
        "IntSights Mssp Test": "Issue #16351",
        "fd93f620-9a2d-4fb6-85d1-151a6a72e46d": "Issue 19854",
        "Test Playbook TrendMicroDDA": "Issue 16501",
        "ssdeepreputationtest": "Issue #20953",
        "C2sec-Test": "Issue #21633",
        "ThreatConnect v2 - Test": "Issue 26782",
        "Email Address Enrichment - Generic v2.1 - Test": "Issue 26785",
        "Tanium v2 - Test": "Issue 26822",
        "Fidelis Elevate Network": "Issue 26453",
        "Cortex XDR - IOC - Test": "Issue 37957",
        "PAN-OS Query Logs For Indicators Test": "Issue 28753",
        "TCPUtils-Test": "Issue 29677",
        "Polygon-Test": "Issue 29060",
        "AttackIQ - Test": "Issue 29774",
        "Azure Compute - Test": "Issue 28056",
        "forcepoint test": "Issue 28043",
        "Test-VulnDB": "Issue 30875",
        "Malware Domain List Active IPs Feed Test": "Issue 30878",
        "CuckooTest": "Issue 25601",
        "PhishlabsIOC_DRP-Test": "Issue 29589",
        "Carbon Black Live Response Test": "Issue 28237",
        "FeedThreatConnect-Test": "Issue 32317",
        "Palo_Alto_Networks_Enterprise_DLP - Test": "Issue 32568",
        "JoeSecurityTestDetonation": "Issue 25650",
        "JoeSecurityTestPlaybook": "Issue 25649",
        "Phishing - Core - Test - Incident Starter": "Issue 26784",
        "Phishing - Core - Test - Actual Incident": "Issue 45227",
        "Phishing v2 - Test - Incident Starter": "Issue 46660",
        "Test Playbook McAfee ATD": "Issue 33409",
        "Detonate Remote File From URL -McAfee-ATD - Test": "Issue 33407",
        "Test Playbook McAfee ATD Upload File": "Issue 33408",
        "Trend Micro Apex - Test": "Issue 27280",
        "Test-BPA": "Issue 28406",
        "Test-BPA_Integration": "Issue 28236",
        "TestTOPdeskPlaybook": "Issue 35412",
        "PAN-OS EDL Setup v3 Test": "Issue 35386",
        "GmailTest": "Issue 27057",
        "get_file_sample_by_hash_-_cylance_protect_-_test": "Issue 28823",
        "Carbon Black Enterprise EDR Test": "Issue 29775",
        "VirusTotal (API v3) Detonate Test": "Issue 36004",
        "FailedInstances - Test": "Issue 33218",
        "PAN-OS DAG Configuration Test": "Issue 19205",
        "get_original_email_-_ews-_test": "Issue 27571",
        "Trend Micro Deep Security - Test": "outsourced",
        "Microsoft Teams - Test": "Issue 38263",
        "EWS Extension: Powershell Online V2 Test": "Issue 39008",
        "O365 - EWS - Extension - Test": "Issue 39008",
        "Majestic Million Test Playbook": "Issue 30931",
        "iDefense_v2_Test": "Issue 40126",
        "Feed iDefense Test": "Issue 34035",
        "McAfee ESM v2 - Test v11.1.3": "Issue 43825",
        "McAfee ESM v2 (v11.3) - Test": "Jira ticket CRTX-65370",
        "McAfee ESM Watchlists - Test v11.3": "Jira ticket CRTX-65370",
        "Detonate URL - WildFire v2.1 - Test": "Issue 40834",
        "Domain Enrichment - Generic v2 - Test": "Issue 40862",
        "TestIPQualityScorePlaybook": "Issue 40915",
        "VerifyOOBV2Predictions-Test": "Issue 37947",
        "Infoblox Test": "Issue 25651",
        "AutoFocusTagsFeed-test": "shares API quota with the other test",
        "Carbon Black Edr - Test": "Jira ticket XDR-43185",
        "Phishing v2 - Test - Actual Incident": "Issue 41322",
        "carbonBlackEndpointStandardTestPlaybook": "Issue 36936",
        "test_Qradar_v2": "the integration is deprecated as we released Qradar V3",
        "XsoarPowershellTesting-Test": "Issue 32689",
        "MicrosoftManagementActivity - Test": "Issue 43922",
        "Google-Vault-Generic-Test": "Issue 24347",
        "Google_Vault-Search_And_Display_Results_test": "Issue 24348",
        "Zscaler Test": "Issue 40157, API subscription currently Expired",
        "Cisco Firepower - Test": "Issue 32412",
        "cisco-ise-test-playbook": "Issue 44351",
        "GuardiCoreV2-Test": "Issue 43822",
        "ExtractAttackPattern-Test": "Issue 44095",
        "playbook-EWS_O365_Extension_test": "Issue 25605",
        "Cherwell - test": "Issue 26780",
        "Cherwell Example Scripts - test": "Issue 27107",
        "Endpoint Malware Investigation - Generic - Test": "Issue 44779",
        "Mimecast test": "Issue 26906",
        "AutoFocus V2 test": "Issue 26464",
        "SplunkPy_KV_commands_default_handler": "Issue 41419",
        "LogRhythm REST test": "Issue 40654",
        "Process Email - Generic - Test - Actual Incident": "Issue 45227",
        "Jira-v2-Test": "Issue 33313",
        "Tanium Threat Response Test": "Issue CRTX-58729",
        "Tanium Threat Response - Create Connection v2 - Test": "Issue CRTX-58729",
        "AzureADTest": "Issue 40131",
        "Autoextract - Test": "Issue 45293",
        "LogRhythm-Test-Playbook": "Issue 27164",
        "Microsoft_365_Defender-Test": "Issue 39390",
        "Tanium Threat Response - Request File Download v2 - Test": "Issue 46326",
        "test_AssignToNextShiftOOO": "Issue 44198",
        "EWS_O365_send_mail_test": "Issue 44200",
        "Cisco Umbrella Test": "Issue 24338",
        "Unit42 Intel Objects Feed - Test": "Issue 44100",
        "Fetch Indicators Test": "Issue 45490",
        "FormattedDateToEpochTest": "Issue 26724",
        "CrowdstrikeFalconSandbox2 Test": "Issue 46845",
        "Test ADGetUser Fails with no instances 'Active Directory Query' (old version)": "Issue 44543",
        "CarbonBlackLiveResponseCloud-Test": "Issue 39282",
        "Panorama Best Practise - Test": "Issue 43826",
        "JsonToTable - Test Playbook": "Issue 44302",
        "Recorded Future Test": "Issue 26741",
        "Git_Integration-Test": "Issue 37800",
        "RecordedFutureFeed - Test": "Issue 43923",
        "RedLockTest": "Issue 24600",
        "SymantecEndpointProtection_Test": "Issue 30157",
        "RSANetWitnessv115-Test": "Issue XDRSUP-12553",
        "TestCloudflareWAFPlaybook": "No instance",
        "DBot Build Phishing Classifier Test - Multiple Algorithms": "Issue 48350",
        "Elasticsearch_v2_test-v8": "CRTX-61980",
        "Carbon Black Enterprise Protection V2 Test": "No credentials",
        "TruSTAR v2-Test": "No credentials",
        "Process Email - Generic - Test - Incident Starter": "Issue CIAC-4161",
        "Archer v2 - Test": "Test doesn't pass in the builds because of the creds, but creds seems ok, need to debug further",
        "AD v2 - debug-mode": "No credentials",
        "Google-KMS-test": "No instance",
        "hashicorp_test": "No instance",
        "Google BigQuery Test": "No instance",
        "GCS Object Operations - Test": "No instance",
        "GCS Bucket Management - Test": "No instance",
        "GCS - Test": "No instance",
        "GCS Object Policy (ACL) - Test": "No instance",
        "GCS Bucket Policy (ACL) - Test": "No instance",
        "playbook-AzureDataExplorer-Test": "No Instance",
        "OTRS Test": "No Instance",
        "Microsoft Graph Groups - Test dev": "No Working Instance",
        "Microsoft Graph Groups - Test prod": "No Working Instance",
        "Microsoft Graph Groups - Test": "No Working Instance",
        "Azure Kubernetes Services - Test": "No Working Instance",
        "playbook-AzureDevOps-Test": "No Working Instance",
        "test playbook - Google Cloud Functions": "No Working Instance",
        "playbook-GCP-IAM_Test": "No Working Instance",
        "GoogleCalendar-Test": "No Working Instance",
        "AlexaV2 Test Playbook": "The service is deprecated on Dec 15, 2022",
        "CortexAttackSurfaceManagement_Test": "No instance - issue CRTX-65449",
        "CortexXpanse_Test": "No instance - issue CRTX-65449",
        "OpenCTI Test": "Add Support to version 5.x of OpenCTI - issue CIAC-4407",
        "Archer-Test-Playbook": "the integration is deprecated as we have ArcherV2",
        "O365-SecurityAndCompliance-Test": "Deprecated, consumes connection quota for V2",
        "ThreatGrid_v2_Test": "No instance, developed by Qmasters",
        "Test-Detonate URL - ThreatGrid": "No instance, developed by Qmasters",
        "awake_security_test_pb": "No instance, CRTX-77572",
        "Create Phishing Classifier V2 ML Test": "Updated docker image lacks data for the ml model. Once data issue is solved for ml module can un skip. "
    },
    "skipped_integrations": {
        "CiscoWSAv2": "No instance - No license",
        "Lastline v2": "No instance - No license",
        "AbuseIPDB": "No instance - License expired",
        "checkpointdome9": "No instance - No license",
        "_comment1": "~~~ NO INSTANCE ~~~",
        "FortiSIEMV2": "No instance",
        "Azure Firewall": "No instance",
        "Vertica": "No instance issue 45719",
        "Ipstack": "No instance - Usage limit reached (Issue 38063)",
        "AnsibleAlibabaCloud": "No instance - issue 40447",
        "AnsibleAzure": "No instance - issue 40447",
        "AnsibleCiscoIOS": "No instance - issue 40447",
        "AnsibleCiscoNXOS": "No instance - issue 40447",
        "AnsibleHCloud": "No instance - issue 40447",
        "AnsibleKubernetes": "No instance - issue 40447",
        "AnsibleACME": "No instance - issue 40447",
        "AnsibleDNS": "No instance - issue 40447",
        "AnsibleLinux": "No instance - issue 40447",
        "AnsibleOpenSSL": "No instance - issue 40447",
        "AnsibleMicrosoftWindows": "No instance - issue 40447",
        "AnsibleVMware": "No instance - issue 40447",
        "SolarWinds": "No instance - developed by Crest",
        "Atlassian Confluence Cloud": "No instance - developed by Crest",
        "SOCRadarIncidents": "No instance - developed by partner",
        "SOCRadarThreatFusion": "No instance - developed by partner",
        "NetskopeAPIv1": "No instance - developed by Qmasters",
        "trustwave secure email gateway": "No instance - developed by Qmasters",
        "Azure Storage Table": "No instance - developed by Qmasters",
        "Azure Storage Queue": "No instance - developed by Qmasters",
        "Azure Storage FileShare": "No instance - developed by Qmasters",
        "Azure Storage Container": "No instance - developed by Qmasters",
        "VMware Workspace ONE UEM (AirWatch MDM)": "No instance - developed by crest",
        "ServiceDeskPlus (On-Premise)": "No instance",
        "Forcepoint": "No instance - instance issues. Issue 28043",
        "ZeroFox": "No instance - Issue 29284",
        "Symantec Management Center": "No instance - Issue 23960",
        "Fidelis Elevate Network": "No instance - Issue 26453",
        "ArcSight Logger": "No instance - Issue 19117",
        "Sophos Central": "No instance",
        "MxToolBox": "No instance",
        "Prisma Access": "No instance - Instance will be provided soon by Lior and Prasen - Issue 27112",
        "AlphaSOC Network Behavior Analytics": "No instance",
        "IsItPhishing": "No instance",
        "Verodin": "No instance",
        "EasyVista": "No instance",
        "Pipl": "No instance",
        "Moloch": "No instance",
        "Twilio": "No instance",
        "Zendesk": "No instance",
        "GuardiCore": "No instance",
        "Nessus": "No instance",
        "Cisco CloudLock": "No instance",
        "Vectra v2": "No instance",
        "GoogleCloudSCC": "No instance, outsourced",
        "FortiGate": "No instance - License expired, and not going to get one (issue 14723)",
        "Attivo Botsink": "no instance, not going to get it",
        "AWS Sagemaker": "No instance - License expired, and probably not going to get it",
        "Symantec MSS": "No instance, probably not going to get it (issue 15513)",
        "FireEye ETP": "No instance",
        "Proofpoint TAP v2": "No instance",
        "remedy_sr_beta": "No instance",
        "fireeye": "No instance - Issue 19839",
        "Remedy On-Demand": "No instance - Issue 19835",
        "Check Point": "No instance - Issue 18643",
        "CheckPointFirewall_v2": "No instance - Issue 18643",
        "CTIX v3": "No instance - developed by partner",
        "Jask": "No instance - Issue 18879",
        "vmray": "No instance - Issue 18752",
        "SCADAfence CNM": "No instance - Issue 18376",
        "ArcSight ESM v2": "No instance - Issue #18328",
        "AlienVault USM Anywhere": "No instance - Issue #18273",
        "Dell Secureworks": "No instance",
        "Service Manager": "No instance - Expired license",
        "carbonblackprotection": "No instance - License expired",
        "icebrg": "No instance - Issue 14312",
        "Freshdesk": "No instance - Trial account expired",
        "Kafka V2": "No instance - Can not connect to instance from remote",
        "KafkaV3": "No instance - Can not connect to instance from remote",
        "Check Point Sandblast": "No instance - Issue 15948",
        "Remedy AR": "No instance - getting 'Not Found' in test button",
        "Salesforce": "No instance - Issue 15901",
        "ANYRUN": "No instance",
        "SecneurX Analysis": "No Instance",
        "Snowflake": "No instance - Looks like account expired, needs looking into",
        "Cisco Spark": "No instance - Issue 18940",
        "Phish.AI": "No instance - Issue 17291",
        "MaxMind GeoIP2": "No instance - Issue 18932.",
        "Exabeam": "No instance - Issue 19371",
        "Ivanti Heat": "No instance - Issue 26259",
        "AWS - Athena - Beta": "No instance - Issue 19834",
        "SNDBOX": "No instance - Issue 28826",
        "Workday": "No instance - License expired Issue: 29595",
        "FireEyeFeed": "No instance - License expired Issue: 31838",
        "Akamai WAF": "No instance - Issue 32318",
        "FraudWatch": "No instance - Issue 34299",
        "Cisco Stealthwatch": "No instance - developed by Qmasters",
        "AzureKeyVault": "No instance - developed by Qmasters",
        "Armis": "No instance - developed by SOAR Experts",
        "CiscoESA": "No instance - developed by Qmasters",
        "CiscoSMA": "No instance - developed by Qmasters",
        "CiscoAMP": "No instance & Depreceated, replaced by AMPV2",
        "AMPv2": "No instance - developed by Qmasters",
        "Cisco Umbrella Reporting": "No instance - developed by Login-Soft",
        "FortinetFortiwebVM": "No instance - developed by Qmasters",
        "_comment2": "~~~ UNSTABLE ~~~",
        "Tenable.sc": "unstable instance",
        "ThreatConnect v2": "unstable instance",
        "_comment3": "~~~ QUOTA ISSUES ~~~",
        "Lastline": "issue 20323",
        "Google Resource Manager": "Cannot create projects because have reached allowed quota.",
        "Looker": "Warehouse 'DEMO_WH' cannot be resumed because resource monitor 'LIMITER' has exceeded its quota.",
        "_comment4": "~~~ OTHER ~~~",
        "Anomali ThreatStream v2": "Will be deprecated soon.",
        "Anomali ThreatStream": "Will be deprecated soon.",
        "AlienVault OTX TAXII Feed": "Issue 29197",
        "EclecticIQ Platform": "Issue 8821",
        "Forescout": "Can only be run from within PANW network. Look in keeper for - Demisto in the LAB",
        "ForescoutEyeInspect": "No instance - developed by Qmasters",
        "FortiManager": "Can only be run within PANW network",
        "HelloWorldSimple": "This is just an example integration - no need for test",
        "TestHelloWorldPlaybook": "This is just an example integration - no need for test",
        "AttackIQFireDrill": "License issues #29774",
        "LogRhythm": "The integration is deprecated",
        "Threat Grid": "No instance & Depreceated, replaced by ThreatGridv2",
        "ThreatGridv2": "No instance - developed by Qmasters",
        "SentinelOne V2": "No instance - developed by partner"
    },
<<<<<<< HEAD
=======
    "nightly_integrations": [],
>>>>>>> b2a80b7f
    "nightly_packs": [
        "CommonScripts",
        "CommonPlaybooks",
        "rasterize",
        "Phishing",
        "Base",
        "Active_Directory_Query",
        "EWS",
        "DefaultPlaybook",
        "DemistoRESTAPI",
        "Palo_Alto_Networks_WildFire",
        "ipinfo",
        "Whois",
        "AutoFocus",
        "ImageOCR",
        "SplunkPy",
        "MailSenderNew",
        "EWSMailSender",
        "ServiceNow",
        "CortexXDR",
        "PAN-OS",
        "QRadar",
        "PhishTank",
        "OpenPhish",
        "AbuseDB",
        "CrowdStrikeFalcon",
        "XForceExchange",
        "AlienVault_OTX",
        "MicrosoftGraphMail",
        "MISP",
        "Threat_Crowd",
        "Slack",
        "CrowdStrikeFalconX",
        "FeedMitreAttackv2",
        "URLHaus",
        "MicrosoftDefenderAdvancedThreatProtection",
        "CVESearch",
        "CrowdStrikeIntel",
        "Shodan",
        "MailListener",
        "FeedOffice365",
        "GenericSQL",
        "PANWComprehensiveInvestigation",
        "CortexDataLake",
        "PrismaCloud",
        "FeedAWS",
        "AzureSecurityCenter",
        "PrismaCloudCompute",
        "ExpanseV2",
        "PrismaSaasSecurity",
        "PaloAltoNetworks_IoT"
    ],
    "unmockable_integrations": {
        "NetscoutArborSightline": "Uses timestamp",
        "Cylance Protect v2": "uses time-based JWT token",
        "EwsExtension": "Powershell does not support proxy",
        "EWS Extension Online Powershell v2": "Powershell does not support proxy/ssl",
        "Office 365 Feed": "Client sends a unique uuid as first request of every run",
        "AzureWAF": "Has a command that sends parameters in the path",
        "HashiCorp Vault": "Has a command that sends parameters in the path",
        "urlscan.io": "Uses data that comes in the headers",
        "CloudConvert": "has a command that uploads a file (!cloudconvert-upload)",
        "Symantec Messaging Gateway": "Test playbook uses a random string",
        "AlienVault OTX TAXII Feed": "Client from 'cabby' package generates uuid4 in the request",
        "Generic Webhook": "Does not send HTTP traffic",
        "Microsoft Endpoint Configuration Manager": "Uses Microsoft winRM",
        "SecurityIntelligenceServicesFeed": "Need proxy configuration in server",
        "BPA": "Playbook using GenericPolling which is inconsistent",
        "XsoarPowershellTesting": "Integration which not use network.",
        "Mail Listener v2": "Integration has no proxy checkbox",
        "Cortex XDR - IOC": "'Cortex XDR - IOC - Test' is using also the fetch indicators which is not working in proxy mode",
        "SecurityAndCompliance": "Integration doesn't support proxy",
        "SecurityAndComplianceV2": "Integration doesn't support proxy",
        "Cherwell": "Submits a file - tests that send files shouldn't be mocked. this problem was fixed but the test is not running anymore because the integration is skipped",
        "Maltiverse": "issue 24335",
        "ActiveMQ": "stomp sdk not supporting proxy.",
        "MITRE ATT&CK": "Using taxii2client package",
        "MongoDB": "Our instance not using SSL",
        "Cortex Data Lake": "Integration requires SSL",
        "Google Key Management Service": "The API requires an SSL secure connection to work.",
        "McAfee ESM-v10": "we have multiple instances with same test playbook, mock recording are per playbook so it keeps failing the playback step",
        "SlackV2": "Integration requires SSL",
        "SlackV3": "Integration requires SSL",
        "Whois": "Mocks does not support sockets",
        "Panorama": "Exception: Proxy process took to long to go up. https://circleci.com/gh/demisto/content/24826",
        "Image OCR": "Does not perform network traffic",
        "Server Message Block (SMB) v2": "Does not perform http communication",
        "Active Directory Query v2": "Does not perform http communication",
        "dnstwist": "Does not perform http communication",
        "Generic SQL": "Does not perform http communication",
        "PagerDuty v2": "Integration requires SSL",
        "TCPIPUtils": "Integration requires SSL",
        "Luminate": "Integration has no proxy checkbox",
        "Shodan": "Integration has no proxy checkbox",
        "Google BigQuery": "Integration has no proxy checkbox",
        "ReversingLabs A1000": "Checking",
        "Check Point": "Checking",
        "okta": "Test Module failing, suspect it requires SSL",
        "Okta v2": "dynamic test, need to revisit and better avoid conflicts",
        "Awake Security": "Checking",
        "ArcSight ESM v2": "Checking",
        "Phish.AI": "Checking",
        "VMware": "PyVim (SmartConnect class) does not support proxy",
        "Intezer": "Nightly - Checking",
        "ProtectWise": "Nightly - Checking",
        "google-vault": "Nightly - Checking",
        "Forcepoint": "Nightly - Checking",
        "palo_alto_firewall": "Need to check test module",
        "Signal Sciences WAF": "error with certificate",
        "google": "'unsecure' parameter not working",
        "EWS Mail Sender": "Inconsistent test (playback fails, record succeeds)",
        "ReversingLabs Titanium Cloud": "No Unsecure checkbox. proxy trying to connect when disabled.",
        "Recorded Future": "might be dynamic test",
        "AlphaSOC Wisdom": "Test module issue",
        "RedLock": "SSL Issues",
        "Microsoft Graph User": "Test direct access to oproxy",
        "Azure Security Center v2": "Test direct access to oproxy",
        "Azure Compute v2": "Test direct access to oproxy",
        "AWS - CloudWatchLogs": "Issue 20958",
        "AWS - Athena - Beta": "Issue 24926",
        "AWS - CloudTrail": "Issue 24926",
        "AWS - Lambda": "Issue 24926",
        "AWS - IAM": "Issue 24926",
        "AWS Sagemaker": "Issue 24926",
        "Gmail Single User": "googleclient sdk has time based challenge exchange",
        "Gmail": "googleclient sdk has time based challenge exchange",
        "GSuiteAdmin": "googleclient sdk has time based challenge exchange",
        "GSuiteAuditor": "googleclient sdk has time based challenge exchange",
        "GoogleCloudTranslate": "google translate sdk does not support proxy",
        "Google Chronicle Backstory": "SDK",
        "Google Vision AI": "SDK",
        "Google Cloud Compute": "googleclient sdk has time based challenge exchange",
        "Google Cloud Functions": "googleclient sdk has time based challenge exchange",
        "GoogleDocs": "googleclient sdk has time based challenge exchange",
        "GooglePubSub": "googleclient sdk has time based challenge exchange",
        "Google Resource Manager": "googleclient sdk has time based challenge exchange",
        "Google Cloud Storage": "SDK",
        "GoogleCalendar": "googleclient sdk has time based challenge exchange",
        "G Suite Security Alert Center": "googleclient sdk has time based challenge exchange",
        "GoogleDrive": "googleclient sdk has time based challenge exchange",
        "Syslog Sender": "syslog",
        "syslog": "syslog",
        "MongoDB Log": "Our instance not using SSL",
        "MongoDB Key Value Store": "Our instance not using SSL",
        "Zoom": "Uses dynamic token",
        "GoogleKubernetesEngine": "SDK",
        "TAXIIFeed": "Cannot use proxy",
        "EWSO365": "oproxy dependent",
        "MISP V2": "Cleanup process isn't performed as expected.",
        "MISP V3": "Cleanup process isn't performed as expected.",
        "Azure Network Security Groups": "Has a command that sends parameters in the path",
        "GitHub": "Cannot use proxy",
        "LogRhythm": "Cannot use proxy",
        "Create-Mock-Feed-Relationships": "recording is redundant for this integration",
        "RSA Archer v2": "cannot connect to proxy",
        "Anomali ThreatStream v3": "recording is not working",
        "LogRhythmRest V2": "Submits a file - tests that send files shouldn't be mocked.",
        "Cortex XDR - IR": "internal product, no need to mock",
        "Microsoft Teams via Webhook": "message sent contains random hostname of server",
        "TeamCymru": "Mocks does not support sockets"
    },
    "parallel_integrations": [
        "AWS - ACM",
        "AWS - EC2",
        "AWS - Security Hub",
        "AWS Feed",
        "AlienVault OTX TAXII Feed",
        "AlienVault Reputation Feed",
        "Amazon DynamoDB",
        "AutoFocus Feed",
        "AzureFeed",
        "Bambenek Consulting Feed",
        "Blocklist_de Feed",
        "BruteForceBlocker Feed",
        "CSVFeed",
        "CVE Search v2",
        "CheckPhish",
        "Cloudflare Feed",
        "Cofense Feed",
        "Cortex Data Lake",
        "Create-Mock-Feed-Relationships",
        "CreateIncidents",
        "CrowdStrike Falcon X",
        "Cryptocurrency",
        "DShield Feed",
        "Demisto REST API",
        "EDL",
        "EWS v2",
        "ElasticsearchFeed",
        "Fastly Feed",
        "Feodo Tracker IP Blocklist Feed",
        "HelloWorld",
        "Image OCR",
        "JSON Feed",
        "Lastline v2",
        "LogRhythmRest",
        "MITRE ATT&CK",
        "Mail Listener v2",
        "Malware Domain List Active IPs Feed",
        "McAfee DXL",
        "Microsoft Intune Feed",
        "Office 365 Feed",
        "Plain Text Feed",
        "Prisma Access Egress IP feed",
        "ProofpointFeed",
        "Rasterize",
        "Recorded Future Feed",
        "SNDBOX",
        "SpamhausFeed",
        "TAXII2 Server",
        "TAXIIFeed",
        "Tanium",
        "VirusTotal (API v3)",
        "VulnDB",
        "Whois",
        "abuse.ch SSL Blacklist Feed",
        "ipinfo",
        "ipinfo_v2",
        "syslog"
    ],
    "private_tests": [
        "HelloWorldPremium_Scan-Test",
        "HelloWorldPremium-Test"
    ],
    "docker_thresholds": {
        "_comment": "Add here docker images which are specific to an integration and require a non-default threshold (such as rasterize or ews). That way there is no need to define this multiple times. You can specify full image name with version or without.",
        "images": {
            "demisto/chromium": {
                "pid_threshold": 18
            },
            "demisto/py-ews:2.0": {
                "memory_threshold": 150
            },
            "demisto/pymisp:1.0.0.52": {
                "memory_threshold": 150
            },
            "demisto/pytan": {
                "pid_threshold": 11
            },
            "demisto/google-k8s-engine:1.0.0.9467": {
                "pid_threshold": 11
            },
            "demisto/threatconnect-tcex": {
                "pid_threshold": 11
            },
            "demisto/taxii2": {
                "pid_threshold": 11
            },
            "demisto/pwsh-infocyte": {
                "pid_threshold": 24,
                "memory_threshold": 140
            },
            "demisto/pwsh-exchange": {
                "pid_threshold": 24,
                "memory_threshold": 140
            },
            "demisto/powershell": {
                "pid_threshold": 24,
                "memory_threshold": 140
            },
            "demisto/powershell-ubuntu": {
                "pid_threshold": 45,
                "memory_threshold": 250
            },
            "demisto/boto3": {
                "memory_threshold": 90
            },
            "demisto/flask-nginx": {
                "pid_threshold": 11
            },
            "demisto/py3-tools": {
                "memory_threshold": 105
            },
            "demisto/googleapi-python3": {
                "memory_threshold": 200
            },
            "demisto/python3:3.10.4.29342": {
                "memory_threshold": 85
            }
        }
    },
    "test_marketplacev2": [
        "Sanity Test - Playbook with Unmockable Whois Integration"
    ],
    "reputation_tests":[
        "FormattingPerformance - Test",
        "reputations.json Test",
        "Indicators reputation-.json Test",
        "URL extraction test",
        "Domain extraction test",
        "Email extraction test",
        "File extraction test",
        "IPv4 extraction test",
        "IPv4 CIDR extraction test",
        "IPv6 CIDR extraction test",
        "IPv6 extraction test"
    ]
}<|MERGE_RESOLUTION|>--- conflicted
+++ resolved
@@ -5352,7 +5352,7 @@
                 "UnpublishThreatIntelReport"
             ]
         },
-        {            
+        {
             "integrations": "Generic SQL",
             "playbookID": "generic-sql",
             "instance_names": "Microsoft SQL Server - MS ODBC Driver",
@@ -5672,10 +5672,6 @@
         "ThreatGridv2": "No instance - developed by Qmasters",
         "SentinelOne V2": "No instance - developed by partner"
     },
-<<<<<<< HEAD
-=======
-    "nightly_integrations": [],
->>>>>>> b2a80b7f
     "nightly_packs": [
         "CommonScripts",
         "CommonPlaybooks",
