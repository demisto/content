{
    "testTimeout": 160,
    "testInterval": 20,
    "tests": [
        {
<<<<<<< HEAD
            "integrations": "Google Vision AI",
            "playbookID": "GoogleVisionAPI-Test"
=======
            "integrations": "nmap",
            "playbookID": "Nmap - Test"
        },
        {
            "integrations": "AutoFocus V2",
            "playbookID": "Autofocus Query Samples, Sessions and Tags Test Playbook",
            "fromversion": "4.5.0",
            "timeout": 500
>>>>>>> 9ed8832e
        },
        {
            "integrations": "ThreatQ v2",
            "playbookID": "ThreatQ - Test"
        },
        {
            "integrations": "AttackIQFireDrill",
            "playbookID": "AttackIQ - Test"
        },
        {
            "integrations": "ZeroFox",
            "playbookID": "ZeroFox-Test",
            "fromversion": "4.1.0"
        },
        {
            "integrations": "AWS - SQS",
            "playbookID": "fd93f620-9a2d-4fb6-85d1-151a6a72e46d"
        },
        {
            "integrations": "SlackV2",
            "playbookID": "Slack Test Playbook",
            "fromversion": "5.0.0"
        },
        {
            "integrations": "Cortex XDR - IR",
            "playbookID": "Test XDR Playbook",
            "fromversion": "4.1.0"
        },
        {
            "integrations": "MicrosoftGraphMail",
            "playbookID": "MicrosoftGraphMail-Test",
            "instance_names": "ms_graph_mail_dev"
        },
        {
            "integrations": "MicrosoftGraphMail",
            "playbookID": "MicrosoftGraphMail-Test",
            "instance_names": "ms_graph_mail_prod"
        },
        {
            "integrations": "Cloaken",
            "playbookID": "Cloaken-Test"
        },
        {
            "integrations": "Uptycs",
            "playbookID": "TestUptycs"
        },
        {
            "integrations": "ThreatX",
            "playbookID": "ThreatX-test"
        },
        {
            "integrations": "AlienVault OTX",
            "playbookID": "AlienVaultOTX Test"
        },
        {
            "integrations": "Cofense Triage",
            "playbookID": "Cofense Triage Test"
        },
        {
            "integrations": "Minerva Labs Anti-Evasion Platform",
            "playbookID": "Minerva Test playbook"
        },
        {
            "integrations": "CheckPhish",
            "playbookID": "CheckPhish-Test"
        },
        {
            "integrations": "Symantec Management Center",
            "playbookID": "SymantecMC_TestPlaybook"
        },
        {
            "integrations": "Tufin",
            "playbookID": "Tufin Test"
        },
        {
            "integrations": "Looker",
            "playbookID": "Test-Looker"
        },
        {
            "integrations": "Vertica",
            "playbookID": "Vertica Test"
        },
        {
            "integrations": "Server Message Block (SMB)",
            "playbookID": "SMB test"
        },
        {
            "playbookID": "TestParseEmailHeaders"
        },
        {
            "playbookID": "TestParseEmailFile-deprecated-script"
        },
        {
            "integrations": "RSA NetWitness Packets and Logs",
            "playbookID": "rsa_packets_and_logs_test"
        },
        {
            "playbookID": "test_similar_incidents"
        },
        {
            "playbookID": "autofocus_test",
            "integrations": "Autofocus"
        },
        {
            "playbookID": "CheckpointFW-test",
            "integrations": "Check Point"
        },
        {
            "playbookID": "RegPathReputationBasicLists_test"
        },
        {
            "playbookID": "EmailDomainSquattingReputation-Test"
        },
        {
            "playbookID": "RandomStringGenerateTest"
        },
        {
            "playbookID": "DocumentationTest",
            "integrations": "ipinfo"
        },
        {
            "playbookID": "playbook-checkEmailAuthenticity-test"
        },
        {
            "playbookID": "HighlightWords_Test"

        },
        {
            "playbookID": "StringContainsArray_test"
        },
        {
            "integrations": "Fidelis Elevate Network",
            "playbookID": "Fidelis-Test"
        },
        {
            "integrations": "AWS - ACM",
            "playbookID": "ACM-Test"
        },
        {
            "integrations": "Thinkst Canary",
            "playbookID": "CanaryTools Test"
        },
        {
            "integrations": "ThreatMiner",
            "playbookID": "ThreatMiner-Test"
        },
        {
            "playbookID": "StixCreator-Test"
        },
        {
            "playbookID": "CompareIncidentsLabels-test-playbook"
        },
        {
            "integrations": "Have I Been Pwned? V2",
            "playbookID": "Pwned v2 test"
        },
        {
            "integrations": "Alexa Rank Indicator",
            "playbookID": "Alexa Test Playbook"
        },
        {
            "playbookID": "UnEscapeURL-Test"
        },
        {
            "playbookID": "UnEscapeIPs-Test"
        },
        {
            "playbookID": "ExtractDomainFromUrlAndEmail-Test"
        },
        {
            "playbookID": "ConvertKeysToTableFieldFormat_Test"
        },
        {
            "integrations": "CVE Search",
            "playbookID": "cveReputation Test"
        },
        {
            "integrations": "HashiCorp Vault",
            "playbookID": "hashicorp_test"
        },
        {
            "integrations": "AWS - Athena - Beta",
            "playbookID": "Beta-Athena-Test"
        },
        {
            "integrations": "BeyondTrust Password Safe",
            "playbookID": "BeyondTrust-Test"
        },
        {
            "integrations": "Dell Secureworks",
            "playbookID": "secureworks_test"
        },
        {
            "integrations": "ServiceNow",
            "playbookID": "servicenow_test_new"
        },
        {
            "integrations": "ExtraHop",
            "playbookID": "ExtraHop-Test"
        },
        {
            "playbookID": "Test CommonServer"
        },
        {
            "integrations": "CIRCL",
            "playbookID": "CirclIntegrationTest"
        },
        {
            "integrations": "MISP V2",
            "playbookID": "MISP V2 Test"
        },
        {
            "playbookID": "test-LinkIncidentsWithRetry"
        },
        {
            "playbookID": "CopyContextToFieldTest"
        },
        {
            "integrations": "OTRS",
            "playbookID": "OTRS Test",
            "fromversion": "4.1.0"
        },
        {
            "integrations": "Attivo Botsink",
            "playbookID": "AttivoBotsinkTest"
        },
        {
            "playbookID": "CreatePhishingClassifierMLTest",
            "timeout" : 2400
        },
        {
            "integrations": "Cymon",
            "playbookID": "playbook-Cymon_Test"
        },
        {
            "integrations": "FortiGate",
            "playbookID": "Fortigate Test"
        },
        {
            "playbookID": "FormattedDateToEpochTest"
        },
        {
            "integrations": "SNDBOX",
            "playbookID": "SNDBOX_Test"
        },
        {
            "integrations": "SNDBOX",
            "playbookID": "Detonate File - SNDBOX - Test",
            "timeout": 2400,
            "nightly": true
        },
        {
            "integrations": "VxStream",
            "playbookID": "Detonate File - HybridAnalysis - Test",
            "timeout": 2400
        },
        {
            "playbookID": "WordTokenizeTest"
        },
        {
            "integrations": "Awake Security",
            "playbookID": "awake_security_test_pb"
        },
        {
          "integrations": "Tenable.sc",
          "playbookID": "tenable-sc-test",
          "timeout": 240,
          "nightly": true
        },
        {
            "integrations": "MimecastV2",
            "playbookID": "Mimecast test"
        },
        {
            "playbookID": "CreateEmailHtmlBody_test_pb",
            "fromversion": "4.1.0"
        },
        {
          "playbookID": "ReadPDFFile-Test"
        },
        {
            "playbookID": "ReadPDFFileV2-Test"
        },
        {
          "playbookID": "JSONtoCSV-Test"
        },
        {
            "integrations": "Panorama",
            "instance_names": "palo_alto_firewall",
            "playbookID": "palo_alto_firewall_test_pb",
            "timeout": 1000,
            "nightly": true
        },
        {
            "integrations": "Panorama",
            "instance_names": "palo_alto_panorama",
            "playbookID": "palo_alto_panorama_test_pb",
            "timeout": 1000,
            "nightly": true
        },
        {
            "integrations": "Panorama",
            "instance_names": "palo_alto_panorama",
            "playbookID": "Panorama Query Logs - Test",
            "timeout": 1000,
            "nightly": true
        },
        {
            "integrations": "Panorama",
            "instance_names": "palo_alto_firewall_9.0",
            "playbookID": "palo_alto_firewall_test_pb",
            "timeout": 1000,
            "nightly": true
        },
        {
            "integrations": "Panorama",
            "instance_names": "palo_alto_panorama_9.0",
            "playbookID": "palo_alto_panorama_test_pb",
            "timeout": 1000,
            "nightly": true
        },
        {
          "integrations": "Tenable.io",
          "playbookID": "Tenable.io test"
        },
        {
          "playbookID": "URLDecode-Test"
        },
        {
          "playbookID": "GetTime-Test"
        },
        {
          "integrations": "Tenable.io",
          "playbookID": "Tenable.io Scan Test",
          "nightly": true,
          "timeout": 900
        },
        {
            "integrations": "Tenable.sc",
            "playbookID": "tenable-sc-scan-test",
            "nightly": true,
            "timeout": 600
        },
        {
            "integrations": "google-vault",
            "playbookID": "Google-Vault-Generic-Test",
            "nightly": true,
            "timeout": 3600
        },
        {
            "integrations": "google-vault",
            "playbookID": "Google_Vault-Search_And_Display_Results_test",
            "nightly": true,
            "timeout": 3600
        },
        {
            "playbookID": "Luminate-TestPlaybook",
            "integrations": "Luminate"
        },
        {
            "playbookID": "Palo Alto Networks - Malware Remediation Test",
            "integrations": "Palo Alto Minemeld",
            "fromversion": "4.5.0"
        },
        {
            "playbookID": "SumoLogic-Test",
            "integrations": "SumoLogic",
            "fromversion": "4.1.0"
        },
        {
            "playbookID": "ParseEmailFiles-test"
        },
        {
            "playbookID": "PAN-OS - Block IP and URL - External Dynamic List Test",
            "integrations": "palo_alto_networks_pan_os_edl_management",
            "fromversion": "4.0.0"

        },
        {
            "playbookID": "PAN-OS - Block IP - Custom Block Rule Test",
            "integrations": "Panorama",
            "instance_names": "palo_alto_panorama",
            "fromversion": "4.0.0"
        },
        {
            "playbookID": "PAN-OS - Block IP - Static Address Group Test",
            "integrations": "Panorama",
            "instance_names": "palo_alto_panorama",
            "fromversion": "4.0.0"
        },
        {
            "playbookID": "PAN-OS - Block URL - Custom URL Category Test",
            "integrations": "Panorama",
            "instance_names": "palo_alto_panorama",
            "fromversion": "4.0.0"
        },
        {
            "playbookID": "ParseExcel-test"
        },
        {
            "playbookID": "Detonate File - No Files test"
        },
        {
            "integrations": [
                "Panorama",
                "Check Point"
            ],
            "instance_names": "palo_alto_firewall",
            "playbookID": "blockip_test_playbook"
        },
        {
            "integrations": "Palo Alto Minemeld",
            "playbookID": "minemeld_test"
        },
        {
            "integrations": "SentinelOne V2",
            "playbookID": "SentinelOne V2 - test"
        },
        {
            "integrations": "InfoArmor VigilanteATI",
            "playbookID": "InfoArmorVigilanteATITest"
        },
        {
            "integrations": "IntSights",
            "instance_names": "intsights_standard_account",
            "playbookID": "IntSights Test",
            "nightly": true,
            "timeout": 500
        },
        {
            "integrations": "IntSights",
            "playbookID": "IntSights Mssp Test",
            "instance_names": "intsights_mssp_account",
            "nightly": true,
            "timeout": 500
        },
        {
            "integrations": "dnstwist",
            "playbookID": "dnstwistTest"
        },
        {
            "integrations": "BitDam",
            "playbookID": "Detonate File - BitDam Test"
        },
        {
            "integrations": "Threat Grid",
            "playbookID": "Test-Detonate URL - ThreatGrid",
            "timeout": 600
        },
        {
            "integrations": "Threat Grid",
            "playbookID": "ThreatGridTest",
            "timeout": 600
        },
        {
            "integrations": [
                "Palo Alto Minemeld",
                "Panorama"
            ],
            "instance_names": "palo_alto_firewall",
            "playbookID": "block_indicators_-_generic_-_test"
        },
        {
          "integrations": "Signal Sciences WAF",
          "playbookID": "SignalSciences-Test"
        },
        {
            "integrations": "RTIR",
            "playbookID": "RTIR Test"
        },
        {
            "integrations": "RedCanary",
            "playbookID": "RedCanaryTest",
            "nightly" : true
        },
        {
          "integrations": "Devo",
          "playbookID": "devo_test_playbook"
        },
        {
          "playbookID": "URL Enrichment - Generic v2 - Test",
          "integrations": [
              "Rasterize",
              "VirusTotal - Private API"
          ],
            "instance_names": "virus_total_private_api_general",
            "timeout": 500
        },
        {
            "playbookID": "CutTransformerTest"
        },
        {
            "integrations": "SCADAfence CNM",
            "playbookID": "SCADAfence_test"
        },
        {
            "integrations": "ProtectWise",
            "playbookID": "Protectwise-Test"
        },
        {
            "integrations": "WhatsMyBrowser",
            "playbookID": "WhatsMyBrowser-Test"
        },
        {

            "integrations": "BigFix",
            "playbookID": "BigFixTest"
        },
        {
            "integrations": "Lastline",
            "playbookID": "Lastline - testplaybook",
            "nightly": true
        },
        {
            "integrations": "epo",
            "playbookID": "Test Playbook McAfee ePO"
        },
        {
            "integrations": "activedir",
            "playbookID": "calculate_severity_-_critical_assets_-_test"
        },
        {
            "playbookID": "TextFromHTML_test_playbook"
        },
        {
            "playbookID": "PortListenCheck-test"
        },
        {
            "integrations": "ThreatExchange",
            "playbookID": "ThreatExchange-test"
        },
        {
            "integrations": "ThreatExchange",
            "playbookID": "extract_indicators_-_generic_-_test",
            "timeout": 240
        },
        {
            "integrations": "Joe Security",
            "playbookID": "JoeSecurityTestPlaybook",
            "timeout": 500,
            "nightly": true
        },
        {
            "integrations": "Joe Security",
            "playbookID": "JoeSecurityTestDetonation",
            "timeout": 2000,
            "nightly": true
        },
        {
            "integrations": "WildFire-v2",
            "playbookID": "Wildfire Test"
        },
        {
            "integrations": "WildFire-v2",
            "playbookID": "Detonate URL - WildFire-v2 - Test"
        },
        {
            "integrations": "GRR",
            "playbookID": "grr_test",
            "nightly": true
        },
        {
            "integrations": "VirusTotal",
            "instance_names": "virus_total_general",
            "playbookID": "virusTotal-test-playbook",
            "timeout": 1400,
            "nightly": true
        },
        {
            "integrations": "VirusTotal",
            "instance_names": "virus_total_preferred_vendors",
            "playbookID": "virusTotaI-test-preferred-vendors",
            "timeout": 1400,
            "nightly": true
        },
        {
            "integrations": "Preempt",
            "playbookID": "Preempt Test"
        },
        {   "integrations": "Gmail",
            "playbookID": "get_original_email_-_gmail_-_test"
        },
        {
            "integrations": "EWS v2",
            "playbookID": "get_original_email_-_ews-_test"
        },
        {
            "integrations": ["EWS v2","EWS Mail Sender"],
            "playbookID": "EWS search-mailbox test",
            "timeout": 300
        },
        {
            "integrations": "PagerDuty v2",
            "playbookID": "PagerDuty Test"
        },
        {
            "playbookID": "test_delete_context"
        },
        {
            "playbookID": "GmailTest",
            "integrations": "Gmail"
        },
        {
            "playbookID": "Gmail Convert Html Test",
            "integrations": "Gmail"
        },
        {
            "playbookID": "reputations.json Test"
        },
        {
            "playbookID": "Test IP Indicator Fields",
            "fromversion": "5.0.0"
        },
        {
            "integrations": "Shodan",
            "playbookID": "ShodanTest"
        },
        {
            "playbookID": "Extract Indicators From File - test",
            "timeout": 2000
        },
        {
            "playbookID": "dedup_-_generic_-_test"
        },
        {
            "playbookID": "TestDedupIncidentsPlaybook"
        },
        {
            "playbookID": "TestDedupIncidentsByName"
        },
        {
            "integrations": "McAfee Advanced Threat Defense",
            "playbookID": "Test Playbook McAfee ATD",
            "timeout": 700
        },
        {
            "playbookID": "stripChars - Test"
        },
        {
            "integrations": "McAfee Advanced Threat Defense",
            "playbookID": "Test Playbook McAfee ATD Upload File"
        },
        {
            "playbookID": "exporttocsv_script_test"
        },
        {
            "integrations": "Intezer",
            "playbookID": "Intezer Testing",
            "nightly": true,
            "timeout": 500
        },
        {
            "integrations": "Intezer v2",
            "playbookID": "Intezer Testing v2",
            "fromversion": "4.1.0",
            "timeout": 700
        },
        {
            "integrations": "FalconIntel",
            "playbookID": "CrowdStrike Falcon Intel v2"
        },
        {
          "playbookID": "ContextGetters_Test"
        },
        {
            "integrations": [
                "Mail Sender (New)",
                "google"
            ],
            "playbookID": "Mail Sender (New) Test"
        },
        {
            "playbookID": "buildewsquery_test"
        },
        {
            "integrations": "Rapid7 Nexpose",
            "playbookID": "nexpose_test",
            "timeout": 240
        },
        {
            "playbookID": "GetIndicatorDBotScore Test"
        },
        {
            "integrations": "EWS Mail Sender",
            "playbookID": "EWS Mail Sender Test"
        },
        {
            "integrations": [
                "EWS Mail Sender",
                "Rasterize"
            ],
            "playbookID": "EWS Mail Sender Test 2"
        },
        {
            "playbookID": "decodemimeheader_-_test"
        },
        {
            "integrations": "CVE Search",
            "playbookID": "cve_enrichment_-_generic_-_test"
        },
        {
            "playbookID": "test_url_regex"
        },
        {
            "integrations": "Skyformation",
            "playbookID": "TestSkyformation"
        },
        {
            "integrations": "okta",
            "playbookID": "okta_test_playbook",
            "timeout": 240
        },
        {
            "playbookID": "Test filters & transformers scripts"
        },
        {
            "integrations": "Salesforce",
            "playbookID": "SalesforceTestPlaybook"
        },
        {
            "integrations": "McAfee ESM-v10",
            "instance_names": "v10.2.0",
            "playbookID": "McAfeeESMTest",
            "timeout": 500
        },
        {
            "integrations": "McAfee ESM-v10",
            "instance_names": "v10.3.0",
            "playbookID": "McAfeeESMTest",
            "timeout": 500
        },
        {
            "integrations": "McAfee ESM-v10",
            "instance_names": "v11.1.3",
            "playbookID": "McAfeeESMTest",
            "timeout": 720
        },
        {
            "integrations": "GoogleSafeBrowsing",
            "playbookID": "Google Safe Browsing Test",
            "timeout": 240
        },
        {
            "integrations": "EWS v2",
            "playbookID": "EWSv2_empty_attachment_test"
        },
        {
            "integrations": "EWS v2",
            "playbookID": "EWS Public Folders Test"
        },
        {
            "playbookID": "TestWordFileToIOC",
            "timeout": 300
        },
        {
            "integrations": "Symantec Endpoint Protection V2",
            "playbookID": "SymantecEndpointProtection_Test"
        },
        {
            "integrations": "carbonblackprotection",
            "playbookID": "search_endpoints_by_hash_-_carbon_black_protection_-_test",
            "timeout": 500
        },
        {
            "playbookID": "process_email_-_generic_-_test",
            "integrations": "Rasterize",
            "timeout": 240
        },
        {
            "integrations": "activedir",
            "playbookID": "account_enrichment_-_generic_test"
        },
        {
            "integrations": "FalconHost",
            "playbookID": "search_endpoints_by_hash_-_crowdstrike_-_test",
            "timeout": 500
        },
        {
            "integrations": "FalconHost",
            "playbookID": "CrowdStrike Endpoint Enrichment - Test"
        },
        {
          "integrations": "FalconHost",
          "playbookID": "crowdstrike_falconhost_test"
        },
        {
            "integrations": "CrowdstrikeFalcon",
            "playbookID": "Test - CrowdStrike Falcon",
            "fromversion": "4.1.0"
        },
        {
            "integrations": [
                "VirusTotal"
            ],
            "instance_names": "virus_total_general",
            "playbookID": "ip_enrichment_generic_test"
        },
        {
            "playbookID": "ExposeIncidentOwner-Test"
        },
        {
            "integrations": "OpenPhish",
            "playbookID": "email_test"
        },
        {
            "integrations": "VirusTotal",
            "instance_names": "virus_total_general",
            "playbookID": "domain_enrichment_generic_test"
        },
        {
            "integrations": "PostgreSQL",
            "playbookID": "PostgreSQL Test"
        },
        {
            "integrations": "google",
            "playbookID": "GsuiteTest"
        },
        {
            "integrations": "OpenPhish",
            "playbookID": "OpenPhish Test Playbook"
        },
        {
            "integrations": "RSA Archer",
            "playbookID": "Archer-Test-Playbook",
            "nightly": true
        },
        {
            "integrations": "jira",
            "playbookID": "Jira-Test"
        },
        {
            "integrations": "jira-v2",
            "playbookID": "Jira-v2-Test"
        },
        {
            "integrations": "ipinfo",
            "playbookID": "IPInfoTest"
        },
        {
            "integrations": "jira",
            "playbookID": "VerifyHumanReadableFormat"
        },
        {
            "playbookID": "ExtractURL Test"
        },
        {
            "playbookID": "strings-test"
        },
        {
            "playbookID": "TestCommonPython"
        },
        {
            "playbookID": "TestFileCreateAndUpload"
        },
        {
            "playbookID": "TestIsValueInArray"
        },
        {
            "playbookID": "TestStringReplace"
        },
        {
            "playbookID": "TestHttpPlaybook"
        },
        {
            "integrations": "SplunkPy",
            "playbookID": "Splunk-Test"
        },
        {
            "integrations": "SplunkPy",
            "playbookID": "SplunkPySearch_Test"
        },
        {
            "integrations" : "McAfee NSM",
            "playbookID" : "McAfeeNSMTest",
            "timeout" : 400,
            "nightly": true
        },
        {
            "integrations": "PhishTank",
            "playbookID": "PhishTank Testing"
        },
        {
            "integrations": "McAfee Web Gateway",
            "playbookID": "McAfeeWebGatewayTest",
            "timeout" : 500
        },
        {
            "integrations": "TCPIPUtils",
            "playbookID": "TCPUtils-Test"
        },
        {
            "playbookID": "ProofpointDecodeURL-Test",
            "timeout": 300
        },
        {
            "playbookID": "listExecutedCommands-Test"
        },
        {
            "integrations": "AWS - Lambda",
            "playbookID": "AWS-Lambda-Test (Read-Only)"
        },
        {
            "integrations": "Service Manager",
            "playbookID": "TestHPServiceManager",
            "timeout": 400
        },
        {
            "playbookID": "LanguageDetect-Test",
            "timeout": 300
        },
        {
            "integrations": "Forcepoint",
            "playbookID": "forcepoint test",
            "timeout": 500,
            "nightly": true
        },
        {
            "playbookID": "GeneratePassword-Test"
        },
        {
            "playbookID": "ZipFile-Test"
        },
        {
            "playbookID": "ExtractDomainTest"
        },
        {
            "playbookID": "Test-IsMaliciousIndicatorFound"
        },
        {
            "playbookID": "TestExtractHTMLTables"
        },
        {
            "integrations": "carbonblackliveresponse",
            "playbookID": "CarbonBlackLiveResponseTest",
            "nightly": true
        },
        {
            "playbookID": "TestSafeBreach",
            "integrations": "SafeBreach"
        },
        {
            "integrations": "urlscan.io",
            "playbookID": "urlscan_malicious_Test",
            "timeout": 500
        },
        {
            "integrations": "EWS v2",
            "playbookID": "pyEWS_Test"
        },
        {
            "integrations": "remedy_sr_beta",
            "playbookID": "remedy_sr_test_pb"
        },
        {

            "integrations": "Netskope",
            "playbookID": "Netskope Test"
        },
        {
            "integrations": "Cylance Protect v2",
            "playbookID": "Cylance Protect v2 Test"
        },
        {
            "integrations": "ReversingLabs Titanium Cloud",
            "playbookID": "ReversingLabsTCTest"
        },
        {
            "integrations": "ReversingLabs A1000",
            "playbookID": "ReversingLabsA1000Test"
        },
        {
            "integrations": "Demisto Lock",
            "playbookID": "DemistoLockTest"
        },
        {
            "playbookID": "test-domain-indicator",
            "timeout": 400
        },
        {
            "playbookID": "Cybereason Test",
            "integrations": "Cybereason",
            "timeout": 1200,
            "fromversion": "4.1.0"
        },
        {
            "integrations": "VirusTotal - Private API",
            "instance_names": "virus_total_private_api_general",
            "playbookID": "File Enrichment - Virus Total Private API Test",
            "nightly": true
        },
        {
            "integrations": "VirusTotal - Private API",
            "instance_names": "virus_total_private_api_general",
            "playbookID": "virusTotalPrivateAPI-test-playbook",
            "timeout": 1400,
            "nightly": true
        },
        {
            "integrations": "VirusTotal - Private API",
            "instance_names": "virus_total_private_api_preferred_vendors",
            "playbookID": "virusTotalPrivateAPI-test-preferred-vendors",
            "timeout": 1400,
            "nightly": true
        },
        {
            "integrations": "Cisco Meraki",
            "playbookID": "Cisco-Meraki-Test"
        },
        {
            "integrations": "Windows Defender Advanced Threat Protection",
            "playbookID": "Test - Windows Defender Advanced Threat Protection",
            "instance_names": "windows_defender_atp_dev"
        },
        {
            "integrations": "Windows Defender Advanced Threat Protection",
            "playbookID": "Test - Windows Defender Advanced Threat Protection",
            "instance_names": "windows_defender_atp_prod"
        },
        {
            "integrations": "Tanium",
            "playbookID": "Tanium Test Playbook",
            "nightly": true,
            "timeout": 1200
        },
        {
            "integrations": "Recorded Future",
            "playbookID": "Recorded Future Test",
            "nightly": true
        },
        {
            "integrations": "Microsoft Graph",
            "playbookID": "Microsoft Graph Test",
            "instance_names": "ms_graph_security_dev"
        },
        {
            "integrations": "Microsoft Graph",
            "playbookID": "Microsoft Graph Test",
            "instance_names": "ms_graph_security_prod"
        },
        {
            "integrations": "Microsoft Graph User",
            "playbookID": "Microsoft Graph - Test",
            "instance_names": "ms_graph_user_dev"
        },
        {
            "integrations": "Microsoft Graph User",
            "playbookID": "Microsoft Graph - Test",
            "instance_names": "ms_graph_user_prod"
        },
        {
            "integrations": "RedLock",
            "playbookID": "RedLockTest",
            "nightly": true
        },
        {
            "integrations": "Symantec Messaging Gateway",
            "playbookID": "Symantec Messaging Gateway Test"
        },
        {
            "integrations": "ThreatConnect",
            "playbookID": "test-ThreatConnect"
        },
        {
            "integrations": "VxStream",
            "playbookID": "VxStream Test",
            "nightly": true
        },
        {
            "integrations":"Cylance Protect",
            "playbookID": "get_file_sample_by_hash_-_cylance_protect_-_test",
            "timeout": 240
        },
        {
            "integrations": "Cylance Protect",
            "playbookID": "endpoint_enrichment_-_generic_test"
        },
        {
            "integrations": "QRadar",
            "playbookID": "test_Qradar"
        },
        {
            "integrations": "VMware",
            "playbookID": "VMWare Test"
        },
        {
            "integrations": "Anomali ThreatStream",
            "playbookID": "Anomali_ThreatStream_Test"
        },
        {
            "integrations": "Farsight DNSDB",
            "playbookID": "DNSDBTest"
        },
        {
            "integrations": "carbonblack-v2",
            "playbookID": "CarbonBlackResponseTest"
        },
        {
            "integrations": "Cisco Umbrella Investigate",
            "playbookID": "Cisco Umbrella Test"
        },
        {
            "integrations": "icebrg",
            "playbookID": "Icebrg Test",
            "timeout" : 500
        },
        {
            "integrations": "Symantec MSS",
            "playbookID": "SymantecMSSTest"
        },
        {
            "integrations": "Remedy AR",
            "playbookID": "Remedy AR Test"
        },
        {
            "integrations": "McAfee Active Response",
            "playbookID": "McAfee-MAR_Test",
            "timeout": 700
        },
        {
            "integrations": "McAfee Threat Intelligence Exchange",
            "playbookID": "McAfee-TIE Test",
            "timeout": 700
        },
        {
            "integrations": "ArcSight Logger",
            "playbookID": "ArcSight Logger test"
        },
        {
            "integrations": "ArcSight ESM v2",
            "playbookID": "ArcSight ESM v2 Test"
        },
        {
            "integrations": "ArcSight ESM v2",
            "playbookID": "test Arcsight - Get events related to the Case"
        },
        {
            "integrations": "XFE",
            "playbookID": "XFE Test",
            "timeout": 140,
            "nightly": true
        },
        {
            "integrations": "McAfee Threat Intelligence Exchange",
            "playbookID": "search_endpoints_by_hash_-_tie_-_test",
            "timeout": 500
        },
        {
            "integrations": "iDefense",
            "playbookID": "iDefenseTest",
            "timeout": 300
        },
        {
            "integrations": "AbuseIPDB",
            "playbookID": "AbuseIPDB Test",
            "nightly": true
        },
        {
            "integrations": "AbuseIPDB",
            "playbookID": "AbuseIPDB PopulateIndicators Test",
            "nightly": true
        },
        {
            "integrations" : "jira",
            "playbookID" : "JiraCreateIssue-example-test"
        },
        {
            "integrations": "LogRhythm",
            "playbookID": "LogRhythm-Test-Playbook",
            "timeout": 200
        },
        {
            "integrations": "FireEye HX",
            "playbookID": "FireEye HX Test"
        },
        {
            "integrations": "Phish.AI",
            "playbookID": "PhishAi-Test"
        },
        {
            "integrations": "Phish.AI",
            "playbookID": "Test-Detonate URL - Phish.AI"
        },
        {
            "integrations": "Centreon",
            "playbookID": "Centreon-Test-Playbook"
        },
        {
            "playbookID": "ReadFile test"
        },
        {
            "integrations": "TruSTAR",
            "playbookID": "TruSTAR Test"
        },
        {
            "integrations": "AlphaSOC Wisdom",
            "playbookID": "AlphaSOC-Wisdom-Test"
        },
        {
            "integrations": "carbonblack-v2",
            "playbookID": "CBFindIP - Test"
        },
        {
            "integrations": "Jask",
            "playbookID": "Jask_Test",
            "fromversion": "4.1.0"
        },
        {
            "integrations": "Qualys",
            "playbookID": "Qualys-Test",
            "nightly": true
        },
        {
            "integrations": "Whois",
            "playbookID": "whois_test",
            "fromversion": "4.1.0"
        },
        {
            "integrations": "RSA NetWitness Endpoint",
            "playbookID": "NetWitness Endpoint Test"
        },
        {
            "integrations": "Check Point Sandblast",
            "playbookID": "Sandblast_malicious_test"
        },
        {
            "playbookID": "TestMatchRegex"
        },
        {
            "integrations": "ActiveMQ",
            "playbookID": "ActiveMQ Test"
        },
        {
            "playbookID": "RegexGroups Test"
        },
        {
            "integrations": "Cisco ISE",
            "playbookID": "cisco-ise-test-playbook"
        },
        {
            "integrations": "RSA NetWitness v11.1",
            "playbookID": "RSA NetWitness Test"
        },
        {
            "playbookID": "ExifReadTest"
        },
        {
          "integrations": "Cuckoo Sandbox",
          "playbookID": "CuckooTest",
          "timeout": 700
        },
        {
            "integrations" : "VxStream",
            "playbookID" : "Test-Detonate URL - Crowdstrike",
            "timeout" : 1200
        },
        {
            "playbookID": "Detonate File - Generic Test",
            "timeout": 500
        },
        {
            "integrations": [
                "Lastline",
                "WildFire-v2",
                "SNDBOX",
                "VxStream",
                "McAfee Advanced Threat Defense"
            ],
            "playbookID" : "Detonate File - Generic Test",
            "timeout" : 2400,
            "nightly" : true
        },
        {
            "playbookID": "detonate_file_-_generic_test",
            "toversion": "3.6.0"
        },
        {
            "playbookID": "STIXParserTest"
        },
        {
           "playbookID": "Detonate URL - Generic Test",
           "timeout": 2000,
           "nightly": true,
           "integrations": [
             "McAfee Advanced Threat Defense",
             "VxStream",
             "Lastline"
           ]
        },
        {
            "playbookID": "ReadPDFFile-Test"
        },
        {
            "integrations": [
                "VirusTotal",
                "urlscan.io",
                "activedir"
            ],
            "instance_names": "virus_total_general",
            "playbookID": "entity_enrichment_generic_test",
            "timeout": 240
        },
        {
            "integrations": [
                "FalconHost",
                "McAfee Threat Intelligence Exchange",
                "carbonblackprotection",
                "carbonblack"
            ],
            "playbookID": "search_endpoints_by_hash_-_generic_-_test",
            "timeout": 500
        },
        {
            "integrations": "Zscaler",
            "playbookID": "Zscaler Test",
            "nightly": true,
            "timeout": 500
        },
        {
            "playbookID": "DemistoUploadFileToIncident Test",
            "integrations": "Demisto REST API"
        },
        {
            "playbookID": "DemistoUploadFile Test",
            "integrations": "Demisto REST API"
        },
        {
            "playbookID": "MaxMind Test",
            "integrations": "MaxMind GeoIP2"

        },
        {
            "playbookID": "Test_Sagemaker",
            "integrations": "AWS Sagemaker"

        },
        {
            "playbookID": "C2sec-Test",
            "integrations": "C2sec irisk",
            "fromversion": "5.0.0"
        },
        {
            "playbookID": "Phishing test - attachment",
            "timeout": 600,
            "nightly": true,
            "integrations": [
                "EWS Mail Sender",
                "Have I Been Pwned? V2",
                "Demisto REST API",
                "Palo Alto Minemeld",
                "Rasterize"
            ]
        },
        {
            "playbookID": "Phishing test - Inline",
            "timeout": 500,
            "nightly": true,
            "integrations": [
                "EWS Mail Sender",
                "Have I Been Pwned? V2",
                "Demisto REST API",
                "Palo Alto Minemeld",
                "Rasterize"
            ]
        },
        {
            "playbookID": "Phishing v2 Test - Attachment",
            "timeout": 1200,
            "nightly": true,
            "integrations": [
                "EWS Mail Sender",
                "Have I Been Pwned? V2",
                "Demisto REST API",
                "Palo Alto Minemeld",
                "Rasterize"
            ]
        },
        {
            "playbookID": "Phishing v2 Test - Inline",
            "timeout": 1200,
            "nightly": true,
            "integrations": [
                "EWS Mail Sender",
                "Have I Been Pwned? V2",
                "Demisto REST API",
                "Palo Alto Minemeld",
                "Rasterize"
            ]
        },
        {
            "integrations": "duo",
            "playbookID": "DUO Test Playbook"
        },
        {
            "playbookID": "SLA Scripts - Test",
            "fromversion": "4.1.0"
        },
        {
            "playbookID": "PcapHTTPExtractor-Test"
        },
        {
            "playbookID": "Ping Test Playbook"
        },
        {
            "playbookID": "Active Directory Test",
            "instance_names": "active_directory_query_v2",
            "integrations": "Active Directory Query v2"
        },
        {
            "integrations": "Active Directory Query v2",
            "instance_names": "active_directory_query_v2_with_port_configuration",
            "playbookID": "Active Directory Query V2 configuration with port"
        },
        {
            "integrations": "mysql",
            "playbookID": "MySQL Test"
        },
        {
            "playbookID": "Email Address Enrichment - Generic v2 - Test"
        },
        {
            "playbookID": "Email Address Enrichment - Generic v2.1 - Test",
            "integrations": "Active Directory Query v2"
        },
        {
            "integrations": "Cofense Intelligence",
            "playbookID": "Test - Cofense Intelligence",
            "timeout": 500
        },
        {
            "playbookID": "GDPRContactAuthorities Test"
        },
        {
            "integrations": "Google Resource Manager",
            "playbookID": "GoogleResourceManager-Test",
            "timeout": 500,
            "nightly": true
        },
        {
            "integrations": "Google Cloud Storage",
            "playbookID": "GCS - Test",
            "timeout": 500,
            "nightly": true
        },
        {
            "playbookID": "Calculate Severity - Generic v2 - Test",
            "integrations": [
                "Palo Alto Minemeld",
                "Active Directory Query v2"
            ],
            "fromversion": "4.5.0"
        },
        {
            "integrations": "Freshdesk",
            "playbookID": "Freshdesk-Test",
            "timeout": 500,
            "nightly": true
        },
        {
            "playbookID": "Autoextract - Test",
            "fromversion": "4.1.0"
        },
        {
            "playbookID": "FilterByList - Test",
            "fromversion": "4.1.0"
        },
        {
            "integrations": "Kafka V2",
            "playbookID": "Kafka Test"
        },
        {
            "playbookID": "File Enrichment - Generic v2 - Test",
            "instance_names": "virus_total_private_api_general",
            "integrations": [
                "VirusTotal - Private API",
                "Cylance Protect v2"
            ]
        },
        {
            "integrations": "McAfee Active Response",
            "playbookID": "Endpoint data collection test",
            "timeout": 500
        },
        {
            "integrations": "McAfee Active Response",
            "playbookID": "MAR - Endpoint data collection test",
            "timeout": 500
        },
        {

            "integrations": "DUO Admin",
            "playbookID": "DuoAdmin API test playbook"
        },
        {
            "integrations": "Traps",
            "playbookID": "Traps test",
            "timeout": 600
        },
        {
            "playbookID": "TestShowScheduledEntries"
        },
        {
            "playbookID": "Calculate Severity - Standard - Test",
            "integrations": "Palo Alto Minemeld",
            "fromversion": "4.5.0"
        },
        {
            "integrations": "Symantec Advanced Threat Protection",
            "playbookID": "Symantec ATP Test"

        },
        {
            "playbookID": "HTTPListRedirects - Test SSL"
        },
        {
            "playbookID": "HTTPListRedirects Basic Test"
        },
        {
            "playbookID": "CheckDockerImageAvailableTest"
        },
        {
            "playbookID": "ExtractDomainFromEmailTest"
        },
        {
            "integrations": "Threat Grid",
            "playbookID": "Test-Detonate URL - ThreatGrid"
        },
        {
            "playbookID": "Account Enrichment - Generic v2 - Test",
            "integrations": "activedir"
        },
        {
            "playbookID": "Extract Indicators From File - Generic v2 - Test",
            "integrations": "Image OCR",
            "timeout": 300
        },
        {
            "playbookID": "Endpoint Enrichment - Generic v2 - Test",
            "integrations": [
                "FalconHost",
                "Cylance Protect",
                "carbonblack",
                "epo",
                "activedir"
            ]
        },
        {
            "playbookID": "Endpoint Enrichment - Generic v2.1 - Test",
            "integrations": [
                "FalconHost",
                "Cylance Protect v2",
                "carbonblack-v2",
                "epo",
                "Active Directory Query v2"
            ]
        },
        {
            "playbookID": "EmailReputationTest",
            "integrations": "Have I Been Pwned? V2"
        },
        {
            "integrations": "Symantec Deepsight Intelligence",
            "playbookID": "Symantec Deepsight Test"
        },
        {
            "playbookID": "ExtractDomainFromEmailTest"
        },
        {
            "playbookID": "PAN OS EDL Management - Test",
            "integrations": "palo_alto_networks_pan_os_edl_management"
        },
        {
            "playbookID": "PAN-OS DAG Configuration Test",
            "integrations": "Panorama",
            "instance_names": "palo_alto_panorama",
            "timeout": 1000
        },
        {
            "playbookID": "PAN-OS EDL Setup Test",
            "integrations": ["Panorama","palo_alto_networks_pan_os_edl_management"],
            "instance_names": "palo_alto_panorama",
            "timeout": 1000
        },
        {
            "integrations": "Snowflake",
            "playbookID": "Snowflake-Test"
        },
        {
            "playbookID": "Account Enrichment - Generic v2.1 - Test",
            "integrations": "Active Directory Query v2"
        },
        {
            "integrations": "Cisco Umbrella Investigate",
            "playbookID": "Domain Enrichment - Generic v2 - Test"
        },
        {
            "integrations": "Google BigQuery",
            "playbookID": "Google BigQuery Test"
        },
        {
            "integrations": "nmap",
            "playbookID": "af2f5a99-d70b-48c1-8c25-519732b733f2"
        },
        {
            "integrations": "Zoom",
            "playbookID": "Zoom_Test"
        },
        {
            "integrations": "Palo Alto Networks Cortex",
            "playbookID": "Palo Alto Networks Cortex Test",
            "fromversion": "4.1.0"
        },
        {
            "playbookID": "IP Enrichment - Generic v2 - Test",
            "integrations": "Threat Crowd",
            "fromversion": "4.1.0"
        },
        {
            "integrations": "Cherwell",
            "playbookID": "Cherwell Example Scripts - test"
        },
        {
            "integrations": "Cherwell",
            "playbookID": "Cherwell - test"
        },
        {
            "integrations": "CarbonBlackProtectionV2",
            "playbookID": "Carbon Black Enterprise Protection V2 Test"
        },
        {
            "integrations": "Active Directory Query v2",
            "instance_names": "active_directory_query_v2",
            "playbookID": "Test ADGetUser Fails with no instances 'Active Directory Query' (old version)"
        },
        {
            "integrations": "ANYRUN",
            "playbookID": "ANYRUN-Test"
        },
        {
            "integrations": "ANYRUN",
            "playbookID": "Detonate File - ANYRUN - Test"
        },
        {
            "integrations": "ANYRUN",
            "playbookID": "Detonate URL - ANYRUN - Test"
        },
        {
            "integrations": "Netcraft",
            "playbookID": "Netcraft test"
        },
        {
            "integrations": "EclecticIQ Platform",
            "playbookID": "EclecticIQ Test"
        },
        {
            "playbookID": "FormattingPerformance - Test",
            "fromversion": "5.0.0"
        },
        {
            "integrations": "AWS - EC2",
            "playbookID": "2142f8de-29d5-4288-8426-0db39abe988b"
        },
        {
            "integrations": "AWS - EC2",
            "playbookID": "d66e5f86-e045-403f-819e-5058aa603c32"
        },
        {
            "integrations": "ANYRUN",
            "playbookID": "Detonate File From URL - ANYRUN - Test"
        },
        {
            "integrations": "AWS - CloudWatchLogs",
            "playbookID": "2cddaacb-4e4c-407e-8ef5-d924867b810c"
        },
        {
            "integrations": "AWS - CloudTrail",
            "playbookID": "3da2e31b-f114-4d7f-8702-117f3b498de9"
        },
        {
            "playbookID": "5dc848e5-a649-4394-8300-386770d39d75"
        },
        {
            "integrations": "carbonblackprotection",
            "playbookID": "67b0f25f-b061-4468-8613-43ab13147173"
        },
        {
            "integrations": "DomainTools",
            "playbookID": "DomainTools-Test"
        },
        {
            "integrations": "Exabeam",
            "playbookID": "Exabeam - Test"
        },
        {
            "integrations": "Cisco Spark",
            "playbookID": "efc817d2-6660-4d4f-890d-90513ca1e180"
        },
        {
            "playbookID": "Get File Sample By Hash - Generic - Test"
        },
        {
            "playbookID": "Get File Sample From Hash - Generic - Test"
        },
        {
            "playbookID": "get_file_sample_by_hash_-_carbon_black_enterprise_Response_-_test"
        },
        {
            "playbookID": "get_file_sample_from_path_-_d2_-_test"
        },
        {
            "integrations": "Remedy On-Demand",
            "playbookID": "Remedy-On-Demand-Test"
        },
        {
            "playbookID": "ssdeepreputationtest"
        },
        {
            "playbookID": "TestIsEmailAddressInternal"
        },
        {
            "playbookID": "search_endpoints_by_hash_-_carbon_black_response_-_test"
        },
        {
            "integrations": "Google Cloud Compute",
            "playbookID": "GoogleCloudCompute-Test"
        },
        {
            "playbookID": "FormattingPerformance - Test",
            "fromversion": "5.0.0"
        },
        {
            "integrations": "AWS - S3",
            "playbookID": "97393cfc-2fc4-4dfe-8b6e-af64067fc436"
        },
        {
            "integrations": "Image OCR",
            "playbookID": "TestImageOCR"
        },
        {
            "playbookID": "EWS test"
        },
        {
            "integrations": "fireeye",
            "playbookID": "Detonate File - FireEye AX - Test"
        },
        {
            "integrations": "Rasterize",
            "playbookID": "Rasterize Test"
        },
        {
            "integrations": "Rasterize",
            "playbookID": "RasterizeImageTest"
        },
        {
            "integrations": "Ipstack",
            "playbookID": "Ipstack_Test"
        },
        {

            "integrations": "Perch",
            "playbookID": "Perch-Test"
        },
        {
            "integrations": "Forescout",
            "playbookID": "Forescout-Test"
        },
        {
            "integrations": "GitHub",
            "playbookID": "Git_Integration-Test"
        },
        {
            "integrations": "LogRhythmRest",
            "playbookID": "LogRhythm REST test"
        },
        {
            "integrations": "AlienVault USM Anywhere",
            "playbookID": "AlienVaultUSMAnywhereTest"
        },
        {
            "playbookID": "PhishLabsTestPopulateIndicators"
        },
        {
            "integrations": "PhishLabs IOC",
            "playbookID": "PhishLabsIOC TestPlaybook",
            "fromversion": "4.1.0"
        },
        {
            "integrations": "vmray",
            "playbookID": "VMRay-Test"
        },
        {
            "integrations": "PerceptionPoint",
            "playbookID": "PerceptionPoint Test",
            "fromversion": "4.1.0"
        },
        {
            "integrations": "AutoFocus V2",
            "playbookID": "AutoFocus V2 test"
        },
        {
            "playbookID": "Process Email - Generic for Rasterize"
        },
        {
            "playbookID": "Send Investigation Summary Reports - Test",
            "integrations": "EWS Mail Sender",
            "fromversion": "4.1.0"
        },
        {
            "integrations": "Anomali ThreatStream v2",
            "playbookID": "ThreatStream-Test"
        },
        {
            "integrations": "BluecatAddressManager",
            "playbookID": "Bluecat Address Manager test"
        },
        {
            "integrations": "MailListener - POP3",
            "playbookID": "MailListener-POP3 - Test"
        },
        {
            "playbookID": "sumList - Test"
        },
        {
            "integrations": "VulnDB",
            "playbookID": "Test-VulnDB"
        },
        {
            "integrations": "Shodan_v2",
            "playbookID": "Test-Shodan_v2",
            "timeout": 1000
        },
        {
            "integrations": "Threat Crowd",
            "playbookID": "ThreatCrowd - Test"
        },
        {
            "playbookID": "Request Debugging - Test",
            "fromversion": "5.0.0"
        },
        {
            "integrations": "Hybrid Analysis",
            "playbookID": "HybridAnalysis-Test",
            "timeout": 500,
            "fromversion": "4.1.0"
        },
        {
            "integrations": "Elasticsearch v2",
            "instance_names": "es_v7",
            "playbookID": "Elasticsearch_v2_test"
        },
        {
            "integrations": "Elasticsearch v2",
            "instance_names": "es_v6",
            "playbookID": "Elasticsearch_v2_test-v6"
        }
    ],
    "skipped_tests": {
        "FilterByList - Test": "(Issue 19469)",
        "ThreatQ - Test": "Test fails (Issue 19468)",
        "VxStream Test": "Failing test (Issue 19439)",
        "SentinelOne V2 - test": "Failing test (Issue 19361)",
        "CuckooTest": "Cuckoo fails to complete tasks (Issue 19425)",
        "TestParseEmailHeaders": "Fails on conditional task (Issue 18815)",
        "CheckpointFW-test": "Test is not stable (Issue 18643)",
        "search_endpoints_by_hash_-_tie_-_test": "Test is unstable - from time to time fails to create an instance (issue #18350)",
        "McAfee-TIE Test": "Test is unstable - from time to time fails to create an instance (issue #18350)",
        "Autoextract - Test": "See issue #18343 for further information",
        "rsa_packets_and_logs_test": "A command searches for a session ID which doesn't exist on our local server - asked RSA to help (issue #18332)",
        "TestUptycs": "There is not enough data in uptycs instance in order the test to pass. Data need to be generated like open connections",
        "InfoArmorVigilanteATITest": "Test fails on verify context (issue 17358)",
        "calculate_severity_-_critical_assets_-_test": "Fails on verify context (issue 17924)",
        "Forescout-Test": "Should be skipped (issue 17016)",
        "domain_enrichment_generic_test": "Test is old and uses VirusTotal which has quota problems. The v2 playbook has a better test",
        "EWS test": "Old test",
        "Lastline - testplaybook": "Checking the integration via Generic detonation playbooks, don't want to load the daily quota",
        "entity_enrichment_generic_test": "Flaky test - fails for changing reasons, requires more investigation (issue 16490)",
        "ArcSight Logger test": "Possibly outdated API calls",
        "Qualys-Test": "Test is failing on qualys-report-list not returning results, and also seems there's a proxy issue (issue 16486)",
        "TruSTAR Test": "The test runs even when not supposed to, which causes its quota to run out",
        "TestDedupIncidentsByName": "skipped on purpose - this is part of the TestDedupIncidentsPlaybook - no need to execute separately as a test",
        "TestSafeBreach": "Instance configuration change causes test failure (issue 15909)",
        "Endpoint Enrichment - Generic v2 - Test": "Uses the deprecated script ADGetComputer which is bugged and won't be fixed and deprecated carbon black integration",
        "Test-IsMaliciousIndicatorFound": "Unstable test (issue 15940)",
        "Test-Detonate URL - ThreatGrid": "Outdated test",
        "ip_enrichment_generic_test": "Need to check if test is valid, and the playbook is going to be deprecated now.",
        "email_test": "Old test for deprecated playbook. Need to check if test is even valid",
        "JoeSecurityTestDetonation": "command joe-download-report fails (issue 16118)",
        "af2f5a99-d70b-48c1-8c25-519732b733f2": "Added here because test existed but was not configured - need to review the test",
        "Zoom_test": "Added here because test existed but was not configured - need to review the test",
        "Test - CrowdStrike Falcon": "Test is unmockable, and has its data deleted every few weeks",
        "DomainTools-Test": "No instance",
        "Beta-Athena-Test": "Beta integration & test is expensive to run",
        "Remedy-On-Demand-Test": "No instance",
        "2cddaacb-4e4c-407e-8ef5-d924867b810c": "Skipped pending PR",
        "3da2e31b-f114-4d7f-8702-117f3b498de9": "Skipped pending PR",
        "d66e5f86-e045-403f-819e-5058aa603c32": "skipped until PR is merged (pr 3220)",
        "Carbon Black Enterprise Protection V2 Test": "Data changes within Carbon Black on a weekly basis - which requires to update the test",
        "5dc848e5-a649-4394-8300-386770d39d75": "old test, needs to check if relevant",
        "Get File Sample By Hash - Generic - Test": "old test, needs to check if relevant",
        "Get File Sample From Hash - Generic - Test": "old test, needs to check if relevant",
        "get_file_sample_by_hash_-_carbon_black_enterprise_Response_-_test": "old test, needs to check if relevant",
        "get_file_sample_from_path_-_d2_-_test": "old test, needs to check if relevant",
        "ssdeepreputationtest": "old test, needs to check if relevant",
        "search_endpoints_by_hash_-_carbon_black_response_-_test": "old test, needs to check if relevant",
        "Detonate File - FireEye AX - Test": "No instance",
        "Cofense Triage Test": "Creds only works on demo4",
        "Intezer Testing": "Old test for old version of inteze",
        "Test - Windows Defender Advanced Threat Protection": "One of the commands has an internal server error. Check again 20/08/2019. Issue - #18552",
        "CarbonBlackLiveResponseTest": "Task: cb-session-create-and-wait fails (issue 18691)",
        "nexpose_test": "Failed to create site (issue 18694)",
        "Recorded Future Test": "Looks like a bug in the product, pending support answer (issue 18922)",
        "IntSights Mssp Test": "Account Expired (issue #16351)",
        "CarbonBlackResponseTest": "Instance content has been altered causing test failure #19180",
        "Pwned test": "API Deprecated, use Pwned test v2 instead",
        "CheckPhish-Test": "Test is unstable, requires redesign #19188",
        "fd93f620-9a2d-4fb6-85d1-151a6a72e46d": "Old test - need to check if relevant",
        "PAN-OS DAG Configuration Test": "Test failing on permission denied error #19205",
        "AlphaSOC-Wisdom-Test": "Test is unstable. #19235"
    },
    "skipped_integrations": {
      "_comment": "~~~ NO INSTANCE - will not be resolved ~~~",
        "FortiGate": "License expired, and not going to get one (issue 14723)",
        "Attivo Botsink": "no instance, not going to get it",
        "VMware": "no License, and probably not going to get it",
        "AWS Sagemaker": "License expired, and probably not going to get it",
        "Symantec MSS": "No instance, probably not going to get it (issue 15513)",
        "Google Cloud Compute": "Can't test yet",
        "Cymon": "The service was discontinued since April 30th, 2019.",
        "FireEye ETP": "No instance",
        "ProofpointTAP_v2": "No instance",
        "remedy_sr_beta": "No instance",
        "Minerva Labs Anti-Evasion Platform": "No instance (Issue 18835)",


      "_comment": "~~~ INSTANCE ISSUES ~~~",
        "LogRhythmRest": "LogRhythm host is unreachable (Issue 19362)",
        "ZeroFox": "No data (Alerts) in the product, which is required because record isn't working (issue 19161)",
        "Jask": "Returning 401 (issue 18879)",
        "SumoLogic": "No credentials (Issue 18441)",
        "Lastline": "Temporally moved to skipped in order to not fail nightly",
        "vmray": "VMRay license expired (Issue 18752)",
        "Anomali ThreatStream v2": "Credentials are invalid (issue 18561)",
        "Anomali ThreatStream": "Credentials are invalid (issue 18561)",
        "SCADAfence CNM": "Once in a while SCADAfence CNM integration fails to create an instance, throwing a '502 bad gateway' error (issue #18376)",
        "Cortex XDR - IR": "Instance seems to have problems - returning 500 internal server error (issue #18377)",
        "ArcSight ESM v2": "License expired (issue #18328)",
        "AlienVault USM Anywhere": "License expired (issue #18273)",
        "Tufin": "Calls to instance return 502 error. @itay reached out (issue 16441)",
        "Dell Secureworks": "Instance locally installed on @liorblob PC",
        "MimecastV2": "Several issues with instance",
        "Netskope": "instance is down",
        "Farsight DNSDB": "No instance (issue 15512)",
        "Service Manager": "Expired license",
        "carbonblackprotection": "License expired",
        "icebrg": "Requires BD (issue 14312)",
        "Freshdesk": "Trial account expired",
        "Threat Grid": "instance problem (issue 16197)",
        "Kafka V2": "Can not connect to instance from remote",
        "Check Point Sandblast": "No access (issue 15948)",
        "Remedy AR": "getting 'Not Found' in test button",
        "XFE": "License expired",
        "RedLock": "Credentials and API problems (issue 15493)",
        "Salesforce": "User and password expired (issue 15901)",
        "Zscaler": "License expired (issue 17784)",
        "RedCanary": "License expired",
        "LogRhythm": "Need to fix SOAP api",
        "ANYRUN": "No instance",
        "Snowflake": "Looks like account expired, needs looking into",
        "Cisco Spark": "No instance (Issue 18940)",
        "Phish.AI": "Unauthorized. will be re-branded soon as Cofense (Issue 17291)",
        "QRadar": "No license (issue 17794)",
        "MaxMind GeoIP2": "License has expired (Issue 18932).",
        "Exabeam": "Can not connect to instance from remote (Issue 19371)",

      "_comment": "~~~ UNSTABLE ~~~",
        "ServiceNow": "Instance goes to hibernate every few hours",
        "Tanium": "Instance is not stable (issue 15497)",
        "Tenable.sc": "unstable instance",
        "Tenable.io": "Unstable instance (issue 16115)",

      "_comment": "~~~ OTHER ~~~",
        "EclecticIQ Platform": "Old API is deprecated (Issue 8821)",
        "Pwned": "Old API is deprecated",
        "iDefense": "DevOps investigation",
        "RSA NetWitness Endpoint": "Instance is down, waiting for devops to rebuild",
        "BitDam": "Changes in service (issue #17247)",
        "Zoom": "Added here because test existed but was not configured - need to review the test",
        "MailListener - POP3": "Failing test module (issue 18580)",

      "_comment": "~~~ QUOTA ISSUES ~~~",
        "Joe Security": "Monthly quota exceeded, remove from skipped on or after April 1st",
        "Google Resource Manager": "Cannot create projects because have reached alloted quota.",
        "VirusTotal - Private API": "reached api alloted quota.",
        "Looker": "Warehouse 'DEMO_WH' cannot be resumed because resource monitor 'LIMITER' has exceeded its quota."
    },
    "nigthly_integrations": [
        "Lastline",
        "TruSTAR"
    ],
    "unmockable_integrations": {
        "McAfee ESM-v10": "we have multiple instances with same test playbook, mock recording are per playbook so it keeps failing the playback step",
        "mysql": "Does not use http",
        "SlackV2": "Integration requires SSL",
        "Whois": "Mocks does not support sockets",
        "Panorama": "Exception: Proxy process took to long to go up. https://circleci.com/gh/demisto/content/24826",
        "Image OCR": "Does not perform network traffic",
        "Server Message Block (SMB)": "Does not perform http communication",
        "Active Directory Query v2": "Does not perform http communication",
        "dnstwist": "Does not peform http communication",
        "VxStream": "JS integration, problem listed in this issue https://github.com/demisto/etc/issues/15544. Detonate URL: Large mock file.",
        "PagerDuty v2": "Integration requires SSL",
        "TCPIPUtils": "Integration requires SSL",
        "Luminate": "Integration has no proxy checkbox",
        "Pwned": "Integration has no proxy checkbox",
        "Shodan": "Integration has no proxy checkbox",
        "Google BigQuery": "Integration has no proxy checkbox",
        "ReversingLabs A1000": "Checking",
        "Check Point": "Checking",
        "okta": "Test Module failing, suspect it requires SSL",
        "Awake Security": "Checking",
        "ArcSight ESM v2": "Checking",
        "Phish.AI": "Checking",
        "Intezer": "Nightly - Checking",
        "ProtectWise": "Nightly - Checking",
        "google-vault": "Nightly - Checking",
        "RSA Archer": "Nightly - Checking",
        "McAfee NSM": "Nightly - Checking",
        "Forcepoint": "Nightly - Checking",
        "palo_alto_firewall": "Need to check test module",
        "Signal Sciences WAF": "error with certificate",
        "google": "'unsecure' parameter not working",
        "EWS Mail Sender": "Inconsistent test (playback fails, record succeeds)",
        "carbonblackliveresponse": "Pending check: issue 16072",
        "ReversingLabs Titanium Cloud": "No Unsecure checkbox. proxy trying to connect when disabled.",
        "Anomali ThreatStream": "'proxy' parameter not working",
        "Palo Alto Networks Cortex": "SDK",
        "Recorded Future": "might be dynamic test",
        "AlphaSOC Wisdom": "Test module issue",
        "Microsoft Graph": "Test direct access to oproxy",
        "MicrosoftGraphMail": "Test direct access to oproxy",
        "Microsoft Graph User": "Test direct access to oproxy",
        "Windows Defender Advanced Threat Protection": "Test direct access to oproxy",
        "Rasterize": "No API calls "
    }
}<|MERGE_RESOLUTION|>--- conflicted
+++ resolved
@@ -3,10 +3,10 @@
     "testInterval": 20,
     "tests": [
         {
-<<<<<<< HEAD
             "integrations": "Google Vision AI",
             "playbookID": "GoogleVisionAPI-Test"
-=======
+        },
+        {
             "integrations": "nmap",
             "playbookID": "Nmap - Test"
         },
@@ -15,7 +15,6 @@
             "playbookID": "Autofocus Query Samples, Sessions and Tags Test Playbook",
             "fromversion": "4.5.0",
             "timeout": 500
->>>>>>> 9ed8832e
         },
         {
             "integrations": "ThreatQ v2",
