--- conflicted
+++ resolved
@@ -3,11 +3,10 @@
     "testInterval": 20,
     "tests": [
         {
-<<<<<<< HEAD
             "integrations": "Preempt",
             "playbookID": "Preempt Test"
-=======
-            "integrations": "Gmail",
+        },
+       {    "integrations": "Gmail",
             "playbookID": "get_original_email_-_gmail_-_test"
         },
         {
@@ -23,7 +22,6 @@
         },
         {
             "playbookID": "TestParseCSV"
->>>>>>> b5a8ccff
         },
         {
             "integrations": "Shodan",
