{
    "testTimeout": 160,
    "testInterval": 20,
    "tests": [
        {
<<<<<<< HEAD
            "integrations": "RedCanary",
            "playbookID": "RedCanaryTest"
=======
            "integrations": "RTIR",
            "playbookID": "RTIR Test"
        },
        {
          "integrations": "Devo",
          "playbookID": "devo_test_playbook"
        },
        {
            "integrations": [
                "VirusTotal",
                "urlscan.io"
            ],
            "playbookID": "url_enrichment_-_generic_test",
            "timeout": 500
        },
        {
            "integrations": "SCADAfence CNM",
            "playbookID": "SCADAfence_test"
        },
        {
            "integrations": "epo",
            "playbookID": "Test Playbook McAfee ePO"
>>>>>>> 9984998b
        },
        {
            "integrations": {
                "name": "activedir",
                "byoi": false
            },
            "playbookID": "calculate_severity_-_critical_assets_-_test"
        },
        {
            "playbookID": "TextFromHTML_test_playbook"
        },
        {
            "playbookID": "PortListenCheck-test"
        },
        {
            "integrations": "ThreatExchange",
            "playbookID": "ThreatExchange-test"
        },
        {
            "integrations": "ThreatExchange",
            "playbookID": "extract_indicators_-_generic_-_test",
            "timeout": 240
        },
        {
            "integrations": "Joe Security",
            "playbookID": "JoeSecurityTestPlaybook",
            "timeout": 500,
            "nightly": true
        },
        {
            "integrations": "WildFire",
            "playbookID": "Wildfire Test"
        },
        {
            "integrations": "GRR",
            "playbookID": "grr_test",
            "nightly": true
        },
        {
            "playbookID": "Phishing test - attachment",
            "timeout": 500,
            "integrations": [
                "EWS Mail Sender",
                "Pwned",
                "VirusTotal - Private API",
                "Demisto REST API"
            ],
            "nightly": true
        },
        {
            "playbookID": "Phishing test - Inline",
            "timeout": 500,
            "integrations": [
                "EWS Mail Sender",
                "Pwned",
                "VirusTotal - Private API",
                "Demisto REST API"
            ],
            "nightly": true
        },
        {
            "integrations": "RSA NetWitness Packets and Logs",
            "playbookID": "rsa_packets_and_logs_test"
        },
        {
            "integrations": "VirusTotal",
            "playbookID": "virusTotal-test-playbook",
            "nightly": true,
            "timeout": 1400
        },
        {
            "integrations": "Preempt",
            "playbookID": "Preempt Test"
        },
        {   "integrations": "Gmail",
            "playbookID": "get_original_email_-_gmail_-_test"
        },
        {
            "integrations": "EWS v2",
            "playbookID": "get_original_email_-_ews-_test"
        },
        {
            "integrations": "PagerDuty v2",
            "playbookID": "PagerDuty Test"
        },
        {
            "playbookID": "test_delete_context"
        },
        {
            "playbookID": "GmailTest",
            "integrations": "Gmail"
        },
        {
            "playbookID": "TestParseCSV"
        },
        {
            "playbookID": "detonate_file_-_generic_test",
            "timeout": 2000,
            "nightly": true,
            "integrations": [
                "VxStream",
                "McAfee Advanced Threat Defense",
                "WildFire"
            ]
        },
        {
            "playbookID": "detonate_url_-_generic_test",
            "timeout": 2000,
            "nightly": true,
            "integrations": [
                "McAfee Advanced Threat Defense",
                "VxStream"
            ]
        },
        {
            "integrations": "Shodan",
            "playbookID": "ShodanTest"
        },
        {
            "playbookID": "Extract Indicators From File - test"
        },
        {
            "playbookID": "dedup_-_generic_-_test"
        },
        {
            "integrations": "McAfee Advanced Threat Defense",
            "playbookID": "Test Playbook McAfee ATD",
            "timeout": 500
        },
        {
            "playbookID": "exporttocsv_script_test"
        },
        {
            "integrations": "Intezer",
            "playbookID": "Intezer Testing",
            "nightly": true,
            "timeout": 500
        },
        {
            "integrations": "FalconIntel",
            "playbookID": "CrowdStrike Falcon Intel v2"
        },
        {
            "integrations": [{
                "name": "Mail Sender (New)"
            },{
                "name": "google",
                "byoi": false
            }],
            "playbookID": "Mail Sender (New) Test"
        },
        {
            "playbookID": "buildewsquery_test"
        },
        {
            "integrations": "Rapid7 Nexpose",
            "playbookID": "nexpose_test"
        },
        {
            "integrations": "EWS Mail Sender",
            "playbookID": "EWS Mail Sender Test"
        },
        {
            "playbookID": "decodemimeheader_-_test"
        },
        {
            "integrations": "CVE Search",
            "playbookID": "cve_enrichment_-_generic_-_test"
        },
        {
            "playbookID": "test_url_regex"
        },
        {
            "integrations": "Skyformation",
            "playbookID": "TestSkyformation"
        },
        {
            "integrations": "okta",
            "playbookID": "okta_test_playbook",
            "timeout": 240
        },
        {
            "playbookID": "Test filters & transformers scripts"
        },
        {
            "integrations": "Salesforce",
            "playbookID": "SalesforceTestPlaybook"
        },
        {
            "integrations": "McAfee ESM-v10",
            "playbookID": "McAfeeESMTest",
            "timeout": 500
        },
        {
            "integrations": "GoogleSafeBrowsing",
            "playbookID": "Google Safe Browsing Test",
            "timeout": 240
        },
        {
            "integrations": "EWS v2",
            "playbookID": "EWSv2_empty_attachment_test"
        },
        {
            "playbookID": "TestWordFileToIOC",
            "timeout": 300
        },
        {
            "integrations": "Symantec Endpoint Protection",
            "playbookID": "sep_-_test_endpoint_search"
        },
        {
            "integrations": {
                "name": "carbonblackprotection",
                "byoi": false
            },
            "playbookID": "search_endpoints_by_hash_-_carbon_black_protection_-_test",
            "timeout": 500
        },
        {
            "playbookID": "process_email_-_generic_-_test",
            "timeout": 240
        },
        {
            "integrations": {
                "name": "activedir",
                "byoi": false
            },
            "playbookID": "account_enrichment_-_generic_test"
        },
        {
            "integrations": "FalconHost",
            "playbookID": "search_endpoints_by_hash_-_crowdstrike_-_test",
            "timeout": 500
        },
        {
            "integrations": "FalconHost",
            "playbookID": "CrowdStrike Endpoint Enrichment - Test"
        },
        {
            "integrations": [
                "VirusTotal",
                "urlscan.io"
            ],
            "playbookID": "ip_enrichment_generic_test"
        },
        {
            "playbookID": "ExposeIncidentOwner-Test"
        },
        {
            "integrations": "OpenPhish",
            "playbookID": "email_test"
        },
        {
            "integrations": [],
            "playbookID": "Test CommonServer"
        },
        {
            "integrations": "VirusTotal",
            "playbookID": "domain_enrichment_generic_test"
        },
        {
            "integrations": "PostgreSQL",
            "playbookID": "PostgreSQL Test"
        },
        {
            "integrations": {
                "name": "google",
                "byoi": false
            },
            "playbookID": "GsuiteTest"
        },
        {
            "integrations": "OpenPhish",
            "playbookID": "OpenPhish Test Playbook"
        },
        {
            "integrations": "RSA Archer",
            "playbookID": "Archer-Test-Playbook",
            "nightly": true
        },
        {
            "integrations": "jira",
            "playbookID": "Jira-Test"
        },
        {
            "integrations": "ipinfo",
            "playbookID": "IPInfoTest"
        },
        {
            "integrations": "jira",
            "playbookID": "VerifyHumanReadableFormat"
        },
        {
            "playbookID": "ExtractURL Test"
        },
        {
            "playbookID": "strings-test"
        },
        {
            "playbookID": "TestCommonPython"
        },
        {
            "playbookID": "TestFileCreateAndUpload"
        },
        {
            "playbookID": "TestIsValueInArray"
        },
        {
            "playbookID": "TestStringReplace"
        },
        {
            "playbookID": "TestHttpPlaybook"
        },
        {
            "integrations": "SplunkPy",
            "playbookID": "Splunk-Test"
        },
        {
            "integrations" : "McAfee NSM",
            "playbookID" : "McAfeeNSMTest",
            "timeout" : 400,
            "nightly": true
        },
        {
            "integrations": "PhishTank",
            "playbookID": "PhishTank Testing"
        },
        {
            "integrations": "McAfee Web Gateway",
            "playbookID": "McAfeeWebGatewayTest",
            "timeout" : 500
        },
        {
            "integrations": "TCPIPUtils",
            "playbookID": "TCPUtils-Test"
        },
        {
            "playbookID": "ProofpointDecodeURL-Test",
            "timeout": 300,
            "interval": 20
        },
        {
            "playbookID": "listExecutedCommands-Test"
        },
        {
            "integrations": "Service Manager",
            "playbookID": "TestHPServiceManager",
            "timeout": 400
        },
        {
            "playbookID": "LanguageDetect-Test",
            "timeout": 300
        },
        {
            "integrations": "Forcepoint",
            "playbookID": "forcepoint test",
            "timeout": 500,
            "nightly": true
        },
        {
            "playbookID": "GeneratePassword-Test"
        },
        {
            "playbookID": "ZipFile-Test"
        },
        {
            "playbookID": "ExtractDomainTest"
        },
        {
            "playbookID": "Detonate File - Generic Test",
            "timeout": 500
        },
        {
            "playbookID": "Test-IsMaliciousIndicatorFound"
        },
        {
            "playbookID": "TestExtractHTMLTables"
        },
        {
            "integrations": "carbonblackliveresponse",
            "playbookID": "CarbonBlackLiveResponseTest",
            "nightly": true
        },
        {
            "playbookID": "TestSafeBreach",
            "integrations": "SafeBreach"
        },
        {
            "integrations": "urlscan.io",
            "playbookID": "urlscan_malicious_Test"
        },
        {
            "integrations": "EWS v2",
            "playbookID": "pyEWS_Test"
        },
        {

            "integrations": "Netskope",
            "playbookID": "Netskope Test"
        },
        {
            "integrations": "Cylance Protect v2",
            "playbookID": "Cylance Protect v2 Test"
        },
        {
            "integrations": "ReversingLabs Titanium Cloud",
            "playbookID": "ReversingLabsTCTest"
        },
        {
            "integrations": "ReversingLabs A1000",
            "playbookID": "ReversingLabsA1000Test"
        },
        {
            "integrations": "Demisto Lock",
            "playbookID": "DemistoLockTest"
        },
        {
            "playbookID": "test-domain-indicator",
            "timeout": 400
        },
        {
            "integrations": "VirusTotal - Private API",
            "playbookID": "virusTotalPrivateAPI-test-playbook",
            "nightly": true
        },
        {
            "integrations": "Cybereason",
            "playbookID": "Cybereason Test"
        },
        {
            "integrations": "Tanium",
            "playbookID": "Tanium Demo Playbook",
            "nightly": true,
            "timeout": 1200
        },
        {
            "integrations": "Recorded Future",
            "playbookID": "Recorded Future Test",
            "nightly": true
        },
        {
            "integrations": "Microsoft Graph",
            "playbookID": "Microsoft Graph Test"
        },
        {
            "integrations": "RedLock",
            "playbookID": "RedLockTest",
            "nightly": true
        },
        {
            "integrations": "Symantec Messaging Gateway",
            "playbookID": "Symantec Messaging Gateway Test"
        },
        {
            "integrations": "ThreatConnect",
            "playbookID": "test-ThreatConnect"
        },
        {
            "integrations": "VxStream",
            "playbookID": "VxStream Test",
            "nightly": true
        },
        {
            "integrations":"Cylance Protect",
            "playbookID": "get_file_sample_by_hash_-_cylance_protect_-_test",
            "timeout": 240
        },
        {
            "integrations": "Cylance Protect",
            "playbookID": "endpoint_enrichment_-_generic_test"
        },
        {
            "integrations": "QRadar",
            "playbookID": "test_Qradar"
        },
        {
            "integrations": "VMware",
            "playbookID": "VMWare Test"
        },
        {
            "integrations": "Anomali ThreatStream",
            "playbookID": "Anomali_ThreatStream_Test"
        },
        {
            "integrations": "Farsight DNSDB",
            "playbookID": "DNSDBTest"
        },
        {
            "integrations": {
                "name": "carbonblack-v2",
                "byoi": true
            },
            "playbookID": "CarbonBlackResponseTest"
        },
        {
            "integrations": "Cisco Umbrella Investigate",
            "playbookID": "Cisco-Umbrella-Test"
        },
        {
            "integrations": "icebrg",
            "playbookID": "Icebrg Test",
            "timeout" : 500
        },
        {
            "integrations": "Symantec MSS",
            "playbookID": "SymantecMSSTest"
        },
        {
            "integrations": "Remedy AR",
            "playbookID": "Remedy AR Test"
        },
        {
            "integrations": "McAfee Active Response",
            "playbookID": "McAfee-MAR_Test"
        },
        {
            "integrations": "McAfee Threat Intelligence Exchange",
            "playbookID": "McAfee-TIE Test"
        },
        {
            "integrations": "ArcSight Logger",
            "playbookID": "ArcSight Logger test"
        },
        {
            "integrations": "XFE",
            "playbookID": "XFE Test",
            "timeout": 140,
            "nightly": true
        },
        {
            "integrations": [
                "VirusTotal"
            ],
            "playbookID": "File Enrichment - Generic Test"
        },
        {
            "integrations": "McAfee Threat Intelligence Exchange",
            "playbookID": "search_endpoints_by_hash_-_tie_-_test",
            "timeout": 500
        },
        {
            "integrations": "iDefense",
            "playbookID": "iDefenseTest",
            "timeout": 300
        },
        {
            "integrations": "LogRhythm",
            "playbookID": "LogRhythm-Test-Playbook",
            "timeout": 200
        },
        {
            "integrations": "FireEye HX",
            "playbookID": "FireEye HX Test"
        },
        {
            "integrations": "Phish.AI",
            "playbookID": "PhishAi-Test"
        },
        {
            "integrations": "Centreon",
            "playbookID": "Centreon-Test-Playbook"
        },
        {
            "integrations": "TruSTAR",
            "playbookID": "TruSTAR Test"
        },
        {
            "integrations": "AlphaSOC Wisdom",
            "playbookID": "AlphaSOC-Wisdom-Test"
        },
        {
            "integrations": "Jask",
            "playbookID": "Jask_Test"
        },
        {
            "integrations": "Qualys",
            "playbookID": "Qualys-Test",
            "nightly": true
        },
        {
            "integrations": [
                "VirusTotal",
                "urlscan.io",
                {
                    "name": "activedir",
                    "byoi": false
                }],
            "playbookID": "entity_enrichment_generic_test",
            "timeout": 240
        },
        {
            "integrations": [
                "FalconHost",
                "McAfee Threat Intelligence Exchange",
                {
                    "name": "carbonblackprotection",
                    "byoi": false
                },
                {
                    "name": "carbonblack",
                    "byoi": false
                }
            ],
            "playbookID": "search_endpoints_by_hash_-_generic_-_test",
            "timeout": 500
        },
        {
            "integrations": "RSA NetWitness Endpoint",
            "playbookID": "NetWitness Endpoint Test"
        },
        {
            "playbookID": "TestMatchRegex"            
        },
        {
            "integrations": "ActiveMQ",
            "playbookID": "ActiveMQ Test"
        }
    ],
    "skipped_tests": [
        "File Enrichment - Generic Test",
        "entity_enrichment_generic_test",
        "search_endpoints_by_hash_-_generic_-_test",
        "SCADAfence_test",
        "test-ThreatConnect"
    ],
    "skipped_integrations": [
        "Symantec Endpoint Protection",
        "RedLock",
        "Symantec Messaging Gateway",
        "Cylance Protect",
        "QRadar",
        "VMware",
        "Anomali ThreatStream",
        "Farsight DNSDB",
        "Cisco Umbrella Investigate",
        "Symantec MSS",
        "Remedy AR",
        "McAfee Active Response",
        "McAfee Threat Intelligence Exchange",
        "ArcSight Logger",
        "XFE",
        "iDefense",
        "LogRhythm",
        "Phish.AI",
        "Centreon",
        "TruSTAR",
        "AlphaSOC Wisdom",
        "Jask",
        "Qualys",
        "Dell Secureworks"
    ]
}<|MERGE_RESOLUTION|>--- conflicted
+++ resolved
@@ -3,10 +3,6 @@
     "testInterval": 20,
     "tests": [
         {
-<<<<<<< HEAD
-            "integrations": "RedCanary",
-            "playbookID": "RedCanaryTest"
-=======
             "integrations": "RTIR",
             "playbookID": "RTIR Test"
         },
@@ -29,7 +25,6 @@
         {
             "integrations": "epo",
             "playbookID": "Test Playbook McAfee ePO"
->>>>>>> 9984998b
         },
         {
             "integrations": {
