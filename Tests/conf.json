--- conflicted
+++ resolved
@@ -582,14 +582,9 @@
         },
         {
             "integrations": "QRadar",
-<<<<<<< HEAD
             "playbookID": "test playbook - QRadarCorreltaions",
-            "timeout": 600
-=======
-            "playbookID" :  "test playbook - QRadarCorreltaions",
             "timeout": 600,
             "fromversion": "5.0.0"
->>>>>>> 0e80358a
         },
         {
             "integrations": "Awake Security",
