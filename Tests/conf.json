--- conflicted
+++ resolved
@@ -3490,33 +3490,19 @@
             "integrations": "AzureWAF"
         },
         {
-<<<<<<< HEAD
-            "integrations": ["ServiceNow v2", "Demisto REST API"],
-            "playbookID": "Fetch Incidents Test",
-            "instance_names": "snow_basic_auth",
-=======
             "integrations": ["AutoFocus Daily Feed", "Demisto REST API"],
             "playbookID": "Fetch Indicators Test",
->>>>>>> b8129aa7
             "fromversion": "6.0.0",
             "is_mockable": false,
             "timeout": 2400
         },
         {
-<<<<<<< HEAD
-            "integrations": ["Nutanix Hypervisor", "Demisto REST API"],
-            "playbookID": "Fetch Incidents Test",
-            "fromversion": "6.0.0",
-            "is_mockable": false,
-            "timeout": 2400
-=======
             "integrations": "SOCRadarIncidents",
             "playbookID": "SOCRadarIncidents-Test"
         },
         {
             "integrations": "SOCRadarThreatFusion",
             "playbookID": "SOCRadarThreatFusion-Test"
->>>>>>> b8129aa7
         }
     ],
     "skipped_tests": {
