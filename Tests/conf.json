{
    "testTimeout": 160,
    "testInterval": 20,
    "tests": [
        {
            "integrations": "MicrosoftGraphMail",
            "playbookID": "MicrosoftGraphMail-Test",
            "instance_names": "ms_graph_mail_dev"
        },
        {
            "integrations": "MicrosoftGraphMail",
            "playbookID": "MicrosoftGraphMail-Test",
            "instance_names": "ms_graph_mail_prod"
        },
        {
            "integrations": "Cloaken",
            "playbookID": "Cloaken-Test"
        },
        {
            "integrations": "ThreatX",
            "playbookID": "ThreatX-test"
        },
        {
            "integrations": "AlienVault OTX",
            "playbookID": "AlienVaultOTX Test"
        },
        {
            "integrations": "Cofense Triage",
            "playbookID": "Cofense Triage Test"
        },
        {
            "integrations": "Minerva Labs Anti-Evasion Platform",
            "playbookID": "Minerva Test playbook"
        },
        {
            "integrations": "CheckPhish",
            "playbookID": "CheckPhish-Test"
        },
        {
            "integrations": "Symantec Management Center",
            "playbookID": "SymantecMC_TestPlaybook"
        },
        {
            "integrations": "Tufin",
            "playbookID": "Tufin Test"
        },
        {
            "integrations": "Looker",
            "playbookID": "Test-Looker"
        },
        {
            "integrations": "Vertica",
            "playbookID": "Vertica Test"
        },
        {
            "integrations": "Server Message Block (SMB)",
            "playbookID": "SMB test"
        },
        {
            "playbookID": "TestParseEmailHeaders"
        },
        {
            "playbookID": "TestParseEmailFile-deprecated-script"
        },
        {
            "integrations": "RSA NetWitness Packets and Logs",
            "playbookID": "rsa_packets_and_logs_test"
        },
        {
            "playbookID": "test_similar_incidents"
        },
        {
            "playbookID": "autofocus_test",
            "integrations": "Autofocus"
        },
        {
            "playbookID": "CheckpointFW-test",
            "integrations": "Check Point"
        },
        {
            "playbookID": "RegPathReputationBasicLists_test"
        },
        {
            "playbookID": "RandomStringGenerateTest"
        },
        {
            "playbookID": "DocumentationTest",
            "integrations": "ipinfo"
        },
        {
            "playbookID": "playbook-checkEmailAuthenticity-test"
        },
        {
            "playbookID": "HighlightWords_Test"

        },
        {
            "playbookID": "StringContainsArray_test"
        },
        {
            "integrations": "Fidelis Elevate Network",
            "playbookID": "Fidelis-Test"
        },
        {
            "integrations": "Thinkst Canary",
            "playbookID": "CanaryTools Test"
        },
        {
            "integrations": "ThreatMiner",
            "playbookID": "ThreatMiner-Test"
        },
        {
            "playbookID": "StixCreator-Test"
        },
        {
            "integrations": "Pwned",
            "playbookID": "Pwned test",
            "nightly": true
        },
        {
            "integrations": "Alexa Rank Indicator",
            "playbookID": "Alexa Test Playbook"
        },
        {
            "playbookID": "UnEscapeURL-Test"
        },
        {
            "playbookID": "UnEscapeIPs-Test"
        },
        {
            "playbookID": "ExtractDomainFromUrlAndEmail-Test"
        },
        {
            "playbookID": "ConvertKeysToTableFieldFormat_Test"
        },
        {
            "playbookID": "ParseCSVnullbytesTest"
        },
        {
            "integrations": "CVE Search",
            "playbookID": "cveReputation Test"
        },
        {
            "integrations": "HashiCorp Vault",
            "playbookID": "hashicorp_test"
        },
        {
            "integrations": "BeyondTrust Password Safe",
            "playbookID": "BeyondTrust-Test"
        },
        {
            "integrations": "Dell Secureworks",
            "playbookID": "secureworks_test"
        },
        {
            "integrations": "ServiceNow",
            "playbookID": "servicenow_test_new"
        },
        {
            "integrations": "ExtraHop",
            "playbookID": "ExtraHop-Test"
        },
        {
            "playbookID": "Test CommonServer"
        },
        {
            "integrations": "CIRCL",
            "playbookID": "CirclIntegrationTest"
        },
        {
            "integrations": "MISP V2",
            "playbookID": "MISP V2 Test"
        },
        {
            "playbookID": "test-LinkIncidentsWithRetry"
        },
        {
            "playbookID": "CopyContextToFieldTest"
        },
        {
            "integrations": "OTRS",
            "playbookID": "OTRS Test",
            "fromversion": "4.1.0"
        },
        {
            "integrations": "Attivo Botsink",
            "playbookID": "AttivoBotsinkTest"
        },
        {
            "playbookID": "CreatePhishingClassifierMLTest",
            "timeout" : 2400
        },
        {
            "integrations": "Cymon",
            "playbookID": "playbook-Cymon_Test"
        },
        {
            "integrations": "FortiGate",
            "playbookID": "Fortigate Test"
        },
        {
            "playbookID": "FormattedDateToEpochTest"
        },
        {
            "integrations": "SNDBOX",
            "playbookID": "SNDBOX_Test"
        },
        {
            "integrations": "SNDBOX",
            "playbookID": "Detonate File - SNDBOX - Test",
            "timeout": 2400,
            "nightly": true
        },
        {
            "integrations": "VxStream",
            "playbookID": "Detonate File - HybridAnalysis - Test",
            "timeout": 2400
        },
        {
            "playbookID": "WordTokenizeTest"
        },
        {
            "integrations": "Awake Security",
            "playbookID": "awake_security_test_pb"
        },
        {
          "integrations": "Tenable.sc",
          "playbookID": "tenable-sc-test",
          "timeout": 240,
          "nightly": true
        },
        {
            "integrations": "MimecastV2",
            "playbookID": "Mimecast test"
        },
        {
            "playbookID": "CreateEmailHtmlBody_test_pb",
            "fromversion": "4.1.0"
        },
        {
          "playbookID": "ReadPDFFile-Test"
        },
        {
            "playbookID": "ReadPDFFileV2-Test"
        },
        {
          "playbookID": "JSONtoCSV-Test"
        },
        {
            "integrations": "Panorama",
            "instance_names": "palo_alto_firewall",
            "playbookID": "palo_alto_firewall_test_pb",
            "timeout": 1000,
            "nightly": true
        },
        {
            "integrations": "Panorama",
            "instance_names": "palo_alto_panorama",
            "playbookID": "palo_alto_panorama_test_pb",
            "timeout": 1000,
            "nightly": true
        },
        {
            "integrations": "Panorama",
            "instance_names": "palo_alto_firewall_9.0",
            "playbookID": "palo_alto_firewall_test_pb",
            "timeout": 1000,
            "nightly": true
        },
        {
            "integrations": "Panorama",
            "instance_names": "palo_alto_panorama_9.0",
            "playbookID": "palo_alto_panorama_test_pb",
            "timeout": 1000,
            "nightly": true
        },
        {
          "integrations": "Tenable.io",
          "playbookID": "Tenable.io test"
        },
        {
          "playbookID": "URLDecode-Test"
        },
        {
          "playbookID": "GetTime-Test"
        },
        {
          "integrations": "Tenable.io",
          "playbookID": "Tenable.io Scan Test",
          "nightly": true,
          "timeout": 900
        },
        {
            "integrations": "Tenable.sc",
            "playbookID": "tenable-sc-scan-test",
            "nightly": true,
            "timeout": 600
        },
        {
            "integrations": "google-vault",
            "playbookID": "Google-Vault-Generic-Test",
            "nightly": true,
            "timeout": 3600
        },
        {
            "integrations": "google-vault",
            "playbookID": "Google_Vault-Search_And_Display_Results_test",
            "nightly": true,
            "timeout": 3600
        },
        {
            "playbookID": "Luminate-TestPlaybook",
            "integrations": "Luminate"
        },
        {
            "playbookID": "SumoLogic-Test",
            "integrations": "SumoLogic",
            "fromversion": "4.1.0"
        },
        {
            "playbookID": "ParseEmailFiles-test"
        },
        {
            "playbookID": "ParseExcel-test"
        },
        {
            "playbookID": "Detonate File - No Files test"
        },
        {
            "integrations": [
                "Panorama",
                "Check Point"
            ],
            "instance_names": "palo_alto_firewall",
            "playbookID": "blockip_test_playbook"
        },
        {
            "integrations": "Palo Alto Minemeld",
            "playbookID": "minemeld_test"
        },
        {
            "integrations": "SentinelOne V2",
            "playbookID": "SentinelOne Beta Test"
        },
        {
            "integrations": "InfoArmor VigilanteATI",
            "playbookID": "InfoArmorVigilanteATITest"
        },
        {
            "integrations": "IntSights",
            "instance_names": "intsights_standard_account",
            "playbookID": "IntSights Test",
            "nightly": true,
            "timeout": 500
        },
        {
            "integrations": "IntSights",
            "playbookID": "IntSights Mssp Test",
            "instance_names": "intsights_mssp_account",
            "nightly": true,
            "timeout": 500
        },
        {
            "integrations": "dnstwist",
            "playbookID": "dnstwistTest"
        },
        {
            "integrations": "BitDam",
            "playbookID": "Detonate File - BitDam Test"
        },
        {
            "integrations": "Threat Grid",
            "playbookID": "Test-Detonate URL - ThreatGrid",
            "timeout": 600
        },
        {
            "integrations": "Threat Grid",
            "playbookID": "ThreatGridTest",
            "timeout": 600
        },
        {
            "integrations": [
                "Palo Alto Minemeld",
                "Panorama"
            ],
            "instance_names": "palo_alto_firewall",
            "playbookID": "block_indicators_-_generic_-_test"
        },
        {
          "integrations": "Signal Sciences WAF",
          "playbookID": "SignalSciences-Test"
        },
        {
            "integrations": "RTIR",
            "playbookID": "RTIR Test"
        },
        {
            "integrations": "RedCanary",
            "playbookID": "RedCanaryTest",
            "nightly" : true
        },
        {
          "integrations": "Devo",
          "playbookID": "devo_test_playbook"
        },
        {
          "playbookID": "URL Enrichment - Generic v2 - Test",
          "integrations": [
              "Rasterize",
              "VirusTotal - Private API"
          ],
            "instance_names": "virus_total_private_api_general",
            "timeout": 500
        },
        {
            "playbookID": "CutTransformerTest"
        },
        {
            "integrations": "SCADAfence CNM",
            "playbookID": "SCADAfence_test"
        },
        {
            "integrations": "ProtectWise",
            "playbookID": "Protectwise-Test"
        },
        {
            "integrations": "WhatsMyBrowser",
            "playbookID": "WhatsMyBrowser-Test"
        },
        {

            "integrations": "BigFix",
            "playbookID": "BigFixTest"
        },
        {
            "integrations": "Lastline",
            "playbookID": "Lastline - testplaybook",
            "nightly": true
        },
        {
            "integrations": "epo",
            "playbookID": "Test Playbook McAfee ePO"
        },
        {
            "integrations": "activedir",
            "playbookID": "calculate_severity_-_critical_assets_-_test"
        },
        {
            "playbookID": "TextFromHTML_test_playbook"
        },
        {
            "playbookID": "PortListenCheck-test"
        },
        {
            "integrations": "ThreatExchange",
            "playbookID": "ThreatExchange-test"
        },
        {
            "integrations": "ThreatExchange",
            "playbookID": "extract_indicators_-_generic_-_test",
            "timeout": 240
        },
        {
            "integrations": "Joe Security",
            "playbookID": "JoeSecurityTestPlaybook",
            "timeout": 500,
            "nightly": true
        },
        {
            "integrations": "Joe Security",
            "playbookID": "JoeSecurityTestDetonation",
            "timeout": 2000,
            "nightly": true
        },
        {
            "integrations": "WildFire-v2",
            "playbookID": "Wildfire Test"
        },
        {
            "integrations": "WildFire-v2",
            "playbookID": "Detonate URL - WildFire-v2 - Test"
        },
        {
            "integrations": "GRR",
            "playbookID": "grr_test",
            "nightly": true
        },
        {
            "integrations": "VirusTotal",
            "instance_names": "virus_total_general",
            "playbookID": "virusTotal-test-playbook",
            "timeout": 1400,
            "nightly": true
        },
        {
            "integrations": "VirusTotal",
            "instance_names": "virus_total_preferred_vendors",
            "playbookID": "virusTotaI-test-preferred-vendors",
            "timeout": 1400,
            "nightly": true
        },
        {
            "integrations": "Preempt",
            "playbookID": "Preempt Test"
        },
        {   "integrations": "Gmail",
            "playbookID": "get_original_email_-_gmail_-_test"
        },
        {
            "integrations": "EWS v2",
            "playbookID": "get_original_email_-_ews-_test"
        },
        {
            "integrations": ["EWS v2","EWS Mail Sender"],
            "playbookID": "EWS search-mailbox test",
            "timeout": 300
        },
        {
            "integrations": "PagerDuty v2",
            "playbookID": "PagerDuty Test"
        },
        {
            "playbookID": "test_delete_context"
        },
        {
            "playbookID": "GmailTest",
            "integrations": "Gmail"
        },
        {
            "playbookID": "Gmail Convert Html Test",
            "integrations": "Gmail"
        },
        {
            "playbookID": "TestParseCSV"
        },
        {
            "playbookID": "reputations.json Test"
        },
        {
            "integrations": "Shodan",
            "playbookID": "ShodanTest"
        },
        {
            "playbookID": "Extract Indicators From File - test",
            "timeout": 2000
        },
        {
            "playbookID": "dedup_-_generic_-_test"
        },
        {
            "playbookID": "TestDedupIncidentsPlaybook"
        },
        {
            "playbookID": "TestDedupIncidentsByName"
        },
        {
            "integrations": "McAfee Advanced Threat Defense",
            "playbookID": "Test Playbook McAfee ATD",
            "timeout": 700
        },
        {
            "playbookID": "stripChars - Test"
        },
        {
            "integrations": "McAfee Advanced Threat Defense",
            "playbookID": "Test Playbook McAfee ATD Upload File"
        },
        {
            "playbookID": "exporttocsv_script_test"
        },
        {
            "integrations": "Intezer",
            "playbookID": "Intezer Testing",
            "nightly": true,
            "timeout": 500
        },
        {
            "integrations": "Intezer v2",
            "playbookID": "Intezer Testing v2",
            "fromversion": "4.1.0",
            "timeout": 700
        },
        {
            "integrations": "FalconIntel",
            "playbookID": "CrowdStrike Falcon Intel v2"
        },
        {
          "playbookID": "ContextGetters_Test"
        },
        {
            "integrations": [
                "Mail Sender (New)",
                "google"
            ],
            "playbookID": "Mail Sender (New) Test"
        },
        {
            "playbookID": "buildewsquery_test"
        },
        {
            "integrations": "Rapid7 Nexpose",
            "playbookID": "nexpose_test",
            "timeout": 240
        },
        {
            "playbookID": "GetIndicatorDBotScore Test"
        },
        {
            "integrations": "EWS Mail Sender",
            "playbookID": "EWS Mail Sender Test"
        },
        {
            "integrations": [
                "EWS Mail Sender",
                "Rasterize"
            ],
            "playbookID": "EWS Mail Sender Test 2"
        },
        {
            "playbookID": "decodemimeheader_-_test"
        },
        {
            "integrations": "CVE Search",
            "playbookID": "cve_enrichment_-_generic_-_test"
        },
        {
            "playbookID": "test_url_regex"
        },
        {
            "integrations": "Skyformation",
            "playbookID": "TestSkyformation"
        },
        {
            "integrations": "okta",
            "playbookID": "okta_test_playbook",
            "timeout": 240
        },
        {
            "playbookID": "Test filters & transformers scripts"
        },
        {
            "integrations": "Salesforce",
            "playbookID": "SalesforceTestPlaybook"
        },
        {
            "integrations": "McAfee ESM-v10",
            "instance_names": "v10.2.0",
            "playbookID": "McAfeeESMTest",
            "timeout": 500
        },
        {
            "integrations": "McAfee ESM-v10",
            "instance_names": "v10.3.0",
            "playbookID": "McAfeeESMTest",
            "timeout": 500
        },
        {
            "integrations": "McAfee ESM-v10",
            "instance_names": "v11.1.3",
            "playbookID": "McAfeeESMTest",
            "timeout": 500
        },
        {
            "integrations": "GoogleSafeBrowsing",
            "playbookID": "Google Safe Browsing Test",
            "timeout": 240
        },
        {
            "integrations": "EWS v2",
            "playbookID": "EWSv2_empty_attachment_test"
        },
        {
            "integrations": "EWS v2",
            "playbookID": "EWS Public Folders Test"
        },
        {
            "playbookID": "TestWordFileToIOC",
            "timeout": 300
        },
        {
            "integrations": "Symantec Endpoint Protection V2",
            "playbookID": "SymantecEndpointProtection_Test"
        },
        {
            "integrations": "carbonblackprotection",
            "playbookID": "search_endpoints_by_hash_-_carbon_black_protection_-_test",
            "timeout": 500
        },
        {
            "playbookID": "process_email_-_generic_-_test",
            "timeout": 240
        },
        {
            "integrations": "activedir",
            "playbookID": "account_enrichment_-_generic_test"
        },
        {
            "integrations": "FalconHost",
            "playbookID": "search_endpoints_by_hash_-_crowdstrike_-_test",
            "timeout": 500
        },
        {
            "integrations": "FalconHost",
            "playbookID": "CrowdStrike Endpoint Enrichment - Test"
        },
        {
          "integrations": "FalconHost",
          "playbookID": "crowdstrike_falconhost_test"
        },
        {
            "integrations": "CrowdstrikeFalcon",
            "playbookID": "Test - CrowdStrike Falcon",
            "fromversion": "4.1.0"
        },
        {
            "integrations": [
                "VirusTotal"
            ],
            "instance_names": "virus_total_general",
            "playbookID": "ip_enrichment_generic_test"
        },
        {
            "playbookID": "ExposeIncidentOwner-Test"
        },
        {
            "integrations": "OpenPhish",
            "playbookID": "email_test"
        },
        {
            "integrations": "VirusTotal",
            "instance_names": "virus_total_general",
            "playbookID": "domain_enrichment_generic_test"
        },
        {
            "integrations": "PostgreSQL",
            "playbookID": "PostgreSQL Test"
        },
        {
            "integrations": "google",
            "playbookID": "GsuiteTest"
        },
        {
            "integrations": "OpenPhish",
            "playbookID": "OpenPhish Test Playbook"
        },
        {
            "integrations": "RSA Archer",
            "playbookID": "Archer-Test-Playbook",
            "nightly": true
        },
        {
            "integrations": "jira",
            "playbookID": "Jira-Test"
        },
        {
            "integrations": "jira-v2",
            "playbookID": "Jira-v2-Test"
        },
        {
            "integrations": "ipinfo",
            "playbookID": "IPInfoTest"
        },
        {
            "integrations": "jira",
            "playbookID": "VerifyHumanReadableFormat"
        },
        {
            "playbookID": "ExtractURL Test"
        },
        {
            "playbookID": "strings-test"
        },
        {
            "playbookID": "TestCommonPython"
        },
        {
            "playbookID": "TestFileCreateAndUpload"
        },
        {
            "playbookID": "TestIsValueInArray"
        },
        {
            "playbookID": "TestStringReplace"
        },
        {
            "playbookID": "TestHttpPlaybook"
        },
        {
            "integrations": "SplunkPy",
            "playbookID": "Splunk-Test"
        },
        {
            "integrations": "SplunkPy",
            "playbookID": "SplunkPySearch_Test"
        },
        {
            "integrations" : "McAfee NSM",
            "playbookID" : "McAfeeNSMTest",
            "timeout" : 400,
            "nightly": true
        },
        {
            "integrations": "PhishTank",
            "playbookID": "PhishTank Testing"
        },
        {
            "integrations": "McAfee Web Gateway",
            "playbookID": "McAfeeWebGatewayTest",
            "timeout" : 500
        },
        {
            "integrations": "TCPIPUtils",
            "playbookID": "TCPUtils-Test"
        },
        {
            "playbookID": "ProofpointDecodeURL-Test",
            "timeout": 300
        },
        {
            "playbookID": "listExecutedCommands-Test"
        },
        {
            "integrations": "Service Manager",
            "playbookID": "TestHPServiceManager",
            "timeout": 400
        },
        {
            "playbookID": "LanguageDetect-Test",
            "timeout": 300
        },
        {
            "integrations": "Forcepoint",
            "playbookID": "forcepoint test",
            "timeout": 500,
            "nightly": true
        },
        {
            "playbookID": "GeneratePassword-Test"
        },
        {
            "playbookID": "ZipFile-Test"
        },
        {
            "playbookID": "ExtractDomainTest"
        },
        {
            "playbookID": "Test-IsMaliciousIndicatorFound"
        },
        {
            "playbookID": "TestExtractHTMLTables"
        },
        {
            "integrations": "carbonblackliveresponse",
            "playbookID": "CarbonBlackLiveResponseTest",
            "nightly": true
        },
        {
            "playbookID": "TestSafeBreach",
            "integrations": "SafeBreach"
        },
        {
            "integrations": "urlscan.io",
            "playbookID": "urlscan_malicious_Test",
            "timeout": 500
        },
        {
            "integrations": "EWS v2",
            "playbookID": "pyEWS_Test"
        },
        {

            "integrations": "Netskope",
            "playbookID": "Netskope Test"
        },
        {
            "integrations": "Cylance Protect v2",
            "playbookID": "Cylance Protect v2 Test"
        },
        {
            "integrations": "ReversingLabs Titanium Cloud",
            "playbookID": "ReversingLabsTCTest"
        },
        {
            "integrations": "ReversingLabs A1000",
            "playbookID": "ReversingLabsA1000Test"
        },
        {
            "integrations": "Demisto Lock",
            "playbookID": "DemistoLockTest"
        },
        {
            "playbookID": "test-domain-indicator",
            "timeout": 400
        },
        {
            "playbookID": "Cybereason Test",
            "integrations": "Cybereason",
            "timeout": 1200,
            "fromversion": "4.1.0"
        },
        {
            "integrations": "VirusTotal - Private API",
            "instance_names": "virus_total_private_api_general",
            "playbookID": "File Enrichment - Virus Total Private API Test",
            "nightly": true
        },
        {
            "integrations": "VirusTotal - Private API",
            "instance_names": "virus_total_private_api_general",
            "playbookID": "virusTotalPrivateAPI-test-playbook",
            "timeout": 1400,
            "nightly": true
        },
        {
            "integrations": "VirusTotal - Private API",
            "instance_names": "virus_total_private_api_preferred_vendors",
            "playbookID": "virusTotalPrivateAPI-test-preferred-vendors",
            "timeout": 1400,
            "nightly": true
        },
        {
            "integrations": "Cisco Meraki",
            "playbookID": "Cisco-Meraki-Test"
        },
        {
            "integrations": "Windows Defender Advanced Threat Protection",
            "playbookID": "Test - Windows Defender Advanced Threat Protection",
            "instance_names": "windows_defender_atp_dev"
        },
        {
            "integrations": "Windows Defender Advanced Threat Protection",
            "playbookID": "Test - Windows Defender Advanced Threat Protection",
            "instance_names": "windows_defender_atp_prod"
        },
        {
            "integrations": "Tanium",
            "playbookID": "Tanium Test Playbook",
            "nightly": true,
            "timeout": 1200
        },
        {
            "integrations": "Recorded Future",
            "playbookID": "Recorded Future Test",
            "nightly": true
        },
        {
            "integrations": "Microsoft Graph",
            "playbookID": "Microsoft Graph Test",
            "instance_names": "ms_graph_security_dev"
        },
        {
            "integrations": "Microsoft Graph",
            "playbookID": "Microsoft Graph Test",
            "instance_names": "ms_graph_security_prod"
        },
        {
            "integrations": "Microsoft Graph User",
            "playbookID": "Microsoft Graph - Test",
            "instance_names": "ms_graph_user_dev"
        },
        {
            "integrations": "Microsoft Graph User",
            "playbookID": "Microsoft Graph - Test",
            "instance_names": "ms_graph_user_prod"
        },
        {
            "integrations": "RedLock",
            "playbookID": "RedLockTest",
            "nightly": true
        },
        {
            "integrations": "Symantec Messaging Gateway",
            "playbookID": "Symantec Messaging Gateway Test"
        },
        {
            "integrations": "ThreatConnect",
            "playbookID": "test-ThreatConnect"
        },
        {
            "integrations": "VxStream",
            "playbookID": "VxStream Test",
            "nightly": true
        },
        {
            "integrations":"Cylance Protect",
            "playbookID": "get_file_sample_by_hash_-_cylance_protect_-_test",
            "timeout": 240
        },
        {
            "integrations": "Cylance Protect",
            "playbookID": "endpoint_enrichment_-_generic_test"
        },
        {
            "integrations": "QRadar",
            "playbookID": "test_Qradar"
        },
        {
            "integrations": "VMware",
            "playbookID": "VMWare Test"
        },
        {
            "integrations": "Anomali ThreatStream",
            "playbookID": "Anomali_ThreatStream_Test"
        },
        {
            "integrations": "Farsight DNSDB",
            "playbookID": "DNSDBTest"
        },
        {
            "integrations": "carbonblack-v2",
            "playbookID": "CarbonBlackResponseTest"
        },
        {
            "integrations": "Cisco Umbrella Investigate",
            "playbookID": "Cisco Umbrella Test"
        },
        {
            "integrations": "icebrg",
            "playbookID": "Icebrg Test",
            "timeout" : 500
        },
        {
            "integrations": "Symantec MSS",
            "playbookID": "SymantecMSSTest"
        },
        {
            "integrations": "Remedy AR",
            "playbookID": "Remedy AR Test"
        },
        {
            "integrations": "McAfee Active Response",
            "playbookID": "McAfee-MAR_Test",
            "timeout": 700
        },
        {
            "integrations": "McAfee Threat Intelligence Exchange",
            "playbookID": "McAfee-TIE Test",
            "timeout": 700
        },
        {
            "integrations": "ArcSight Logger",
            "playbookID": "ArcSight Logger test"
        },
        {
            "integrations": "ArcSight ESM v2",
            "playbookID": "ArcSight ESM v2 Test"
        },
        {
            "integrations": "ArcSight ESM v2",
            "playbookID": "test Arcsight - Get events related to the Case"
        },
        {
            "integrations": "XFE",
            "playbookID": "XFE Test",
            "timeout": 140,
            "nightly": true
        },
        {
            "integrations": "McAfee Threat Intelligence Exchange",
            "playbookID": "search_endpoints_by_hash_-_tie_-_test",
            "timeout": 500
        },
        {
            "integrations": "iDefense",
            "playbookID": "iDefenseTest",
            "timeout": 300
        },
        {
            "integrations": "AbuseIPDB",
            "playbookID": "AbuseIPDB Test",
            "nightly": true
        },
        {
            "integrations": "AbuseIPDB",
            "playbookID": "AbuseIPDB PopulateIndicators Test",
            "nightly": true
        },
        {
            "integrations" : "jira",
            "playbookID" : "JiraCreateIssue-example-test"
        },
        {
            "integrations": "LogRhythm",
            "playbookID": "LogRhythm-Test-Playbook",
            "timeout": 200
        },
        {
            "integrations": "FireEye HX",
            "playbookID": "FireEye HX Test"
        },
        {
            "integrations": "Phish.AI",
            "playbookID": "PhishAi-Test"
        },
        {
            "integrations": "Phish.AI",
            "playbookID": "Test-Detonate URL - Phish.AI"
        },
        {
            "integrations": "Centreon",
            "playbookID": "Centreon-Test-Playbook"
        },
        {
            "playbookID": "ReadFile test"
        },
        {
            "integrations": "TruSTAR",
            "playbookID": "TruSTAR Test"
        },
        {
            "integrations": "AlphaSOC Wisdom",
            "playbookID": "AlphaSOC-Wisdom-Test"
        },
        {
            "integrations": "Jask",
            "playbookID": "Jask_Test",
            "fromversion": "4.1.0"
        },
        {
            "integrations": "Qualys",
            "playbookID": "Qualys-Test",
            "nightly": true
        },
        {
            "integrations": "Whois",
            "playbookID": "whois_test",
            "fromversion": "4.1.0"
        },
        {
            "integrations": "RSA NetWitness Endpoint",
            "playbookID": "NetWitness Endpoint Test"
        },
        {
            "integrations": "Check Point Sandblast",
            "playbookID": "Sandblast_malicious_test"
        },
        {
            "playbookID": "TestMatchRegex"
        },
        {
            "integrations": "ActiveMQ",
            "playbookID": "ActiveMQ Test"
        },
        {
            "playbookID": "RegexGroups Test"
        },
        {
            "integrations": "Cisco pxGrid ISE",
            "playbookID": "cisco-ise-test-playbook"
        },
        {
            "integrations": "RSA NetWitness v11.1",
            "playbookID": "RSA NetWitness Test"
        },
        {
            "playbookID": "ExifReadTest"
        },
        {
          "integrations": "Cuckoo Sandbox",
          "playbookID": "CuckooTest",
          "timeout": 700
        },
        {
            "integrations" : "VxStream",
            "playbookID" : "Test-Detonate URL - Crowdstrike",
            "timeout" : 1200
        },
        {
            "playbookID": "Detonate File - Generic Test",
            "timeout": 500
        },
        {
            "integrations": [
                "Lastline",
                "WildFire-v2",
                "SNDBOX",
                "VxStream",
                "McAfee Advanced Threat Defense"
            ],
            "playbookID" : "Detonate File - Generic Test",
            "timeout" : 2400,
            "nightly" : true
        },
        {
            "playbookID": "detonate_file_-_generic_test",
            "toversion": "3.6.0"
        },
        {
            "playbookID": "STIXParserTest"
        },
        {
           "playbookID": "Detonate URL - Generic Test",
           "timeout": 2000,
           "nightly": true,
           "integrations": [
             "McAfee Advanced Threat Defense",
             "VxStream",
             "Lastline"
           ]
        },
        {
            "playbookID": "ReadPDFFile-Test"
        },
        {
            "integrations": [
                "VirusTotal",
                "urlscan.io",
                "activedir"
            ],
            "instance_names": "virus_total_general",
            "playbookID": "entity_enrichment_generic_test",
            "timeout": 240
        },
        {
            "integrations": [
                "FalconHost",
                "McAfee Threat Intelligence Exchange",
                "carbonblackprotection",
                "carbonblack"
            ],
            "playbookID": "search_endpoints_by_hash_-_generic_-_test",
            "timeout": 500
        },
        {
            "integrations": "Zscaler",
            "playbookID": "Zscaler Test",
            "nightly": true,
            "timeout": 500
        },
        {
            "playbookID": "DemistoUploadFileToIncident Test",
            "integrations": "Demisto REST API"
        },
        {
            "playbookID": "DemistoUploadFile Test",
            "integrations": "Demisto REST API"
        },
        {
            "playbookID": "MaxMind Test",
            "integrations": "MaxMind GeoIP2"

        },
        {
            "playbookID": "Test_Sagemaker",
            "integrations": "AWS Sagemaker"

        },
        {
            "playbookID": "C2sec-Test",
            "integrations": "C2sec irisk",
            "fromversion": "5.0.0"
        },
        {
            "playbookID": "Phishing test - attachment",
            "timeout": 600,
            "nightly": true,
            "integrations": [
                "EWS Mail Sender",
                "Pwned",
                "Demisto REST API",
                "Palo Alto Minemeld",
                "Rasterize"
            ]
        },
        {
            "playbookID": "Phishing test - Inline",
            "timeout": 500,
            "nightly": true,
            "integrations": [
                "EWS Mail Sender",
                "Pwned",
                "Demisto REST API",
                "Palo Alto Minemeld",
                "Rasterize"
            ]
        },
        {
            "playbookID": "Phishing v2 Test - Attachment",
            "timeout": 1200,
            "nightly": true,
            "integrations": [
                "EWS Mail Sender",
                "Pwned",
                "Demisto REST API",
                "Palo Alto Minemeld",
                "Rasterize"
            ]
        },
        {
            "playbookID": "Phishing v2 Test - Inline",
            "timeout": 1200,
            "nightly": true,
            "integrations": [
                "EWS Mail Sender",
                "Pwned",
                "Demisto REST API",
                "Palo Alto Minemeld",
                "Rasterize"
            ]
        },
        {
            "integrations": "duo",
            "playbookID": "DUO Test Playbook"
        },
        {
            "playbookID": "SLA Scripts - Test"
        },
        {
            "playbookID": "PcapHTTPExtractor-Test"
        },
        {
            "playbookID": "Ping Test Playbook"
        },
        {
            "playbookID": "Active Directory Test",
            "instance_names": "active_directory_query_v2",
            "integrations": "Active Directory Query v2"
        },
        {
            "integrations": "Active Directory Query v2",
            "instance_names": "active_directory_query_v2_with_port_configuration",
            "playbookID": "Active Directory Query V2 configuration with port"
        },
        {
            "integrations": "mysql",
            "playbookID": "MySQL Test"
        },
        {
            "playbookID": "Email Address Enrichment - Generic v2 - Test"
        },
        {
            "playbookID": "Email Address Enrichment - Generic v2.1 - Test",
            "integrations": "Active Directory Query v2"
        },
        {
            "integrations": "Phishme Intelligence",
            "playbookID": "Test - PhishMe Intelligence",
            "timeout": 500
        },
        {
            "playbookID": "GDPRContactAuthorities Test"
        },
        {
            "integrations": "Google Resource Manager",
            "playbookID": "GoogleResourceManager-Test",
            "timeout": 500,
            "nightly": true
        },
        {
            "integrations": "Freshdesk",
            "playbookID": "Freshdesk-Test",
            "timeout": 500,
            "nightly": true
        },
        {
            "playbookID": "Autoextract - Test"
        },
        {
            "playbookID": "FilterByList - Test",
            "fromversion": "4.1.0"
        },
        {
            "integrations": "Kafka V2",
            "playbookID": "Kafka Test"
        },
        {
            "playbookID": "File Enrichment - Generic v2 - Test",
            "instance_names": "virus_total_private_api_general",
            "integrations": [
                "VirusTotal - Private API",
                "Cylance Protect v2"
            ]
        },
        {
            "integrations": "McAfee Active Response",
            "playbookID": "Endpoint data collection test",
            "timeout": 500
        },
        {
            "integrations": "McAfee Active Response",
            "playbookID": "MAR - Endpoint data collection test",
            "timeout": 500
        },
        {

            "integrations": "DUO Admin",
            "playbookID": "DuoAdmin API test playbook"
        },
        {
            "playbookID": "TestShowScheduledEntries"
        },
        {
            "integrations": "Symantec Advanced Threat Protection",
            "playbookID": "Symantec ATP Test"

        },
        {
            "playbookID": "HTTPListRedirects - Test SSL"
        },
        {
            "playbookID": "HTTPListRedirects Basic Test"
        },
        {
            "playbookID": "CheckDockerImageAvailableTest"
        },
        {
            "playbookID": "ExtractDomainFromEmailTest"
        },
        {
            "integrations": "Threat Grid",
            "playbookID": "Test-Detonate URL - ThreatGrid"
        },
        {
            "playbookID": "Account Enrichment - Generic v2 - Test",
            "integrations": "activedir"
        },
        {
            "playbookID": "Extract Indicators From File - Generic v2 - Test",
            "integrations": "Image OCR"
        },
        {
            "playbookID": "Endpoint Enrichment - Generic v2 - Test",
            "integrations": [
                "FalconHost",
                "Cylance Protect",
                "carbonblack",
                "epo",
                "activedir"
            ]
        },
        {
            "playbookID": "Endpoint Enrichment - Generic v2.1 - Test",
            "integrations": [
                "FalconHost",
                "Cylance Protect v2",
                "carbonblack-v2",
                "epo",
                "Active Directory Query v2"
            ]
        },
        {
            "playbookID": "EmailReputationTest",
            "integrations": "Pwned"
        },
        {
            "integrations": "Symantec Deepsight Intelligence",
            "playbookID": "Symantec Deepsight Test"
        },
        {
            "playbookID": "ExtractDomainFromEmailTest"
        },
        {
            "playbookID": "PAN OS EDL Management - Test",
            "integrations": "palo_alto_networks_pan_os_edl_management"
        },
        {
            "integrations": "Snowflake",
            "playbookID": "Snowflake-Test"
        },
        {
            "playbookID": "Account Enrichment - Generic v2.1 - Test",
            "integrations": "Active Directory Query v2"
        },
        {
            "integrations": "Cisco Umbrella Investigate",
            "playbookID": "Domain Enrichment - Generic v2 - Test"
        },
        {
            "integrations": "Google BigQuery",
            "playbookID": "Google BigQuery Test"
        },
        {
            "integrations": "nmap",
            "playbookID": "af2f5a99-d70b-48c1-8c25-519732b733f2"
        },
        {
            "integrations": "Zoom",
            "playbookID": "Zoom_Test"
        },
        {
            "integrations": "Palo Alto Networks Cortex",
            "playbookID": "Palo Alto Networks Cortex Test",
            "fromversion": "4.1.0"
        },
        {
            "playbookID": "IP Enrichment - Generic v2 - Test",
            "integrations": "Threat Crowd",
            "fromversion": "4.1.0"
        },
        {
            "integrations": "Cherwell",
            "playbookID": "Cherwell Example Scripts - test"
        },
        {
            "integrations": "Cherwell",
            "playbookID": "Cherwell - test"
        },
        {
            "integrations": "CarbonBlackProtectionV2",
            "playbookID": "Carbon Black Enterprise Protection V2 Test"
        },
        {
            "integrations": "Active Directory Query v2",
            "instance_names": "active_directory_query_v2",
            "playbookID": "Test ADGetUser Fails with no instances 'Active Directory Query' (old version)"
        },
        {
            "integrations": "ANYRUN",
            "playbookID": "ANYRUN-Test"
        },
        {
            "integrations": "ANYRUN",
            "playbookID": "Detonate File - ANYRUN - Test"
        },
        {
            "integrations": "ANYRUN",
            "playbookID": "Detonate URL - ANYRUN - Test"
        },
        {
            "integrations": "Netcraft",
            "playbookID": "Netcraft test"
        },
        {
            "integrations": "EclecticIQ Platform",
            "playbookID": "EclecticIQ Test"
        },
        {
            "playbookID": "FormattingPerformance - Test",
            "fromversion": "5.0.0"
        },
        {
            "integrations": "AWS - EC2",
            "playbookID": "2142f8de-29d5-4288-8426-0db39abe988b"
        },
        {
            "integrations": "AWS - EC2",
            "playbookID": "d66e5f86-e045-403f-819e-5058aa603c32"
        },
        {
            "integrations": "ANYRUN",
            "playbookID": "Detonate File From URL - ANYRUN - Test"
        },
        {
            "integrations": "AWS - CloudWatchLogs",
            "playbookID": "2cddaacb-4e4c-407e-8ef5-d924867b810c"
        },
        {
            "integrations": "AWS - CloudTrail",
            "playbookID": "3da2e31b-f114-4d7f-8702-117f3b498de9"
        },
        {
            "playbookID": "5dc848e5-a649-4394-8300-386770d39d75"
        },
        {
            "integrations": "carbonblackprotection",
            "playbookID": "67b0f25f-b061-4468-8613-43ab13147173"
        },
        {
            "integrations": "DomainTools",
            "playbookID": "DomainTools-Test"
        },
        {
            "integrations": "Cisco Spark",
            "playbookID": "efc817d2-6660-4d4f-890d-90513ca1e180"
        },
        {
            "playbookID": "Get File Sample By Hash - Generic - Test"
        },
        {
            "playbookID": "Get File Sample From Hash - Generic - Test"
        },
        {
            "playbookID": "get_file_sample_by_hash_-_carbon_black_enterprise_Response_-_test"
        },
        {
            "playbookID": "get_file_sample_from_path_-_d2_-_test"
        },
        {
            "integrations": "Remedy On-Demand",
            "playbookID": "Remedy-On-Demand-Test"
        },
        {
            "playbookID": "ssdeepreputationtest"
        },
        {
            "playbookID": "TestIsEmailAddressInternal"
        },
        {
            "playbookID": "search_endpoints_by_hash_-_carbon_black_response_-_test"
        },
        {
            "integrations": "Google Cloud Compute",
            "playbookID": "GoogleCloudCompute-Test"
        },
        {
            "playbookID": "FormattingPerformance - Test",
            "fromversion": "5.0.0"
        },
        {
            "integrations": "AWS - S3",
            "playbookID": "97393cfc-2fc4-4dfe-8b6e-af64067fc436"
        },
        {
            "integrations": "Image OCR",
            "playbookID": "TestImageOCR"
        },
        {
            "playbookID": "EWS test"
        },
        {
            "integrations": "fireeye",
            "playbookID": "Detonate File - FireEye AX - Test"
        },
        {
            "integrations": "Rasterize",
            "playbookID": "Rasterize Test"
        },
        {
            "integrations": "Rasterize",
            "playbookID": "RasterizeImageTest"
        },
        {
            "integrations": "Ipstack",
            "playbookID": "Ipstack_Test"
        },
        {

            "integrations": "Perch",
            "playbookID": "Perch-Test"
        },
        {
            "integrations": "Forescout",
            "playbookID": "Forescout-Test"
        },
        {
            "integrations": "GitHub",
            "playbookID": "Git_Integration-Test"
        },
        {
            "integrations": "LogRhythmRest",
            "playbookID": "LogRhythm REST test"
        },
        {
            "integrations": "AlienVault USM Anywhere",
            "playbookID": "AlienVaultUSMAnywhereTest"
        },
        {
            "playbookID": "PhishLabsTestPopulateIndicators"
        },
        {
            "integrations": "PhishLabs IOC",
            "playbookID": "PhishLabsIOC TestPlaybook",
            "fromversion": "4.1.0"
        },
        {
            "integrations": "vmray",
            "playbookID": "VMRay-Test"
        },
        {
            "integrations": "PerceptionPoint",
            "playbookID": "PerceptionPoint Test",
            "fromversion": "4.1.0"
        },
        {
            "integrations": "AutoFocus V2",
            "playbookID": "AutoFocus V2 test"
        },
        {
            "playbookID": "Process Email - Generic for Rasterize"
        },
        {
            "playbookID": "Send Investigation Summary Reports - Test",
            "integrations": "EWS Mail Sender",
            "fromversion": "4.1.0"
        },
        {
            "integrations": "Anomali ThreatStream v2",
            "playbookID": "ThreatStream-Test"
        },
        {
            "integrations": "BluecatAddressManager",
            "playbookID": "Bluecat Address Manager test"
        },
        {
            "integrations": "MailListener - POP3",
            "playbookID": "MailListener-POP3 - Test"
        }
    ],
    "skipped_tests": {
        "Cybereason Test": "Integration instance being disabled in the middle of test playbook (issue 17394)",
        "LogRhythmRest": "Unstable environment Adi is checking",
        "InfoArmorVigilanteATITest": "Test fails on verify context (issue 17358)",
        "process_email_-_generic_-_test": "Fails due to missing data (issue 17283)",
        "calculate_severity_-_critical_assets_-_test": "Fails on verify context (issue 17924)",
        "Forescout-Test": "Should be skipped (issue 17016)",
        "domain_enrichment_generic_test": "Test is old and uses VirusTotal which has quota problems. The v2 playbook has a better test",
        "EWS test": "Old test",
        "Lastline - testplaybook": "Checking the integration via Generic detonation playbooks, don't want to load the daily quota",
        "entity_enrichment_generic_test": "Flaky test - fails for changing reasons, requires more investigation (issue 16490)",
        "ArcSight Logger test": "Possibly outdated API calls",
        "Qualys-Test": "Test is failing on qualys-report-list not returning results, and also seems there's a proxy issue (issue 16486)",
        "TruSTAR Test": "The test runs even when not supposed to, which causes its quota to run out",
        "TestDedupIncidentsByName": "skipped on purpose - this is part of the TestDedupIncidentsPlaybook - no need to execute separately as a test",
        "TestSafeBreach": "Instance configuration change causes test failure (issue 15909)",
        "Endpoint Enrichment - Generic v2 - Test": "Uses the deprecated script ADGetComputer which is bugged and won't be fixed and deprecated carbon black integration",
        "Test-IsMaliciousIndicatorFound": "Unstable test (issue 15940)",
        "Test-Detonate URL - ThreatGrid": "Outdated test",
        "ip_enrichment_generic_test": "Need to check if test is valid, and the playbook is going to be deprecated now.",
        "email_test": "Old test for deprecated playbook. Need to check if test is even valid",
        "JoeSecurityTestDetonation": "command joe-download-report fails (issue 16118)",
        "af2f5a99-d70b-48c1-8c25-519732b733f2": "Added here because test existed but was not configured - need to review the test",
        "Zoom_test": "Added here because test existed but was not configured - need to review the test",
        "Test - CrowdStrike Falcon": "Test is unmockable, and has its data deleted every few weeks",
        "DomainTools-Test": "No instance",
        "Remedy-On-Demand-Test": "No instance",
        "2cddaacb-4e4c-407e-8ef5-d924867b810c": "Skipped pending PR",
        "3da2e31b-f114-4d7f-8702-117f3b498de9": "Skipped pending PR",
        "d66e5f86-e045-403f-819e-5058aa603c32": "skipped until PR is merged (pr 3220)",
        "Carbon Black Enterprise Protection V2 Test": "Data changes within Carbon Black on a weekly basis - which requires to update the test",
        "5dc848e5-a649-4394-8300-386770d39d75": "old test, needs to check if relevant",
        "Get File Sample By Hash - Generic - Test": "old test, needs to check if relevant",
        "Get File Sample From Hash - Generic - Test": "old test, needs to check if relevant",
        "get_file_sample_by_hash_-_carbon_black_enterprise_Response_-_test": "old test, needs to check if relevant",
        "get_file_sample_from_path_-_d2_-_test": "old test, needs to check if relevant",
        "ssdeepreputationtest": "old test, needs to check if relevant",
        "search_endpoints_by_hash_-_carbon_black_response_-_test": "old test, needs to check if relevant",
        "Detonate File - FireEye AX - Test": "No instance",
        "Cofense Triage Test": "Creds only works on demo4",
        "Intezer Testing": "Old test for old version of inteze"
    },
    "skipped_integrations": {
      "_comment": "~~~ NO INSTANCE - will not be resolved ~~~",
        "FortiGate": "License expired, and not going to get one (issue 14723)",
        "Attivo Botsink": "no instance, not going to get it",
        "VMware": "no License, and probably not going to get it",
        "AWS Sagemaker": "License expired, and probably not going to get it",
        "Symantec MSS": "No instance, probably not going to get it (issue 15513)",
        "EclecticIQ Platform": "Instance Issues",
        "Google Cloud Compute": "Can't test yet",
        "Cymon": "The service was discontinued since April 30th, 2019.",
        "FireEye ETP": "No instance",


      "_comment": "~~~ INSTANCE ISSUES ~~~",
        "Tufin": "Calls to instance return 502 error. @itay reached out (issue 16441)",
        "Dell Secureworks": "Instance locally installed on @liorblob PC",
        "MimecastV2": "Several issues with instance",
        "Netskope": "instance is down",
        "Farsight DNSDB": "No instance (issue 15512)",
        "Service Manager": "Expired license",
        "carbonblackprotection": "License expired",
        "icebrg": "Requires BD (issue 14312)",
        "Freshdesk": "Trial account expired",
        "Threat Grid": "instance problem (issue 16197)",
        "Kafka V2": "Can not connect to instance from remote",
        "Check Point Sandblast": "No access (issue 15948)",
        "IntSights": "Account Expired (issue #16351)",
        "Remedy AR": "getting 'Not Found' in test button",
        "XFE": "License expired",
        "RedLock": "Credentials and API problems (issue 15493)",
        "Salesforce": "User and password expired (issue 15901)",
        "Zscaler": "License expired (issue 17784)",
        "RedCanary": "License expired",
        "LogRhythm": "Need to fix SOAP api",
        "ANYRUN": "No instance",
        "Snowflake": "Looks like account expired, needs looking into",
        "Cisco Spark": "No instance",
        "Minerva Labs Anti-Evasion Platform": "No instance",
        "Phish.AI": "Unauthorized. will be re-branded soon as Cofense",

      "_comment": "~~~ UNSTABLE ~~~",
        "ServiceNow": "Instance goes to hibernate every few hours",
        "Tanium": "Instance is not stable (issue 15497)",
        "Tenable.sc": "unstable instance",
        "Tenable.io": "Unstable instance (issue 16115)",

      "_comment": "~~~ OTHER ~~~",
        "iDefense": "DevOps investigation",
        "RSA NetWitness Endpoint": "Instance is down, waiting for devops to rebuild",
        "BitDam": "Changes in service (issue #16247)",
        "Zoom": "Added here because test existed but was not configured - need to review the test",

      "_comment": "~~~ QUOTA ISSUES ~~~",
        "Joe Security": "Monthly quota exceeded, remove from skipped on or after April 1st",
        "Google Resource Manager": "Cannot create projects because have reached alloted quota.",
        "VirusTotal - Private API": "reached api alloted quota.",
        "Looker": "Warehouse 'DEMO_WH' cannot be resumed because resource monitor 'LIMITER' has exceeded its quota."
    },
    "nigthly_integrations": [
        "Lastline",
        "TruSTAR"
    ],
    "unmockable_integrations": {
        "Whois": "Mocks does not support sockets",
        "Panorama": "Exception: Proxy process took to long to go up. https://circleci.com/gh/demisto/content/24826",
        "Image OCR": "Does not perform network traffic",
        "Server Message Block (SMB)": "Does not perform http communication",
        "Active Directory Query v2": "Does not perform http communication",
        "dnstwist": "Does not peform http communication",
        "Autofocus": "JS integration, problem listed in issue 15544",
        "ThreatExchange": "JS integration, problem listed in this issue https://github.com/demisto/etc/issues/15544",
        "VirusTotal": "JS integration, problem listed in this issue https://github.com/demisto/etc/issues/15544",
        "AlienVault OTX": "JS integration, problem listed in this issue https://github.com/demisto/etc/issues/15544",
        "FalconHost": "JS integration, problem listed in this issue https://github.com/demisto/etc/issues/15544",
        "OpenPhish": "JS integration, problem listed in this issue https://github.com/demisto/etc/issues/15544",
        "VxStream": "JS integration, problem listed in this issue https://github.com/demisto/etc/issues/15544. Detonate URL: Large mock file.",
        "PagerDuty v2": "Integration requires SSL",
        "TCPIPUtils": "Integration requires SSL",
        "AWS - S3": "Integration requires SSL",
        "Luminate": "Integration has no proxy checkbox",
        "Pwned": "Integration has no proxy checkbox",
        "Shodan": "Integration has no proxy checkbox",
        "Google BigQuery": "Integration has no proxy checkbox",
<<<<<<< HEAD
=======
        "InfoArmor VigilanteATI": "Pending merge of branch proxy-unsecure-checks",
        "GoogleSafeBrowsing": "Pending merge of branch proxy-unsecure-checks",
        "Cisco Meraki": "Pending merge of branch proxy-unsecure-checks",
        "FalconIntel": "Pending merge of branch proxy-unsecure-checks",
        "urlscan.io": "Pending merge of branch proxy-unsecure-checks",
        "PhishTank": "Pending merge of branch proxy-unsecure-checks",
        "epo": "Pending merge of branch proxy-unsecure-checks",
>>>>>>> 9113ed03
        "Symantec Advanced Threat Protection": "Checking",
        "ReversingLabs A1000": "Checking",
        "Check Point": "Checking",
        "WhatsMyBrowser": "Checking",
        "jira": "Checking",
        "okta": "Test Module failing, suspect it requires SSL",
        "Awake Security": "Checking",
        "Cylance Protect v2": "Checking",
        "ArcSight ESM v2": "Checking",
        "Phish.AI": "Checking",
        "MaxMind GeoIP2": "Checking",
        "Intezer": "Nightly - Checking",
        "ProtectWise": "Nightly - Checking",
        "google-vault": "Nightly - Checking",
        "RSA Archer": "Nightly - Checking",
        "McAfee NSM": "Nightly - Checking",
        "Forcepoint": "Nightly - Checking",
        "Phishme Intelligence": "Proxy has a non empty default value, will require fixing and merging",
        "palo_alto_firewall": "Need to check test module",
        "Signal Sciences WAF": "error with certificate",
        "google": "'unsecure' parameter not working",
        "EWS Mail Sender": "Inconsistent test (playback fails, record succeeds)",
        "carbonblackliveresponse": "Pending check: issue 16072",
        "ReversingLabs Titanium Cloud": "No Unsecure checkbox. proxy trying to connect when disabled.",
        "Cybereason": "Insecure has a non empty default value, will require fixing and merging",
        "Anomali ThreatStream": "'proxy' parameter not working",
        "carbonblack-v2": "JS integration, problem listed in this issue https://github.com/demisto/etc/issues/15544",
        "Palo Alto Networks Cortex": "SDK",
        "Netcraft": "SSL failure",
        "AWS - EC2": "SSL Validation fails for STS",
        "Recorded Future": "might be dynamic test",
        "Cylance Protect": "Test module issue",
        "AlphaSOC Wisdom": "Test module issue",
        "Microsoft Graph": "Test direct access to oproxy",
        "MicrosoftGraphMail": "Test direct access to oproxy",
        "Microsoft Graph User": "Test direct access to oproxy",
        "Windows Defender Advanced Threat Protection": "Test direct access to oproxy"
    }
}<|MERGE_RESOLUTION|>--- conflicted
+++ resolved
@@ -1811,16 +1811,6 @@
         "Pwned": "Integration has no proxy checkbox",
         "Shodan": "Integration has no proxy checkbox",
         "Google BigQuery": "Integration has no proxy checkbox",
-<<<<<<< HEAD
-=======
-        "InfoArmor VigilanteATI": "Pending merge of branch proxy-unsecure-checks",
-        "GoogleSafeBrowsing": "Pending merge of branch proxy-unsecure-checks",
-        "Cisco Meraki": "Pending merge of branch proxy-unsecure-checks",
-        "FalconIntel": "Pending merge of branch proxy-unsecure-checks",
-        "urlscan.io": "Pending merge of branch proxy-unsecure-checks",
-        "PhishTank": "Pending merge of branch proxy-unsecure-checks",
-        "epo": "Pending merge of branch proxy-unsecure-checks",
->>>>>>> 9113ed03
         "Symantec Advanced Threat Protection": "Checking",
         "ReversingLabs A1000": "Checking",
         "Check Point": "Checking",
