--- conflicted
+++ resolved
@@ -1648,10 +1648,7 @@
         "Autofocus": "JS integration, problem listed in issue 15544",
         "ThreatExchange": "JS integration, problem listed in this issue https://github.com/demisto/etc/issues/15544",
         "VirusTotal": "JS integration, problem listed in this issue https://github.com/demisto/etc/issues/15544",
-<<<<<<< HEAD
-=======
         "AlienVault OTX": "JS integration, problem listed in this issue https://github.com/demisto/etc/issues/15544",
->>>>>>> 13f5730a
         "FalconHost": "JS integration, problem listed in this issue https://github.com/demisto/etc/issues/15544",
         "OpenPhish": "JS integration, problem listed in this issue https://github.com/demisto/etc/issues/15544",
         "VxStream": "JS integration, problem listed in this issue https://github.com/demisto/etc/issues/15544. Detonate URL: Large mock file.",
@@ -1703,7 +1700,6 @@
         "AWS - EC2": "SSL Validation fails for STS",
         "Recorded Future": "might be dynamic test",
         "Cylance Protect": "Test module issue",
-<<<<<<< HEAD
         "AlphaSOC Wisdom": "Test module issue" ,
         "HashiCorp Vault": "Test playbook fails - unable to use playbacks due to `Connection aborted.', BadStatusLine('',)`",
         "SNDBOX": "Test playbook fails - unable to use playbacks due to `Connection aborted.', BadStatusLine('',)`",
@@ -1723,8 +1719,5 @@
         "jira-v2": "Test playbook fails - unable to use playbacks investigating",
         "SplunkPy": "Test playbook fails - unable to use playbacks investigating",
         "Cuckoo Sandbox": "Test playbook fails - unable to use playbacks investigating"
-=======
-        "AlphaSOC Wisdom": "Test module issue"
->>>>>>> 13f5730a
     }
 }