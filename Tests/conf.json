--- conflicted
+++ resolved
@@ -3,14 +3,8 @@
     "testInterval": 20,
     "tests": [
         {
-<<<<<<< HEAD
-            "integrations": "Cisco Umbrella Enforcement",
-            "playbookID": "Cisco Umbrella Enforcement-Test",
-            "fromversion": "5.0.0"
-=======
             "playbookID": "Generic Polling Test",
             "timeout": 250
->>>>>>> ec41e93c
         },
         {
             "integrations": "GSuiteAdmin",
@@ -3470,8 +3464,7 @@
         "TAXIIFeed": "Cannot use proxy",
         "EWSO365": "oproxy dependent",
         "QRadar": "Playbooks has parallel steps which are causing inconsistent results",
-        "MISP V2": "Issue 26905",
-        "Cisco Umbrella Enforcement": "due to proxy failure on first recording."
+        "MISP V2": "Issue 26905"
     },
     "parallel_integrations": [
         "SNDBOX",
