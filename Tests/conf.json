{
    "testTimeout": 160,
    "testInterval": 20,
    "tests": [
        {
            "integrations": "Intezer",
            "playbookID": "Intezer Testing"
        },
        {
            "integrations": "FalconIntel",
            "playbookID": "CrowdStrike Falcon Intel v2"
        },
        {
            "integrations": [{
                "name": "Mail Sender (New)"
            },{
                "name": "google",
                "byoi": false
            }],
            "playbookID": "Mail Sender (New) Test"
        },
        {
            "playbookID": "buildewsquery_test"
        },
        {
            "integrations": "Rapid7 Nexpose",
            "playbookID": "nexpose_test"
        },
        {
            "integrations": "EWS Mail Sender",
            "playbookID": "EWS Mail Sender Test"
        },
        {
            "playbookID": "decodemimeheader_-_test"
        },
        {
            "integrations": "CVE Search",
            "playbookID": "cve_enrichment_-_generic_-_test"
        },
        {
            "playbookID": "test_url_regex"
        },
        {
            "integrations": "Skyformation",
            "playbookID": "TestSkyformation"
        },
        {
            "integrations": "okta",
            "playbookID": "okta_test_playbook",
            "timeout": 240
        },
        {
            "integrations": "RSA NetWitness Packets and Logs",
            "playbookID": "rsa_packets_and_logs_test"
        },
        {
            "playbookID": "Test filters & transformers scripts"
        },
        {
            "integrations": "Salesforce",
            "playbookID": "SalesforceTestPlaybook"
        },
        {
            "integrations": "McAfee ESM-v10",
            "playbookID": "McAfeeESMTest",
            "timeout": 500
        },
        {
            "integrations": "GoogleSafeBrowsing",
            "playbookID": "Google Safe Browsing Test",
            "timeout": 240
        },
        {
            "playbookID": "File Enrichment - Generic Test"
        },
        {
            "integrations": "EWS v2",
            "playbookID": "EWSv2_empty_attachment_test"
        },
        {
            "playbookID": "TestWordFileToIOC",
            "timeout": 300
        },
        {
            "integrations": "Symantec Endpoint Protection",
            "playbookID": "sep_-_test_endpoint_search"
        },
        {
            "integrations": [
                "AlienVault OTX",
                "urlscan.io"
            ],
            "playbookID": "url_enrichment_-_generic_test",
            "timeout": 500
        },
        {
            "integrations": {
                "name": "carbonblackprotection",
                "byoi": false
            },
            "playbookID": "search_endpoints_by_hash_-_carbon_black_protection_-_test",
            "timeout": 500
        },
        {
            "playbookID": "process_email_-_generic_-_test",
            "timeout": 240
        },
        {
            "integrations": {
                "name": "carbonblack",
                "byoi": false
            },
            "playbookID": "search_endpoints_by_hash_-_carbon_black_response_-_test",
            "timeout": 500
        },
        {
            "integrations":"Cylance Protect",
            "playbookID": "get_file_sample_by_hash_-_cylance_protect_-_test",
            "timeout": 240
        },
        {
            "integrations": {
                "name": "carbonblack",
                "byoi": false
            },
            "playbookID": "get_file_sample_by_hash_-_carbon_black_enterprise_Response_-_test"
        },
        {
            "integrations": {
                "name": "activedir",
                "byoi": false
            },
            "playbookID": "account_enrichment_-_generic_test"
        },
        {
            "integrations": {
                "name": "carbonblack",
                "byoi": false
            },
            "playbookID": "block_endpoint_-_carbon_black_response_-_test"
        },
        {
            "integrations": "FalconHost",
            "playbookID": "search_endpoints_by_hash_-_crowdstrike_-_test",
            "timeout": 500
        },
        {
            "integrations": "FalconHost",
            "playbookID": "crowdstrike_endpoint_enrichment_-_test"
        },
        {
            "integrations": "AlienVault OTX",
            "playbookID": "ip_enrichment_generic_test"
        },
        {
            "integrations": "Cylance Protect",
            "playbookID": "endpoint_enrichment_-_generic_test"
        },
        {
            "playbookID": "ExposeIncidentOwner-Test"
        },
        {
            "integrations": "OpenPhish",
            "playbookID": "email_test"
        },
        {
            "integrations": [],
            "playbookID": "Test CommonServer"
        },
        {
            "integrations": "AlienVault OTX",
            "playbookID": "domain_enrichment_generic_test"
        },
        {
            "integrations": "PostgreSQL",
            "playbookID": "PostgreSQL Test"
        },
        {
            "integrations": {
                "name": "google",
                "byoi": false
            },
            "playbookID": "GsuiteTest"
        },
        {
            "integrations": "OpenPhish",
            "playbookID": "OpenPhish Test Playbook"
        },
        {
            "integrations": "RSA Archer",
            "playbookID": "Archer-Test-Playbook",
            "nightly": true
        },
        {
            "integrations": "jira",
            "playbookID": "Jira-Test"
        },
        {
            "integrations": "ThreatConnect",
            "playbookID": "test-ThreatConnect"
        },
        {
            "integrations": "ipinfo",
            "playbookID": "IPInfoTest"
        },
        {
            "integrations": "jira",
            "playbookID": "VerifyHumanReadableFormat"
        },
        {
            "playbookID": "ExtractURL Test"
        },
        {
            "playbookID": "strings-test"
        },
        {
            "playbookID": "TestCommonPython"
        },
        {
            "playbookID": "TestFileCreateAndUpload"
        },
        {
            "playbookID": "TestIsValueInArray"
        },
        {
            "playbookID": "TestStringReplace"
        },
        {
            "playbookID": "TestHttpPlaybook"
        },
        {
            "integrations": "SplunkPy",
            "playbookID": "Splunk-Test"
        },
        {
            "integrations" : "McAfee NSM",
            "playbookID" : "McAfeeNSMTest",
            "timeout" : 400,
            "nightly": true
        },
        {
            "integrations": "PhishTank",
            "playbookID": "PhishTank Testing"
        },
        {
            "integrations": "McAfee Web Gateway",
            "playbookID": "McAfeeWebGatewayTest",
            "timeout" : 500
        },
        {
            "integrations": "TCPIPUtils",
            "playbookID": "TCPUtils-Test"
        },
        {
            "playbookID": "ProofpointDecodeURL-Test",
            "timeout": 300,
            "interval": 20
        },
        {
            "playbookID": "listExecutedCommands-Test"
        },
        {
            "integrations": "Service Manager",
            "playbookID": "TestHPServiceManager",
            "timeout": 400
        },
        {
            "playbookID": "LanguageDetect-Test",
            "timeout": 300
        },
        {
            "integrations": "Forcepoint",
            "playbookID": "forcepoint test",
            "timeout": 500,
            "nightly": true
        },
        {
            "playbookID": "GeneratePassword-Test"
        },
        {
            "playbookID": "ZipFile-Test"
        },
        {
            "playbookID": "ExtractDomainTest"
        },
        {
            "playbookID": "Detonate File - Generic Test",
            "timeout": 500
        },
        {
            "playbookID": "Test-IsMaliciousIndicatorFound"
        },
        {
            "playbookID": "TestExtractHTMLTables"
        },
        {
            "integrations": [
                {
                    "name": "carbonblackliveresponse",
                    "byoi": true
                },
                {
                    "name": "carbonblack-v2",
                    "byoi": true
                }
            ],
            "playbookID": "CarbonBlackLiveResponseTest"
        },
        {
            "playbookID": "TestSafeBreach",
            "integrations": "SafeBreach"
        },
        {
            "integrations": "Symantec Messaging Gateway",
            "playbookID": "Symantec Messaging Gateway Test"
        },
        {
            "integrations": "VxStream",
            "playbookID": "VxStream Test"
        },
        {
            "integrations": "Preempt",
            "playbookID": "Preempt Test"
        },
        {
            "integrations": "urlscan.io",
            "playbookID": "urlscan_malicious_Test"
        },
        {
            "integrations": "EWS v2",
            "playbookID": "pyEWS_Test"
        },
        {

            "integrations": "Netskope",
            "playbookID": "Netskope Test"
        },
        {
            "integrations": "Cylance Protect v2",
            "playbookID": "Cylance Protect v2 Test"
        },
        {
            "integrations": "ReversingLabs Titanium Cloud",
            "playbookID": "ReversingLabsTCTest"
        },
        {
            "integrations": "ReversingLabs A1000",
            "playbookID": "ReversingLabsA1000Test"
        },
        {
            "integrations": "Demisto Lock",
            "playbookID": "DemistoLockTest"
        },
        {
            "playbookID": "test-domain-indicator"
        },
        {
<<<<<<< HEAD
            "integrations": "RedLock",
            "playbookID": "RedLockTest",
            "nightly": true
        },
        {
            "integrations": "VirusTotal - Private API",
            "playbookID": "virusTotalPrivateAPI-test-playbook",
            "nightly": true
        },
        {
=======
>>>>>>> 4f1a804d
            "integrations": "Cybereason",
            "playbookID": "Cybereason Test"
        },
        {
            "integrations": "ThreatExchange",
            "playbookID": "extract_indicators_-_generic_-_test",
            "timeout": 240
        },
        {
            "integrations": "Tanium",
            "playbookID": "Tanium Demo Playbook",
            "nightly": true,
            "timeout": 1200
        },
        {
            "integrations": "ThreatExchange",
            "playbookID": "ThreatExchange-test"
        },
        {
            "integrations": "Recorded Future",
            "playbookID": "Recorded Future Test",
            "nightly": true
        },
        {
            "integrations": "RTIR",
            "playbookID": "RTIR Test"
        }
    ],
    "skipped": [
        {
            "integrations": "RedLock",
            "playbookID": "RedLockTest",
            "nightly": true
        },
        {
            "integrations": "VMware",
            "playbookID": "VMWare Test"
        },
        {
            "integrations": "Anomali ThreatStream",
            "playbookID": "Anomali_ThreatStream_Test"
        },
        {

            "integrations": "Farsight DNSDB",
            "playbookID": "DNSDBTest"
        },
        {
            "integrations": {
                "name": "carbonblack-v2",
                "byoi": true
            },
            "playbookID": "CarbonBlackResponseTest"
        },
        {
            "integrations": "Cisco Umbrella Investigate",
            "playbookID": "Cisco-Umbrella-Test"
        },
        {
            "integrations": "icebrg",
            "playbookID": "Icebrg Test",
            "timeout" : 500
        },
        {
            "integrations": "Symantec MSS",
            "playbookID": "SymantecMSSTest"
        },
        {
            "integrations": "Joe Security",
            "playbookID": "JoeSecurityTestPlaybook",
            "timeout": 500
        },
        {
            "playbookID": "TestParseCSV"
        },
        {
            "integrations": [
                "AlienVault OTX",
                {
                    "name": "activedir",
                    "byoi": false
                }],
            "playbookID": "entity_enrichment_generic_test",
            "timeout": 240
        },
        {
            "integrations": [
                "AlienVault OTX",
                "urlscan.io"
            ],
            "playbookID": "url_enrichment_-_generic_test",
            "timeout": 400
        },
        {
            "integrations": "Remedy AR",
            "playbookID": "Remedy AR Test"
        },
        {
            "integrations": "McAfee Active Response",
            "playbookID": "McAfee-MAR_Test"
        },
        {
            "integrations": "McAfee Threat Intelligence Exchange",
            "playbookID": "McAfee-TIE Test"
        },
        {
            "integrations": "ArcSight Logger",
            "playbookID": "ArcSight Logger test"
        },
        {
            "integrations": "XFE",
            "playbookID": "XFE Test",
            "timeout": 140,
            "nightly": true
        },
        {
            "playbookID": "File Enrichment - Generic Test"
        },
        {
            "integrations": [
                "FalconHost",
                "McAfee Threat Intelligence Exchange",
                {
                    "name": "carbonblackprotection",
                    "byoi": false
                },
                {
                    "name": "carbonblack",
                    "byoi": false
                }
            ],
            "playbookID": "search_endpoints_by_hash_-_generic_-_test",
            "timeout": 500
        },
        {
            "integrations": "McAfee Threat Intelligence Exchange",
            "playbookID": "search_endpoints_by_hash_-_tie_-_test",
            "timeout": 500
        },
        {
            "integrations": "iDefense",
            "playbookID": "iDefenseTest",
            "timeout": 300
        },
        {
            "integrations": "LogRhythm",
            "playbookID": "LogRhythm-Test-Playbook",
            "timeout": 200
        },
        {
            "integrations": "FireEye HX",
            "playbookID": "FireEye HX Test"
        },
        {
            "integrations": "Phish.AI",
            "playbookID": "PhishAi-Test"
        },
        {
            "integrations": "Centreon",
            "playbookID": "Centreon-Test-Playbook"
        },
        {
            "integrations": "TruSTAR",
            "playbookID": "TruSTAR Test"
        },
        {
            "integrations": "AlphaSOC Wisdom",
            "playbookID": "AlphaSOC-Wisdom-Test"
        },
        {
            "integrations": "Qualys",
            "playbookID": "Qualys-Test",
            "nightly": true
        }
    ]
}<|MERGE_RESOLUTION|>--- conflicted
+++ resolved
@@ -355,7 +355,6 @@
             "playbookID": "test-domain-indicator"
         },
         {
-<<<<<<< HEAD
             "integrations": "RedLock",
             "playbookID": "RedLockTest",
             "nightly": true
@@ -366,8 +365,6 @@
             "nightly": true
         },
         {
-=======
->>>>>>> 4f1a804d
             "integrations": "Cybereason",
             "playbookID": "Cybereason Test"
         },
