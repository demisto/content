--- conflicted
+++ resolved
@@ -2707,14 +2707,13 @@
             "nightly": true
         },
         {
-<<<<<<< HEAD
-          "integrations": "GCP Whitelist Feed",
-          "playbookID": "GCPWhitelist_Feed_Test",
-          "fromversion": "5.5.0"
-=======
             "playbookID": "EvaluateMLModllAtProduction-Test",
             "fromversion": "4.5.0"
->>>>>>> 6330d926
+        },
+        {
+            "integrations": "GCP Whitelist Feed",
+            "playbookID": "GCPWhitelist_Feed_Test",
+            "fromversion": "5.5.0"
         }
     ],
     "skipped_tests": {
