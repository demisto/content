{
    "available_tests_fields": {
        "context_print_dt": "Prints the incident's context dt directly to the build.",
        "external_playbook_config": "Allows to configure a test playbook inputs.",
        "fromversion": "Server version to start testing from.",
        "has_api": "Determines whether a test playbook uses API, to decide if to run it on nightly. Default value for integrations is true, and for scripts is false.",
        "instance_configuration": "Allows to configure integration instance non-parameters classifier and incoming mapper.",
        "instance_names": "Specific instance names the test should run on. Can hold a list.",
        "integrations": "Integrations that the test uses. Can hold a list.",
        "is_mockable": "Determines whether the results can be mocked in the test. A boolean.",
        "memory_threshold": "Maximum amount of memory required for this test. A number.",
        "nightly": "Determines whether the test will run only on a nightly build. Relevant only for nightly packs. A boolean.",
        "pid_threshold": "Maximum amount of processes allowed for this test. A number.",
        "playbookID": "ID of the playbook that is being tested.",
        "runnable_on_docker_only": "Determines whether the test is runnable on docker only. A boolean.",
        "scripts": "Scripts that the test uses. Can hold a list.",
        "timeout": "Test specific timeout, in order to use a different timeout then default testTimeout. A number.",
        "toversion": "Server version to test up to it."
    },
    "testTimeout": 160,
    "testInterval": 20,
    "tests": [
        {
            "integrations": "Microsoft Defender Advanced Threat Protection",
            "playbookID": "Test Playbook - MDE Malware - Incident Enrichment",
            "instance_names": "microsoft_defender_atp_dev",
            "memory_threshold": 300
        },
        {
            "integrations": "Microsoft Defender Advanced Threat Protection",
            "playbookID": "Test Playbook - MDE SIEM ingestion - Get Incident Data",
            "instance_names": "microsoft_defender_atp_dev"
        },
        {
            "integrations": "Microsoft Defender Advanced Threat Protection",
            "playbookID": " Test Playbook - MDE - Retrieve File",
            "instance_names": "microsoft_defender_atp_dev"
        },
        {
            "integrations": "CrowdstrikeFalcon",
            "playbookID": "Test Playbook - CrowdStrike Falcon - Retrieve File"
        },
        {
            "integrations": "CrowdstrikeFalcon",
            "playbookID": "Test Playbook - CrowdStrike Falcon Malware - Verify Containment Actions"
        },
        {
            "integrations": "CrowdstrikeFalcon",
            "playbookID": "Test Playbook - CrowdStrike Falcon - Get Detections by Incident"
        },
        {
            "integrations": "CrowdstrikeFalcon",
            "playbookID": "Test Playbook - CrowdStrike Falcon - Get Endpoint Forensics Data"
        },
        {
            "integrations": "Cortex XDR - IR",
            "playbookID": "Test_Playbook_-_Cortex_XDR_-_Endpoint_Investigation"
        },
        {
            "integrations": "Cortex XDR - IR",
            "playbookID": "Test_Playbook-Cortex_XDR_Malware_-_Incident Enrichment"
        },
        {
            "integrations": "Cortex XDR - IR",
            "playbookID": "Test_Playbook_-_Cortex_XDR_-_Retrieve_File_by_sha256"
        },
        {
            "integrations": "Twitter v2",
            "playbookID": "playbook-Test_Twitter_v2",
            "instance_names": "Twitter v2"
        },
        {
            "playbookID": "IndicatorFormatterFilterTest",
            "timeout": 1200
        },
        {
            "integrations": "FeedURLhaus",
            "playbookID": "playbook-urlhaus-feed_Test"
        },
        {
            "integrations": "RSANetWitnessv115",
            "playbookID": "RSANetWitnessv115-Test"
        },
        {
            "integrations": [
                "FeedMandiant",
                "Core REST API"
            ],
            "playbookID": "Fetch Indicators Test",
            "fromversion": "6.1.0",
            "is_mockable": false,
            "instance_names": "FeedMandiant",
            "timeout": 2400
        },
        {
            "integrations": "LogRhythmRest V2",
            "playbookID": "LogRhythmRestV2-test"
        },
        {
            "fromversion": "6.6.0",
            "integrations": "Zendesk v2",
            "playbookID": "Zendesk V2 TEST"
        },
        {
            "playbookID": "Base64Decode - Test"
        },
        {
            "playbookID": "SupportMultithreading - Test",
            "is_mockable": false
        },
        {
            "fromversion": "5.0.0",
            "integrations": [
                "WildFire-v2"
            ],
            "playbookID": "Detonate File - WildFire - Test"
        },
        {
            "integrations": [
                "Microsoft Management Activity API (O365 Azure Events)"
            ],
            "playbookID": "MicrosoftManagementActivity - Test"
        },
        {
            "integrations": "Microsoft Teams Management",
            "playbookID": "Microsoft Teams Management - Test",
            "instance_names": "ms_teams_management_device_code",
            "is_mockable": false,
            "timeout": 700
        },
        {
            "integrations": "Microsoft Teams Management",
            "playbookID": "Microsoft Teams Management - Test",
            "instance_names": "ms_teams_management_client_credentials",
            "is_mockable": false,
            "timeout": 700
        },
        {
            "playbookID": "SetIfEmpty - non-ascii chars - Test"
        },
        {
            "integrations": "Tripwire",
            "playbookID": "TestplaybookTripwire",
            "fromversion": "5.0.0"
        },
        {
            "integrations": "CensysV2",
            "playbookID": "CensysV2-Test",
            "fromversion": "6.1.0"
        },
        {
            "integrations": "Bitbucket",
            "playbookID": "Test_Bitbucket",
            "fromversion": "6.5.0"
        },
        {
            "integrations": "McAfeeNSMv2",
            "playbookID": "Test_McAfeeNSMv2_using_v9",
            "fromversion": "6.5.0",
            "instance_names": "using_v9",
            "memory_threshold": 200,
            "timeout": 300
        },
        {
            "integrations": "McAfeeNSMv2",
            "playbookID": "Test_McAfeeNSMv2_using_v10",
            "instance_names": "using_v10",
            "fromversion": "6.5.0"
        },
        {
            "playbookID": "Generic Polling Test",
            "timeout": 250
        },
        {
            "integrations": "Cisco Umbrella Enforcement",
            "playbookID": "Cisco Umbrella Enforcement-Test",
            "fromversion": "5.0.0"
        },
        {
            "integrations": "GCP-IAM",
            "playbookID": "playbook-GCP-IAM_Test",
            "fromversion": "6.0.0"
        },
        {
            "integrations": "GSuiteAdmin",
            "playbookID": "GSuiteAdmin-Test",
            "fromversion": "5.0.0"
        },
        {
            "integrations": "GSuiteAuditor",
            "playbookID": "GSuiteAuditor-Test",
            "fromversion": "5.5.0"
        },
        {
            "integrations": "GSuiteAdmin",
            "playbookID": "GSuiteAdmin-MobileDevices-Test",
            "fromversion": "5.5.0"
        },
        {
            "integrations": "AzureWAF",
            "instance_names": "azure_waf_prod",
            "playbookID": "Azure WAF - Test",
            "fromversion": "5.0.0"
        },
        {
            "integrations": [
                "Azure Active Directory Identity Protection",
                "Core REST API"
            ],
            "playbookID": "AzureADTest",
            "fromversion": "6.0.0",
            "timeout": 3000,
            "is_mockable": false
        },
        {
            "integrations": "GoogleCalendar",
            "playbookID": "GoogleCalendar-Test",
            "fromversion": "5.0.0"
        },
        {
            "integrations": "AWS-WAF",
            "playbookID": "TEST_AWS_WAF",
            "fromversion": "6.5.0"
        },
        {
            "integrations": "GoogleDrive",
            "playbookID": "GoogleDrive-Test",
            "fromversion": "5.0.0"
        },
        {
            "integrations": "FireEye Central Management",
            "playbookID": "FireEye Central Management - Test",
            "fromversion": "5.5.0",
            "timeout": 500
        },
        {
            "integrations": "FireEyeNX",
            "playbookID": "FireEyeNX-Test"
        },
        {
            "integrations": "FireEyeHX v2",
            "playbookID": "FireEyeHX_v2",
            "fromversion": "6.2.0",
            "timeout": 1200
        },
        {
            "integrations": "FireEyeHX v2",
            "playbookID": "FireEyeHXv2_without_polling"
        },
        {
            "integrations": "EmailRepIO",
            "playbookID": "TestEmailRepIOPlaybook",
            "fromversion": "5.0.0"
        },
        {
            "integrations": "XsoarPowershellTesting",
            "playbookID": "XsoarPowershellTesting-Test",
            "has_api": false
        },
        {
            "integrations": "Palo Alto Networks Threat Vault v2",
            "playbookID": "PANW Threat Vault v2 - Test",
            "fromversion": "6.5.0"
        },
        {
            "integrations": "Microsoft Endpoint Configuration Manager",
            "playbookID": "Microsoft ECM - Test",
            "fromversion": "5.5.0",
            "timeout": 400
        },
        {
            "integrations": "CrowdStrike Falcon Intel v2",
            "playbookID": "CrowdStrike Falcon Intel v2 - Test",
            "fromversion": "5.0.0"
        },
        {
            "integrations": "SecurityAndCompliance",
            "playbookID": "O365-SecurityAndCompliance-Test",
            "fromversion": "5.5.0",
            "memory_threshold": 300,
            "timeout": 1500
        },
        {
            "integrations": "SecurityAndCompliance",
            "playbookID": "O365-SecurityAndCompliance-ContextResults-Test",
            "fromversion": "5.5.0",
            "memory_threshold": 300,
            "timeout": 1500
        },
        {
            "integrations": "SecurityAndComplianceV2",
            "playbookID": "O365-SecurityAndComplianceV2-Test",
            "fromversion": "5.5.0",
            "memory_threshold": 300,
            "pid_threshold": 40,
            "timeout": 2500
        },
        {
            "integrations": "Azure Storage Container",
            "playbookID": "playbook-AzureStorageContainer-Test",
            "fromversion": "6.0.0"
        },
        {
            "integrations": "Azure Storage FileShare",
            "playbookID": "playbook-AzureStorageFileShare-Test",
            "fromversion": "6.0.0"
        },
        {
            "integrations": "Azure Storage Queue",
            "playbookID": "playbook-AzureStorageQueue-Test",
            "fromversion": "6.0.0"
        },
        {
            "integrations": "Azure Storage Table",
            "playbookID": "playbook-AzureStorageTable-Test",
            "fromversion": "6.0.0"
        },
        {
            "integrations": "EwsExtension",
            "playbookID": "playbook-EWS_O365_Extension_test",
            "fromversion": "6.0.0",
            "timeout": 500
        },
        {
            "integrations": "Majestic Million",
            "playbookID": "Majestic Million Test Playbook",
            "fromversion": "5.5.0",
            "memory_threshold": 300,
            "timeout": 500
        },
        {
            "integrations": "Anomali Enterprise",
            "playbookID": "Anomali Match Forensic Search - Test",
            "fromversion": "5.0.0"
        },
        {
            "integrations": [
                "Mail Listener v2",
                "Mail Sender (New)"
            ],
            "playbookID": "Mail-Listener Test Playbook",
            "fromversion": "5.0.0",
            "instance_names": [
                "Mail_Sender_(New)_STARTTLS"
            ]
        },
        {
            "integrations": "GraphQL",
            "fromversion": "5.0.0",
            "instance_names": "fetch_schema",
            "playbookID": "GraphQL - Test"
        },
        {
            "integrations": "GraphQL",
            "fromversion": "5.0.0",
            "instance_names": "no_fetch_schema",
            "playbookID": "GraphQL - Test"
        },
        {
            "integrations": "Azure Network Security Groups",
            "fromversion": "5.0.0",
            "instance_names": "azure_nsg_prod",
            "playbookID": "Azure NSG - Test"
        },
        {
            "integrations": "OpenCTI Feed 4.X",
            "playbookID": "OpenCTI Feed Test",
            "fromversion": "5.5.0"
        },
        {
            "integrations": "AWS - Security Hub",
            "playbookID": "AWS-securityhub Test",
            "timeout": 800
        },
        {
            "integrations": "Microsoft Advanced Threat Analytics",
            "playbookID": "Microsoft Advanced Threat Analytics - Test",
            "fromversion": "5.0.0",
            "is_mockable": false
        },
        {
            "integrations": "Zimperium",
            "playbookID": "Zimperium_Test",
            "fromversion": "5.0.0"
        },
        {
            "integrations": "Absolute",
            "playbookID": "Absolute_TestPlaybook",
            "fromversion": "6.0.0"
        },
        {
            "integrations": "ServiceDeskPlus",
            "playbookID": "Service Desk Plus Test",
            "instance_names": "sdp_instance_1",
            "fromversion": "5.0.0",
            "toversion": "5.9.9",
            "is_mockable": false
        },
        {
            "integrations": "ServiceDeskPlus",
            "playbookID": "Service Desk Plus - Generic Polling Test",
            "instance_names": "sdp_instance_1",
            "fromversion": "5.0.0",
            "toversion": "5.9.9"
        },
        {
            "integrations": "ServiceDeskPlus",
            "playbookID": "Service Desk Plus Test",
            "instance_names": "sdp_instance_2",
            "fromversion": "6.0.0",
            "is_mockable": false
        },
        {
            "integrations": "ServiceDeskPlus",
            "playbookID": "Service Desk Plus - Generic Polling Test",
            "instance_names": "sdp_instance_2",
            "fromversion": "6.0.0"
        },
        {
            "integrations": "ThreatConnect Feed",
            "playbookID": "FeedThreatConnect-Test",
            "fromversion": "5.5.0"
        },
        {
            "integrations": "URLhaus",
            "playbookID": "Test_URLhaus",
            "timeout": 1000
        },
        {
            "integrations": "AzureDevOps",
            "playbookID": "playbook-AzureDevOps-Test",
            "fromversion": "6.2.0"
        },
        {
            "integrations": "Microsoft Intune Feed",
            "playbookID": "FeedMicrosoftIntune_Test",
            "fromversion": "5.5.0"
        },
        {
            "integrations": "Tanium Threat Response",
            "playbookID": "Tanium Threat Response Test"
        },
        {
            "integrations": [
                "Syslog Sender",
                "syslog"
            ],
            "playbookID": "Test Syslog",
            "fromversion": "5.5.0",
            "timeout": 600
        },
        {
            "integrations": "APIVoid",
            "playbookID": "APIVoid Test"
        },
        {
            "integrations": "CloudConvert",
            "playbookID": "CloudConvert-test",
            "fromversion": "5.0.0",
            "timeout": 3000
        },
        {
            "integrations": "Cisco Firepower",
            "playbookID": "Cisco Firepower - Test",
            "timeout": 1000,
            "fromversion": "5.0.0"
        },
        {
            "integrations": "IllusiveNetworks",
            "playbookID": "IllusiveNetworks-Test",
            "fromversion": "5.0.0",
            "timeout": 500
        },
        {
            "integrations": "JSON Feed",
            "playbookID": "JSON_Feed_Test",
            "fromversion": "5.5.0",
            "instance_names": "JSON Feed no_auto_detect"
        },
        {
            "integrations": "JSON Feed",
            "playbookID": "JSON_Feed_Test",
            "fromversion": "5.5.0",
            "instance_names": "JSON Feed_auto_detect"
        },
        {
            "integrations": "JSON Feed",
            "playbookID": "JSON_Feed_Test",
            "fromversion": "5.5.0",
            "instance_names": "JSON Feed_post"
        },
        {
            "integrations": "Google Cloud Functions",
            "playbookID": "test playbook - Google Cloud Functions",
            "fromversion": "5.0.0"
        },
        {
            "integrations": "Plain Text Feed",
            "playbookID": "PlainText Feed - Test",
            "fromversion": "5.5.0",
            "instance_names": "Plain Text Feed no_auto_detect"
        },
        {
            "integrations": "Plain Text Feed",
            "playbookID": "PlainText Feed - Test",
            "fromversion": "5.5.0",
            "instance_names": "Plain Text Feed_auto_detect"
        },
        {
            "integrations": "Silverfort",
            "playbookID": "Silverfort-test",
            "fromversion": "5.0.0"
        },
        {
            "integrations": "GoogleKubernetesEngine",
            "playbookID": "GoogleKubernetesEngine_Test",
            "timeout": 600,
            "fromversion": "5.5.0"
        },
        {
            "integrations": "Fastly Feed",
            "playbookID": "Fastly Feed Test",
            "fromversion": "5.5.0"
        },
        {
            "integrations": "Malware Domain List Active IPs Feed",
            "playbookID": "Malware Domain List Active IPs Feed Test",
            "fromversion": "5.5.0"
        },
        {
            "integrations": "Claroty",
            "playbookID": "Claroty - Test",
            "fromversion": "5.0.0"
        },
        {
            "integrations": "Trend Micro Apex",
            "playbookID": "Trend Micro Apex - Test",
            "is_mockable": false
        },
        {
            "integrations": "Blocklist_de Feed",
            "playbookID": "Blocklist_de - Test",
            "fromversion": "5.5.0"
        },
        {
            "integrations": "Cloudflare Feed",
            "playbookID": "cloudflare - Test",
            "fromversion": "5.5.0"
        },
        {
            "integrations": "AzureFeed",
            "playbookID": "AzureFeed - Test",
            "fromversion": "5.5.0"
        },
        {
            "integrations": "SpamhausFeed",
            "playbookID": "Spamhaus_Feed_Test",
            "fromversion": "5.5.0"
        },
        {
            "integrations": "Cofense Feed",
            "playbookID": "TestCofenseFeed",
            "fromversion": "5.5.0"
        },
        {
            "integrations": "Bambenek Consulting Feed",
            "playbookID": "BambenekConsultingFeed_Test",
            "fromversion": "5.5.0"
        },
        {
            "integrations": "Pipl",
            "playbookID": "Pipl Test"
        },
        {
            "integrations": "AWS Feed",
            "playbookID": "AWS Feed Test",
            "fromversion": "5.5.0"
        },
        {
            "integrations": "QuestKace",
            "playbookID": "QuestKace test",
            "fromversion": "5.0.0"
        },
        {
            "integrations": "Digital Defense FrontlineVM",
            "playbookID": "Digital Defense FrontlineVM - Scan Asset Not Recently Scanned Test"
        },
        {
            "integrations": "Digital Defense FrontlineVM",
            "playbookID": "Digital Defense FrontlineVM - Test Playbook"
        },
        {
            "integrations": "CSVFeed",
            "playbookID": "CSV_Feed_Test",
            "fromversion": "5.5.0",
            "instance_names": "CSVFeed_no_auto_detect"
        },
        {
            "integrations": "CSVFeed",
            "playbookID": "CSV_Feed_Test",
            "fromversion": "5.5.0",
            "instance_names": "CSVFeed_auto_detect"
        },
        {
            "integrations": "ProofpointFeed",
            "playbookID": "TestProofpointFeed",
            "fromversion": "5.5.0"
        },
        {
            "integrations": "Digital Shadows",
            "playbookID": "Digital Shadows - Test"
        },
        {
            "integrations": "Azure Compute v2",
            "playbookID": "Azure Compute - Test",
            "instance_names": "ms_azure_compute_dev"
        },
        {
            "integrations": "Azure Compute v2",
            "playbookID": "Azure Compute - Test",
            "instance_names": "ms_azure_compute_prod",
            "is_mockable": false
        },
        {
            "integrations": "Azure Compute v2",
            "playbookID": "Azure Compute - Login Test",
            "instance_names": "ms_azure_compute_prod",
            "is_mockable": false
        },
        {
            "integrations": "Azure Compute v2",
            "playbookID": "Azure Compute - Login Test",
            "instance_names": "ms_azure_compute_self_deployed"
        },
        {
            "integrations": [
                "Symantec Data Loss Prevention",
                "Symantec Data Loss Prevention v2"
            ],
            "playbookID": "Symantec Data Loss Prevention - Test",
            "fromversion": "4.5.0"
        },
        {
            "integrations": "Symantec Data Loss Prevention v2",
            "playbookID": "Symantec Data Loss Prevention v2 - Test",
            "fromversion": "6.0.0"
        },
        {
            "integrations": "Lockpath KeyLight v2",
            "playbookID": "Keylight v2 - Test"
        },
        {
            "integrations": "Azure Security Center v2",
            "playbookID": "Azure SecurityCenter - Test",
            "instance_names": "ms_azure_sc_prod",
            "is_mockable": false
        },
        {
            "integrations": "Azure Security Center v2",
            "playbookID": "Azure SecurityCenter - Test",
            "instance_names": "ms_azure_sc_self_deployed"
        },
        {
            "integrations": "JsonWhoIs",
            "playbookID": "JsonWhoIs-Test"
        },
        {
            "integrations": "Maltiverse",
            "playbookID": "Maltiverse Test"
        },
        {
            "integrations": "Box v2",
            "playbookID": "BoxV2_TestPlaybook"
        },
        {
            "integrations": "MicrosoftGraphMail",
            "playbookID": "MicrosoftGraphMail-Test_dev",
            "timeout": 900,
            "instance_names": "ms_graph_mail_dev"
        },
        {
            "integrations": "MicrosoftGraphMail",
            "playbookID": "MicrosoftGraphMail-Test_dev_no_oproxy",
            "instance_names": "ms_graph_mail_dev_no_oproxy"
        },
        {
            "integrations": "MicrosoftGraphMail",
            "playbookID": "MicrosoftGraphMail-Test_prod",
            "instance_names": "ms_graph_mail_prod",
            "is_mockable": false
        },
        {
            "integrations": "CloudShark",
            "playbookID": "CloudShark - Test Playbook"
        },
        {
            "integrations": "Google Vision AI",
            "playbookID": "Google Vision API - Test"
        },
        {
            "integrations": "nmap",
            "playbookID": "Nmap - Test",
            "fromversion": "5.0.0"
        },
        {
            "integrations": "Netmiko",
            "playbookID": "Netmiko_test"
        },
        {
            "integrations": "AutoFocus V2",
            "playbookID": "Autofocus Query Samples, Sessions and Tags Test Playbook",
            "fromversion": "4.5.0",
            "timeout": 1500
        },
        {
            "integrations": "HelloWorld",
            "playbookID": "HelloWorld-Test",
            "fromversion": "5.0.0"
        },
        {
            "integrations": "HelloWorld",
            "playbookID": "Sanity Test - Playbook with integration",
            "fromversion": "5.0.0"
        },
        {
            "integrations": "HelloWorld",
            "playbookID": "Sanity Test - Playbook with mocked integration",
            "fromversion": "5.0.0"
        },
        {
            "playbookID": "Sanity Test - Playbook with no integration",
            "fromversion": "5.0.0"
        },
        {
            "integrations": "Gmail",
            "playbookID": "Sanity Test - Playbook with Unmockable Integration",
            "fromversion": "5.0.0"
        },
        {
            "integrations": "Whois",
            "playbookID": "Sanity Test - Playbook with Unmockable Whois Integration",
            "fromversion": "6.5.0"
        },
        {
            "integrations": "HelloWorld",
            "playbookID": "HelloWorld_Scan-Test",
            "fromversion": "5.0.0",
            "timeout": 400
        },
        {
            "integrations": "HelloWorldPremium",
            "playbookID": "HelloWorldPremium_Scan-Test",
            "fromversion": "5.0.0",
            "timeout": 400
        },
        {
            "integrations": "HelloWorldPremium",
            "playbookID": "HelloWorldPremium-Test",
            "fromversion": "5.0.0"
        },
        {
            "integrations": "ThreatQ v2",
            "playbookID": "ThreatQ - Test",
            "fromversion": "4.5.0"
        },
        {
            "integrations": "AttackIQFireDrill",
            "playbookID": "AttackIQ - Test"
        },
        {
            "integrations": "PhishLabs IOC EIR",
            "playbookID": "PhishlabsIOC_EIR-Test"
        },
        {
            "integrations": "Amazon DynamoDB",
            "playbookID": "AWS_DynamoDB-Test"
        },
        {
            "integrations": "PhishLabs IOC DRP",
            "playbookID": "PhishlabsIOC_DRP-Test"
        },
        {
            "playbookID": "Create Phishing Classifier V2 ML Test",
            "timeout": 60000,
            "fromversion": "6.1.0",
            "instance_names": "ml_dummy_prod",
            "integrations": "AzureWAF"
        },
        {
            "integrations": "ZeroFox",
            "playbookID": "ZeroFox-Test",
            "fromversion": "4.1.0"
        },
        {
            "integrations": "AlienVault OTX v2",
            "playbookID": "Alienvault_OTX_v2 - Test"
        },
        {
            "integrations": "AWS - CloudWatchLogs",
            "playbookID": "AWS - CloudWatchLogs Test Playbook",
            "fromversion": "5.0.0"
        },
        {
            "integrations": "SlackV2",
            "playbookID": "Slack Test Playbook",
            "timeout": 400,
            "pid_threshold": 5,
            "fromversion": "5.0.0"
        },
        {
            "integrations": "SlackV3",
            "playbookID": "SlackV3 TestPB",
            "instance_names": "cached",
            "timeout": 800,
            "pid_threshold": 8,
            "fromversion": "5.5.0"
        },
        {
            "integrations": "SlackV3",
            "playbookID": "Test_SlackV3_NonCaching",
            "instance_names": "non_cached",
            "timeout": 400,
            "pid_threshold": 8,
            "fromversion": "5.5.0"
        },
        {
            "integrations": "Cortex XDR - IR",
            "playbookID": "Test XDR Playbook execute script commands",
            "fromversion": "4.1.0",
            "timeout": 3000
        },
        {
            "integrations": "Cortex XDR - IR",
            "playbookID": "Test XDR Playbook quarantine file command",
            "fromversion": "4.1.0",
            "timeout": 2500
        },
        {
            "integrations": "Cortex XDR - IR",
            "playbookID": "Test XDR Playbook general commands",
            "fromversion": "4.1.0",
            "timeout": 2500
        },
        {
            "integrations": "Cortex XDR - IR",
            "playbookID": "Test XDR Playbook retrieve file command",
            "fromversion": "4.1.0",
            "timeout": 3500
        },
        {
            "integrations": "Cortex XDR - IOC",
            "playbookID": "Cortex XDR - IOC - Test",
            "fromversion": "5.5.0",
            "timeout": 1200
        },
        {
            "integrations": "Cloaken",
            "playbookID": "Cloaken-Test",
            "is_mockable": false
        },
        {
            "integrations": "ThreatX",
            "playbookID": "ThreatX-test",
            "timeout": 600
        },
        {
            "integrations": "Akamai WAF SIEM",
            "playbookID": "Akamai_WAF_SIEM-Test"
        },
        {
            "integrations": "FreshworksFreshservice",
            "playbookID": "FreshworkFreshservice"
        },
        {
            "integrations": "Cofense Triage v2",
            "playbookID": "Cofense Triage v2 Test"
        },
        {
            "integrations": "Akamai WAF",
            "playbookID": "Akamai_WAF-Test"
        },
        {
            "integrations": "abuse.ch SSL Blacklist Feed",
            "playbookID": "SSL Blacklist test",
            "fromversion": "5.5.0"
        },
        {
            "integrations": "CheckPhish",
            "playbookID": "CheckPhish-Test"
        },
        {
            "integrations": "Symantec Management Center",
            "playbookID": "SymantecMC_TestPlaybook"
        },
        {
            "integrations": "Looker",
            "playbookID": "Test-Looker"
        },
        {
            "integrations": "Vertica",
            "playbookID": "Vertica Test"
        },
        {
            "integrations": "Server Message Block (SMB) v2",
            "playbookID": "SMB_v2-Test",
            "has_api": false,
            "fromversion": "5.0.0"
        },
        {
            "integrations": "Server Message Block (SMB) v2",
            "playbookID": "SMB test",
            "has_api": false,
            "fromversion": "5.0.0"
        },
        {
            "playbookID": "ConvertFile-Test",
            "fromversion": "4.5.0"
        },
        {
            "playbookID": "TestAwsEC2GetPublicSGRules-Test"
        },
        {
            "integrations": "RSA NetWitness Packets and Logs",
            "playbookID": "rsa_packets_and_logs_test"
        },
        {
            "playbookID": "CheckpointFW-test",
            "integrations": "Check Point"
        },
        {
            "playbookID": "RegPathReputationBasicLists_test"
        },
        {
            "playbookID": "EmailDomainSquattingReputation-Test"
        },
        {
            "playbookID": "RandomStringGenerateTest"
        },
        {
            "playbookID": "playbook-checkEmailAuthenticity-test"
        },
        {
            "playbookID": "HighlightWords_Test"
        },
        {
            "playbookID": "StringContainsArray_test"
        },
        {
            "integrations": "Fidelis Elevate Network",
            "playbookID": "Fidelis-Test"
        },
        {
            "integrations": "AWS - ACM",
            "playbookID": "ACM-Test"
        },
        {
            "integrations": "Thinkst Canary",
            "playbookID": "CanaryTools Test"
        },
        {
            "integrations": "ThreatMiner",
            "playbookID": "ThreatMiner-Test"
        },
        {
            "playbookID": "StixCreator-Test"
        },
        {
            "playbookID": "CompareIncidentsLabels-test-playbook"
        },
        {
            "integrations": "Have I Been Pwned? V2",
            "playbookID": "Pwned v2 test"
        },
        {
            "integrations": "Alexa Rank Indicator",
            "playbookID": "Alexa Test Playbook"
        },
        {
            "playbookID": "UnEscapeURL-Test"
        },
        {
            "playbookID": "UnEscapeIPs-Test"
        },
        {
            "playbookID": "ExtractDomainFromUrlAndEmail-Test"
        },
        {
            "playbookID": "ConvertKeysToTableFieldFormat_Test"
        },
        {
            "integrations": "HashiCorp Vault",
            "playbookID": "hashicorp_test",
            "fromversion": "5.0.0"
        },
        {
            "integrations": "AWS - Athena - Beta",
            "playbookID": "Beta-Athena-Test"
        },
        {
            "integrations": "BeyondTrust Password Safe",
            "playbookID": "BeyondTrust-Test"
        },
        {
            "integrations": "Dell Secureworks",
            "playbookID": "secureworks_test"
        },
        {
            "integrations": "ServiceNow v2",
            "playbookID": "servicenow_test_v2",
            "instance_names": "snow_basic_auth",
            "is_mockable": false
        },
        {
            "integrations": "ServiceNow v2",
            "playbookID": "ServiceNow_OAuth_Test",
            "instance_names": "snow_oauth"
        },
        {
            "playbookID": "Create ServiceNow Ticket and Mirror Test",
            "integrations": "ServiceNow v2",
            "instance_names": "snow_basic_auth",
            "fromversion": "6.0.0",
            "timeout": 500
        },
        {
            "playbookID": "Create ServiceNow Ticket and State Polling Test",
            "integrations": "ServiceNow v2",
            "instance_names": "snow_basic_auth",
            "fromversion": "6.0.0",
            "timeout": 3000
        },
        {
            "integrations": "ServiceNow CMDB",
            "playbookID": "ServiceNow_CMDB_Test",
            "instance_names": "snow_cmdb_basic_auth"
        },
        {
            "integrations": "ServiceNow CMDB",
            "playbookID": "ServiceNow_CMDB_OAuth_Test",
            "instance_names": "snow_cmdb_oauth"
        },
        {
            "integrations": "ExtraHop v2",
            "playbookID": "ExtraHop_v2-Test"
        },
        {
            "playbookID": "Test CommonServer"
        },
        {
            "playbookID": "Test-debug-mode",
            "fromversion": "5.0.0"
        },
        {
            "integrations": "CIRCL",
            "playbookID": "CirclIntegrationTest"
        },
        {
            "integrations": "MISP V3",
            "playbookID": "MISP V3 Test",
            "timeout": 300,
            "fromversion": "5.5.0"
        },
        {
            "playbookID": "test-LinkIncidentsWithRetry"
        },
        {
            "playbookID": "CopyContextToFieldTest"
        },
        {
            "integrations": "OTRS",
            "playbookID": "OTRS Test",
            "fromversion": "4.1.0"
        },
        {
            "integrations": "Attivo Botsink",
            "playbookID": "AttivoBotsinkTest"
        },
        {
            "integrations": "FortiGate",
            "playbookID": "Fortigate Test"
        },
        {
            "playbookID": "FormattedDateToEpochTest"
        },
        {
            "integrations": "SNDBOX",
            "playbookID": "SNDBOX_Test",
            "timeout": 1000
        },
        {
            "integrations": "SNDBOX",
            "playbookID": "Detonate File - SNDBOX - Test",
            "timeout": 1000
        },
        {
            "integrations": "Awake Security",
            "playbookID": "awake_security_test_pb"
        },
        {
            "integrations": "Tenable.sc",
            "playbookID": "tenable-sc-test",
            "instance_names": "Tenable_SC_secman_api_key",
            "timeout": 240
        },
        {
            "integrations": "MimecastV2",
            "playbookID": "Mimecast test"
        },
        {
            "playbookID": "CreateEmailHtmlBody_test_pb",
            "fromversion": "4.1.0"
        },
        {
            "playbookID": "ReadPDFFileV2-Test",
            "timeout": 1000
        },
        {
            "playbookID": "JSONtoCSV-Test"
        },
        {
            "integrations": "Generic SQL",
            "playbookID": "generic-sql",
            "instance_names": "mysql instance",
            "fromversion": "5.0.0",
            "has_api": false
        },
        {
            "integrations": "Generic SQL",
            "playbookID": "generic-sql",
            "instance_names": "postgreSQL instance",
            "fromversion": "5.0.0",
            "has_api": false
        },
        {
            "integrations": "Generic SQL",
            "playbookID": "generic-sql",
            "instance_names": "Microsoft SQL instance",
            "fromversion": "5.0.0",
            "has_api": false
        },
        {
            "integrations": "Generic SQL",
            "playbookID": "generic-sql-oracle",
            "instance_names": "Oracle instance",
            "fromversion": "5.0.0",
            "has_api": false
        },
        {
            "integrations": "Generic SQL",
            "playbookID": "generic-sql-mssql-encrypted-connection",
            "instance_names": "Microsoft SQL instance using encrypted connection",
            "fromversion": "5.0.0",
            "has_api": false
        },
        {
            "integrations": "Panorama",
            "instance_names": "palo_alto_firewall_9.0",
            "playbookID": "Panorama Query Logs - Test",
            "fromversion": "6.1.0",
            "timeout": 1500,
            "nightly": true
        },
        {
            "integrations": "Panorama",
            "instance_names": "palo_alto_firewall_9.1",
            "playbookID": "palo_alto_firewall_test_pb",
            "fromversion": "6.1.0",
            "timeout": 1000
        },
        {
            "integrations": "Panorama",
            "instance_names": "palo_alto_panorama_9.1",
            "playbookID": "PAN-OS-panorama-topology-test-pb",
            "fromversion": "6.1.0",
            "timeout": 1000
        },
        {
            "integrations": "Panorama",
            "instance_names": "palo_alto_firewall_9.1",
            "playbookID": "PAN-OS-firewall-topology-test-pb",
            "fromversion": "6.1.0",
            "timeout": 1000
        },
        {
            "integrations": "Panorama",
            "instance_names": "palo_alto_panorama_9.1",
            "playbookID": "palo_alto_panorama_test_pb",
            "fromversion": "6.1.0",
            "timeout": 2400
        },
        {
            "integrations": "Panorama",
            "instance_names": "palo_alto_firewall_9.0",
            "playbookID": "PAN-OS URL Filtering enrichment - Test",
            "fromversion": "6.1.0"
        },
        {
            "integrations": "Panorama",
            "instance_names": "panorama_instance_best_practice",
            "playbookID": "Panorama Best Practise - Test",
            "fromversion": "6.1.0"
        },
        {
            "integrations": "Tenable.io",
            "playbookID": "Tenable.io test"
        },
        {
            "playbookID": "URLDecode-Test"
        },
        {
            "playbookID": "GetTime-Test"
        },
        {
            "playbookID": "GetTime-ObjectVsStringTest"
        },
        {
            "integrations": "Tenable.io",
            "playbookID": "Tenable.io Scan Test",
            "timeout": 3600
        },
        {
            "integrations": "google-vault",
            "playbookID": "Google-Vault-Generic-Test",
            "timeout": 3600,
            "memory_threshold": 180
        },
        {
            "integrations": "google-vault",
            "playbookID": "Google_Vault-Search_And_Display_Results_test",
            "memory_threshold": 180,
            "timeout": 3600
        },
        {
            "integrations": "MxToolBox",
            "playbookID": "MxToolbox-test"
        },
        {
            "integrations": "Nessus",
            "playbookID": "Nessus - Test"
        },
        {
            "playbookID": "Palo Alto Networks - Malware Remediation Test",
            "fromversion": "4.5.0"
        },
        {
            "playbookID": "SumoLogic-Test",
            "integrations": "SumoLogic",
            "fromversion": "4.1.0"
        },
        {
            "playbookID": "ParseEmailFiles-test"
        },
        {
            "playbookID": "ParseEmailFilesV2-test"
        },
        {
            "playbookID": "PAN-OS - Block IP and URL - External Dynamic List v2 Test",
            "integrations": [
                "Panorama",
                "palo_alto_networks_pan_os_edl_management"
            ],
            "instance_names": "palo_alto_firewall_9.0",
            "fromversion": "6.1.0"
        },
        {
            "playbookID": "Test_EDL",
            "integrations": "EDL",
            "instance_names": "edl_update_to_7_9_9",
            "fromversion": "5.5.0",
            "toversion": "7.9.9",
            "pid_threshold": 8,
            "has_api": false
        },
        {
            "playbookID": "EDL Performance Test",
            "instance_names": "edl_auto_to_7_9_9",
            "integrations": [
                "EDL",
                "Create-Mock-Feed-Relationships"
            ],
            "fromversion": "6.0.0",
            "toversion": "7.9.9",
            "timeout": 3500,
            "memory_threshold": 900,
            "pid_threshold": 12,
            "context_print_dt": "EDLHey",
            "has_api": false
        },
        {
            "playbookID": "Test_export_indicators_service",
            "instance_names": "eis_on_demand",
            "integrations": "ExportIndicators",
            "fromversion": "5.5.0"
        },
        {
            "playbookID": "PAN-OS - Block IP - Custom Block Rule Test",
            "integrations": "Panorama",
            "instance_names": "panorama_instance_security_team",
            "fromversion": "6.1.0"
        },
        {
            "playbookID": "PAN-OS - Block IP - Static Address Group Test",
            "integrations": "Panorama",
            "instance_names": "panorama_instance_security_team",
            "fromversion": "6.1.0"
        },
        {
            "playbookID": "Block IP - Generic V3_Test",
            "fromversion": "6.0.0"
        },
        {
            "playbookID": "PAN-OS - Block URL - Custom URL Category Test",
            "integrations": "Panorama",
            "instance_names": "panorama_instance_security_team",
            "fromversion": "6.1.0"
        },
        {
            "playbookID": "Endpoint Malware Investigation - Generic - Test",
            "integrations": [
                "Cylance Protect v2",
                "Core REST API"
            ],
            "fromversion": "5.0.0",
            "timeout": 1200
        },
        {
            "playbookID": "ParseExcel-test"
        },
        {
            "playbookID": "ParseHTMLIndicators-Test",
            "has_api": true
        },
        {
            "playbookID": "Detonate File - No Files test"
        },
        {
            "integrations": "SentinelOne V2",
            "instance_names": "SentinelOne_v2.0",
            "playbookID": "SentinelOne V2.0 - Test"
        },
        {
            "integrations": "SentinelOne V2",
            "instance_names": "SentinelOne_v2.1",
            "playbookID": "SentinelOne V2.1 - Test"
        },
        {
            "integrations": "InfoArmor VigilanteATI",
            "playbookID": "InfoArmorVigilanteATITest"
        },
        {
            "integrations": "IntSights",
            "instance_names": "intsights_standard_account",
            "playbookID": "IntSights Test"
        },
        {
            "integrations": "IntSights",
            "playbookID": "IntSights Mssp Test",
            "instance_names": "intsights_mssp_account"
        },
        {
            "integrations": "dnstwist",
            "playbookID": "dnstwistTest",
            "has_api": false
        },
        {
            "integrations": "BitDam",
            "playbookID": "Detonate File - BitDam Test"
        },
        {
            "integrations": "Threat Grid",
            "playbookID": "Test-Detonate URL - ThreatGrid",
            "timeout": 600
        },
        {
            "integrations": "Threat Grid",
            "playbookID": "ThreatGrid_Test",
            "timeout": 600
        },
        {
            "integrations": "ThreatGridv2",
            "playbookID": "ThreatGrid_v2_Test",
            "timeout": 600
        },
        {
            "integrations": "Signal Sciences WAF",
            "playbookID": "SignalSciences-Test"
        },
        {
            "integrations": "RTIR",
            "playbookID": "RTIR Test"
        },
        {
            "integrations": "RedCanary",
            "playbookID": "RedCanaryTest"
        },
        {
            "playbookID": "URL Enrichment - Generic v2 - Test",
            "instance_names": "virus_total_v3",
            "integrations": [
                "VirusTotal (API v3)",
                "Rasterize"
            ],
            "timeout": 500,
            "pid_threshold": 12
        },
        {
            "playbookID": "CutTransformerTest"
        },
        {
            "playbookID": "TestEditServerConfig"
        },
        {
            "playbookID": "ContentPackInstaller_Test",
            "integrations": "Core REST API",
            "fromversion": "6.0.0"
        },
        {
            "playbookID": "Default - Test",
            "integrations": [
                "ThreatQ v2",
                "Core REST API"
            ],
            "fromversion": "5.0.0",
            "toversion": "7.9.9"
        },
        {
            "integrations": "SCADAfence CNM",
            "playbookID": "SCADAfence_test"
        },
        {
            "integrations": "ProtectWise",
            "playbookID": "Protectwise-Test"
        },
        {
            "integrations": "WhatsMyBrowser",
            "playbookID": "WhatsMyBrowser-Test"
        },
        {
            "integrations": "BigFix",
            "playbookID": "BigFixTest"
        },
        {
            "integrations": "Lastline v2",
            "playbookID": "Lastline v2 - Test"
        },
        {
            "integrations": "McAfee DXL",
            "playbookID": "McAfee DXL - Test"
        },
        {
            "playbookID": "TextFromHTML_test_playbook"
        },
        {
            "playbookID": "PortListenCheck-test"
        },
        {
            "integrations": "ThreatExchange",
            "playbookID": "ThreatExchange-test"
        },
        {
            "integrations": "Joe Security",
            "playbookID": "JoeSecurityTestPlaybook",
            "timeout": 500
        },
        {
            "integrations": "Joe Security",
            "playbookID": "JoeSecurityTestDetonation",
            "timeout": 2000
        },
        {
            "integrations": "WildFire-v2",
            "playbookID": "Wildfire Test",
            "is_mockable": false,
            "fromversion": "5.0.0",
            "toversion": "6.1.9"
        },
        {
            "integrations": "WildFire-v2",
            "playbookID": "Wildfire Test With Polling",
            "is_mockable": false,
            "fromversion": "6.2.0",
            "timeout": 1100
        },
        {
            "integrations": "WildFire-v2",
            "playbookID": "Detonate URL - WildFire-v2 - Test",
            "timeout": 200

        },
        {
            "integrations": "WildFire-v2",
            "playbookID": "Detonate URL - WildFire v2.1 - Test"
        },
        {
            "integrations": "GRR",
            "playbookID": "GRR Test"
        },
        {
            "integrations": "VirusTotal",
            "instance_names": "virus_total_general",
            "playbookID": "virusTotal-test-playbook",
            "timeout": 1400
        },
        {
            "integrations": "VirusTotal",
            "instance_names": "virus_total_preferred_vendors",
            "playbookID": "virusTotaI-test-preferred-vendors",
            "timeout": 1400
        },
        {
            "integrations": [
                "Gmail Single User",
                "Gmail"
            ],
            "playbookID": "Gmail Single User - Test",
            "fromversion": "4.5.0",
            "memory_threshold": 150
        },
        {
            "integrations": "EWS v2",
            "playbookID": "get_original_email_-_ews-_test",
            "instance_names": "ewv2_regular"
        },
        {
            "integrations": [
                "EWSO365",
                "EWS v2"
            ],
            "playbookID": "EWS search-mailbox test",
            "instance_names": [
                "ewv2_regular",
                "ewso365_dev_team"
            ],
<<<<<<< HEAD
            "timeout": 300,
            "memory_threshold": 300
=======
            "timeout": 400,
            "memory_threshold": 150
>>>>>>> 1eece288
        },
        {
            "integrations": "PagerDuty v2",
            "playbookID": "PagerDuty Test"
        },
        {
            "scripts": [
                "DeleteContext"
            ],
            "playbookID": "test_delete_context"
        },
        {
            "playbookID": "DeleteContext-auto-test"
        },
        {
            "playbookID": "GmailTest",
            "integrations": "Gmail"
        },
        {
            "playbookID": "Gmail Convert Html Test",
            "integrations": "Gmail",
            "memory_threshold": 150
        },
        {
            "playbookID": "reputations.json Test",
            "toversion": "5.0.0"
        },
        {
            "playbookID": "URL extraction test",
            "fromversion": "5.5.0"
        },
        {
            "playbookID": "Domain extraction test",
            "fromversion": "5.5.0"
        },
        {
            "playbookID": "Email extraction test",
            "fromversion": "5.5.0"
        },
        {
            "playbookID": "File extraction test",
            "fromversion": "5.5.0"
        },
        {
            "playbookID": "IPv4 extraction test",
            "fromversion": "5.5.0"
        },
        {
            "playbookID": "IPv4 CIDR extraction test",
            "fromversion": "5.5.0"
        },
        {
            "playbookID": "IPv6 CIDR extraction test",
            "fromversion": "5.5.0"
        },
        {
            "playbookID": "IPv6 extraction test",
            "fromversion": "5.5.0"
        },
        {
            "playbookID": "Test IP Indicator Fields",
            "fromversion": "5.0.0"
        },
        {
            "playbookID": "TestDedupIncidentsPlaybook"
        },
        {
            "playbookID": "TestDedupIncidentsByName"
        },
        {
            "integrations": "McAfee Advanced Threat Defense",
            "playbookID": "Test Playbook McAfee ATD",
            "timeout": 700
        },
        {
            "integrations": "McAfee Advanced Threat Defense",
            "playbookID": "Detonate Remote File From URL -McAfee-ATD - Test",
            "timeout": 700
        },
        {
            "playbookID": "stripChars - Test"
        },
        {
            "integrations": "McAfee Advanced Threat Defense",
            "playbookID": "Test Playbook McAfee ATD Upload File"
        },
        {
            "playbookID": "exporttocsv_script_test"
        },
        {
            "playbookID": "Set - Test"
        },
        {
            "integrations": "Intezer v2",
            "playbookID": "Intezer Testing v2",
            "fromversion": "4.1.0",
            "timeout": 600
        },
        {
            "integrations": [
                "Mail Sender (New)",
                "Gmail"
            ],
            "playbookID": "Mail Sender (New) Test",
            "instance_names": [
                "Mail_Sender_(New)_STARTTLS"
            ],
            "memory_threshold": 100
        },
        {
            "playbookID": "buildewsquery_test"
        },
        {
            "integrations": "Rapid7 Nexpose",
            "playbookID": "nexpose_test",
            "timeout": 240
        },
        {
            "playbookID": "GetIndicatorDBotScore Test"
        },
        {
            "integrations": "EWS Mail Sender",
            "playbookID": "EWS Mail Sender Test",
            "instance_names": [
                "ews_mail_sender_labdemisto"
            ]
        },
        {
            "integrations": [
                "EWS v2",
                "Rasterize"
            ],
            "instance_names": [
                "ews_mail_sender_labdemisto"
            ],
            "playbookID": "EWS V2 Send Mail Test 2",
            "memory_threshold": 150
        },
        {
            "integrations": [
                "EWS v2",
                "SMIME Messaging"
            ],
            "instance_names": [
                "ews_mail_sender_labdemisto",
                "SMIME Messaging"
            ],
            "playbookID": "EWS V2 Send Mail Test 3"
        },
        {
            "playbookID": "decodemimeheader_-_test"
        },
        {
            "playbookID": "test_url_regex"
        },
        {
            "integrations": "Skyformation",
            "playbookID": "TestSkyformation"
        },
        {
            "integrations": "okta",
            "playbookID": "okta_test_playbook",
            "timeout": 240
        },
        {
            "integrations": "Okta v2",
            "playbookID": "OktaV2-Test",
            "timeout": 300
        },
        {
            "integrations": "Okta IAM",
            "playbookID": "Okta IAM - Test Playbook",
            "fromversion": "6.0.0"
        },
        {
            "playbookID": "Test filters & transformers scripts"
        },
        {
            "integrations": "Salesforce",
            "playbookID": "SalesforceTestPlaybook"
        },
        {
            "integrations": "McAfee ESM v2",
            "instance_names": "v11.1.3",
            "playbookID": "McAfee ESM v2 - Test v11.1.3",
            "fromversion": "5.0.0",
            "is_mockable": false
        },
        {
            "integrations": "McAfee ESM v2",
            "instance_names": "v11.3",
            "playbookID": "McAfee ESM v2 (v11.3) - Test",
            "fromversion": "5.0.0",
            "timeout": 300,
            "is_mockable": false
        },
        {
            "integrations": "McAfee ESM v2",
            "instance_names": "v11.1.3",
            "playbookID": "McAfee ESM Watchlists - Test v11.1.3",
            "fromversion": "5.0.0"
        },
        {
            "integrations": "McAfee ESM v2",
            "instance_names": "v11.3",
            "playbookID": "McAfee ESM Watchlists - Test v11.3",
            "fromversion": "5.0.0"
        },
        {
            "integrations": "GoogleSafeBrowsing",
            "playbookID": "Google Safe Browsing Test",
            "timeout": 240,
            "fromversion": "5.0.0"
        },
        {
            "integrations": "Google Safe Browsing v2",
            "playbookID": "Google Safe Browsing V2 Test",
            "fromversion": "5.5.0"
        },
        {
            "integrations": "EWS v2",
            "playbookID": "EWSv2_empty_attachment_test",
            "instance_names": "ewv2_regular"
        },
        {
            "integrations": "EWS v2",
            "playbookID": "EWS Public Folders Test",
            "instance_names": "ewv2_regular",
            "is_mockable": false
        },
        {
            "integrations": "EWS v2",
            "playbookID": "EWS V2 Send Mail Test",
            "instance_names": "ews_mail_sender_labdemisto"
        },
        {
            "integrations": "Symantec Endpoint Protection V2",
            "playbookID": "SymantecEndpointProtection_Test"
        },
        {
            "integrations": "carbonblackprotection",
            "playbookID": "search_endpoints_by_hash_-_carbon_black_protection_-_test",
            "timeout": 500
        },
        {
            "playbookID": "Process Email - Generic - Test - Incident Starter",
            "fromversion": "6.0.0",
            "integrations": "Rasterize",
            "timeout": 240
        },
        {
            "playbookID": "Process Email - Generic - Test - Actual Incident"
        },
        {
            "integrations": "CrowdstrikeFalcon",
            "playbookID": "Test - CrowdStrike Falcon",
            "fromversion": "4.1.0",
            "timeout": 500,
            "is_mockable": false
        },
        {
            "playbookID": "ExposeIncidentOwner-Test"
        },
        {
            "integrations": "google",
            "playbookID": "GsuiteTest"
        },
        {
            "integrations": "OpenPhish",
            "playbookID": "OpenPhish Test Playbook"
        },
        {
            "integrations": "jira-v2",
            "playbookID": "Jira-v2-Test",
            "timeout": 500,
            "is_mockable": false
        },
        {
            "integrations": "ipinfo",
            "playbookID": "IPInfoTest"
        },
        {
            "integrations": "ipinfo_v2",
            "playbookID": "IPInfo_v2Test",
            "fromversion": "5.5.0"
        },
        {
            "integrations": "GoogleMaps",
            "playbookID": "GoogleMapsTest",
            "fromversion": "6.0.0"
        },
        {
            "playbookID": "VerifyHumanReadableFormat"
        },
        {
            "playbookID": "strings-test"
        },
        {
            "playbookID": "TestCommonPython",
            "timeout": 500
        },
        {
            "playbookID": "TestFileCreateAndUpload"
        },
        {
            "playbookID": "TestIsValueInArray"
        },
        {
            "playbookID": "TestStringReplace"
        },
        {
            "playbookID": "TestHttpPlaybook"
        },
        {
            "integrations": "SplunkPy",
            "playbookID": "SplunkPy parse-raw - Test",
            "memory_threshold": 100,
            "instance_names": "use_default_handler",
            "is_mockable": false
        },
        {
            "integrations": "SplunkPy",
            "playbookID": "SplunkPy-Test-V2_default_handler",
            "memory_threshold": 500,
            "instance_names": "use_default_handler",
            "is_mockable": false
        },
        {
            "integrations": "SplunkPy",
            "playbookID": "Splunk-Test_default_handler",
            "memory_threshold": 200,
            "instance_names": "use_default_handler",
            "is_mockable": false
        },
        {
            "integrations": "AnsibleTower",
            "playbookID": "AnsibleTower_Test_playbook",
            "fromversion": "5.0.0"
        },
        {
            "integrations": "SplunkPy",
            "playbookID": "SplunkPySearch_Test_default_handler",
            "memory_threshold": 200,
            "instance_names": "use_default_handler",
            "is_mockable": false
        },
        {
            "integrations": "SplunkPy",
            "playbookID": "SplunkPy_KV_commands_default_handler",
            "memory_threshold": 200,
            "instance_names": "use_default_handler",
            "is_mockable": false
        },
        {
            "integrations": "SplunkPy",
            "playbookID": "SplunkPy-Test-V2_requests_handler",
            "memory_threshold": 500,
            "instance_names": "use_python_requests_handler"
        },
        {
            "integrations": "SplunkPy",
            "playbookID": "Splunk-Test_requests_handler",
            "memory_threshold": 500,
            "instance_names": "use_python_requests_handler",
            "is_mockable": false
        },
        {
            "integrations": "SplunkPy",
            "playbookID": "SplunkPySearch_Test_requests_handler",
            "memory_threshold": 200,
            "instance_names": "use_python_requests_handler",
            "is_mockable": false
        },
        {
            "integrations": "SplunkPy",
            "playbookID": "SplunkPy_KV_commands_requests_handler",
            "memory_threshold": 200,
            "instance_names": "use_python_requests_handler"
        },
        {
            "integrations": "McAfee NSM",
            "playbookID": "McAfeeNSMTest",
            "timeout": 400
        },
        {
            "integrations": "PhishTank V2",
            "playbookID": "PhishTank Testing"
        },
        {
            "integrations": "McAfee Web Gateway",
            "playbookID": "McAfeeWebGatewayTest",
            "timeout": 500,
            "is_mockable": false
        },
        {
            "integrations": "TCPIPUtils",
            "playbookID": "TCPUtils-Test"
        },
        {
            "playbookID": "listExecutedCommands-Test"
        },
        {
            "integrations": "AWS - Lambda",
            "playbookID": "AWS-Lambda-Test (Read-Only)"
        },
        {
            "integrations": "Service Manager",
            "playbookID": "TestHPServiceManager",
            "timeout": 400
        },
        {
            "integrations": "ServiceNow IAM",
            "playbookID": "ServiceNow IAM - Test Playbook",
            "instance_names": "snow_basic_auth",
            "fromversion": "6.0.0"
        },
        {
            "playbookID": "LanguageDetect-Test",
            "timeout": 300
        },
        {
            "integrations": "Forcepoint",
            "playbookID": "forcepoint test",
            "timeout": 500
        },
        {
            "playbookID": "GeneratePassword-Test"
        },
        {
            "playbookID": "ZipFile-Test"
        },
        {
            "playbookID": "UnzipFile-Test"
        },
        {
            "playbookID": "Test-IsMaliciousIndicatorFound",
            "fromversion": "5.0.0"
        },
        {
            "playbookID": "TestExtractHTMLTables"
        },
        {
            "integrations": "carbonblackliveresponse",
            "playbookID": "Carbon Black Live Response Test",
            "fromversion": "5.0.0",
            "is_mockable": false
        },
        {
            "integrations": "urlscan.io",
            "playbookID": "urlscan_malicious_Test",
            "timeout": 500
        },
        {
            "integrations": "EWS v2",
            "playbookID": "pyEWS_Test",
            "instance_names": "ewv2_regular",
            "is_mockable": false
        },
        {
            "integrations": "EWS v2",
            "playbookID": "pyEWS_Test",
            "instance_names": "ewsv2_separate_process",
            "is_mockable": false
        },
        {
            "integrations": "remedy_sr_beta",
            "playbookID": "remedy_sr_test_pb"
        },
        {
            "integrations": "Cylance Protect v2",
            "playbookID": "Cylance Protect v2 Test"
        },
        {
            "integrations": "ReversingLabs Titanium Cloud",
            "playbookID": "ReversingLabsTCTest"
        },
        {
            "integrations": "ReversingLabs A1000",
            "playbookID": "ReversingLabsA1000Test"
        },
        {
            "integrations": "Demisto Lock",
            "playbookID": "DemistoLockTest",
            "instance_name": "no_sync"
        },
        {
            "playbookID": "test-domain-indicator",
            "timeout": 400
        },
        {
            "playbookID": "Cybereason Test",
            "integrations": "Cybereason",
            "timeout": 1200,
            "fromversion": "4.1.0"
        },
        {
            "integrations": "VirusTotal - Private API",
            "instance_names": "virus_total_private_api_general",
            "playbookID": "File Enrichment - Virus Total Private API Test"
        },
        {
            "integrations": "VirusTotal - Private API",
            "instance_names": "virus_total_private_api_general",
            "playbookID": "virusTotalPrivateAPI-test-playbook",
            "timeout": 1400,
            "pid_threshold": 12
        },
        {
            "integrations": [
                "VirusTotal - Private API",
                "VirusTotal"
            ],
            "playbookID": "vt-detonate test",
            "instance_names": [
                "virus_total_private_api_general",
                "virus_total_general"
            ],
            "timeout": 1400,
            "fromversion": "5.5.0",
            "is_mockable": false
        },
        {
            "integrations": "Cisco ASA",
            "playbookID": "Cisco ASA - Test Playbook"
        },
        {
            "integrations": "VirusTotal - Private API",
            "instance_names": "virus_total_private_api_preferred_vendors",
            "playbookID": "virusTotalPrivateAPI-test-preferred-vendors",
            "timeout": 1400
        },
        {
            "integrations": "Cisco Meraki",
            "playbookID": "Cisco-Meraki-Test"
        },
        {
            "integrations": "Microsoft Defender Advanced Threat Protection",
            "playbookID": "Microsoft Defender Advanced Threat Protection - Test prod",
            "instance_names": "microsoft_defender_atp_prod",
            "is_mockable": false,
            "timeout": 500
        },
        {
            "integrations": "Microsoft Defender Advanced Threat Protection",
            "playbookID": "Microsoft Defender Advanced Threat Protection - Test dev",
            "instance_names": "microsoft_defender_atp_dev",
            "timeout": 500
        },
        {
            "integrations": "Microsoft Defender Advanced Threat Protection",
            "playbookID": "Microsoft Defender Advanced Threat Protection - Test self deployed",
            "instance_names": "microsoft_defender_atp_dev_self_deployed",
            "timeout": 500
        },
        {
            "integrations": "Microsoft Defender Advanced Threat Protection",
            "playbookID": "Microsoft Defender - ATP - Indicators SC Test",
            "instance_names": "microsoft_defender_atp_dev_self_deployed"
        },
        {
            "integrations": "Microsoft Defender Advanced Threat Protection",
            "playbookID": "Microsoft Defender - ATP - Indicators SC Test",
            "instance_names": "microsoft_defender_atp_dev"
        },
        {
            "integrations": "Microsoft Defender Advanced Threat Protection",
            "playbookID": "Microsoft Defender - ATP - Indicators SC Test",
            "instance_names": "microsoft_defender_atp_prod"
        },
        {
            "integrations": "Microsoft 365 Defender",
            "playbookID": "Microsoft_365_Defender-Test",
            "instance_names": "ms_365_defender_device_code"
        },
        {
            "integrations": "Microsoft 365 Defender",
            "playbookID": "Microsoft_365_Defender-Test",
            "instance_names": "ms_365_defender_client_cred"
        },
        {
            "integrations": "Tanium",
            "playbookID": "Tanium Test Playbook",
            "timeout": 1200,
            "pid_threshold": 10
        },
        {
            "integrations": "Recorded Future",
            "playbookID": "Recorded Future Test"
        },
        {
            "integrations": "Microsoft Graph",
            "playbookID": "Microsoft Graph Security Test dev",
            "instance_names": "ms_graph_security_dev"
        },
        {
            "integrations": "Microsoft Graph",
            "playbookID": "Microsoft Graph Security Test prod",
            "instance_names": "ms_graph_security_prod",
            "is_mockable": false
        },
        {
            "integrations": "Microsoft Graph",
            "playbookID": "Microsoft Graph Security Test self deployed",
            "instance_names": "ms_graph_security_client_cred",
            "is_mockable": false
        },
        {
            "integrations": "Microsoft Graph",
            "playbookID": "Microsoft Graph Security Test dev v2",
            "instance_names": "ms_graph_security_dev_v2"
        },
        {
            "integrations": "Microsoft Graph",
            "playbookID": "Microsoft Graph Security Test prod v2",
            "instance_names": "ms_graph_security_prod_v2",
            "is_mockable": false
        },
        {
            "integrations": "Microsoft Graph",
            "playbookID": "Microsoft Graph Security Test self deployed v2",
            "instance_names": "ms_graph_security_client_cred_v2",
            "is_mockable": false
        },
        {
            "integrations": "Microsoft Graph User",
            "playbookID": "Microsoft Graph User - Test",
            "instance_names": "ms_graph_user_dev"
        },
        {
            "integrations": "Microsoft Graph User",
            "playbookID": "Microsoft Graph User - Test",
            "instance_names": "ms_graph_user_prod",
            "is_mockable": false
        },
        {
            "integrations": "Microsoft Graph Groups",
            "playbookID": "Microsoft Graph Groups - Test dev",
            "instance_names": "ms_graph_groups_dev"
        },
        {
            "integrations": "Microsoft Graph Groups",
            "playbookID": "Microsoft Graph Groups - Test prod",
            "instance_names": "ms_graph_groups_prod",
            "is_mockable": false
        },
        {
            "integrations": "Microsoft_Graph_Files",
            "playbookID": "test_MsGraphFiles dev",
            "instance_names": "ms_graph_files_dev",
            "fromversion": "5.0.0"
        },
        {
            "integrations": "Microsoft_Graph_Files",
            "playbookID": "test_MsGraphFiles prod",
            "instance_names": "ms_graph_files_prod",
            "fromversion": "5.0.0",
            "is_mockable": false
        },
        {
            "integrations": "Microsoft Graph Calendar",
            "playbookID": "Microsoft Graph Calendar - Test dev",
            "instance_names": "ms_graph_calendar_dev"
        },
        {
            "integrations": "Microsoft Graph Calendar",
            "playbookID": "Microsoft Graph Calendar - Test prod",
            "instance_names": "ms_graph_calendar_prod",
            "is_mockable": false
        },
        {
            "integrations": "Microsoft Graph Device Management",
            "playbookID": "MSGraph_DeviceManagement_Test_dev",
            "instance_names": "ms_graph_device_management_oproxy_dev",
            "fromversion": "5.0.0"
        },
        {
            "integrations": "Microsoft Graph Device Management",
            "playbookID": "MSGraph_DeviceManagement_Test_prod",
            "instance_names": "ms_graph_device_management_oproxy_prod",
            "fromversion": "5.0.0",
            "is_mockable": false
        },
        {
            "integrations": "Microsoft Graph Device Management",
            "playbookID": "MSGraph_DeviceManagement_Test_self_deployed_prod",
            "instance_names": "ms_graph_device_management_self_deployed_prod",
            "fromversion": "5.0.0"
        },
        {
            "integrations": "PrismaCloud v2",
            "playbookID": "Prisma Cloud V2 Test"
        },
        {
            "integrations": "Symantec Messaging Gateway",
            "playbookID": "Symantec Messaging Gateway Test"
        },
        {
            "integrations": "ThreatConnect v2",
            "playbookID": "ThreatConnect v2 - Test",
            "fromversion": "5.0.0"
        },
        {
            "integrations": "QRadar_v2",
            "playbookID": "test_Qradar_v2",
            "fromversion": "6.0.0",
            "is_mockable": false
        },
        {
            "integrations": "VMware",
            "playbookID": "VMWare Test",
            "memory_threshold": 300,
            "timeout": 1000
        },
        {
            "integrations": "VMware Carbon Black EDR v2",
            "playbookID": "Carbon Black Edr - Test",
            "is_mockable": false,
            "fromversion": "5.5.0"
        },
        {
            "integrations": "Cisco Umbrella Investigate",
            "playbookID": "Cisco Umbrella Test"
        },
        {
            "integrations": "icebrg",
            "playbookID": "Icebrg Test",
            "timeout": 500
        },
        {
            "integrations": "Symantec MSS",
            "playbookID": "SymantecMSSTest"
        },
        {
            "integrations": "Remedy AR",
            "playbookID": "Remedy AR Test"
        },
        {
            "integrations": "AWS - IAM",
            "playbookID": "AWS - IAM Test Playbook"
        },
        {
            "integrations": "McAfee Active Response",
            "playbookID": "McAfee-MAR_Test",
            "timeout": 700
        },
        {
            "integrations": "McAfee Threat Intelligence Exchange",
            "playbookID": "McAfee-TIE Test",
            "timeout": 700
        },
        {
            "integrations": "ArcSight Logger",
            "playbookID": "ArcSight Logger test"
        },
        {
            "integrations": "ArcSight ESM v2",
            "playbookID": "ArcSight ESM v2 Test"
        },
        {
            "integrations": "ArcSight ESM v2",
            "playbookID": "test Arcsight - Get events related to the Case"
        },
        {
            "integrations": "XFE_v2",
            "playbookID": "Test_XFE_v2",
            "timeout": 500,
            "nightly": true
        },
        {
            "integrations": "McAfee Threat Intelligence Exchange",
            "playbookID": "search_endpoints_by_hash_-_tie_-_test",
            "timeout": 500
        },
        {
            "integrations": "iDefense_v2",
            "playbookID": "iDefense_v2_Test",
            "fromversion": "5.5.0"
        },
        {
            "integrations": "AWS - SQS",
            "playbookID": "AWS - SQS Test Playbook",
            "fromversion": "5.0.0"
        },
        {
            "integrations": "AbuseIPDB",
            "playbookID": "AbuseIPDB Test"
        },
        {
            "integrations": "AbuseIPDB",
            "playbookID": "AbuseIPDB PopulateIndicators Test"
        },
        {
            "integrations": "LogRhythm",
            "playbookID": "LogRhythm-Test-Playbook",
            "timeout": 200
        },
        {
            "integrations": "FireEyeFeed",
            "playbookID": "playbook-FeedFireEye_test",
            "memory_threshold": 110
        },
        {
            "integrations": "Phish.AI",
            "playbookID": "PhishAi-Test"
        },
        {
            "integrations": "Phish.AI",
            "playbookID": "Test-Detonate URL - Phish.AI"
        },
        {
            "integrations": "Centreon",
            "playbookID": "Centreon-Test-Playbook"
        },
        {
            "playbookID": "ReadFile test"
        },
        {
            "integrations": "AlphaSOC Wisdom",
            "playbookID": "AlphaSOC-Wisdom-Test"
        },
        {
            "integrations": "carbonblack-v2",
            "playbookID": "CBFindIP - Test"
        },
        {
            "integrations": "Jask",
            "playbookID": "Jask_Test",
            "fromversion": "4.1.0"
        },
        {
            "integrations": "Whois",
            "playbookID": "whois_test",
            "fromversion": "4.1.0"
        },
        {
            "integrations": "TeamCymru",
            "playbookID": "TeamCymruTest"
        },
        {
            "integrations": "RSA NetWitness Endpoint",
            "playbookID": "NetWitness Endpoint Test"
        },
        {
            "integrations": "Check Point Sandblast",
            "playbookID": "Sandblast_malicious_test"
        },
        {
            "playbookID": "TestMatchRegexV2"
        },
        {
            "integrations": "ActiveMQ",
            "playbookID": "ActiveMQ Test"
        },
        {
            "playbookID": "RegexGroups Test"
        },
        {
            "integrations": "Cisco ISE",
            "playbookID": "cisco-ise-test-playbook"
        },
        {
            "integrations": "RSA NetWitness v11.1",
            "playbookID": "RSA NetWitness Test"
        },
        {
            "playbookID": "ExifReadTest"
        },
        {
            "integrations": "Cuckoo Sandbox",
            "playbookID": "CuckooTest",
            "timeout": 700
        },
        {
            "playbookID": "Detonate File - Generic Test",
            "timeout": 500
        },
        {
            "integrations": [
                "Lastline v2",
                "WildFire-v2",
                "SNDBOX",
                "McAfee Advanced Threat Defense"
            ],
            "playbookID": "Detonate File - Generic Test",
            "timeout": 2400
        },
        {
            "playbookID": "VerifyJSON - Test",
            "fromversion": "5.5.0"
        },
        {
            "playbookID": "PowerShellCommon-Test",
            "fromversion": "5.5.0"
        },
        {
            "playbookID": "GetIndicatorDBotScoreFromCache-Test",
            "fromversion": "6.0.0"
        },
        {
            "playbookID": "Detonate URL - Generic Test",
            "timeout": 2000,
            "integrations": [
                "McAfee Advanced Threat Defense",
                "Lastline v2"
            ]
        },
        {
            "integrations": [
                "VMware Carbon Black EDR v2",
                "carbonblackliveresponse",
                "Cylance Protect v2"
            ],
            "playbookID": "Retrieve File from Endpoint - Generic V2 Test",
            "fromversion": "5.0.0",
            "is_mockable": false
        },
        {
            "integrations": "Zscaler",
            "playbookID": "Zscaler Test",
            "timeout": 500
        },
        {
            "playbookID": "DemistoUploadFileV2 Test",
            "integrations": "Core REST API"
        },
        {
            "playbookID": "MaxMind Test",
            "integrations": "MaxMind GeoIP2"
        },
        {
            "playbookID": "Test Sagemaker",
            "integrations": "AWS Sagemaker"
        },
        {
            "playbookID": "C2sec-Test",
            "integrations": "C2sec irisk",
            "fromversion": "5.0.0"
        },
        {
            "playbookID": "AlexaV2 Test Playbook",
            "integrations": "Alexa Rank Indicator v2",
            "fromversion": "5.5.0"
        },
        {
            "playbookID": "Phishing v2 - Test - Incident Starter",
            "fromversion": "6.0.0",
            "timeout": 1200,
            "integrations": [
                "Core REST API",
                "Rasterize",
                "EWS v2"
            ],
            "instance_names": [
                "ews_mail_sender_labdemisto"
            ],
            "memory_threshold": 150,
            "pid_threshold": 80
        },
        {
            "playbookID": "Phishing - Core - Test - Incident Starter",
            "fromversion": "6.0.0",
            "timeout": 1700,
            "integrations": [
                "Core REST API",
                "Rasterize",
                "EWS v2"
            ],
            "instance_names": [
                "ews_mail_sender_labdemisto"
            ],
            "memory_threshold": 160,
            "pid_threshold": 80
        },
        {
            "playbookID": "Phishing - Core - Test - Actual Incident",
            "fromversion": "6.0.0"
        },
        {
            "playbookID": "SLA Scripts - Test",
            "fromversion": "4.1.0"
        },
        {
            "playbookID": "test_manageOOOUsers",
            "fromversion": "5.5.0"
        },
        {
            "playbookID": "PcapHTTPExtractor-Test"
        },
        {
            "playbookID": "Ping Test Playbook"
        },
        {
            "playbookID": "ParseWordDoc-Test"
        },
        {
            "playbookID": "PDFUnlocker-Test",
            "fromversion": "6.0.0"
        },
        {
            "playbookID": "Active Directory Test",
            "integrations": "Active Directory Query v2",
            "instance_names": "active_directory_ninja",
            "has_api": false
        },
        {
            "playbookID": "Active Directory - manual pagination check",
            "integrations": "Active Directory Query v2",
            "instance_names": "active_directory_ninja"
        },
        {
            "playbookID": "Active Directory - automatic pagination check",
            "integrations": "Active Directory Query v2",
            "instance_names": "active_directory_ninja"
        },
        {
            "playbookID": "AD v2 - debug-mode - Test",
            "integrations": "Active Directory Query v2",
            "instance_names": "active_directory_ninja",
            "fromversion": "5.0.0",
            "has_api": false
        },
        {
            "playbookID": "AD v2 - debug-mode - Test",
            "integrations": "Active Directory Query v2",
            "instance_names": "active_directory_ninja_with_ntlm",
            "fromversion": "5.0.0",
            "has_api": false
        },
        {
            "playbookID": "Docker Hardening Test",
            "fromversion": "5.0.0",
            "runnable_on_docker_only": true
        },
        {
            "integrations": "Active Directory Query v2",
            "instance_names": "active_directory_ninja",
            "playbookID": "Active Directory Query V2 configuration with port",
            "has_api": false
        },
        {
            "integrations": "Active Directory Query v2",
            "instance_names": "active_directory_ninja",
            "playbookID": "Active Directory - ad-get-user limit check",
            "has_api": false
        },
        {
            "integrations": "Active Directory Query v2",
            "instance_names": "active_directory_ninja",
            "playbookID": "active directory search user with parentheses test",
            "has_api": false
        },
        {
            "playbookID": "Email Address Enrichment - Generic v2.1 - Test",
            "integrations": "Active Directory Query v2",
            "instance_names": "active_directory_ninja",
            "has_api": false
        },
        {
            "integrations": "Cofense Intelligence",
            "playbookID": "Test - Cofense Intelligence",
            "timeout": 500
        },
        {
            "playbookID": "GDPRContactAuthorities Test"
        },
        {
            "integrations": "Google Resource Manager",
            "playbookID": "GoogleResourceManager-Test",
            "timeout": 500
        },
        {
            "integrations": "SlashNext Phishing Incident Response",
            "playbookID": "SlashNextPhishingIncidentResponse-Test",
            "timeout": 500
        },
        {
            "integrations": "Google Cloud Storage",
            "playbookID": "GCS - Test",
            "timeout": 500,
            "memory_threshold": 80
        },
        {
            "integrations": "GooglePubSub",
            "playbookID": "GooglePubSub_Test",
            "timeout": 500,
            "fromversion": "5.0.0"
        },
        {
            "playbookID": "Calculate Severity - Generic v2 - Test",
            "integrations": [
                "Palo Alto Minemeld",
                "Active Directory Query v2"
            ],
            "instance_names": "active_directory_ninja",
            "fromversion": "4.5.0"
        },
        {
            "integrations": "Freshdesk",
            "playbookID": "Freshdesk-Test",
            "timeout": 500
        },
        {
            "playbookID": "Autoextract - Test",
            "fromversion": "4.1.0"
        },
        {
            "playbookID": "FilterByList - Test",
            "fromversion": "4.5.0"
        },
        {
            "playbookID": "Impossible Traveler - Test",
            "integrations": [
                "Ipstack",
                "ipinfo",
                "Rasterize",
                "Active Directory Query v2",
                "Core REST API"
            ],
            "instance_names": "active_directory_ninja",
            "fromversion": "5.0.0",
            "timeout": 700
        },
        {
            "playbookID": "Active Directory - Get User Manager Details - Test",
            "integrations": "Active Directory Query v2",
            "instance_names": "active_directory_80k",
            "fromversion": "5.0.0",
            "has_api": false
        },
        {
            "integrations": "Kafka V2",
            "playbookID": "Kafka Test"
        },
        {
            "playbookID": "File Enrichment - Generic v2 - Test",
            "instance_names": "virus_total_v3",
            "integrations": [
                "VirusTotal (API v3)",
                "Cylance Protect v2"
            ],
            "is_mockable": false
        },
        {
            "integrations": [
                "epo",
                "McAfee Active Response"
            ],
            "playbookID": "Endpoint data collection test",
            "timeout": 500
        },
        {
            "integrations": [
                "epo",
                "McAfee Active Response"
            ],
            "playbookID": "MAR - Endpoint data collection test",
            "timeout": 500
        },
        {
            "integrations": "DUO Admin",
            "playbookID": "DuoAdmin API test playbook",
            "fromversion": "5.0.0"
        },
        {
            "integrations": [
                "TAXII Server",
                "TAXIIFeed"
            ],
            "playbookID": "TAXII_Feed_Test",
            "fromversion": "5.5.0",
            "timeout": 300,
            "instance_names": [
                "non_https_cert",
                "instance_execute"
            ]
        },
        {
            "integrations": [
                "TAXII Server",
                "TAXIIFeed"
            ],
            "playbookID": "TAXII_Feed_Test",
            "fromversion": "5.5.0",
            "timeout": 300,
            "instance_names": [
                "https_cert",
                "local_https"
            ]
        },
        {
            "integrations": "TAXII 2 Feed",
            "playbookID": "TAXII 2 Feed Test",
            "fromversion": "5.5.0"
        },
        {
            "integrations": "iDefense Feed",
            "playbookID": "Feed iDefense Test",
            "memory_threshold": 200,
            "fromversion": "5.5.0"
        },
        {
            "playbookID": "TestShowScheduledEntries"
        },
        {
            "playbookID": "Calculate Severity - Standard - Test",
            "integrations": "Palo Alto Minemeld",
            "fromversion": "4.5.0"
        },
        {
            "playbookID": "HTTPListRedirects - Test SSL",
            "has_api": true
        },
        {
            "playbookID": "HTTPListRedirects Basic Test",
            "has_api": true
        },
        {
            "playbookID": "CheckDockerImageAvailableTest",
            "has_api": true
        },
        {
            "playbookID": "Extract Indicators From File - Generic v2 - Test",
            "integrations": [
                "Image OCR",
                "Rasterize"
            ],
            "timeout": 700,
            "memory_threshold": 200,
            "fromversion": "4.5.0"
        },
        {
            "playbookID": "Endpoint Enrichment - Generic v2.1 - Test",
            "integrations": [
                "Cylance Protect v2",
                "carbonblack-v2",
                "epo",
                "Active Directory Query v2",
                "VMware Carbon Black EDR v2"
            ],
            "instance_names": "active_directory_ninja"
        },
        {
            "playbookID": "EmailReputationTest",
            "integrations": "Have I Been Pwned? V2"
        },
        {
            "integrations": "Symantec Deepsight Intelligence",
            "playbookID": "Symantec Deepsight Test"
        },
        {
            "playbookID": "ExtractDomainFromEmailTest"
        },
        {
            "playbookID": "Wait Until Datetime - Test",
            "fromversion": "4.5.0"
        },
        {
            "playbookID": "PAN-OS DAG Configuration Test",
            "integrations": "Panorama",
            "instance_names": "palo_alto_panorama_9.0",
            "timeout": 1500
        },
        {
            "playbookID": "PAN-OS EDL Setup v3 Test",
            "integrations": [
                "Panorama",
                "palo_alto_networks_pan_os_edl_management"
            ],
            "instance_names": "palo_alto_firewall_9.0",
            "timeout": 300
        },
        {
            "integrations": "Snowflake",
            "playbookID": "Snowflake-Test"
        },
        {
            "playbookID": "Account Enrichment - Generic v2.1 - Test",
            "integrations": "Active Directory Query v2",
            "instance_names": "active_directory_80k",
            "has_api": false
        },
        {
            "integrations": "Cisco Umbrella Investigate",
            "playbookID": "Domain Enrichment - Generic v2 - Test"
        },
        {
            "integrations": "Google BigQuery",
            "playbookID": "Google BigQuery Test"
        },
        {
            "integrations": "Zoom",
            "playbookID": "Zoom_Test"
        },
        {
            "integrations": "Cisco WebEx Feed",
            "playbookID": "Test_Cisco_WebEx_Feed",
            "fromversion": "6.0.0"
        },
        {
            "playbookID": "IP Enrichment - Generic v2 - Test",
            "integrations": "VirusTotal (API v3)",
            "instance_names": "virus_total_v3",
            "fromversion": "4.1.0"
        },
        {
            "integrations": "Cherwell",
            "playbookID": "Cherwell Example Scripts - test"
        },
        {
            "integrations": "Cherwell",
            "playbookID": "Cherwell - test"
        },
        {
            "integrations": "CarbonBlackProtectionV2",
            "playbookID": "Carbon Black Enterprise Protection V2 Test"
        },
        {
            "integrations": "Active Directory Query v2",
            "instance_names": "active_directory_ninja",
            "playbookID": "Test ADGetUser Fails with no instances 'Active Directory Query' (old version)",
            "has_api": false
        },
        {
            "integrations": "MITRE ATT&CK v2",
            "playbookID": "FeedMitreAttackv2_test",
            "memory_threshold": 150
        },
        {
            "integrations": "MITRE ATT&CK v2",
            "playbookID": "ExtractAttackPattern-Test",
            "memory_threshold": 150,
            "fromversion": "6.2.0"
        },
        {
            "integrations": "ANYRUN",
            "playbookID": "ANYRUN-Test"
        },
        {
            "integrations": "ANYRUN",
            "playbookID": "Detonate File - ANYRUN - Test"
        },
        {
            "integrations": "ANYRUN",
            "playbookID": "Detonate URL - ANYRUN - Test"
        },
        {
            "integrations": "Netcraft",
            "playbookID": "Netcraft test"
        },
        {
            "integrations": "EclecticIQ Platform",
            "playbookID": "EclecticIQ Test"
        },
        {
            "playbookID": "FormattingPerformance - Test",
            "fromversion": "5.0.0"
        },
        {
            "integrations": "AWS - EC2",
            "instance_names": "AWS - EC2",
            "playbookID": "AWS - EC2 Test Playbook",
            "fromversion": "5.0.0",
            "memory_threshold": 90
        },
        {
            "integrations": "AWS - EC2",
            "playbookID": "d66e5f86-e045-403f-819e-5058aa603c32"
        },
        {
            "integrations": "ANYRUN",
            "playbookID": "Detonate File From URL - ANYRUN - Test"
        },
        {
            "integrations": "AWS - CloudTrail",
            "playbookID": "3da2e31b-f114-4d7f-8702-117f3b498de9"
        },
        {
            "integrations": "carbonblackprotection",
            "playbookID": "67b0f25f-b061-4468-8613-43ab13147173"
        },
        {
            "integrations": "DomainTools",
            "playbookID": "DomainTools-Test"
        },
        {
            "integrations": "Exabeam",
            "playbookID": "Exabeam - Test"
        },
        {
            "integrations": "Cisco Spark",
            "playbookID": "Cisco Spark Test New"
        },
        {
            "integrations": "Remedy On-Demand",
            "playbookID": "Remedy-On-Demand-Test"
        },
        {
            "playbookID": "ssdeepreputationtest"
        },
        {
            "playbookID": "TestIsEmailAddressInternal"
        },
        {
            "integrations": "Google Cloud Compute",
            "playbookID": "GoogleCloudComputeListTest"
        },
        {
            "integrations": "AWS - S3",
            "playbookID": "AWS - S3 Test Playbook",
            "memory_threshold": 80,
            "is_mockable": false
        },
        {
            "integrations": "AwsSecretsManager",
            "playbookID": "AwsSecretsManagerTest"
        },
        {
            "integrations": "Image OCR",
            "playbookID": "TestImageOCR"
        },
        {
            "integrations": "fireeye",
            "playbookID": "Detonate File - FireEye AX - Test"
        },
        {
            "integrations": [
                "Rasterize",
                "Image OCR"
            ],
            "playbookID": "Rasterize Test",
            "fromversion": "5.0.0",
            "memory_threshold": 100
        },
        {
            "integrations": "Rasterize",
            "playbookID": "RasterizeImageTest",
            "fromversion": "5.0.0"
        },
        {
            "integrations": "Ipstack",
            "playbookID": "Ipstack_Test"
        },
        {
            "integrations": "Perch",
            "playbookID": "Perch-Test"
        },
        {
            "integrations": "Forescout",
            "playbookID": "Forescout-Test"
        },
        {
            "integrations": "GitHub",
            "playbookID": "Git_Integration-Test"
        },
        {
            "integrations": "GitHub IAM",
            "playbookID": "Github IAM - Test Playbook",
            "fromversion": "6.1.0"
        },
        {
            "integrations": "LogRhythmRest",
            "playbookID": "LogRhythm REST test"
        },
        {
            "integrations": "AlienVault USM Anywhere",
            "playbookID": "AlienVaultUSMAnywhereTest"
        },
        {
            "playbookID": "PhishLabsTestPopulateIndicators"
        },
        {
            "playbookID": "Test_HTMLtoMD"
        },
        {
            "integrations": "PhishLabs IOC",
            "playbookID": "PhishLabsIOC TestPlaybook",
            "fromversion": "4.1.0"
        },
        {
            "integrations": "PerceptionPoint",
            "playbookID": "PerceptionPoint Test",
            "fromversion": "4.1.0"
        },
        {
            "integrations": "vmray",
            "playbookID": "VMRay-Test-File",
            "fromversion": "5.5.0"
        },
        {
            "integrations": "vmray",
            "playbookID": "File Enrichment - VMRay - Test",
            "fromversion": "5.0.0"
        },
        {
            "integrations": "AutoFocus V2",
            "playbookID": "AutoFocus V2 test",
            "fromversion": "5.0.0",
            "timeout": 1000
        },
        {
            "playbookID": "Process Email - Generic for Rasterize"
        },
        {
            "playbookID": "Send Investigation Summary Reports - Test",
            "integrations": "EWS v2",
            "instance_names": [
                "ews_mail_sender_labdemisto"
            ],
            "fromversion": "4.5.0",
            "memory_threshold": 100
        },
        {
            "integrations": "Flashpoint",
            "playbookID": "Flashpoint_event-Test"
        },
        {
            "integrations": "Flashpoint",
            "playbookID": "Flashpoint_forum-Test"
        },
        {
            "integrations": "Flashpoint",
            "playbookID": "Flashpoint_report-Test"
        },
        {
            "integrations": "Flashpoint",
            "playbookID": "Flashpoint_reputation-Test"
        },
        {
            "integrations": "BluecatAddressManager",
            "playbookID": "Bluecat Address Manager test"
        },
        {
            "integrations": "MailListener - POP3 Beta",
            "playbookID": "MailListener-POP3 - Test"
        },
        {
            "playbookID": "sumList - Test"
        },
        {
            "integrations": "VulnDB",
            "playbookID": "Test-VulnDB"
        },
        {
            "integrations": "Shodan_v2",
            "playbookID": "Test-Shodan_v2",
            "timeout": 1000
        },
        {
            "integrations": "Threat Crowd",
            "playbookID": "ThreatCrowd - Test"
        },
        {
            "integrations": "GoogleDocs",
            "playbookID": "GoogleDocs-test"
        },
        {
            "playbookID": "Request Debugging - Test",
            "fromversion": "5.0.0"
        },
        {
            "playbookID": "Test Convert file hash to corresponding hashes",
            "fromversion": "4.5.0",
            "integrations": [
                "VirusTotal",
                "Zimperium"
            ],
            "instance_names": "virus_total_general"
        },
        {
            "playbookID": "PAN-OS Query Logs For Indicators Test",
            "fromversion": "5.5.0",
            "timeout": 1500,
            "integrations": "Panorama",
            "instance_names": "palo_alto_panorama"
        },
        {
            "integrations": "Elasticsearch v2",
            "instance_names": "es_v7",
            "playbookID": "Elasticsearch_v2_test"
        },
        {
            "integrations": "ElasticsearchFeed",
            "instance_names": "es_demisto_feed",
            "playbookID": "Elasticsearch_Fetch_Demisto_Indicators_Test",
            "fromversion": "5.5.0"
        },
        {
            "integrations": "ElasticsearchFeed",
            "instance_names": "es_generic_feed",
            "playbookID": "Elasticsearch_Fetch_Custom_Indicators_Test",
            "fromversion": "5.5.0"
        },
        {
            "integrations": "Elasticsearch v2",
            "instance_names": "es_v6",
            "playbookID": "Elasticsearch_v2_test-v6"
        },
        {
            "integrations": "Elasticsearch v2",
            "instance_names": "es_v8",
            "playbookID": "Elasticsearch_v2_test-v8"
        },
        {
            "integrations": "PolySwarm",
            "playbookID": "PolySwarm-Test"
        },
        {
            "integrations": "Kennav2",
            "playbookID": "Kenna Test"
        },
        {
            "integrations": "SecurityAdvisor",
            "playbookID": "SecurityAdvisor-Test",
            "fromversion": "4.5.0"
        },
        {
            "integrations": "Google Key Management Service",
            "playbookID": "Google-KMS-test",
            "pid_threshold": 6,
            "memory_threshold": 60
        },
        {
            "integrations": "SecBI",
            "playbookID": "SecBI - Test"
        },
        {
            "playbookID": "ExtractFQDNFromUrlAndEmail-Test"
        },
        {
            "integrations": "EWS v2",
            "playbookID": "Get EWS Folder Test",
            "fromversion": "4.5.0",
            "instance_names": "ewv2_regular",
            "memory_threshold": 100,
            "timeout": 1200
        },
        {
            "integrations": "EWSO365",
            "instance_names": "ewso365_dev_team",
            "playbookID": "EWS_O365_test",
            "fromversion": "5.0.0",
            "timeout": 500
        },
        {
            "integrations": "EWSO365",
            "instance_names": "ewso365_dev_team",
            "playbookID": "EWS_O365_send_mail_test",
            "fromversion": "5.0.0"
        },
        {
            "integrations": "Unit42v2 Feed",
            "playbookID": "unit42_atoms",
            "fromversion": "5.5.0"
        },
        {
            "integrations": "QRadar v3",
            "playbookID": "QRadar Indicator Hunting Test",
            "timeout": 12000,
            "fromversion": "6.0.0"
        },
        {
            "integrations": "QRadar v3",
            "playbookID": "QRadar - Get Offense Logs Test",
            "timeout": 600,
            "fromversion": "6.0.0"
        },
        {
            "playbookID": "SetAndHandleEmpty test",
            "fromversion": "4.5.0"
        },
        {
            "integrations": "Tanium v2",
            "playbookID": "Tanium v2 - Test"
        },
        {
            "integrations": "Office 365 Feed",
            "playbookID": "Office365_Feed_Test",
            "fromversion": "5.5.0",
            "memory_threshold": 150
        },
        {
            "integrations": "GoogleCloudTranslate",
            "playbookID": "GoogleCloudTranslate-Test",
            "pid_threshold": 9
        },
        {
            "integrations": "Infoblox",
            "playbookID": "Infoblox Test"
        },
        {
            "integrations": "BPA",
            "playbookID": "Test-BPA",
            "fromversion": "4.5.0"
        },
        {
            "playbookID": "GetValuesOfMultipleFIelds Test",
            "fromversion": "4.5.0"
        },
        {
            "playbookID": "IsInternalHostName Test",
            "fromversion": "4.5.0"
        },
        {
            "playbookID": "DigitalGuardian-Test",
            "integrations": "Digital Guardian",
            "fromversion": "5.0.0"
        },
        {
            "integrations": "SplunkPy",
            "playbookID": "Splunk Indicator Hunting Test",
            "fromversion": "5.0.0",
            "memory_threshold": 500,
            "instance_names": "use_default_handler",
            "is_mockable": false
        },
        {
            "integrations": "BPA",
            "playbookID": "Test-BPA_Integration",
            "fromversion": "4.5.0"
        },
        {
            "integrations": "AutoFocus Feed",
            "playbookID": "playbook-FeedAutofocus_test",
            "fromversion": "5.5.0"
        },
        {
            "integrations": "PaloAltoNetworks_PrismaCloudCompute",
            "playbookID": "PaloAltoNetworks_PrismaCloudCompute-Test",
            "instance_names": "prisma_cloud_compute_21_04"
        },
        {
            "integrations": "SaasSecurity",
            "playbookID": "SaasSecurity-Test"
        },
        {
            "integrations": "Recorded Future Feed",
            "playbookID": "RecordedFutureFeed - Test",
            "instance_names": "recorded_future_feed",
            "timeout": 1000,
            "fromversion": "5.5.0",
            "memory_threshold": 86
        },
        {
            "integrations": "Recorded Future Feed",
            "playbookID": "RecordedFutureFeed - Test",
            "instance_names": "recorded_future_feed_with_risk_rules",
            "timeout": 1000,
            "fromversion": "5.5.0",
            "memory_threshold": 86
        },
        {
            "integrations": "Expanse",
            "playbookID": "test-Expanse-Playbook",
            "fromversion": "5.0.0"
        },
        {
            "integrations": "Expanse",
            "playbookID": "test-Expanse",
            "fromversion": "5.0.0"
        },
        {
            "integrations": "DShield Feed",
            "playbookID": "playbook-DshieldFeed_test",
            "fromversion": "5.5.0",
            "is_mockable": false
        },
        {
            "integrations": "AlienVault Reputation Feed",
            "playbookID": "AlienVaultReputationFeed_Test",
            "fromversion": "5.5.0",
            "memory_threshold": 190
        },
        {
            "integrations": "BruteForceBlocker Feed",
            "playbookID": "playbook-BruteForceBlocker_test",
            "fromversion": "5.5.0",
            "memory_threshold": 190
        },
        {
            "integrations": "F5Silverline",
            "playbookID": "F5Silverline_TestPlaybook",
            "fromversion": "6.0.0",
            "memory_threshold": 190
        },
        {
            "integrations": "Carbon Black Enterprise EDR",
            "playbookID": "Carbon Black Enterprise EDR Test",
            "fromversion": "5.0.0"
        },
        {
            "integrations": "MongoDB Key Value Store",
            "playbookID": "MongoDB KeyValueStore - Test",
            "pid_threshold": 12,
            "fromversion": "5.0.0"
        },
        {
            "integrations": "MongoDB Log",
            "playbookID": "MongoDBLog - Test",
            "pid_threshold": 12,
            "fromversion": "5.0.0"
        },
        {
            "integrations": "CyCognito",
            "playbookID": "CyCognito-Test",
            "fromversion": "6.2.0"
        },
        {
            "integrations": "FeedCyCognito",
            "playbookID": "FeedCyCognito-Test",
            "fromversion": "6.2.0"
        },
        {
            "integrations": "Google Chronicle Backstory",
            "playbookID": "Google Chronicle Backstory Asset - Test",
            "fromversion": "5.0.0"
        },
        {
            "integrations": "Google Chronicle Backstory",
            "playbookID": "Google Chronicle Backstory IOC Details - Test",
            "fromversion": "5.0.0"
        },
        {
            "integrations": "Google Chronicle Backstory",
            "playbookID": "Google Chronicle Backstory List Alerts - Test",
            "fromversion": "5.0.0"
        },
        {
            "integrations": "Google Chronicle Backstory",
            "playbookID": "Google Chronicle Backstory List IOCs - Test",
            "fromversion": "5.0.0"
        },
        {
            "integrations": "Google Chronicle Backstory",
            "playbookID": "Google Chronicle Backstory Reputation - Test",
            "fromversion": "5.0.0"
        },
        {
            "integrations": "Google Chronicle Backstory",
            "playbookID": "Google Chronicle Backstory List Events - Test",
            "fromversion": "5.0.0"
        },
        {
            "integrations": "Feodo Tracker IP Blocklist Feed",
            "instance_names": "feodo_tracker_ip_currently__active",
            "playbookID": "playbook-feodotrackeripblock_test_currently__active",
            "fromversion": "5.5.0"
        },
        {
            "integrations": "Feodo Tracker IP Blocklist Feed",
            "instance_names": "feodo_tracker_ip_30_days",
            "playbookID": "playbook-feodotrackeripblock_test_30_days",
            "fromversion": "5.5.0"
        },
        {
            "integrations": "Code42",
            "playbookID": "Code42-Test",
            "fromversion": "5.0.0",
            "timeout": 600
        },
        {
            "playbookID": "Code42 File Search Test",
            "integrations": "Code42",
            "fromversion": "5.0.0"
        },
        {
            "playbookID": "FetchIndicatorsFromFile-test",
            "fromversion": "5.5.0"
        },
        {
            "integrations": "RiskSense",
            "playbookID": "RiskSense Get Apps - Test"
        },
        {
            "integrations": "RiskSense",
            "playbookID": "RiskSense Get Host Detail - Test"
        },
        {
            "integrations": "RiskSense",
            "playbookID": "RiskSense Get Host Finding Detail - Test"
        },
        {
            "integrations": "RiskSense",
            "playbookID": "RiskSense Get Hosts - Test"
        },
        {
            "integrations": "RiskSense",
            "playbookID": "RiskSense Get Host Findings - Test"
        },
        {
            "integrations": "RiskSense",
            "playbookID": "RiskSense Get Unique Cves - Test"
        },
        {
            "integrations": "RiskSense",
            "playbookID": "RiskSense Get Unique Open Findings - Test"
        },
        {
            "integrations": "RiskSense",
            "playbookID": "RiskSense Get Apps Detail - Test"
        },
        {
            "integrations": "RiskSense",
            "playbookID": "RiskSense Apply Tag - Test"
        },
        {
            "integrations": "Indeni",
            "playbookID": "Indeni_test",
            "fromversion": "5.0.0"
        },
        {
            "integrations": "SafeBreach v2",
            "playbookID": "playbook-SafeBreach-Test",
            "fromversion": "5.5.0"
        },
        {
            "integrations": "AlienVault OTX TAXII Feed",
            "playbookID": "playbook-feedalienvaultotx_test",
            "fromversion": "5.5.0"
        },
        {
            "playbookID": "ExtractDomainAndFQDNFromUrlAndEmail-Test",
            "fromversion": "5.5.0"
        },
        {
            "integrations": "Cortex Data Lake",
            "playbookID": "Cortex Data Lake Test",
            "instance_names": "cdl_prod",
            "fromversion": "4.5.0"
        },
        {
            "integrations": "MongoDB",
            "playbookID": "MongoDB - Test"
        },
        {
            "integrations": "DNSDB_v2",
            "playbookID": "DNSDB-Test",
            "fromversion": "5.0.0"
        },
        {
            "playbookID": "DBotCreatePhishingClassifierV2FromFile-Test",
            "timeout": 60000,
            "fromversion": "6.1.0",
            "instance_names": "ml_dummy_prod",
            "integrations": "AzureWAF"
        },
        {
            "integrations": "IBM Resilient Systems",
            "playbookID": "IBM Resilient Systems Test"
        },
        {
            "integrations": [
                "Prisma Access",
                "Prisma Access Egress IP feed"
            ],
            "playbookID": "Prisma_Access_Egress_IP_Feed-Test",
            "timeout": 60000,
            "fromversion": "5.5.0"
        },
        {
            "integrations": "Palo Alto Networks - Prisma SASE",
            "playbookID": "PrismaSASE Test",
            "fromversion": "6.5.0",
            "timeout": 3000
        },

        {
            "integrations": "Prisma Access",
            "playbookID": "Prisma_Access-Test",
            "timeout": 60000,
            "fromversion": "5.5.0"
        },
        {
            "playbookID": "EvaluateMLModllAtProduction-Test",
            "timeout": 500,
            "fromversion": "5.5.0"
        },
        {
            "integrations": "Google IP Ranges Feed",
            "playbookID": "Fetch Indicators Test",
            "fromversion": "6.0.0"
        },
        {
            "integrations": "Azure AD Connect Health Feed",
            "playbookID": "FeedAzureADConnectHealth_Test",
            "fromversion": "5.5.0"
        },
        {
            "integrations": [
                "Zoom Feed",
                "Core REST API"
            ],
            "playbookID": "FeedZoom_Test",
            "fromversion": "5.5.0"
        },
        {
            "playbookID": "PCAP Analysis Test",
            "integrations": [
                "ipinfo",
                "WildFire-v2"
            ],
            "fromversion": "5.0.0",
            "timeout": 1200
        },
        {
            "integrations": "Workday",
            "playbookID": "Workday - Test",
            "fromversion": "5.0.0",
            "timeout": 600
        },
        {
            "integrations": "Unit42 Feed",
            "playbookID": "Unit42 Feed - Test",
            "fromversion": "5.5.0",
            "timeout": 600
        },
        {
            "integrations": "CrowdStrikeMalquery",
            "playbookID": "CrowdStrikeMalquery-Test",
            "fromversion": "5.0.0",
            "timeout": 2500
        },
        {
            "integrations": "Sixgill_Darkfeed",
            "playbookID": "Sixgill-Darkfeed_Test",
            "fromversion": "5.5.0"
        },
        {
            "playbookID": "hashIncidentFields-test",
            "fromversion": "4.5.0",
            "timeout": 60000
        },
        {
            "integrations": "RSA Archer v2",
            "playbookID": "Archer v2 - Test",
            "fromversion": "5.0.0",
            "timeout": 1500
        },
        {
            "integrations": "WootCloud",
            "playbookID": "TestWootCloudPlaybook",
            "fromversion": "5.0.0"
        },
        {
            "integrations": "Ivanti Heat",
            "playbookID": "Ivanti Heat - Test"
        },
        {
            "integrations": "MicrosoftCloudAppSecurity",
            "playbookID": "MicrosoftCloudAppSecurity-Test"
        },
        {
            "integrations": "Blueliv ThreatCompass",
            "playbookID": "Blueliv_ThreatCompass_test",
            "fromversion": "5.0.0"
        },
        {
            "playbookID": "IncreaseIncidentSeverity-Test",
            "fromversion": "5.0.0"
        },
        {
            "integrations": "TrendMicro Cloud App Security",
            "playbookID": "playbook_TrendmicroCAS_Test",
            "fromversion": "5.0.0",
            "timeout": 300
        },
        {
            "playbookID": "IfThenElse-Test",
            "fromversion": "5.0.0"
        },
        {
            "integrations": "Imperva WAF",
            "playbookID": "Imperva WAF - Test"
        },
        {
            "integrations": "CheckPointFirewall_v2",
            "playbookID": "checkpoint-testplaybook",
            "timeout": 500
        },
        {
            "playbookID": "FailedInstances - Test",
            "integrations": "Whois",
            "fromversion": "4.5.0"
        },
        {
            "integrations": "F5 ASM",
            "playbookID": "playbook-F5_ASM-Test",
            "timeout": 600,
            "fromversion": "5.0.0"
        },
        {
            "playbookID": "Hatching Triage - Detonate File",
            "integrations": "Hatching Triage",
            "fromversion": "5.5.0"
        },
        {
            "integrations": "Rundeck",
            "playbookID": "Rundeck_test",
            "fromversion": "5.5.0",
            "is_mockable": false
        },
        {
            "playbookID": "Field polling test",
            "timeout": 600,
            "fromversion": "5.0.0"
        },
        {
            "integrations": "Generic Webhook",
            "playbookID": "Generic Webhook - Test",
            "fromversion": "5.5.0",
            "has_api": false
        },
        {
            "integrations": "Palo Alto Networks Enterprise DLP",
            "playbookID": "Palo_Alto_Networks_Enterprise_DLP - Test",
            "fromversion": "5.0.0"
        },
        {
            "integrations": "Cryptocurrency",
            "playbookID": "Cryptocurrency-Test",
            "is_mockable": false
        },
        {
            "integrations": "Public DNS Feed",
            "playbookID": "Public_DNS_Feed_Test",
            "fromversion": "5.5.0"
        },
        {
            "integrations": "BitcoinAbuse",
            "playbookID": "BitcoinAbuse-test",
            "fromversion": "5.5.0",
            "memory_threshold": 200
        },
        {
            "integrations": "ExpanseV2",
            "playbookID": "ExpanseV2 Test",
            "fromversion": "6.0.0",
            "timeout": 250
        },
        {
            "integrations": "FeedExpanse",
            "playbookID": "Feed Expanse Test",
            "fromversion": "6.0.0"
        },
        {
            "integrations": "MicrosoftGraphIdentityandAccess",
            "playbookID": "Identity & Access test playbook"
        },
        {
            "integrations": "MicrosoftPolicyAndComplianceAuditLog",
            "playbookID": "Audit Log - Test"
        },
        {
            "integrations": "Nutanix Hypervisor",
            "playbookID": "Nutanix-test"
        },
        {
            "integrations": "Azure Storage",
            "playbookID": "Azure Storage - Test",
            "is_mockable": false
        },
        {
            "integrations": "MicrosoftGraphApplications",
            "playbookID": "MSGraph Applications Test",
            "instance_names": "ms_graph_applications_device_code"
        },
        {
            "integrations": "MicrosoftGraphApplications",
            "playbookID": "MSGraph Applications Test",
            "instance_names": "ms_graph_applications_client_cred"
        },
        {
            "integrations": "EWS Extension Online Powershell v2",
            "playbookID": "playbook-O365-EWS-Extension-Powershell-Online-V2-Test",
            "fromversion": "6.0.0",
            "toversion": "6.0.9",
            "timeout": 250
        },
        {
            "integrations": "EWS Extension Online Powershell v3",
            "playbookID": "playbook-O365-EWS-Extension-Powershell-Online-V3-Test",
            "fromversion": "6.0.0",
            "toversion": "6.0.9",
            "timeout": 250
        },
        {
            "integrations": "VirusTotal (API v3)",
            "playbookID": "VirusTotal (API v3) Detonate Test",
            "instance_names": [
                "virus_total_v3",
                "virus_total_v3_premium"
            ],
            "is_mockable": false
        },
        {
            "integrations": "VirusTotal (API v3)",
            "playbookID": "VirusTotalV3-test",
            "instance_names": [
                "virus_total_v3"
            ],
            "fromversion": "5.5.0"
        },
        {
            "integrations": "HostIo",
            "playbookID": "HostIo_Test"
        },
        {
            "playbookID": "CreateCertificate-Test",
            "fromversion": "5.5.0"
        },
        {
            "integrations": "LogPoint SIEM Integration",
            "playbookID": "LogPoint SIEM Integration - Test Playbook 1"
        },
        {
            "integrations": "LogPoint SIEM Integration",
            "playbookID": "LogPoint SIEM Integration - Test Playbook 2"
        },
        {
            "integrations": "Cisco Stealthwatch",
            "fromversion": "5.5.0",
            "playbookID": "Cisco Stealthwatch Test"
        },
        {
            "integrations": "cymulate_v2",
            "playbookID": "Cymulate V2 Test",
            "fromversion": "6.0.0"
        },
        {
            "integrations": "OpenCTI",
            "playbookID": "OpenCTI Test",
            "fromversion": "5.0.0"
        },
        {
            "integrations": "Microsoft Graph API",
            "playbookID": "Microsoft Graph API - Test",
            "fromversion": "5.0.0"
        },
        {
            "integrations": "QRadar v3",
            "playbookID": "QRadar_v3-test",
            "fromversion": "6.0.0",
            "timeout": 600
        },
        {
            "playbookID": "DbotPredictOufOfTheBoxTest",
            "fromversion": "4.5.0",
            "timeout": 1000
        },
        {
            "playbookID": "DbotPredictOufOfTheBoxTestV2",
            "fromversion": "5.5.0",
            "timeout": 1000
        },
        {
            "integrations": "HPEArubaClearPass",
            "playbookID": "HPEArubaClearPass_TestPlaybook",
            "fromversion": "6.0.0"
        },
        {
            "integrations": "CrowdstrikeFalcon",
            "playbookID": "Get endpoint details - Generic - test",
            "fromversion": "5.5.0"
        },
        {
            "integrations": "CrowdstrikeFalcon",
            "playbookID": "Isolate and unisolate endpoint - test",
            "fromversion": "5.5.0",
            "memory_threshold": 150
        },
        {
            "integrations": "VirusTotal - Premium (API v3)",
            "playbookID": "VirusTotal Premium v3 TestPlaybook",
            "fromversion": "5.5.0"
        },
        {
            "integrations": "Armis",
            "playbookID": "Armis-Test",
            "fromversion": "5.5.0"
        },
        {
            "playbookID": "Tidy - Test",
            "integrations": [
                "AWS - EC2",
                "Core REST API",
                "Tidy"
            ],
            "instance_names": [
                "aws_alloacte_host"
            ],
            "fromversion": "6.0.0"
        },
        {
            "integrations": "Trend Micro Deep Security",
            "playbookID": "Trend Micro Deep Security - Test"
        },
        {
            "integrations": "Carbon Black Endpoint Standard",
            "playbookID": "carbonBlackEndpointStandardTestPlaybook",
            "fromversion": "5.5.0",
            "is_mockable": false
        },
        {
            "integrations": "Proofpoint TAP v2",
            "playbookID": "ProofpointTAP-Test"
        },
        {
            "integrations": "QualysV2",
            "playbookID": "QualysVulnerabilityManagement-Test",
            "fromversion": "5.5.0",
            "timeout": 3500
        },
        {
            "integrations": "ThreatExchange v2",
            "playbookID": "ThreatExchangeV2-test",
            "fromversion": "5.5.0"
        },
        {
            "integrations": "NetscoutAED",
            "playbookID": "NetscoutAED-Test",
            "fromversion": "5.5.0"
        },
        {
            "integrations": "VMware Workspace ONE UEM (AirWatch MDM)",
            "playbookID": "VMware Workspace ONE UEM (AirWatch MDM)-Test",
            "fromversion": "6.0.0"
        },
        {
            "integrations": "CarbonBlackLiveResponseCloud",
            "playbookID": "CarbonBlackLiveResponseCloud-Test",
            "fromversion": "5.5.0",
            "is_mockable": false
        },
        {
            "playbookID": "Export Indicators Performance Test",
            "instance_names": "eis_auto",
            "integrations": [
                "ExportIndicators",
                "Create-Mock-Feed-Relationships"
            ],
            "fromversion": "6.0.0",
            "timeout": 3500,
            "memory_threshold": 900,
            "pid_threshold": 12,
            "context_print_dt": "EISHey"
        },
        {
            "integrations": "jamf v2",
            "playbookID": "Jamf_v2_test",
            "fromversion": "5.5.0"
        },
        {
            "integrations": "GuardiCore v2",
            "playbookID": "GuardiCoreV2-Test",
            "fromversion": "6.0.0"
        },
        {
            "playbookID": "DBot Build Phishing Classifier Test - Multiple Algorithms",
            "timeout": 60000,
            "fromversion": "6.1.0",
            "instance_names": "ml_dummy_prod",
            "integrations": "AzureWAF"
        },
        {
            "integrations": [
                "AutoFocus Daily Feed",
                "Core REST API"
            ],
            "playbookID": "Fetch Indicators Test",
            "fromversion": "6.0.0",
            "is_mockable": false,
            "timeout": 2400
        },
        {
            "integrations": "SOCRadarIncidents",
            "playbookID": "SOCRadarIncidents-Test"
        },
        {
            "integrations": "SOCRadarThreatFusion",
            "playbookID": "SOCRadarThreatFusion-Test"
        },
        {
            "integrations": "FeedSOCRadarThreatFeed",
            "playbookID": "FeedSOCRadarThreatFeed-Test"
        },
        {
            "integrations": "TheHive Project",
            "playbookID": "Playbook_TheHiveProject_Test",
            "fromversion": "6.0.0"
        },
        {
            "integrations": [
                "ServiceNow v2",
                "Core REST API"
            ],
            "playbookID": "Fetch Incidents Test",
            "instance_names": "snow_basic_auth",
            "fromversion": "6.0.0",
            "is_mockable": false,
            "timeout": 2400
        },
        {
            "integrations": [
                "MalwareBazaar Feed",
                "Core REST API"
            ],
            "playbookID": "Fetch Indicators Test",
            "fromversion": "6.0.0",
            "is_mockable": false,
            "instance_names": "malwarebazzar_auto",
            "timeout": 2400
        },
        {
            "playbookID": "SolarWinds-Test",
            "fromversion": "5.5.0",
            "integrations": [
                "SolarWinds"
            ]
        },
        {
            "playbookID": "BastilleNetworks-Test",
            "fromversion": "5.0.0",
            "integrations": [
                "Bastille Networks"
            ]
        },
        {
            "playbookID": "bc993d1a-98f5-4554-8075-68a38004c119",
            "fromversion": "5.0.0",
            "integrations": [
                "Gamma"
            ]
        },
        {
            "playbookID": "Service Desk Plus (On-Premise) Test",
            "fromversion": "5.0.0",
            "integrations": [
                "ServiceDeskPlus (On-Premise)"
            ]
        },
        {
            "playbookID": "IronDefense Test",
            "fromversion": "5.0.0",
            "integrations": [
                "IronDefense"
            ]
        },
        {
            "playbookID": "AgariPhishingDefense-Test",
            "fromversion": "5.0.0",
            "integrations": [
                "Agari Phishing Defense"
            ]
        },
        {
            "playbookID": "SecurityIntelligenceServicesFeed - Test",
            "fromversion": "5.5.0",
            "integrations": [
                "SecurityIntelligenceServicesFeed"
            ]
        },
        {
            "playbookID": "FeedTalosTestPlaybook",
            "fromversion": "5.5.0",
            "integrations": [
                "Talos Feed"
            ]
        },
        {
            "playbookID": "Netscout Arbor Sightline - Test Playbook",
            "fromversion": "5.5.0",
            "integrations": [
                "NetscoutArborSightline"
            ]
        },
        {
            "playbookID": "AlphaVantage Test Playbook",
            "fromversion": "6.0.0",
            "integrations": [
                "AlphaVantage"
            ]
        },
        {
            "playbookID": "Azure SQL - Test",
            "fromversion": "5.0.0",
            "instance_names": "azure_sql_device_code_instance",
            "integrations": [
                "Azure SQL Management"
            ]
        },
        {
            "playbookID": "Sophos Central Test",
            "fromversion": "5.0.0",
            "integrations": [
                "Sophos Central"
            ]
        },
        {
            "playbookID": "Microsoft Graph Groups - Test",
            "fromversion": "5.0.0",
            "integrations": [
                "Microsoft Graph Groups"
            ]
        },
        {
            "playbookID": "Humio-Test",
            "fromversion": "5.0.0",
            "integrations": [
                "Humio"
            ]
        },
        {
            "playbookID": "Blueliv_ThreatContext_test",
            "fromversion": "5.0.0",
            "integrations": [
                "Blueliv ThreatContext"
            ]
        },
        {
            "playbookID": "Darktrace Test Playbook",
            "fromversion": "6.0.0",
            "integrations": [
                "Darktrace"
            ]
        },
        {
            "playbookID": "Recorded Future Test Playbook",
            "fromversion": "5.0.0",
            "integrations": [
                "Recorded Future v2"
            ]
        },
        {
            "playbookID": "get_file_sample_by_hash_-_cylance_protect_-_test",
            "fromversion": "5.0.0",
            "integrations": [
                "Cylance Protect v2"
            ]
        },
        {
            "playbookID": "Venafi - Test",
            "fromversion": "5.0.0",
            "integrations": [
                "Venafi"
            ]
        },
        {
            "playbookID": "3da36d51-3cdf-4120-882a-cee03b038b89",
            "fromversion": "5.0.0",
            "integrations": [
                "FortiManager"
            ]
        },
        {
            "playbookID": "X509Certificate Test Playbook",
            "fromversion": "6.0.0"
        },
        {
            "playbookID": "Pcysys-Test",
            "fromversion": "5.0.0",
            "integrations": [
                "Pentera"
            ]
        },
        {
            "playbookID": "Pentera Run Scan and Create Incidents - Test",
            "fromversion": "5.0.0",
            "integrations": [
                "Pentera"
            ]
        },
        {
            "playbookID": "Google Chronicle Backstory List Detections - Test",
            "fromversion": "5.0.0",
            "integrations": [
                "Google Chronicle Backstory"
            ]
        },
        {
            "playbookID": "Google Chronicle Backstory List Rules - Test",
            "fromversion": "5.0.0",
            "integrations": [
                "Google Chronicle Backstory"
            ]
        },
        {
            "playbookID": "McAfee ESM v2 - Test",
            "fromversion": "5.0.0",
            "instance_names": "v11.1.3",
            "integrations": [
                "McAfee ESM v2"
            ]
        },
        {
            "playbookID": "McAfee ESM Watchlists - Test",
            "fromversion": "5.0.0",
            "instance_names": "v11.1.3",
            "integrations": [
                "McAfee ESM v2"
            ]
        },
        {
            "playbookID": "Acalvio Sample Playbook",
            "fromversion": "5.0.0",
            "integrations": [
                "Acalvio ShadowPlex"
            ]
        },
        {
            "playbookID": "playbook-SophosXGFirewall-test",
            "fromversion": "5.0.0",
            "integrations": [
                "sophos_firewall"
            ]
        },
        {
            "playbookID": "CircleCI-Test",
            "fromversion": "5.5.0",
            "integrations": [
                "CircleCI"
            ]
        },
        {
            "playbookID": "XMCyberIntegration-Test",
            "fromversion": "6.0.0",
            "integrations": [
                "XMCyber"
            ]
        },
        {
            "playbookID": "a60ae34e-7a00-4a06-81ca-2ca6ea1d58ba",
            "fromversion": "6.0.0",
            "integrations": [
                "AnsibleAlibabaCloud"
            ]
        },
        {
            "playbookID": "Carbon Black Enterprise EDR Process Search Test",
            "fromversion": "5.0.0",
            "integrations": [
                "Carbon Black Enterprise EDR"
            ]
        },
        {
            "playbookID": "Logzio - Test",
            "fromversion": "5.0.0",
            "integrations": [
                "Logz.io"
            ]
        },
        {
            "playbookID": "GoogleCloudSCC-Test",
            "fromversion": "5.0.0",
            "integrations": [
                "GoogleCloudSCC"
            ]
        },
        {
            "playbookID": "SailPointIdentityNow-Test",
            "fromversion": "6.0.0",
            "integrations": [
                "SailPointIdentityNow"
            ]
        },
        {
            "playbookID": "playbook-Cyberint_Test",
            "fromversion": "5.0.0",
            "integrations": [
                "cyberint"
            ]
        },
        {
            "playbookID": "Druva-Test",
            "fromversion": "5.0.0",
            "integrations": [
                "Druva Ransomware Response"
            ]
        },
        {
            "playbookID": "LogPoint SIEM Integration - Test Playbook 3",
            "fromversion": "6.0.0",
            "integrations": [
                "LogPoint SIEM Integration"
            ]
        },
        {
            "playbookID": "TestGraPlayBook",
            "fromversion": "5.0.0",
            "integrations": [
                "Gurucul-GRA"
            ]
        },
        {
            "playbookID": "TestGreatHornPlaybook",
            "fromversion": "6.0.0",
            "integrations": [
                "GreatHorn"
            ]
        },
        {
            "playbookID": "Microsoft Defender Advanced Threat Protection - Test",
            "fromversion": "5.0.0",
            "integrations": [
                "Microsoft Defender Advanced Threat Protection"
            ],
            "instance_names": [
                "microsoft_defender_atp_dev_self_deployed"
            ],
            "timeout": 700
        },
        {
            "playbookID": "Polygon-Test",
            "fromversion": "5.0.0",
            "integrations": [
                "Group-IB TDS Polygon"
            ]
        },
        {
            "playbookID": "TrustwaveSEG-Test",
            "fromversion": "5.0.0",
            "integrations": [
                "trustwave secure email gateway"
            ]
        },
        {
            "playbookID": "PassiveTotal_v2-Test",
            "fromversion": "5.0.0",
            "integrations": [
                "PassiveTotal v2",
                "PassiveTotal"
            ]
        },
        {
            "playbookID": "02ea5cef-3169-4b17-8f4d-604b44e6348a",
            "fromversion": "5.0.0",
            "integrations": [
                "Cognni"
            ]
        },
        {
            "playbookID": "playbook-InsightIDR-test",
            "fromversion": "5.0.0",
            "integrations": [
                "Rapid7 InsightIDR"
            ]
        },
        {
            "playbookID": "Cofense Intelligence v2-Test",
            "fromversion": "5.5.0",
            "integrations": [
                "CofenseIntelligenceV2"
            ]
        },
        {
            "integrations": "Cofense Vision",
            "playbookID": "CofenseVision-Test",
            "fromversion": "6.2.0"
        },
        {
            "playbookID": "opsgenie-test-playbook",
            "fromversion": "6.0.0",
            "integrations": [
                "Opsgeniev2"
            ]
        },
        {
            "playbookID": "FraudWatch-Test",
            "fromversion": "5.0.0",
            "integrations": [
                "FraudWatch"
            ]
        },
        {
            "playbookID": "SepioPrimeAPI-Test",
            "fromversion": "5.0.0",
            "integrations": [
                "Sepio"
            ]
        },
        {
            "playbookID": "SX - PC - Test Playbook",
            "fromversion": "5.5.0",
            "integrations": [
                "PingCastle"
            ]
        },
        {
            "playbookID": "JARM-Test",
            "fromversion": "5.0.0",
            "integrations": [
                "JARM"
            ]
        },
        {
            "playbookID": "Playbook-HYASInsight-Test",
            "fromversion": "6.0.0",
            "integrations": [
                "HYAS Insight"
            ]
        },
        {
            "playbookID": "ConcentricAI Demo Playbook",
            "fromversion": "6.0.0",
            "integrations": [
                "ConcentricAI"
            ]
        },
        {
            "playbookID": "Cyberpion-Test",
            "fromversion": "6.0.0",
            "integrations": [
                "Cyberpion"
            ]
        },
        {
            "playbookID": "CrowdStrike OpenAPI - Test",
            "fromversion": "6.0.0",
            "integrations": [
                "CrowdStrike OpenAPI"
            ]
        },
        {
            "playbookID": "Smokescreen IllusionBLACK-Test",
            "fromversion": "5.0.0",
            "integrations": [
                "Smokescreen IllusionBLACK"
            ]
        },
        {
            "playbookID": "TestCymptomPlaybook",
            "fromversion": "5.0.0",
            "integrations": [
                "Cymptom"
            ]
        },
        {
            "playbookID": "Test-GitLab-v2",
            "fromversion": "6.5.0",
            "integrations": "GitLabv2",
            "is_mockable": false
        },
        {
            "playbookID": "LGTM-test-playbook",
            "fromversion": "6.0.0",
            "integrations": [
                "LGTM",
                "MinIO",
                "Docker Engine API"
            ]
        },
        {
            "playbookID": "playbook-MinIO-Test",
            "fromversion": "6.0.0",
            "integrations": [
                "LGTM",
                "MinIO",
                "Docker Engine API"
            ]
        },
        {
            "playbookID": "MSGraph_DeviceManagement_Test",
            "fromversion": "5.0.0",
            "instance_names": "ms_graph_device_management_self_deployed_prod",
            "integrations": [
                "Microsoft Graph Device Management"
            ]
        },
        {
            "playbookID": "G Suite Security Alert Center-Test",
            "fromversion": "5.0.0",
            "integrations": [
                "G Suite Security Alert Center"
            ]
        },
        {
            "playbookID": "VerifyOOBV2Predictions-Test",
            "fromversion": "5.5.0"
        },
        {
            "playbookID": "PAN OS EDL Management - Test",
            "fromversion": "5.0.0",
            "integrations": [
                "palo_alto_networks_pan_os_edl_management"
            ],
            "has_api": false
        },
        {
            "playbookID": "Group-IB Threat Intelligence & Attribution-Test",
            "fromversion": "6.0.0",
            "integrations": [
                "Group-IB Threat Intelligence & Attribution Feed",
                "Group-IB Threat Intelligence & Attribution"
            ]
        },
        {
            "playbookID": "CounterCraft - Test",
            "fromversion": "5.0.0",
            "integrations": [
                "CounterCraft Deception Director"
            ]
        },
        {
            "playbookID": "Azure Kubernetes Services - Test",
            "fromversion": "5.0.0",
            "instance_names": "aks_device_code_instance",
            "is_mockable": false,
            "integrations": [
                "Azure Kubernetes Services"
            ]
        },
        {
            "playbookID": "Cortex XDR - IOC - Test without fetch",
            "fromversion": "5.5.0",
            "integrations": [
                "Cortex XDR - IR",
                "Cortex XDR - IOC"
            ]
        },
        {
            "playbookID": "PaloAltoNetworks_IoT-Test",
            "fromversion": "5.0.0",
            "integrations": [
                "Palo Alto Networks IoT"
            ]
        },
        {
            "playbookID": "GreyNoise-Test",
            "fromversion": "5.5.0",
            "integrations": [
                "GreyNoise Community",
                "GreyNoise"
            ]
        },
        {
            "playbookID": "xMatters-Test",
            "fromversion": "5.5.0",
            "integrations": [
                "xMatters"
            ]
        },
        {
            "playbookID": "TestCentrifyPlaybook",
            "fromversion": "6.0.0",
            "integrations": [
                "Centrify Vault"
            ]
        },
        {
            "playbookID": "Infinipoint-Test",
            "fromversion": "5.0.0",
            "integrations": [
                "Infinipoint"
            ]
        },
        {
            "playbookID": "CyrenThreatInDepth-Test",
            "fromversion": "6.0.0",
            "integrations": [
                "CyrenThreatInDepth"
            ]
        },
        {
            "playbookID": "CVSS Calculator Test",
            "fromversion": "5.0.0"
        },
        {
            "playbookID": "7d8ac1af-2d1e-4ed9-875c-d3257d2c6830",
            "fromversion": "6.0.0",
            "integrations": [
                "AnsibleHCloud"
            ]
        },
        {
            "playbookID": "Archer-Test-Playbook",
            "fromversion": "5.0.0",
            "integrations": [
                "RSA Archer",
                "RSA Archer v2"
            ]
        },
        {
            "playbookID": "Cymulate V1 Test",
            "fromversion": "6.0.0",
            "integrations": [
                "cymulate_v2",
                "Cymulate"
            ]
        },
        {
            "playbookID": "TestUptycs",
            "fromversion": "5.0.0",
            "integrations": [
                "Uptycs"
            ]
        },
        {
            "playbookID": "Microsoft Graph Calendar - Test",
            "fromversion": "5.0.0",
            "instance_names": "ms_graph_calendar_dev",
            "integrations": [
                "Microsoft Graph Calendar"
            ]
        },
        {
            "playbookID": "VMRay-Test-URL",
            "fromversion": "5.5.0",
            "integrations": [
                "vmray"
            ]
        },
        {
            "playbookID": "Thycotic-Test",
            "fromversion": "6.0.0",
            "integrations": [
                "Thycotic"
            ]
        },
        {
            "playbookID": "Test Playbook TrendMicroDDA",
            "fromversion": "5.0.0",
            "integrations": [
                "Trend Micro Deep Discovery Analyzer Beta"
            ]
        },
        {
            "playbookID": "Atlassian Confluence Cloud-Test",
            "fromversion": "6.2.0",
            "integrations": [
                "Atlassian Confluence Cloud"
            ]
        },
        {
            "playbookID": "CrowdStrike_Falcon_X_-Test-Detonate_URL",
            "fromversion": "6.1.0",
            "integrations": [
                "CrowdStrike Falcon X"
            ],
            "timeout": 2500
        },
        {
            "playbookID": "CrowdStrike_Falcon_X_-Test-Detonate_File",
            "fromversion": "6.1.0",
            "memory_threshold": 150,
            "integrations": [
                "CrowdStrike Falcon X"
            ],
            "timeout": 1800
        },
        {
            "playbookID": "CrowdStrike_FalconX_Test",
            "fromversion": "6.1.0",
            "memory_threshold": 160,
            "integrations": [
                "CrowdStrike Falcon X"
            ]
        },
        {
            "playbookID": "Phishing - Core - Test - Actual Incident",
            "fromversion": "6.0.0",
            "timeout": 4600,
            "integrations": [
                "Core REST API",
                "Rasterize",
                "EWS v2"
            ],
            "memory_threshold": 200
        },
        {
            "playbookID": "Phishing v2 - Test - Actual Incident",
            "fromversion": "6.0.0"
        },
        {
            "playbookID": "Detect & Manage Phishing Campaigns - Test",
            "fromversion": "6.0.0",
            "timeout": 7000,
            "integrations": [
                "Core REST API",
                "Rasterize",
                "Demisto Lock",
                "EWS v2"
            ],
            "instance_names": [
                "no_sync_long_timeout",
                "ews_mail_sender_labdemisto"
            ],
            "memory_threshold": 350,
            "pid_threshold": 80,
            "is_mockable": false
        },
        {
            "playbookID": "Phishing v3 - DomainSquatting+EML+MaliciousIndicators - Test",
            "fromversion": "6.2.0",
            "timeout": 7000,
            "integrations": [
                "EWSO365",
                "Core REST API",
                "CreateIncidents",
                "Rasterize"
            ],
            "instance_names": [
                "ewso365_dev_team",
                "Create Test Incidents - Phishing Mock"
            ],
            "external_playbook_config": {
                "playbookID": "Phishing - Generic v3",
                "input_parameters": {
                    "InternalDomains": {
                        "simple": "demistodev.onmicrosoft.com"
                    }
                }
            },
            "instance_configuration": {
                "classifier_id": "EWS v2",
                "incoming_mapper_id": "EWS v2-mapper"
            },
            "memory_threshold": 400,
            "pid_threshold": 80
        },
        {
            "playbookID": "Phishing v3 - Get Original Email + Search & Delete - Test",
            "fromversion": "6.2.0",
            "toversion": "6.4.9",
            "timeout": 7000,
            "integrations": [
                "Core REST API",
                "EWSO365",
                "Rasterize",
                "SecurityAndCompliance",
                "VirusTotal (API v3)"
            ],
            "instance_names": [
                "virus_total_v3",
                "ewso365_dev_team"
            ],
            "external_playbook_config": {
                "playbookID": "Phishing - Generic v3",
                "input_parameters": {
                    "SearchAndDelete": {
                        "simple": "True"
                    },
                    "GetOriginalEmail": {
                        "simple": "True"
                    },
                    "SearchAndDeleteIntegration": {
                        "simple": "O365"
                    },
                    "O365DeleteType": {
                        "simple": "Soft"
                    }
                }
            },
            "memory_threshold": 160,
            "pid_threshold": 80
        },
        {
            "playbookID": "PCAP Search test",
            "fromversion": "5.0.0"
        },
        {
            "playbookID": "PCAP Parsing And Indicator Enrichment Test",
            "fromversion": "5.0.0"
        },
        {
            "playbookID": "PCAP File Carving Test",
            "fromversion": "5.0.0"
        },
        {
            "playbookID": "Trello Test",
            "fromversion": "6.0.0",
            "integrations": [
                "Trello"
            ]
        },
        {
            "playbookID": "Google Drive Permissions Test",
            "fromversion": "5.0.0",
            "integrations": [
                "GoogleDrive"
            ]
        },
        {
            "playbookID": "RiskIQDigitalFootprint-Test",
            "fromversion": "5.5.0",
            "integrations": [
                "RiskIQDigitalFootprint"
            ]
        },
        {
            "playbookID": "playbook-feodotrackeripblock_test",
            "fromversion": "5.5.0",
            "integrations": [
                "Feodo Tracker IP Blocklist Feed"
            ],
            "instance_names": [
                "feodo_tracker_ip_currently__active",
                "feodo_tracker_ip_30_days"
            ]
        },
        {
            "playbookID": "CyberTotal_TestPlaybook",
            "fromversion": "5.0.0",
            "integrations": [
                "CyberTotal"
            ]
        },
        {
            "playbookID": "Deep_Instinct-Test",
            "fromversion": "5.0.0",
            "integrations": [
                "Deep Instinct"
            ]
        },
        {
            "playbookID": "Zabbix - Test",
            "fromversion": "5.0.0",
            "integrations": [
                "Zabbix"
            ]
        },
        {
            "playbookID": "GCS Object Policy (ACL) - Test",
            "fromversion": "5.0.0",
            "integrations": [
                "Google Cloud Storage"
            ]
        },
        {
            "playbookID": "GetStringsDistance - Test",
            "fromversion": "5.0.0",
            "scripts": [
                "GetStringsDistance"
            ]
        },
        {
            "playbookID": "GCS Bucket Management - Test",
            "fromversion": "5.0.0",
            "integrations": [
                "Google Cloud Storage"
            ]
        },
        {
            "playbookID": "GCS Bucket Policy (ACL) - Test",
            "fromversion": "5.0.0",
            "integrations": [
                "Google Cloud Storage"
            ]
        },
        {
            "playbookID": "GCS Object Operations - Test",
            "fromversion": "5.0.0",
            "integrations": [
                "Google Cloud Storage"
            ]
        },
        {
            "playbookID": "OpenLDAP - Test",
            "fromversion": "5.0.0",
            "integrations": [
                "OpenLDAP"
            ],
            "instance_names": "LDAP Authentication (Active Directory)"
        },
        {
            "playbookID": "LDAP Authentication - Test",
            "fromversion": "6.8.0",
            "integrations": [
                "OpenLDAP"
            ],
            "instance_names": "LDAP Authentication (Active Directory)"
        },
        {
            "playbookID": "LDAP Authentication - Test",
            "fromversion": "6.8.0",
            "integrations": [
                "OpenLDAP"
            ],
            "instance_names": "LDAP Authentication (OpenLDAP)"
        },
        {
            "playbookID": "FireEye-Detection-on-Demand-Test",
            "fromversion": "6.0.0",
            "integrations": [
                "FireEye Detection on Demand"
            ]
        },
        {
            "playbookID": "TestIPQualityScorePlaybook",
            "fromversion": "5.0.0",
            "integrations": [
                "IPQualityScore"
            ]
        },
        {
            "integrations": "CrowdStrike Falcon Sandbox V2",
            "playbookID": "CrowdstrikeFalconSandbox2 Test",
            "timeout": 500
        },
        {
            "playbookID": "Send Email To Recipients",
            "fromversion": "5.0.0",
            "memory_threshold": 100,
            "integrations": [
                "EWS v2"
            ],
            "instance_names": [
                "ews_mail_sender_labdemisto"
            ]
        },
        {
            "playbookID": "Endace-Test",
            "fromversion": "5.0.0",
            "integrations": [
                "Endace"
            ]
        },
        {
            "playbookID": "StringToArray_test",
            "fromversion": "6.0.0"
        },
        {
            "playbookID": "URLSSLVerification_test",
            "fromversion": "5.0.0"
        },
        {
            "playbookID": "playbook-SearchIncidentsV2InsideGenericPollng-Test",
            "fromversion": "5.0.0"
        },
        {
            "playbookID": "IsRFC1918-Test",
            "fromversion": "5.0.0"
        },
        {
            "playbookID": "Base64 File in List Test",
            "fromversion": "5.0.0"
        },
        {
            "playbookID": "DbotAverageScore-Test",
            "fromversion": "5.0.0"
        },
        {
            "playbookID": "ExtractEmailV2-Test",
            "fromversion": "5.5.0"
        },
        {
            "playbookID": "IsUrlPartOfDomain Test",
            "fromversion": "5.0.0"
        },
        {
            "playbookID": "URLEncode-Test",
            "fromversion": "5.0.0"
        },
        {
            "playbookID": "IsIPInRanges - Test",
            "fromversion": "5.0.0"
        },
        {
            "playbookID": "TruSTAR v2-Test",
            "fromversion": "5.0.0",
            "integrations": [
                "TruSTAR v2",
                "TruSTAR"
            ]
        },
        {
            "playbookID": "Relationships scripts - Test",
            "fromversion": "6.2.0"
        },
        {
            "playbookID": "Test-CreateDBotScore-With-Reliability",
            "fromversion": "6.0.0"
        },
        {
            "playbookID": "ValidateContent - Test",
            "fromversion": "5.5.0",
            "has_api": true
        },
        {
            "playbookID": "DeleteContext-auto-subplaybook-test",
            "fromversion": "5.0.0"
        },
        {
            "playbookID": "Process Email - Generic - Test - Actual Incident",
            "fromversion": "6.0.0",
            "integrations": [
                "XsoarPowershellTesting",
                "Create-Mock-Feed-Relationships"
            ],
            "memory_threshold": 160
        },
        {
            "playbookID": "Analyst1 Integration Demonstration - Test",
            "fromversion": "5.0.0",
            "integrations": [
                "Analyst1",
                "illuminate"
            ]
        },
        {
            "playbookID": "Analyst1 Integration Test",
            "fromversion": "5.0.0",
            "integrations": [
                "Analyst1",
                "illuminate"
            ]
        },
        {
            "playbookID": "Cofense Triage v3-Test",
            "fromversion": "6.0.0",
            "integrations": [
                "Cofense Triage v2",
                "Cofense Triage v3",
                "Cofense Triage"
            ]
        },
        {
            "playbookID": "SailPointIdentityIQ-Test",
            "fromversion": "6.0.0",
            "integrations": [
                "SailPointIdentityIQ"
            ]
        },
        {
            "playbookID": "Test - ExtFilter",
            "fromversion": "5.0.0"
        },
        {
            "playbookID": "Test - ExtFilter Main",
            "fromversion": "5.0.0"
        },
        {
            "playbookID": "Microsoft Teams - Test",
            "fromversion": "5.0.0",
            "instance_names": "ms_teams_management_device_code",
            "integrations": [
                "Microsoft Teams Management",
                "Microsoft Teams"
            ]
        },
        {
            "playbookID": "TestTOPdeskPlaybook",
            "fromversion": "5.0.0",
            "integrations": [
                "TOPdesk"
            ]
        },
        {
            "integrations": "Cortex XDR - XQL Query Engine",
            "playbookID": "Cortex XDR - XQL Query - Test",
            "fromversion": "6.2.0",
            "memory_threshold": 90
        },
        {
            "playbookID": "ListUsedDockerImages - Test",
            "fromversion": "6.1.0"
        },
        {
            "integrations": "CustomIndicatorDemo",
            "playbookID": "playbook-CustomIndicatorDemo-test"
        },
        {
            "integrations": "Azure Sentinel",
            "fromversion": "5.5.0",
            "is_mockable": false,
            "playbookID": "TestAzureSentinelPlaybookV2",
            "instance_names": "azure_sentinel_dev"
        },
        {
            "integrations": "AnsibleAlibabaCloud",
            "playbookID": "Test-AlibabaCloud"
        },
        {
            "integrations": "AnsibleAzure",
            "playbookID": "Test-AnsibleAzure"
        },
        {
            "integrations": "AnsibleCiscoIOS",
            "playbookID": "Test-AnsibleCiscoIOS"
        },
        {
            "integrations": "AnsibleCiscoNXOS",
            "playbookID": "Test-AnsibleCiscoNXOS"
        },
        {
            "integrations": "AnsibleHCloud",
            "playbookID": "Test-AnsibleHCloud"
        },
        {
            "integrations": "AnsibleKubernetes",
            "playbookID": "Test-AnsibleKubernetes"
        },
        {
            "integrations": "AnsibleLinux",
            "playbookID": "Test-AnsibleLinux"
        },
        {
            "integrations": "AnsibleMicrosoftWindows",
            "playbookID": "Test-AnsibleWindows"
        },
        {
            "integrations": "AnsibleVMware",
            "playbookID": "Test-AnsibleVMware"
        },
        {
            "integrations": "Anomali ThreatStream",
            "playbookID": "Anomali_ThreatStream_Test"
        },
        {
            "integrations": "Anomali ThreatStream v2",
            "playbookID": "ThreatStream-Test"
        },
        {
            "integrations": "Anomali ThreatStream v3",
            "fromversion": "6.0.0",
            "playbookID": "ThreatStream-Test"
        },
        {
            "integrations": [
                "AutoFocusTagsFeed",
                "Core REST API"
            ],
            "playbookID": "AutoFocusTagsFeed-test",
            "timeout": 1500,
            "fromversion": "6.5.0"
        },
        {
            "integrations": [
                "Unit42IntelObjectsFeed",
                "Core REST API"
            ],
            "playbookID": "Unit42 Intel Objects Feed - Test",
            "timeout": 15000,
            "fromversion": "6.5.0"
        },
        {
            "playbookID": "Tanium Threat Response V2 Test",
            "integrations": [
                "Tanium Threat Response v2",
                "Core REST API"
            ],
            "fromversion": "6.0.0",
            "timeout": 3000
        },
        {
            "playbookID": "Tanium Threat Response - Create Connection v2 - Test",
            "integrations": "Tanium Threat Response v2",
            "fromversion": "6.0.0"
        },
        {
            "playbookID": "Tanium Threat Response - Request File Download v2 - Test",
            "integrations": "Tanium Threat Response v2",
            "fromversion": "6.0.0"
        },
        {
            "playbookID": "IndicatorMaliciousRatioCalculation_test",
            "fromversion": "5.0.0"
        },
        {
            "playbookID": "MISPfeed Test",
            "fromversion": "5.5.0",
            "integrations": [
                "MISP Feed"
            ]
        },
        {
            "integrations": [
                "MISP Feed",
                "Core REST API"
            ],
            "playbookID": "Fetch Indicators Test",
            "fromversion": "6.0.0",
            "is_mockable": false,
            "instance_names": "MISP_feed_instance",
            "timeout": 2400
        },
        {
            "integrations": [
                "CrowdStrike Indicator Feed",
                "Core REST API"
            ],
            "playbookID": "Fetch Indicators Test",
            "fromversion": "6.0.0",
            "is_mockable": false,
            "instance_names": "CrowdStrike_feed_instance",
            "timeout": 2400
        },
        {
            "playbookID": "Get Original Email - Microsoft Graph Mail - test",
            "fromversion": "6.1.0",
            "integrations": [
                "MicrosoftGraphMail"
            ],
            "instance_names": "ms_graph_mail_dev_no_oproxy"
        },
        {
            "playbookID": "Get Original Email - Gmail v2 - test",
            "fromversion": "6.1.0",
            "memory_threshold": 150,
            "integrations": [
                "Gmail"
            ]
        },
        {
            "playbookID": "Get Original Email - EWS v2 - test",
            "fromversion": "6.1.0",
            "memory_threshold": 100,
            "integrations": [
                "EWS v2"
            ],
            "instance_names": "ewv2_regular"
        },
        {
            "integrations": [
                "Core REST API"
            ],
            "playbookID": "GetTasksWithSections SetIRProcedures end to end test",
            "fromversion": "6.0.0"
        },
        {
            "integrations": "AzureDataExplorer",
            "playbookID": "playbook-AzureDataExplorer-Test",
            "fromversion": "6.0.0"
        },
        {
            "integrations": [
                "Core REST API"
            ],
            "playbookID": "TestDemistoRestAPI",
            "fromversion": "5.5.0"
        },
        {
            "scripts": [
                "SplunkShowAsset",
                "SplunkShowDrilldown",
                "SplunkShowIdentity"
            ],
            "playbookID": "SplunkShowEnrichment"
        },
        {
            "integrations": "MalwareBazaar",
            "playbookID": "MalwareBazaar_Test",
            "fromversion": "6.0.0",
            "memory_threshold": 90
        },
        {
            "playbookID": "IAMInitOktaUser - Test",
            "integrations": [
                "Okta v2",
                "EWSO365"
            ],
            "instance_names": [
                "ewso365_dev_team"
            ],
            "fromversion": "6.5.0",
            "timeout": 600,
            "memory_threshold": 300
        },
        {
            "integrations": "OpsGenieV3",
            "playbookID": "OpsGenieV3TestPlaybook",
            "fromversion": "6.2.0"
        },
        {
            "playbookID": "test_AssignToNextShiftOOO",
            "fromversion": "5.5.0"
        },
        {
            "playbookID": "JsonToTable - Test Playbook",
            "fromversion": "5.5.0"
        },
        {
            "integrations": [
                "RemoteAccess v2"
            ],
            "playbookID": "RemoteAccessTest",
            "fromversion": "6.0.0"
        },
        {
            "playbookID": "AzureRiskyUsers",
            "fromversion": "6.0.0",
            "integrations": "AzureRiskyUsers",
            "instance_names": "AzureRiskyUsers_Device_Code_Flow"
        },
        {
            "playbookID": "AzureRiskyUsers",
            "fromversion": "6.0.0",
            "integrations": "AzureRiskyUsers",
            "instance_names": "AzureRiskyUsers_Client_Credentials_Flow"
        },
        {
            "playbookID": "playbook-AzureKeyVault-Test",
            "fromversion": "6.0.0",
            "integrations": "AzureKeyVault"
        },
        {
            "integrations": "KafkaV3",
            "playbookID": "KafkaV3 Test"
        },
        {
            "playbookID": "FormatURL-Test"
        },
        {
            "playbookID": "IPToHost - Test"
        },
        {
            "playbookID": "NetskopeAPIv1 Test",
            "integrations": "NetskopeAPIv1"
        },
        {
            "playbookID": "Grafana-Test",
            "fromversion": "6.0.0",
            "integrations": [
                "Grafana",
                "Core REST API"
            ],
            "is_mockable": false,
            "timeout": 2400
        },
        {
            "integrations": "McAfee ePO v2",
            "playbookID": "McAfee ePO v2 Test",
            "memory_threshold": 100
        },
        {
            "playbookID": "Dedup - Generic v3",
            "fromversion": "5.5.0"
        },
        {
            "playbookID": "DBotPredictURLPhishing_test",
            "integrations": [
                "Whois",
                "Rasterize"
            ],
            "memory_threshold": 150
        },
        {
            "playbookID": "DBotUpdateLogoURLPhishing_test"
        },
        {
            "playbookID": "TAXII2 Server Performance Test",
            "instance_names": "taxii2server",
            "integrations": [
                "TAXII2 Server",
                "Create-Mock-Feed-Relationships"
            ],
            "fromversion": "6.2.0",
            "timeout": 6000,
            "memory_threshold": 900,
            "pid_threshold": 12,
            "is_mockable": false
        },
        {
            "integrations": "FortiSIEMV2",
            "playbookID": "playbook-FortiSIEMV2_Test",
            "fromversion": "6.0.0"
        },
        {
            "integrations": "Azure Firewall",
            "playbookID": "playbook-AzureFirewall_Test",
            "fromversion": "6.2.0"
        },
        {
            "playbookID": "HttpV2-test",
            "fromversion": "6.5.0",
            "scripts": [
                "HttpV2"
            ],
            "has_api": true
        },
        {
            "integrations": [
                "GoogleSheets",
                "GoogleDrive"
            ],
            "playbookID": "GoogleSheets-Test",
            "fromversion": "6.1.0"
        },
        {
            "integrations": "CloudflareWAF",
            "playbookID": "playbook-TestCloudflareWAFPlaybook_Test",
            "fromversion": "6.2.0"
        },
        {
            "scripts": "CheckIfSubdomain",
            "playbookID": "CheckIfSubdomain_Test",
            "fromversion": "6.0.0"
        },
        {
            "scripts": "CIDRBiggerThanPrefix",
            "playbookID": "CIDRBiggerThanPrefix_Test",
            "fromversion": "6.0.0"
        },
        {
            "integrations": [
                "ForescoutEyeInspect"
            ],
            "playbookID": "playbook-ForescoutEyeInspect_Test",
            "fromversion": "6.1.0"
        },
        {
            "playbookID": "playbook-BmcITSM-Test",
            "fromversion": "6.2.0",
            "integrations": "BmcITSM"
        },
        {
            "integrations": "CheckPointSandBlast",
            "playbookID": "playbook-CheckPointSandBlast_Test",
            "fromversion": "6.2.0"
        },
        {
            "integrations": "Arkime",
            "playbookID": "Arkime Test playbook",
            "fromversion": "6.2.0",
            "memory_threshold": 95
        },
        {
            "integrations": "Cortex Attack Surface Management",
            "playbookID": "CortexAttackSurfaceManagement_Test"
        },
        {
            "integrations": "Cortex Xpanse",
            "playbookID": "CortexXpanse_Test"
        },
        {
            "integrations": "checkpointdome9",
            "playbookID": "Dome9",
            "fromversion": "6.2.0"
        },
        {
            "integrations": "Skyhigh Security",
            "playbookID": "Skyhigh Security Test Play Book",
            "fromversion": "6.5.0"
        },
        {
            "integrations": "Secneurx Analysis",
            "playbookID": "Detonate File - SecneurX Analysis - Test",
            "fromversion": "6.2.0"
        },
        {
            "integrations": "Secneurx Analysis",
            "playbookID": "Detonate URL - SecneurX Anlaysis - Test",
            "fromversion": "6.2.0"
        },
        {
            "playbookID": "GridFieldSetup_test"
        },
        {
            "integrations": "Aha",
            "playbookID": "AHA_TestPlaybook",
            "fromversion": "6.5.0"
        },
        {
            "playbookID": "VerifyCIDR-Test"
        },
        {
            "integrations": "CiscoESA",
            "playbookID": "CiscoESA",
            "fromversion": "6.2.0"
        },
        {
            "integrations": "CiscoSMA",
            "playbookID": "CiscoSMA",
            "fromversion": "6.2.0"
        },
        {
            "integrations": "JoeSecurityV2",
            "fromversion": "6.2.0",
            "playbookID": "testplaybook- JoeSecuirtyV2"
        },
        {
            "integrations": "FortinetFortiwebVM",
            "playbookID": "playbook-FortiwebVM_V1_Test",
            "fromversion": "6.2.0"
        },
        {
            "integrations": "FortinetFortiwebVM",
            "playbookID": "playbook-FortiwebVM_V2_Test",
            "fromversion": "6.2.0"
        },
        {
            "integrations": "Cisco Umbrella Reporting",
            "playbookID": "Cisco Umbrella Reporting Test",
            "fromversion": "6.5.0"
        },
        {
            "integrations": "AMPv2",
            "playbookID": "AMPv2_Test",
            "fromversion": "6.5.0"
        },
        {
            "integrations": "XSOAR EDL Checker",
            "playbookID": "TestXSOAREDLCheckerPlaybook"
        },
        {
            "integrations": "CiscoWSAv2",
            "playbookID": "playbook-CiscoWSA_Test",
            "fromversion": "6.8.0"
        },
        {
            "integrations": "DatadogCloudSIEM",
            "playbookID": "DatadogCloudSIEM",
            "fromversion": "6.8.0"
        },
        {
            "playbookID": "Threat_Intel_Report_test",
            "fromversion": "6.5.0",
            "scripts": [
                "PublishThreatIntelReport",
                "UnpublishThreatIntelReport"
            ]
        },
        {
            "integrations": "Generic SQL",
            "playbookID": "generic-sql",
            "instance_names": "Microsoft SQL Server - MS ODBC Driver",
            "fromversion": "5.0.0",
            "has_api": false
        },
        {
            "integrations": "Microsoft Teams via Webhook",
            "playbookID": "Microsoft Teams Webhook - Test"
        },
        {
            "integrations": "AWS - Route53",
            "playbookID": "playbook-create_delete_record_Test"
        },
        {
          "integrations":  "Cylance Protect v2",
          "playbookID": "Retrieve File from Endpoint - Generic V3 Test"
        },
        {
            "integrations": [
                "LOLBAS Feed",
                "Demisto REST API"
            ],
            "playbookID": "FeedLOLBas_test"
        },
        {
            "integrations": "CIRCL CVE Search",
            "playbookID": "CIRCL CVE Search - Test",
            "fromversion": "6.8.0"
        },
        {
            "integrations": "Kaspersky Security Center",
            "playbookID": "Kaspersky Security Center - Test"
        }
    ],
    "skipped_tests": {
        "CiscoWSAv2": "No instance - developed by Qmasters",
        "DatadogCloudSIEM": "No instance - developed by Login soft",
        "RegPathReputationBasicLists_test": "The D2 pack is deprecated",
        "CirclIntegrationTest": "No instance",
        "CrowdStrikeMalquery-Test": "Issue CRTX-71397",
        "playbook-CheckPointSandBlast_Test": "Checkpoint playbook no license",
        "playbook-BmcITSM-Test": "issue with license CIAC-3776",
        "Panorama Query Logs - Test": "issues with firewall environment configuration - CIAC-3459",
        "palo_alto_firewall_test_pb": "issues with firewall environment configuration - CIAC-3459",
        "PAN-OS - Block IP and URL - External Dynamic List v2 Test": "uses deprecated integration, un-skip when playbook is updated",
        "MISP V2 Test": "The integration is deprecated as we released MISP V3",
        "Github IAM - Test Playbook": "Issue 32383",
        "O365-SecurityAndCompliance-ContextResults-Test": "Issue 38900",
        "Calculate Severity - Standard - Test": "Issue 32715",
        "Calculate Severity - Generic v2 - Test": "Issue 32716",
        "Workday - Test": "No credentials Issue 29595",
        "McAfee-MAR_Test": "Issue CIAC-4521",
        "G Suite Security Alert Center-Test": "Issue CIAC-5682",
        "MAR - Endpoint data collection test": "Issue CIAC-4521",
        "Tidy - Test": "Will run it manually.",
        "Protectwise-Test": "Issue CRTX-86776",
        "TestDedupIncidentsPlaybook": "Issue 24344",
        "Endpoint data collection test": "Uses a deprecated playbook called Endpoint data collection",
        "Prisma_Access_Egress_IP_Feed-Test": "unskip after we will get Prisma Access instance - Issue 27112",
        "Prisma_Access-Test": "unskip after we will get Prisma Access instance - Issue 27112",
        "Symantec Deepsight Test": "Issue 22971",
        "TestProofpointFeed": "Issue 22229",
        "Symantec Data Loss Prevention - Test": "Issue 20134",
        "NetWitness Endpoint Test": "Issue 19878",
        "InfoArmorVigilanteATITest": "Test issue 17358",
        "ArcSight Logger test": "Issue 19117",
        "3da2e31b-f114-4d7f-8702-117f3b498de9": "Issue 19837",
        "d66e5f86-e045-403f-819e-5058aa603c32": "pr 3220",
        "IntSights Mssp Test": "Issue #16351",
        "fd93f620-9a2d-4fb6-85d1-151a6a72e46d": "Issue 19854",
        "Test Playbook TrendMicroDDA": "Issue 16501",
        "ssdeepreputationtest": "Issue #20953",
        "C2sec-Test": "Issue #21633",
        "ThreatConnect v2 - Test": "Issue 26782",
        "Email Address Enrichment - Generic v2.1 - Test": "Issue 26785",
        "Tanium v2 - Test": "Issue 26822",
        "Fidelis Elevate Network": "Issue 26453",
        "Cortex XDR - IOC - Test": "Issue 37957",
        "PAN-OS Query Logs For Indicators Test": "Issue 28753",
        "TCPUtils-Test": "Issue 29677",
        "Polygon-Test": "Issue 29060",
        "AttackIQ - Test": "Issue 29774",
        "Azure Compute - Test": "Issue 28056",
        "forcepoint test": "Issue 28043",
        "Test-VulnDB": "Issue 30875",
        "Malware Domain List Active IPs Feed Test": "Issue 30878",
        "CuckooTest": "Issue 25601",
        "PhishlabsIOC_DRP-Test": "Issue 29589",
        "Carbon Black Live Response Test": "Issue 28237",
        "FeedThreatConnect-Test": "Issue 32317",
        "Palo_Alto_Networks_Enterprise_DLP - Test": "Issue 32568",
        "JoeSecurityTestDetonation": "Issue 25650",
        "JoeSecurityTestPlaybook": "Issue 25649",
        "Phishing - Core - Test - Incident Starter": "Issue 26784",
        "Phishing - Core - Test - Actual Incident": "Issue 45227",
        "Phishing v2 - Test - Incident Starter": "Issue 46660",
        "Test Playbook McAfee ATD": "Issue 33409",
        "Detonate Remote File From URL -McAfee-ATD - Test": "Issue 33407",
        "Test Playbook McAfee ATD Upload File": "Issue 33408",
        "Trend Micro Apex - Test": "Issue 27280",
        "Test-BPA": "Issue 28406",
        "Test-BPA_Integration": "Issue 28236",
        "TestTOPdeskPlaybook": "Issue 35412",
        "PAN-OS EDL Setup v3 Test": "Issue 35386",
        "GmailTest": "Issue 27057",
        "get_file_sample_by_hash_-_cylance_protect_-_test": "Issue 28823",
        "Carbon Black Enterprise EDR Test": "Issue 29775",
        "VirusTotal (API v3) Detonate Test": "Issue 36004",
        "FailedInstances - Test": "Issue 33218",
        "PAN-OS DAG Configuration Test": "Issue 19205",
        "get_original_email_-_ews-_test": "Issue 27571",
        "Trend Micro Deep Security - Test": "outsourced",
        "Microsoft Teams - Test": "Issue 38263",
        "EWS Extension: Powershell Online V2 Test": "Issue 39008",
        "O365 - EWS - Extension - Test": "Issue 39008",
        "Majestic Million Test Playbook": "Issue 30931",
        "iDefense_v2_Test": "Issue 40126",
        "Feed iDefense Test": "Issue 34035",
        "McAfee ESM v2 - Test v11.1.3": "Issue 43825",
        "McAfee ESM v2 (v11.3) - Test": "Jira ticket CRTX-65370",
        "McAfee ESM Watchlists - Test v11.3": "Jira ticket CRTX-65370",
        "Detonate URL - WildFire v2.1 - Test": "Issue 40834",
        "Domain Enrichment - Generic v2 - Test": "Issue 40862",
        "TestIPQualityScorePlaybook": "Issue 40915",
        "VerifyOOBV2Predictions-Test": "Issue 37947",
        "Infoblox Test": "Issue 25651",
        "AutoFocusTagsFeed-test": "shares API quota with the other test",
        "Carbon Black Edr - Test": "Jira ticket XDR-43185",
        "Phishing v2 - Test - Actual Incident": "Issue 41322",
        "carbonBlackEndpointStandardTestPlaybook": "Issue 36936",
        "test_Qradar_v2": "the integration is deprecated as we released Qradar V3",
        "XsoarPowershellTesting-Test": "Issue 32689",
        "MicrosoftManagementActivity - Test": "Issue 43922",
        "Google-Vault-Generic-Test": "Issue 24347",
        "Google_Vault-Search_And_Display_Results_test": "Issue 24348",
        "Zscaler Test": "Issue 40157, API subscription currently Expired",
        "Cisco Firepower - Test": "Issue 32412",
        "cisco-ise-test-playbook": "Issue 44351",
        "GuardiCoreV2-Test": "Issue 43822",
        "ExtractAttackPattern-Test": "Issue 44095",
        "playbook-EWS_O365_Extension_test": "Issue 25605",
        "Cherwell - test": "Issue 26780",
        "Cherwell Example Scripts - test": "Issue 27107",
        "Endpoint Malware Investigation - Generic - Test": "Issue 44779",
        "Mimecast test": "Issue 26906",
        "AutoFocus V2 test": "Issue 26464",
        "SplunkPy_KV_commands_default_handler": "Issue 41419",
        "LogRhythm REST test": "Issue 40654",
        "Process Email - Generic - Test - Actual Incident": "Issue 45227",
        "Jira-v2-Test": "Issue 33313",
        "Tanium Threat Response Test": "Issue CRTX-58729",
        "Tanium Threat Response - Create Connection v2 - Test": "Issue CRTX-58729",
        "AzureADTest": "Issue 40131",
        "Autoextract - Test": "Issue 45293",
        "LogRhythm-Test-Playbook": "Issue 27164",
        "Microsoft_365_Defender-Test": "Issue 39390",
        "Tanium Threat Response - Request File Download v2 - Test": "Issue 46326",
        "test_AssignToNextShiftOOO": "Issue 44198",
        "EWS_O365_send_mail_test": "Issue 44200",
        "Cisco Umbrella Test": "Issue 24338",
        "Unit42 Intel Objects Feed - Test": "Issue 44100",
        "Fetch Indicators Test": "Issue 45490",
        "FormattedDateToEpochTest": "Issue 26724",
        "CrowdstrikeFalconSandbox2 Test": "Issue 46845",
        "Test ADGetUser Fails with no instances 'Active Directory Query' (old version)": "Issue 44543",
        "CarbonBlackLiveResponseCloud-Test": "Issue 39282",
        "Panorama Best Practise - Test": "Issue 43826",
        "JsonToTable - Test Playbook": "Issue 44302",
        "Recorded Future Test": "Issue 26741",
        "Git_Integration-Test": "Issue 37800",
        "RecordedFutureFeed - Test": "Issue 43923",
        "SymantecEndpointProtection_Test": "Issue 30157",
        "RSANetWitnessv115-Test": "Issue XDRSUP-12553",
        "TestCloudflareWAFPlaybook": "No instance",
        "DBot Build Phishing Classifier Test - Multiple Algorithms": "Issue 48350",
        "Elasticsearch_v2_test-v8": "CRTX-61980",
        "Carbon Black Enterprise Protection V2 Test": "No credentials",
        "TruSTAR v2-Test": "No credentials",
        "Archer v2 - Test": "Test doesn't pass in the builds because of the creds, but creds seems ok, need to debug further",
        "AD v2 - debug-mode": "No credentials",
        "Google-KMS-test": "No instance",
        "hashicorp_test": "No instance",
        "Google BigQuery Test": "No instance",
        "GCS Object Operations - Test": "No instance",
        "GCS Bucket Management - Test": "No instance",
        "GCS - Test": "No instance",
        "GCS Object Policy (ACL) - Test": "No instance",
        "GCS Bucket Policy (ACL) - Test": "No instance",
        "playbook-AzureDataExplorer-Test": "No Instance",
        "OTRS Test": "No Instance",
        "Microsoft Graph Groups - Test dev": "No Working Instance",
        "Microsoft Graph Groups - Test prod": "No Working Instance",
        "Microsoft Graph Groups - Test": "No Working Instance",
        "playbook-AzureDevOps-Test": "No Working Instance",
        "test playbook - Google Cloud Functions": "No Working Instance",
        "playbook-GCP-IAM_Test": "No Working Instance",
        "GoogleCalendar-Test": "No Working Instance",
        "AlexaV2 Test Playbook": "The service is deprecated on Dec 15, 2022",
        "CortexAttackSurfaceManagement_Test": "No instance - issue CRTX-65449",
        "CortexXpanse_Test": "No instance - issue CRTX-65449",
        "OpenCTI Test": "Add Support to version 5.x of OpenCTI - issue CIAC-4407",
        "Archer-Test-Playbook": "the integration is deprecated as we have ArcherV2",
        "O365-SecurityAndCompliance-Test": "Deprecated, consumes connection quota for V2",
        "ThreatGrid_v2_Test": "No instance, developed by Qmasters",
        "Test-Detonate URL - ThreatGrid": "No instance, developed by Qmasters",
        "awake_security_test_pb": "No instance, CRTX-77572",
        "Create Phishing Classifier V2 ML Test": "Updated docker image lacks data for the ml model. Once data issue is solved for ml module can un skip. ",
        "SumoLogic-Test": "401 unauthorized, CIAC-6334",
        "Audit Log - Test": "Basic Auth is no longer supported, only OAuth 2.0 is (which requires an update to the playbook). - XSUP-23266",
        "EWS_O365_test": "Issue CIAC-6753",
        "MSGraph_DeviceManagement_Test_dev": "Issue CIAC-7430"
    },
    "skipped_integrations": {
        "CiscoWSAv2": "No instance - No license",
        "DatadogCloudSIEM": "No instance - No license",
        "Lastline v2": "No instance - No license",
        "AbuseIPDB": "No instance - License expired",
        "checkpointdome9": "No instance - No license",
        "_comment1": "~~~ NO INSTANCE ~~~",
        "FortiSIEMV2": "No instance",
        "Azure Firewall": "No instance",
        "Vertica": "No instance issue 45719",
        "Ipstack": "No instance - Usage limit reached (Issue 38063)",
        "AnsibleAlibabaCloud": "No instance - issue 40447",
        "AnsibleAzure": "No instance - issue 40447",
        "AnsibleCiscoIOS": "No instance - issue 40447",
        "AnsibleCiscoNXOS": "No instance - issue 40447",
        "AnsibleHCloud": "No instance - issue 40447",
        "AnsibleKubernetes": "No instance - issue 40447",
        "AnsibleACME": "No instance - issue 40447",
        "AnsibleDNS": "No instance - issue 40447",
        "AnsibleLinux": "No instance - issue 40447",
        "AnsibleOpenSSL": "No instance - issue 40447",
        "AnsibleMicrosoftWindows": "No instance - issue 40447",
        "AnsibleVMware": "No instance - issue 40447",
        "SolarWinds": "No instance - developed by Crest",
        "Atlassian Confluence Cloud": "No instance - developed by Crest",
        "SOCRadarIncidents": "No instance - developed by partner",
        "SOCRadarThreatFusion": "No instance - developed by partner",
        "NetskopeAPIv1": "No instance - developed by Qmasters",
        "trustwave secure email gateway": "No instance - developed by Qmasters",
        "Azure Storage Table": "No instance - developed by Qmasters",
        "Azure Storage Queue": "No instance - developed by Qmasters",
        "Azure Storage FileShare": "No instance - developed by Qmasters",
        "Azure Storage Container": "No instance - developed by Qmasters",
        "VMware Workspace ONE UEM (AirWatch MDM)": "No instance - developed by crest",
        "ServiceDeskPlus (On-Premise)": "No instance",
        "Forcepoint": "No instance - instance issues. Issue 28043",
        "ZeroFox": "No instance - Issue 29284",
        "Symantec Management Center": "No instance - Issue 23960",
        "Fidelis Elevate Network": "No instance - Issue 26453",
        "ArcSight Logger": "No instance - Issue 19117",
        "Sophos Central": "No instance",
        "MxToolBox": "No instance",
        "Prisma Access": "No instance - Issue CRTX-84209",
        "AlphaSOC Network Behavior Analytics": "No instance",
        "IsItPhishing": "No instance",
        "Verodin": "No instance",
        "EasyVista": "No instance",
        "Pipl": "No instance",
        "Moloch": "No instance",
        "Twilio": "No instance",
        "Zendesk": "No instance",
        "GuardiCore": "No instance",
        "Nessus": "No instance",
        "Cisco CloudLock": "No instance",
        "Vectra v2": "No instance",
        "GoogleCloudSCC": "No instance, outsourced",
        "FortiGate": "No instance - License expired, and not going to get one (issue 14723)",
        "Attivo Botsink": "no instance, not going to get it",
        "AWS Sagemaker": "No instance - License expired, and probably not going to get it",
        "Symantec MSS": "No instance, probably not going to get it (issue 15513)",
        "FireEye ETP": "No instance",
        "Proofpoint TAP v2": "No instance",
        "remedy_sr_beta": "No instance",
        "fireeye": "No instance - Issue 19839",
        "Remedy On-Demand": "No instance - Issue 19835",
        "Check Point": "No instance - Issue 18643",
        "CheckPointFirewall_v2": "No instance - Issue 18643",
        "CTIX v3": "No instance - developed by partner",
        "Jask": "No instance - Issue 18879",
        "vmray": "No instance - Issue 18752",
        "SCADAfence CNM": "No instance - Issue 18376",
        "ArcSight ESM v2": "No instance - Issue #18328",
        "AlienVault USM Anywhere": "No instance - Issue #18273",
        "Dell Secureworks": "No instance",
        "Service Manager": "No instance - Expired license",
        "carbonblackprotection": "No instance - License expired",
        "icebrg": "No instance - Issue 14312",
        "Freshdesk": "No instance - Trial account expired",
        "Kafka V2": "No instance - Can not connect to instance from remote",
        "KafkaV3": "No instance - Can not connect to instance from remote",
        "Check Point Sandblast": "No instance - Issue 15948",
        "Remedy AR": "No instance - getting 'Not Found' in test button",
        "Salesforce": "No instance - Issue 15901",
        "ANYRUN": "No instance",
        "SecneurX Analysis": "No Instance",
        "Snowflake": "No instance - Looks like account expired, needs looking into",
        "Cisco Spark": "No instance - Issue 18940",
        "Phish.AI": "No instance - Issue 17291",
        "MaxMind GeoIP2": "No instance - Issue 18932.",
        "Exabeam": "No instance - Issue 19371",
        "Ivanti Heat": "No instance - Issue 26259",
        "AWS - Athena - Beta": "No instance - Issue 19834",
        "SNDBOX": "No instance - Issue 28826",
        "Workday": "No instance - License expired Issue: 29595",
        "FireEyeFeed": "No instance - License expired Issue: 31838",
        "Akamai WAF": "No instance - Issue 32318",
        "FreshworksFreshservice": "No instance - Issue 32318",
        "FraudWatch": "No instance - Issue 34299",
        "Cisco Stealthwatch": "No instance - developed by Qmasters",
        "Armis": "No instance - developed by SOAR Experts",
        "CiscoESA": "No instance - developed by Qmasters",
        "CiscoSMA": "No instance - developed by Qmasters",
        "CiscoAMP": "No instance & Depreceated, replaced by AMPV2",
        "AMPv2": "No instance - developed by Qmasters",
        "Cisco Umbrella Reporting": "No instance - developed by Login-Soft",
        "FortinetFortiwebVM": "No instance - developed by Qmasters",
        "_comment2": "~~~ UNSTABLE ~~~",
        "ThreatConnect v2": "unstable instance",
        "_comment3": "~~~ QUOTA ISSUES ~~~",
        "Lastline": "issue 20323",
        "Google Resource Manager": "Cannot create projects because have reached allowed quota.",
        "Looker": "Warehouse 'DEMO_WH' cannot be resumed because resource monitor 'LIMITER' has exceeded its quota.",
        "_comment4": "~~~ OTHER ~~~",
        "Anomali ThreatStream v2": "Will be deprecated soon.",
        "Anomali ThreatStream": "Will be deprecated soon.",
        "AlienVault OTX TAXII Feed": "Issue 29197",
        "EclecticIQ Platform": "Issue 8821",
        "Forescout": "Can only be run from within PANW network. Look in keeper for - Demisto in the LAB",
        "ForescoutEyeInspect": "No instance - developed by Qmasters",
        "FortiManager": "Can only be run within PANW network",
        "HelloWorldSimple": "This is just an example integration - no need for test",
        "TestHelloWorldPlaybook": "This is just an example integration - no need for test",
        "AttackIQFireDrill": "License issues #29774",
        "LogRhythm": "The integration is deprecated",
        "Threat Grid": "No instance & Depreceated, replaced by ThreatGridv2",
        "ThreatGridv2": "No instance - developed by Qmasters",
        "SentinelOne V2": "No instance - developed by partner",
        "CheckPhish": "Issue CRTX-86562"
    },
    "nightly_packs": [
        "CommonScripts",
        "CommonPlaybooks",
        "CIRCL",
        "rasterize",
        "Phishing",
        "Base",
        "Active_Directory_Query",
        "EWS",
        "DefaultPlaybook",
        "DemistoRESTAPI",
        "Palo_Alto_Networks_WildFire",
        "ipinfo",
        "Whois",
        "AutoFocus",
        "ImageOCR",
        "SplunkPy",
        "MailSenderNew",
        "EWSMailSender",
        "ServiceNow",
        "CortexXDR",
        "PAN-OS",
        "QRadar",
        "PhishTank",
        "OpenPhish",
        "AbuseDB",
        "CrowdStrikeFalcon",
        "XForceExchange",
        "AlienVault_OTX",
        "MicrosoftGraphMail",
        "MISP",
        "Threat_Crowd",
        "Slack",
        "CrowdStrikeFalconX",
        "FeedMitreAttackv2",
        "URLHaus",
        "MicrosoftDefenderAdvancedThreatProtection",
        "CrowdStrikeIntel",
        "Shodan",
        "MailListener",
        "FeedOffice365",
        "GenericSQL",
        "PANWComprehensiveInvestigation",
        "CortexDataLake",
        "PrismaCloud",
        "FeedAWS",
        "AzureSecurityCenter",
        "PrismaCloudCompute",
        "ExpanseV2",
        "PrismaSaasSecurity",
        "PaloAltoNetworks_IoT"
    ],
    "unmockable_integrations": {
        "NetscoutArborSightline": "Uses timestamp",
        "Cylance Protect v2": "uses time-based JWT token",
        "EwsExtension": "Powershell does not support proxy",
        "EWS Extension Online Powershell v2": "Powershell does not support proxy/ssl",
        "Office 365 Feed": "Client sends a unique uuid as first request of every run",
        "AzureWAF": "Has a command that sends parameters in the path",
        "HashiCorp Vault": "Has a command that sends parameters in the path",
        "urlscan.io": "Uses data that comes in the headers",
        "CloudConvert": "has a command that uploads a file (!cloudconvert-upload)",
        "Symantec Messaging Gateway": "Test playbook uses a random string",
        "AlienVault OTX TAXII Feed": "Client from 'cabby' package generates uuid4 in the request",
        "Generic Webhook": "Does not send HTTP traffic",
        "Microsoft Endpoint Configuration Manager": "Uses Microsoft winRM",
        "SecurityIntelligenceServicesFeed": "Need proxy configuration in server",
        "BPA": "Playbook using GenericPolling which is inconsistent",
        "XsoarPowershellTesting": "Integration which not use network.",
        "Mail Listener v2": "Integration has no proxy checkbox",
        "Cortex XDR - IOC": "'Cortex XDR - IOC - Test' is using also the fetch indicators which is not working in proxy mode",
        "SecurityAndCompliance": "Integration doesn't support proxy",
        "SecurityAndComplianceV2": "Integration doesn't support proxy",
        "Cherwell": "Submits a file - tests that send files shouldn't be mocked. this problem was fixed but the test is not running anymore because the integration is skipped",
        "Maltiverse": "issue 24335",
        "ActiveMQ": "stomp sdk not supporting proxy.",
        "MITRE ATT&CK": "Using taxii2client package",
        "MongoDB": "Our instance not using SSL",
        "Cortex Data Lake": "Integration requires SSL",
        "Google Key Management Service": "The API requires an SSL secure connection to work.",
        "McAfee ESM-v10": "we have multiple instances with same test playbook, mock recording are per playbook so it keeps failing the playback step",
        "SlackV2": "Integration requires SSL",
        "SlackV3": "Integration requires SSL",
        "Whois": "Mocks does not support sockets",
        "Panorama": "Exception: Proxy process took to long to go up. https://circleci.com/gh/demisto/content/24826",
        "Image OCR": "Does not perform network traffic",
        "Server Message Block (SMB) v2": "Does not perform http communication",
        "Active Directory Query v2": "Does not perform http communication",
        "dnstwist": "Does not perform http communication",
        "Generic SQL": "Does not perform http communication",
        "PagerDuty v2": "Integration requires SSL",
        "TCPIPUtils": "Integration requires SSL",
        "Luminate": "Integration has no proxy checkbox",
        "Shodan": "Integration has no proxy checkbox",
        "Google BigQuery": "Integration has no proxy checkbox",
        "ReversingLabs A1000": "Checking",
        "Check Point": "Checking",
        "okta": "Test Module failing, suspect it requires SSL",
        "Okta v2": "dynamic test, need to revisit and better avoid conflicts",
        "Awake Security": "Checking",
        "ArcSight ESM v2": "Checking",
        "Phish.AI": "Checking",
        "VMware": "PyVim (SmartConnect class) does not support proxy",
        "Intezer": "Nightly - Checking",
        "ProtectWise": "Nightly - Checking",
        "google-vault": "Nightly - Checking",
        "Forcepoint": "Nightly - Checking",
        "palo_alto_firewall": "Need to check test module",
        "Signal Sciences WAF": "error with certificate",
        "google": "'unsecure' parameter not working",
        "EWS Mail Sender": "Inconsistent test (playback fails, record succeeds)",
        "ReversingLabs Titanium Cloud": "No Unsecure checkbox. proxy trying to connect when disabled.",
        "Recorded Future": "might be dynamic test",
        "AlphaSOC Wisdom": "Test module issue",
        "Microsoft Graph User": "Test direct access to oproxy",
        "Azure Security Center v2": "Test direct access to oproxy",
        "Azure Compute v2": "Test direct access to oproxy",
        "AWS - CloudWatchLogs": "Issue 20958",
        "AWS - Athena - Beta": "Issue 24926",
        "AWS - CloudTrail": "Issue 24926",
        "AWS - Lambda": "Issue 24926",
        "AWS - IAM": "Issue 24926",
        "AWS Sagemaker": "Issue 24926",
        "Gmail Single User": "googleclient sdk has time based challenge exchange",
        "Gmail": "googleclient sdk has time based challenge exchange",
        "GSuiteAdmin": "googleclient sdk has time based challenge exchange",
        "GSuiteAuditor": "googleclient sdk has time based challenge exchange",
        "GoogleCloudTranslate": "google translate sdk does not support proxy",
        "Google Chronicle Backstory": "SDK",
        "Google Vision AI": "SDK",
        "Google Cloud Compute": "googleclient sdk has time based challenge exchange",
        "Google Cloud Functions": "googleclient sdk has time based challenge exchange",
        "GoogleDocs": "googleclient sdk has time based challenge exchange",
        "GooglePubSub": "googleclient sdk has time based challenge exchange",
        "Google Resource Manager": "googleclient sdk has time based challenge exchange",
        "Google Cloud Storage": "SDK",
        "GoogleCalendar": "googleclient sdk has time based challenge exchange",
        "G Suite Security Alert Center": "googleclient sdk has time based challenge exchange",
        "GoogleDrive": "googleclient sdk has time based challenge exchange",
        "Syslog Sender": "syslog",
        "syslog": "syslog",
        "MongoDB Log": "Our instance not using SSL",
        "MongoDB Key Value Store": "Our instance not using SSL",
        "Zoom": "Uses dynamic token",
        "GoogleKubernetesEngine": "SDK",
        "TAXIIFeed": "Cannot use proxy",
        "EWSO365": "oproxy dependent",
        "MISP V2": "Cleanup process isn't performed as expected.",
        "MISP V3": "Cleanup process isn't performed as expected.",
        "Azure Network Security Groups": "Has a command that sends parameters in the path",
        "GitHub": "Cannot use proxy",
        "LogRhythm": "Cannot use proxy",
        "Create-Mock-Feed-Relationships": "recording is redundant for this integration",
        "RSA Archer v2": "cannot connect to proxy",
        "Anomali ThreatStream v3": "recording is not working",
        "LogRhythmRest V2": "Submits a file - tests that send files shouldn't be mocked.",
        "Cortex XDR - IR": "internal product, no need to mock",
        "Microsoft Teams via Webhook": "message sent contains random hostname of server",
        "TeamCymru": "Mocks does not support sockets"
    },
    "parallel_integrations": [
        "AWS - ACM",
        "AWS - EC2",
        "AWS - Security Hub",
        "AWS Feed",
        "AlienVault OTX TAXII Feed",
        "AlienVault Reputation Feed",
        "Amazon DynamoDB",
        "AutoFocus Feed",
        "AzureFeed",
        "Bambenek Consulting Feed",
        "Blocklist_de Feed",
        "BruteForceBlocker Feed",
        "CSVFeed",
        "CheckPhish",
        "CIRCL",
        "Cloudflare Feed",
        "Cofense Feed",
        "Cortex Data Lake",
        "Create-Mock-Feed-Relationships",
        "CreateIncidents",
        "CrowdStrike Falcon X",
        "Cryptocurrency",
        "DShield Feed",
        "Core REST API",
        "EDL",
        "EWS v2",
        "ElasticsearchFeed",
        "Fastly Feed",
        "Feodo Tracker IP Blocklist Feed",
        "HelloWorld",
        "Image OCR",
        "JSON Feed",
        "Lastline v2",
        "LogRhythmRest",
        "MITRE ATT&CK",
        "Mail Listener v2",
        "Malware Domain List Active IPs Feed",
        "McAfee DXL",
        "Microsoft Intune Feed",
        "Office 365 Feed",
        "Plain Text Feed",
        "Prisma Access Egress IP feed",
        "ProofpointFeed",
        "Rasterize",
        "Recorded Future Feed",
        "SNDBOX",
        "SpamhausFeed",
        "TAXII2 Server",
        "TAXIIFeed",
        "Tanium",
        "VirusTotal (API v3)",
        "VulnDB",
        "Whois",
        "abuse.ch SSL Blacklist Feed",
        "ipinfo",
        "ipinfo_v2",
        "syslog"
    ],
    "private_tests": [
        "HelloWorldPremium_Scan-Test",
        "HelloWorldPremium-Test"
    ],
    "docker_thresholds": {
        "_comment": "Add here docker images which are specific to an integration and require a non-default threshold (such as rasterize or ews). That way there is no need to define this multiple times. You can specify full image name with version or without.",
        "images": {
            "demisto/chromium": {
                "pid_threshold": 18
            },
            "demisto/py-ews:2.0": {
                "memory_threshold": 150
            },
            "demisto/pymisp:1.0.0.52": {
                "memory_threshold": 150
            },
            "demisto/pytan": {
                "pid_threshold": 11
            },
            "demisto/google-k8s-engine1.0.0.64696": {
                "pid_threshold": 11,
                "memory_threshold": 110
            },
            "demisto/threatconnect-tcex": {
                "pid_threshold": 11
            },
            "demisto/taxii2": {
                "pid_threshold": 11
            },
            "demisto/pwsh-infocyte": {
                "pid_threshold": 24,
                "memory_threshold": 140
            },
            "demisto/pwsh-exchange": {
                "pid_threshold": 24,
                "memory_threshold": 140
            },
            "demisto/powershell": {
                "pid_threshold": 24,
                "memory_threshold": 140
            },
            "demisto/powershell-ubuntu": {
                "pid_threshold": 45,
                "memory_threshold": 250
            },
            "demisto/boto3": {
                "memory_threshold": 90
            },
            "demisto/flask-nginx": {
                "pid_threshold": 11
            },
            "demisto/py3-tools": {
                "memory_threshold": 105
            },
            "demisto/googleapi-python3": {
                "memory_threshold": 200
            },
            "demisto/python3:3.10.4.29342": {
                "memory_threshold": 85
            }
        }
    },
    "test_marketplacev2": [
        "Sanity Test - Playbook with Unmockable Whois Integration"
    ],
    "reputation_tests":[
        "FormattingPerformance - Test",
        "reputations.json Test",
        "Indicators reputation-.json Test",
        "URL extraction test",
        "Domain extraction test",
        "Email extraction test",
        "File extraction test",
        "IPv4 extraction test",
        "IPv4 CIDR extraction test",
        "IPv6 CIDR extraction test",
        "IPv6 extraction test"
    ]
}<|MERGE_RESOLUTION|>--- conflicted
+++ resolved
@@ -1531,13 +1531,8 @@
                 "ewv2_regular",
                 "ewso365_dev_team"
             ],
-<<<<<<< HEAD
-            "timeout": 300,
-            "memory_threshold": 300
-=======
             "timeout": 400,
             "memory_threshold": 150
->>>>>>> 1eece288
         },
         {
             "integrations": "PagerDuty v2",
@@ -4245,7 +4240,7 @@
             "instance_names": [
                 "microsoft_defender_atp_dev_self_deployed"
             ],
-            "timeout": 700
+            "timeout": 500
         },
         {
             "playbookID": "Polygon-Test",
@@ -5190,8 +5185,7 @@
                 "ewso365_dev_team"
             ],
             "fromversion": "6.5.0",
-            "timeout": 600,
-            "memory_threshold": 300
+            "timeout": 600
         },
         {
             "integrations": "OpsGenieV3",
@@ -5658,8 +5652,7 @@
         "Create Phishing Classifier V2 ML Test": "Updated docker image lacks data for the ml model. Once data issue is solved for ml module can un skip. ",
         "SumoLogic-Test": "401 unauthorized, CIAC-6334",
         "Audit Log - Test": "Basic Auth is no longer supported, only OAuth 2.0 is (which requires an update to the playbook). - XSUP-23266",
-        "EWS_O365_test": "Issue CIAC-6753",
-        "MSGraph_DeviceManagement_Test_dev": "Issue CIAC-7430"
+        "EWS_O365_test": "Issue CIAC-6753"
     },
     "skipped_integrations": {
         "CiscoWSAv2": "No instance - No license",
