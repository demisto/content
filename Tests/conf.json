--- conflicted
+++ resolved
@@ -3287,7 +3287,7 @@
         "Test-Detonate URL - Crowdstrike": "Issue 30879"
     },
     "skipped_integrations": {
-        
+
         "_comment1": "~~~ NO INSTANCE ~~~",
         "Forcepoint": "instance issues. Issue 28043",
         "ZeroFox": "Issue 29284",
@@ -3371,17 +3371,12 @@
         "AWS - Athena - Beta": "Issue 19834",
         "SNDBOX": "Issue 28826",
         "illuminate": "Will be replaced by analyst1 - Issue 9401",
-<<<<<<< HEAD
         "Workday": "License expired Issue: 29595",
 
-=======
-        "Workday": "License expired Issue: 29590, 29595",
-        
->>>>>>> 765a982b
         "_comment2": "~~~ UNSTABLE ~~~",
         "Tenable.sc": "unstable instance",
         "ThreatConnect v2": "unstable instance",
-        
+
         "_comment3": "~~~ QUOTA ISSUES ~~~",
         "Joe Security": "Issue 25650",
         "XFE_v2": "Required proper instance, otherwise we get quota errors",
@@ -3389,19 +3384,8 @@
         "Google Resource Manager": "Cannot create projects because have reached allowed quota.",
         "Looker": "Warehouse 'DEMO_WH' cannot be resumed because resource monitor 'LIMITER' has exceeded its quota.",
         "Ipstack": "Issue 26266",
-<<<<<<< HEAD
 
         "_comment4": "~~~ OTHER ~~~",
-=======
-        
-        "_comment4": "~~~ NO INSTANCE - SUPPORTED BY THE COMMUNITY ~~~",
-        "Zabbix": "Supported by external developer",
-        "Humio": "supported by the partner",
-        "Digital Guardian": "partner integration",
-        "Smokescreen IllusionBLACK": "partner integration",
-        
-        "_comment5": "~~~ OTHER ~~~",
->>>>>>> 765a982b
         "XFE": "We have the new integration XFE_v2, so no need to test the old one because they use the same quote",
         "Endace": "Issue 24304",
         "Pentera": "authentication method will not work with testing",
@@ -3573,7 +3557,7 @@
         "Mail Listener v2"
     ],
     "docker_thresholds": {
-        
+
         "_comment": "Add here docker images which are specific to an integration and require a non-default threshold (such as rasterize or ews). That way there is no need to define this multiple times. You can specify full image name with version or without.",
         "images": {
             "demisto/chromium": {
