--- conflicted
+++ resolved
@@ -2836,14 +2836,11 @@
             "integrations": "Deep Instinct",
             "playbookID": "Deep_Instinct-Test",
             "fromversion": "5.0.0"
-<<<<<<< HEAD
         },
         {
             "integrations": "Zoom Feed",
             "playbookID": "FeedZoom_Test",
             "fromversion": "5.5.0"
-=======
->>>>>>> 03dc3d57
         }
 
     ],
@@ -2865,10 +2862,6 @@
         "PAN-OS EDL Setup V2 Test": "Issue 23854",
         "PAN-OS - Block IP and URL - External Dynamic List Test": "Issue 23854",
         "Symantec Deepsight Test": "Issue 22971",
-<<<<<<< HEAD
-        "test_MsGraphFiles": "Issue 22853 ",
-=======
->>>>>>> 03dc3d57
         "Cybereason Test": "Issue 22683",
         "Bluecat Address Manager test": "Issue 22616",
         "test-Expanse": "Expanse should provide domain that they have in their system",
@@ -2908,10 +2901,7 @@
     },
     "skipped_integrations": {
         "_comment1": "~~~ NO INSTANCE ~~~",
-<<<<<<< HEAD
-=======
         "PerceptionPoint": "Issue 25795",
->>>>>>> 03dc3d57
         "Infoblox": "Issue 25651",
         "Traps": "Issue 24122",
         "McAfee Advanced Threat Defense": "Issue 16909",
