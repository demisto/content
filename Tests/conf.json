--- conflicted
+++ resolved
@@ -4579,14 +4579,13 @@
             "timeout": 3000
         },
         {
-<<<<<<< HEAD
+            "playbookID": "IndicatorMaliciousRatioCalculation_test",
+            "fromversion": "5.0.0"
+        },
+        {
             "integrations": "MalwareBazaar",
             "playbookID": "MalwareBazaar_Test",
             "fromversion": "6.0.0"
-=======
-            "playbookID": "IndicatorMaliciousRatioCalculation_test",
-            "fromversion": "5.0.0"
->>>>>>> 5c8bbdef
         }
     ],
     "skipped_tests": {
