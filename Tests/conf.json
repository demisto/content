{
    "testTimeout": 160,
    "testInterval": 20,
    "tests": [
        {
            "fromversion": "5.0.0",
            "integrations": [
                "WildFire-v2"
            ],
            "playbookID": "Detonate File - WildFire - Test",
            "is_mockable": false
        },
        {
            "integrations": "Microsoft Teams Management",
            "playbookID": "Microsoft Teams Management - Test",
            "is_mockable": false,
            "timeout": 700
        },
        {
            "playbookID": "SetIfEmpty - non-ascii chars - Test"
        },
        {
            "integrations": "Tripwire",
            "playbookID": "TestplaybookTripwire",
            "fromversion": "5.0.0"
        },
        {
            "playbookID": "Generic Polling Test",
            "timeout": 250
        },
        {
            "integrations": "Cisco Umbrella Enforcement",
            "playbookID": "Cisco Umbrella Enforcement-Test",
            "fromversion": "5.0.0"
        },
        {
            "integrations": "GSuiteAdmin",
            "playbookID": "GSuiteAdmin-Test",
            "fromversion": "5.0.0"
        },
        {
            "integrations": "AzureWAF",
            "instance_names": "azure_waf_prod",
            "playbookID": "Azure WAF - Test",
            "fromversion": "5.0.0"
        },
        {
            "integrations": "GoogleCalendar",
            "playbookID": "GoogleCalendar-Test",
            "fromversion": "5.0.0"
        },
        {
            "integrations": "GoogleDrive",
            "playbookID": "GoogleDrive-Test",
            "fromversion": "5.0.0"
        },
        {
            "integrations": "FireEyeNX",
            "playbookID": "FireEyeNX-Test"
        },
        {
            "integrations": "EmailRepIO",
            "playbookID": "TestEmailRepIOPlaybook",
            "fromversion": "5.0.0"
        },
        {
            "integrations": "XsoarPowershellTesting",
            "playbookID": "XsoarPowershellTesting-Test"
        },
        {
            "integrations": "Palo Alto Networks Threat Vault",
            "playbookID": "PANW Threat Vault - Signature Search - Test",
            "fromversion": "5.0.0"
        },
        {
            "integrations": "Microsoft Endpoint Configuration Manager",
            "playbookID": "Microsoft ECM - Test",
            "fromversion": "5.5.0",
            "timeout": 400
        },
        {
            "integrations": "CrowdStrike Falcon Intel v2",
            "playbookID": "CrowdStrike Falcon Intel v2 - Test",
            "fromversion": "5.0.0"
        },
        {
            "integrations": "SecurityAndCompliance",
            "playbookID": "O365-SecurityAndCompliance-Test",
            "fromversion": "5.5.0",
            "timeout": 700
        },
        {
            "integrations": "SecurityAndCompliance",
            "playbookID": "O365-SecurityAndCompliance-ContextResults-Test",
            "instance_names": "ewv2_regular",
            "fromversion": "5.5.0",
            "timeout": 700
        },
        {
            "integrations": "SecurityIntelligenceServicesFeed",
            "playbookID": "SecurityIntelligenceServicesFeed - Test",
            "fromversion": "5.5.0"
        },
        {
            "integrations": "EwsExtension",
            "playbookID": "O365 - EWS - Extension - Test",
            "fromversion": "6.0.0",
            "toversion": "6.0.9",
            "timeout": 500
        },
        {
            "integrations": "Majestic Million",
            "playbookID": "Majestic Million Test Playbook",
            "fromversion": "5.5.0",
            "memory_threshold": 300,
            "timeout": 500
        },
        {
            "integrations": "Anomali Enterprise",
            "playbookID": "Anomali Match Forensic Search - Test",
            "fromversion": "5.0.0"
        },
        {
            "integrations": [
                "Mail Listener v2",
                "Mail Sender (New)"
            ],
            "playbookID": "Mail-Listener Test Playbook",
            "fromversion": "5.0.0",
            "instance_names": [
                "Mail_Sender_(New)_STARTTLS"
            ]
        },
        {
            "integrations": "Azure Network Security Groups",
            "fromversion": "5.0.0",
            "instance_names": "azure_nsg_prod",
            "playbookID": "Azure NSG - Test"
        },
        {
            "integrations": "OpenCTI Feed",
            "playbookID": "OpenCTI Feed Test",
            "fromversion": "5.5.0"
        },
        {
            "integrations": "AWS - Security Hub",
            "playbookID": "AWS-securityhub Test",
            "timeout": 800
        },
        {
            "integrations": "Microsoft Advanced Threat Analytics",
            "playbookID": "Microsoft Advanced Threat Analytics - Test",
            "fromversion": "5.0.0"
        },
        {
            "integrations": "Zimperium",
            "playbookID": "Zimperium_Test",
            "fromversion": "5.0.0"
        },
        {
            "integrations": "ServiceDeskPlus",
            "playbookID": "Service Desk Plus Test",
            "instance_names": "sdp_instance_1",
            "fromversion": "5.0.0",
            "toversion": "5.9.9",
            "is_mockable": false
        },
        {
            "integrations": "ServiceDeskPlus",
            "playbookID": "Service Desk Plus - Generic Polling Test",
            "instance_names": "sdp_instance_1",
            "fromversion": "5.0.0",
            "toversion": "5.9.9"
        },
        {
            "integrations": "ServiceDeskPlus",
            "playbookID": "Service Desk Plus Test",
            "instance_names": "sdp_instance_2",
            "fromversion": "6.0.0",
            "is_mockable": false
        },
        {
            "integrations": "ServiceDeskPlus",
            "playbookID": "Service Desk Plus - Generic Polling Test",
            "instance_names": "sdp_instance_2",
            "fromversion": "6.0.0"
        },
        {
            "integrations": "ThreatConnect Feed",
            "playbookID": "FeedThreatConnect-Test",
            "fromversion": "5.5.0"
        },
        {
            "integrations": "MITRE ATT&CK",
            "playbookID": "Mitre Attack List 10 Indicators Feed Test",
            "fromversion": "5.5.0"
        },
        {
            "integrations": "URLhaus",
            "playbookID": "Test_URLhaus",
            "timeout": 1000
        },
        {
            "integrations": "Microsoft Intune Feed",
            "playbookID": "FeedMicrosoftIntune_Test",
            "fromversion": "5.5.0"
        },
        {
            "integrations": "Tanium Threat Response",
            "playbookID": "Tanium Threat Response Test"
        },
        {
            "integrations": [
                "Syslog Sender",
                "syslog"
            ],
            "playbookID": "Test Syslog",
            "fromversion": "5.5.0",
            "timeout": 600
        },
        {
            "integrations": "APIVoid",
            "playbookID": "APIVoid Test"
        },
        {
            "integrations": "CloudConvert",
            "playbookID": "CloudConvert-test",
            "fromversion": "5.0.0",
            "timeout": 3000
        },
        {
            "integrations": "Cisco Firepower",
            "playbookID": "Cisco Firepower - Test",
            "timeout": 1000,
            "fromversion": "5.0.0"
        },
        {
            "integrations": "IllusiveNetworks",
            "playbookID": "IllusiveNetworks-Test",
            "fromversion": "5.0.0",
            "timeout": 500
        },
        {
            "integrations": "JSON Feed",
            "playbookID": "JSON_Feed_Test",
            "fromversion": "5.5.0",
            "instance_names": "JSON Feed no_auto_detect"
        },
        {
            "integrations": "JSON Feed",
            "playbookID": "JSON_Feed_Test",
            "fromversion": "5.5.0",
            "instance_names": "JSON Feed_auto_detect"
        },
        {
            "integrations": "JSON Feed",
            "playbookID": "JSON_Feed_Test",
            "fromversion": "5.5.0",
            "instance_names": "JSON Feed_post"
        },
        {
            "integrations": "Google Cloud Functions",
            "playbookID": "test playbook - Google Cloud Functions",
            "fromversion": "5.0.0"
        },
        {
            "integrations": "Plain Text Feed",
            "playbookID": "PlainText Feed - Test",
            "fromversion": "5.5.0",
            "instance_names": "Plain Text Feed no_auto_detect"
        },
        {
            "integrations": "Plain Text Feed",
            "playbookID": "PlainText Feed - Test",
            "fromversion": "5.5.0",
            "instance_names": "Plain Text Feed_auto_detect"
        },
        {
            "integrations": "Silverfort",
            "playbookID": "Silverfort-test",
            "fromversion": "5.0.0"
        },
        {
            "integrations": "GoogleKubernetesEngine",
            "playbookID": "GoogleKubernetesEngine_Test",
            "timeout": 600,
            "fromversion": "5.5.0"
        },
        {
            "integrations": "Fastly Feed",
            "playbookID": "Fastly Feed Test",
            "fromversion": "5.5.0"
        },
        {
            "integrations": "Malware Domain List Active IPs Feed",
            "playbookID": "Malware Domain List Active IPs Feed Test",
            "fromversion": "5.5.0"
        },
        {
            "integrations": "Claroty",
            "playbookID": "Claroty - Test",
            "fromversion": "5.0.0"
        },
        {
            "integrations": "Trend Micro Apex",
            "playbookID": "Trend Micro Apex - Test",
            "is_mockable": false
        },
        {
            "integrations": "Blocklist_de Feed",
            "playbookID": "Blocklist_de - Test",
            "fromversion": "5.5.0"
        },
        {
            "integrations": "Cloudflare Feed",
            "playbookID": "cloudflare - Test",
            "fromversion": "5.5.0"
        },
        {
            "integrations": "AzureFeed",
            "playbookID": "AzureFeed - Test",
            "fromversion": "5.5.0"
        },
        {
            "playbookID": "CreateIndicatorFromSTIXTest",
            "fromversion": "5.0.0"
        },
        {
            "integrations": "SpamhausFeed",
            "playbookID": "Spamhaus_Feed_Test",
            "fromversion": "5.5.0"
        },
        {
            "integrations": "Cofense Feed",
            "playbookID": "TestCofenseFeed",
            "fromversion": "5.5.0"
        },
        {
            "integrations": "Bambenek Consulting Feed",
            "playbookID": "BambenekConsultingFeed_Test",
            "fromversion": "5.5.0"
        },
        {
            "integrations": "Pipl",
            "playbookID": "Pipl Test"
        },
        {
            "integrations": "AWS Feed",
            "playbookID": "AWS Feed Test",
            "fromversion": "5.5.0"
        },
        {
            "integrations": "QuestKace",
            "playbookID": "QuestKace test",
            "fromversion": "5.0.0"
        },
        {
            "integrations": "Digital Defense FrontlineVM",
            "playbookID": "Digital Defense FrontlineVM - Scan Asset Not Recently Scanned Test"
        },
        {
            "integrations": "Digital Defense FrontlineVM",
            "playbookID": "Digital Defense FrontlineVM - Test Playbook"
        },
        {
            "integrations": "CSVFeed",
            "playbookID": "CSV_Feed_Test",
            "fromversion": "5.5.0",
            "instance_names": "CSVFeed_no_auto_detect"
        },
        {
            "integrations": "CSVFeed",
            "playbookID": "CSV_Feed_Test",
            "fromversion": "5.5.0",
            "instance_names": "CSVFeed_auto_detect"
        },
        {
            "integrations": "ProofpointFeed",
            "playbookID": "TestProofpointFeed",
            "fromversion": "5.5.0"
        },
        {
            "integrations": "Digital Shadows",
            "playbookID": "Digital Shadows - Test"
        },
        {
            "integrations": "Azure Compute v2",
            "playbookID": "Azure Compute - Test",
            "instance_names": "ms_azure_compute_dev"
        },
        {
            "integrations": "Azure Compute v2",
            "playbookID": "Azure Compute - Test",
            "instance_names": "ms_azure_compute_prod"
        },
        {
            "integrations": "Symantec Data Loss Prevention",
            "playbookID": "Symantec Data Loss Prevention - Test",
            "fromversion": "4.5.0"
        },
        {
            "integrations": "Lockpath KeyLight v2",
            "playbookID": "Keylight v2 - Test"
        },
        {
            "integrations": "Azure Security Center v2",
            "playbookID": "Azure SecurityCenter - Test",
            "instance_names": "ms_azure_sc_prod"
        },
        {
            "integrations": "Azure Security Center v2",
            "playbookID": "Azure SecurityCenter - Test",
            "instance_names": "ms_azure_sc_dev"
        },
        {
            "integrations": "Azure Security Center v2",
            "playbookID": "Azure SecurityCenter - Test",
            "instance_names": "ms_azure_sc_self_deployed"
        },
        {
            "integrations": "JsonWhoIs",
            "playbookID": "JsonWhoIs-Test"
        },
        {
            "integrations": "Maltiverse",
            "playbookID": "Maltiverse Test"
        },
        {
            "integrations": "Box v2",
            "playbookID": "BoxV2_TestPlaybook"
        },
        {
            "integrations": "MicrosoftGraphMail",
            "playbookID": "MicrosoftGraphMail-Test_dev",
            "instance_names": "ms_graph_mail_dev"
        },
        {
            "integrations": "MicrosoftGraphMail",
            "playbookID": "MicrosoftGraphMail-Test_dev_no_oproxy",
            "instance_names": "ms_graph_mail_dev_no_oproxy"
        },
        {
            "integrations": "MicrosoftGraphMail",
            "playbookID": "MicrosoftGraphMail-Test_prod",
            "instance_names": "ms_graph_mail_prod"
        },
        {
            "integrations": "CloudShark",
            "playbookID": "CloudShark - Test Playbook"
        },
        {
            "integrations": "Google Vision AI",
            "playbookID": "Google Vision API - Test"
        },
        {
            "integrations": "nmap",
            "playbookID": "Nmap - Test",
            "fromversion": "5.0.0"
        },
        {
            "integrations": "AutoFocus V2",
            "playbookID": "Autofocus Query Samples, Sessions and Tags Test Playbook",
            "fromversion": "4.5.0",
            "timeout": 1000
        },
        {
            "integrations": "HelloWorld",
            "playbookID": "HelloWorld-Test",
            "fromversion": "5.0.0"
        },
        {
            "integrations": "HelloWorld",
            "playbookID": "Sanity Test - Playbook with integration",
            "fromversion": "5.0.0"
        },
        {
            "integrations": "HelloWorld",
            "playbookID": "Sanity Test - Playbook with mocked integration",
            "fromversion": "5.0.0"
        },
        {
            "playbookID": "Sanity Test - Playbook with no integration",
            "fromversion": "5.0.0"
        },
        {
            "integrations": "Gmail",
            "playbookID": "Sanity Test - Playbook with Unmockable Integration",
            "fromversion": "5.0.0"
        },
        {
            "integrations": "HelloWorld",
            "playbookID": "HelloWorld_Scan-Test",
            "fromversion": "5.0.0",
            "timeout": 400
        },
        {
            "integrations": "HelloWorldPremium",
            "playbookID": "HelloWorldPremium_Scan-Test",
            "fromversion": "5.0.0",
            "timeout": 400
        },
        {
            "integrations": "ThreatQ v2",
            "playbookID": "ThreatQ - Test",
            "fromversion": "4.5.0"
        },
        {
            "integrations": "AttackIQFireDrill",
            "playbookID": "AttackIQ - Test"
        },
        {
            "integrations": "PhishLabs IOC EIR",
            "playbookID": "PhishlabsIOC_EIR-Test"
        },
        {
            "integrations": "Amazon DynamoDB",
            "playbookID": "AWS_DynamoDB-Test"
        },
        {
            "integrations": "PhishLabs IOC DRP",
            "playbookID": "PhishlabsIOC_DRP-Test"
        },
        {
            "playbookID": "Create Phishing Classifier V2 ML Test",
            "timeout": 60000,
            "fromversion": "4.5.0"
        },
        {
            "integrations": "ZeroFox",
            "playbookID": "ZeroFox-Test",
            "fromversion": "4.1.0"
        },
        {
            "integrations": "AlienVault OTX v2",
            "playbookID": "Alienvault_OTX_v2 - Test"
        },
        {
            "integrations": "AWS - CloudWatchLogs",
            "playbookID": "AWS - CloudWatchLogs Test Playbook",
            "fromversion": "5.0.0"
        },
        {
            "integrations": "SlackV2",
            "playbookID": "Slack Test Playbook",
            "timeout": 400,
            "pid_threshold": 5,
            "fromversion": "5.0.0"
        },
        {
            "integrations": "Cortex XDR - IR",
            "playbookID": "Test XDR Playbook",
            "fromversion": "4.1.0",
            "timeout": 500
        },
        {
            "integrations": "Cortex XDR - IOC",
            "playbookID": "Cortex XDR - IOC - Test",
            "fromversion": "5.5.0",
            "timeout": 1200
        },
        {
            "integrations": "Cloaken",
            "playbookID": "Cloaken-Test",
            "is_mockable": false
        },
        {
            "integrations": "ThreatX",
            "playbookID": "ThreatX-test",
            "timeout": 600
        },
        {
            "integrations": "Akamai WAF SIEM",
            "playbookID": "Akamai_WAF_SIEM-Test"
        },
        {
            "integrations": "Cofense Triage v2",
            "playbookID": "Cofense Triage v2 Test"
        },
        {
            "integrations": "Akamai WAF",
            "playbookID": "Akamai_WAF-Test"
        },
        {
            "integrations": "Minerva Labs Anti-Evasion Platform",
            "playbookID": "Minerva Test playbook"
        },
        {
            "integrations": "abuse.ch SSL Blacklist Feed",
            "playbookID": "SSL Blacklist test",
            "fromversion": "5.5.0"
        },
        {
            "integrations": "CheckPhish",
            "playbookID": "CheckPhish-Test"
        },
        {
            "integrations": "Symantec Management Center",
            "playbookID": "SymantecMC_TestPlaybook"
        },
        {
            "integrations": "Looker",
            "playbookID": "Test-Looker"
        },
        {
            "integrations": "Vertica",
            "playbookID": "Vertica Test"
        },
        {
            "integrations": "Server Message Block (SMB) v2",
            "playbookID": "SMB_v2-Test"
        },
        {
            "playbookID": "ConvertFile-Test",
            "fromversion": "4.5.0"
        },
        {
            "playbookID": "TestAwsEC2GetPublicSGRules-Test"
        },
        {
            "integrations": "RSA NetWitness Packets and Logs",
            "playbookID": "rsa_packets_and_logs_test"
        },
        {
            "playbookID": "CheckpointFW-test",
            "integrations": "Check Point"
        },
        {
            "playbookID": "RegPathReputationBasicLists_test"
        },
        {
            "playbookID": "EmailDomainSquattingReputation-Test"
        },
        {
            "playbookID": "RandomStringGenerateTest"
        },
        {
            "playbookID": "playbook-checkEmailAuthenticity-test"
        },
        {
            "playbookID": "HighlightWords_Test"
        },
        {
            "integrations": "Pentera",
            "playbookID": "Pcysys-Test"
        },
        {
            "integrations": "Pentera",
            "playbookID": "Pentera Run Scan and Create Incidents - Test"
        },
        {
            "playbookID": "StringContainsArray_test"
        },
        {
            "integrations": "Fidelis Elevate Network",
            "playbookID": "Fidelis-Test"
        },
        {
            "integrations": "AWS - ACM",
            "playbookID": "ACM-Test"
        },
        {
            "integrations": "Thinkst Canary",
            "playbookID": "CanaryTools Test"
        },
        {
            "integrations": "ThreatMiner",
            "playbookID": "ThreatMiner-Test"
        },
        {
            "playbookID": "StixCreator-Test"
        },
        {
            "playbookID": "CompareIncidentsLabels-test-playbook"
        },
        {
            "integrations": "Have I Been Pwned? V2",
            "playbookID": "Pwned v2 test"
        },
        {
            "integrations": "Alexa Rank Indicator",
            "playbookID": "Alexa Test Playbook"
        },
        {
            "playbookID": "UnEscapeURL-Test"
        },
        {
            "playbookID": "UnEscapeIPs-Test"
        },
        {
            "playbookID": "ExtractDomainFromUrlAndEmail-Test"
        },
        {
            "playbookID": "ConvertKeysToTableFieldFormat_Test"
        },
        {
            "integrations": "CVE Search v2",
            "playbookID": "CVE Search v2 - Test"
        },
        {
            "integrations": "CVE Search v2",
            "playbookID": "cveReputation Test"
        },
        {
            "integrations": "HashiCorp Vault",
            "playbookID": "hashicorp_test",
            "fromversion": "5.0.0"
        },
        {
            "integrations": "AWS - Athena - Beta",
            "playbookID": "Beta-Athena-Test"
        },
        {
            "integrations": "BeyondTrust Password Safe",
            "playbookID": "BeyondTrust-Test"
        },
        {
            "integrations": "Dell Secureworks",
            "playbookID": "secureworks_test"
        },
        {
            "integrations": "ServiceNow v2",
            "playbookID": "servicenow_test_v2",
            "instance_names": "snow_basic_auth",
            "is_mockable": false
        },
        {
            "integrations": "ServiceNow v2",
            "playbookID": "ServiceNow_OAuth_Test",
            "instance_names": "snow_oauth"
        },
        {
            "playbookID": "Create ServiceNow Ticket and Mirror Test",
            "integrations": "ServiceNow v2",
            "instance_names": "snow_basic_auth",
            "fromversion": "6.0.0",
            "timeout": 500
        },
        {
            "playbookID": "Create ServiceNow Ticket and State Polling Test",
            "integrations": "ServiceNow v2",
            "instance_names": "snow_basic_auth",
            "fromversion": "6.0.0",
            "timeout": 500
        },
        {
            "integrations": "ServiceNow CMDB",
            "playbookID": "ServiceNow_CMDB_Test",
            "instance_names": "snow_cmdb_basic_auth"
        },
        {
            "integrations": "ServiceNow CMDB",
            "playbookID": "ServiceNow_CMDB_OAuth_Test",
            "instance_names": "snow_cmdb_oauth"
        },
        {
            "integrations": "ExtraHop v2",
            "playbookID": "ExtraHop_v2-Test"
        },
        {
            "playbookID": "Test CommonServer"
        },
        {
            "playbookID": "Test-debug-mode",
            "fromversion": "5.0.0"
        },
        {
            "integrations": "CIRCL",
            "playbookID": "CirclIntegrationTest"
        },
        {
            "integrations": "MISP V2",
            "playbookID": "MISP V2 Test",
            "timeout": 300
        },
        {
            "playbookID": "test-LinkIncidentsWithRetry"
        },
        {
            "playbookID": "CopyContextToFieldTest"
        },
        {
            "integrations": "OTRS",
            "playbookID": "OTRS Test",
            "fromversion": "4.1.0"
        },
        {
            "integrations": "Attivo Botsink",
            "playbookID": "AttivoBotsinkTest"
        },
        {
            "integrations": "FortiGate",
            "playbookID": "Fortigate Test"
        },
        {
            "playbookID": "FormattedDateToEpochTest"
        },
        {
            "integrations": "SNDBOX",
            "playbookID": "SNDBOX_Test",
            "timeout": 1000
        },
        {
            "integrations": "SNDBOX",
            "playbookID": "Detonate File - SNDBOX - Test",
            "timeout": 1000,
            "nightly": true
        },
        {
            "integrations": "VxStream",
            "playbookID": "Detonate File - HybridAnalysis - Test",
            "timeout": 2400
        },
        {
            "integrations": "QRadar",
            "playbookID": "test playbook - QRadarCorrelations",
            "timeout": 2000,
            "fromversion": "5.0.0",
            "toversion": "5.9.9",
            "is_mockable": false
        },
        {
            "integrations": "QRadar_v2",
            "playbookID": "test playbook - QRadarCorrelations For V2",
            "timeout": 2600,
            "fromversion": "6.0.0",
            "is_mockable": false
        },
        {
            "integrations": "Awake Security",
            "playbookID": "awake_security_test_pb"
        },
        {
            "integrations": "Tenable.sc",
            "playbookID": "tenable-sc-test",
            "timeout": 240,
            "nightly": true
        },
        {
            "integrations": "MimecastV2",
            "playbookID": "Mimecast test"
        },
        {
            "playbookID": "CreateEmailHtmlBody_test_pb",
            "fromversion": "4.1.0"
        },
        {
            "playbookID": "ReadPDFFileV2-Test",
            "timeout": 1000
        },
        {
            "playbookID": "JSONtoCSV-Test"
        },
        {
            "integrations": "Generic SQL",
            "playbookID": "generic-sql",
            "instance_names": "mysql instance",
            "fromversion": "5.0.0"
        },
        {
            "integrations": "Generic SQL",
            "playbookID": "generic-sql",
            "instance_names": "postgreSQL instance",
            "fromversion": "5.0.0"
        },
        {
            "integrations": "Generic SQL",
            "playbookID": "generic-sql",
            "instance_names": "Microsoft SQL instance",
            "fromversion": "5.0.0"
        },
        {
            "integrations": "Generic SQL",
            "playbookID": "generic-sql",
            "instance_names": "Microsoft SQL Server - MS ODBC Driver",
            "fromversion": "5.0.0"
        },
        {
            "integrations": "Generic SQL",
            "playbookID": "generic-sql-oracle",
            "instance_names": "Oracle instance",
            "fromversion": "5.0.0"
        },
        {
            "integrations": "Generic SQL",
            "playbookID": "generic-sql-mssql-encrypted-connection",
            "instance_names": "Microsoft SQL instance using encrypted connection",
            "fromversion": "5.0.0"
        },
        {
            "integrations": "Panorama",
            "instance_names": "palo_alto_firewall_9.0",
            "playbookID": "Panorama Query Logs - Test",
            "fromversion": "5.5.0",
            "timeout": 1500,
            "nightly": true
        },
        {
            "integrations": "Panorama",
            "instance_names": "palo_alto_firewall",
            "playbookID": "palo_alto_firewall_test_pb",
            "fromversion": "5.5.0",
            "timeout": 1000
        },
        {
            "integrations": "Panorama",
            "instance_names": "palo_alto_firewall_9.0",
            "playbookID": "palo_alto_firewall_test_pb",
            "fromversion": "5.5.0",
            "timeout": 1000
        },
        {
            "integrations": "Panorama",
            "instance_names": "palo_alto_panorama",
            "playbookID": "palo_alto_panorama_test_pb",
            "fromversion": "5.5.0",
            "timeout": 1600
        },
        {
            "integrations": "Panorama",
            "instance_names": "palo_alto_panorama_9.0",
            "playbookID": "palo_alto_panorama_test_pb",
            "fromversion": "5.5.0",
            "timeout": 1600
        },
        {
            "integrations": "Panorama",
            "instance_names": "palo_alto_firewall_9.0",
            "playbookID": "PAN-OS URL Filtering enrichment - Test"
        },
        {
            "integrations": "Panorama",
            "instance_names": "panorama_instance_best_practice",
            "playbookID": "Panorama Best Practise - Test"
        },
        {
            "integrations": "Tenable.io",
            "playbookID": "Tenable.io test"
        },
        {
            "playbookID": "URLDecode-Test"
        },
        {
            "playbookID": "GetTime-Test"
        },
        {
            "playbookID": "GetTime-ObjectVsStringTest"
        },
        {
            "integrations": "Tenable.io",
            "playbookID": "Tenable.io Scan Test",
            "nightly": true,
            "timeout": 3600
        },
        {
            "integrations": "Tenable.sc",
            "playbookID": "tenable-sc-scan-test",
            "nightly": true,
            "timeout": 600
        },
        {
            "integrations": "google-vault",
            "playbookID": "Google-Vault-Generic-Test",
            "nightly": true,
            "timeout": 3600,
            "memory_threshold": 180
        },
        {
            "integrations": "google-vault",
            "playbookID": "Google_Vault-Search_And_Display_Results_test",
            "nightly": true,
            "memory_threshold": 180,
            "timeout": 3600
        },
        {
            "playbookID": "Luminate-TestPlaybook",
            "integrations": "Luminate"
        },
        {
            "integrations": "MxToolBox",
            "playbookID": "MxToolbox-test"
        },
        {
            "integrations": "Nessus",
            "playbookID": "Nessus - Test"
        },
        {
            "playbookID": "Palo Alto Networks - Malware Remediation Test",
            "fromversion": "4.5.0"
        },
        {
            "playbookID": "SumoLogic-Test",
            "integrations": "SumoLogic",
            "fromversion": "4.1.0"
        },
        {
            "playbookID": "ParseEmailFiles-test"
        },
        {
            "playbookID": "PAN-OS - Block IP and URL - External Dynamic List v2 Test",
            "integrations": [
                "Panorama",
                "palo_alto_networks_pan_os_edl_management"
            ],
            "instance_names": "palo_alto_firewall_9.0",
            "fromversion": "4.0.0"
        },
        {
            "playbookID": "Test_EDL",
            "integrations": "EDL",
            "fromversion": "5.5.0"
        },
        {
            "playbookID": "Test_export_indicators_service",
            "integrations": "ExportIndicators",
            "fromversion": "5.5.0"
        },
        {
            "playbookID": "PAN-OS - Block IP - Custom Block Rule Test",
            "integrations": "Panorama",
            "instance_names": "palo_alto_panorama",
            "fromversion": "4.0.0"
        },
        {
            "playbookID": "PAN-OS - Block IP - Static Address Group Test",
            "integrations": "Panorama",
            "instance_names": "palo_alto_panorama",
            "fromversion": "4.0.0"
        },
        {
            "playbookID": "PAN-OS - Block URL - Custom URL Category Test",
            "integrations": "Panorama",
            "instance_names": "palo_alto_panorama",
            "fromversion": "4.0.0"
        },
        {
            "playbookID": "Endpoint Malware Investigation - Generic - Test",
            "integrations": [
                "Traps",
                "Cylance Protect v2",
                "Demisto REST API"
            ],
            "fromversion": "5.0.0",
            "timeout": 1200
        },
        {
            "playbookID": "ParseExcel-test"
        },
        {
            "playbookID": "Detonate File - No Files test"
        },
        {
            "integrations": "SentinelOne V2",
            "instance_names": "SentinelOne_v2.0",
            "playbookID": "SentinelOne V2.0 - Test"
        },
        {
            "integrations": "SentinelOne V2",
            "instance_names": "SentinelOne_v2.1",
            "playbookID": "SentinelOne V2.1 - Test"
        },
        {
            "integrations": "InfoArmor VigilanteATI",
            "playbookID": "InfoArmorVigilanteATITest"
        },
        {
            "integrations": "IntSights",
            "instance_names": "intsights_standard_account",
            "playbookID": "IntSights Test",
            "nightly": true
        },
        {
            "integrations": "IntSights",
            "playbookID": "IntSights Mssp Test",
            "instance_names": "intsights_mssp_account",
            "nightly": true
        },
        {
            "integrations": "dnstwist",
            "playbookID": "dnstwistTest"
        },
        {
            "integrations": "BitDam",
            "playbookID": "Detonate File - BitDam Test"
        },
        {
            "integrations": "Threat Grid",
            "playbookID": "Test-Detonate URL - ThreatGrid",
            "timeout": 600
        },
        {
            "integrations": "Threat Grid",
            "playbookID": "ThreatGridTest",
            "timeout": 600
        },
        {
            "integrations": "Signal Sciences WAF",
            "playbookID": "SignalSciences-Test"
        },
        {
            "integrations": "RTIR",
            "playbookID": "RTIR Test"
        },
        {
            "integrations": "RedCanary",
            "playbookID": "RedCanaryTest",
            "nightly": true
        },
        {
            "integrations": "Devo",
            "playbookID": "Devo test",
            "timeout": 500
        },
        {
            "playbookID": "URL Enrichment - Generic v2 - Test",
            "integrations": [
                "Rasterize",
                "VirusTotal - Private API"
            ],
            "instance_names": "virus_total_private_api_general",
            "timeout": 500,
            "pid_threshold": 12
        },
        {
            "playbookID": "CutTransformerTest"
        },
        {
            "playbookID": "Default - Test",
            "integrations": [
                "ThreatQ v2",
                "Demisto REST API"
            ],
            "fromversion": "5.0.0"
        },
        {
            "integrations": "SCADAfence CNM",
            "playbookID": "SCADAfence_test"
        },
        {
            "integrations": "ProtectWise",
            "playbookID": "Protectwise-Test"
        },
        {
            "integrations": "WhatsMyBrowser",
            "playbookID": "WhatsMyBrowser-Test"
        },
        {
            "integrations": "BigFix",
            "playbookID": "BigFixTest"
        },
        {
            "integrations": "Lastline v2",
            "playbookID": "Lastline v2 - Test",
            "nightly": true
        },
        {
            "integrations": "McAfee DXL",
            "playbookID": "McAfee DXL - Test"
        },
        {
            "playbookID": "TextFromHTML_test_playbook"
        },
        {
            "playbookID": "PortListenCheck-test"
        },
        {
            "integrations": "ThreatExchange",
            "playbookID": "ThreatExchange-test"
        },
        {
            "integrations": "Joe Security",
            "playbookID": "JoeSecurityTestPlaybook",
            "timeout": 500,
            "nightly": true
        },
        {
            "integrations": "Joe Security",
            "playbookID": "JoeSecurityTestDetonation",
            "timeout": 2000,
            "nightly": true
        },
        {
            "integrations": "WildFire-v2",
            "playbookID": "Wildfire Test",
            "is_mockable": false
        },
        {
            "integrations": "WildFire-v2",
            "playbookID": "Detonate URL - WildFire-v2 - Test",
            "is_mockable": false
        },
        {
            "integrations": "WildFire-v2",
            "playbookID": "Detonate URL - WildFire v2.1 - Test"
        },
        {
            "integrations": "GRR",
            "playbookID": "GRR Test",
            "nightly": true
        },
        {
            "integrations": "VirusTotal",
            "instance_names": "virus_total_general",
            "playbookID": "virusTotal-test-playbook",
            "timeout": 1400,
            "nightly": true
        },
        {
            "integrations": "VirusTotal",
            "instance_names": "virus_total_preferred_vendors",
            "playbookID": "virusTotaI-test-preferred-vendors",
            "timeout": 1400,
            "nightly": true
        },
        {
            "integrations": "Preempt",
            "playbookID": "Preempt Test"
        },
        {
            "integrations": "Gmail",
            "playbookID": "get_original_email_-_gmail_-_test"
        },
        {
            "integrations": [
                "Gmail Single User",
                "Gmail"
            ],
            "playbookID": "Gmail Single User - Test",
            "fromversion": "4.5.0"
        },
        {
            "integrations": "EWS v2",
            "playbookID": "get_original_email_-_ews-_test",
            "instance_names": "ewv2_regular"
        },
        {
            "integrations": [
                "EWS v2",
                "EWS Mail Sender"
            ],
            "playbookID": "EWS search-mailbox test",
            "instance_names": "ewv2_regular",
            "timeout": 300
        },
        {
            "integrations": "PagerDuty v2",
            "playbookID": "PagerDuty Test"
        },
        {
            "playbookID": "test_delete_context"
        },
        {
            "playbookID": "DeleteContext-auto-test"
        },
        {
            "playbookID": "GmailTest",
            "integrations": "Gmail"
        },
        {
            "playbookID": "Gmail Convert Html Test",
            "integrations": "Gmail"
        },
        {
            "playbookID": "reputations.json Test",
            "toversion": "5.0.0"
        },
        {
            "playbookID": "Indicators reputation-.json Test",
            "fromversion": "5.5.0"
        },
        {
            "playbookID": "Test IP Indicator Fields",
            "fromversion": "5.0.0"
        },
        {
            "playbookID": "TestDedupIncidentsPlaybook"
        },
        {
            "playbookID": "TestDedupIncidentsByName"
        },
        {
            "integrations": "McAfee Advanced Threat Defense",
            "playbookID": "Test Playbook McAfee ATD",
            "timeout": 700
        },
        {
            "integrations": "McAfee Advanced Threat Defense",
            "playbookID": "Detonate Remote File From URL -McAfee-ATD - Test",
            "timeout": 700
        },
        {
            "playbookID": "stripChars - Test"
        },
        {
            "integrations": "McAfee Advanced Threat Defense",
            "playbookID": "Test Playbook McAfee ATD Upload File"
        },
        {
            "playbookID": "exporttocsv_script_test"
        },
        {
            "playbookID": "Set - Test"
        },
        {
            "integrations": "Intezer v2",
            "playbookID": "Intezer Testing v2",
            "fromversion": "4.1.0",
            "timeout": 600
        },
        {
            "integrations": "FalconIntel",
            "playbookID": "CrowdStrike Falcon Intel v2"
        },
        {
            "integrations": [
                "Mail Sender (New)",
                "Gmail"
            ],
            "playbookID": "Mail Sender (New) Test",
            "instance_names": [
                "Mail_Sender_(New)_STARTTLS"
            ]
        },
        {
            "playbookID": "buildewsquery_test"
        },
        {
            "integrations": "Rapid7 Nexpose",
            "playbookID": "nexpose_test",
            "timeout": 240
        },
        {
            "playbookID": "GetIndicatorDBotScore Test"
        },
        {
            "integrations": "EWS Mail Sender",
            "playbookID": "EWS Mail Sender Test"
        },
        {
            "integrations": [
                "EWS Mail Sender",
                "Rasterize"
            ],
            "playbookID": "EWS Mail Sender Test 2"
        },
        {
            "playbookID": "decodemimeheader_-_test"
        },
        {
            "playbookID": "test_url_regex"
        },
        {
            "integrations": "Skyformation",
            "playbookID": "TestSkyformation"
        },
        {
            "integrations": "okta",
            "playbookID": "okta_test_playbook",
            "timeout": 240
        },
        {
            "integrations": "Okta v2",
            "playbookID": "OktaV2-Test",
            "nightly": true,
            "timeout": 300
        },
        {
            "integrations": "Okta IAM",
            "playbookID": "Okta IAM - Test Playbook",
            "fromversion": "6.0.0"
        },
        {
            "playbookID": "Test filters & transformers scripts"
        },
        {
            "integrations": "Salesforce",
            "playbookID": "SalesforceTestPlaybook"
        },
        {
            "integrations": "McAfee ESM v2",
            "instance_names": "v10.2.0",
            "playbookID": "McAfee ESM v2 - Test v10.2.0",
            "fromversion": "5.0.0"
        },
        {
            "integrations": "McAfee ESM v2",
            "instance_names": "v10.3.0",
            "playbookID": "McAfee ESM v2 - Test v10.3.0",
            "fromversion": "5.0.0"
        },
        {
            "integrations": "McAfee ESM v2",
            "instance_names": "v11.3",
            "playbookID": "McAfee ESM v2 (v11.3) - Test",
            "fromversion": "5.0.0",
            "timeout": 300
        },
        {
            "integrations": "McAfee ESM v2",
            "instance_names": "v10.2.0",
            "playbookID": "McAfee ESM Watchlists - Test v10.2.0",
            "fromversion": "5.0.0"
        },
        {
            "integrations": "McAfee ESM v2",
            "instance_names": "v10.3.0",
            "playbookID": "McAfee ESM Watchlists - Test v10.3.0",
            "fromversion": "5.0.0"
        },
        {
            "integrations": "McAfee ESM v2",
            "instance_names": "v11.3",
            "playbookID": "McAfee ESM Watchlists - Test v11.3",
            "fromversion": "5.0.0"
        },
        {
            "integrations": "GoogleSafeBrowsing",
            "playbookID": "Google Safe Browsing Test",
            "timeout": 240,
            "fromversion": "5.0.0"
        },
        {
            "integrations": "EWS v2",
            "playbookID": "EWSv2_empty_attachment_test",
            "instance_names": "ewv2_regular"
        },
        {
            "integrations": "EWS v2",
            "playbookID": "EWS Public Folders Test",
            "instance_names": "ewv2_regular",
            "is_mockable": false
        },
        {
            "integrations": "Symantec Endpoint Protection V2",
            "playbookID": "SymantecEndpointProtection_Test"
        },
        {
            "integrations": "carbonblackprotection",
            "playbookID": "search_endpoints_by_hash_-_carbon_black_protection_-_test",
            "timeout": 500
        },
        {
            "playbookID": "Process Email - Generic - Test - Incident Starter",
            "fromversion": "6.0.0",
            "integrations": "Rasterize",
            "timeout": 240
        },
        {
            "integrations": "CrowdstrikeFalcon",
            "playbookID": "Test - CrowdStrike Falcon",
            "fromversion": "4.1.0",
            "timeout": 500
        },
        {
            "playbookID": "ExposeIncidentOwner-Test"
        },
        {
            "integrations": "google",
            "playbookID": "GsuiteTest"
        },
        {
            "integrations": "OpenPhish",
            "playbookID": "OpenPhish Test Playbook"
        },
        {
            "integrations": "jira-v2",
            "playbookID": "Jira-v2-Test",
            "timeout": 500,
            "is_mockable": false
        },
        {
            "integrations": "ipinfo",
            "playbookID": "IPInfoTest"
        },
        {
            "playbookID": "VerifyHumanReadableFormat"
        },
        {
            "playbookID": "strings-test"
        },
        {
            "playbookID": "TestCommonPython",
            "timeout": 500
        },
        {
            "playbookID": "TestFileCreateAndUpload"
        },
        {
            "playbookID": "TestIsValueInArray"
        },
        {
            "playbookID": "TestStringReplace"
        },
        {
            "playbookID": "TestHttpPlaybook"
        },
        {
            "integrations": "SplunkPy",
            "playbookID": "SplunkPy parse-raw - Test",
            "memory_threshold": 100,
            "instance_names": "use_default_handler"
        },
        {
            "integrations": "SplunkPy",
            "playbookID": "SplunkPy-Test-V2",
            "memory_threshold": 500,
            "instance_names": "use_default_handler"
        },
        {
            "integrations": "SplunkPy",
            "playbookID": "Splunk-Test",
            "memory_threshold": 200,
            "instance_names": "use_default_handler"
        },
        {
            "integrations": "AnsibleTower",
            "playbookID": "AnsibleTower_Test_playbook",
            "fromversion": "5.0.0"
        },
        {
            "integrations": "SplunkPy",
            "playbookID": "SplunkPySearch_Test",
            "memory_threshold": 200,
            "instance_names": "use_default_handler"
        },
        {
            "integrations": "SplunkPy",
            "playbookID": "SplunkPy KV commands",
            "memory_threshold": 200,
            "instance_names": "use_default_handler"
        },
        {
            "integrations": "SplunkPy",
            "playbookID": "SplunkPy-Test-V2",
            "memory_threshold": 500,
            "instance_names": "use_python_requests_handler"
        },
        {
            "integrations": "SplunkPy",
            "playbookID": "Splunk-Test",
            "memory_threshold": 500,
            "instance_names": "use_python_requests_handler"
        },
        {
            "integrations": "SplunkPy",
            "playbookID": "SplunkPySearch_Test",
            "memory_threshold": 200,
            "instance_names": "use_python_requests_handler"
        },
        {
            "integrations": "SplunkPy",
            "playbookID": "SplunkPy KV commands",
            "memory_threshold": 200,
            "instance_names": "use_python_requests_handler"
        },
        {
            "integrations": "McAfee NSM",
            "playbookID": "McAfeeNSMTest",
            "timeout": 400,
            "nightly": true
        },
        {
            "integrations": "PhishTank V2",
            "playbookID": "PhishTank Testing"
        },
        {
            "integrations": "McAfee Web Gateway",
            "playbookID": "McAfeeWebGatewayTest",
            "timeout": 500
        },
        {
            "integrations": "TCPIPUtils",
            "playbookID": "TCPUtils-Test"
        },
        {
            "playbookID": "listExecutedCommands-Test"
        },
        {
            "integrations": "AWS - Lambda",
            "playbookID": "AWS-Lambda-Test (Read-Only)"
        },
        {
            "integrations": "Service Manager",
            "playbookID": "TestHPServiceManager",
            "timeout": 400
        },
        {
            "integrations": "ServiceNow IAM",
            "playbookID": "ServiceNow IAM - Test Playbook",
            "instance_name": "snow_basic_auth",
            "fromversion": "6.0.0"
        },
        {
            "playbookID": "LanguageDetect-Test",
            "timeout": 300
        },
        {
            "integrations": "Forcepoint",
            "playbookID": "forcepoint test",
            "timeout": 500,
            "nightly": true
        },
        {
            "playbookID": "GeneratePassword-Test"
        },
        {
            "playbookID": "ZipFile-Test"
        },
        {
            "playbookID": "UnzipFile-Test"
        },
        {
            "playbookID": "Test-IsMaliciousIndicatorFound",
            "fromversion": "5.0.0"
        },
        {
            "playbookID": "TestExtractHTMLTables"
        },
        {
            "integrations": "carbonblackliveresponse",
            "playbookID": "Carbon Black Live Response Test",
            "nightly": true,
            "fromversion": "5.0.0",
            "is_mockable": false
        },
        {
            "integrations": "urlscan.io",
            "playbookID": "urlscan_malicious_Test",
            "timeout": 500
        },
        {
            "integrations": "EWS v2",
            "playbookID": "pyEWS_Test",
            "instance_names": "ewv2_regular",
            "is_mockable": false
        },
        {
            "integrations": "EWS v2",
            "playbookID": "pyEWS_Test",
            "instance_names": "ewsv2_separate_process",
            "is_mockable": false
        },
        {
            "integrations": "remedy_sr_beta",
            "playbookID": "remedy_sr_test_pb"
        },
        {
            "integrations": "Netskope",
            "playbookID": "Netskope Test"
        },
        {
            "integrations": "Cylance Protect v2",
            "playbookID": "Cylance Protect v2 Test"
        },
        {
            "integrations": "ReversingLabs Titanium Cloud",
            "playbookID": "ReversingLabsTCTest"
        },
        {
            "integrations": "ReversingLabs A1000",
            "playbookID": "ReversingLabsA1000Test"
        },
        {
            "integrations": "Demisto Lock",
            "playbookID": "DemistoLockTest"
        },
        {
            "playbookID": "test-domain-indicator",
            "timeout": 400
        },
        {
            "playbookID": "Cybereason Test",
            "integrations": "Cybereason",
            "timeout": 1200,
            "fromversion": "4.1.0"
        },
        {
            "integrations": "VirusTotal - Private API",
            "instance_names": "virus_total_private_api_general",
            "playbookID": "File Enrichment - Virus Total Private API Test",
            "nightly": true
        },
        {
            "integrations": "VirusTotal - Private API",
            "instance_names": "virus_total_private_api_general",
            "playbookID": "virusTotalPrivateAPI-test-playbook",
            "timeout": 1400,
            "nightly": true,
            "pid_threshold": 12
        },
        {
            "integrations": [
                "VirusTotal - Private API",
                "VirusTotal"
            ],
            "playbookID": "vt-detonate test",
            "instance_names": [
                "virus_total_private_api_general",
                "virus_total_general"
            ],
            "timeout": 1400,
            "fromversion": "5.5.0",
            "nightly": true,
            "is_mockable": false
        },
        {
            "integrations": "Cisco ASA",
            "playbookID": "Cisco ASA - Test Playbook"
        },
        {
            "integrations": "VirusTotal - Private API",
            "instance_names": "virus_total_private_api_preferred_vendors",
            "playbookID": "virusTotalPrivateAPI-test-preferred-vendors",
            "timeout": 1400,
            "nightly": true
        },
        {
            "integrations": "Cisco Meraki",
            "playbookID": "Cisco-Meraki-Test"
        },
        {
            "integrations": "Microsoft Defender Advanced Threat Protection",
            "playbookID": "Microsoft Defender Advanced Threat Protection - Test prod",
            "instance_names": "microsoft_defender_atp_prod"
        },
        {
            "integrations": "Microsoft Defender Advanced Threat Protection",
            "playbookID": "Microsoft Defender Advanced Threat Protection - Test dev",
            "instance_names": "microsoft_defender_atp_dev"
        },
        {
            "integrations": "Microsoft Defender Advanced Threat Protection",
            "playbookID": "Microsoft Defender Advanced Threat Protection - Test self deployed",
            "instance_names": "microsoft_defender_atp_dev_self_deployed"
        },
        {
            "integrations": "Microsoft Defender Advanced Threat Protection",
            "playbookID": "Microsoft Defender - ATP - Indicators Test",
            "instance_names": "microsoft_defender_atp_prod",
            "is_mockable": false
        },
        {
            "integrations": "Microsoft Defender Advanced Threat Protection",
            "playbookID": "Microsoft Defender - ATP - Indicators Test",
            "instance_names": "microsoft_defender_atp_dev",
            "is_mockable": false
        },
        {
            "integrations": "Microsoft Defender Advanced Threat Protection",
            "playbookID": "Microsoft Defender - ATP - Indicators Test",
            "instance_names": "microsoft_defender_atp_dev_self_deployed",
            "is_mockable": false
        },
        {
            "integrations": "Tanium",
            "playbookID": "Tanium Test Playbook",
            "nightly": true,
            "timeout": 1200,
            "pid_threshold": 10
        },
        {
            "integrations": "Recorded Future",
            "playbookID": "Recorded Future Test",
            "nightly": true
        },
        {
            "integrations": "Microsoft Graph",
            "playbookID": "Microsoft Graph Security Test dev",
            "instance_names": "ms_graph_security_dev"
        },
        {
            "integrations": "Microsoft Graph",
            "playbookID": "Microsoft Graph Security Test prod",
            "instance_names": "ms_graph_security_prod"
        },
        {
            "integrations": "Microsoft Graph User",
            "playbookID": "Microsoft Graph User - Test",
            "instance_names": "ms_graph_user_dev"
        },
        {
            "integrations": "Microsoft Graph User",
            "playbookID": "Microsoft Graph User - Test",
            "instance_names": "ms_graph_user_prod"
        },
        {
            "integrations": "Microsoft Graph Groups",
            "playbookID": "Microsoft Graph Groups - Test dev",
            "instance_names": "ms_graph_groups_dev"
        },
        {
            "integrations": "Microsoft Graph Groups",
            "playbookID": "Microsoft Graph Groups - Test prod",
            "instance_names": "ms_graph_groups_prod"
        },
        {
            "integrations": "Microsoft_Graph_Files",
            "playbookID": "test_MsGraphFiles dev",
            "instance_names": "ms_graph_files_dev",
            "fromversion": "5.0.0"
        },
        {
            "integrations": "Microsoft_Graph_Files",
            "playbookID": "test_MsGraphFiles prod",
            "instance_names": "ms_graph_files_prod",
            "fromversion": "5.0.0"
        },
        {
            "integrations": "Microsoft Graph Calendar",
            "playbookID": "Microsoft Graph Calendar - Test dev",
            "instance_names": "ms_graph_calendar_dev"
        },
        {
            "integrations": "Microsoft Graph Calendar",
            "playbookID": "Microsoft Graph Calendar - Test prod",
            "instance_names": "ms_graph_calendar_prod"
        },
        {
            "integrations": "Microsoft Graph Device Management",
            "playbookID": "MSGraph_DeviceManagement_Test_dev",
            "instance_names": "ms_graph_device_management_oproxy_dev",
            "fromversion": "5.0.0"
        },
        {
            "integrations": "Microsoft Graph Device Management",
            "playbookID": "MSGraph_DeviceManagement_Test_prod",
            "instance_names": "ms_graph_device_management_oproxy_prod",
            "fromversion": "5.0.0"
        },
        {
            "integrations": "Microsoft Graph Device Management",
            "playbookID": "MSGraph_DeviceManagement_Test_self_deployed_prod",
            "instance_names": "ms_graph_device_management_self_deployed_prod",
            "fromversion": "5.0.0"
        },
        {
            "integrations": "RedLock",
            "playbookID": "RedLockTest",
            "nightly": true
        },
        {
            "integrations": "Symantec Messaging Gateway",
            "playbookID": "Symantec Messaging Gateway Test"
        },
        {
            "integrations": "ThreatConnect v2",
            "playbookID": "ThreatConnect v2 - Test",
            "fromversion": "5.0.0"
        },
        {
            "integrations": "VxStream",
            "playbookID": "VxStream Test",
            "nightly": true,
            "is_mockable": false
        },
        {
            "integrations": "QRadar",
            "playbookID": "test_Qradar",
            "fromversion": "5.5.0",
            "is_mockable": false
        },
        {
            "integrations": "QRadar_v2",
            "playbookID": "test_Qradar_v2",
            "fromversion": "6.0.0",
            "is_mockable": false
        },
        {
            "integrations": "VMware",
            "playbookID": "VMWare Test"
        },
        {
            "integrations": "Anomali ThreatStream",
            "playbookID": "Anomali_ThreatStream_Test"
        },
        {
            "integrations": "carbonblack-v2",
            "playbookID": "Carbon Black Response Test",
            "fromversion": "5.0.0"
        },
        {
            "integrations": "Cisco Umbrella Investigate",
            "playbookID": "Cisco Umbrella Test"
        },
        {
            "integrations": "icebrg",
            "playbookID": "Icebrg Test",
            "timeout": 500
        },
        {
            "integrations": "Symantec MSS",
            "playbookID": "SymantecMSSTest"
        },
        {
            "integrations": "Remedy AR",
            "playbookID": "Remedy AR Test"
        },
        {
            "integrations": "AWS - IAM",
            "playbookID": "d5cb69b1-c81c-4f27-8a40-3106c0cb2620"
        },
        {
            "integrations": "McAfee Active Response",
            "playbookID": "McAfee-MAR_Test",
            "timeout": 700
        },
        {
            "integrations": "McAfee Threat Intelligence Exchange",
            "playbookID": "McAfee-TIE Test",
            "timeout": 700
        },
        {
            "integrations": "ArcSight Logger",
            "playbookID": "ArcSight Logger test"
        },
        {
            "integrations": "ArcSight ESM v2",
            "playbookID": "ArcSight ESM v2 Test"
        },
        {
            "integrations": "ArcSight ESM v2",
            "playbookID": "test Arcsight - Get events related to the Case"
        },
        {
            "integrations": "XFE_v2",
            "playbookID": "Test_XFE_v2",
            "timeout": 500,
            "nightly": true
        },
        {
            "integrations": "McAfee Threat Intelligence Exchange",
            "playbookID": "search_endpoints_by_hash_-_tie_-_test",
            "timeout": 500
        },
        {
            "integrations": "iDefense_v2",
            "playbookID": "iDefense_v2_Test",
            "fromversion": "5.5.0"
        },
        {
            "integrations": "AbuseIPDB",
            "playbookID": "AbuseIPDB Test"
        },
        {
            "integrations": "AbuseIPDB",
            "playbookID": "AbuseIPDB PopulateIndicators Test"
        },
        {
            "integrations": "LogRhythm",
            "playbookID": "LogRhythm-Test-Playbook",
            "timeout": 200
        },
        {
            "integrations": "FireEye HX",
            "playbookID": "FireEye HX Test",
            "timeout": 500
        },
        {
            "integrations": "FireEyeFeed",
            "playbookID": "playbook-FeedFireEye_test",
            "memory_threshold": 110
        },
        {
            "integrations": "Phish.AI",
            "playbookID": "PhishAi-Test"
        },
        {
            "integrations": "Phish.AI",
            "playbookID": "Test-Detonate URL - Phish.AI"
        },
        {
            "integrations": "Centreon",
            "playbookID": "Centreon-Test-Playbook"
        },
        {
            "playbookID": "ReadFile test"
        },
        {
            "integrations": "AlphaSOC Wisdom",
            "playbookID": "AlphaSOC-Wisdom-Test"
        },
        {
            "integrations": "carbonblack-v2",
            "playbookID": "CBFindIP - Test"
        },
        {
            "integrations": "Jask",
            "playbookID": "Jask_Test",
            "fromversion": "4.1.0"
        },
        {
            "integrations": "Qualys",
            "playbookID": "Qualys-Test"
        },
        {
            "integrations": "Whois",
            "playbookID": "whois_test",
            "fromversion": "4.1.0"
        },
        {
            "integrations": "RSA NetWitness Endpoint",
            "playbookID": "NetWitness Endpoint Test"
        },
        {
            "integrations": "Check Point Sandblast",
            "playbookID": "Sandblast_malicious_test"
        },
        {
            "playbookID": "TestMatchRegexV2"
        },
        {
            "integrations": "ActiveMQ",
            "playbookID": "ActiveMQ Test"
        },
        {
            "playbookID": "RegexGroups Test"
        },
        {
            "integrations": "Cisco ISE",
            "playbookID": "cisco-ise-test-playbook"
        },
        {
            "integrations": "RSA NetWitness v11.1",
            "playbookID": "RSA NetWitness Test"
        },
        {
            "playbookID": "ExifReadTest"
        },
        {
            "integrations": "Cuckoo Sandbox",
            "playbookID": "CuckooTest",
            "timeout": 700
        },
        {
            "integrations": "VxStream",
            "playbookID": "Test-Detonate URL - Crowdstrike",
            "timeout": 1200
        },
        {
            "playbookID": "Detonate File - Generic Test",
            "timeout": 500
        },
        {
            "integrations": [
                "Lastline v2",
                "WildFire-v2",
                "SNDBOX",
                "McAfee Advanced Threat Defense"
            ],
            "playbookID": "Detonate File - Generic Test",
            "timeout": 2400,
            "nightly": true
        },
        {
            "playbookID": "STIXParserTest"
        },
        {
            "playbookID": "VerifyJSON - Test",
            "fromversion": "5.5.0"
        },
        {
            "playbookID": "PowerShellCommon-Test",
            "fromversion": "5.5.0"
        },
        {
            "playbookID": "Detonate URL - Generic Test",
            "timeout": 2000,
            "nightly": true,
            "integrations": [
                "McAfee Advanced Threat Defense",
                "VxStream",
                "Lastline v2"
            ]
        },
        {
            "integrations": [
                "carbonblack-v2",
                "carbonblackliveresponse",
                "Cylance Protect v2"
            ],
            "playbookID": "Retrieve File from Endpoint - Generic V2 Test",
            "fromversion": "5.0.0",
            "is_mockable": false
        },
        {
            "integrations": "Zscaler",
            "playbookID": "Zscaler Test",
            "nightly": true,
            "timeout": 500
        },
        {
            "playbookID": "DemistoUploadFileToIncident Test",
            "integrations": "Demisto REST API"
        },
        {
            "playbookID": "DemistoUploadFile Test",
            "integrations": "Demisto REST API"
        },
        {
            "playbookID": "MaxMind Test",
            "integrations": "MaxMind GeoIP2"
        },
        {
            "playbookID": "Test Sagemaker",
            "integrations": "AWS Sagemaker"
        },
        {
            "playbookID": "C2sec-Test",
            "integrations": "C2sec irisk",
            "fromversion": "5.0.0"
        },
        {
            "playbookID": "Phishing v2 - Test - Incident Starter",
            "fromversion": "6.0.0",
            "timeout": 1200,
            "nightly": false,
            "integrations": [
                "EWS Mail Sender",
                "Demisto REST API",
                "Rasterize"
            ],
            "memory_threshold": 115,
            "pid_threshold": 80
        },
        {
            "playbookID": "Phishing - Core - Test - Incident Starter",
            "fromversion": "6.0.0",
            "timeout": 1700,
            "nightly": false,
            "integrations": [
                "EWS Mail Sender",
                "Demisto REST API",
                "Rasterize"
            ],
            "memory_threshold": 100,
            "pid_threshold": 80
        },
        {
            "integrations": "duo",
            "playbookID": "DUO Test Playbook"
        },
        {
            "playbookID": "SLA Scripts - Test",
            "fromversion": "4.1.0"
        },
        {
            "playbookID": "PcapHTTPExtractor-Test"
        },
        {
            "playbookID": "Ping Test Playbook"
        },
        {
            "playbookID": "Active Directory Test",
            "integrations": "Active Directory Query v2",
            "instance_names": "active_directory_ninja"
        },
        {
            "playbookID": "AD v2 - debug-mode - Test",
            "integrations": "Active Directory Query v2",
            "instance_names": "active_directory_ninja",
            "fromversion": "5.0.0"
        },
        {
            "playbookID": "Docker Hardening Test",
            "fromversion": "5.0.0",
            "runnable_on_docker_only": true
        },
        {
            "integrations": "Active Directory Query v2",
            "instance_names": "active_directory_ninja",
            "playbookID": "Active Directory Query V2 configuration with port"
        },
        {
            "integrations": "Active Directory Query v2",
            "instance_names": "active_directory_ninja",
            "playbookID": "Active Directory - ad-get-user limit check"
        },
        {
            "integrations": "mysql",
            "playbookID": "MySQL Test"
        },
        {
            "playbookID": "Email Address Enrichment - Generic v2.1 - Test",
            "integrations": "Active Directory Query v2",
            "instance_names": "active_directory_ninja"
        },
        {
            "integrations": "Cofense Intelligence",
            "playbookID": "Test - Cofense Intelligence",
            "timeout": 500
        },
        {
            "playbookID": "GDPRContactAuthorities Test"
        },
        {
            "integrations": "Google Resource Manager",
            "playbookID": "GoogleResourceManager-Test",
            "timeout": 500,
            "nightly": true
        },
        {
            "integrations": "SlashNext Phishing Incident Response",
            "playbookID": "SlashNextPhishingIncidentResponse-Test",
            "timeout": 500,
            "nightly": true
        },
        {
            "integrations": "Google Cloud Storage",
            "playbookID": "GCS - Test",
            "timeout": 500,
            "nightly": true,
            "memory_threshold": 80
        },
        {
            "integrations": "GooglePubSub",
            "playbookID": "GooglePubSub_Test",
            "nightly": true,
            "fromversion": "5.0.0"
        },
        {
            "playbookID": "Calculate Severity - Generic v2 - Test",
            "integrations": [
                "Palo Alto Minemeld",
                "Active Directory Query v2"
            ],
            "instance_names": "active_directory_ninja",
            "fromversion": "4.5.0"
        },
        {
            "integrations": "Freshdesk",
            "playbookID": "Freshdesk-Test",
            "timeout": 500,
            "nightly": true
        },
        {
            "playbookID": "Autoextract - Test",
            "fromversion": "4.1.0"
        },
        {
            "playbookID": "FilterByList - Test",
            "fromversion": "4.5.0"
        },
        {
            "playbookID": "Impossible Traveler - Test",
            "integrations": [
                "Ipstack",
                "ipinfo",
                "Rasterize",
                "Active Directory Query v2",
                "Demisto REST API"
            ],
            "instance_names": "active_directory_ninja",
            "fromversion": "5.0.0",
            "timeout": 700
        },
        {
            "playbookID": "Active Directory - Get User Manager Details - Test",
            "integrations": "Active Directory Query v2",
            "instance_names": "active_directory_80k",
            "fromversion": "4.5.0"
        },
        {
            "integrations": "Kafka V2",
            "playbookID": "Kafka Test"
        },
        {
            "playbookID": "File Enrichment - Generic v2 - Test",
            "instance_names": "virus_total_private_api_general",
            "integrations": [
                "VirusTotal - Private API",
                "Cylance Protect v2"
            ],
            "is_mockable": false
        },
        {
            "integrations": [
                "epo",
                "McAfee Active Response"
            ],
            "playbookID": "Endpoint data collection test",
            "timeout": 500
        },
        {
            "integrations": [
                "epo",
                "McAfee Active Response"
            ],
            "playbookID": "MAR - Endpoint data collection test",
            "timeout": 500
        },
        {
            "integrations": "DUO Admin",
            "playbookID": "DuoAdmin API test playbook",
            "fromversion": "5.0.0"
        },
        {
            "integrations": [
                "TAXII Server",
                "TAXIIFeed"
            ],
            "playbookID": "TAXII_Feed_Test",
            "fromversion": "5.5.0",
            "timeout": 300
        },
        {
            "integrations": "TAXII 2 Feed",
            "playbookID": "TAXII 2 Feed Test",
            "fromversion": "5.5.0"
        },
        {
            "integrations": "iDefense Feed",
            "playbookID": "Feed iDefense Test",
            "memory_threshold": 200,
            "fromversion": "5.5.0"
        },
        {
            "integrations": "Traps",
            "playbookID": "Traps test",
            "timeout": 600
        },
        {
            "playbookID": "TestShowScheduledEntries"
        },
        {
            "playbookID": "Calculate Severity - Standard - Test",
            "integrations": "Palo Alto Minemeld",
            "fromversion": "4.5.0"
        },
        {
            "integrations": "Symantec Advanced Threat Protection",
            "playbookID": "Symantec ATP Test"
        },
        {
            "playbookID": "HTTPListRedirects - Test SSL"
        },
        {
            "playbookID": "HTTPListRedirects Basic Test"
        },
        {
            "playbookID": "CheckDockerImageAvailableTest"
        },
        {
            "playbookID": "Extract Indicators From File - Generic v2 - Test",
            "integrations": "Image OCR",
            "timeout": 350,
            "fromversion": "4.5.0"
        },
        {
            "playbookID": "Endpoint Enrichment - Generic v2.1 - Test",
            "integrations": [
                "Cylance Protect v2",
                "carbonblack-v2",
                "epo",
                "Active Directory Query v2"
            ],
            "instance_names": "active_directory_ninja"
        },
        {
            "playbookID": "EmailReputationTest",
            "integrations": "Have I Been Pwned? V2"
        },
        {
            "integrations": "Symantec Deepsight Intelligence",
            "playbookID": "Symantec Deepsight Test"
        },
        {
            "playbookID": "ExtractDomainFromEmailTest"
        },
        {
            "playbookID": "Wait Until Datetime - Test",
            "fromversion": "4.5.0"
        },
        {
            "playbookID": "PAN-OS DAG Configuration Test",
            "integrations": "Panorama",
            "instance_names": "palo_alto_panorama_9.0",
            "timeout": 1500
        },
        {
            "playbookID": "PAN-OS Create Or Edit Rule Test",
            "integrations": "Panorama",
            "instance_names": "palo_alto_panorama_9.0",
            "timeout": 1000
        },
        {
            "playbookID": "PAN-OS EDL Setup v3 Test",
            "integrations": [
                "Panorama",
                "palo_alto_networks_pan_os_edl_management"
            ],
            "instance_names": "palo_alto_firewall_9.0",
            "timeout": 300
        },
        {
            "integrations": "Snowflake",
            "playbookID": "Snowflake-Test"
        },
        {
            "playbookID": "Account Enrichment - Generic v2.1 - Test",
            "integrations": "Active Directory Query v2",
            "instance_names": "active_directory_ninja"
        },
        {
            "integrations": "Cisco Umbrella Investigate",
            "playbookID": "Domain Enrichment - Generic v2 - Test"
        },
        {
            "integrations": "Google BigQuery",
            "playbookID": "Google BigQuery Test"
        },
        {
            "integrations": "Zoom",
            "playbookID": "Zoom_Test"
        },
        {
            "playbookID": "IP Enrichment - Generic v2 - Test",
            "integrations": "Threat Crowd",
            "fromversion": "4.1.0"
        },
        {
            "integrations": "Cherwell",
            "playbookID": "Cherwell Example Scripts - test"
        },
        {
            "integrations": "Cherwell",
            "playbookID": "Cherwell - test"
        },
        {
            "integrations": "CarbonBlackProtectionV2",
            "playbookID": "Carbon Black Enterprise Protection V2 Test"
        },
        {
            "integrations": "Active Directory Query v2",
            "instance_names": "active_directory_ninja",
            "playbookID": "Test ADGetUser Fails with no instances 'Active Directory Query' (old version)"
        },
        {
            "integrations": "ANYRUN",
            "playbookID": "ANYRUN-Test"
        },
        {
            "integrations": "ANYRUN",
            "playbookID": "Detonate File - ANYRUN - Test"
        },
        {
            "integrations": "ANYRUN",
            "playbookID": "Detonate URL - ANYRUN - Test"
        },
        {
            "integrations": "Netcraft",
            "playbookID": "Netcraft test"
        },
        {
            "integrations": "EclecticIQ Platform",
            "playbookID": "EclecticIQ Test"
        },
        {
            "playbookID": "FormattingPerformance - Test",
            "fromversion": "5.0.0"
        },
        {
            "integrations": "AWS - EC2",
            "playbookID": "AWS - EC2 Test Playbook",
            "fromversion": "5.0.0",
            "memory_threshold": 90
        },
        {
            "integrations": "AWS - EC2",
            "playbookID": "d66e5f86-e045-403f-819e-5058aa603c32"
        },
        {
            "integrations": "ANYRUN",
            "playbookID": "Detonate File From URL - ANYRUN - Test"
        },
        {
            "integrations": "AWS - CloudTrail",
            "playbookID": "3da2e31b-f114-4d7f-8702-117f3b498de9"
        },
        {
            "integrations": "carbonblackprotection",
            "playbookID": "67b0f25f-b061-4468-8613-43ab13147173"
        },
        {
            "integrations": "DomainTools",
            "playbookID": "DomainTools-Test"
        },
        {
            "integrations": "Exabeam",
            "playbookID": "Exabeam - Test"
        },
        {
            "integrations": "Cisco Spark",
            "playbookID": "Cisco Spark Test New"
        },
        {
            "integrations": "Remedy On-Demand",
            "playbookID": "Remedy-On-Demand-Test"
        },
        {
            "playbookID": "ssdeepreputationtest"
        },
        {
            "playbookID": "TestIsEmailAddressInternal"
        },
        {
            "integrations": "Google Cloud Compute",
            "playbookID": "GoogleCloudCompute-Test"
        },
        {
            "integrations": "AWS - S3",
            "playbookID": "97393cfc-2fc4-4dfe-8b6e-af64067fc436",
            "memory_threshold": 80
        },
        {
            "integrations": "Image OCR",
            "playbookID": "TestImageOCR"
        },
        {
            "integrations": "fireeye",
            "playbookID": "Detonate File - FireEye AX - Test"
        },
        {
            "integrations": [
                "Rasterize",
                "Image OCR"
            ],
            "playbookID": "Rasterize Test",
            "fromversion": "5.0.0"
        },
        {
            "integrations": "Rasterize",
            "playbookID": "RasterizeImageTest",
            "fromversion": "5.0.0"
        },
        {
            "integrations": "Ipstack",
            "playbookID": "Ipstack_Test"
        },
        {
            "integrations": "Perch",
            "playbookID": "Perch-Test"
        },
        {
            "integrations": "Forescout",
            "playbookID": "Forescout-Test"
        },
        {
            "integrations": "GitHub",
            "playbookID": "Git_Integration-Test"
        },
        {
            "integrations": "GitHub IAM",
            "playbookID": "Github IAM - Test Playbook",
            "fromversion": "6.1.0"
        },
        {
            "integrations": "LogRhythmRest",
            "playbookID": "LogRhythm REST test"
        },
        {
            "integrations": "AlienVault USM Anywhere",
            "playbookID": "AlienVaultUSMAnywhereTest"
        },
        {
            "playbookID": "PhishLabsTestPopulateIndicators"
        },
        {
            "playbookID": "Test_HTMLtoMD"
        },
        {
            "integrations": "PhishLabs IOC",
            "playbookID": "PhishLabsIOC TestPlaybook",
            "fromversion": "4.1.0"
        },
        {
            "integrations": "vmray",
            "playbookID": "VMRay-Test"
        },
        {
            "integrations": "PerceptionPoint",
            "playbookID": "PerceptionPoint Test",
            "fromversion": "4.1.0"
        },
        {
            "integrations": "AutoFocus V2",
            "playbookID": "AutoFocus V2 test",
            "fromversion": "5.0.0",
            "timeout": 1000
        },
        {
            "playbookID": "Process Email - Generic for Rasterize"
        },
        {
            "playbookID": "Send Investigation Summary Reports - Test",
            "integrations": "EWS Mail Sender",
            "fromversion": "4.5.0",
            "memory_threshold": 100
        },
        {
            "integrations": "Anomali ThreatStream v2",
            "playbookID": "ThreatStream-Test"
        },
        {
            "integrations": "Flashpoint",
            "playbookID": "Flashpoint_event-Test"
        },
        {
            "integrations": "Flashpoint",
            "playbookID": "Flashpoint_forum-Test"
        },
        {
            "integrations": "Flashpoint",
            "playbookID": "Flashpoint_report-Test"
        },
        {
            "integrations": "Flashpoint",
            "playbookID": "Flashpoint_reputation-Test"
        },
        {
            "integrations": "BluecatAddressManager",
            "playbookID": "Bluecat Address Manager test"
        },
        {
            "integrations": "MailListener - POP3 Beta",
            "playbookID": "MailListener-POP3 - Test"
        },
        {
            "playbookID": "sumList - Test"
        },
        {
            "integrations": "VulnDB",
            "playbookID": "Test-VulnDB"
        },
        {
            "integrations": "Shodan_v2",
            "playbookID": "Test-Shodan_v2",
            "timeout": 1000
        },
        {
            "integrations": "Threat Crowd",
            "playbookID": "ThreatCrowd - Test"
        },
        {
            "integrations": "GoogleDocs",
            "playbookID": "GoogleDocs-test"
        },
        {
            "playbookID": "Request Debugging - Test",
            "fromversion": "5.0.0"
        },
        {
            "playbookID": "Test Convert file hash to corresponding hashes",
            "fromversion": "4.5.0",
            "integrations": "VirusTotal",
            "instance_names": "virus_total_general"
        },
        {
            "playbookID": "PAN-OS Query Logs For Indicators Test",
            "fromversion": "5.5.0",
            "timeout": 1500,
            "integrations": "Panorama",
            "instance_names": "palo_alto_panorama"
        },
        {
            "integrations": "Hybrid Analysis",
            "playbookID": "HybridAnalysis-Test",
            "timeout": 500,
            "fromversion": "4.1.0",
            "is_mockable": false
        },
        {
            "integrations": "Elasticsearch v2",
            "instance_names": "es_v7",
            "playbookID": "Elasticsearch_v2_test"
        },
        {
            "integrations": "ElasticsearchFeed",
            "instance_names": "es_demisto_feed",
            "playbookID": "Elasticsearch_Fetch_Demisto_Indicators_Test",
            "fromversion": "5.5.0"
        },
        {
            "integrations": "ElasticsearchFeed",
            "instance_names": "es_generic_feed",
            "playbookID": "Elasticsearch_Fetch_Custom_Indicators_Test",
            "fromversion": "5.5.0"
        },
        {
            "integrations": "Elasticsearch v2",
            "instance_names": "es_v6",
            "playbookID": "Elasticsearch_v2_test-v6"
        },
        {
            "integrations": "PolySwarm",
            "playbookID": "PolySwarm-Test"
        },
        {
            "integrations": "Kennav2",
            "playbookID": "Kenna Test"
        },
        {
            "integrations": "SecurityAdvisor",
            "playbookID": "SecurityAdvisor-Test",
            "fromversion": "4.5.0"
        },
        {
            "integrations": "Google Key Management Service",
            "playbookID": "Google-KMS-test",
            "pid_threshold": 6,
            "memory_threshold": 60
        },
        {
            "integrations": "SecBI",
            "playbookID": "SecBI - Test"
        },
        {
            "playbookID": "ExtractFQDNFromUrlAndEmail-Test"
        },
        {
            "integrations": "EWS v2",
            "playbookID": "Get EWS Folder Test",
            "fromversion": "4.5.0",
            "instance_names": "ewv2_regular",
            "timeout": 1200
        },
        {
            "integrations": "EWSO365",
            "playbookID": "EWS_O365_test",
            "fromversion": "5.0.0"
        },
        {
            "integrations": "EWSO365",
            "playbookID": "EWS_O365_send_mail_test",
            "fromversion": "5.0.0"
        },
        {
            "integrations": "QRadar_v2",
            "playbookID": "QRadar Indicator Hunting Test",
            "timeout": 600,
            "fromversion": "6.0.0"
        },
        {
            "playbookID": "SetAndHandleEmpty test",
            "fromversion": "4.5.0"
        },
        {
            "integrations": "Tanium v2",
            "playbookID": "Tanium v2 - Test"
        },
        {
            "integrations": "Office 365 Feed",
            "playbookID": "Office365_Feed_Test",
            "fromversion": "5.5.0"
        },
        {
            "integrations": "GoogleCloudTranslate",
            "playbookID": "GoogleCloudTranslate-Test",
            "pid_threshold": 9
        },
        {
            "integrations": "Infoblox",
            "playbookID": "Infoblox Test"
        },
        {
            "integrations": "BPA",
            "playbookID": "Test-BPA",
            "fromversion": "4.5.0"
        },
        {
            "playbookID": "GetValuesOfMultipleFIelds Test",
            "fromversion": "4.5.0"
        },
        {
            "playbookID": "IsInternalHostName Test",
            "fromversion": "4.5.0"
        },
        {
            "playbookID": "DigitalGuardian-Test",
            "integrations": "Digital Guardian",
            "fromversion": "5.0.0"
        },
        {
            "integrations": "SplunkPy",
            "playbookID": "Splunk Indicator Hunting Test",
            "fromversion": "5.0.0",
            "memory_threshold": 500,
            "instance_names": "use_default_handler"
        },
        {
            "integrations": "BPA",
            "playbookID": "Test-BPA_Integration",
            "fromversion": "4.5.0"
        },
        {
            "integrations": "AutoFocus Feed",
            "playbookID": "playbook-FeedAutofocus_test",
            "fromversion": "5.5.0"
        },
        {
            "integrations": "AutoFocus Daily Feed",
            "playbookID": "playbook-FeedAutofocus_daily_test",
            "fromversion": "5.5.0"
        },
        {
            "integrations": "PaloAltoNetworks_PrismaCloudCompute",
            "playbookID": "PaloAltoNetworks_PrismaCloudCompute-Test"
        },
        {
            "integrations": "Recorded Future Feed",
            "playbookID": "RecordedFutureFeed - Test",
            "timeout": 1000,
            "fromversion": "5.5.0",
            "memory_threshold": 86
        },
        {
            "integrations": "Expanse",
            "playbookID": "test-Expanse-Playbook",
            "fromversion": "5.0.0"
        },
        {
            "integrations": "Expanse",
            "playbookID": "test-Expanse",
            "fromversion": "5.0.0"
        },
        {
            "integrations": "DShield Feed",
            "playbookID": "playbook-DshieldFeed_test",
            "fromversion": "5.5.0",
            "is_mockable": false
        },
        {
            "integrations": "AlienVault Reputation Feed",
            "playbookID": "AlienVaultReputationFeed_Test",
            "fromversion": "5.5.0",
            "memory_threshold": 190
        },
        {
            "integrations": "BruteForceBlocker Feed",
            "playbookID": "playbook-BruteForceBlocker_test",
            "fromversion": "5.5.0",
            "memory_threshold": 190
        },
        {
            "integrations": "Carbon Black Enterprise EDR",
            "playbookID": "Carbon Black Enterprise EDR Test",
            "fromversion": "5.0.0"
        },
        {
            "integrations": "MongoDB Key Value Store",
            "playbookID": "MongoDB KeyValueStore - Test",
            "pid_threshold": 12,
            "fromversion": "5.0.0"
        },
        {
            "integrations": "MongoDB Log",
            "playbookID": "MongoDBLog - Test",
            "pid_threshold": 12,
            "fromversion": "5.0.0"
        },
        {
            "integrations": "Google Chronicle Backstory",
            "playbookID": "Google Chronicle Backstory Asset - Test",
            "fromversion": "5.0.0"
        },
        {
            "integrations": "Google Chronicle Backstory",
            "playbookID": "Google Chronicle Backstory IOC Details - Test",
            "fromversion": "5.0.0"
        },
        {
            "integrations": "Google Chronicle Backstory",
            "playbookID": "Google Chronicle Backstory List Alerts - Test",
            "fromversion": "5.0.0"
        },
        {
            "integrations": "Google Chronicle Backstory",
            "playbookID": "Google Chronicle Backstory List IOCs - Test",
            "fromversion": "5.0.0"
        },
        {
            "integrations": "Google Chronicle Backstory",
            "playbookID": "Google Chronicle Backstory Reputation - Test",
            "fromversion": "5.0.0"
        },
        {
            "integrations": "Google Chronicle Backstory",
            "playbookID": "Google Chronicle Backstory List Events - Test",
            "fromversion": "5.0.0"
        },
        {
            "integrations": "Feodo Tracker IP Blocklist Feed",
            "instance_names": "feodo_tracker_ip_currently__active",
            "playbookID": "playbook-feodotrackeripblock_test_currently__active",
            "fromversion": "5.5.0"
        },
        {
            "integrations": "Feodo Tracker IP Blocklist Feed",
            "instance_names": "feodo_tracker_ip_30_days",
            "playbookID": "playbook-feodotrackeripblock_test_30_days",
            "fromversion": "5.5.0"
        },
        {
            "integrations": "Code42",
            "playbookID": "Code42-Test",
            "fromversion": "5.0.0",
            "timeout": 600
        },
        {
            "playbookID": "Code42 File Search Test",
            "integrations": "Code42",
            "fromversion": "5.0.0"
        },
        {
            "playbookID": "FetchIndicatorsFromFile-test",
            "fromversion": "5.5.0"
        },
        {
            "integrations": "RiskSense",
            "playbookID": "RiskSense Get Apps - Test"
        },
        {
            "integrations": "RiskSense",
            "playbookID": "RiskSense Get Host Detail - Test"
        },
        {
            "integrations": "RiskSense",
            "playbookID": "RiskSense Get Host Finding Detail - Test"
        },
        {
            "integrations": "RiskSense",
            "playbookID": "RiskSense Get Hosts - Test"
        },
        {
            "integrations": "RiskSense",
            "playbookID": "RiskSense Get Host Findings - Test"
        },
        {
            "integrations": "RiskSense",
            "playbookID": "RiskSense Get Unique Cves - Test"
        },
        {
            "integrations": "RiskSense",
            "playbookID": "RiskSense Get Unique Open Findings - Test"
        },
        {
            "integrations": "RiskSense",
            "playbookID": "RiskSense Get Apps Detail - Test"
        },
        {
            "integrations": "RiskSense",
            "playbookID": "RiskSense Apply Tag - Test"
        },
        {
            "integrations": "Indeni",
            "playbookID": "Indeni_test",
            "fromversion": "5.0.0"
        },
        {
            "integrations": "SafeBreach v2",
            "playbookID": "playbook-SafeBreach-Test",
            "fromversion": "5.5.0"
        },
        {
            "integrations": "AlienVault OTX TAXII Feed",
            "playbookID": "playbook-feedalienvaultotx_test",
            "fromversion": "5.5.0"
        },
        {
            "playbookID": "ExtractDomainAndFQDNFromUrlAndEmail-Test",
            "fromversion": "5.5.0"
        },
        {
            "integrations": "Cortex Data Lake",
            "playbookID": "Cortex Data Lake Test",
            "instance_names": "cdl_prod",
            "fromversion": "4.5.0"
        },
        {
            "integrations": "Cortex Data Lake",
            "playbookID": "Cortex Data Lake Test",
            "instance_names": "cdl_dev",
            "fromversion": "4.5.0"
        },
        {
            "integrations": "MongoDB",
            "playbookID": "MongoDB - Test"
        },
        {
            "integrations": "DNSDB_v2",
            "playbookID": "DNSDB-Test",
            "fromversion": "5.0.0"
        },
        {
            "playbookID": "DBotCreatePhishingClassifierV2FromFile-Test",
            "timeout": 60000,
            "fromversion": "4.5.0"
        },
        {
            "integrations": "IBM Resilient Systems",
            "playbookID": "IBM Resilient Systems Test"
        },
        {
            "integrations": [
                "Prisma Access",
                "Prisma Access Egress IP feed"
            ],
            "playbookID": "Prisma_Access_Egress_IP_Feed-Test",
            "timeout": 60000,
            "fromversion": "5.5.0",
            "nightly": true
        },
        {
            "integrations": "Prisma Access",
            "playbookID": "Prisma_Access-Test",
            "timeout": 60000,
            "fromversion": "5.5.0",
            "nightly": true
        },
        {
            "playbookID": "EvaluateMLModllAtProduction-Test",
            "fromversion": "4.5.0"
        },
        {
            "integrations": "GCP Whitelist Feed",
            "playbookID": "GCPWhitelist_Feed_Test",
            "fromversion": "5.5.0"
        },
        {
            "integrations": "Azure AD Connect Health Feed",
            "playbookID": "FeedAzureADConnectHealth_Test",
            "fromversion": "5.5.0"
        },
        {
            "integrations": "Zoom Feed",
            "playbookID": "FeedZoom_Test",
            "fromversion": "5.5.0"
        },
        {
            "playbookID": "PCAP Analysis Test",
            "integrations": [
                "ipinfo",
                "WildFire-v2"
            ],
            "fromversion": "5.0.0",
            "timeout": 1200
        },
        {
            "integrations": "Workday",
            "playbookID": "Workday - Test",
            "fromversion": "5.0.0",
            "timeout": 600
        },
        {
            "integrations": "Unit42 Feed",
            "playbookID": "Unit42 Feed - Test",
            "fromversion": "5.5.0",
            "timeout": 600
        },
        {
            "integrations": "CrowdStrikeMalquery",
            "playbookID": "CrowdStrikeMalquery-Test",
            "fromversion": "5.0.0",
            "timeout": 2500
        },
        {
            "integrations": "Sixgill_Darkfeed",
            "playbookID": "Sixgill-Darkfeed_Test",
            "fromversion": "5.5.0"
        },
        {
            "playbookID": "hashIncidentFields-test",
            "fromversion": "4.5.0",
            "timeout": 60000
        },
        {
            "integrations": "RSA Archer v2",
            "playbookID": "Archer v2 - Test",
            "fromversion": "5.0.0"
        },
        {
            "integrations": "WootCloud",
            "playbookID": "TestWootCloudPlaybook",
            "fromversion": "5.0.0"
        },
        {
            "integrations": "Ivanti Heat",
            "playbookID": "Ivanti Heat - Test"
        },
        {
            "integrations": "MicrosoftCloudAppSecurity",
            "playbookID": "MicrosoftCloudAppSecurity-Test"
        },
        {
            "integrations": "Blueliv ThreatCompass",
            "playbookID": "Blueliv_ThreatCompass_test",
            "fromversion": "5.0.0"
        },
        {
            "playbookID": "IncreaseIncidentSeverity-Test",
            "fromversion": "5.0.0"
        },
        {
            "integrations": "TrendMicro Cloud App Security",
            "playbookID": "playbook_TrendmicroCAS_Test",
            "fromversion": "5.0.0",
            "timeout": 300
        },
        {
            "playbookID": "IfThenElse-Test",
            "fromversion": "5.0.0"
        },
        {
            "integrations": "Imperva WAF",
            "playbookID": "Imperva WAF - Test"
        },
        {
            "integrations": "CheckPointFirewall_v2",
            "playbookID": "checkpoint-testplaybook",
            "timeout": 500,
            "nightly": true
        },
        {
            "playbookID": "FailedInstances - Test",
            "integrations": "Whois",
            "fromversion": "4.5.0"
        },
        {
            "integrations": "F5 ASM",
            "playbookID": "playbook-F5_ASM-Test",
            "timeout": 600,
            "fromversion": "5.0.0",
            "nightly": true
        },
        {
            "playbookID": "Hatching Triage - Detonate File",
            "integrations": "Hatching Triage",
            "fromversion": "5.5.0"
        },
        {
            "integrations": "Rundeck",
            "playbookID": "Rundeck_test",
            "fromversion": "5.5.0",
            "is_mockable": false
        },
        {
            "playbookID": "Field polling test",
            "timeout": 600,
            "fromversion": "5.0.0"
        },
        {
            "integrations": "Generic Webhook",
            "playbookID": "Generic Webhook - Test",
            "fromversion": "5.5.0"
        },
        {
            "integrations": "Palo Alto Networks Enterprise DLP",
            "playbookID": "Palo_Alto_Networks_Enterprise_DLP - Test",
            "fromversion": "5.0.0"
        },
        {
            "integrations": "Cryptocurrency",
            "playbookID": "Cryptocurrency-Test",
            "is_mockable": false
        },
        {
            "integrations": "Public DNS Feed",
            "playbookID": "Public_DNS_Feed_Test",
            "fromversion": "5.5.0"
        },
        {
            "integrations": "BitcoinAbuse",
            "playbookID": "BitcoinAbuse-test",
            "fromversion": "5.5.0"
        },
        {
            "integrations": "ExpanseV2",
            "playbookID": "ExpanseV2 Test",
            "fromversion": "6.0.0"
        },
        {
            "integrations": "FeedExpanse",
            "playbookID": "Feed Expanse Test",
            "fromversion": "6.0.0"
        },
        {
            "integrations": "MicrosoftGraphIdentityandAccess",
            "playbookID": "Identity & Access test playbook"
        },
        {
            "integrations": "MicrosoftPolicyAndComplianceAuditLog",
            "playbookID": "Audit Log - Test"
        },
        {
            "integrations": "Nutanix Hypervisor",
            "playbookID": "Nutanix-test"
        },
        {
            "integrations": "Azure Storage",
            "playbookID": "Azure Storage - Test"
        },
        {
            "integrations": "MicrosoftGraphApplications",
            "playbookID": "MSGraph Applications Test"
        },
        {
            "integrations": "EWS Extension Online Powershell v2",
            "playbookID": "EWS Extension: Powershell Online V2 Test",
            "fromversion": "6.0.0",
            "toversion": "6.0.9",
            "timeout": 250
        },
        {
            "integrations": "VirusTotal (API v3)",
            "playbookID": "VirusTotal (API v3) Detonate Test",
            "instance_names": [
                "virus_total_v3",
                "virus_total_v3_premium"
            ],
            "is_mockable": false
        },
        {
            "integrations": "VirusTotal (API v3)",
            "playbookID": "VirusTotalV3-test",
            "instance_names": [
                "virus_total_v3"
            ]
        },
        {
            "playbookID": "CreateCertificate-Test",
            "fromversion": "5.5.0"
        },
        {
            "integrations": "LogPoint SIEM Integration",
            "playbookID": "LogPoint SIEM Integration - Test Playbook 1"
        },
        {
            "integrations": "LogPoint SIEM Integration",
            "playbookID": "LogPoint SIEM Integration - Test Playbook 2"
        },
        {
            "integrations": "Cisco Stealthwatch",
            "fromversion": "5.5.0",
            "playbookID": "Cisco Stealthwatch Test"
        },
        {
            "integrations": "cymulate_v2",
            "playbookID": "Cymulate V2 Test",
            "fromversion": "6.0.0"
        },
        {
            "integrations": "OpenCTI",
            "playbookID": "OpenCTI Test",
            "fromversion": "5.0.0"
        },
        {
            "integrations": "Microsoft Graph API",
            "playbookID": "Microsoft Graph API - Test",
            "fromversion": "5.0.0"
        },
        {
            "integrations": "QRadar v3",
            "playbookID": "QRadar_v3-test",
            "fromversion": "6.0.0"
        },
        {
            "playbookID": "DbotPredictOufOfTheBoxTest",
            "fromversion": "4.5.0",
            "timeout": 1000
        },
        {
            "playbookID": "DbotPredictOufOfTheBoxTestV2",
            "fromversion": "5.5.0",
            "timeout": 1000
        },
        {
            "integrations": "VirusTotal - Premium (API v3)",
            "playbookID": "VirusTotal Premium v3 TestPlaybook",
            "fromversion": "5.5.0"
        },
        {
            "integrations": "Armis",
            "playbookID": "Armis-Test",
            "fromversion": "5.5.0"
        },
        {
            "playbookID": "Tidy - Test",
            "integrations": [
                "AWS - EC2",
                "Demisto REST API",
                "Tidy"
            ],
            "instance_names": [
                "aws_alloacte_host"
            ],
            "fromversion": "6.0.0",
            "nightly": true
        }
    ],
    "skipped_tests": {
        "Github IAM - Test Playbook": "Issue 32383",
        "Calculate Severity - Standard - Test": "Issue 32715",
        "Calculate Severity - Generic v2 - Test": "Issue 32716",
        "Workday - Test": "No credentials Issue 29595",
        "Protectwise-Test": "Issue 28168",
        "Phishing Classifier V2 ML Test": "Issue 26066",
        "RedLockTest": "Issue 24600",
        "TestDedupIncidentsPlaybook": "Issue 24344",
        "CreateIndicatorFromSTIXTest": "Issue 24345",
        "Endpoint data collection test": "Uses a deprecated playbook called Endpoint data collection",
        "Prisma_Access_Egress_IP_Feed-Test": "unskip after we will get Prisma Access instance - Issue 27112",
        "Prisma_Access-Test": "unskip after we will get Prisma Access instance - Issue 27112",
        "Test-Shodan_v2": "Issue 23370",
        "Symantec Deepsight Test": "Issue 22971",
        "TestProofpointFeed": "Issue 22229",
        "Git_Integration-Test": "Issue 20029",
        "Symantec Data Loss Prevention - Test": "Issue 20134",
        "NetWitness Endpoint Test": "Issue 19878",
        "InfoArmorVigilanteATITest": "Test issue 17358",
        "ArcSight Logger test": "Issue 19117",
        "3da2e31b-f114-4d7f-8702-117f3b498de9": "Issue 19837",
        "d66e5f86-e045-403f-819e-5058aa603c32": "pr 3220",
        "RecordedFutureFeed - Test": "Issue 18922",
        "IntSights Mssp Test": "Issue #16351",
        "fd93f620-9a2d-4fb6-85d1-151a6a72e46d": "Issue 19854",
        "Test Playbook TrendMicroDDA": "Issue 16501",
        "ssdeepreputationtest": "Issue #20953",
        "C2sec-Test": "Issue #21633",
        "Create Phishing Classifier V2 ML Test": "Issue 26341",
        "DBotCreatePhishingClassifierV2FromFile-Test": "Issue 26456",
        "ThreatConnect v2 - Test": "Issue 26782",
        "Email Address Enrichment - Generic v2.1 - Test": "Issue 26785",
        "Tanium v2 - Test": "Issue 26822",
        "hashIncidentFields-test": "Issue 26850",
        "Fidelis Elevate Network": "Issue 26453",
        "Cortex XDR - IOC - Test": "Issue 25598",
        "Cherwell Example Scripts - test": "Issue 26780",
        "Cherwell - test": "Issue 26780",
        "PAN-OS Query Logs For Indicators Test": "Issue 28753",
        "TCPUtils-Test": "Issue 29677",
        "Polygon-Test": "Issue 29060",
        "AttackIQ - Test": "Issue 29774",
        "Azure Compute - Test": "Issue 28056",
        "forcepoint test": "Issue 28043",
        "CanaryTools Test": "Issue 30796",
        "Test-VulnDB": "Issue 30875",
        "Malware Domain List Active IPs Feed Test": "Issue 30878",
        "CuckooTest": "Issue 25601",
        "PhishlabsIOC_DRP-Test": "Issue 29589",
        "Carbon Black Live Response Test": "Issue 28237",
        "Carbon Black Enterprise Protection V2 Test": "Issue 32322",
        "Google_Vault-Search_And_Display_Results_test": "Issue 24348",
        "FeedThreatConnect-Test": "Issue 32317",
        "HelloWorldPremium_Scan-Test": "Issue 32512",
        "Palo_Alto_Networks_Enterprise_DLP - Test": "Issue 32568",
        "JoeSecurityTestDetonation": "Issue 25650",
        "JoeSecurityTestPlaybook": "Issue 25649",
        "Cortex Data Lake Test": "Issue 24346",
        "Phishing - Core - Test - Incident Starter": "Issue 26784",
        "Test Playbook McAfee ATD": "Issue 33409",
        "Detonate Remote File From URL -McAfee-ATD - Test": "Issue 33407",
        "Test Playbook McAfee ATD Upload File": "Issue 33408",
        "Extract Indicators From File - Generic v2 - Test": "Issue 30071",
        "Kenna Test": "Missing data",
        "Trend Micro Apex - Test": "Issue 27280",
        "Create ServiceNow Ticket and Mirror Test": "Issue 30587",
        "Field polling test": "Issue 33951",
        "palo_alto_panorama_test_pb": "Issue 34371",
        "Microsoft Defender - ATP - Indicators Test": "Issue 29279",
        "Active Directory - Get User Manager Details - Test": "Issue 25604",
        "GSuiteAdmin-Test": "Issue 34784",
        "O365-SecurityAndCompliance-ContextResults-Test": "Issue 34482",
        "Test-BPA": "Issue 28406",
        "Test-BPA_Integration": "Issue 28236",
        "EWS search-mailbox test": "Issue 27943",
        "Azure NSG - Test": "Issue 33217",
        "TestTOPdeskPlaybook": "Issue 35412",
        "PAN OS EDL Management - Test": "Issue 35652",
        "PAN-OS - Block IP and URL - External Dynamic List v2 Test": "Issue 31032",
        "PAN-OS EDL Setup v3 Test": "Issue 35386",
        "Google-Vault-Generic-Test": "Issue 24347",
        "FireEyeNX-Test": "Issue 33216",
        "GmailTest": "Issue 27057",
        "Gmail Single User - Test": "Issue 27361"
    },
    "skipped_integrations": {
        "_comment1": "~~~ NO INSTANCE ~~~",
        "ServiceDeskPlus (On-Premise)": "No instance",
        "Forcepoint": "instance issues. Issue 28043",
        "ZeroFox": "Issue 29284",
        "Symantec Management Center": "Issue 23960",
        "Traps": "Issue 24122",
        "Fidelis Elevate Network": "Issue 26453",
        "CrowdStrike Falcon X": "Issue 26209",
        "ArcSight Logger": "Issue 19117",
        "Sophos Central": "No instance",
        "MxToolBox": "No instance",
        "Prisma Access": "Instance will be provided soon by Lior and Prasen - Issue 27112",
        "AlphaSOC Network Behavior Analytics": "No instance",
        "IsItPhishing": "No instance",
        "Verodin": "No instance",
        "EasyVista": "No instance",
        "Pipl": "No instance",
        "Moloch": "No instance",
        "Twilio": "No instance",
        "Zendesk": "No instance",
        "GuardiCore": "No instance",
        "Nessus": "No instance",
        "Cisco CloudLock": "No instance",
        "Vectra v2": "No instance",
        "AWS - IAM": "Issue 21401",
        "GoogleCloudSCC": "No instance, outsourced",
        "FortiGate": "License expired, and not going to get one (issue 14723)",
        "Attivo Botsink": "no instance, not going to get it",
        "VMware": "no License, and probably not going to get it",
        "AWS Sagemaker": "License expired, and probably not going to get it",
        "Symantec MSS": "No instance, probably not going to get it (issue 15513)",
        "Google Cloud Compute": "Can't test yet",
        "FireEye ETP": "No instance",
        "ProofpointTAP_v2": "No instance",
        "remedy_sr_beta": "No instance",
        "fireeye": "Issue 19839",
        "Remedy On-Demand": "Issue 19835",
        "Check Point": "Issue 18643",
        "CheckPointFirewall_v2": "Issue 18643",
        "Preempt": "Issue 20268",
        "Jask": "Issue 18879",
        "vmray": "Issue 18752",
        "Anomali ThreatStream v2": "Issue 19182",
        "Anomali ThreatStream": "Issue 19182",
        "SCADAfence CNM": "Issue 18376",
        "ArcSight ESM v2": "Issue #18328",
        "AlienVault USM Anywhere": "Issue #18273",
        "Dell Secureworks": "No instance",
        "Netskope": "instance is down",
        "Service Manager": "Expired license",
        "carbonblackprotection": "License expired",
        "icebrg": "Issue 14312",
        "Freshdesk": "Trial account expired",
        "Threat Grid": "Issue 16197",
        "Kafka V2": "Can not connect to instance from remote",
        "Check Point Sandblast": "Issue 15948",
        "Remedy AR": "getting 'Not Found' in test button",
        "Salesforce": "Issue 15901",
        "Zscaler": "Issue 17784",
        "RedCanary": "License expired",
        "ANYRUN": "No instance",
        "Snowflake": "Looks like account expired, needs looking into",
        "Cisco Spark": "Issue 18940",
        "Phish.AI": "Issue 17291",
        "MaxMind GeoIP2": "Issue 18932.",
        "Exabeam": "Issue 19371",
        "PaloAltoNetworks_PrismaCloudCompute": "Issue 27112",
        "IBM Resilient Systems": "Issue 23722",
        "Ivanti Heat": "Issue 26259",
        "AWS - Athena - Beta": "Issue 19834",
        "SNDBOX": "Issue 28826",
        "Workday": "License expired Issue: 29595",
        "FireEyeFeed": "License expired Issue: 31838",
        "Akamai WAF": "Issue 32318",
        "FraudWatch": "Issue 34299",
        "Cisco Stealthwatch": "No instance - developed by Qmasters",
        "Armis": "No instance - developed by SOAR Experts",
        "_comment2": "~~~ UNSTABLE ~~~",
        "Tenable.sc": "unstable instance",
        "ThreatConnect v2": "unstable instance",
        "Infoblox": "Unstable instance, issue 25651",
        "_comment3": "~~~ QUOTA ISSUES ~~~",
        "XFE_v2": "Required proper instance, otherwise we get quota errors",
        "Lastline": "issue 20323",
        "Google Resource Manager": "Cannot create projects because have reached allowed quota.",
        "Looker": "Warehouse 'DEMO_WH' cannot be resumed because resource monitor 'LIMITER' has exceeded its quota.",
        "Ipstack": "Issue 26266",
        "_comment4": "~~~ OTHER ~~~",
        "Pentera": "authentication method will not work with testing",
        "AlienVault OTX TAXII Feed": "Issue 29197",
        "EclecticIQ Platform": "Issue 8821",
        "Zoom": "Issue 19832",
        "Forescout": "Can only be run from within PANW network. Look in keeper for - Demisto in the LAB",
        "FortiManager": "Can only be run within PANW network",
        "HelloWorldSimple": "This is just an example integration - no need for test",
        "TestHelloWorldPlaybook": "This is just an example integration - no need for test",
        "Lastline v2": "Temporary skipping, due to quota issues, in order to merge a PR",
        "AttackIQFireDrill": "License issues #29774",
<<<<<<< HEAD
        "SentinelOne V2": "License expired issue #24933"
=======
        "G Suite Security Alert Center": "Developed by crest, need to add permissions to our instance"
>>>>>>> 50027658
    },
    "nightly_integrations": [
        "Lastline v2",
        "TruSTAR",
        "VulnDB"
    ],
    "unmockable_integrations": {
        "EwsExtension": "Powershell does not support proxy",
        "EWS Extension Online Powershell v2": "Powershell does not support proxy/ssl",
        "Office 365 Feed": "Client sends a unique uuid as first request of every run",
        "AzureWAF": "Has a command that sends parameters in the path",
        "HashiCorp Vault": "Has a command that sends parameters in the path",
        "urlscan.io": "Uses data that comes in the headers",
        "CloudConvert": "has a command that uploads a file (!cloudconvert-upload)",
        "Symantec Messaging Gateway": "Test playbook uses a random string",
        "AlienVault OTX TAXII Feed": "Client from 'cabby' package generates uuid4 in the request",
        "Generic Webhook": "Does not send HTTP traffic",
        "Microsoft Endpoint Configuration Manager": "Uses Microsoft winRM",
        "SecurityIntelligenceServicesFeed": "Need proxy configuration in server",
        "BPA": "Playbook using GenericPolling which is inconsistent",
        "XsoarPowershellTesting": "Integration which not use network.",
        "Mail Listener v2": "Integration has no proxy checkbox",
        "Cortex XDR - IOC": "'Cortex XDR - IOC - Test' is using also the fetch indicators which is not working in proxy mode",
        "SecurityAndCompliance": "Integration doesn't support proxy",
        "Cherwell": "Submits a file - tests that send files shouldn't be mocked. this problem was fixed but the test is not running anymore because the integration is skipped",
        "Maltiverse": "issue 24335",
        "ActiveMQ": "stomp sdk not supporting proxy.",
        "MITRE ATT&CK": "Using taxii2client package",
        "MongoDB": "Our instance not using SSL",
        "Cortex Data Lake": "Integration requires SSL",
        "Google Key Management Service": "The API requires an SSL secure connection to work.",
        "McAfee ESM-v10": "we have multiple instances with same test playbook, mock recording are per playbook so it keeps failing the playback step",
        "SplunkPy": "we have multiple instances with same test playbook, mock recording are per playbook so it keeps failing the playback step",
        "mysql": "Does not use http",
        "SlackV2": "Integration requires SSL",
        "Whois": "Mocks does not support sockets",
        "Panorama": "Exception: Proxy process took to long to go up. https://circleci.com/gh/demisto/content/24826",
        "Image OCR": "Does not perform network traffic",
        "Server Message Block (SMB) v2": "Does not perform http communication",
        "Active Directory Query v2": "Does not perform http communication",
        "dnstwist": "Does not perform http communication",
        "Generic SQL": "Does not perform http communication",
        "PagerDuty v2": "Integration requires SSL",
        "TCPIPUtils": "Integration requires SSL",
        "Luminate": "Integration has no proxy checkbox",
        "Shodan": "Integration has no proxy checkbox",
        "Google BigQuery": "Integration has no proxy checkbox",
        "ReversingLabs A1000": "Checking",
        "Check Point": "Checking",
        "okta": "Test Module failing, suspect it requires SSL",
        "Okta v2": "dynamic test, need to revisit and better avoid conflicts",
        "Awake Security": "Checking",
        "ArcSight ESM v2": "Checking",
        "Phish.AI": "Checking",
        "Intezer": "Nightly - Checking",
        "ProtectWise": "Nightly - Checking",
        "google-vault": "Nightly - Checking",
        "McAfee NSM": "Nightly - Checking",
        "Forcepoint": "Nightly - Checking",
        "palo_alto_firewall": "Need to check test module",
        "Signal Sciences WAF": "error with certificate",
        "google": "'unsecure' parameter not working",
        "EWS Mail Sender": "Inconsistent test (playback fails, record succeeds)",
        "ReversingLabs Titanium Cloud": "No Unsecure checkbox. proxy trying to connect when disabled.",
        "Recorded Future": "might be dynamic test",
        "AlphaSOC Wisdom": "Test module issue",
        "RedLock": "SSL Issues",
        "Microsoft Graph User": "Test direct access to oproxy",
        "Azure Security Center v2": "Test direct access to oproxy",
        "Azure Compute v2": "Test direct access to oproxy",
        "AWS - CloudWatchLogs": "Issue 20958",
        "AWS - Athena - Beta": "Issue 24926",
        "AWS - CloudTrail": "Issue 24926",
        "AWS - Lambda": "Issue 24926",
        "AWS Sagemaker": "Issue 24926",
        "Gmail Single User": "googleclient sdk has time based challenge exchange",
        "Gmail": "googleclient sdk has time based challenge exchange",
        "GSuiteAdmin": "googleclient sdk has time based challenge exchange",
        "GoogleCloudTranslate": "google translate sdk does not support proxy",
        "Google Chronicle Backstory": "SDK",
        "Google Vision AI": "SDK",
        "Google Cloud Compute": "googleclient sdk has time based challenge exchange",
        "Google Cloud Functions": "googleclient sdk has time based challenge exchange",
        "GoogleDocs": "googleclient sdk has time based challenge exchange",
        "GooglePubSub": "googleclient sdk has time based challenge exchange",
        "Google Resource Manager": "googleclient sdk has time based challenge exchange",
        "Google Cloud Storage": "SDK",
        "GoogleCalendar": "googleclient sdk has time based challenge exchange",
        "GoogleDrive": "googleclient sdk has time based challenge exchange",
        "Syslog Sender": "syslog",
        "syslog": "syslog",
        "MongoDB Log": "Our instance not using SSL",
        "MongoDB Key Value Store": "Our instance not using SSL",
        "GoogleKubernetesEngine": "SDK",
        "TAXIIFeed": "Cannot use proxy",
        "EWSO365": "oproxy dependent",
        "MISP V2": "Cleanup process isn't performed as expected."
    },
    "parallel_integrations": [
        "AWS - EC2",
        "Amazon DynamoDB",
        "AWS - ACM",
        "Cryptocurrency",
        "SNDBOX",
        "Whois",
        "Rasterize",
        "CVE Search v2",
        "VulnDB",
        "CheckPhish",
        "Tanium",
        "LogRhythmRest",
        "ipinfo",
        "Demisto REST API",
        "syslog",
        "ElasticsearchFeed",
        "MITRE ATT&CK",
        "Microsoft Intune Feed",
        "JSON Feed",
        "Plain Text Feed",
        "Fastly Feed",
        "Malware Domain List Active IPs Feed",
        "Blocklist_de Feed",
        "Cloudflare Feed",
        "AzureFeed",
        "SpamhausFeed",
        "Cofense Feed",
        "Bambenek Consulting Feed",
        "AWS Feed",
        "CSVFeed",
        "ProofpointFeed",
        "abuse.ch SSL Blacklist Feed",
        "TAXIIFeed",
        "Office 365 Feed",
        "AutoFocus Feed",
        "Recorded Future Feed",
        "DShield Feed",
        "AlienVault Reputation Feed",
        "BruteForceBlocker Feed",
        "Feodo Tracker IP Blocklist Feed",
        "AlienVault OTX TAXII Feed",
        "Prisma Access Egress IP feed",
        "Lastline v2",
        "McAfee DXL",
        "GCP Whitelist Feed",
        "Cortex Data Lake",
        "Mail Listener v2"
    ],
    "docker_thresholds": {
        "_comment": "Add here docker images which are specific to an integration and require a non-default threshold (such as rasterize or ews). That way there is no need to define this multiple times. You can specify full image name with version or without.",
        "images": {
            "demisto/chromium": {
                "pid_threshold": 11
            },
            "demisto/py-ews:2.0": {
                "memory_threshold": 150
            },
            "demisto/pymisp:1.0.0.52": {
                "memory_threshold": 150
            },
            "demisto/pytan": {
                "pid_threshold": 11
            },
            "demisto/google-k8s-engine:1.0.0.9467": {
                "pid_threshold": 11
            },
            "demisto/threatconnect-tcex": {
                "pid_threshold": 11
            },
            "demisto/taxii2": {
                "pid_threshold": 11
            },
            "demisto/pwsh-infocyte": {
                "pid_threshold": 24,
                "memory_threshold": 140
            },
            "demisto/pwsh-exchange": {
                "pid_threshold": 24,
                "memory_threshold": 140
            },
            "demisto/powershell": {
                "pid_threshold": 24,
                "memory_threshold": 140
            },
            "demisto/powershell-ubuntu": {
                "pid_threshold": 40,
                "memory_threshold": 200
            },
            "demisto/boto3": {
                "memory_threshold": 90
            }
        }
    }
}<|MERGE_RESOLUTION|>--- conflicted
+++ resolved
@@ -3480,11 +3480,8 @@
         "TestHelloWorldPlaybook": "This is just an example integration - no need for test",
         "Lastline v2": "Temporary skipping, due to quota issues, in order to merge a PR",
         "AttackIQFireDrill": "License issues #29774",
-<<<<<<< HEAD
-        "SentinelOne V2": "License expired issue #24933"
-=======
+        "SentinelOne V2": "License expired issue #24933",
         "G Suite Security Alert Center": "Developed by crest, need to add permissions to our instance"
->>>>>>> 50027658
     },
     "nightly_integrations": [
         "Lastline v2",
