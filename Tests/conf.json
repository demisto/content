{
    "testTimeout": 160,
    "testInterval": 20,
    "tests": [
        {
            "integrations": "CrowdStrike Falcon Intel v2",
            "playbookID": "CrowdStrike Falcon Intel v2 - Test",
            "fromversion": "5.0.0"
        },
        {
            "integrations": "SecurityIntelligenceServicesFeed",
            "playbookID": "SecurityIntelligenceServicesFeed - Test",
            "fromversion": "5.5.0"
        },
        {
            "integrations": [
                "Mail Listener v2",
                "Mail Sender (New)"
            ],
            "playbookID": "Mail-Listener Test Playbook",
            "fromversion": "5.0.0",
            "instance_names": [
                "Mail_Sender_(New)_STARTTLS"
            ]
        },
        {
            "integrations": "AWS - Security Hub",
            "playbookID": "AWS-securityhub Test"
        },
        {
            "integrations": "Microsoft Advanced Threat Analytics",
            "playbookID": "Microsoft Advanced Threat Analytics - Test",
            "fromversion": "5.0.0"
        },
        {
            "integrations": "Humio",
            "playbookID": "Humio-Test",
            "fromversion": "5.0.0"
        },
        {
            "integrations": "Infinipoint",
            "playbookID": "Infinipoint-Test",
            "fromversion": "5.0.0"
        },
        {
            "integrations": "Zimperium",
            "playbookID": "Zimperium_Test",
            "fromversion": "5.0.0"
        },
        {
            "integrations": "ServiceDeskPlus",
            "playbookID": "Service Desk Plus Test",
            "fromversion": "5.0.0"
        },
        {
            "integrations": "ServiceDeskPlus",
            "playbookID": "Service Desk Plus - Generic Polling Test",
            "fromversion": "5.0.0"
        },
        {
            "integrations": "ThreatConnect Feed",
            "playbookID": "FeedThreatConnect-Test",
            "fromversion": "5.5.0"
        },
        {
            "integrations": "Group-IB TDS Polygon",
            "playbookID": "Polygon-Test",
            "timeout": 1000,
            "fromversion": "5.0.0"
        },
        {
            "integrations": "Bastille Networks",
            "playbookID": "BastilleNetworks-Test"
        },
        {
            "integrations": "MITRE ATT&CK",
            "playbookID": "Mitre Attack List 10 Indicators Feed Test",
            "fromversion": "5.5.0"
        },
        {
            "integrations": "Sepio",
            "playbookID": "SepioPrimeAPI-Test"
        },
        {
            "integrations": "URLhaus",
            "playbookID": "Test_URLhaus",
            "timeout": 1000
        },
        {
            "integrations": "Microsoft Intune Feed",
            "playbookID": "FeedMicrosoftIntune_Test",
            "fromversion": "5.5.0"
        },
        {
            "integrations": "Druva Ransomware Response",
            "playbookID": "Druva-Test"
        },
        {
            "integrations": "Smokescreen IllusionBLACK",
            "playbookID": "Smokescreen IllusionBLACK-Test",
            "fromversion": "5.0.0"
        },
        {
            "integrations": "Tanium Threat Response",
            "playbookID": "Tanium Threat Response Test"
        },
        {
            "integrations": [
                "Syslog Sender",
                "syslog"
            ],
            "playbookID": "Test Syslog",
            "fromversion": "5.5.0",
            "timeout": 600
        },
        {
            "integrations": "APIVoid",
            "playbookID": "APIVoid Test"
        },
        {
            "integrations": "Cisco Firepower",
            "playbookID": "Cisco Firepower - Test",
            "timeout": 1000,
            "fromversion": "5.0.0"
        },
        {
            "integrations": "IllusiveNetworks",
            "playbookID": "IllusiveNetworks-Test",
            "fromversion": "5.0.0"
        },
        {
            "integrations": "JSON Feed",
            "playbookID": "JSON_Feed_Test",
            "fromversion": "5.5.0",
            "instance_names": "JSON Feed no_auto_detect"
        },
        {
            "integrations": "JSON Feed",
            "playbookID": "JSON_Feed_Test",
            "fromversion": "5.5.0",
            "instance_names": "JSON Feed_auto_detect"
        },
        {
            "integrations": "Google Cloud Functions",
            "playbookID": "test playbook - Google Cloud Functions",
            "fromversion": "5.0.0"
        },
        {
            "integrations": "Plain Text Feed",
            "playbookID": "PlainText Feed - Test",
            "fromversion": "5.5.0",
            "instance_names": "Plain Text Feed no_auto_detect"
        },
        {
            "integrations": "Plain Text Feed",
            "playbookID": "PlainText Feed - Test",
            "fromversion": "5.5.0",
            "instance_names": "Plain Text Feed_auto_detect"
        },
        {
            "integrations": "Silverfort",
            "playbookID": "Silverfort-test",
            "fromversion": "5.0.0"
        },
        {
            "integrations": "GoogleKubernetesEngine",
            "playbookID": "GoogleKubernetesEngine_Test",
            "timeout": 600,
            "fromversion": "5.5.0"
        },
        {
            "integrations": "Fastly Feed",
            "playbookID": "Fastly Feed Test",
            "fromversion": "5.5.0"
        },
        {
            "integrations": "Malware Domain List Active IPs Feed",
            "playbookID": "Malware Domain List Active IPs Feed Test",
            "fromversion": "5.5.0"
        },
        {
            "integrations": "Claroty",
            "playbookID": "Claroty - Test",
            "fromversion": "5.0.0"
        },
        {
            "integrations": "Trend Micro Apex",
            "playbookID": "Trend Micro Apex - Test"
        },
        {
            "integrations": "Blocklist_de Feed",
            "playbookID": "Blocklist_de - Test",
            "fromversion": "5.5.0"
        },
        {
            "integrations": "Cloudflare Feed",
            "playbookID": "cloudflare - Test",
            "fromversion": "5.5.0"
        },
        {
            "integrations": "AzureFeed",
            "playbookID": "AzureFeed - Test",
            "fromversion": "5.5.0"
        },
        {
            "playbookID": "CreateIndicatorFromSTIXTest",
            "fromversion": "5.0.0"
        },
        {
            "integrations": "SpamhausFeed",
            "playbookID": "Spamhaus_Feed_Test",
            "fromversion": "5.5.0"
        },
        {
            "integrations": "Cofense Feed",
            "playbookID": "TestCofenseFeed",
            "fromversion": "5.5.0"
        },
        {
            "integrations": "Bambenek Consulting Feed",
            "playbookID": "BambenekConsultingFeed_Test",
            "fromversion": "5.5.0"
        },
        {
            "integrations": "Pipl",
            "playbookID": "Pipl Test"
        },
        {
            "integrations": "AWS Feed",
            "playbookID": "AWS Feed Test",
            "fromversion": "5.5.0"
        },
        {
            "integrations": "QuestKace",
            "playbookID": "QuestKace test",
            "fromversion": "5.0.0"
        },
        {
            "integrations": "Digital Defense FrontlineVM",
            "playbookID": "Digital Defense FrontlineVM - Scan Asset Not Recently Scanned Test"
        },
        {
            "integrations": "Digital Defense FrontlineVM",
            "playbookID": "Digital Defense FrontlineVM - Test Playbook"
        },
        {
            "integrations": "CSVFeed",
            "playbookID": "CSV_Feed_Test",
            "fromversion": "5.5.0",
            "instance_names": "CSVFeed_no_auto_detect"
        },
        {
            "integrations": "CSVFeed",
            "playbookID": "CSV_Feed_Test",
            "fromversion": "5.5.0",
            "instance_names": "CSVFeed_auto_detect"
        },
        {
            "integrations": "ProofpointFeed",
            "playbookID": "TestProofpointFeed",
            "fromversion": "5.5.0"
        },
        {
            "integrations": "Digital Shadows",
            "playbookID": "Digital Shadows - Test"
        },
        {
            "integrations": "Azure Compute v2",
            "playbookID": "Azure Compute - Test",
            "instance_names": "ms_azure_compute_dev"
        },
        {
            "integrations": "Azure Compute v2",
            "playbookID": "Azure Compute - Test",
            "instance_names": "ms_azure_compute_prod"
        },
        {
            "integrations": "Symantec Data Loss Prevention",
            "playbookID": "Symantec Data Loss Prevention - Test",
            "fromversion": "4.5.0"
        },
        {
            "integrations": "Lockpath KeyLight v2",
            "playbookID": "Keylight v2 - Test"
        },
        {
            "integrations": "Azure Security Center v2",
            "playbookID": "Azure SecurityCenter - Test",
            "instance_names": "ms_azure_sc_prod"
        },
        {
            "integrations": "Azure Security Center v2",
            "playbookID": "Azure SecurityCenter - Test",
            "instance_names": "ms_azure_sc_dev"
        },
        {
            "integrations": "Azure Security Center v2",
            "playbookID": "Azure SecurityCenter - Test",
            "instance_names": "ms_azure_sc_self_deployed"
        },
        {
            "integrations": "JsonWhoIs",
            "playbookID": "JsonWhoIs-Test"
        },
        {
            "integrations": "Maltiverse",
            "playbookID": "Maltiverse Test"
        },
        {
            "integrations": "MicrosoftGraphMail",
            "playbookID": "MicrosoftGraphMail-Test",
            "instance_names": "ms_graph_mail_dev"
        },
        {
            "integrations": "MicrosoftGraphMail",
            "playbookID": "MicrosoftGraphMail-Test",
            "instance_names": "ms_graph_mail_dev_no_oproxy"
        },
        {
            "integrations": "MicrosoftGraphMail",
            "playbookID": "MicrosoftGraphMail-Test",
            "instance_names": "ms_graph_mail_prod"
        },
        {
            "integrations": "CloudShark",
            "playbookID": "CloudShark - Test Playbook"
        },
        {
            "integrations": "Google Vision AI",
            "playbookID": "Google Vision API - Test"
        },
        {
            "integrations": "nmap",
            "playbookID": "Nmap - Test",
            "fromversion": "5.0.0"
        },
        {
            "integrations": "AutoFocus V2",
            "playbookID": "Autofocus Query Samples, Sessions and Tags Test Playbook",
            "fromversion": "4.5.0",
            "timeout": 1000
        },
        {
            "integrations": "HelloWorld",
            "playbookID": "HelloWorld-Test",
            "fromversion": "5.0.0"
        },
        {
            "integrations": "HelloWorld",
            "playbookID": "HelloWorld_Scan-Test",
            "fromversion": "5.0.0",
            "timeout": 400
        },
        {
            "integrations": "ThreatQ v2",
            "playbookID": "ThreatQ - Test",
            "fromversion": "4.5.0"
        },
        {
            "integrations": "AttackIQFireDrill",
            "playbookID": "AttackIQ - Test"
        },
        {
            "integrations": "PhishLabs IOC EIR",
            "playbookID": "PhishlabsIOC_EIR-Test"
        },
        {
            "integrations": "Amazon DynamoDB",
            "playbookID": "AWS_DynamoDB-Test"
        },
        {
            "integrations": "PhishLabs IOC DRP",
            "playbookID": "PhishlabsIOC_DRP-Test"
        },
        {
            "playbookID": "Create Phishing Classifier V2 ML Test",
            "timeout": 60000,
            "fromversion": "4.5.0"
        },
        {
            "integrations": "ZeroFox",
            "playbookID": "ZeroFox-Test",
            "fromversion": "4.1.0"
        },
        {
            "integrations": "AlienVault OTX v2",
            "playbookID": "Alienvault_OTX_v2 - Test"
        },
        {
            "integrations": "AWS - CloudWatchLogs",
            "playbookID": "AWS - CloudWatchLogs Test Playbook",
            "fromversion": "5.0.0"
        },
        {
            "integrations": "SlackV2",
            "playbookID": "Slack Test Playbook",
            "timeout": 400,
            "pid_threshold": 5,
            "fromversion": "5.0.0"
        },
        {
            "integrations": "Cortex XDR - IR",
            "playbookID": "Test XDR Playbook",
            "fromversion": "4.1.0"
        },
        {
            "integrations": "Cortex XDR - IOC",
            "playbookID": "Cortex XDR - IOC - Test",
            "fromversion": "5.5.0",
            "timeout": 1200
        },
        {
            "integrations": "Cloaken",
            "playbookID": "Cloaken-Test"
        },
        {
            "integrations": "Uptycs",
            "playbookID": "TestUptycs"
        },
        {
            "integrations": "ThreatX",
            "playbookID": "ThreatX-test",
            "timeout": 600
        },
        {
            "integrations": "Akamai WAF SIEM",
            "playbookID": "Akamai_WAF_SIEM-Test"
        },
        {
            "integrations": "Cofense Triage v2",
            "playbookID": "Cofense Triage v2 Test"
        },
        {
            "integrations": "Akamai WAF",
            "playbookID": "Akamai_WAF-Test"
        },
        {
            "integrations": "Minerva Labs Anti-Evasion Platform",
            "playbookID": "Minerva Test playbook"
        },
        {
            "integrations": "abuse.ch SSL Blacklist Feed",
            "playbookID": "SSL Blacklist test",
            "fromversion": "5.5.0"
        },
        {
            "integrations": "CheckPhish",
            "playbookID": "CheckPhish-Test"
        },
        {
            "integrations": "Symantec Management Center",
            "playbookID": "SymantecMC_TestPlaybook"
        },
        {
            "integrations": "Looker",
            "playbookID": "Test-Looker"
        },
        {
            "integrations": "Vertica",
            "playbookID": "Vertica Test"
        },
        {
            "integrations": "Server Message Block (SMB)",
            "playbookID": "SMB test"
        },
        {
            "playbookID": "ConvertFile-Test",
            "fromversion": "4.5.0"
        },
        {
            "playbookID": "TestAwsEC2GetPublicSGRules-Test"
        },
        {
            "integrations": "RSA NetWitness Packets and Logs",
            "playbookID": "rsa_packets_and_logs_test"
        },
        {
            "playbookID": "CheckpointFW-test",
            "integrations": "Check Point"
        },
        {
            "playbookID": "RegPathReputationBasicLists_test"
        },
        {
            "playbookID": "EmailDomainSquattingReputation-Test"
        },
        {
            "playbookID": "RandomStringGenerateTest"
        },
        {
            "playbookID": "playbook-checkEmailAuthenticity-test"
        },
        {
            "playbookID": "HighlightWords_Test"
        },
        {
            "integrations": "Pentera",
            "playbookID": "Pcysys-Test"
        },
        {
            "integrations": "Pentera",
            "playbookID": "Pentera Run Scan and Create Incidents - Test"
        },
        {
            "playbookID": "StringContainsArray_test"
        },
        {
            "integrations": "Fidelis Elevate Network",
            "playbookID": "Fidelis-Test"
        },
        {
            "integrations": "AWS - ACM",
            "playbookID": "ACM-Test"
        },
        {
            "integrations": "Thinkst Canary",
            "playbookID": "CanaryTools Test"
        },
        {
            "integrations": "ThreatMiner",
            "playbookID": "ThreatMiner-Test"
        },
        {
            "playbookID": "StixCreator-Test"
        },
        {
            "playbookID": "CompareIncidentsLabels-test-playbook"
        },
        {
            "integrations": "Have I Been Pwned? V2",
            "playbookID": "Pwned v2 test"
        },
        {
            "integrations": "Alexa Rank Indicator",
            "playbookID": "Alexa Test Playbook"
        },
        {
            "playbookID": "UnEscapeURL-Test"
        },
        {
            "playbookID": "UnEscapeIPs-Test"
        },
        {
            "playbookID": "ExtractDomainFromUrlAndEmail-Test"
        },
        {
            "playbookID": "ConvertKeysToTableFieldFormat_Test"
        },
        {
            "integrations": "CVE Search v2",
            "playbookID": "CVE Search v2 - Test"
        },
        {
            "integrations": "CVE Search v2",
            "playbookID": "cveReputation Test"
        },
        {
            "integrations": "HashiCorp Vault",
            "playbookID": "hashicorp_test",
            "fromversion": "5.0.0"
        },
        {
            "integrations": "AWS - Athena - Beta",
            "playbookID": "Beta-Athena-Test"
        },
        {
            "integrations": "BeyondTrust Password Safe",
            "playbookID": "BeyondTrust-Test"
        },
        {
            "integrations": "Dell Secureworks",
            "playbookID": "secureworks_test"
        },
        {
            "integrations": "ServiceNow v2",
            "playbookID": "servicenow_test_new"
        },
        {
            "integrations": "ExtraHop v2",
            "playbookID": "ExtraHop_v2-Test"
        },
        {
            "playbookID": "Test CommonServer"
        },
        {
            "playbookID": "Test-debug-mode",
            "fromversion": "5.0.0"
        },
        {
            "integrations": "CIRCL",
            "playbookID": "CirclIntegrationTest"
        },
        {
            "integrations": "MISP V2",
            "playbookID": "MISP V2 Test"
        },
        {
            "playbookID": "test-LinkIncidentsWithRetry"
        },
        {
            "playbookID": "CopyContextToFieldTest"
        },
        {
            "integrations": "OTRS",
            "playbookID": "OTRS Test",
            "fromversion": "4.1.0"
        },
        {
            "integrations": "Attivo Botsink",
            "playbookID": "AttivoBotsinkTest"
        },
        {
            "integrations": "FortiGate",
            "playbookID": "Fortigate Test"
        },
        {
            "playbookID": "FormattedDateToEpochTest"
        },
        {
            "integrations": "SNDBOX",
            "playbookID": "SNDBOX_Test",
            "timeout": 1000
        },
        {
            "integrations": "SNDBOX",
            "playbookID": "Detonate File - SNDBOX - Test",
            "timeout": 1000,
            "nightly": true
        },
        {
            "integrations": "VxStream",
            "playbookID": "Detonate File - HybridAnalysis - Test",
            "timeout": 2400
        },
        {
            "playbookID": "WordTokenizeTest",
            "toversion": "4.5.9"
        },
        {
            "integrations": "QRadar",
            "playbookID": "test playbook - QRadarCorrelations",
            "timeout": 1000,
            "fromversion": "5.0.0"
        },
        {
            "integrations": "Awake Security",
            "playbookID": "awake_security_test_pb"
        },
        {
            "integrations": "Tenable.sc",
            "playbookID": "tenable-sc-test",
            "timeout": 240,
            "nightly": true
        },
        {
            "integrations": "MimecastV2",
            "playbookID": "Mimecast test"
        },
        {
            "playbookID": "CreateEmailHtmlBody_test_pb",
            "fromversion": "4.1.0"
        },
        {
            "playbookID": "ReadPDFFileV2-Test",
            "timeout": 1000
        },
        {
            "playbookID": "JSONtoCSV-Test"
        },
        {
            "integrations": "Generic SQL",
            "playbookID": "generic-sql",
            "instance_names": "mysql instance",
            "fromversion": "5.0.0"
        },
        {
            "integrations": "Generic SQL",
            "playbookID": "generic-sql",
            "instance_names": "postgreSQL instance",
            "fromversion": "5.0.0"
        },
        {
            "integrations": "Generic SQL",
            "playbookID": "generic-sql",
            "instance_names": "Microsoft SQL instance",
            "fromversion": "5.0.0"
        },
        {
            "integrations": "Generic SQL",
            "playbookID": "generic-sql-oracle",
            "instance_names": "Oracle instance",
            "fromversion": "5.0.0"
        },
        {
            "integrations": "Generic SQL",
            "playbookID": "generic-sql-mssql-encrypted-connection",
            "instance_names": "Microsoft SQL instance using encrypted connection",
            "fromversion": "5.0.0"
        },
        {
            "integrations": "Panorama",
            "instance_names": "palo_alto_panorama",
            "playbookID": "palo_alto_panorama_test_pb",
            "timeout": 1000,
            "nightly": true
        },
        {
            "integrations": "Panorama",
            "instance_names": "palo_alto_panorama",
            "playbookID": "Panorama Query Logs - Test",
            "fromversion": "5.5.0",
            "timeout": 1500,
            "nightly": true
        },
        {
            "integrations": "Panorama",
            "instance_names": "palo_alto_firewall_9.0",
            "playbookID": "palo_alto_firewall_test_pb",
            "timeout": 1000,
            "nightly": true
        },
        {
            "integrations": "Panorama",
            "instance_names": "palo_alto_panorama_9.0",
            "playbookID": "palo_alto_panorama_test_pb",
            "timeout": 1000,
            "nightly": true
        },
        {
            "integrations": "Panorama",
            "instance_names": "palo_alto_firewall_9.0",
            "playbookID": "PAN-OS URL Filtering enrichment - Test"
        },
        {
            "integrations": "Panorama",
            "instance_names": "panorama_instance_best_practice",
            "playbookID": "Panorama Best Practise - Test"
        },
        {
            "integrations": "Tenable.io",
            "playbookID": "Tenable.io test"
        },
        {
            "playbookID": "URLDecode-Test"
        },
        {
            "playbookID": "GetTime-Test"
        },
        {
            "playbookID": "GetTime-ObjectVsStringTest"
        },
        {
            "integrations": "Tenable.io",
            "playbookID": "Tenable.io Scan Test",
            "nightly": true,
            "timeout": 900
        },
        {
            "integrations": "Tenable.sc",
            "playbookID": "tenable-sc-scan-test",
            "nightly": true,
            "timeout": 600
        },
        {
            "integrations": "google-vault",
            "playbookID": "Google-Vault-Generic-Test",
            "nightly": true,
            "timeout": 3600,
            "memory_threshold": 130
        },
        {
            "integrations": "google-vault",
            "playbookID": "Google_Vault-Search_And_Display_Results_test",
            "nightly": true,
            "memory_threshold": 130,
            "timeout": 3600
        },
        {
            "playbookID": "Luminate-TestPlaybook",
            "integrations": "Luminate"
        },
        {
            "integrations": "MxToolBox",
            "playbookID": "MxToolbox-test"
        },
        {
            "integrations": "Nessus",
            "playbookID": "Nessus - Test"
        },
        {
            "playbookID": "Palo Alto Networks - Malware Remediation Test",
            "fromversion": "4.5.0"
        },
        {
            "playbookID": "SumoLogic-Test",
            "integrations": "SumoLogic",
            "fromversion": "4.1.0"
        },
        {
            "playbookID": "ParseEmailFiles-test"
        },
        {
            "playbookID": "PAN-OS - Block IP and URL - External Dynamic List v2 Test",
            "integrations": [
                "Panorama",
                "palo_alto_networks_pan_os_edl_management"
            ],
            "instance_names": "palo_alto_firewall_9.0",
            "fromversion": "4.0.0"
        },
        {
            "playbookID": "Test_EDL",
            "integrations": "EDL",
            "fromversion": "5.5.0"
        },
        {
            "playbookID": "Test_export_indicators_service",
            "integrations": "ExportIndicators",
            "fromversion": "5.5.0"
        },
        {
            "playbookID": "PAN-OS - Block IP - Custom Block Rule Test",
            "integrations": "Panorama",
            "instance_names": "palo_alto_panorama",
            "fromversion": "4.0.0"
        },
        {
            "playbookID": "PAN-OS - Block IP - Static Address Group Test",
            "integrations": "Panorama",
            "instance_names": "palo_alto_panorama",
            "fromversion": "4.0.0"
        },
        {
            "playbookID": "PAN-OS - Block URL - Custom URL Category Test",
            "integrations": "Panorama",
            "instance_names": "palo_alto_panorama",
            "fromversion": "4.0.0"
        },
        {
            "playbookID": "Endpoint Malware Investigation - Generic - Test",
            "integrations": [
                "Traps",
                "Cylance Protect v2",
                "Demisto REST API"
            ],
            "fromversion": "5.0.0",
            "timeout": 1200
        },
        {
            "playbookID": "ParseExcel-test"
        },
        {
            "playbookID": "Detonate File - No Files test"
        },
        {
            "integrations": "SentinelOne V2",
            "playbookID": "SentinelOne V2 - test"
        },
        {
            "integrations": "InfoArmor VigilanteATI",
            "playbookID": "InfoArmorVigilanteATITest"
        },
        {
            "integrations": "IntSights",
            "instance_names": "intsights_standard_account",
            "playbookID": "IntSights Test",
            "nightly": true
        },
        {
            "integrations": "IntSights",
            "playbookID": "IntSights Mssp Test",
            "instance_names": "intsights_mssp_account",
            "nightly": true
        },
        {
            "integrations": "dnstwist",
            "playbookID": "dnstwistTest"
        },
        {
            "integrations": "BitDam",
            "playbookID": "Detonate File - BitDam Test"
        },
        {
            "integrations": "Threat Grid",
            "playbookID": "Test-Detonate URL - ThreatGrid",
            "timeout": 600
        },
        {
            "integrations": "Threat Grid",
            "playbookID": "ThreatGridTest",
            "timeout": 600
        },
        {
            "integrations": [
                "Palo Alto Minemeld",
                "Panorama"
            ],
            "instance_names": "palo_alto_firewall",
            "playbookID": "block_indicators_-_generic_-_test"
        },
        {
            "integrations": "Signal Sciences WAF",
            "playbookID": "SignalSciences-Test"
        },
        {
            "integrations": "RTIR",
            "playbookID": "RTIR Test"
        },
        {
            "integrations": "RedCanary",
            "playbookID": "RedCanaryTest",
            "nightly": true
        },
        {
            "integrations": "Devo",
            "playbookID": "Devo test",
            "timeout": 500
        },
        {
            "playbookID": "URL Enrichment - Generic v2 - Test",
            "integrations": [
                "Rasterize",
                "VirusTotal - Private API"
            ],
            "instance_names": "virus_total_private_api_general",
            "timeout": 500,
            "pid_threshold": 12
        },
        {
            "playbookID": "CutTransformerTest"
        },
        {
            "playbookID": "Default - Test",
            "integrations": [
                "ThreatQ v2",
                "Demisto REST API"
            ],
            "fromversion": "5.0.0"
        },
        {
            "integrations": "SCADAfence CNM",
            "playbookID": "SCADAfence_test"
        },
        {
            "integrations": "ProtectWise",
            "playbookID": "Protectwise-Test"
        },
        {
            "integrations": "WhatsMyBrowser",
            "playbookID": "WhatsMyBrowser-Test"
        },
        {
            "integrations": "BigFix",
            "playbookID": "BigFixTest"
        },
        {
            "integrations": "Lastline v2",
            "playbookID": "Lastline v2 - Test",
            "nightly": true
        },
        {
            "integrations": "McAfee DXL",
            "playbookID": "McAfee DXL - Test"
        },
        {
            "playbookID": "TextFromHTML_test_playbook"
        },
        {
            "playbookID": "PortListenCheck-test"
        },
        {
            "integrations": "ThreatExchange",
            "playbookID": "ThreatExchange-test"
        },
        {
            "integrations": "Joe Security",
            "playbookID": "JoeSecurityTestPlaybook",
            "timeout": 500,
            "nightly": true
        },
        {
            "integrations": "Joe Security",
            "playbookID": "JoeSecurityTestDetonation",
            "timeout": 2000,
            "nightly": true
        },
        {
            "integrations": "WildFire-v2",
            "playbookID": "Wildfire Test"
        },
        {
            "integrations": "WildFire-v2",
            "playbookID": "Detonate URL - WildFire-v2 - Test"
        },
        {
            "integrations": "WildFire-v2",
            "playbookID": "Detonate URL - WildFire v2.1 - Test"
        },
        {
            "integrations": "GRR",
            "playbookID": "GRR Test",
            "nightly": true
        },
        {
            "integrations": "VirusTotal",
            "instance_names": "virus_total_general",
            "playbookID": "virusTotal-test-playbook",
            "timeout": 1400,
            "nightly": true
        },
        {
            "integrations": "VirusTotal",
            "instance_names": "virus_total_preferred_vendors",
            "playbookID": "virusTotaI-test-preferred-vendors",
            "timeout": 1400,
            "nightly": true
        },
        {
            "integrations": "Preempt",
            "playbookID": "Preempt Test"
        },
        {
            "integrations": "Gmail",
            "playbookID": "get_original_email_-_gmail_-_test"
        },
        {
            "integrations": [
                "Gmail Single User",
                "Gmail"
            ],
            "playbookID": "Gmail Single User - Test",
            "fromversion": "4.5.0"
        },
        {
            "integrations": "EWS v2",
            "playbookID": "get_original_email_-_ews-_test",
            "instance_names": "ewv2_regular"
        },
        {
            "integrations": [
                "EWS v2",
                "EWS Mail Sender"
            ],
            "playbookID": "EWS search-mailbox test",
            "instance_names": "ewv2_regular",
            "timeout": 300
        },
        {
            "integrations": "PagerDuty v2",
            "playbookID": "PagerDuty Test"
        },
        {
            "playbookID": "test_delete_context"
        },
        {
            "playbookID": "DeleteContext-auto-test"
        },
        {
            "playbookID": "GmailTest",
            "integrations": "Gmail"
        },
        {
            "playbookID": "Gmail Convert Html Test",
            "integrations": "Gmail"
        },
        {
            "playbookID": "reputations.json Test",
            "toversion": "5.0.0"
        },
        {
            "playbookID": "Indicators reputation-.json Test",
            "fromversion": "5.5.0"
        },
        {
            "playbookID": "Test IP Indicator Fields",
            "fromversion": "5.0.0"
        },
        {
            "playbookID": "Dedup - Generic v2 - Test",
            "fromversion": "5.0.0"
        },
        {
            "playbookID": "TestDedupIncidentsPlaybook"
        },
        {
            "playbookID": "TestDedupIncidentsByName"
        },
        {
            "integrations": "McAfee Advanced Threat Defense",
            "playbookID": "Test Playbook McAfee ATD",
            "timeout": 700
        },
        {
            "playbookID": "stripChars - Test"
        },
        {
            "integrations": "McAfee Advanced Threat Defense",
            "playbookID": "Test Playbook McAfee ATD Upload File"
        },
        {
            "playbookID": "exporttocsv_script_test"
        },
        {
            "playbookID": "Set - Test"
        },
        {
            "integrations": "Intezer v2",
            "playbookID": "Intezer Testing v2",
            "fromversion": "4.1.0",
            "timeout": 600
        },
        {
            "integrations": "FalconIntel",
            "playbookID": "CrowdStrike Falcon Intel v2"
        },
        {
            "integrations": [
                "Mail Sender (New)",
                "Gmail"
            ],
            "playbookID": "Mail Sender (New) Test",
            "instance_names": [
                "Mail_Sender_(New)_STARTTLS"
            ]
        },
        {
            "integrations": [
                "Mail Sender (New)",
                "Gmail"
            ],
            "playbookID": "Mail Sender (New) Test",
            "instance_names": [
                "Mail_Sender_(New)_SSL/TLS"
            ]
        },
        {
            "playbookID": "buildewsquery_test"
        },
        {
            "integrations": "Rapid7 Nexpose",
            "playbookID": "nexpose_test",
            "timeout": 240
        },
        {
            "playbookID": "GetIndicatorDBotScore Test"
        },
        {
            "integrations": "EWS Mail Sender",
            "playbookID": "EWS Mail Sender Test"
        },
        {
            "integrations": [
                "EWS Mail Sender",
                "Rasterize"
            ],
            "playbookID": "EWS Mail Sender Test 2"
        },
        {
            "playbookID": "decodemimeheader_-_test"
        },
        {
            "playbookID": "test_url_regex"
        },
        {
            "integrations": "Skyformation",
            "playbookID": "TestSkyformation"
        },
        {
            "integrations": "okta",
            "playbookID": "okta_test_playbook",
            "timeout": 240
        },
        {
            "integrations": "Okta v2",
            "playbookID": "OktaV2-Test",
            "nightly": true,
            "timeout": 300
        },
        {
            "playbookID": "Test filters & transformers scripts"
        },
        {
            "integrations": "Salesforce",
            "playbookID": "SalesforceTestPlaybook"
        },
        {
            "integrations": "McAfee ESM v2",
            "instance_names": "v10.2.0",
            "playbookID": "McAfee ESM v2 - Test",
            "fromversion": "5.0.0"
        },
        {
            "integrations": "McAfee ESM v2",
            "instance_names": "v10.3.0",
            "playbookID": "McAfee ESM v2 - Test",
            "fromversion": "5.0.0"
        },
        {
            "integrations": "McAfee ESM v2",
            "instance_names": "v11.3",
            "playbookID": "McAfee ESM v2 (v11.3) - Test",
            "fromversion": "5.0.0"
        },
        {
            "integrations": "McAfee ESM v2",
            "instance_names": "v10.2.0",
            "playbookID": "McAfee ESM Watchlists - Test",
            "fromversion": "5.0.0"
        },
        {
            "integrations": "McAfee ESM v2",
            "instance_names": "v10.3.0",
            "playbookID": "McAfee ESM Watchlists - Test",
            "fromversion": "5.0.0"
        },
        {
            "integrations": "McAfee ESM v2",
            "instance_names": "v11.3",
            "playbookID": "McAfee ESM Watchlists - Test",
            "fromversion": "5.0.0"
        },
        {
            "integrations": "GoogleSafeBrowsing",
            "playbookID": "Google Safe Browsing Test",
            "timeout": 240,
            "fromversion": "5.0.0"
        },
        {
            "integrations": "EWS v2",
            "playbookID": "EWSv2_empty_attachment_test",
            "instance_names": "ewv2_regular"
        },
        {
            "integrations": "EWS v2",
            "playbookID": "EWS Public Folders Test",
            "instance_names": "ewv2_regular"
        },
        {
            "integrations": "Symantec Endpoint Protection V2",
            "playbookID": "SymantecEndpointProtection_Test"
        },
        {
            "integrations": "carbonblackprotection",
            "playbookID": "search_endpoints_by_hash_-_carbon_black_protection_-_test",
            "timeout": 500
        },
        {
            "playbookID": "Process Email - Generic - Test - Incident Starter",
            "fromversion": "6.0.0",
            "integrations": "Rasterize",
            "timeout": 240
        },
        {
            "integrations": "FalconHost",
            "playbookID": "search_endpoints_by_hash_-_crowdstrike_-_test",
            "timeout": 500
        },
        {
            "integrations": "FalconHost",
            "playbookID": "CrowdStrike Endpoint Enrichment - Test"
        },
        {
            "integrations": "FalconHost",
            "playbookID": "FalconHost Test"
        },
        {
            "integrations": "CrowdstrikeFalcon",
            "playbookID": "Test - CrowdStrike Falcon",
            "fromversion": "4.1.0"
        },
        {
            "playbookID": "ExposeIncidentOwner-Test"
        },
        {
            "integrations": "google",
            "playbookID": "GsuiteTest"
        },
        {
            "integrations": "OpenPhish",
            "playbookID": "OpenPhish Test Playbook"
        },
        {
            "integrations": "RSA Archer",
            "playbookID": "Archer-Test-Playbook",
            "nightly": true
        },
        {
            "integrations": "jira-v2",
            "playbookID": "Jira-v2-Test",
            "timeout": 500
        },
        {
            "integrations": "ipinfo",
            "playbookID": "IPInfoTest"
        },
        {
            "playbookID": "VerifyHumanReadableFormat"
        },
        {
            "playbookID": "strings-test"
        },
        {
            "playbookID": "TestCommonPython",
            "timeout": 500
        },
        {
            "playbookID": "TestFileCreateAndUpload"
        },
        {
            "playbookID": "TestIsValueInArray"
        },
        {
            "playbookID": "TestStringReplace"
        },
        {
            "playbookID": "TestHttpPlaybook"
        },
        {
            "integrations": "SplunkPy",
            "playbookID": "SplunkPy parse-raw - Test",
            "instance_names": "use_default_handler"
        },
        {
            "integrations": "SplunkPy",
            "playbookID": "SplunkPy-Test-V2",
            "memory_threshold": 500,
            "instance_names": "use_default_handler"
        },
        {
            "integrations": "SplunkPy",
            "playbookID": "Splunk-Test",
            "memory_threshold": 200,
            "instance_names": "use_default_handler"
        },
        {
            "integrations": "SplunkPy",
            "playbookID": "SplunkPySearch_Test",
            "memory_threshold": 200,
            "instance_names": "use_default_handler"
        },
        {
            "integrations": "SplunkPy",
            "playbookID": "SplunkPy KV commands",
            "memory_threshold": 200,
            "instance_names": "use_default_handler"
        },
        {
            "integrations": "SplunkPy",
            "playbookID": "SplunkPy-Test-V2",
            "memory_threshold": 500,
            "instance_names": "use_python_requests_handler"
        },
        {
            "integrations": "SplunkPy",
            "playbookID": "Splunk-Test",
            "memory_threshold": 500,
            "instance_names": "use_python_requests_handler"
        },
        {
            "integrations": "SplunkPy",
            "playbookID": "SplunkPySearch_Test",
            "memory_threshold": 200,
            "instance_names": "use_python_requests_handler"
        },
        {
            "integrations": "SplunkPy",
            "playbookID": "SplunkPy KV commands",
            "memory_threshold": 200,
            "instance_names": "use_python_requests_handler"
        },
        {
            "integrations": "McAfee NSM",
            "playbookID": "McAfeeNSMTest",
            "timeout": 400,
            "nightly": true
        },
        {
            "integrations": "PhishTank",
            "playbookID": "PhishTank Testing"
        },
        {
            "integrations": "McAfee Web Gateway",
            "playbookID": "McAfeeWebGatewayTest",
            "timeout": 500
        },
        {
            "integrations": "TCPIPUtils",
            "playbookID": "TCPUtils-Test"
        },
        {
            "playbookID": "listExecutedCommands-Test"
        },
        {
            "integrations": "AWS - Lambda",
            "playbookID": "AWS-Lambda-Test (Read-Only)"
        },
        {
            "integrations": "Service Manager",
            "playbookID": "TestHPServiceManager",
            "timeout": 400
        },
        {
            "playbookID": "LanguageDetect-Test",
            "timeout": 300
        },
        {
            "integrations": "Forcepoint",
            "playbookID": "forcepoint test",
            "timeout": 500,
            "nightly": true
        },
        {
            "playbookID": "GeneratePassword-Test"
        },
        {
            "playbookID": "ZipFile-Test"
        },
        {
            "playbookID": "UnzipFile-Test"
        },
        {
            "playbookID": "Test-IsMaliciousIndicatorFound",
            "fromversion": "5.0.0"
        },
        {
            "playbookID": "TestExtractHTMLTables"
        },
        {
            "integrations": "carbonblackliveresponse",
            "playbookID": "Carbon Black Live Response Test",
            "nightly": true,
            "fromversion": "5.0.0"
        },
        {
            "integrations": "urlscan.io",
            "playbookID": "urlscan_malicious_Test",
            "timeout": 500
        },
        {
            "integrations": "EWS v2",
            "playbookID": "pyEWS_Test",
            "instance_names": "ewv2_regular"
        },
        {
            "integrations": "EWS v2",
            "playbookID": "pyEWS_Test",
            "instance_names": "ewsv2_separate_process"
        },
        {
            "integrations": "remedy_sr_beta",
            "playbookID": "remedy_sr_test_pb"
        },
        {
            "integrations": "Netskope",
            "playbookID": "Netskope Test"
        },
        {
            "integrations": "Cylance Protect v2",
            "playbookID": "Cylance Protect v2 Test"
        },
        {
            "integrations": "ReversingLabs Titanium Cloud",
            "playbookID": "ReversingLabsTCTest"
        },
        {
            "integrations": "ReversingLabs A1000",
            "playbookID": "ReversingLabsA1000Test"
        },
        {
            "integrations": "Demisto Lock",
            "playbookID": "DemistoLockTest"
        },
        {
            "playbookID": "test-domain-indicator",
            "timeout": 400
        },
        {
            "playbookID": "Cybereason Test",
            "integrations": "Cybereason",
            "timeout": 1200,
            "fromversion": "4.1.0"
        },
        {
            "integrations": "VirusTotal - Private API",
            "instance_names": "virus_total_private_api_general",
            "playbookID": "File Enrichment - Virus Total Private API Test",
            "nightly": true
        },
        {
            "integrations": "VirusTotal - Private API",
            "instance_names": "virus_total_private_api_general",
            "playbookID": "virusTotalPrivateAPI-test-playbook",
            "timeout": 1400,
            "nightly": true,
            "pid_threshold": 12
        },
        {
            "integrations": [
                "VirusTotal - Private API",
                "VirusTotal"
            ],
            "playbookID": "vt-detonate test",
            "instance_names": [
                "virus_total_private_api_general",
                "virus_total_general"
            ],
            "timeout": 1400,
            "fromversion": "5.5.0",
            "nightly": true
        },
        {
            "integrations": "Cisco ASA",
            "playbookID": "Cisco ASA - Test Playbook"
        },
        {
            "integrations": "VirusTotal - Private API",
            "instance_names": "virus_total_private_api_preferred_vendors",
            "playbookID": "virusTotalPrivateAPI-test-preferred-vendors",
            "timeout": 1400,
            "nightly": true
        },
        {
            "integrations": "Cisco Meraki",
            "playbookID": "Cisco-Meraki-Test"
        },
        {
            "integrations": "Microsoft Defender Advanced Threat Protection",
            "playbookID": "Microsoft Defender Advanced Threat Protection - Test",
            "instance_names": "microsoft_defender_atp_prod"
        },
        {
            "integrations": "Microsoft Defender Advanced Threat Protection",
            "playbookID": "Microsoft Defender Advanced Threat Protection - Test",
            "instance_names": "microsoft_defender_atp_dev"
        },
        {
            "integrations": "Microsoft Defender Advanced Threat Protection",
            "playbookID": "Microsoft Defender Advanced Threat Protection - Test",
            "instance_names": "microsoft_defender_atp_dev_self_deployed"
        },
        {
            "integrations": "Microsoft Defender Advanced Threat Protection",
            "playbookID": "Microsoft Defender - ATP - Indicators Test",
            "instance_names": "microsoft_defender_atp_prod"
        },
        {
            "integrations": "Microsoft Defender Advanced Threat Protection",
            "playbookID": "Microsoft Defender - ATP - Indicators Test",
            "instance_names": "microsoft_defender_atp_dev"
        },
        {
            "integrations": "Microsoft Defender Advanced Threat Protection",
            "playbookID": "Microsoft Defender - ATP - Indicators Test",
            "instance_names": "microsoft_defender_atp_dev_self_deployed"
        },
        {
            "integrations": "Tanium",
            "playbookID": "Tanium Test Playbook",
            "nightly": true,
            "timeout": 1200,
            "pid_threshold": 10
        },
        {
            "integrations": "Recorded Future",
            "playbookID": "Recorded Future Test",
            "nightly": true
        },
        {
            "integrations": "Microsoft Graph",
            "playbookID": "Microsoft Graph Security Test",
            "instance_names": "ms_graph_security_dev"
        },
        {
            "integrations": "Microsoft Graph",
            "playbookID": "Microsoft Graph Security Test",
            "instance_names": "ms_graph_security_prod"
        },
        {
            "integrations": "Microsoft Graph User",
            "playbookID": "Microsoft Graph User - Test",
            "instance_names": "ms_graph_user_dev"
        },
        {
            "integrations": "Microsoft Graph User",
            "playbookID": "Microsoft Graph User - Test",
            "instance_names": "ms_graph_user_prod"
        },
        {
            "integrations": "Microsoft Graph Groups",
            "playbookID": "Microsoft Graph Groups - Test",
            "instance_names": "ms_graph_groups_dev"
        },
        {
            "integrations": "Microsoft Graph Groups",
            "playbookID": "Microsoft Graph Groups - Test",
            "instance_names": "ms_graph_groups_prod"
        },
        {
            "integrations": "Microsoft_Graph_Files",
            "playbookID": "test_MsGraphFiles",
            "instance_names": "ms_graph_files_dev",
            "fromversion": "5.0.0"
        },
        {
            "integrations": "Microsoft_Graph_Files",
            "playbookID": "test_MsGraphFiles",
            "instance_names": "ms_graph_files_prod",
            "fromversion": "5.0.0"
        },
        {
            "integrations": "Microsoft Graph Calendar",
            "playbookID": "Microsoft Graph Calendar - Test",
            "instance_names": "ms_graph_calendar_dev"
        },
        {
            "integrations": "Microsoft Graph Calendar",
            "playbookID": "Microsoft Graph Calendar - Test",
            "instance_names": "ms_graph_calendar_prod"
        },
        {
            "integrations": "Microsoft Graph Device Management",
            "playbookID": "MSGraph_DeviceManagement_Test",
            "instance_names": "ms_graph_device_management_oproxy_dev",
            "fromversion": "5.0.0"
        },
        {
            "integrations": "Microsoft Graph Device Management",
            "playbookID": "MSGraph_DeviceManagement_Test",
            "instance_names": "ms_graph_device_management_oproxy_prod",
            "fromversion": "5.0.0"
        },
        {
            "integrations": "Microsoft Graph Device Management",
            "playbookID": "MSGraph_DeviceManagement_Test",
            "instance_names": "ms_graph_device_management_self_deployed_prod",
            "fromversion": "5.0.0"
        },
        {
            "integrations": "RedLock",
            "playbookID": "RedLockTest",
            "nightly": true
        },
        {
            "integrations": "Symantec Messaging Gateway",
            "playbookID": "Symantec Messaging Gateway Test"
        },
        {
            "integrations": "ThreatConnect v2",
            "playbookID": "ThreatConnect v2 - Test",
            "fromversion": "5.0.0"
        },
        {
            "integrations": "VxStream",
            "playbookID": "VxStream Test",
            "nightly": true
        },
        {
            "integrations": "Cylance Protect",
            "playbookID": "get_file_sample_by_hash_-_cylance_protect_-_test",
            "timeout": 240
        },
        {
            "integrations": "Cylance Protect",
            "playbookID": "endpoint_enrichment_-_generic_test"
        },
        {
            "integrations": "QRadar",
            "playbookID": "test_Qradar",
            "fromversion": "5.5.0"
        },
        {
            "integrations": "QRadar_v2",
            "playbookID": "test_Qradar_v2",
            "fromversion": "6.0.0"
        },
        {
            "integrations": "VMware",
            "playbookID": "VMWare Test"
        },
        {
            "integrations": "Anomali ThreatStream",
            "playbookID": "Anomali_ThreatStream_Test"
        },
        {
            "integrations": "carbonblack-v2",
            "playbookID": "Carbon Black Response Test",
            "fromversion": "5.0.0"
        },
        {
            "integrations": "Cisco Umbrella Investigate",
            "playbookID": "Cisco Umbrella Test"
        },
        {
            "integrations": "icebrg",
            "playbookID": "Icebrg Test",
            "timeout": 500
        },
        {
            "integrations": "Symantec MSS",
            "playbookID": "SymantecMSSTest"
        },
        {
            "integrations": "Remedy AR",
            "playbookID": "Remedy AR Test"
        },
        {
            "integrations": "AWS - IAM",
            "playbookID": "d5cb69b1-c81c-4f27-8a40-3106c0cb2620"
        },
        {
            "integrations": "McAfee Active Response",
            "playbookID": "McAfee-MAR_Test",
            "timeout": 700
        },
        {
            "integrations": "McAfee Threat Intelligence Exchange",
            "playbookID": "McAfee-TIE Test",
            "timeout": 700
        },
        {
            "integrations": "ArcSight Logger",
            "playbookID": "ArcSight Logger test"
        },
        {
            "integrations": "ArcSight ESM v2",
            "playbookID": "ArcSight ESM v2 Test"
        },
        {
            "integrations": "ArcSight ESM v2",
            "playbookID": "test Arcsight - Get events related to the Case"
        },
        {
            "integrations": "XFE",
            "playbookID": "XFE Test",
            "timeout": 140,
            "nightly": true
        },
        {
            "integrations": "XFE_v2",
            "playbookID": "Test_XFE_v2",
            "timeout": 500,
            "nightly": true
        },
        {
            "integrations": "McAfee Threat Intelligence Exchange",
            "playbookID": "search_endpoints_by_hash_-_tie_-_test",
            "timeout": 500
        },
        {
            "integrations": "iDefense",
            "playbookID": "iDefenseTest",
            "timeout": 300
        },
        {
            "integrations": "AbuseIPDB",
            "playbookID": "AbuseIPDB Test",
            "nightly": true
        },
        {
            "integrations": "AbuseIPDB",
            "playbookID": "AbuseIPDB PopulateIndicators Test",
            "nightly": true
        },
        {
            "integrations": "LogRhythm",
            "playbookID": "LogRhythm-Test-Playbook",
            "timeout": 200
        },
        {
            "integrations": "FireEye HX",
            "playbookID": "FireEye HX Test"
        },
        {
            "integrations": "FireEyeFeed",
            "playbookID": "playbook-FeedFireEye_test"
        },
        {
            "integrations": "Phish.AI",
            "playbookID": "PhishAi-Test"
        },
        {
            "integrations": "Phish.AI",
            "playbookID": "Test-Detonate URL - Phish.AI"
        },
        {
            "integrations": "Centreon",
            "playbookID": "Centreon-Test-Playbook"
        },
        {
            "playbookID": "ReadFile test"
        },
        {
            "integrations": "AlphaSOC Wisdom",
            "playbookID": "AlphaSOC-Wisdom-Test"
        },
        {
            "integrations": "carbonblack-v2",
            "playbookID": "CBFindIP - Test"
        },
        {
            "integrations": "Jask",
            "playbookID": "Jask_Test",
            "fromversion": "4.1.0"
        },
        {
            "integrations": "Qualys",
            "playbookID": "Qualys-Test"
        },
        {
            "integrations": "Whois",
            "playbookID": "whois_test",
            "fromversion": "4.1.0"
        },
        {
            "integrations": "RSA NetWitness Endpoint",
            "playbookID": "NetWitness Endpoint Test"
        },
        {
            "integrations": "Check Point Sandblast",
            "playbookID": "Sandblast_malicious_test"
        },
        {
            "playbookID": "TestMatchRegexV2"
        },
        {
            "integrations": "ActiveMQ",
            "playbookID": "ActiveMQ Test"
        },
        {
            "playbookID": "RegexGroups Test"
        },
        {
            "integrations": "Cisco ISE",
            "playbookID": "cisco-ise-test-playbook"
        },
        {
            "integrations": "RSA NetWitness v11.1",
            "playbookID": "RSA NetWitness Test"
        },
        {
            "playbookID": "ExifReadTest"
        },
        {
            "integrations": "Cuckoo Sandbox",
            "playbookID": "CuckooTest",
            "timeout": 700
        },
        {
            "integrations": "VxStream",
            "playbookID": "Test-Detonate URL - Crowdstrike",
            "timeout": 1200
        },
        {
            "playbookID": "Detonate File - Generic Test",
            "timeout": 500
        },
        {
            "integrations": [
                "Lastline v2",
                "WildFire-v2",
                "SNDBOX",
                "VxStream",
                "McAfee Advanced Threat Defense"
            ],
            "playbookID": "Detonate File - Generic Test",
            "timeout": 2400,
            "nightly": true
        },
        {
            "playbookID": "detonate_file_-_generic_test",
            "toversion": "3.6.0"
        },
        {
            "playbookID": "STIXParserTest"
        },
        {
            "playbookID": "VerifyJSON - Test",
            "fromversion": "5.5.0"
        },
        {
            "playbookID": "PowerShellCommon-Test",
            "fromversion": "5.5.0"
        },
        {
            "playbookID": "Detonate URL - Generic Test",
            "timeout": 2000,
            "nightly": true,
            "integrations": [
                "McAfee Advanced Threat Defense",
                "VxStream",
                "Lastline v2"
            ]
        },
        {
            "integrations": [
                "FalconHost",
                "McAfee Threat Intelligence Exchange",
                "carbonblackprotection",
                "carbonblack"
            ],
            "playbookID": "search_endpoints_by_hash_-_generic_-_test",
            "timeout": 500,
            "toversion": "4.4.9"
        },
        {
            "integrations": "Zscaler",
            "playbookID": "Zscaler Test",
            "nightly": true,
            "timeout": 500
        },
        {
            "playbookID": "DemistoUploadFileToIncident Test",
            "integrations": "Demisto REST API"
        },
        {
            "playbookID": "DemistoUploadFile Test",
            "integrations": "Demisto REST API"
        },
        {
            "playbookID": "MaxMind Test",
            "integrations": "MaxMind GeoIP2"
        },
        {
            "playbookID": "Test Sagemaker",
            "integrations": "AWS Sagemaker"
        },
        {
            "playbookID": "C2sec-Test",
            "integrations": "C2sec irisk",
            "fromversion": "5.0.0"
        },
        {
            "playbookID": "Phishing v2 - Test - Incident Starter",
            "fromversion": "6.0.0",
            "timeout": 1200,
            "nightly": true,
            "integrations": [
                "EWS Mail Sender",
                "Demisto REST API",
                "Rasterize"
            ]
        },
        {
            "playbookID": "Phishing - Core - Test - Incident Starter",
            "fromversion": "6.0.0",
            "timeout": 1700,
            "nightly": true,
            "integrations": [
                "EWS Mail Sender",
                "Demisto REST API",
                "Rasterize"
            ]
        },
        {
            "integrations": "duo",
            "playbookID": "DUO Test Playbook"
        },
        {
            "playbookID": "SLA Scripts - Test",
            "fromversion": "4.1.0"
        },
        {
            "playbookID": "PcapHTTPExtractor-Test"
        },
        {
            "playbookID": "Ping Test Playbook"
        },
        {
            "playbookID": "Active Directory Test",
            "integrations": "Active Directory Query v2",
            "instance_names": "active_directory_ninja"
        },
        {
            "playbookID": "AD v2 - debug-mode - Test",
            "integrations": "Active Directory Query v2",
            "instance_names": "active_directory_ninja",
            "fromversion": "5.0.0"
        },
        {
            "playbookID": "Docker Hardening Test",
            "fromversion": "5.0.0"
        },
        {
            "integrations": "Active Directory Query v2",
            "instance_names": "active_directory_ninja",
            "playbookID": "Active Directory Query V2 configuration with port"
        },
        {
            "integrations": "Active Directory Query v2",
            "instance_names": "active_directory_ninja",
            "playbookID": "Active Directory - ad-get-user limit check"
        },
        {
            "integrations": "mysql",
            "playbookID": "MySQL Test"
        },
        {
            "playbookID": "Email Address Enrichment - Generic v2.1 - Test",
            "integrations": "Active Directory Query v2",
            "instance_names": "active_directory_ninja"
        },
        {
            "integrations": "Cofense Intelligence",
            "playbookID": "Test - Cofense Intelligence",
            "timeout": 500
        },
        {
            "playbookID": "GDPRContactAuthorities Test"
        },
        {
            "integrations": "Google Resource Manager",
            "playbookID": "GoogleResourceManager-Test",
            "timeout": 500,
            "nightly": true
        },
        {
            "integrations": "SlashNext Phishing Incident Response",
            "playbookID": "SlashNextPhishingIncidentResponse-Test",
            "timeout": 500,
            "nightly": true
        },
        {
            "integrations": "Google Cloud Storage",
            "playbookID": "GCS - Test",
            "timeout": 500,
            "nightly": true,
            "memory_threshold": 80
        },
        {
            "integrations": "GooglePubSub",
            "playbookID": "GooglePubSub_Test",
            "nightly": true,
            "fromversion": "5.0.0"
        },
        {
            "playbookID": "Calculate Severity - Generic v2 - Test",
            "integrations": [
                "Palo Alto Minemeld",
                "Active Directory Query v2"
            ],
            "instance_names": "active_directory_ninja",
            "fromversion": "4.5.0"
        },
        {
            "integrations": "Freshdesk",
            "playbookID": "Freshdesk-Test",
            "timeout": 500,
            "nightly": true
        },
        {
            "playbookID": "Autoextract - Test",
            "fromversion": "4.1.0"
        },
        {
            "playbookID": "FilterByList - Test",
            "fromversion": "4.5.0"
        },
        {
            "playbookID": "Impossible Traveler - Test",
            "integrations": [
                "Ipstack",
                "ipinfo",
                "Rasterize",
                "Active Directory Query v2",
                "Demisto REST API"
            ],
            "instance_names": "active_directory_ninja",
            "fromversion": "5.0.0",
            "timeout": 700
        },
        {
            "playbookID": "Active Directory - Get User Manager Details - Test",
            "integrations": "Active Directory Query v2",
            "instance_names": "active_directory_80k",
            "fromversion": "4.5.0"
        },
        {
            "integrations": "Kafka V2",
            "playbookID": "Kafka Test"
        },
        {
            "playbookID": "File Enrichment - Generic v2 - Test",
            "instance_names": "virus_total_private_api_general",
            "integrations": [
                "VirusTotal - Private API",
                "Cylance Protect v2"
            ]
        },
        {
            "integrations": [
                "epo",
                "McAfee Active Response"
            ],
            "playbookID": "Endpoint data collection test",
            "timeout": 500
        },
        {
            "integrations": [
                "epo",
                "McAfee Active Response"
            ],
            "playbookID": "MAR - Endpoint data collection test",
            "timeout": 500
        },
        {
            "integrations": "DUO Admin",
            "playbookID": "DuoAdmin API test playbook",
            "fromversion": "5.0.0"
        },
        {
            "integrations": [
                "TAXII Server",
                "TAXIIFeed"
            ],
            "playbookID": "TAXII_Feed_Test",
            "fromversion": "5.5.0",
            "timeout": 300
        },
        {
            "integrations": "TAXII 2 Feed",
            "playbookID": "TAXII 2 Feed Test",
            "fromversion": "5.5.0"
        },
        {
            "integrations": "Traps",
            "playbookID": "Traps test",
            "timeout": 600
        },
        {
            "playbookID": "TestShowScheduledEntries"
        },
        {
            "playbookID": "Calculate Severity - Standard - Test",
            "integrations": "Palo Alto Minemeld",
            "fromversion": "4.5.0"
        },
        {
            "integrations": "Symantec Advanced Threat Protection",
            "playbookID": "Symantec ATP Test"
        },
        {
            "playbookID": "HTTPListRedirects - Test SSL"
        },
        {
            "playbookID": "HTTPListRedirects Basic Test"
        },
        {
            "playbookID": "CheckDockerImageAvailableTest"
        },
        {
            "playbookID": "ExtractDomainFromEmailTest"
        },
        {
            "playbookID": "Extract Indicators From File - Generic v2 - Test",
            "integrations": "Image OCR",
            "timeout": 300,
            "fromversion": "4.1.0",
            "toversion": "4.4.9"
        },
        {
            "playbookID": "Extract Indicators From File - Generic v2 - Test",
            "integrations": "Image OCR",
            "timeout": 350,
            "fromversion": "4.5.0"
        },
        {
            "playbookID": "Endpoint Enrichment - Generic v2.1 - Test",
            "integrations": [
                "FalconHost",
                "Cylance Protect v2",
                "carbonblack-v2",
                "epo",
                "Active Directory Query v2"
            ],
            "instance_names": "active_directory_ninja"
        },
        {
            "playbookID": "EmailReputationTest",
            "integrations": "Have I Been Pwned? V2"
        },
        {
            "integrations": "Symantec Deepsight Intelligence",
            "playbookID": "Symantec Deepsight Test"
        },
        {
            "playbookID": "ExtractDomainFromEmailTest"
        },
        {
            "playbookID": "Wait Until Datetime - Test",
            "fromversion": "4.5.0"
        },
        {
            "playbookID": "PAN OS EDL Management - Test",
            "integrations": "palo_alto_networks_pan_os_edl_management"
        },
        {
            "playbookID": "PAN-OS DAG Configuration Test",
            "integrations": "Panorama",
            "instance_names": "palo_alto_panorama_9.0",
            "timeout": 1500
        },
        {
            "playbookID": "PAN-OS Create Or Edit Rule Test",
            "integrations": "Panorama",
            "instance_names": "palo_alto_panorama_9.0",
            "timeout": 1000
        },
        {
            "playbookID": "PAN-OS EDL Setup v3 Test",
            "integrations": [
                "Panorama",
                "palo_alto_networks_pan_os_edl_management"
            ],
            "instance_names": "palo_alto_firewall_9.0",
            "timeout": 300
        },
        {
            "integrations": "Snowflake",
            "playbookID": "Snowflake-Test"
        },
        {
            "playbookID": "Account Enrichment - Generic v2.1 - Test",
            "integrations": "Active Directory Query v2",
            "instance_names": "active_directory_ninja"
        },
        {
            "integrations": "Cisco Umbrella Investigate",
            "playbookID": "Domain Enrichment - Generic v2 - Test"
        },
        {
            "integrations": "Google BigQuery",
            "playbookID": "Google BigQuery Test"
        },
        {
            "integrations": "Zoom",
            "playbookID": "Zoom_Test"
        },
        {
            "playbookID": "IP Enrichment - Generic v2 - Test",
            "integrations": "Threat Crowd",
            "fromversion": "4.1.0"
        },
        {
            "integrations": "Cherwell",
            "playbookID": "Cherwell Example Scripts - test"
        },
        {
            "integrations": "Cherwell",
            "playbookID": "Cherwell - test"
        },
        {
            "integrations": "CarbonBlackProtectionV2",
            "playbookID": "Carbon Black Enterprise Protection V2 Test"
        },
        {
            "integrations": "Active Directory Query v2",
            "instance_names": "active_directory_ninja",
            "playbookID": "Test ADGetUser Fails with no instances 'Active Directory Query' (old version)"
        },
        {
            "integrations": "ANYRUN",
            "playbookID": "ANYRUN-Test"
        },
        {
            "integrations": "ANYRUN",
            "playbookID": "Detonate File - ANYRUN - Test"
        },
        {
            "integrations": "ANYRUN",
            "playbookID": "Detonate URL - ANYRUN - Test"
        },
        {
            "integrations": "Netcraft",
            "playbookID": "Netcraft test"
        },
        {
            "integrations": "EclecticIQ Platform",
            "playbookID": "EclecticIQ Test"
        },
        {
            "playbookID": "FormattingPerformance - Test",
            "fromversion": "5.0.0"
        },
        {
            "integrations": "AWS - EC2",
            "playbookID": "2142f8de-29d5-4288-8426-0db39abe988b",
            "memory_threshold": 75
        },
        {
            "integrations": "AWS - EC2",
            "playbookID": "d66e5f86-e045-403f-819e-5058aa603c32"
        },
        {
            "integrations": "ANYRUN",
            "playbookID": "Detonate File From URL - ANYRUN - Test"
        },
        {
            "integrations": "AWS - CloudTrail",
            "playbookID": "3da2e31b-f114-4d7f-8702-117f3b498de9"
        },
        {
            "integrations": "carbonblackprotection",
            "playbookID": "67b0f25f-b061-4468-8613-43ab13147173"
        },
        {
            "integrations": "DomainTools",
            "playbookID": "DomainTools-Test"
        },
        {
            "integrations": "Exabeam",
            "playbookID": "Exabeam - Test"
        },
        {
            "integrations": "Cisco Spark",
            "playbookID": "Cisco Spark Test New"
        },
        {
            "integrations": "Remedy On-Demand",
            "playbookID": "Remedy-On-Demand-Test"
        },
        {
            "playbookID": "ssdeepreputationtest"
        },
        {
            "playbookID": "TestIsEmailAddressInternal"
        },
        {
            "integrations": "Google Cloud Compute",
            "playbookID": "GoogleCloudCompute-Test"
        },
        {
            "integrations": "AWS - S3",
            "playbookID": "97393cfc-2fc4-4dfe-8b6e-af64067fc436"
        },
        {
            "integrations": "Image OCR",
            "playbookID": "TestImageOCR"
        },
        {
            "integrations": "fireeye",
            "playbookID": "Detonate File - FireEye AX - Test"
        },
        {
            "integrations": [
                "Rasterize",
                "Image OCR"
            ],
            "playbookID": "Rasterize Test",
            "fromversion": "5.0.0"
        },
        {
            "integrations": [
                "Rasterize",
                "Image OCR"
            ],
            "playbookID": "Rasterize 4.5 Test",
            "toversion": "4.5.9"
        },
        {
            "integrations": "Rasterize",
            "playbookID": "RasterizeImageTest",
            "fromversion": "5.0.0"
        },
        {
            "integrations": "Ipstack",
            "playbookID": "Ipstack_Test"
        },
        {
            "integrations": "Perch",
            "playbookID": "Perch-Test"
        },
        {
            "integrations": "Forescout",
            "playbookID": "Forescout-Test"
        },
        {
            "integrations": "GitHub",
            "playbookID": "Git_Integration-Test"
        },
        {
            "integrations": "LogRhythmRest",
            "playbookID": "LogRhythm REST test"
        },
        {
            "integrations": "AlienVault USM Anywhere",
            "playbookID": "AlienVaultUSMAnywhereTest"
        },
        {
            "playbookID": "PhishLabsTestPopulateIndicators"
        },
        {
            "playbookID": "Test_HTMLtoMD"
        },
        {
            "integrations": "PhishLabs IOC",
            "playbookID": "PhishLabsIOC TestPlaybook",
            "fromversion": "4.1.0"
        },
        {
            "integrations": "vmray",
            "playbookID": "VMRay-Test"
        },
        {
            "integrations": "PerceptionPoint",
            "playbookID": "PerceptionPoint Test",
            "fromversion": "4.1.0"
        },
        {
            "integrations": "AutoFocus V2",
            "playbookID": "AutoFocus V2 test",
            "fromversion": "5.0.0",
            "timeout": 1000
        },
        {
            "playbookID": "Process Email - Generic for Rasterize"
        },
        {
            "playbookID": "Send Investigation Summary Reports - Test",
            "integrations": "EWS Mail Sender",
            "fromversion": "4.5.0"
        },
        {
            "integrations": "Anomali ThreatStream v2",
            "playbookID": "ThreatStream-Test"
        },
        {
            "integrations": "Flashpoint",
            "playbookID": "Flashpoint_event-Test"
        },
        {
            "integrations": "Flashpoint",
            "playbookID": "Flashpoint_forum-Test"
        },
        {
            "integrations": "Flashpoint",
            "playbookID": "Flashpoint_report-Test"
        },
        {
            "integrations": "Flashpoint",
            "playbookID": "Flashpoint_reputation-Test"
        },
        {
            "integrations": "BluecatAddressManager",
            "playbookID": "Bluecat Address Manager test"
        },
        {
            "integrations": "MailListener - POP3 Beta",
            "playbookID": "MailListener-POP3 - Test"
        },
        {
            "playbookID": "sumList - Test"
        },
        {
            "integrations": "VulnDB",
            "playbookID": "Test-VulnDB"
        },
        {
            "integrations": "Shodan_v2",
            "playbookID": "Test-Shodan_v2",
            "timeout": 1000
        },
        {
            "integrations": "Threat Crowd",
            "playbookID": "ThreatCrowd - Test"
        },
        {
            "integrations": "GoogleDocs",
            "playbookID": "GoogleDocs-test"
        },
        {
            "playbookID": "Request Debugging - Test",
            "fromversion": "5.0.0"
        },
        {
            "playbookID": "Test Convert file hash to corresponding hashes",
            "fromversion": "4.5.0",
            "integrations": "VirusTotal",
            "instance_names": "virus_total_general"
        },
        {
            "playbookID": "PANW - Hunting and threat detection by indicator type Test",
            "fromversion": "5.0.0",
            "timeout": 1200,
            "integrations": [
                "Panorama",
                "Palo Alto Networks Cortex",
                "AutoFocus V2",
                "VirusTotal"
            ],
            "instance_names": [
                "palo_alto_panorama",
                "virus_total_general"
            ]
        },
        {
            "playbookID": "PAN-OS Query Logs For Indicators Test",
            "fromversion": "5.5.0",
            "timeout": 1500,
            "integrations": "Panorama",
            "instance_names": "palo_alto_panorama"
        },
        {
            "integrations": "Hybrid Analysis",
            "playbookID": "HybridAnalysis-Test",
            "timeout": 500,
            "fromversion": "4.1.0"
        },
        {
            "integrations": "Elasticsearch v2",
            "instance_names": "es_v7",
            "playbookID": "Elasticsearch_v2_test"
        },
        {
            "integrations": "ElasticsearchFeed",
            "instance_names": "es_demisto_feed",
            "playbookID": "Elasticsearch_Fetch_Demisto_Indicators_Test",
            "fromversion": "5.5.0"
        },
        {
            "integrations": "ElasticsearchFeed",
            "instance_names": "es_generic_feed",
            "playbookID": "Elasticsearch_Fetch_Custom_Indicators_Test",
            "fromversion": "5.5.0"
        },
        {
            "integrations": "Elasticsearch v2",
            "instance_names": "es_v6",
            "playbookID": "Elasticsearch_v2_test-v6"
        },
        {
            "integrations": "IronDefense",
            "playbookID": "IronDefenseTest"
        },
        {
            "integrations": "PolySwarm",
            "playbookID": "PolySwarm-Test"
        },
        {
            "integrations": "Kennav2",
            "playbookID": "Kenna Test"
        },
        {
            "integrations": "SecurityAdvisor",
            "playbookID": "SecurityAdvisor-Test",
            "fromversion": "4.5.0"
        },
        {
            "integrations": "Google Key Management Service",
            "playbookID": "Google-KMS-test",
            "pid_threshold": 6,
            "memory_threshold": 60
        },
        {
            "integrations": "SecBI",
            "playbookID": "SecBI - Test"
        },
        {
            "playbookID": "ExtractFQDNFromUrlAndEmail-Test"
        },
        {
            "integrations": "EWS v2",
            "playbookID": "Get EWS Folder Test",
            "fromversion": "4.5.0",
            "instance_names": "ewv2_regular",
            "timeout": 1200
        },
        {
            "integrations": "EWSO365",
            "playbookID": "EWS_O365_test",
            "fromversion": "5.0.0"
        },
        {
            "integrations": "EWSO365",
            "playbookID": "EWS_O365_send_mail_test",
            "fromversion": "5.0.0"
        },
        {
            "integrations": "QRadar",
            "playbookID": "QRadar Indicator Hunting Test",
            "timeout": 600,
            "fromversion": "5.0.0"
        },
        {
            "playbookID": "SetAndHandleEmpty test",
            "fromversion": "4.5.0"
        },
        {
            "integrations": "Tanium v2",
            "playbookID": "Tanium v2 - Test"
        },
        {
            "integrations": "Office 365 Feed",
            "playbookID": "Office365_Feed_Test",
            "fromversion": "5.5.0"
        },
        {
            "integrations": "GoogleCloudTranslate",
            "playbookID": "GoogleCloudTranslate-Test",
            "pid_threshold": 8
        },
        {
            "integrations": "Infoblox",
            "playbookID": "Infoblox Test"
        },
        {
            "integrations": "BPA",
            "playbookID": "Test-BPA",
            "fromversion": "4.5.0"
        },
        {
            "playbookID": "GetValuesOfMultipleFIelds Test",
            "fromversion": "4.5.0"
        },
        {
            "playbookID": "IsInternalHostName Test",
            "fromversion": "4.5.0"
        },
        {
            "playbookID": "DigitalGuardian-Test",
            "integrations": "Digital Guardian",
            "fromversion": "5.0.0"
        },
        {
            "integrations": "SplunkPy",
            "playbookID": "Splunk Indicator Hunting Test",
            "fromversion": "5.0.0",
            "memory_threshold": 500,
            "instance_names": "use_default_handler"
        },
        {
            "integrations": "BPA",
            "playbookID": "Test-BPA_Integration",
            "fromversion": "4.5.0"
        },
        {
            "integrations": "AutoFocus Feed",
            "playbookID": "playbook-FeedAutofocus_test",
            "fromversion": "5.5.0"
        },
        {
            "integrations": "AutoFocus Daily Feed",
            "playbookID": "playbook-FeedAutofocus_daily_test",
            "fromversion": "5.5.0"
        },
        {
            "integrations": "PaloAltoNetworks_PrismaCloudCompute",
            "playbookID": "PaloAltoNetworks_PrismaCloudCompute-Test"
        },
        {
            "integrations": "Recorded Future Feed",
            "playbookID": "RecordedFutureFeed - Test",
            "timeout": 1000,
            "fromversion": "5.5.0",
            "memory_threshold": 86
        },
        {
            "integrations": "Expanse",
            "playbookID": "test-Expanse-Playbook",
            "fromversion": "5.0.0"
        },
        {
            "integrations": "Expanse",
            "playbookID": "test-Expanse",
            "fromversion": "5.0.0"
        },
        {
            "integrations": "DShield Feed",
            "playbookID": "playbook-DshieldFeed_test",
            "fromversion": "5.5.0"
        },
        {
            "integrations": "AlienVault Reputation Feed",
            "playbookID": "AlienVaultReputationFeed_Test",
            "fromversion": "5.5.0",
            "memory_threshold": 190
        },
        {
            "integrations": "BruteForceBlocker Feed",
            "playbookID": "playbook-BruteForceBlocker_test",
            "fromversion": "5.5.0"
        },
        {
            "integrations": "illuminate",
            "playbookID": "illuminate Integration Test"
        },
        {
            "integrations": "Carbon Black Enterprise EDR",
            "playbookID": "Carbon Black Enterprise EDR Test",
            "fromversion": "5.0.0"
        },
        {
            "integrations": "illuminate",
            "playbookID": "illuminate Integration Demonstration - Test"
        },
        {
            "integrations": "MongoDB Key Value Store",
            "playbookID": "MongoDB KeyValueStore - Test",
            "pid_threshold": 12,
            "fromversion": "5.0.0"
        },
        {
            "integrations": "MongoDB Log",
            "playbookID": "MongoDBLog - Test",
            "pid_threshold": 12,
            "fromversion": "5.0.0"
        },
        {
            "integrations": "Google Chronicle Backstory",
            "playbookID": "Google Chronicle Backstory Asset - Test",
            "fromversion": "5.0.0"
        },
        {
            "integrations": "Google Chronicle Backstory",
            "playbookID": "Google Chronicle Backstory IOC Details - Test",
            "fromversion": "5.0.0"
        },
        {
            "integrations": "Google Chronicle Backstory",
            "playbookID": "Google Chronicle Backstory List Alerts - Test",
            "fromversion": "5.0.0"
        },
        {
            "integrations": "Google Chronicle Backstory",
            "playbookID": "Google Chronicle Backstory List IOCs - Test",
            "fromversion": "5.0.0"
        },
        {
            "integrations": "Google Chronicle Backstory",
            "playbookID": "Google Chronicle Backstory Reputation - Test",
            "fromversion": "5.0.0"
        },
        {
            "integrations": "Google Chronicle Backstory",
            "playbookID": "Google Chronicle Backstory List Events - Test",
            "fromversion": "5.0.0"
        },
        {
            "integrations": "Feodo Tracker Hashes Feed",
            "playbookID": "playbook-feodoteackerhash_test",
            "fromversion": "5.5.0",
            "memory_threshold": 150,
            "timeout": 600
        },
        {
            "integrations": "Feodo Tracker IP Blocklist Feed",
            "instance_names": "feodo_tracker_ip_currently__active",
            "playbookID": "playbook-feodotrackeripblock_test",
            "fromversion": "5.5.0"
        },
        {
            "integrations": "Feodo Tracker IP Blocklist Feed",
            "instance_names": "feodo_tracker_ip_30_days",
            "playbookID": "playbook-feodotrackeripblock_test",
            "fromversion": "5.5.0"
        },
        {
            "integrations": "Code42",
            "playbookID": "Code42-Test",
            "timeout": 600
        },
        {
            "playbookID": "Code42 File Search Test",
            "integrations": "Code42"
        },
        {
            "playbookID": "FetchIndicatorsFromFile-test",
            "fromversion": "5.5.0"
        },
        {
            "integrations": "RiskSense",
            "playbookID": "RiskSense Get Apps - Test"
        },
        {
            "integrations": "RiskSense",
            "playbookID": "RiskSense Get Host Detail - Test"
        },
        {
            "integrations": "RiskSense",
            "playbookID": "RiskSense Get Host Finding Detail - Test"
        },
        {
            "integrations": "RiskSense",
            "playbookID": "RiskSense Get Hosts - Test"
        },
        {
            "integrations": "RiskSense",
            "playbookID": "RiskSense Get Host Findings - Test"
        },
        {
            "integrations": "RiskSense",
            "playbookID": "RiskSense Get Unique Cves - Test"
        },
        {
            "integrations": "RiskSense",
            "playbookID": "RiskSense Get Unique Open Findings - Test"
        },
        {
            "integrations": "RiskSense",
            "playbookID": "RiskSense Get Apps Detail - Test"
        },
        {
            "integrations": "RiskSense",
            "playbookID": "RiskSense Apply Tag - Test"
        },
        {
            "integrations": "Indeni",
            "playbookID": "Indeni_test",
            "fromversion": "5.0.0"
        },
        {
            "integrations": "CounterCraft Deception Director",
            "playbookID": "CounterCraft - Test",
            "fromversion": "5.0.0"
        },
        {
            "integrations": "SafeBreach v2",
            "playbookID": "playbook-SafeBreach-Test",
            "fromversion": "5.5.0"
        },
        {
            "playbookID": "DbotPredictOufOfTheBoxTest",
            "fromversion": "4.5.0",
            "timeout": 1000
        },
        {
            "integrations": "AlienVault OTX TAXII Feed",
            "playbookID": "playbook-feedalienvaultotx_test",
            "fromversion": "5.5.0"
        },
        {
            "playbookID": "ExtractDomainAndFQDNFromUrlAndEmail-Test",
            "fromversion": "5.5.0"
        },
        {
            "integrations": "Cortex Data Lake",
            "playbookID": "Cortex Data Lake Test",
            "instance_names": "cdl_prod",
            "fromversion": "4.5.0"
        },
        {
            "integrations": "Cortex Data Lake",
            "playbookID": "Cortex Data Lake Test",
            "instance_names": "cdl_dev",
            "fromversion": "4.5.0"
        },
        {
            "integrations": "MongoDB",
            "playbookID": "MongoDB - Test"
        },
        {
            "integrations": "DNSDB_v2",
            "playbookID": "DNSDB-Test"
        },
        {
            "playbookID": "DBotCreatePhishingClassifierV2FromFile-Test",
            "timeout": 60000,
            "fromversion": "4.5.0"
        },
        {
            "integrations": "Logz.io",
            "playbookID": "Logzio - Test",
            "fromversion": "5.0.0"
        },
        {
            "integrations": "IBM Resilient Systems",
            "playbookID": "IBM Resilient Systems Test"
        },
        {
            "integrations": [
                "Prisma Access",
                "Prisma Access Egress IP feed"
            ],
            "playbookID": "Prisma_Access_Egress_IP_Feed-Test",
            "timeout": 60000,
            "fromversion": "5.5.0",
            "nightly": true
        },
        {
            "integrations": "Prisma Access",
            "playbookID": "Prisma_Access-Test",
            "timeout": 60000,
            "fromversion": "5.5.0",
            "nightly": true
        },
        {
            "playbookID": "EvaluateMLModllAtProduction-Test",
            "fromversion": "4.5.0"
        },
        {
            "integrations": "Zabbix",
            "playbookID": "Zabbix - Test"
        },
        {
            "integrations": "GCP Whitelist Feed",
            "playbookID": "GCPWhitelist_Feed_Test",
            "fromversion": "5.5.0"
        },
        {
            "integrations": "Endace",
            "playbookID": "Endace-Test",
            "fromversion": "5.0.0"
        },
        {
            "integrations": "Deep Instinct",
            "playbookID": "Deep_Instinct-Test",
            "fromversion": "5.0.0"
        },
        {
            "integrations": "Recorded Future v2",
            "playbookID": "Recorded Future Test Playbook",
            "fromversion": "5.0.0"
        },
        {
            "integrations": "CyberTotal",
            "playbookID": "CyberTotal_TestPlaybook",
            "fromversion": "5.5.0"
        },
        {
            "integrations": "Azure AD Connect Health Feed",
            "playbookID": "FeedAzureADConnectHealth_Test",
            "fromversion": "5.5.0"
        },
        {
            "integrations": "Zoom Feed",
            "playbookID": "FeedZoom_Test",
            "fromversion": "5.5.0"
        },
        {
            "playbookID": "PCAP Search test",
            "fromversion": "5.0.0"
        },
        {
            "playbookID": "PCAP Parsing And Indicator Enrichment Test",
            "fromversion": "5.0.0",
            "integrations": "VirusTotal",
            "instance_names": "virus_total_general"
        },
        {
            "playbookID": "PCAP File Carving Test",
            "integrations": [
                "VirusTotal",
                "WildFire-v2"
            ],
            "instance_names": "virus_total_general",
            "fromversion": "5.0.0"
        },
        {
            "playbookID": "PCAP Analysis Test",
            "integrations": [
                "Recorded Future v2",
                "WildFire-v2"
            ],
            "fromversion": "5.0.0",
            "timeout": 1200
        },
        {
            "integrations": "VirusTotal",
            "instance_names": "virus_total_general",
            "playbookID": "PCAP Parsing And Indicator Enrichment Test",
            "fromversion": "5.0.0"
        },
        {
            "integrations": "Workday",
            "playbookID": "Workday - Test",
            "fromversion": "5.0.0",
            "timeout": 600
        },
        {
            "integrations": "Unit42 Feed",
            "playbookID": "Unit42 Feed - Test",
            "fromversion": "5.5.0",
            "timeout": 600
        },
        {
            "integrations": "CrowdStrikeMalquery",
            "playbookID": "CrowdStrikeMalquery-Test",
            "fromversion": "5.0.0",
            "timeout": 1500
        },
        {
            "integrations": "Sixgill_Darkfeed",
            "playbookID": "Sixgill-Darkfeed_Test",
            "fromversion": "5.5.0"
        },
        {
            "playbookID": "hashIncidentFields-test",
            "fromversion": "4.5.0",
            "timeout": 60000
        },
        {
            "integrations": "TruSTAR v2",
            "playbookID": "TruSTAR v2-Test",
            "fromversion": "5.0.0",
            "timeout": 500
        },
        {
            "integrations": "RSA Archer v2",
            "playbookID": "Archer v2 - Test",
            "fromversion": "5.0.0"
        },
        {
<<<<<<< HEAD
            "integrations": "WootCloud",
            "playbookID": "TestWootCloudPlaybook"
=======
            "integrations": "Ivanti Heat",
            "playbookID": "Ivanti Heat - Test"
        },
        {
            "integrations": "MicrosoftCloudAppSecurity",
            "playbookID": "MicrosoftCloudAppSecurity-Test"
        },
        {
            "integrations": "Blueliv ThreatCompass",
            "playbookID": "Blueliv_ThreatCompass_test",
            "fromversion": "5.0.0"
        },
        {
            "playbookID": "IncreaseIncidentSeverity-Test",
            "fromversion": "5.0.0"
        },
        {
            "integrations": "TrendMicro Cloud App Security",
            "playbookID": "playbook_TrendmicroCAS_Test",
            "fromversion": "5.0.0"
        },
        {
            "playbookID": "IfThenElse-Test",
            "fromversion": "5.0.0"
        },
        {
            "integrations": "Imperva WAF",
            "playbookID": "Imperva WAF - Test"
        },
        {
            "playbookID": "FailedInstances - Test",
            "integrations": "Whois",
            "fromversion": "4.5.0"
        },
        {
            "integrations": "Talos Feed",
            "playbookID": "FeedTalosTestPlaybook",
            "fromversion": "5.5.0"
>>>>>>> 36395c1a
        }
    ],
    "skipped_tests": {
        "PCAP File Carving Test": "Merged with PCAP Analysis Test",
        "PCAP Parsing And Indicator Enrichment Test": "Merged with PCAP Analysis Test",
        "PCAP Search test": "Merged with PCAP Analysis Test",
        "Blueliv_ThreatContext_test": "community pack",
        "Protectwise-Test": "Issue 28168",
        "Phishing Classifier V2 ML Test": "Issue 26066",
        "CuckooTest": "Issue 25601",
        "RedLockTest": "Issue 24600",
        "SentinelOne V2 - test": "Issue 24933",
        "TestDedupIncidentsPlaybook": "Issue 24344",
        "CreateIndicatorFromSTIXTest": "Issue 24345",
        "Endpoint data collection test": "Uses a deprecated playbook called Endpoint data collection",
        "Prisma_Access_Egress_IP_Feed-Test": "unskip after we will get Prisma Access instance - Issue 27112",
        "Prisma_Access-Test": "unskip after we will get Prisma Access instance - Issue 27112",
        "Test-Shodan_v2": "Issue 23370",
        "Symantec Deepsight Test": "Issue 22971",
        "TestProofpointFeed": "Issue 22229",
        "Git_Integration-Test": "Issue 20029",
        "Symantec Data Loss Prevention - Test": "Issue 20134",
        "NetWitness Endpoint Test": "Issue 19878",
        "TestUptycs": "Issue 19750",
        "InfoArmorVigilanteATITest": "Test issue 17358",
        "ArcSight Logger test": "Issue 19117",
        "TestDedupIncidentsByName": "skipped on purpose - this is part of the TestDedupIncidentsPlaybook - no need to execute separately as a test",
        "3da2e31b-f114-4d7f-8702-117f3b498de9": "Issue 19837",
        "d66e5f86-e045-403f-819e-5058aa603c32": "pr 3220",
        "RecordedFutureFeed - Test": "Issue 18922",
        "IntSights Mssp Test": "Issue #16351",
        "fd93f620-9a2d-4fb6-85d1-151a6a72e46d": "Issue 19854",
        "DeleteContext-auto-subplaybook-test": "used in DeleteContext-auto-test as sub playbook",
        "Test Playbook TrendMicroDDA": "Issue 16501",
        "Process Email - Generic - Test - Actual Incident": "Should never run as standalone. Issue #25947",
        "Phishing v2 - Test - Actual Incident": "Should never run as standalone. Issue #25947",
        "Phishing - Core - Test - Actual Incident": "Should never run as standalone. Issue #25947",
        "ssdeepreputationtest": "Issue #20953",
        "C2sec-Test": "Issue #21633",
        "palo_alto_panorama_test_pb": "Issue #22835",
        "GCS Bucket Management - Test": "used in GCS - Test as sub playbook",
        "GCS Object Operations - Test": "used in GCS - Test as sub playbook",
        "GCS Bucket Policy (ACL) - Test": "used in GCS - Test as sub playbook",
        "GCS Object Policy (ACL) - Test": "used in GCS - Test as sub playbook",
        "Send Email To Recipients": "used in EWS Mail Sender Test 2 as sub playbook",
        "Create Phishing Classifier V2 ML Test": "Issue 26341",
        "Account Enrichment - Generic v2 - Test": "Issue 26452",
        "Office365_Feed_Test": "Issue 26455",
        "DBotCreatePhishingClassifierV2FromFile-Test": "Issue 26456",
        "Google Chronicle Backstory Asset - Test": "Issue 26460",
        "HybridAnalysis-Test": "Issue 26599",
        "Tenable.io test": "Issue 26727",
        "Tenable.io Scan Test": "Issue 26727",
        "ThreatConnect v2 - Test": "Issue 26782",
        "Pwned v2 test": "Issue 26601",
        "Email Address Enrichment - Generic v2.1 - Test": "Issue 26785",
        "Tanium v2 - Test": "Issue 26822",
        "hashIncidentFields-test": "Issue 26850",
        "Mail Sender (New) Test": "Issue 25602",
        "Luminate-TestPlaybook": "Issue 27016",
        "AutoFocus V2 test": "Issue 26464",
        "test-Expanse": "Issue 27279",
        "Fidelis Elevate Network": "Issue 26453",
        "SepioPrimeAPI-Test": "Issue 27240",
        "Cortex XDR - IOC - Test": "Issue 25598",
        "Cherwell Example Scripts - test": "Issue 27107",
        "Cherwell - test": "Issue 26780",
        "MISP V2 Test": "Issue 26905",
        "Logzio - Test": "Issue 26729",
        "pyEWS_Test": "Issue 28339",
        "DuoAdmin API test playbook": "Issue 24937"
    },
    "skipped_integrations": {

        "_comment1": "~~~ NO INSTANCE ~~~",
        "Symantec Management Center": "Issue 23960",
        "PerceptionPoint": "Issue 25795",
        "Infoblox": "Issue 25651",
        "IntSights": "Issue 26742",
        "Traps": "Issue 24122",
        "Fidelis Elevate Network": "Issue 26453",
        "McAfee Advanced Threat Defense": "Issue 16909",
        "CrowdStrike Falcon X": "Issue 26209",
        "Deep Instinct": "The partner didn't provide an instance",
        "Cofense Triage v2": "No instance - partner integration",
        "ArcSight Logger": "Issue 24303",
        "MxToolBox": "No instance",
        "Skyformation": "No instance, old partner",
        "Prisma Access": "Instance will be provided soon by Lior and Prasen - Issue 27112",
        "AlphaSOC Network Behavior Analytics": "No instance",
        "IsItPhishing": "No instance",
        "Verodin": "No instance",
        "EasyVista": "No instance",
        "Pipl": "No instance",
        "Moloch": "No instance",
        "Twilio": "No instance",
        "Zendesk": "No instance",
        "GuardiCore": "No instance",
        "Nessus": "No instance",
        "Cisco CloudLock": "No instance",
        "SentinelOne": "No instance",
        "Vectra v2": "No instance",
        "Awake Security": "Issue 23376",
        "ExtraHop": "No license, issue 23731",
        "RiskSense": "We should get an instance talk to Francesco",
        "Palo Alto Networks Cortex": "Issue 22300",
        "AWS - IAM": "Issue 21401",
        "FortiGate": "License expired, and not going to get one (issue 14723)",
        "IronDefense": "Test depends on making requests to a non-public API",
        "Attivo Botsink": "no instance, not going to get it",
        "VMware": "no License, and probably not going to get it",
        "AWS Sagemaker": "License expired, and probably not going to get it",
        "Symantec MSS": "No instance, probably not going to get it (issue 15513)",
        "Google Cloud Compute": "Can't test yet",
        "Cymon": "The service was discontinued since April 30th, 2019.",
        "FireEye ETP": "No instance",
        "ProofpointTAP_v2": "No instance",
        "remedy_sr_beta": "No instance",
        "ExtraHop v2": "No instance",
        "Minerva Labs Anti-Evasion Platform": "Issue 18835",
        "PolySwarm": "contribution",
        "Blueliv ThreatContext": "contribution",
        "Silverfort": "contribution",
        "Druva Ransomware Response": "contribution",
        "fireeye": "Issue 19839",
        "DomainTools": "Issue 8298",
        "Remedy On-Demand": "Issue 19835",
        "Check Point": "Issue 18643",
        "Preempt": "Issue 20268",
        "iDefense": "Issue 20095",
        "Jask": "Issue 18879",
        "vmray": "Issue 18752",
        "Anomali ThreatStream v2": "Issue 19182",
        "Anomali ThreatStream": "Issue 19182",
        "SCADAfence CNM": "Issue 18376",
        "ArcSight ESM v2": "Issue #18328",
        "AlienVault USM Anywhere": "Issue #18273",
        "Dell Secureworks": "Instance locally installed on @liorblob PC",
        "Netskope": "instance is down",
        "Service Manager": "Expired license",
        "carbonblackprotection": "License expired",
        "icebrg": "Issue 14312",
        "Freshdesk": "Trial account expired",
        "Threat Grid": "Issue 16197",
        "Kafka V2": "Can not connect to instance from remote",
        "Check Point Sandblast": "Issue 15948",
        "Remedy AR": "getting 'Not Found' in test button",
        "Salesforce": "Issue 15901",
        "Zscaler": "Issue 17784",
        "RedCanary": "License expired",
        "ANYRUN": "No instance",
        "Snowflake": "Looks like account expired, needs looking into",
        "Cisco Spark": "Issue 18940",
        "Phish.AI": "Issue 17291",
        "MaxMind GeoIP2": "Issue 18932.",
        "Exabeam": "Issue 19371",
        "McAfee ESM-v10": "Issue 20225",
        "PaloAltoNetworks_PrismaCloudCompute": "Issue 27112",
        "Code42": "Instance not set up yet",
        "SecBI": "Issue 22545",
        "IBM Resilient Systems": "Issue 23722",
        "Ivanti Heat": "Issue 26259",
        "Bambenek Consulting Feed": "Issue 26184",
        "AWS - Athena - Beta": "Issue 19834",
        "Blueliv ThreatCompass": "Community contribution",
        "SNDBOX": "Issue 28826",

        "_comment2": "~~~ UNSTABLE ~~~",
        "ServiceNow": "Instance goes to hibernate every few hours",
        "Tenable.sc": "unstable instance",
        "ThreatConnect v2": "unstable instance",

        "_comment3": "~~~ QUOTA ISSUES ~~~",
        "Joe Security": "Issue 25650",
        "XFE_v2": "Issue 22715",
        "Lastline": "issue 20323",
        "Google Resource Manager": "Cannot create projects because have reached allowed quota.",
        "Looker": "Warehouse 'DEMO_WH' cannot be resumed because resource monitor 'LIMITER' has exceeded its quota.",
        "Ipstack": "Issue 26266",

        "_comment4": "~~~ NO INSTANCE - SUPPORTED BY THE COMMUNITY ~~~",
        "Zabbix": "Supported by external developer",
        "SafeBreach v2": "it is a partner integration, no instance",
        "IllusiveNetworks": "supported by partner",
        "Recorded Future v2": "supported by partner",
        "Humio": "supported by the partner",
        "Digital Guardian": "partner integration",

        "_comment5": "~~~ OTHER ~~~",
        "XFE": "We have the new integration XFE_v2, so no need to test the old one because they use the same quote",
        "Endace": "Issue 24304",
        "Pentera": "authentication method will not work with testing",
        "EclecticIQ Platform": "Issue 8821",
        "BitDam": "Issue #17247",
        "Zoom": "Issue 19832",
        "Forescout": "Can only be run from within PANW network. Look in keeper for - Demisto in the LAB",
        "HelloWorldSimple": "This is just an example integration - no need for test",
        "TestHelloWorldPlaybook": "This is just an example integration - no need for test",
        "Cymulate": "Partner didn't provided test playbook",
        "Lastline v2": "Temporary skipping, due to quota issues, in order to merge a PR",
        "Palo Alto Minemeld": "Issue #26878"
    },
    "nightly_integrations": [
        "Lastline v2",
        "TruSTAR",
        "SlackV2",
        "VulnDB"
    ],
    "unmockable_integrations": {
        "SecurityIntelligenceServicesFeed": "Need proxy configuration in server",
        "BPA": "Playbook using GenericPolling which is inconsistent",
        "Mail Listener v2": "Integration has no proxy checkbox",
        "Cortex XDR - IOC": "'Cortex XDR - IOC - Test' is using also the fetch indicators which is not working in proxy mode",
        "AWS - Security Hub": "Issue 24926",
        "Cherwell": "Submits a file - tests that send files shouldn't be mocked",
        "SNDBOX": "Submits a file - tests that send files shouldn't be mocked",
        "Joe Security": "Submits a file - tests that send files shouldn't be mocked",
        "Maltiverse": "issue 24335",
        "MITRE ATT&CK": "Using taxii2client package",
        "MongoDB": "Our instance not using SSL",
        "Cortex Data Lake": "Integration requires SSL",
        "Google Key Management Service": "The API requires an SSL secure connection to work.",
        "McAfee ESM-v10": "we have multiple instances with same test playbook, mock recording are per playbook so it keeps failing the playback step",
        "SplunkPy": "we have multiple instances with same test playbook, mock recording are per playbook so it keeps failing the playback step",
        "McAfee ESM v2": "we have multiple instances with same test playbook, mock recording are per playbook so it keeps failing the playback step",
        "mysql": "Does not use http",
        "SlackV2": "Integration requires SSL",
        "Whois": "Mocks does not support sockets",
        "Panorama": "Exception: Proxy process took to long to go up. https://circleci.com/gh/demisto/content/24826",
        "Image OCR": "Does not perform network traffic",
        "Server Message Block (SMB)": "Does not perform http communication",
        "Active Directory Query v2": "Does not perform http communication",
        "dnstwist": "Does not perform http communication",
        "Generic SQL": "Does not perform http communication",
        "PagerDuty v2": "Integration requires SSL",
        "TCPIPUtils": "Integration requires SSL",
        "Luminate": "Integration has no proxy checkbox",
        "Shodan": "Integration has no proxy checkbox",
        "Google BigQuery": "Integration has no proxy checkbox",
        "ReversingLabs A1000": "Checking",
        "Check Point": "Checking",
        "okta": "Test Module failing, suspect it requires SSL",
        "Okta v2": "dynamic test, need to revisit and better avoid conflicts",
        "Awake Security": "Checking",
        "ArcSight ESM v2": "Checking",
        "Phish.AI": "Checking",
        "Intezer": "Nightly - Checking",
        "ProtectWise": "Nightly - Checking",
        "google-vault": "Nightly - Checking",
        "McAfee NSM": "Nightly - Checking",
        "Forcepoint": "Nightly - Checking",
        "palo_alto_firewall": "Need to check test module",
        "Signal Sciences WAF": "error with certificate",
        "google": "'unsecure' parameter not working",
        "EWS Mail Sender": "Inconsistent test (playback fails, record succeeds)",
        "ReversingLabs Titanium Cloud": "No Unsecure checkbox. proxy trying to connect when disabled.",
        "Anomali ThreatStream": "'proxy' parameter not working",
        "Palo Alto Networks Cortex": "SDK",
        "Recorded Future": "might be dynamic test",
        "AlphaSOC Wisdom": "Test module issue",
        "RedLock": "SSL Issues",
        "Microsoft Graph": "Test direct access to oproxy",
        "MicrosoftGraphMail": "Test direct access to oproxy",
        "Microsoft Graph User": "Test direct access to oproxy",
        "Microsoft_Graph_Files": "Test direct access to oproxy",
        "Microsoft Graph Groups": "Test direct access to oproxy",
        "Microsoft Defender Advanced Threat Protection": "Test direct access to oproxy",
        "Azure Security Center v2": "Test direct access to oproxy",
        "Microsoft Graph Calendar": "Test direct access to oproxy",
        "Microsoft Graph Device Management": "Test direct access to oproxy",
        "Azure Compute v2": "Test direct access to oproxy",
        "AWS - CloudWatchLogs": "Issue 20958",
        "AWS - AccessAnalyzer": "Issue 24926",
        "AWS - ACM": "Issue 24926",
        "AWS - Athena - Beta": "Issue 24926",
        "AWS - CloudTrail": "Issue 24926",
        "AWS - EC2": "Issue 24926",
        "AWS - GuardDuty": "Issue 24926",
        "AWS - IAM": "Issue 24926",
        "AWS - Lambda": "Issue 24926",
        "AWS - Route53": "Issue 24926",
        "AWS - S3": "Issue 24926",
        "AWS - SQS": "Issue 24926",
        "Amazon DynamoDB": "Issue 24926",
        "AWS Sagemaker": "Issue 24926",
        "Gmail Single User": "googleclient sdk has time based challenge exchange",
        "Gmail": "googleclient sdk has time based challenge exchange",
        "GoogleCloudTranslate": "google translate sdk does not support proxy",
        "Google Chronicle Backstory": "SDK",
        "Google Vision AI": "SDK",
        "Google Cloud Compute": "googleclient sdk has time based challenge exchange",
        "Google Cloud Functions": "googleclient sdk has time based challenge exchange",
        "GoogleDocs": "googleclient sdk has time based challenge exchange",
        "GooglePubSub": "googleclient sdk has time based challenge exchange",
        "Google Resource Manager": "googleclient sdk has time based challenge exchange",
        "Google Cloud Storage": "SDK",
        "Syslog Sender": "syslog",
        "syslog": "syslog",
        "MongoDB Log": "Our instance not using SSL",
        "MongoDB Key Value Store": "Our instance not using SSL",
        "GoogleKubernetesEngine": "SDK",
        "TAXIIFeed": "Cannot use proxy",
        "EWSO365": "oproxy dependent",
        "QRadar": "Playbooks has parallel steps which are causing inconsistent results"
    },
    "parallel_integrations": [
        "SNDBOX",
        "Whois",
        "Rasterize",
        "CVE Search v2",
        "VulnDB",
        "CheckPhish",
        "Tanium",
        "LogRhythmRest",
        "ipinfo",
        "Demisto REST API",
        "syslog",
        "ElasticsearchFeed",
        "MITRE ATT&CK",
        "Microsoft Intune Feed",
        "JSON Feed",
        "Plain Text Feed",
        "Fastly Feed",
        "Malware Domain List Active IPs Feed",
        "Blocklist_de Feed",
        "Cloudflare Feed",
        "AzureFeed",
        "SpamhausFeed",
        "Cofense Feed",
        "Bambenek Consulting Feed",
        "AWS Feed",
        "CSVFeed",
        "ProofpointFeed",
        "abuse.ch SSL Blacklist Feed",
        "TAXIIFeed",
        "Office 365 Feed",
        "AutoFocus Feed",
        "Recorded Future Feed",
        "DShield Feed",
        "AlienVault Reputation Feed",
        "BruteForceBlocker Feed",
        "Feodo Tracker Hashes Feed",
        "Feodo Tracker IP Blocklist Feed",
        "Feodo Tracker IP Blocklist Feed",
        "AlienVault OTX TAXII Feed",
        "Prisma Access Egress IP feed",
        "Lastline v2",
        "McAfee DXL",
        "GCP Whitelist Feed",
        "Cortex Data Lake",
        "AWS - Security Hub",
        "Mail Listener v2"
    ],
    "docker_thresholds": {

        "_comment": "Add here docker images which are specific to an integration and require a non-default threshold (such as rasterize or ews). That way there is no need to define this multiple times. You can specify full image name with version or without.",
        "images": {
            "demisto/chromium": {
                "pid_threshold": 11
            },
            "demisto/py-ews:2.0": {
                "memory_threshold": 150
            },
            "demisto/pytan": {
                "pid_threshold": 11
            },
            "demisto/google-k8s-engine:1.0.0.9467": {
                "pid_threshold": 11
            },
            "demisto/threatconnect-tcex": {
                "pid_threshold": 11
            }
        }
    }
}<|MERGE_RESOLUTION|>--- conflicted
+++ resolved
@@ -2999,10 +2999,10 @@
             "fromversion": "5.0.0"
         },
         {
-<<<<<<< HEAD
             "integrations": "WootCloud",
             "playbookID": "TestWootCloudPlaybook"
-=======
+        },  
+        {
             "integrations": "Ivanti Heat",
             "playbookID": "Ivanti Heat - Test"
         },
@@ -3041,7 +3041,6 @@
             "integrations": "Talos Feed",
             "playbookID": "FeedTalosTestPlaybook",
             "fromversion": "5.5.0"
->>>>>>> 36395c1a
         }
     ],
     "skipped_tests": {
