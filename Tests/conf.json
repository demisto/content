--- conflicted
+++ resolved
@@ -2683,16 +2683,13 @@
         }
     ],
     "skipped_tests": {
-<<<<<<< HEAD
+        "Prisma_Access_Egress_IP_Feed-Test": "unskip after we will get PrismaAccess instance",
+        "Prisma_Access-Test": "unskip after we will get PrismaAccess instance",
+        "Test-Shodan_v2": "Issue 23370",
         "PAN-OS EDL Setup V2 Test": "Issue 23854",
         "PAN-OS - Block IP and URL - External Dynamic List Test": "Issue 23854",
         "PhishLabsIOC TestPlaybook": "integration bug (23926)",
-=======
         "Test_URLhaus": "Issue 23857",
->>>>>>> 74573fe2
-        "Prisma_Access_Egress_IP_Feed-Test": "unskip after we will get PrismaAccess instance",
-        "Prisma_Access-Test": "unskip after we will get PrismaAccess instance",
-        "Test-Shodan_v2": "Issue 23370",
         "Symantec Deepsight Test": "Issue 22971",
         "OTRS Test": "Issue 23167",
         "Akamai_WAF_SIEM-Test": "Issue 22225",
