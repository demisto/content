{
    "testTimeout": 160,
    "testInterval": 20,
    "tests": [
        {
            "playbookID": "Base64Decode - Test"
        },
        {
            "playbookID": "SupportMultithreading - Test",
            "is_mockable": false
        },
        {
            "fromversion": "5.0.0",
            "integrations": [
                "WildFire-v2"
            ],
            "playbookID": "Detonate File - WildFire - Test"
        },
        {
            "integrations": "Microsoft Teams Management",
            "playbookID": "Microsoft Teams Management - Test",
            "is_mockable": false,
            "timeout": 700
        },
        {
            "playbookID": "SetIfEmpty - non-ascii chars - Test"
        },
        {
            "integrations": "Tripwire",
            "playbookID": "TestplaybookTripwire",
            "fromversion": "5.0.0"
        },
        {
            "playbookID": "Generic Polling Test",
            "timeout": 250
        },
        {
            "integrations": "Cisco Umbrella Enforcement",
            "playbookID": "Cisco Umbrella Enforcement-Test",
            "fromversion": "5.0.0"
        },
        {
            "integrations": "GSuiteAdmin",
            "playbookID": "GSuiteAdmin-Test",
            "fromversion": "5.0.0"
        },
        {
            "integrations": "AzureWAF",
            "instance_names": "azure_waf_prod",
            "playbookID": "Azure WAF - Test",
            "fromversion": "5.0.0"
        },
        {
            "integrations": "Azure Active Directory Identity Protection",
            "playbookID": "AzureADTest",
            "fromversion": "6.0.0"
        },
        {
            "integrations": "GoogleCalendar",
            "playbookID": "GoogleCalendar-Test",
            "fromversion": "5.0.0"
        },
        {
            "integrations": "GoogleDrive",
            "playbookID": "GoogleDrive-Test",
            "fromversion": "5.0.0"
        },
        {
            "integrations": "FireEye Central Management",
            "playbookID": "FireEye Central Management - Test",
            "fromversion": "5.5.0",
            "timeout": 500
        },
        {
            "integrations": "FireEyeNX",
            "playbookID": "FireEyeNX-Test"
        },
        {
            "integrations": "EmailRepIO",
            "playbookID": "TestEmailRepIOPlaybook",
            "fromversion": "5.0.0"
        },
        {
            "integrations": "XsoarPowershellTesting",
            "playbookID": "XsoarPowershellTesting-Test"
        },
        {
            "integrations": "Palo Alto Networks Threat Vault",
            "playbookID": "PANW Threat Vault - Signature Search - Test",
            "fromversion": "5.0.0"
        },
        {
            "integrations": "Microsoft Endpoint Configuration Manager",
            "playbookID": "Microsoft ECM - Test",
            "fromversion": "5.5.0",
            "timeout": 400
        },
        {
            "integrations": "CrowdStrike Falcon Intel v2",
            "playbookID": "CrowdStrike Falcon Intel v2 - Test",
            "fromversion": "5.0.0"
        },
        {
            "integrations": "SecurityAndCompliance",
            "playbookID": "O365-SecurityAndCompliance-Test",
            "fromversion": "5.5.0",
            "memory_threshold": 300,
            "timeout": 1000
        },
        {
            "integrations": "SecurityAndCompliance",
            "playbookID": "O365-SecurityAndCompliance-ContextResults-Test",
            "fromversion": "5.5.0",
            "memory_threshold": 250,
            "timeout": 1000
        },
        {
            "integrations": "EwsExtension",
            "playbookID": "O365 - EWS - Extension - Test",
            "fromversion": "6.0.0",
            "toversion": "6.0.9",
            "timeout": 500
        },
        {
            "integrations": "Majestic Million",
            "playbookID": "Majestic Million Test Playbook",
            "fromversion": "5.5.0",
            "memory_threshold": 300,
            "timeout": 500
        },
        {
            "integrations": "Anomali Enterprise",
            "playbookID": "Anomali Match Forensic Search - Test",
            "fromversion": "5.0.0"
        },
        {
            "integrations": [
                "Mail Listener v2",
                "Mail Sender (New)"
            ],
            "playbookID": "Mail-Listener Test Playbook",
            "fromversion": "5.0.0",
            "instance_names": [
                "Mail_Sender_(New)_STARTTLS"
            ]
        },
        {
            "integrations": "GraphQL",
            "fromversion": "5.0.0",
            "instance_names": "fetch_schema",
            "playbookID": "GraphQL - Test"
        },
        {
            "integrations": "GraphQL",
            "fromversion": "5.0.0",
            "instance_names": "no_fetch_schema",
            "playbookID": "GraphQL - Test"
        },
        {
            "integrations": "Azure Network Security Groups",
            "fromversion": "5.0.0",
            "instance_names": "azure_nsg_prod",
            "playbookID": "Azure NSG - Test"
        },
        {
            "integrations": "OpenCTI Feed",
            "playbookID": "OpenCTI Feed Test",
            "fromversion": "5.5.0"
        },
        {
            "integrations": "AWS - Security Hub",
            "playbookID": "AWS-securityhub Test",
            "timeout": 800
        },
        {
            "integrations": "Microsoft Advanced Threat Analytics",
            "playbookID": "Microsoft Advanced Threat Analytics - Test",
            "fromversion": "5.0.0",
            "is_mockable": false
        },
        {
            "integrations": "Zimperium",
            "playbookID": "Zimperium_Test",
            "fromversion": "5.0.0"
        },
        {
            "integrations": "ServiceDeskPlus",
            "playbookID": "Service Desk Plus Test",
            "instance_names": "sdp_instance_1",
            "fromversion": "5.0.0",
            "toversion": "5.9.9",
            "is_mockable": false
        },
        {
            "integrations": "ServiceDeskPlus",
            "playbookID": "Service Desk Plus - Generic Polling Test",
            "instance_names": "sdp_instance_1",
            "fromversion": "5.0.0",
            "toversion": "5.9.9"
        },
        {
            "integrations": "ServiceDeskPlus",
            "playbookID": "Service Desk Plus Test",
            "instance_names": "sdp_instance_2",
            "fromversion": "6.0.0",
            "is_mockable": false
        },
        {
            "integrations": "ServiceDeskPlus",
            "playbookID": "Service Desk Plus - Generic Polling Test",
            "instance_names": "sdp_instance_2",
            "fromversion": "6.0.0"
        },
        {
            "integrations": "ThreatConnect Feed",
            "playbookID": "FeedThreatConnect-Test",
            "fromversion": "5.5.0"
        },
        {
            "integrations": "MITRE ATT&CK",
            "playbookID": "Mitre Attack List 10 Indicators Feed Test",
            "fromversion": "5.5.0"
        },
        {
            "integrations": "URLhaus",
            "playbookID": "Test_URLhaus",
            "timeout": 1000
        },
        {
            "integrations": "Microsoft Intune Feed",
            "playbookID": "FeedMicrosoftIntune_Test",
            "fromversion": "5.5.0"
        },
        {
            "integrations": "Tanium Threat Response",
            "playbookID": "Tanium Threat Response Test"
        },
        {
            "integrations": [
                "Syslog Sender",
                "syslog"
            ],
            "playbookID": "Test Syslog",
            "fromversion": "5.5.0",
            "timeout": 600
        },
        {
            "integrations": "APIVoid",
            "playbookID": "APIVoid Test"
        },
        {
            "integrations": "CloudConvert",
            "playbookID": "CloudConvert-test",
            "fromversion": "5.0.0",
            "timeout": 3000
        },
        {
            "integrations": "Cisco Firepower",
            "playbookID": "Cisco Firepower - Test",
            "timeout": 1000,
            "fromversion": "5.0.0"
        },
        {
            "integrations": "IllusiveNetworks",
            "playbookID": "IllusiveNetworks-Test",
            "fromversion": "5.0.0",
            "timeout": 500
        },
        {
            "integrations": "JSON Feed",
            "playbookID": "JSON_Feed_Test",
            "fromversion": "5.5.0",
            "instance_names": "JSON Feed no_auto_detect"
        },
        {
            "integrations": "JSON Feed",
            "playbookID": "JSON_Feed_Test",
            "fromversion": "5.5.0",
            "instance_names": "JSON Feed_auto_detect"
        },
        {
            "integrations": "JSON Feed",
            "playbookID": "JSON_Feed_Test",
            "fromversion": "5.5.0",
            "instance_names": "JSON Feed_post"
        },
        {
            "integrations": "Google Cloud Functions",
            "playbookID": "test playbook - Google Cloud Functions",
            "fromversion": "5.0.0"
        },
        {
            "integrations": "Plain Text Feed",
            "playbookID": "PlainText Feed - Test",
            "fromversion": "5.5.0",
            "instance_names": "Plain Text Feed no_auto_detect"
        },
        {
            "integrations": "Plain Text Feed",
            "playbookID": "PlainText Feed - Test",
            "fromversion": "5.5.0",
            "instance_names": "Plain Text Feed_auto_detect"
        },
        {
            "integrations": "Silverfort",
            "playbookID": "Silverfort-test",
            "fromversion": "5.0.0"
        },
        {
            "integrations": "GoogleKubernetesEngine",
            "playbookID": "GoogleKubernetesEngine_Test",
            "timeout": 600,
            "fromversion": "5.5.0"
        },
        {
            "integrations": "Fastly Feed",
            "playbookID": "Fastly Feed Test",
            "fromversion": "5.5.0"
        },
        {
            "integrations": "Malware Domain List Active IPs Feed",
            "playbookID": "Malware Domain List Active IPs Feed Test",
            "fromversion": "5.5.0"
        },
        {
            "integrations": "Claroty",
            "playbookID": "Claroty - Test",
            "fromversion": "5.0.0"
        },
        {
            "integrations": "Trend Micro Apex",
            "playbookID": "Trend Micro Apex - Test",
            "is_mockable": false
        },
        {
            "integrations": "Blocklist_de Feed",
            "playbookID": "Blocklist_de - Test",
            "fromversion": "5.5.0"
        },
        {
            "integrations": "Cloudflare Feed",
            "playbookID": "cloudflare - Test",
            "fromversion": "5.5.0"
        },
        {
            "integrations": "AzureFeed",
            "playbookID": "AzureFeed - Test",
            "fromversion": "5.5.0"
        },
        {
            "playbookID": "CreateIndicatorFromSTIXTest",
            "fromversion": "5.0.0"
        },
        {
            "integrations": "SpamhausFeed",
            "playbookID": "Spamhaus_Feed_Test",
            "fromversion": "5.5.0"
        },
        {
            "integrations": "Cofense Feed",
            "playbookID": "TestCofenseFeed",
            "fromversion": "5.5.0"
        },
        {
            "integrations": "Bambenek Consulting Feed",
            "playbookID": "BambenekConsultingFeed_Test",
            "fromversion": "5.5.0"
        },
        {
            "integrations": "Pipl",
            "playbookID": "Pipl Test"
        },
        {
            "integrations": "AWS Feed",
            "playbookID": "AWS Feed Test",
            "fromversion": "5.5.0"
        },
        {
            "integrations": "QuestKace",
            "playbookID": "QuestKace test",
            "fromversion": "5.0.0"
        },
        {
            "integrations": "Digital Defense FrontlineVM",
            "playbookID": "Digital Defense FrontlineVM - Scan Asset Not Recently Scanned Test"
        },
        {
            "integrations": "Digital Defense FrontlineVM",
            "playbookID": "Digital Defense FrontlineVM - Test Playbook"
        },
        {
            "integrations": "CSVFeed",
            "playbookID": "CSV_Feed_Test",
            "fromversion": "5.5.0",
            "instance_names": "CSVFeed_no_auto_detect"
        },
        {
            "integrations": "CSVFeed",
            "playbookID": "CSV_Feed_Test",
            "fromversion": "5.5.0",
            "instance_names": "CSVFeed_auto_detect"
        },
        {
            "integrations": "ProofpointFeed",
            "playbookID": "TestProofpointFeed",
            "fromversion": "5.5.0"
        },
        {
            "integrations": "Digital Shadows",
            "playbookID": "Digital Shadows - Test"
        },
        {
            "integrations": "Azure Compute v2",
            "playbookID": "Azure Compute - Test",
            "instance_names": "ms_azure_compute_dev"
        },
        {
            "integrations": "Azure Compute v2",
            "playbookID": "Azure Compute - Test",
            "instance_names": "ms_azure_compute_prod",
            "is_mockable": false
        },
        {
            "integrations": "Symantec Data Loss Prevention",
            "playbookID": "Symantec Data Loss Prevention - Test",
            "fromversion": "4.5.0"
        },
        {
            "integrations": "Lockpath KeyLight v2",
            "playbookID": "Keylight v2 - Test"
        },
        {
            "integrations": "Azure Security Center v2",
            "playbookID": "Azure SecurityCenter - Test",
            "instance_names": "ms_azure_sc_prod",
            "is_mockable": false
        },
        {
            "integrations": "Azure Security Center v2",
            "playbookID": "Azure SecurityCenter - Test",
            "instance_names": "ms_azure_sc_dev"
        },
        {
            "integrations": "Azure Security Center v2",
            "playbookID": "Azure SecurityCenter - Test",
            "instance_names": "ms_azure_sc_self_deployed"
        },
        {
            "integrations": "JsonWhoIs",
            "playbookID": "JsonWhoIs-Test"
        },
        {
            "integrations": "Maltiverse",
            "playbookID": "Maltiverse Test"
        },
        {
            "integrations": "Box v2",
            "playbookID": "BoxV2_TestPlaybook"
        },
        {
            "integrations": "MicrosoftGraphMail",
            "playbookID": "MicrosoftGraphMail-Test_dev",
            "instance_names": "ms_graph_mail_dev"
        },
        {
            "integrations": "MicrosoftGraphMail",
            "playbookID": "MicrosoftGraphMail-Test_dev_no_oproxy",
            "instance_names": "ms_graph_mail_dev_no_oproxy"
        },
        {
            "integrations": "MicrosoftGraphMail",
            "playbookID": "MicrosoftGraphMail-Test_prod",
            "instance_names": "ms_graph_mail_prod",
            "is_mockable": false
        },
        {
            "integrations": "CloudShark",
            "playbookID": "CloudShark - Test Playbook"
        },
        {
            "integrations": "Google Vision AI",
            "playbookID": "Google Vision API - Test"
        },
        {
            "integrations": "nmap",
            "playbookID": "Nmap - Test",
            "fromversion": "5.0.0"
        },
        {
            "integrations": "AutoFocus V2",
            "playbookID": "Autofocus Query Samples, Sessions and Tags Test Playbook",
            "fromversion": "4.5.0",
            "timeout": 1000
        },
        {
            "integrations": "HelloWorld",
            "playbookID": "HelloWorld-Test",
            "fromversion": "5.0.0"
        },
        {
            "integrations": "HelloWorld",
            "playbookID": "Sanity Test - Playbook with integration",
            "fromversion": "5.0.0"
        },
        {
            "integrations": "HelloWorld",
            "playbookID": "Sanity Test - Playbook with mocked integration",
            "fromversion": "5.0.0"
        },
        {
            "playbookID": "Sanity Test - Playbook with no integration",
            "fromversion": "5.0.0"
        },
        {
            "integrations": "Gmail",
            "playbookID": "Sanity Test - Playbook with Unmockable Integration",
            "fromversion": "5.0.0"
        },
        {
            "integrations": "HelloWorld",
            "playbookID": "HelloWorld_Scan-Test",
            "fromversion": "5.0.0",
            "timeout": 400
        },
        {
            "integrations": "HelloWorldPremium",
            "playbookID": "HelloWorldPremium_Scan-Test",
            "fromversion": "5.0.0",
            "timeout": 400
        },
        {
            "integrations": "HelloWorldPremium",
            "playbookID": "HelloWorldPremium-Test",
            "fromversion": "5.0.0"
        },
        {
            "integrations": "ThreatQ v2",
            "playbookID": "ThreatQ - Test",
            "fromversion": "4.5.0"
        },
        {
            "integrations": "AttackIQFireDrill",
            "playbookID": "AttackIQ - Test"
        },
        {
            "integrations": "PhishLabs IOC EIR",
            "playbookID": "PhishlabsIOC_EIR-Test"
        },
        {
            "integrations": "Amazon DynamoDB",
            "playbookID": "AWS_DynamoDB-Test"
        },
        {
            "integrations": "PhishLabs IOC DRP",
            "playbookID": "PhishlabsIOC_DRP-Test"
        },
        {
            "playbookID": "Create Phishing Classifier V2 ML Test",
            "timeout": 60000,
            "fromversion": "6.1.0",
            "instance_names": "ml_dummy_prod",
            "integrations": "AzureWAF"
        },
        {
            "integrations": "ZeroFox",
            "playbookID": "ZeroFox-Test",
            "fromversion": "4.1.0"
        },
        {
            "integrations": "AlienVault OTX v2",
            "playbookID": "Alienvault_OTX_v2 - Test"
        },
        {
            "integrations": "AWS - CloudWatchLogs",
            "playbookID": "AWS - CloudWatchLogs Test Playbook",
            "fromversion": "5.0.0"
        },
        {
            "integrations": "SlackV2",
            "playbookID": "Slack Test Playbook",
            "timeout": 400,
            "pid_threshold": 5,
            "fromversion": "5.0.0"
        },
        {
            "integrations": "SlackV3",
            "playbookID": "SlackV3 TestPB",
            "timeout": 400,
            "pid_threshold": 8,
            "fromversion": "5.5.0"
        },
        {
            "integrations": "Cortex XDR - IR",
            "playbookID": "Test XDR Playbook",
            "fromversion": "4.1.0",
            "timeout": 1500
        },
        {
            "integrations": "Cortex XDR - IOC",
            "playbookID": "Cortex XDR - IOC - Test",
            "fromversion": "5.5.0",
            "timeout": 1200
        },
        {
            "integrations": "Cloaken",
            "playbookID": "Cloaken-Test",
            "is_mockable": false
        },
        {
            "integrations": "ThreatX",
            "playbookID": "ThreatX-test",
            "timeout": 600
        },
        {
            "integrations": "Akamai WAF SIEM",
            "playbookID": "Akamai_WAF_SIEM-Test"
        },
        {
            "integrations": "Cofense Triage v2",
            "playbookID": "Cofense Triage v2 Test"
        },
        {
            "integrations": "Akamai WAF",
            "playbookID": "Akamai_WAF-Test"
        },
        {
            "integrations": "abuse.ch SSL Blacklist Feed",
            "playbookID": "SSL Blacklist test",
            "fromversion": "5.5.0"
        },
        {
            "integrations": "CheckPhish",
            "playbookID": "CheckPhish-Test"
        },
        {
            "integrations": "Symantec Management Center",
            "playbookID": "SymantecMC_TestPlaybook"
        },
        {
            "integrations": "Looker",
            "playbookID": "Test-Looker"
        },
        {
            "integrations": "Vertica",
            "playbookID": "Vertica Test"
        },
        {
            "integrations": "Server Message Block (SMB) v2",
            "playbookID": "SMB_v2-Test"
        },
        {
            "playbookID": "ConvertFile-Test",
            "fromversion": "4.5.0"
        },
        {
            "playbookID": "TestAwsEC2GetPublicSGRules-Test"
        },
        {
            "integrations": "RSA NetWitness Packets and Logs",
            "playbookID": "rsa_packets_and_logs_test"
        },
        {
            "playbookID": "CheckpointFW-test",
            "integrations": "Check Point"
        },
        {
            "playbookID": "RegPathReputationBasicLists_test"
        },
        {
            "playbookID": "EmailDomainSquattingReputation-Test"
        },
        {
            "playbookID": "RandomStringGenerateTest"
        },
        {
            "playbookID": "playbook-checkEmailAuthenticity-test"
        },
        {
            "playbookID": "HighlightWords_Test"
        },
        {
            "playbookID": "StringContainsArray_test"
        },
        {
            "integrations": "Fidelis Elevate Network",
            "playbookID": "Fidelis-Test"
        },
        {
            "integrations": "AWS - ACM",
            "playbookID": "ACM-Test"
        },
        {
            "integrations": "Thinkst Canary",
            "playbookID": "CanaryTools Test"
        },
        {
            "integrations": "ThreatMiner",
            "playbookID": "ThreatMiner-Test"
        },
        {
            "playbookID": "StixCreator-Test"
        },
        {
            "playbookID": "CompareIncidentsLabels-test-playbook"
        },
        {
            "integrations": "Have I Been Pwned? V2",
            "playbookID": "Pwned v2 test"
        },
        {
            "integrations": "Alexa Rank Indicator",
            "playbookID": "Alexa Test Playbook"
        },
        {
            "playbookID": "UnEscapeURL-Test"
        },
        {
            "playbookID": "UnEscapeIPs-Test"
        },
        {
            "playbookID": "ExtractDomainFromUrlAndEmail-Test"
        },
        {
            "playbookID": "ConvertKeysToTableFieldFormat_Test"
        },
        {
            "integrations": "CVE Search v2",
            "playbookID": "CVE Search v2 - Test"
        },
        {
            "integrations": "CVE Search v2",
            "playbookID": "cveReputation Test"
        },
        {
            "integrations": "HashiCorp Vault",
            "playbookID": "hashicorp_test",
            "fromversion": "5.0.0"
        },
        {
            "integrations": "AWS - Athena - Beta",
            "playbookID": "Beta-Athena-Test"
        },
        {
            "integrations": "BeyondTrust Password Safe",
            "playbookID": "BeyondTrust-Test"
        },
        {
            "integrations": "Dell Secureworks",
            "playbookID": "secureworks_test"
        },
        {
            "integrations": "ServiceNow v2",
            "playbookID": "servicenow_test_v2",
            "instance_names": "snow_basic_auth",
            "is_mockable": false
        },
        {
            "integrations": "ServiceNow v2",
            "playbookID": "ServiceNow_OAuth_Test",
            "instance_names": "snow_oauth"
        },
        {
            "playbookID": "Create ServiceNow Ticket and Mirror Test",
            "integrations": "ServiceNow v2",
            "instance_names": "snow_basic_auth",
            "fromversion": "6.0.0",
            "timeout": 500
        },
        {
            "playbookID": "Create ServiceNow Ticket and State Polling Test",
            "integrations": "ServiceNow v2",
            "instance_names": "snow_basic_auth",
            "fromversion": "6.0.0",
            "timeout": 500
        },
        {
            "integrations": "ServiceNow CMDB",
            "playbookID": "ServiceNow_CMDB_Test",
            "instance_names": "snow_cmdb_basic_auth"
        },
        {
            "integrations": "ServiceNow CMDB",
            "playbookID": "ServiceNow_CMDB_OAuth_Test",
            "instance_names": "snow_cmdb_oauth"
        },
        {
            "integrations": "ExtraHop v2",
            "playbookID": "ExtraHop_v2-Test"
        },
        {
            "playbookID": "Test CommonServer"
        },
        {
            "playbookID": "Test-debug-mode",
            "fromversion": "5.0.0"
        },
        {
            "integrations": "CIRCL",
            "playbookID": "CirclIntegrationTest"
        },
        {
            "integrations": "MISP V3",
            "playbookID": "MISP V3 Test",
            "timeout": 300,
            "fromversion": "5.5.0"
        },
        {
            "playbookID": "test-LinkIncidentsWithRetry"
        },
        {
            "playbookID": "CopyContextToFieldTest"
        },
        {
            "integrations": "OTRS",
            "playbookID": "OTRS Test",
            "fromversion": "4.1.0"
        },
        {
            "integrations": "Attivo Botsink",
            "playbookID": "AttivoBotsinkTest"
        },
        {
            "integrations": "FortiGate",
            "playbookID": "Fortigate Test"
        },
        {
            "playbookID": "FormattedDateToEpochTest"
        },
        {
            "integrations": "SNDBOX",
            "playbookID": "SNDBOX_Test",
            "timeout": 1000
        },
        {
            "integrations": "SNDBOX",
            "playbookID": "Detonate File - SNDBOX - Test",
            "timeout": 1000,
            "nightly": true
        },
        {
            "integrations": "VxStream",
            "playbookID": "Detonate File - HybridAnalysis - Test",
            "timeout": 2400
        },
        {
            "integrations": "QRadar_v2",
            "playbookID": "test playbook - QRadarCorrelations For V2",
            "timeout": 2600,
            "fromversion": "6.0.0",
            "is_mockable": false
        },
        {
            "integrations": "Awake Security",
            "playbookID": "awake_security_test_pb"
        },
        {
            "integrations": "Tenable.sc",
            "playbookID": "tenable-sc-test",
            "timeout": 240,
            "nightly": true
        },
        {
            "integrations": "MimecastV2",
            "playbookID": "Mimecast test"
        },
        {
            "playbookID": "CreateEmailHtmlBody_test_pb",
            "fromversion": "4.1.0"
        },
        {
            "playbookID": "ReadPDFFileV2-Test",
            "timeout": 1000
        },
        {
            "playbookID": "JSONtoCSV-Test"
        },
        {
            "integrations": "Generic SQL",
            "playbookID": "generic-sql",
            "instance_names": "mysql instance",
            "fromversion": "5.0.0"
        },
        {
            "integrations": "Generic SQL",
            "playbookID": "generic-sql",
            "instance_names": "postgreSQL instance",
            "fromversion": "5.0.0"
        },
        {
            "integrations": "Generic SQL",
            "playbookID": "generic-sql",
            "instance_names": "Microsoft SQL instance",
            "fromversion": "5.0.0"
        },
        {
            "integrations": "Generic SQL",
            "playbookID": "generic-sql",
            "instance_names": "Microsoft SQL Server - MS ODBC Driver",
            "fromversion": "5.0.0"
        },
        {
            "integrations": "Generic SQL",
            "playbookID": "generic-sql-oracle",
            "instance_names": "Oracle instance",
            "fromversion": "5.0.0"
        },
        {
            "integrations": "Generic SQL",
            "playbookID": "generic-sql-mssql-encrypted-connection",
            "instance_names": "Microsoft SQL instance using encrypted connection",
            "fromversion": "5.0.0"
        },
        {
            "integrations": "Panorama",
            "instance_names": "palo_alto_firewall_9.0",
            "playbookID": "Panorama Query Logs - Test",
            "fromversion": "6.1.0",
            "timeout": 1500,
            "nightly": true
        },
        {
            "integrations": "Panorama",
            "instance_names": "palo_alto_firewall",
            "playbookID": "palo_alto_firewall_test_pb",
            "fromversion": "6.1.0",
            "timeout": 1000
        },
        {
            "integrations": "Panorama",
            "instance_names": "palo_alto_firewall_9.0",
            "playbookID": "palo_alto_firewall_test_pb",
            "fromversion": "6.1.0",
            "timeout": 1000
        },
        {
            "integrations": "Panorama",
            "instance_names": "palo_alto_panorama",
            "playbookID": "palo_alto_panorama_test_pb",
            "fromversion": "6.1.0",
            "timeout": 2400
        },
        {
            "integrations": "Panorama",
            "instance_names": "palo_alto_panorama_9.0",
            "playbookID": "palo_alto_panorama_test_pb",
            "fromversion": "6.1.0",
            "timeout": 2400
        },
        {
            "integrations": "Panorama",
            "instance_names": "palo_alto_firewall_9.0",
            "playbookID": "PAN-OS URL Filtering enrichment - Test",
            "fromversion": "6.1.0"
        },
        {
            "integrations": "Panorama",
            "instance_names": "panorama_instance_best_practice",
            "playbookID": "Panorama Best Practise - Test",
            "fromversion": "6.1.0"
        },
        {
            "integrations": "Tenable.io",
            "playbookID": "Tenable.io test"
        },
        {
            "playbookID": "URLDecode-Test"
        },
        {
            "playbookID": "GetTime-Test"
        },
        {
            "playbookID": "GetTime-ObjectVsStringTest"
        },
        {
            "integrations": "Tenable.io",
            "playbookID": "Tenable.io Scan Test",
            "nightly": true,
            "timeout": 3600
        },
        {
            "integrations": "Tenable.sc",
            "playbookID": "tenable-sc-scan-test",
            "nightly": true,
            "timeout": 600
        },
        {
            "integrations": "google-vault",
            "playbookID": "Google-Vault-Generic-Test",
            "nightly": true,
            "timeout": 3600,
            "memory_threshold": 180
        },
        {
            "integrations": "google-vault",
            "playbookID": "Google_Vault-Search_And_Display_Results_test",
            "nightly": true,
            "memory_threshold": 180,
            "timeout": 3600
        },
        {
            "playbookID": "Luminate-TestPlaybook",
            "integrations": "Luminate"
        },
        {
            "integrations": "MxToolBox",
            "playbookID": "MxToolbox-test"
        },
        {
            "integrations": "Nessus",
            "playbookID": "Nessus - Test"
        },
        {
            "playbookID": "Palo Alto Networks - Malware Remediation Test",
            "fromversion": "4.5.0"
        },
        {
            "playbookID": "SumoLogic-Test",
            "integrations": "SumoLogic",
            "fromversion": "4.1.0"
        },
        {
            "playbookID": "ParseEmailFiles-test"
        },
        {
            "playbookID": "PAN-OS - Block IP and URL - External Dynamic List v2 Test",
            "integrations": [
                "Panorama",
                "palo_alto_networks_pan_os_edl_management"
            ],
            "instance_names": "palo_alto_firewall_9.0",
            "fromversion": "6.1.0"
        },
        {
            "playbookID": "Test_EDL",
            "integrations": "EDL",
            "instance_names": "edl_update",
            "fromversion": "5.5.0",
            "pid_threshold": 8
        },
        {
            "playbookID": "Test_export_indicators_service",
            "instance_names": "eis_on_demand",
            "integrations": "ExportIndicators",
            "fromversion": "5.5.0"
        },
        {
            "playbookID": "PAN-OS - Block IP - Custom Block Rule Test",
            "integrations": "Panorama",
            "instance_names": "palo_alto_panorama",
            "fromversion": "6.1.0"
        },
        {
            "playbookID": "PAN-OS - Block IP - Static Address Group Test",
            "integrations": "Panorama",
            "instance_names": "palo_alto_panorama",
            "fromversion": "6.1.0"
        },
        {
            "playbookID": "PAN-OS - Block URL - Custom URL Category Test",
            "integrations": "Panorama",
            "instance_names": "palo_alto_panorama",
            "fromversion": "6.1.0"
        },
        {
            "playbookID": "Endpoint Malware Investigation - Generic - Test",
            "integrations": [
                "Traps",
                "Cylance Protect v2",
                "Demisto REST API"
            ],
            "fromversion": "5.0.0",
            "timeout": 1200
        },
        {
            "playbookID": "ParseExcel-test"
        },
        {
            "playbookID": "Detonate File - No Files test"
        },
        {
            "integrations": "SentinelOne V2",
            "instance_names": "SentinelOne_v2.0",
            "playbookID": "SentinelOne V2.0 - Test"
        },
        {
            "integrations": "SentinelOne V2",
            "instance_names": "SentinelOne_v2.1",
            "playbookID": "SentinelOne V2.1 - Test"
        },
        {
            "integrations": "InfoArmor VigilanteATI",
            "playbookID": "InfoArmorVigilanteATITest"
        },
        {
            "integrations": "IntSights",
            "instance_names": "intsights_standard_account",
            "playbookID": "IntSights Test",
            "nightly": true
        },
        {
            "integrations": "IntSights",
            "playbookID": "IntSights Mssp Test",
            "instance_names": "intsights_mssp_account",
            "nightly": true
        },
        {
            "integrations": "dnstwist",
            "playbookID": "dnstwistTest"
        },
        {
            "integrations": "BitDam",
            "playbookID": "Detonate File - BitDam Test"
        },
        {
            "integrations": "Threat Grid",
            "playbookID": "Test-Detonate URL - ThreatGrid",
            "timeout": 600
        },
        {
            "integrations": "Threat Grid",
            "playbookID": "ThreatGridTest",
            "timeout": 600
        },
        {
            "integrations": "Signal Sciences WAF",
            "playbookID": "SignalSciences-Test"
        },
        {
            "integrations": "RTIR",
            "playbookID": "RTIR Test"
        },
        {
            "integrations": "RedCanary",
            "playbookID": "RedCanaryTest",
            "nightly": true
        },
        {
            "integrations": "Devo",
            "playbookID": "Devo test",
            "timeout": 500
        },
        {
            "playbookID": "URL Enrichment - Generic v2 - Test",
            "integrations": [
                "Rasterize",
                "VirusTotal - Private API"
            ],
            "instance_names": "virus_total_private_api_general",
            "timeout": 500,
            "pid_threshold": 12
        },
        {
            "playbookID": "CutTransformerTest"
        },
        {
            "playbookID": "Default - Test",
            "integrations": [
                "ThreatQ v2",
                "Demisto REST API"
            ],
            "fromversion": "5.0.0"
        },
        {
            "integrations": "SCADAfence CNM",
            "playbookID": "SCADAfence_test"
        },
        {
            "integrations": "ProtectWise",
            "playbookID": "Protectwise-Test"
        },
        {
            "integrations": "WhatsMyBrowser",
            "playbookID": "WhatsMyBrowser-Test"
        },
        {
            "integrations": "BigFix",
            "playbookID": "BigFixTest"
        },
        {
            "integrations": "Lastline v2",
            "playbookID": "Lastline v2 - Test",
            "nightly": true
        },
        {
            "integrations": "McAfee DXL",
            "playbookID": "McAfee DXL - Test"
        },
        {
            "playbookID": "TextFromHTML_test_playbook"
        },
        {
            "playbookID": "PortListenCheck-test"
        },
        {
            "integrations": "ThreatExchange",
            "playbookID": "ThreatExchange-test"
        },
        {
            "integrations": "Joe Security",
            "playbookID": "JoeSecurityTestPlaybook",
            "timeout": 500,
            "nightly": true
        },
        {
            "integrations": "Joe Security",
            "playbookID": "JoeSecurityTestDetonation",
            "timeout": 2000,
            "nightly": true
        },
        {
            "integrations": "WildFire-v2",
            "playbookID": "Wildfire Test",
            "is_mockable": false,
            "fromversion": "5.0.0",
            "toversion": "6.1.9"
        },
        {
            "integrations": "WildFire-v2",
            "playbookID": "Wildfire Test With Polling",
            "is_mockable": false,
            "fromversion": "6.2.0",
            "timeout": 1100
        },
        {
            "integrations": "WildFire-v2",
            "playbookID": "Detonate URL - WildFire-v2 - Test"
        },
        {
            "integrations": "WildFire-v2",
            "playbookID": "Detonate URL - WildFire v2.1 - Test"
        },
        {
            "integrations": "GRR",
            "playbookID": "GRR Test",
            "nightly": true
        },
        {
            "integrations": "VirusTotal",
            "instance_names": "virus_total_general",
            "playbookID": "virusTotal-test-playbook",
            "timeout": 1400,
            "nightly": true
        },
        {
            "integrations": "VirusTotal",
            "instance_names": "virus_total_preferred_vendors",
            "playbookID": "virusTotaI-test-preferred-vendors",
            "timeout": 1400,
            "nightly": true
        },
        {
            "integrations": "Preempt",
            "playbookID": "Preempt Test"
        },
        {
            "integrations": "Gmail",
            "playbookID": "get_original_email_-_gmail_-_test"
        },
        {
            "integrations": [
                "Gmail Single User",
                "Gmail"
            ],
            "playbookID": "Gmail Single User - Test",
            "fromversion": "4.5.0"
        },
        {
            "integrations": "EWS v2",
            "playbookID": "get_original_email_-_ews-_test",
            "instance_names": "ewv2_regular"
        },
        {
            "integrations": [
                "EWS v2",
                "EWS Mail Sender"
            ],
            "playbookID": "EWS search-mailbox test",
            "instance_names": "ewv2_regular",
            "timeout": 300
        },
        {
            "integrations": "PagerDuty v2",
            "playbookID": "PagerDuty Test"
        },
        {
            "playbookID": "test_delete_context"
        },
        {
            "playbookID": "DeleteContext-auto-test"
        },
        {
            "playbookID": "GmailTest",
            "integrations": "Gmail"
        },
        {
            "playbookID": "Gmail Convert Html Test",
            "integrations": "Gmail"
        },
        {
            "playbookID": "reputations.json Test",
            "toversion": "5.0.0"
        },
        {
            "playbookID": "Indicators reputation-.json Test",
            "fromversion": "5.5.0"
        },
        {
            "playbookID": "Test IP Indicator Fields",
            "fromversion": "5.0.0"
        },
        {
            "playbookID": "TestDedupIncidentsPlaybook"
        },
        {
            "playbookID": "TestDedupIncidentsByName"
        },
        {
            "integrations": "McAfee Advanced Threat Defense",
            "playbookID": "Test Playbook McAfee ATD",
            "timeout": 700
        },
        {
            "integrations": "McAfee Advanced Threat Defense",
            "playbookID": "Detonate Remote File From URL -McAfee-ATD - Test",
            "timeout": 700
        },
        {
            "playbookID": "stripChars - Test"
        },
        {
            "integrations": "McAfee Advanced Threat Defense",
            "playbookID": "Test Playbook McAfee ATD Upload File"
        },
        {
            "playbookID": "exporttocsv_script_test"
        },
        {
            "playbookID": "Set - Test"
        },
        {
            "integrations": "Intezer v2",
            "playbookID": "Intezer Testing v2",
            "fromversion": "4.1.0",
            "timeout": 600
        },
        {
            "integrations": [
                "Mail Sender (New)",
                "Gmail"
            ],
            "playbookID": "Mail Sender (New) Test",
            "instance_names": [
                "Mail_Sender_(New)_STARTTLS"
            ]
        },
        {
            "playbookID": "buildewsquery_test"
        },
        {
            "integrations": "Rapid7 Nexpose",
            "playbookID": "nexpose_test",
            "timeout": 240
        },
        {
            "playbookID": "GetIndicatorDBotScore Test"
        },
        {
            "integrations": "EWS Mail Sender",
            "playbookID": "EWS Mail Sender Test"
        },
        {
            "integrations": [
                "EWS Mail Sender",
                "Rasterize"
            ],
            "playbookID": "EWS Mail Sender Test 2"
        },
        {
            "playbookID": "decodemimeheader_-_test"
        },
        {
            "playbookID": "test_url_regex"
        },
        {
            "integrations": "Skyformation",
            "playbookID": "TestSkyformation"
        },
        {
            "integrations": "okta",
            "playbookID": "okta_test_playbook",
            "timeout": 240
        },
        {
            "integrations": "Okta v2",
            "playbookID": "OktaV2-Test",
            "nightly": true,
            "timeout": 300
        },
        {
            "integrations": "Okta IAM",
            "playbookID": "Okta IAM - Test Playbook",
            "fromversion": "6.0.0"
        },
        {
            "playbookID": "Test filters & transformers scripts"
        },
        {
            "integrations": "Salesforce",
            "playbookID": "SalesforceTestPlaybook"
        },
        {
            "integrations": "McAfee ESM v2",
            "instance_names": "v10.2.0",
            "playbookID": "McAfee ESM v2 - Test v10.2.0",
            "fromversion": "5.0.0",
            "is_mockable": false
        },
        {
            "integrations": "McAfee ESM v2",
            "instance_names": "v11.1.3",
            "playbookID": "McAfee ESM v2 - Test v11.1.3",
            "fromversion": "5.0.0",
            "is_mockable": false
        },
        {
            "integrations": "McAfee ESM v2",
            "instance_names": "v11.3",
            "playbookID": "McAfee ESM v2 (v11.3) - Test",
            "fromversion": "5.0.0",
            "timeout": 300,
            "is_mockable": false
        },
        {
            "integrations": "McAfee ESM v2",
            "instance_names": "v10.2.0",
            "playbookID": "McAfee ESM Watchlists - Test v10.2.0",
            "fromversion": "5.0.0"
        },
        {
            "integrations": "McAfee ESM v2",
            "instance_names": "v11.1.3",
            "playbookID": "McAfee ESM Watchlists - Test v11.1.3",
            "fromversion": "5.0.0"
        },
        {
            "integrations": "McAfee ESM v2",
            "instance_names": "v11.3",
            "playbookID": "McAfee ESM Watchlists - Test v11.3",
            "fromversion": "5.0.0"
        },
        {
            "integrations": "GoogleSafeBrowsing",
            "playbookID": "Google Safe Browsing Test",
            "timeout": 240,
            "fromversion": "5.0.0"
        },
        {
            "integrations": "Google Safe Browsing v2",
            "playbookID": "Google Safe Browsing V2 Test",
            "fromversion": "5.5.0"
        },
        {
            "integrations": "EWS v2",
            "playbookID": "EWSv2_empty_attachment_test",
            "instance_names": "ewv2_regular"
        },
        {
            "integrations": "EWS v2",
            "playbookID": "EWS Public Folders Test",
            "instance_names": "ewv2_regular",
            "is_mockable": false
        },
        {
            "integrations": "Symantec Endpoint Protection V2",
            "playbookID": "SymantecEndpointProtection_Test"
        },
        {
            "integrations": "carbonblackprotection",
            "playbookID": "search_endpoints_by_hash_-_carbon_black_protection_-_test",
            "timeout": 500
        },
        {
            "playbookID": "Process Email - Generic - Test - Incident Starter",
            "fromversion": "6.0.0",
            "integrations": "Rasterize",
            "timeout": 240
        },
        {
            "integrations": "CrowdstrikeFalcon",
            "playbookID": "Test - CrowdStrike Falcon",
            "fromversion": "4.1.0",
            "timeout": 500
        },
        {
            "playbookID": "ExposeIncidentOwner-Test"
        },
        {
            "integrations": "google",
            "playbookID": "GsuiteTest"
        },
        {
            "integrations": "OpenPhish",
            "playbookID": "OpenPhish Test Playbook"
        },
        {
            "integrations": "jira-v2",
            "playbookID": "Jira-v2-Test",
            "timeout": 500,
            "is_mockable": false
        },
        {
            "integrations": "ipinfo",
            "playbookID": "IPInfoTest"
        },
        {
            "integrations": "ipinfo_v2",
            "playbookID": "IPInfo_v2Test",
            "fromversion": "5.5.0"
        },
        {
            "integrations": "GoogleMaps",
            "playbookID": "GoogleMapsTest",
            "fromversion": "6.0.0"
        },
        {
            "playbookID": "VerifyHumanReadableFormat"
        },
        {
            "playbookID": "strings-test"
        },
        {
            "playbookID": "TestCommonPython",
            "timeout": 500
        },
        {
            "playbookID": "TestFileCreateAndUpload"
        },
        {
            "playbookID": "TestIsValueInArray"
        },
        {
            "playbookID": "TestStringReplace"
        },
        {
            "playbookID": "TestHttpPlaybook"
        },
        {
            "integrations": "SplunkPy",
            "playbookID": "SplunkPy parse-raw - Test",
            "memory_threshold": 100,
            "instance_names": "use_default_handler"
        },
        {
            "integrations": "SplunkPy",
            "playbookID": "SplunkPy-Test-V2_default_handler",
            "memory_threshold": 500,
            "instance_names": "use_default_handler"
        },
        {
            "integrations": "SplunkPy",
            "playbookID": "Splunk-Test_default_handler",
            "memory_threshold": 200,
            "instance_names": "use_default_handler"
        },
        {
            "integrations": "AnsibleTower",
            "playbookID": "AnsibleTower_Test_playbook",
            "fromversion": "5.0.0"
        },
        {
            "integrations": "SplunkPy",
            "playbookID": "SplunkPySearch_Test_default_handler",
            "memory_threshold": 200,
            "instance_names": "use_default_handler"
        },
        {
            "integrations": "SplunkPy",
            "playbookID": "SplunkPy_KV_commands_default_handler",
            "memory_threshold": 200,
            "instance_names": "use_default_handler",
            "is_mockable": false
        },
        {
            "integrations": "SplunkPy",
            "playbookID": "SplunkPy-Test-V2_requests_handler",
            "memory_threshold": 500,
            "instance_names": "use_python_requests_handler"
        },
        {
            "integrations": "SplunkPy",
            "playbookID": "Splunk-Test_requests_handler",
            "memory_threshold": 500,
            "instance_names": "use_python_requests_handler",
            "is_mockable": false
        },
        {
            "integrations": "SplunkPy",
            "playbookID": "SplunkPySearch_Test_requests_handler",
            "memory_threshold": 200,
            "instance_names": "use_python_requests_handler",
            "is_mockable": false
        },
        {
            "integrations": "SplunkPy",
            "playbookID": "SplunkPy_KV_commands_requests_handler",
            "memory_threshold": 200,
            "instance_names": "use_python_requests_handler"
        },
        {
            "integrations": "McAfee NSM",
            "playbookID": "McAfeeNSMTest",
            "timeout": 400,
            "nightly": true
        },
        {
            "integrations": "PhishTank V2",
            "playbookID": "PhishTank Testing"
        },
        {
            "integrations": "McAfee Web Gateway",
            "playbookID": "McAfeeWebGatewayTest",
            "timeout": 500
        },
        {
            "integrations": "TCPIPUtils",
            "playbookID": "TCPUtils-Test"
        },
        {
            "playbookID": "listExecutedCommands-Test"
        },
        {
            "integrations": "AWS - Lambda",
            "playbookID": "AWS-Lambda-Test (Read-Only)"
        },
        {
            "integrations": "Service Manager",
            "playbookID": "TestHPServiceManager",
            "timeout": 400
        },
        {
            "integrations": "ServiceNow IAM",
            "playbookID": "ServiceNow IAM - Test Playbook",
            "instance_name": "snow_basic_auth",
            "fromversion": "6.0.0"
        },
        {
            "playbookID": "LanguageDetect-Test",
            "timeout": 300
        },
        {
            "integrations": "Forcepoint",
            "playbookID": "forcepoint test",
            "timeout": 500,
            "nightly": true
        },
        {
            "playbookID": "GeneratePassword-Test"
        },
        {
            "playbookID": "ZipFile-Test"
        },
        {
            "playbookID": "UnzipFile-Test"
        },
        {
            "playbookID": "Test-IsMaliciousIndicatorFound",
            "fromversion": "5.0.0"
        },
        {
            "playbookID": "TestExtractHTMLTables"
        },
        {
            "integrations": "carbonblackliveresponse",
            "playbookID": "Carbon Black Live Response Test",
            "nightly": true,
            "fromversion": "5.0.0",
            "is_mockable": false
        },
        {
            "integrations": "urlscan.io",
            "playbookID": "urlscan_malicious_Test",
            "timeout": 500
        },
        {
            "integrations": "EWS v2",
            "playbookID": "pyEWS_Test",
            "instance_names": "ewv2_regular",
            "is_mockable": false
        },
        {
            "integrations": "EWS v2",
            "playbookID": "pyEWS_Test",
            "instance_names": "ewsv2_separate_process",
            "is_mockable": false
        },
        {
            "integrations": "remedy_sr_beta",
            "playbookID": "remedy_sr_test_pb"
        },
        {
            "integrations": "Netskope",
            "playbookID": "Netskope Test"
        },
        {
            "integrations": "Cylance Protect v2",
            "playbookID": "Cylance Protect v2 Test"
        },
        {
            "integrations": "ReversingLabs Titanium Cloud",
            "playbookID": "ReversingLabsTCTest"
        },
        {
            "integrations": "ReversingLabs A1000",
            "playbookID": "ReversingLabsA1000Test"
        },
        {
            "integrations": "Demisto Lock",
            "playbookID": "DemistoLockTest"
        },
        {
            "playbookID": "test-domain-indicator",
            "timeout": 400
        },
        {
            "playbookID": "Cybereason Test",
            "integrations": "Cybereason",
            "timeout": 1200,
            "fromversion": "4.1.0"
        },
        {
            "integrations": "VirusTotal - Private API",
            "instance_names": "virus_total_private_api_general",
            "playbookID": "File Enrichment - Virus Total Private API Test",
            "nightly": true
        },
        {
            "integrations": "VirusTotal - Private API",
            "instance_names": "virus_total_private_api_general",
            "playbookID": "virusTotalPrivateAPI-test-playbook",
            "timeout": 1400,
            "nightly": true,
            "pid_threshold": 12
        },
        {
            "integrations": [
                "VirusTotal - Private API",
                "VirusTotal"
            ],
            "playbookID": "vt-detonate test",
            "instance_names": [
                "virus_total_private_api_general",
                "virus_total_general"
            ],
            "timeout": 1400,
            "fromversion": "5.5.0",
            "nightly": true,
            "is_mockable": false
        },
        {
            "integrations": "Cisco ASA",
            "playbookID": "Cisco ASA - Test Playbook"
        },
        {
            "integrations": "VirusTotal - Private API",
            "instance_names": "virus_total_private_api_preferred_vendors",
            "playbookID": "virusTotalPrivateAPI-test-preferred-vendors",
            "timeout": 1400,
            "nightly": true
        },
        {
            "integrations": "Cisco Meraki",
            "playbookID": "Cisco-Meraki-Test"
        },
        {
            "integrations": "Microsoft Defender Advanced Threat Protection",
            "playbookID": "Microsoft Defender Advanced Threat Protection - Test prod",
            "instance_names": "microsoft_defender_atp_prod",
            "is_mockable": false
        },
        {
            "integrations": "Microsoft Defender Advanced Threat Protection",
            "playbookID": "Microsoft Defender Advanced Threat Protection - Test dev",
            "instance_names": "microsoft_defender_atp_dev"
        },
        {
            "integrations": "Microsoft Defender Advanced Threat Protection",
            "playbookID": "Microsoft Defender Advanced Threat Protection - Test self deployed",
            "instance_names": "microsoft_defender_atp_dev_self_deployed"
        },
        {
            "integrations": "Microsoft Defender Advanced Threat Protection",
            "playbookID": "Microsoft Defender - ATP - Indicators Test",
            "instance_names": "microsoft_defender_atp_dev",
            "is_mockable": false
        },
        {
            "integrations": "Microsoft Defender Advanced Threat Protection",
            "playbookID": "Microsoft Defender - ATP - Indicators SC Test",
            "instance_names": "microsoft_defender_atp_dev_self_deployed"
        },
        {
            "integrations": "Microsoft Defender Advanced Threat Protection",
            "playbookID": "Microsoft Defender - ATP - Indicators SC Test",
            "instance_names": "microsoft_defender_atp_dev"
        },
        {
            "integrations": "Microsoft Defender Advanced Threat Protection",
            "playbookID": "Microsoft Defender - ATP - Indicators SC Test",
            "instance_names": "microsoft_defender_atp_prod"
        },
        {
            "integrations": "Microsoft 365 Defender",
            "playbookID": "Microsoft_365_Defender-Test",
            "instance_names": "ms_365_defender_device_code"
        },
        {
            "integrations": "Microsoft 365 Defender",
            "playbookID": "Microsoft_365_Defender-Test",
            "instance_names": "ms_365_defender_client_cred"
        },
        {
            "integrations": "Tanium",
            "playbookID": "Tanium Test Playbook",
            "nightly": true,
            "timeout": 1200,
            "pid_threshold": 10
        },
        {
            "integrations": "Recorded Future",
            "playbookID": "Recorded Future Test",
            "nightly": true
        },
        {
            "integrations": "Microsoft Graph",
            "playbookID": "Microsoft Graph Security Test dev",
            "instance_names": "ms_graph_security_dev"
        },
        {
            "integrations": "Microsoft Graph",
            "playbookID": "Microsoft Graph Security Test prod",
            "instance_names": "ms_graph_security_prod",
            "is_mockable": false
        },
        {
            "integrations": "Microsoft Graph User",
            "playbookID": "Microsoft Graph User - Test",
            "instance_names": "ms_graph_user_dev"
        },
        {
            "integrations": "Microsoft Graph User",
            "playbookID": "Microsoft Graph User - Test",
            "instance_names": "ms_graph_user_prod",
            "is_mockable": false
        },
        {
            "integrations": "Microsoft Graph Groups",
            "playbookID": "Microsoft Graph Groups - Test dev",
            "instance_names": "ms_graph_groups_dev"
        },
        {
            "integrations": "Microsoft Graph Groups",
            "playbookID": "Microsoft Graph Groups - Test prod",
            "instance_names": "ms_graph_groups_prod",
            "is_mockable": false
        },
        {
            "integrations": "Microsoft_Graph_Files",
            "playbookID": "test_MsGraphFiles dev",
            "instance_names": "ms_graph_files_dev",
            "fromversion": "5.0.0"
        },
        {
            "integrations": "Microsoft_Graph_Files",
            "playbookID": "test_MsGraphFiles prod",
            "instance_names": "ms_graph_files_prod",
            "fromversion": "5.0.0",
            "is_mockable": false
        },
        {
            "integrations": "Microsoft Graph Calendar",
            "playbookID": "Microsoft Graph Calendar - Test dev",
            "instance_names": "ms_graph_calendar_dev"
        },
        {
            "integrations": "Microsoft Graph Calendar",
            "playbookID": "Microsoft Graph Calendar - Test prod",
            "instance_names": "ms_graph_calendar_prod",
            "is_mockable": false
        },
        {
            "integrations": "Microsoft Graph Device Management",
            "playbookID": "MSGraph_DeviceManagement_Test_dev",
            "instance_names": "ms_graph_device_management_oproxy_dev",
            "fromversion": "5.0.0"
        },
        {
            "integrations": "Microsoft Graph Device Management",
            "playbookID": "MSGraph_DeviceManagement_Test_prod",
            "instance_names": "ms_graph_device_management_oproxy_prod",
            "fromversion": "5.0.0",
            "is_mockable": false
        },
        {
            "integrations": "Microsoft Graph Device Management",
            "playbookID": "MSGraph_DeviceManagement_Test_self_deployed_prod",
            "instance_names": "ms_graph_device_management_self_deployed_prod",
            "fromversion": "5.0.0"
        },
        {
            "integrations": "RedLock",
            "playbookID": "RedLockTest",
            "nightly": true
        },
        {
            "integrations": "Symantec Messaging Gateway",
            "playbookID": "Symantec Messaging Gateway Test"
        },
        {
            "integrations": "ThreatConnect v2",
            "playbookID": "ThreatConnect v2 - Test",
            "fromversion": "5.0.0"
        },
        {
            "integrations": "VxStream",
            "playbookID": "VxStream Test",
            "nightly": true,
            "is_mockable": false
        },
        {
            "integrations": "QRadar_v2",
            "playbookID": "test_Qradar_v2",
            "fromversion": "6.0.0",
            "is_mockable": false
        },
        {
            "integrations": "VMware",
            "playbookID": "VMWare Test"
        },
        {
            "integrations": "Anomali ThreatStream",
            "playbookID": "Anomali_ThreatStream_Test"
        },
        {
            "integrations": "carbonblack-v2",
            "playbookID": "Carbon Black Response Test",
            "fromversion": "5.0.0"
        },
        {
            "integrations": "VMware Carbon Black EDR v2",
            "playbookID": "Carbon Black Edr - Test",
            "is_mockable": false,
            "fromversion": "5.5.0"
        },
        {
            "integrations": "Cisco Umbrella Investigate",
            "playbookID": "Cisco Umbrella Test"
        },
        {
            "integrations": "icebrg",
            "playbookID": "Icebrg Test",
            "timeout": 500
        },
        {
            "integrations": "Symantec MSS",
            "playbookID": "SymantecMSSTest"
        },
        {
            "integrations": "Remedy AR",
            "playbookID": "Remedy AR Test"
        },
        {
            "integrations": "AWS - IAM",
            "playbookID": "AWS - IAM Test Playbook"
        },
        {
            "integrations": "McAfee Active Response",
            "playbookID": "McAfee-MAR_Test",
            "timeout": 700
        },
        {
            "integrations": "McAfee Threat Intelligence Exchange",
            "playbookID": "McAfee-TIE Test",
            "timeout": 700
        },
        {
            "integrations": "ArcSight Logger",
            "playbookID": "ArcSight Logger test"
        },
        {
            "integrations": "ArcSight ESM v2",
            "playbookID": "ArcSight ESM v2 Test"
        },
        {
            "integrations": "ArcSight ESM v2",
            "playbookID": "test Arcsight - Get events related to the Case"
        },
        {
            "integrations": "XFE_v2",
            "playbookID": "Test_XFE_v2",
            "timeout": 500,
            "nightly": true
        },
        {
            "integrations": "McAfee Threat Intelligence Exchange",
            "playbookID": "search_endpoints_by_hash_-_tie_-_test",
            "timeout": 500
        },
        {
            "integrations": "iDefense_v2",
            "playbookID": "iDefense_v2_Test",
            "fromversion": "5.5.0"
        },
        {
            "integrations": "AWS - SQS",
            "playbookID": "AWS - SQS Test Playbook",
            "fromversion": "5.0.0"
        },
        {
            "integrations": "AbuseIPDB",
            "playbookID": "AbuseIPDB Test"
        },
        {
            "integrations": "AbuseIPDB",
            "playbookID": "AbuseIPDB PopulateIndicators Test"
        },
        {
            "integrations": "LogRhythm",
            "playbookID": "LogRhythm-Test-Playbook",
            "timeout": 200
        },
        {
            "integrations": "FireEye HX",
            "playbookID": "FireEye HX Test",
            "timeout": 800
        },
        {
            "integrations": "FireEyeFeed",
            "playbookID": "playbook-FeedFireEye_test",
            "memory_threshold": 110
        },
        {
            "integrations": "Phish.AI",
            "playbookID": "PhishAi-Test"
        },
        {
            "integrations": "Phish.AI",
            "playbookID": "Test-Detonate URL - Phish.AI"
        },
        {
            "integrations": "Centreon",
            "playbookID": "Centreon-Test-Playbook"
        },
        {
            "playbookID": "ReadFile test"
        },
        {
            "integrations": "AlphaSOC Wisdom",
            "playbookID": "AlphaSOC-Wisdom-Test"
        },
        {
            "integrations": "carbonblack-v2",
            "playbookID": "CBFindIP - Test"
        },
        {
            "integrations": "Jask",
            "playbookID": "Jask_Test",
            "fromversion": "4.1.0"
        },
        {
            "integrations": "Whois",
            "playbookID": "whois_test",
            "fromversion": "4.1.0"
        },
        {
            "integrations": "RSA NetWitness Endpoint",
            "playbookID": "NetWitness Endpoint Test"
        },
        {
            "integrations": "Check Point Sandblast",
            "playbookID": "Sandblast_malicious_test"
        },
        {
            "playbookID": "TestMatchRegexV2"
        },
        {
            "integrations": "ActiveMQ",
            "playbookID": "ActiveMQ Test"
        },
        {
            "playbookID": "RegexGroups Test"
        },
        {
            "integrations": "Cisco ISE",
            "playbookID": "cisco-ise-test-playbook"
        },
        {
            "integrations": "RSA NetWitness v11.1",
            "playbookID": "RSA NetWitness Test"
        },
        {
            "playbookID": "ExifReadTest"
        },
        {
            "integrations": "Cuckoo Sandbox",
            "playbookID": "CuckooTest",
            "timeout": 700
        },
        {
            "integrations": "VxStream",
            "playbookID": "Test-Detonate URL - Crowdstrike",
            "timeout": 1200
        },
        {
            "playbookID": "Detonate File - Generic Test",
            "timeout": 500
        },
        {
            "integrations": [
                "Lastline v2",
                "WildFire-v2",
                "SNDBOX",
                "McAfee Advanced Threat Defense"
            ],
            "playbookID": "Detonate File - Generic Test",
            "timeout": 2400,
            "nightly": true
        },
        {
            "playbookID": "STIXParserTest"
        },
        {
            "playbookID": "VerifyJSON - Test",
            "fromversion": "5.5.0"
        },
        {
            "playbookID": "PowerShellCommon-Test",
            "fromversion": "5.5.0"
        },
        {
            "playbookID": "GetIndicatorDBotScoreFromCache-Test",
            "fromversion": "6.0.0"
        },
        {
            "playbookID": "Detonate URL - Generic Test",
            "timeout": 2000,
            "nightly": true,
            "integrations": [
                "McAfee Advanced Threat Defense",
                "VxStream",
                "Lastline v2"
            ]
        },
        {
            "integrations": [
                "carbonblack-v2",
                "carbonblackliveresponse",
                "Cylance Protect v2"
            ],
            "playbookID": "Retrieve File from Endpoint - Generic V2 Test",
            "fromversion": "5.0.0",
            "is_mockable": false
        },
        {
            "integrations": "Zscaler",
            "playbookID": "Zscaler Test",
            "nightly": true,
            "timeout": 500
        },
        {
            "playbookID": "DemistoUploadFileToIncident Test",
            "integrations": "Demisto REST API"
        },
        {
            "playbookID": "DemistoUploadFile Test",
            "integrations": "Demisto REST API"
        },
        {
            "playbookID": "MaxMind Test",
            "integrations": "MaxMind GeoIP2"
        },
        {
            "playbookID": "Test Sagemaker",
            "integrations": "AWS Sagemaker"
        },
        {
            "playbookID": "C2sec-Test",
            "integrations": "C2sec irisk",
            "fromversion": "5.0.0"
        },
        {
            "playbookID": "AlexaV2 Test Playbook",
            "integrations": "Alexa Rank Indicator v2",
            "fromversion": "5.5.0"
        },
        {
            "playbookID": "Phishing v2 - Test - Incident Starter",
            "fromversion": "6.0.0",
            "timeout": 1200,
            "nightly": false,
            "integrations": [
                "EWS Mail Sender",
                "Demisto REST API",
                "Rasterize"
            ],
            "memory_threshold": 150,
            "pid_threshold": 80
        },
        {
            "playbookID": "Phishing - Core - Test - Incident Starter",
            "fromversion": "6.0.0",
            "timeout": 1700,
            "nightly": false,
            "integrations": [
                "EWS Mail Sender",
                "Demisto REST API",
                "Rasterize"
            ],
            "memory_threshold": 160,
            "pid_threshold": 80
        },
        {
            "integrations": "duo",
            "playbookID": "DUO Test Playbook"
        },
        {
            "playbookID": "SLA Scripts - Test",
            "fromversion": "4.1.0"
        },
        {
            "playbookID": "PcapHTTPExtractor-Test"
        },
        {
            "playbookID": "Ping Test Playbook"
        },
        {
            "playbookID": "Active Directory Test",
            "integrations": "Active Directory Query v2",
            "instance_names": "active_directory_ninja"
        },
        {
            "playbookID": "AD v2 - debug-mode - Test",
            "integrations": "Active Directory Query v2",
            "instance_names": "active_directory_ninja",
            "fromversion": "5.0.0"
        },
        {
            "playbookID": "Docker Hardening Test",
            "fromversion": "5.0.0",
            "runnable_on_docker_only": true
        },
        {
            "integrations": "Active Directory Query v2",
            "instance_names": "active_directory_ninja",
            "playbookID": "Active Directory Query V2 configuration with port"
        },
        {
            "integrations": "Active Directory Query v2",
            "instance_names": "active_directory_ninja",
            "playbookID": "Active Directory - ad-get-user limit check"
        },
        {
            "integrations": "Active Directory Query v2",
            "instance_names": "active_directory_ninja",
            "playbookID": "active directory search user with parentheses test"
        },
        {
            "integrations": "mysql",
            "playbookID": "MySQL Test"
        },
        {
            "playbookID": "Email Address Enrichment - Generic v2.1 - Test",
            "integrations": "Active Directory Query v2",
            "instance_names": "active_directory_ninja"
        },
        {
            "integrations": "Cofense Intelligence",
            "playbookID": "Test - Cofense Intelligence",
            "timeout": 500
        },
        {
            "playbookID": "GDPRContactAuthorities Test"
        },
        {
            "integrations": "Google Resource Manager",
            "playbookID": "GoogleResourceManager-Test",
            "timeout": 500,
            "nightly": true
        },
        {
            "integrations": "SlashNext Phishing Incident Response",
            "playbookID": "SlashNextPhishingIncidentResponse-Test",
            "timeout": 500,
            "nightly": true
        },
        {
            "integrations": "Google Cloud Storage",
            "playbookID": "GCS - Test",
            "timeout": 500,
            "nightly": true,
            "memory_threshold": 80
        },
        {
            "integrations": "GooglePubSub",
            "playbookID": "GooglePubSub_Test",
            "nightly": true,
            "timeout": 500,
            "fromversion": "5.0.0"
        },
        {
            "playbookID": "Calculate Severity - Generic v2 - Test",
            "integrations": [
                "Palo Alto Minemeld",
                "Active Directory Query v2"
            ],
            "instance_names": "active_directory_ninja",
            "fromversion": "4.5.0"
        },
        {
            "integrations": "Freshdesk",
            "playbookID": "Freshdesk-Test",
            "timeout": 500,
            "nightly": true
        },
        {
            "playbookID": "Autoextract - Test",
            "fromversion": "4.1.0"
        },
        {
            "playbookID": "FilterByList - Test",
            "fromversion": "4.5.0"
        },
        {
            "playbookID": "Impossible Traveler - Test",
            "integrations": [
                "Ipstack",
                "ipinfo",
                "Rasterize",
                "Active Directory Query v2",
                "Demisto REST API"
            ],
            "instance_names": "active_directory_ninja",
            "fromversion": "5.0.0",
            "timeout": 700
        },
        {
            "playbookID": "Active Directory - Get User Manager Details - Test",
            "integrations": "Active Directory Query v2",
            "instance_names": "active_directory_80k",
            "fromversion": "4.5.0"
        },
        {
            "integrations": "Kafka V2",
            "playbookID": "Kafka Test"
        },
        {
            "playbookID": "File Enrichment - Generic v2 - Test",
            "instance_names": "virus_total_private_api_general",
            "integrations": [
                "VirusTotal - Private API",
                "Cylance Protect v2"
            ],
            "is_mockable": false
        },
        {
            "integrations": [
                "epo",
                "McAfee Active Response"
            ],
            "playbookID": "Endpoint data collection test",
            "timeout": 500
        },
        {
            "integrations": [
                "epo",
                "McAfee Active Response"
            ],
            "playbookID": "MAR - Endpoint data collection test",
            "timeout": 500
        },
        {
            "integrations": "DUO Admin",
            "playbookID": "DuoAdmin API test playbook",
            "fromversion": "5.0.0"
        },
        {
            "integrations": [
                "TAXII Server",
                "TAXIIFeed"
            ],
            "playbookID": "TAXII_Feed_Test",
            "fromversion": "5.5.0",
            "timeout": 300,
            "instance_names": [
                "non_https_cert",
                "instance_execute"
            ]
        },
        {
            "integrations": [
                "TAXII Server",
                "TAXIIFeed"
            ],
            "playbookID": "TAXII_Feed_Test",
            "fromversion": "5.5.0",
            "timeout": 300,
            "instance_names": [
                "https_cert",
                "local_https"
            ]
        },
        {
            "integrations": "TAXII 2 Feed",
            "playbookID": "TAXII 2 Feed Test",
            "fromversion": "5.5.0"
        },
        {
            "integrations": "iDefense Feed",
            "playbookID": "Feed iDefense Test",
            "memory_threshold": 200,
            "fromversion": "5.5.0"
        },
        {
            "integrations": "Traps",
            "playbookID": "Traps test",
            "timeout": 600
        },
        {
            "playbookID": "TestShowScheduledEntries"
        },
        {
            "playbookID": "Calculate Severity - Standard - Test",
            "integrations": "Palo Alto Minemeld",
            "fromversion": "4.5.0"
        },
        {
            "integrations": "Symantec Advanced Threat Protection",
            "playbookID": "Symantec ATP Test"
        },
        {
            "playbookID": "HTTPListRedirects - Test SSL"
        },
        {
            "playbookID": "HTTPListRedirects Basic Test"
        },
        {
            "playbookID": "CheckDockerImageAvailableTest"
        },
        {
            "playbookID": "Extract Indicators From File - Generic v2 - Test",
            "integrations": [
                "Image OCR",
                "Rasterize"
            ],
            "timeout": 350,
            "memory_threshold": 200,
            "fromversion": "4.5.0"
        },
        {
            "playbookID": "Endpoint Enrichment - Generic v2.1 - Test",
            "integrations": [
                "Cylance Protect v2",
                "carbonblack-v2",
                "epo",
                "Active Directory Query v2"
            ],
            "instance_names": "active_directory_ninja"
        },
        {
            "playbookID": "EmailReputationTest",
            "integrations": "Have I Been Pwned? V2"
        },
        {
            "integrations": "Symantec Deepsight Intelligence",
            "playbookID": "Symantec Deepsight Test"
        },
        {
            "playbookID": "ExtractDomainFromEmailTest"
        },
        {
            "playbookID": "Wait Until Datetime - Test",
            "fromversion": "4.5.0"
        },
        {
            "playbookID": "PAN-OS DAG Configuration Test",
            "integrations": "Panorama",
            "instance_names": "palo_alto_panorama_9.0",
            "timeout": 1500
        },
        {
            "playbookID": "PAN-OS EDL Setup v3 Test",
            "integrations": [
                "Panorama",
                "palo_alto_networks_pan_os_edl_management"
            ],
            "instance_names": "palo_alto_firewall_9.0",
            "timeout": 300
        },
        {
            "integrations": "Snowflake",
            "playbookID": "Snowflake-Test"
        },
        {
            "playbookID": "Account Enrichment - Generic v2.1 - Test",
            "integrations": "Active Directory Query v2",
            "instance_names": "active_directory_ninja"
        },
        {
            "integrations": "Cisco Umbrella Investigate",
            "playbookID": "Domain Enrichment - Generic v2 - Test"
        },
        {
            "integrations": "Google BigQuery",
            "playbookID": "Google BigQuery Test"
        },
        {
            "integrations": "Zoom",
            "playbookID": "Zoom_Test"
        },
        {
            "playbookID": "IP Enrichment - Generic v2 - Test",
            "integrations": "Threat Crowd",
            "fromversion": "4.1.0"
        },
        {
            "integrations": "Cherwell",
            "playbookID": "Cherwell Example Scripts - test"
        },
        {
            "integrations": "Cherwell",
            "playbookID": "Cherwell - test"
        },
        {
            "integrations": "CarbonBlackProtectionV2",
            "playbookID": "Carbon Black Enterprise Protection V2 Test"
        },
        {
            "integrations": "Active Directory Query v2",
            "instance_names": "active_directory_ninja",
            "playbookID": "Test ADGetUser Fails with no instances 'Active Directory Query' (old version)"
        },
        {
            "integrations": "MITRE ATT&CK v2",
            "playbookID": "FeedMitreAttackv2_test",
            "memory_threshold": 150
        },
        {
            "integrations": "ANYRUN",
            "playbookID": "ANYRUN-Test"
        },
        {
            "integrations": "ANYRUN",
            "playbookID": "Detonate File - ANYRUN - Test"
        },
        {
            "integrations": "ANYRUN",
            "playbookID": "Detonate URL - ANYRUN - Test"
        },
        {
            "integrations": "Netcraft",
            "playbookID": "Netcraft test"
        },
        {
            "integrations": "EclecticIQ Platform",
            "playbookID": "EclecticIQ Test"
        },
        {
            "playbookID": "FormattingPerformance - Test",
            "fromversion": "5.0.0"
        },
        {
            "integrations": "AWS - EC2",
            "instance_names": "AWS - EC2",
            "playbookID": "AWS - EC2 Test Playbook",
            "fromversion": "5.0.0",
            "memory_threshold": 90
        },
        {
            "integrations": "AWS - EC2",
            "playbookID": "d66e5f86-e045-403f-819e-5058aa603c32"
        },
        {
            "integrations": "ANYRUN",
            "playbookID": "Detonate File From URL - ANYRUN - Test"
        },
        {
            "integrations": "AWS - CloudTrail",
            "playbookID": "3da2e31b-f114-4d7f-8702-117f3b498de9"
        },
        {
            "integrations": "carbonblackprotection",
            "playbookID": "67b0f25f-b061-4468-8613-43ab13147173"
        },
        {
            "integrations": "DomainTools",
            "playbookID": "DomainTools-Test"
        },
        {
            "integrations": "Exabeam",
            "playbookID": "Exabeam - Test"
        },
        {
            "integrations": "Cisco Spark",
            "playbookID": "Cisco Spark Test New"
        },
        {
            "integrations": "Remedy On-Demand",
            "playbookID": "Remedy-On-Demand-Test"
        },
        {
            "playbookID": "ssdeepreputationtest"
        },
        {
            "playbookID": "TestIsEmailAddressInternal"
        },
        {
            "integrations": "Google Cloud Compute",
            "playbookID": "GoogleCloudCompute-Test"
        },
        {
            "integrations": "AWS - S3",
            "playbookID": "97393cfc-2fc4-4dfe-8b6e-af64067fc436",
            "memory_threshold": 80
        },
        {
            "integrations": "Image OCR",
            "playbookID": "TestImageOCR"
        },
        {
            "integrations": "fireeye",
            "playbookID": "Detonate File - FireEye AX - Test"
        },
        {
            "integrations": [
                "Rasterize",
                "Image OCR"
            ],
            "playbookID": "Rasterize Test",
            "fromversion": "5.0.0"
        },
        {
            "integrations": "Rasterize",
            "playbookID": "RasterizeImageTest",
            "fromversion": "5.0.0"
        },
        {
            "integrations": "Ipstack",
            "playbookID": "Ipstack_Test"
        },
        {
            "integrations": "Perch",
            "playbookID": "Perch-Test"
        },
        {
            "integrations": "Forescout",
            "playbookID": "Forescout-Test"
        },
        {
            "integrations": "GitHub",
            "playbookID": "Git_Integration-Test"
        },
        {
            "integrations": "GitHub IAM",
            "playbookID": "Github IAM - Test Playbook",
            "fromversion": "6.1.0"
        },
        {
            "integrations": "LogRhythmRest",
            "playbookID": "LogRhythm REST test"
        },
        {
            "integrations": "AlienVault USM Anywhere",
            "playbookID": "AlienVaultUSMAnywhereTest"
        },
        {
            "playbookID": "PhishLabsTestPopulateIndicators"
        },
        {
            "playbookID": "Test_HTMLtoMD"
        },
        {
            "integrations": "PhishLabs IOC",
            "playbookID": "PhishLabsIOC TestPlaybook",
            "fromversion": "4.1.0"
        },
        {
            "integrations": "PerceptionPoint",
            "playbookID": "PerceptionPoint Test",
            "fromversion": "4.1.0"
        },
        {
            "integrations": "vmray",
            "playbookID": "VMRay-Test-File",
            "fromversion": "5.5.0"
        },
        {
            "integrations": "vmray",
            "playbookID": "File Enrichment - VMRay - Test",
            "fromversion": "5.0.0"
        },
        {
            "integrations": "AutoFocus V2",
            "playbookID": "AutoFocus V2 test",
            "fromversion": "5.0.0",
            "timeout": 1000
        },
        {
            "playbookID": "Process Email - Generic for Rasterize"
        },
        {
            "playbookID": "Send Investigation Summary Reports - Test",
            "integrations": "EWS Mail Sender",
            "fromversion": "4.5.0",
            "memory_threshold": 100
        },
        {
            "integrations": "Anomali ThreatStream v2",
            "playbookID": "ThreatStream-Test"
        },
        {
            "integrations": "Flashpoint",
            "playbookID": "Flashpoint_event-Test"
        },
        {
            "integrations": "Flashpoint",
            "playbookID": "Flashpoint_forum-Test"
        },
        {
            "integrations": "Flashpoint",
            "playbookID": "Flashpoint_report-Test"
        },
        {
            "integrations": "Flashpoint",
            "playbookID": "Flashpoint_reputation-Test"
        },
        {
            "integrations": "BluecatAddressManager",
            "playbookID": "Bluecat Address Manager test"
        },
        {
            "integrations": "MailListener - POP3 Beta",
            "playbookID": "MailListener-POP3 - Test"
        },
        {
            "playbookID": "sumList - Test"
        },
        {
            "integrations": "VulnDB",
            "playbookID": "Test-VulnDB"
        },
        {
            "integrations": "Shodan_v2",
            "playbookID": "Test-Shodan_v2",
            "timeout": 1000
        },
        {
            "integrations": "Threat Crowd",
            "playbookID": "ThreatCrowd - Test"
        },
        {
            "integrations": "GoogleDocs",
            "playbookID": "GoogleDocs-test"
        },
        {
            "playbookID": "Request Debugging - Test",
            "fromversion": "5.0.0"
        },
        {
            "integrations": "Kaspersky Security Center",
            "playbookID": "Kaspersky Security Center - Test",
            "fromversion": "5.5.0"
        },
        {
            "playbookID": "Test Convert file hash to corresponding hashes",
            "fromversion": "4.5.0",
            "integrations": "VirusTotal",
            "instance_names": "virus_total_general"
        },
        {
            "playbookID": "PAN-OS Query Logs For Indicators Test",
            "fromversion": "5.5.0",
            "timeout": 1500,
            "integrations": "Panorama",
            "instance_names": "palo_alto_panorama"
        },
        {
            "integrations": "Hybrid Analysis",
            "playbookID": "HybridAnalysis-Test",
            "timeout": 500,
            "fromversion": "4.1.0",
            "is_mockable": false
        },
        {
            "integrations": "Elasticsearch v2",
            "instance_names": "es_v7",
            "playbookID": "Elasticsearch_v2_test"
        },
        {
            "integrations": "ElasticsearchFeed",
            "instance_names": "es_demisto_feed",
            "playbookID": "Elasticsearch_Fetch_Demisto_Indicators_Test",
            "fromversion": "5.5.0"
        },
        {
            "integrations": "ElasticsearchFeed",
            "instance_names": "es_generic_feed",
            "playbookID": "Elasticsearch_Fetch_Custom_Indicators_Test",
            "fromversion": "5.5.0"
        },
        {
            "integrations": "Elasticsearch v2",
            "instance_names": "es_v6",
            "playbookID": "Elasticsearch_v2_test-v6"
        },
        {
            "integrations": "PolySwarm",
            "playbookID": "PolySwarm-Test"
        },
        {
            "integrations": "Kennav2",
            "playbookID": "Kenna Test"
        },
        {
            "integrations": "SecurityAdvisor",
            "playbookID": "SecurityAdvisor-Test",
            "fromversion": "4.5.0"
        },
        {
            "integrations": "Google Key Management Service",
            "playbookID": "Google-KMS-test",
            "pid_threshold": 6,
            "memory_threshold": 60
        },
        {
            "integrations": "SecBI",
            "playbookID": "SecBI - Test"
        },
        {
            "playbookID": "ExtractFQDNFromUrlAndEmail-Test"
        },
        {
            "integrations": "EWS v2",
            "playbookID": "Get EWS Folder Test",
            "fromversion": "4.5.0",
            "instance_names": "ewv2_regular",
            "timeout": 1200
        },
        {
            "integrations": "EWSO365",
            "playbookID": "EWS_O365_test",
            "fromversion": "5.0.0"
        },
        {
            "integrations": "EWSO365",
            "playbookID": "EWS_O365_send_mail_test",
            "fromversion": "5.0.0"
        },
        {
            "integrations": "QRadar_v2",
            "playbookID": "QRadar Indicator Hunting Test",
            "timeout": 600,
            "fromversion": "6.0.0"
        },
        {
            "playbookID": "SetAndHandleEmpty test",
            "fromversion": "4.5.0"
        },
        {
            "integrations": "Tanium v2",
            "playbookID": "Tanium v2 - Test"
        },
        {
            "integrations": "Office 365 Feed",
            "playbookID": "Office365_Feed_Test",
            "fromversion": "5.5.0"
        },
        {
            "integrations": "GoogleCloudTranslate",
            "playbookID": "GoogleCloudTranslate-Test",
            "pid_threshold": 9
        },
        {
            "integrations": "Infoblox",
            "playbookID": "Infoblox Test"
        },
        {
            "integrations": "BPA",
            "playbookID": "Test-BPA",
            "fromversion": "4.5.0"
        },
        {
            "playbookID": "GetValuesOfMultipleFIelds Test",
            "fromversion": "4.5.0"
        },
        {
            "playbookID": "IsInternalHostName Test",
            "fromversion": "4.5.0"
        },
        {
            "playbookID": "DigitalGuardian-Test",
            "integrations": "Digital Guardian",
            "fromversion": "5.0.0"
        },
        {
            "integrations": "SplunkPy",
            "playbookID": "Splunk Indicator Hunting Test",
            "fromversion": "5.0.0",
            "memory_threshold": 500,
            "instance_names": "use_default_handler"
        },
        {
            "integrations": "BPA",
            "playbookID": "Test-BPA_Integration",
            "fromversion": "4.5.0"
        },
        {
            "integrations": "AutoFocus Feed",
            "playbookID": "playbook-FeedAutofocus_test",
            "fromversion": "5.5.0"
        },
        {
            "integrations": "AutoFocus Daily Feed",
            "playbookID": "playbook-FeedAutofocus_daily_test",
            "fromversion": "5.5.0"
        },
        {
            "integrations": "PaloAltoNetworks_PrismaCloudCompute",
            "playbookID": "PaloAltoNetworks_PrismaCloudCompute-Test"
        },
        {
            "integrations": "SaasSecurity",
            "playbookID": "SaasSecurity-Test"
        },
        {
            "integrations": "Recorded Future Feed",
            "playbookID": "RecordedFutureFeed - Test",
            "timeout": 1000,
            "fromversion": "5.5.0",
            "memory_threshold": 86
        },
        {
            "integrations": "Expanse",
            "playbookID": "test-Expanse-Playbook",
            "fromversion": "5.0.0"
        },
        {
            "integrations": "Expanse",
            "playbookID": "test-Expanse",
            "fromversion": "5.0.0"
        },
        {
            "integrations": "DShield Feed",
            "playbookID": "playbook-DshieldFeed_test",
            "fromversion": "5.5.0",
            "is_mockable": false
        },
        {
            "integrations": "AlienVault Reputation Feed",
            "playbookID": "AlienVaultReputationFeed_Test",
            "fromversion": "5.5.0",
            "memory_threshold": 190
        },
        {
            "integrations": "BruteForceBlocker Feed",
            "playbookID": "playbook-BruteForceBlocker_test",
            "fromversion": "5.5.0",
            "memory_threshold": 190
        },
        {
            "integrations": "F5Silverline",
            "playbookID": "F5Silverline_TestPlaybook",
            "fromversion": "6.0.0",
            "memory_threshold": 190
        },
        {
            "integrations": "Carbon Black Enterprise EDR",
            "playbookID": "Carbon Black Enterprise EDR Test",
            "fromversion": "5.0.0"
        },
        {
            "integrations": "MongoDB Key Value Store",
            "playbookID": "MongoDB KeyValueStore - Test",
            "pid_threshold": 12,
            "fromversion": "5.0.0"
        },
        {
            "integrations": "MongoDB Log",
            "playbookID": "MongoDBLog - Test",
            "pid_threshold": 12,
            "fromversion": "5.0.0"
        },
        {
            "integrations": "Google Chronicle Backstory",
            "playbookID": "Google Chronicle Backstory Asset - Test",
            "fromversion": "5.0.0"
        },
        {
            "integrations": "Google Chronicle Backstory",
            "playbookID": "Google Chronicle Backstory IOC Details - Test",
            "fromversion": "5.0.0"
        },
        {
            "integrations": "Google Chronicle Backstory",
            "playbookID": "Google Chronicle Backstory List Alerts - Test",
            "fromversion": "5.0.0"
        },
        {
            "integrations": "Google Chronicle Backstory",
            "playbookID": "Google Chronicle Backstory List IOCs - Test",
            "fromversion": "5.0.0"
        },
        {
            "integrations": "Google Chronicle Backstory",
            "playbookID": "Google Chronicle Backstory Reputation - Test",
            "fromversion": "5.0.0"
        },
        {
            "integrations": "Google Chronicle Backstory",
            "playbookID": "Google Chronicle Backstory List Events - Test",
            "fromversion": "5.0.0"
        },
        {
            "integrations": "Feodo Tracker IP Blocklist Feed",
            "instance_names": "feodo_tracker_ip_currently__active",
            "playbookID": "playbook-feodotrackeripblock_test_currently__active",
            "fromversion": "5.5.0"
        },
        {
            "integrations": "Feodo Tracker IP Blocklist Feed",
            "instance_names": "feodo_tracker_ip_30_days",
            "playbookID": "playbook-feodotrackeripblock_test_30_days",
            "fromversion": "5.5.0"
        },
        {
            "integrations": "Code42",
            "playbookID": "Code42-Test",
            "fromversion": "5.0.0",
            "timeout": 600
        },
        {
            "playbookID": "Code42 File Search Test",
            "integrations": "Code42",
            "fromversion": "5.0.0"
        },
        {
            "playbookID": "FetchIndicatorsFromFile-test",
            "fromversion": "5.5.0"
        },
        {
            "integrations": "RiskSense",
            "playbookID": "RiskSense Get Apps - Test"
        },
        {
            "integrations": "RiskSense",
            "playbookID": "RiskSense Get Host Detail - Test"
        },
        {
            "integrations": "RiskSense",
            "playbookID": "RiskSense Get Host Finding Detail - Test"
        },
        {
            "integrations": "RiskSense",
            "playbookID": "RiskSense Get Hosts - Test"
        },
        {
            "integrations": "RiskSense",
            "playbookID": "RiskSense Get Host Findings - Test"
        },
        {
            "integrations": "RiskSense",
            "playbookID": "RiskSense Get Unique Cves - Test"
        },
        {
            "integrations": "RiskSense",
            "playbookID": "RiskSense Get Unique Open Findings - Test"
        },
        {
            "integrations": "RiskSense",
            "playbookID": "RiskSense Get Apps Detail - Test"
        },
        {
            "integrations": "RiskSense",
            "playbookID": "RiskSense Apply Tag - Test"
        },
        {
            "integrations": "Indeni",
            "playbookID": "Indeni_test",
            "fromversion": "5.0.0"
        },
        {
            "integrations": "SafeBreach v2",
            "playbookID": "playbook-SafeBreach-Test",
            "fromversion": "5.5.0"
        },
        {
            "integrations": "AlienVault OTX TAXII Feed",
            "playbookID": "playbook-feedalienvaultotx_test",
            "fromversion": "5.5.0"
        },
        {
            "playbookID": "ExtractDomainAndFQDNFromUrlAndEmail-Test",
            "fromversion": "5.5.0"
        },
        {
            "integrations": "Cortex Data Lake",
            "playbookID": "Cortex Data Lake Test",
            "instance_names": "cdl_prod",
            "fromversion": "4.5.0"
        },
        {
            "integrations": "Cortex Data Lake",
            "playbookID": "Cortex Data Lake Test",
            "instance_names": "cdl_dev",
            "fromversion": "4.5.0"
        },
        {
            "integrations": "MongoDB",
            "playbookID": "MongoDB - Test"
        },
        {
            "integrations": "DNSDB_v2",
            "playbookID": "DNSDB-Test",
            "fromversion": "5.0.0"
        },
        {
            "playbookID": "DBotCreatePhishingClassifierV2FromFile-Test",
            "timeout": 60000,
            "fromversion": "6.1.0",
            "instance_names": "ml_dummy_prod",
            "integrations": "AzureWAF"
        },
        {
            "integrations": "IBM Resilient Systems",
            "playbookID": "IBM Resilient Systems Test"
        },
        {
            "integrations": [
                "Prisma Access",
                "Prisma Access Egress IP feed"
            ],
            "playbookID": "Prisma_Access_Egress_IP_Feed-Test",
            "timeout": 60000,
            "fromversion": "5.5.0",
            "nightly": true
        },
        {
            "integrations": "Prisma Access",
            "playbookID": "Prisma_Access-Test",
            "timeout": 60000,
            "fromversion": "5.5.0",
            "nightly": true
        },
        {
            "playbookID": "EvaluateMLModllAtProduction-Test",
            "fromversion": "5.5.0"
        },
        {
            "integrations": "GCP Whitelist Feed",
            "playbookID": "GCPWhitelist_Feed_Test",
            "fromversion": "5.5.0"
        },
        {
            "integrations": "Azure AD Connect Health Feed",
            "playbookID": "FeedAzureADConnectHealth_Test",
            "fromversion": "5.5.0"
        },
        {
            "integrations": "Zoom Feed",
            "playbookID": "FeedZoom_Test",
            "fromversion": "5.5.0"
        },
        {
            "playbookID": "PCAP Analysis Test",
            "integrations": [
                "ipinfo",
                "WildFire-v2"
            ],
            "fromversion": "5.0.0",
            "timeout": 1200
        },
        {
            "integrations": "Workday",
            "playbookID": "Workday - Test",
            "fromversion": "5.0.0",
            "timeout": 600
        },
        {
            "integrations": "Unit42 Feed",
            "playbookID": "Unit42 Feed - Test",
            "fromversion": "5.5.0",
            "timeout": 600
        },
        {
            "integrations": "CrowdStrikeMalquery",
            "playbookID": "CrowdStrikeMalquery-Test",
            "fromversion": "5.0.0",
            "timeout": 2500
        },
        {
            "integrations": "Sixgill_Darkfeed",
            "playbookID": "Sixgill-Darkfeed_Test",
            "fromversion": "5.5.0"
        },
        {
            "playbookID": "hashIncidentFields-test",
            "fromversion": "4.5.0",
            "timeout": 60000
        },
        {
            "integrations": "RSA Archer v2",
            "playbookID": "Archer v2 - Test",
            "fromversion": "5.0.0",
            "timeout": 600
        },
        {
            "integrations": "WootCloud",
            "playbookID": "TestWootCloudPlaybook",
            "fromversion": "5.0.0"
        },
        {
            "integrations": "Ivanti Heat",
            "playbookID": "Ivanti Heat - Test"
        },
        {
            "integrations": "MicrosoftCloudAppSecurity",
            "playbookID": "MicrosoftCloudAppSecurity-Test"
        },
        {
            "integrations": "Blueliv ThreatCompass",
            "playbookID": "Blueliv_ThreatCompass_test",
            "fromversion": "5.0.0"
        },
        {
            "playbookID": "IncreaseIncidentSeverity-Test",
            "fromversion": "5.0.0"
        },
        {
            "integrations": "TrendMicro Cloud App Security",
            "playbookID": "playbook_TrendmicroCAS_Test",
            "fromversion": "5.0.0",
            "timeout": 300
        },
        {
            "playbookID": "IfThenElse-Test",
            "fromversion": "5.0.0"
        },
        {
            "integrations": "Imperva WAF",
            "playbookID": "Imperva WAF - Test"
        },
        {
            "integrations": "CheckPointFirewall_v2",
            "playbookID": "checkpoint-testplaybook",
            "timeout": 500,
            "nightly": true
        },
        {
            "playbookID": "FailedInstances - Test",
            "integrations": "Whois",
            "fromversion": "4.5.0"
        },
        {
            "integrations": "F5 ASM",
            "playbookID": "playbook-F5_ASM-Test",
            "timeout": 600,
            "fromversion": "5.0.0",
            "nightly": true
        },
        {
            "playbookID": "Hatching Triage - Detonate File",
            "integrations": "Hatching Triage",
            "fromversion": "5.5.0"
        },
        {
            "integrations": "Rundeck",
            "playbookID": "Rundeck_test",
            "fromversion": "5.5.0",
            "is_mockable": false
        },
        {
            "playbookID": "Field polling test",
            "timeout": 600,
            "fromversion": "5.0.0"
        },
        {
            "integrations": "Generic Webhook",
            "playbookID": "Generic Webhook - Test",
            "fromversion": "5.5.0"
        },
        {
            "integrations": "Palo Alto Networks Enterprise DLP",
            "playbookID": "Palo_Alto_Networks_Enterprise_DLP - Test",
            "fromversion": "5.0.0"
        },
        {
            "integrations": "Cryptocurrency",
            "playbookID": "Cryptocurrency-Test",
            "is_mockable": false
        },
        {
            "integrations": "Public DNS Feed",
            "playbookID": "Public_DNS_Feed_Test",
            "fromversion": "5.5.0"
        },
        {
            "integrations": "BitcoinAbuse",
            "playbookID": "BitcoinAbuse-test",
            "fromversion": "5.5.0"
        },
        {
            "integrations": "ExpanseV2",
            "playbookID": "ExpanseV2 Test",
            "fromversion": "6.0.0"
        },
        {
            "integrations": "FeedExpanse",
            "playbookID": "Feed Expanse Test",
            "fromversion": "6.0.0"
        },
        {
            "integrations": "MicrosoftGraphIdentityandAccess",
            "playbookID": "Identity & Access test playbook"
        },
        {
            "integrations": "MicrosoftPolicyAndComplianceAuditLog",
            "playbookID": "Audit Log - Test"
        },
        {
            "integrations": "Nutanix Hypervisor",
            "playbookID": "Nutanix-test"
        },
        {
            "integrations": "Azure Storage",
            "playbookID": "Azure Storage - Test"
        },
        {
            "integrations": "MicrosoftGraphApplications",
            "playbookID": "MSGraph Applications Test"
        },
        {
            "integrations": "EWS Extension Online Powershell v2",
            "playbookID": "EWS Extension: Powershell Online V2 Test",
            "fromversion": "6.0.0",
            "toversion": "6.0.9",
            "timeout": 250
        },
        {
            "integrations": "VirusTotal (API v3)",
            "playbookID": "VirusTotal (API v3) Detonate Test",
            "instance_names": [
                "virus_total_v3",
                "virus_total_v3_premium"
            ],
            "is_mockable": false
        },
        {
            "integrations": "VirusTotal (API v3)",
            "playbookID": "VirusTotalV3-test",
            "instance_names": [
                "virus_total_v3"
            ],
            "fromversion": "5.5.0"
        },
        {
            "integrations": "HostIo",
            "playbookID": "HostIo_Test"
        },
        {
            "playbookID": "CreateCertificate-Test",
            "fromversion": "5.5.0"
        },
        {
            "integrations": "LogPoint SIEM Integration",
            "playbookID": "LogPoint SIEM Integration - Test Playbook 1"
        },
        {
            "integrations": "LogPoint SIEM Integration",
            "playbookID": "LogPoint SIEM Integration - Test Playbook 2"
        },
        {
            "integrations": "Cisco Stealthwatch",
            "fromversion": "5.5.0",
            "playbookID": "Cisco Stealthwatch Test"
        },
        {
            "integrations": "cymulate_v2",
            "playbookID": "Cymulate V2 Test",
            "fromversion": "6.0.0"
        },
        {
            "integrations": "OpenCTI",
            "playbookID": "OpenCTI Test",
            "fromversion": "5.0.0"
        },
        {
            "integrations": "Microsoft Graph API",
            "playbookID": "Microsoft Graph API - Test",
            "fromversion": "5.0.0"
        },
        {
            "integrations": "QRadar v3",
            "playbookID": "QRadar_v3-test",
            "fromversion": "6.0.0"
        },
        {
            "playbookID": "DbotPredictOufOfTheBoxTest",
            "fromversion": "4.5.0",
            "timeout": 1000
        },
        {
            "playbookID": "DbotPredictOufOfTheBoxTestV2",
            "fromversion": "5.5.0",
            "timeout": 1000
        },
        {
            "integrations": "HPEArubaClearPass",
            "playbookID": "HPEArubaClearPass_TestPlaybook",
            "fromversion": "6.0.0"
        },
        {
            "integrations": "CrowdstrikeFalcon",
            "playbookID": "Get endpoint details - Generic - test",
            "fromversion": "5.5.0"
        },
        {
            "integrations": "CrowdstrikeFalcon",
            "playbookID": "Isolate and unisolate endpoint - test",
            "fromversion": "5.5.0"
        },
        {
            "integrations": "VirusTotal - Premium (API v3)",
            "playbookID": "VirusTotal Premium v3 TestPlaybook",
            "fromversion": "5.5.0"
        },
        {
            "integrations": "Armis",
            "playbookID": "Armis-Test",
            "fromversion": "5.5.0"
        },
        {
            "playbookID": "Tidy - Test",
            "integrations": [
                "AWS - EC2",
                "Demisto REST API",
                "Tidy"
            ],
            "instance_names": [
                "aws_alloacte_host"
            ],
            "fromversion": "6.0.0",
            "nightly": true
        },
        {
            "integrations": "Trend Micro Deep Security",
            "playbookID": "Trend Micro Deep Security - Test"
        },
        {
            "integrations": "Carbon Black Endpoint Standard",
            "playbookID": "carbonBlackEndpointStandardTestPlaybook",
            "fromversion": "5.5.0",
            "is_mockable": false
        },
        {
            "integrations": "Proofpoint TAP v2",
            "playbookID": "ProofpointTAP-Test"
        },
        {
            "integrations": "QualysV2",
            "playbookID": "QualysVulnerabilityManagement-Test",
            "fromversion": "5.5.0",
            "timeout": 3000
        },
        {
            "integrations": "ThreatExchange v2",
            "playbookID": "ThreatExchangeV2-test",
            "fromversion": "5.5.0"
        },
        {
            "integrations": "NetscoutAED",
            "playbookID": "NetscoutAED-Test",
            "fromversion": "5.5.0"
        },
        {
            "integrations": "VMware Workspace ONE UEM (AirWatch MDM)",
            "playbookID": "VMware Workspace ONE UEM (AirWatch MDM)-Test",
            "fromversion": "6.0.0"
        },
        {
            "integrations": "CarbonBlackLiveResponseCloud",
            "playbookID": "CarbonBlackLiveResponseCloud-Test",
            "fromversion": "5.5.0",
            "is_mockable": false
        },
        {
            "playbookID": "EDL Performance Test",
            "instance_names": "edl_auto",
            "integrations": [
                "EDL",
                "Create-Mock-Feed-Relationships"
            ],
            "fromversion": "6.0.0",
            "timeout": 3500,
            "memory_threshold": 900,
            "pid_threshold": 12,
            "context_print_dt": "EDLHey"
        },
        {
            "playbookID": "Export Indicators Performance Test",
            "instance_names": "eis_auto",
            "integrations": [
                "ExportIndicators",
                "Create-Mock-Feed-Relationships"
            ],
            "fromversion": "6.0.0",
            "timeout": 3500,
            "memory_threshold": 900,
            "pid_threshold": 12,
            "context_print_dt": "EISHey"
        },
        {
            "integrations": "jamf v2",
            "playbookID": "Jamf_v2_test",
            "fromversion": "5.5.0"
        },
        {
            "integrations": "GuardiCore v2",
            "playbookID": "GuardiCoreV2-Test",
            "fromversion": "6.0.0"
        },
        {
            "playbookID": "DBot Build Phishing Classifier Test - Multiple Algorithms",
            "timeout": 60000,
            "fromversion": "6.1.0",
            "instance_names": "ml_dummy_prod",
            "integrations": "AzureWAF"
        },
        {
            "integrations": [
                "AutoFocus Daily Feed",
                "Demisto REST API"
            ],
            "playbookID": "Fetch Indicators Test",
            "fromversion": "6.0.0",
            "is_mockable": false,
            "timeout": 2400
        },
        {
            "integrations": "SOCRadarIncidents",
            "playbookID": "SOCRadarIncidents-Test"
        },
        {
            "integrations": "SOCRadarThreatFusion",
            "playbookID": "SOCRadarThreatFusion-Test"
        },
        {
            "integrations": [
                "ServiceNow v2",
                "Demisto REST API"
            ],
            "playbookID": "Fetch Incidents Test",
            "instance_names": "snow_basic_auth",
            "fromversion": "6.0.0",
            "is_mockable": false,
            "timeout": 2400
        },
        {
            "playbookID": "SolarWinds-Test",
            "fromversion": "5.5.0",
            "integrations": [
                "SolarWinds"
            ]
        },
        {
            "playbookID": "BastilleNetworks-Test",
            "fromversion": "5.0.0",
            "integrations": [
                "Bastille Networks"
            ]
        },
        {
            "playbookID": "bc993d1a-98f5-4554-8075-68a38004c119",
            "fromversion": "5.0.0",
            "integrations": [
                "Gamma"
            ]
        },
        {
            "playbookID": "Service Desk Plus (On-Premise) Test",
            "fromversion": "5.0.0",
            "integrations": [
                "ServiceDeskPlus (On-Premise)"
            ]
        },
        {
            "playbookID": "IronDefense Test",
            "fromversion": "5.0.0",
            "integrations": [
                "IronDefense"
            ]
        },
        {
            "playbookID": "AgariPhishingDefense-Test",
            "fromversion": "5.0.0",
            "integrations": [
                "Agari Phishing Defense"
            ]
        },
        {
            "playbookID": "SecurityIntelligenceServicesFeed - Test",
            "fromversion": "5.5.0",
            "integrations": [
                "SecurityIntelligenceServicesFeed"
            ]
        },
        {
            "playbookID": "FeedTalosTestPlaybook",
            "fromversion": "5.5.0",
            "integrations": [
                "Talos Feed"
            ]
        },
        {
            "playbookID": "Netscout Arbor Sightline - Test Playbook",
            "fromversion": "5.5.0",
            "integrations": [
                "NetscoutArborSightline"
            ]
        },
        {
            "playbookID": "test_MsGraphFiles",
            "fromversion": "5.0.0",
            "integrations": [
                "Microsoft_Graph_Files"
            ]
        },
        {
            "playbookID": "AlphaVantage Test Playbook",
            "fromversion": "6.0.0",
            "integrations": [
                "AlphaVantage"
            ]
        },
        {
            "playbookID": "Azure SQL - Test",
            "fromversion": "5.0.0",
            "integrations": [
                "Azure SQL Management"
            ]
        },
        {
            "playbookID": "Sophos Central Test",
            "fromversion": "5.0.0",
            "integrations": [
                "Sophos Central"
            ]
        },
        {
            "playbookID": "Microsoft Graph Groups - Test",
            "fromversion": "5.0.0",
            "integrations": [
                "Microsoft Graph Groups"
            ]
        },
        {
            "playbookID": "Humio-Test",
            "fromversion": "5.0.0",
            "integrations": [
                "Humio"
            ]
        },
        {
            "playbookID": "Blueliv_ThreatContext_test",
            "fromversion": "5.0.0",
            "integrations": [
                "Blueliv ThreatContext"
            ]
        },
        {
            "playbookID": "Darktrace Test Playbook",
            "fromversion": "6.0.0",
            "integrations": [
                "Darktrace"
            ]
        },
        {
            "playbookID": "Recorded Future Test Playbook",
            "fromversion": "5.0.0",
            "integrations": [
                "Recorded Future v2"
            ]
        },
        {
            "playbookID": "get_file_sample_by_hash_-_cylance_protect_-_test",
            "fromversion": "5.0.0",
            "integrations": [
                "Cylance Protect v2"
            ]
        },
        {
            "playbookID": "EDL Indicator Performance Test",
            "fromversion": "6.0.0"
        },
        {
            "playbookID": "EDL Performance Test - Concurrency",
            "fromversion": "6.0.0"
        },
        {
            "playbookID": "Venafi - Test",
            "fromversion": "5.0.0",
            "integrations": [
                "Venafi"
            ]
        },
        {
            "playbookID": "3da36d51-3cdf-4120-882a-cee03b038b89",
            "fromversion": "5.0.0",
            "integrations": [
                "FortiManager"
            ]
        },
        {
            "playbookID": "X509Certificate Test Playbook",
            "fromversion": "6.0.0"
        },
        {
            "playbookID": "Pcysys-Test",
            "fromversion": "5.0.0",
            "integrations": [
                "Pentera"
            ]
        },
        {
            "playbookID": "Pentera Run Scan and Create Incidents - Test",
            "fromversion": "5.0.0",
            "integrations": [
                "Pentera"
            ]
        },
        {
            "playbookID": "Google Chronicle Backstory List Detections - Test",
            "fromversion": "5.0.0",
            "integrations": [
                "Google Chronicle Backstory"
            ]
        },
        {
            "playbookID": "Google Chronicle Backstory List Rules - Test",
            "fromversion": "5.0.0",
            "integrations": [
                "Google Chronicle Backstory"
            ]
        },
        {
            "playbookID": "McAfee ESM v2 - Test",
            "fromversion": "5.0.0",
            "integrations": [
                "McAfee ESM v2"
            ]
        },
        {
            "playbookID": "McAfee ESM Watchlists - Test",
            "fromversion": "5.0.0",
            "integrations": [
                "McAfee ESM v2"
            ]
        },
        {
            "playbookID": "Acalvio Sample Playbook",
            "fromversion": "5.0.0",
            "integrations": [
                "Acalvio ShadowPlex"
            ]
        },
        {
            "playbookID": "playbook-SophosXGFirewall-test",
            "fromversion": "5.0.0",
            "integrations": [
                "sophos_firewall"
            ]
        },
        {
            "playbookID": "CircleCI-Test",
            "fromversion": "5.5.0",
            "integrations": [
                "CircleCI"
            ]
        },
        {
            "playbookID": "XMCyberIntegration-Test",
            "fromversion": "6.0.0",
            "integrations": [
                "XMCyber"
            ]
        },
        {
            "playbookID": "a60ae34e-7a00-4a06-81ca-2ca6ea1d58ba",
            "fromversion": "6.0.0",
            "integrations": [
                "AnsibleAlibabaCloud"
            ]
        },
        {
            "playbookID": "Carbon Black Enterprise EDR Process Search Test",
            "fromversion": "5.0.0",
            "integrations": [
                "Carbon Black Enterprise EDR"
            ]
        },
        {
            "playbookID": "Logzio - Test",
            "fromversion": "5.0.0",
            "integrations": [
                "Logz.io"
            ]
        },
        {
            "playbookID": "PAN-OS Create Or Edit Rule Test",
            "fromversion": "6.1.0",
            "integrations": [
                "Panorama"
            ]
        },
        {
            "playbookID": "GoogleCloudSCC-Test",
            "fromversion": "5.0.0",
            "integrations": [
                "GoogleCloudSCC"
            ]
        },
        {
            "playbookID": "SailPointIdentityNow-Test",
            "fromversion": "6.0.0",
            "integrations": [
                "SailPointIdentityNow"
            ]
        },
        {
            "playbookID": "playbook-Cyberint_Test",
            "fromversion": "5.0.0",
            "integrations": [
                "cyberint"
            ]
        },
        {
            "playbookID": "Druva-Test",
            "fromversion": "5.0.0",
            "integrations": [
                "Druva Ransomware Response"
            ]
        },
        {
            "playbookID": "LogPoint SIEM Integration - Test Playbook 3",
            "fromversion": "6.0.0",
            "integrations": [
                "LogPoint SIEM Integration"
            ]
        },
        {
            "playbookID": "TestGraPlayBook",
            "fromversion": "5.0.0",
            "integrations": [
                "Gurucul-GRA"
            ]
        },
        {
            "playbookID": "TestGreatHornPlaybook",
            "fromversion": "6.0.0",
            "integrations": [
                "GreatHorn"
            ]
        },
        {
            "playbookID": "Microsoft Defender Advanced Threat Protection - Test",
            "fromversion": "5.0.0",
            "integrations": [
                "Microsoft Defender Advanced Threat Protection"
            ]
        },
        {
            "playbookID": "Polygon-Test",
            "fromversion": "5.0.0",
            "integrations": [
                "Group-IB TDS Polygon"
            ]
        },
        {
            "playbookID": "TrustwaveSEG-Test",
            "fromversion": "5.0.0",
            "integrations": [
                "trustwave secure email gateway"
            ]
        },
        {
            "playbookID": "MicrosoftGraphMail-Test",
            "fromversion": "5.0.0",
            "integrations": [
                "MicrosoftGraphMail"
            ]
        },
        {
            "playbookID": "PassiveTotal_v2-Test",
            "fromversion": "5.0.0",
            "integrations": [
                "PassiveTotal v2",
                "PassiveTotal"
            ]
        },
        {
            "playbookID": "02ea5cef-3169-4b17-8f4d-604b44e6348a",
            "fromversion": "5.0.0",
            "integrations": [
                "Cognni"
            ]
        },
        {
            "playbookID": "playbook-InsightIDR-test",
            "fromversion": "5.0.0",
            "integrations": [
                "Rapid7 InsightIDR"
            ]
        },
        {
            "playbookID": "Cofense Intelligence v2 test",
            "fromversion": "5.5.0",
            "integrations": [
                "CofenseIntelligenceV2"
            ]
        },
        {
            "playbookID": "opsgenie-test-playbook",
            "fromversion": "6.0.0",
            "integrations": [
                "Opsgeniev2"
            ]
        },
        {
            "playbookID": "FraudWatch-Test",
            "fromversion": "5.0.0",
            "integrations": [
                "FraudWatch"
            ]
        },
        {
            "playbookID": "SepioPrimeAPI-Test",
            "fromversion": "5.0.0",
            "integrations": [
                "Sepio"
            ]
        },
        {
            "playbookID": "test playbook - QRadarCorrelations",
            "fromversion": "6.0.0",
            "integrations": [
                "QRadar_v2",
                "QRadar v3",
                "QRadar"
            ]
        },
        {
            "playbookID": "SX - PC - Test Playbook",
            "fromversion": "5.5.0",
            "integrations": [
                "PingCastle"
            ]
        },
        {
            "playbookID": "JARM-Test",
            "fromversion": "5.0.0",
            "integrations": [
                "JARM"
            ]
        },
        {
            "playbookID": "Playbook-HYASInsight-Test",
            "fromversion": "6.0.0",
            "integrations": [
                "HYAS Insight"
            ]
        },
        {
            "playbookID": "ConcentricAI Demo Playbook",
            "fromversion": "6.0.0",
            "integrations": [
                "ConcentricAI"
            ]
        },
        {
            "playbookID": "Cyberpion-Test",
            "fromversion": "6.0.0",
            "integrations": [
                "Cyberpion"
            ]
        },
        {
            "playbookID": "CrowdStrike OpenAPI - Test",
            "fromversion": "6.0.0",
            "integrations": [
                "CrowdStrike OpenAPI"
            ]
        },
        {
            "playbookID": "Smokescreen IllusionBLACK-Test",
            "fromversion": "5.0.0",
            "integrations": [
                "Smokescreen IllusionBLACK"
            ]
        },
        {
            "playbookID": "TestCymptomPlaybook",
            "fromversion": "5.0.0",
            "integrations": [
                "Cymptom"
            ]
        },
        {
            "playbookID": "GitLab-test-playbook",
            "fromversion": "6.0.0",
            "integrations": [
                "GitLab",
                "LGTM",
                "MinIO",
                "Docker Engine API"
            ]
        },
        {
            "playbookID": "LGTM-test-playbook",
            "fromversion": "6.0.0",
            "integrations": [
                "GitLab",
                "LGTM",
                "MinIO",
                "Docker Engine API"
            ]
        },
        {
            "playbookID": "playbook-MinIO-Test",
            "fromversion": "6.0.0",
            "integrations": [
                "GitLab",
                "LGTM",
                "MinIO",
                "Docker Engine API"
            ]
        },
        {
            "playbookID": "MSGraph_DeviceManagement_Test",
            "fromversion": "5.0.0",
            "integrations": [
                "Microsoft Graph Device Management"
            ]
        },
        {
            "playbookID": "G Suite Security Alert Center-Test",
            "fromversion": "5.0.0",
            "integrations": [
                "G Suite Security Alert Center"
            ]
        },
        {
            "playbookID": "VerifyOOBV2Predictions-Test",
            "fromversion": "5.5.0"
        },
        {
            "playbookID": "PAN OS EDL Management - Test",
            "fromversion": "5.0.0",
            "integrations": [
                "palo_alto_networks_pan_os_edl_management"
            ]
        },
        {
            "playbookID": "Group-IB Threat Intelligence & Attribution-Test",
            "fromversion": "6.0.0",
            "integrations": [
                "Group-IB Threat Intelligence & Attribution Feed",
                "Group-IB Threat Intelligence & Attribution"
            ]
        },
        {
            "playbookID": "CounterCraft - Test",
            "fromversion": "5.0.0",
            "integrations": [
                "CounterCraft Deception Director"
            ]
        },
        {
            "playbookID": "Microsoft Graph Security Test",
            "fromversion": "5.0.0",
            "integrations": [
                "Microsoft Graph"
            ]
        },
        {
            "playbookID": "Azure Kubernetes Services - Test",
            "fromversion": "5.0.0",
            "integrations": [
                "Azure Kubernetes Services"
            ]
        },
        {
            "playbookID": "Cortex XDR - IOC - Test without fetch",
            "fromversion": "5.5.0",
            "integrations": [
                "Cortex XDR - IR",
                "Cortex XDR - IOC"
            ]
        },
        {
            "playbookID": "PaloAltoNetworks_IoT-Test",
            "fromversion": "5.0.0",
            "integrations": [
                "Palo Alto Networks IoT"
            ]
        },
        {
            "playbookID": "GreyNoise-Test",
            "fromversion": "5.5.0",
            "integrations": [
                "GreyNoise Community",
                "GreyNoise"
            ]
        },
        {
            "playbookID": "xMatters-Test",
            "fromversion": "5.5.0",
            "integrations": [
                "xMatters"
            ]
        },
        {
            "playbookID": "TestCentrifyPlaybook",
            "fromversion": "6.0.0",
            "integrations": [
                "Centrify Vault"
            ]
        },
        {
            "playbookID": "Infinipoint-Test",
            "fromversion": "5.0.0",
            "integrations": [
                "Infinipoint"
            ]
        },
        {
            "playbookID": "CyrenThreatInDepth-Test",
            "fromversion": "6.0.0",
            "integrations": [
                "CyrenThreatInDepth"
            ]
        },
        {
            "playbookID": "CVSS Calculator Test",
            "fromversion": "5.0.0"
        },
        {
            "playbookID": "7d8ac1af-2d1e-4ed9-875c-d3257d2c6830",
            "fromversion": "6.0.0",
            "integrations": [
                "AnsibleHCloud"
            ]
        },
        {
            "playbookID": "Archer-Test-Playbook",
            "fromversion": "5.0.0",
            "integrations": [
                "RSA Archer",
                "RSA Archer v2"
            ]
        },
        {
            "playbookID": "SMB test",
            "fromversion": "5.0.0",
            "integrations": [
                "Server Message Block (SMB) v2",
                "Server Message Block (SMB)"
            ]
        },
        {
            "playbookID": "Cymulate V1 Test",
            "fromversion": "6.0.0",
            "integrations": [
                "cymulate_v2",
                "Cymulate"
            ]
        },
        {
            "playbookID": "TestUptycs",
            "fromversion": "5.0.0",
            "integrations": [
                "Uptycs"
            ]
        },
        {
            "playbookID": "Microsoft Graph Calendar - Test",
            "fromversion": "5.0.0",
            "integrations": [
                "Microsoft Graph Calendar"
            ]
        },
        {
            "playbookID": "VMRay-Test-URL",
            "fromversion": "5.5.0",
            "integrations": [
                "vmray"
            ]
        },
        {
            "playbookID": "Thycotic-Test",
            "fromversion": "6.0.0",
            "integrations": [
                "Thycotic"
            ]
        },
        {
            "playbookID": "Test Playbook TrendMicroDDA",
            "fromversion": "5.0.0",
            "integrations": [
                "Trend Micro Deep Discovery Analyzer Beta"
            ]
        },
        {
            "playbookID": "CrowdStrike_Falcon_X_-Test-Detonate_URL",
            "fromversion": "5.0.0",
            "integrations": [
                "CrowdStrike Falcon X"
            ]
        },
        {
            "playbookID": "CrowdStrike_Falcon_X_-Test-Detonate_File",
            "fromversion": "5.0.0",
            "integrations": [
                "CrowdStrike Falcon X"
            ]
        },
        {
            "playbookID": "Phishing - Core - Test - Actual Incident",
            "fromversion": "6.0.0",
            "timeout": 4600,
            "integrations": [
                "EWS Mail Sender",
                "Demisto REST API",
                "Rasterize"
            ],
            "memory_threshold": 200
        },
        {
            "playbookID": "Phishing v2 - Test - Actual Incident",
            "fromversion": "6.0.0"
        },
        {
            "playbookID": "PCAP Search test",
            "fromversion": "5.0.0"
        },
        {
            "playbookID": "PCAP Parsing And Indicator Enrichment Test",
            "fromversion": "5.0.0"
        },
        {
            "playbookID": "PCAP File Carving Test",
            "fromversion": "5.0.0"
        },
        {
            "playbookID": "Trello Test",
            "fromversion": "6.0.0",
            "integrations": [
                "Trello"
            ]
        },
        {
            "playbookID": "Google Drive Permissions Test",
            "fromversion": "5.0.0",
            "integrations": [
                "GoogleDrive"
            ]
        },
        {
            "playbookID": "RiskIQDigitalFootprint-Test",
            "fromversion": "5.5.0",
            "integrations": [
                "RiskIQDigitalFootprint"
            ]
        },
        {
            "playbookID": "playbook-feodoteackerhash_test",
            "fromversion": "5.5.0",
            "integrations": [
                "Feodo Tracker IP Blocklist Feed",
                "Feodo Tracker Hashes Feed"
            ]
        },
        {
            "playbookID": "playbook-feodotrackeripblock_test",
            "fromversion": "5.5.0",
            "integrations": [
                "Feodo Tracker IP Blocklist Feed",
                "Feodo Tracker Hashes Feed"
            ]
        },
        {
            "playbookID": "CyberTotal_TestPlaybook",
            "fromversion": "5.0.0",
            "integrations": [
                "CyberTotal"
            ]
        },
        {
            "playbookID": "Deep_Instinct-Test",
            "fromversion": "5.0.0",
            "integrations": [
                "Deep Instinct"
            ]
        },
        {
            "playbookID": "Zabbix - Test",
            "fromversion": "5.0.0",
            "integrations": [
                "Zabbix"
            ]
        },
        {
            "playbookID": "GCS Object Policy (ACL) - Test",
            "fromversion": "5.0.0",
            "integrations": [
                "Google Cloud Storage"
            ]
        },
        {
            "playbookID": "GCS Bucket Management - Test",
            "fromversion": "5.0.0",
            "integrations": [
                "Google Cloud Storage"
            ]
        },
        {
            "playbookID": "GCS Bucket Policy (ACL) - Test",
            "fromversion": "5.0.0",
            "integrations": [
                "Google Cloud Storage"
            ]
        },
        {
            "playbookID": "GCS Object Operations - Test",
            "fromversion": "5.0.0",
            "integrations": [
                "Google Cloud Storage"
            ]
        },
        {
            "playbookID": "OpenLDAP - Test",
            "fromversion": "5.0.0",
            "integrations": [
                "OpenLDAP"
            ]
        },
        {
            "playbookID": "Splunk-Test",
            "fromversion": "5.0.0",
            "integrations": [
                "SplunkPy"
            ]
        },
        {
            "playbookID": "SplunkPySearch_Test",
            "fromversion": "5.0.0",
            "integrations": [
                "SplunkPy"
            ]
        },
        {
            "playbookID": "SplunkPy KV commands",
            "fromversion": "5.0.0",
            "integrations": [
                "SplunkPy"
            ]
        },
        {
            "playbookID": "SplunkPy-Test-V2",
            "fromversion": "5.0.0",
            "integrations": [
                "SplunkPy"
            ]
        },
        {
            "playbookID": "FireEye-Detection-on-Demand-Test",
            "fromversion": "6.0.0",
            "integrations": [
                "FireEye Detection on Demand"
            ]
        },
        {
            "playbookID": "TestIPQualityScorePlaybook",
            "fromversion": "5.0.0",
            "integrations": [
                "IPQualityScore"
            ]
        },
        {
            "playbookID": "Send Email To Recipients",
            "fromversion": "5.0.0",
            "integrations": [
                "EWS Mail Sender"
            ]
        },
        {
            "playbookID": "Endace-Test",
            "fromversion": "5.0.0",
            "integrations": [
                "Endace"
            ]
        },
        {
            "playbookID": "StringToArray_test",
            "fromversion": "6.0.0"
        },
        {
            "playbookID": "URLSSLVerification_test",
            "fromversion": "5.0.0"
        },
        {
            "playbookID": "playbook-SearchIncidentsV2InsideGenericPollng-Test",
            "fromversion": "5.0.0"
        },
        {
            "playbookID": "IsRFC1918-Test",
            "fromversion": "5.0.0"
        },
        {
            "playbookID": "Base64 File in List Test",
            "fromversion": "5.0.0"
        },
        {
            "playbookID": "DbotAverageScore-Test",
            "fromversion": "5.0.0"
        },
        {
            "playbookID": "ExtractEmailV2-Test",
            "fromversion": "5.5.0"
        },
        {
            "playbookID": "IsUrlPartOfDomain Test",
            "fromversion": "5.0.0"
        },
        {
            "playbookID": "URLEncode-Test",
            "fromversion": "5.0.0"
        },
        {
            "playbookID": "IsIPInRanges - Test",
            "fromversion": "5.0.0"
        },
        {
            "playbookID": "Delete Context Subplaybook Test",
            "fromversion": "5.0.0"
        },
        {
            "playbookID": "TruSTAR v2-Test",
            "fromversion": "5.0.0",
            "integrations": [
                "TruSTAR v2",
                "TruSTAR"
            ]
        },
        {
            "playbookID": "Relationships scripts - Test",
            "fromversion": "6.2.0"
        },
        {
            "playbookID": "Test-CreateDBotScore-With-Reliability",
            "fromversion": "6.0.0"
        },
        {
            "playbookID": "ValidateContent - Test",
            "fromversion": "5.5.0"
        },
        {
            "playbookID": "DeleteContext-auto-subplaybook-test",
            "fromversion": "5.0.0"
        },
        {
            "playbookID": "Process Email - Generic - Test - Actual Incident",
            "fromversion": "6.0.0",
            "integrations": [
                "XsoarPowershellTesting",
                "Create-Mock-Feed-Relationships"
            ]
        },
        {
            "playbookID": "Analyst1 Integration Demonstration - Test",
            "fromversion": "5.0.0",
            "integrations": [
                "Analyst1",
                "illuminate"
            ]
        },
        {
            "playbookID": "Analyst1 Integration Test",
            "fromversion": "5.0.0",
            "integrations": [
                "Analyst1",
                "illuminate"
            ]
        },
        {
            "playbookID": "Cofense Triage v3-Test",
            "fromversion": "6.0.0",
            "integrations": [
                "Cofense Triage v2",
                "Cofense Triage v3",
                "Cofense Triage"
            ]
        },
        {
            "playbookID": "SailPointIdentityIQ-Test",
            "fromversion": "6.0.0",
            "integrations": [
                "SailPointIdentityIQ"
            ]
        },
        {
            "playbookID": "Test - ExtFilter",
            "fromversion": "5.0.0"
        },
        {
            "playbookID": "Test - ExtFilter Main",
            "fromversion": "5.0.0"
        },
        {
            "playbookID": "Microsoft Teams - Test",
            "fromversion": "5.0.0",
            "integrations": [
                "Microsoft Teams Management",
                "Microsoft Teams"
            ]
        },
        {
            "playbookID": "TestTOPdeskPlaybook",
            "fromversion": "5.0.0",
            "integrations": [
                "TOPdesk"
            ]
        },
        {
            "integrations": "Cortex XDR - XQL Query Engine",
            "playbookID": "Cortex XDR - XQL Query - Test",
            "fromversion": "6.2.0"
        },
        {
            "playbookID": "ListUsedDockerImages - Test",
            "fromversion": "6.1.0"
        },
        {
<<<<<<< HEAD
            "integrations": "Anomali ThreatStream v3",
            "playbookID": "ThreatStream-Test"
=======
            "integrations": "CustomIndicatorDemo",
            "playbookID": "playbook-CustomIndicatorDemo-test"
>>>>>>> 375bf09c
        }
    ],
    "skipped_tests": {
        "MISP V2 Test": "The integration is deprecated as we released MISP V3",
        "Zscaler Test": "We won't get license (Issues 40157,17784)",
        "Github IAM - Test Playbook": "Issue 32383",
        "Calculate Severity - Standard - Test": "Issue 32715",
        "Calculate Severity - Generic v2 - Test": "Issue 32716",
        "Workday - Test": "No credentials Issue 29595",
        "Tidy - Test": "Will run it manually.",
        "Protectwise-Test": "Issue 28168",
        "TestDedupIncidentsPlaybook": "Issue 24344",
        "CreateIndicatorFromSTIXTest": "Issue 24345",
        "Endpoint data collection test": "Uses a deprecated playbook called Endpoint data collection",
        "Prisma_Access_Egress_IP_Feed-Test": "unskip after we will get Prisma Access instance - Issue 27112",
        "Prisma_Access-Test": "unskip after we will get Prisma Access instance - Issue 27112",
        "Symantec Deepsight Test": "Issue 22971",
        "TestProofpointFeed": "Issue 22229",
        "Symantec Data Loss Prevention - Test": "Issue 20134",
        "NetWitness Endpoint Test": "Issue 19878",
        "InfoArmorVigilanteATITest": "Test issue 17358",
        "ArcSight Logger test": "Issue 19117",
        "3da2e31b-f114-4d7f-8702-117f3b498de9": "Issue 19837",
        "d66e5f86-e045-403f-819e-5058aa603c32": "pr 3220",
        "IntSights Mssp Test": "Issue #16351",
        "fd93f620-9a2d-4fb6-85d1-151a6a72e46d": "Issue 19854",
        "Test Playbook TrendMicroDDA": "Issue 16501",
        "ssdeepreputationtest": "Issue #20953",
        "C2sec-Test": "Issue #21633",
        "ThreatConnect v2 - Test": "Issue 26782",
        "Email Address Enrichment - Generic v2.1 - Test": "Issue 26785",
        "Tanium v2 - Test": "Issue 26822",
        "Fidelis Elevate Network": "Issue 26453",
        "Cortex XDR - IOC - Test": "Issue 37957",
        "Cherwell Example Scripts - test": "Issue 26780",
        "Cherwell - test": "Issue 26780",
        "PAN-OS Query Logs For Indicators Test": "Issue 28753",
        "TCPUtils-Test": "Issue 29677",
        "Polygon-Test": "Issue 29060",
        "AttackIQ - Test": "Issue 29774",
        "Azure Compute - Test": "Issue 28056",
        "forcepoint test": "Issue 28043",
        "Test-VulnDB": "Issue 30875",
        "Malware Domain List Active IPs Feed Test": "Issue 30878",
        "CuckooTest": "Issue 25601",
        "PhishlabsIOC_DRP-Test": "Issue 29589",
        "Carbon Black Live Response Test": "Issue 28237",
        "Carbon Black Enterprise Protection V2 Test": "Issue 32322",
        "Google_Vault-Search_And_Display_Results_test": "Issue 24348",
        "FeedThreatConnect-Test": "Issue 32317",
        "Palo_Alto_Networks_Enterprise_DLP - Test": "Issue 32568",
        "JoeSecurityTestDetonation": "Issue 25650",
        "JoeSecurityTestPlaybook": "Issue 25649",
        "Cortex Data Lake Test": "Issue 24346",
        "Phishing - Cre - Test - Incident Starter": "Issue 26784",
        "Test Playbook McAfee ATD": "Issue 33409",
        "Detonate Remote File From URL -McAfee-ATD - Test": "Issue 33407",
        "Test Playbook McAfee ATD Upload File": "Issue 33408",
        "Trend Micro Apex - Test": "Issue 27280",
        "Microsoft Defender - ATP - Indicators Test": "Issue 29279",
        "Test-BPA": "Issue 28406",
        "Test-BPA_Integration": "Issue 28236",
        "TestTOPdeskPlaybook": "Issue 35412",
        "PAN-OS EDL Setup v3 Test": "Issue 35386",
        "Google-Vault-Generic-Test": "Issue 24347",
        "GmailTest": "Issue 27057",
        "get_file_sample_by_hash_-_cylance_protect_-_test": "Issue 28823",
        "Carbon Black Enterprise EDR Test": "Issue 29775",
        "VirusTotal (API v3) Detonate Test": "Issue 36004",
        "FailedInstances - Test": "Issue 33218",
        "PAN-OS DAG Configuration Test": "Issue 19205",
        "PAN-OS - Block IP - Static Address Group Test": "Issue 37021",
        "PAN-OS - Block IP - Custom Block Rule Test": "Issue 37023",
        "Centreon-Test-Playbook": "Issue 37022",
        "PAN-OS - Block URL - Custom URL Category Test": "Issue 37024",
        "Service Desk Plus - Generic Polling Test": "Issue 30798",
        "get_original_email_-_ews-_test": "Issue 27571",
        "PANW Threat Vault - Signature Search - Test": "Issue 30930",
        "Trend Micro Deep Security - Test": "outsourced",
        "Microsoft Teams - Test": "Issue 38263",
        "QualysVulnerabilityManagement-Test": "Issue 38640",
        "test playbook - QRadarCorrelations": "Issue 38639",
        "EWS Extension: Powershell Online V2 Test": "Issue 39008",
        "O365 - EWS - Extension - Test": "Issue 39008",
        "Majestic Million Test Playbook": "Issue 30931",
        "iDefense_v2_Test": "Issue 40126",
        "EWS Mail Sender Test": "Issue 27944",
        "McAfee ESM v2 - Test v10.3.0": "Issue 35616",
        "AzureADTest": "Issue 40131",
        "Feed iDefense Test": "Issue 34035",
        "FireEyeNX-Test": "Issue 33216",
        "McAfee ESM v2 - Test v10.2.0": "Issue 35670",
        "McAfee ESM Watchlists - Test v10.3.0": "Issue 37130",
        "McAfee ESM Watchlists - Test v10.2.0": "Issue 39389",
        "Microsoft Teams Management - Test": "Issue 33410",
        "RedLockTest": "Issue 24600",
        "MicrosoftGraphMail-Test_prod": "Issue 40125",
        "Detonate URL - WildFire v2.1 - Test": "Issue 40834",
        "Domain Enrichment - Generic v2 - Test": "Issue 40862",
        "palo_alto_panorama_test_pb": "Issue 34371",
        "TestIPQualityScorePlaybook": "Issue 40915",
        "VerifyOOBV2Predictions-Test": "Issue 37947",
        "HybridAnalysis-Test": "Issue 26599",
        "Infoblox Test": "Issue 25651",
        "Carbon Black Edr - Test": "Issue 40132",
        "Phishing v2 - Test - Actual Incident": "Issue 41322",
        "AutoFocus V2 test": "Issue 26464",
        "Kaspersky Security Center - Test": "Issue 36487",
        "carbonBlackEndpointStandardTestPlaybook": "Issue 36936",
        "LogRhythm REST test": "Issue 40654"
    },
    "skipped_integrations": {

        "_comment1": "~~~ NO INSTANCE ~~~",
        "Ipstack": "Usage limit reached (Issue 38063)",
        "AnsibleAlibabaCloud": "No instance - issue 40447",
        "AnsibleAzure": "No instance - issue 40447",
        "AnsibleCiscoIOS": "No instance - issue 40447",
        "AnsibleCiscoNXOS": "No instance - issue 40447",
        "AnsibleHCloud": "No instance - issue 40447",
        "AnsibleKubernetes": "No instance - issue 40447",
        "AnsibleACME": "No instance - issue 40447",
        "AnsibleDNS": "No instance - issue 40447",
        "AnsibleLinux": "No instance - issue 40447",
        "AnsibleOpenSSL": "No instance - issue 40447",
        "AnsibleMicrosoftWindows": "No instance - issue 40447",
        "AnsibleVMware": "No instance - issue 40447",
        "SolarWinds": "No instance - developed by Crest",
        "SOCRadarIncidents": "No instance - developed by partner",
        "SOCRadarThreatFusion": "No instance - developed by partner",
        "trustwave secure email gateway": "No instance - developed by Qmasters",
        "VMware Workspace ONE UEM (AirWatch MDM)": "No instance - developed by crest",
        "ServiceDeskPlus (On-Premise)": "No instance",
        "Forcepoint": "instance issues. Issue 28043",
        "ZeroFox": "Issue 29284",
        "Symantec Management Center": "Issue 23960",
        "Traps": "Issue 24122",
        "Fidelis Elevate Network": "Issue 26453",
        "CrowdStrike Falcon X": "Issue 26209",
        "ArcSight Logger": "Issue 19117",
        "Sophos Central": "No instance",
        "MxToolBox": "No instance",
        "Prisma Access": "Instance will be provided soon by Lior and Prasen - Issue 27112",
        "AlphaSOC Network Behavior Analytics": "No instance",
        "IsItPhishing": "No instance",
        "Verodin": "No instance",
        "EasyVista": "No instance",
        "Pipl": "No instance",
        "Moloch": "No instance",
        "Twilio": "No instance",
        "Zendesk": "No instance",
        "GuardiCore": "No instance",
        "Nessus": "No instance",
        "Cisco CloudLock": "No instance",
        "Vectra v2": "No instance",
        "GoogleCloudSCC": "No instance, outsourced",
        "FortiGate": "License expired, and not going to get one (issue 14723)",
        "Attivo Botsink": "no instance, not going to get it",
        "VMware": "no License, and probably not going to get it",
        "AWS Sagemaker": "License expired, and probably not going to get it",
        "Symantec MSS": "No instance, probably not going to get it (issue 15513)",
        "Google Cloud Compute": "Can't test yet",
        "FireEye ETP": "No instance",
        "Proofpoint TAP v2": "No instance",
        "remedy_sr_beta": "No instance",
        "fireeye": "Issue 19839",
        "Remedy On-Demand": "Issue 19835",
        "Check Point": "Issue 18643",
        "CheckPointFirewall_v2": "Issue 18643",
        "Preempt": "Issue 20268",
        "Jask": "Issue 18879",
        "vmray": "Issue 18752",
        "Anomali ThreatStream v2": "Issue 19182",
        "Anomali ThreatStream": "Issue 19182",
        "SCADAfence CNM": "Issue 18376",
        "ArcSight ESM v2": "Issue #18328",
        "AlienVault USM Anywhere": "Issue #18273",
        "Dell Secureworks": "No instance",
        "Netskope": "instance is down",
        "Service Manager": "Expired license",
        "carbonblackprotection": "License expired",
        "icebrg": "Issue 14312",
        "Freshdesk": "Trial account expired",
        "Threat Grid": "Issue 16197",
        "Kafka V2": "Can not connect to instance from remote",
        "Check Point Sandblast": "Issue 15948",
        "Remedy AR": "getting 'Not Found' in test button",
        "Salesforce": "Issue 15901",
        "RedCanary": "License expired",
        "ANYRUN": "No instance",
        "Snowflake": "Looks like account expired, needs looking into",
        "Cisco Spark": "Issue 18940",
        "Phish.AI": "Issue 17291",
        "MaxMind GeoIP2": "Issue 18932.",
        "Exabeam": "Issue 19371",
        "PaloAltoNetworks_PrismaCloudCompute": "Issue 27112",
        "Ivanti Heat": "Issue 26259",
        "AWS - Athena - Beta": "Issue 19834",
        "SNDBOX": "Issue 28826",
        "Workday": "License expired Issue: 29595",
        "FireEyeFeed": "License expired Issue: 31838",
        "Akamai WAF": "Issue 32318",
        "FraudWatch": "Issue 34299",
        "Cisco Stealthwatch": "No instance - developed by Qmasters",
        "Armis": "No instance - developed by SOAR Experts",

        "_comment2": "~~~ UNSTABLE ~~~",
        "Tenable.sc": "unstable instance",
        "ThreatConnect v2": "unstable instance",

        "_comment3": "~~~ QUOTA ISSUES ~~~",
        "Lastline": "issue 20323",
        "Google Resource Manager": "Cannot create projects because have reached allowed quota.",
        "Looker": "Warehouse 'DEMO_WH' cannot be resumed because resource monitor 'LIMITER' has exceeded its quota.",

        "_comment4": "~~~ OTHER ~~~",
        "AlienVault OTX TAXII Feed": "Issue 29197",
        "EclecticIQ Platform": "Issue 8821",
        "Zoom": "Issue 19832",
        "Forescout": "Can only be run from within PANW network. Look in keeper for - Demisto in the LAB",
        "FortiManager": "Can only be run within PANW network",
        "HelloWorldSimple": "This is just an example integration - no need for test",
        "TestHelloWorldPlaybook": "This is just an example integration - no need for test",
        "Lastline v2": "Temporary skipping, due to quota issues, in order to merge a PR",
        "AttackIQFireDrill": "License issues #29774",
        "SentinelOne V2": "License expired issue #24933",
        "G Suite Security Alert Center": "Developed by crest, need to add permissions to our instance issue #40988"
    },
    "nightly_integrations": [
        "Laline v2",
        "TruSTAR",
        "VulnDB"
    ],
    "unmockable_integrations": {
        "NetscoutArborSightline": "Uses timestamp",
        "EwsExtension": "Powershell does not support proxy",
        "EWS Extension Online Powershell v2": "Powershell does not support proxy/ssl",
        "Office 365 Feed": "Client sends a unique uuid as first request of every run",
        "AzureWAF": "Has a command that sends parameters in the path",
        "HashiCorp Vault": "Has a command that sends parameters in the path",
        "urlscan.io": "Uses data that comes in the headers",
        "CloudConvert": "has a command that uploads a file (!cloudconvert-upload)",
        "Symantec Messaging Gateway": "Test playbook uses a random string",
        "AlienVault OTX TAXII Feed": "Client from 'cabby' package generates uuid4 in the request",
        "Generic Webhook": "Does not send HTTP traffic",
        "Microsoft Endpoint Configuration Manager": "Uses Microsoft winRM",
        "SecurityIntelligenceServicesFeed": "Need proxy configuration in server",
        "BPA": "Playbook using GenericPolling which is inconsistent",
        "XsoarPowershellTesting": "Integration which not use network.",
        "Mail Listener v2": "Integration has no proxy checkbox",
        "Cortex XDR - IOC": "'Cortex XDR - IOC - Test' is using also the fetch indicators which is not working in proxy mode",
        "SecurityAndCompliance": "Integration doesn't support proxy",
        "Cherwell": "Submits a file - tests that send files shouldn't be mocked. this problem was fixed but the test is not running anymore because the integration is skipped",
        "Maltiverse": "issue 24335",
        "ActiveMQ": "stomp sdk not supporting proxy.",
        "MITRE ATT&CK": "Using taxii2client package",
        "MongoDB": "Our instance not using SSL",
        "Cortex Data Lake": "Integration requires SSL",
        "Google Key Management Service": "The API requires an SSL secure connection to work.",
        "McAfee ESM-v10": "we have multiple instances with same test playbook, mock recording are per playbook so it keeps failing the playback step",
        "mysql": "Does not use http",
        "SlackV2": "Integration requires SSL",
        "SlackV3": "Integration requires SSL",
        "Whois": "Mocks does not support sockets",
        "Panorama": "Exception: Proxy process took to long to go up. https://circleci.com/gh/demisto/content/24826",
        "Image OCR": "Does not perform network traffic",
        "Server Message Block (SMB) v2": "Does not perform http communication",
        "Active Directory Query v2": "Does not perform http communication",
        "dnstwist": "Does not perform http communication",
        "Generic SQL": "Does not perform http communication",
        "PagerDuty v2": "Integration requires SSL",
        "TCPIPUtils": "Integration requires SSL",
        "Luminate": "Integration has no proxy checkbox",
        "Shodan": "Integration has no proxy checkbox",
        "Google BigQuery": "Integration has no proxy checkbox",
        "ReversingLabs A1000": "Checking",
        "Check Point": "Checking",
        "okta": "Test Module failing, suspect it requires SSL",
        "Okta v2": "dynamic test, need to revisit and better avoid conflicts",
        "Awake Security": "Checking",
        "ArcSight ESM v2": "Checking",
        "Phish.AI": "Checking",
        "Intezer": "Nightly - Checking",
        "ProtectWise": "Nightly - Checking",
        "google-vault": "Nightly - Checking",
        "McAfee NSM": "Nightly - Checking",
        "Forcepoint": "Nightly - Checking",
        "palo_alto_firewall": "Need to check test module",
        "Signal Sciences WAF": "error with certificate",
        "google": "'unsecure' parameter not working",
        "EWS Mail Sender": "Inconsistent test (playback fails, record succeeds)",
        "ReversingLabs Titanium Cloud": "No Unsecure checkbox. proxy trying to connect when disabled.",
        "Recorded Future": "might be dynamic test",
        "AlphaSOC Wisdom": "Test module issue",
        "RedLock": "SSL Issues",
        "Microsoft Graph User": "Test direct access to oproxy",
        "Azure Security Center v2": "Test direct access to oproxy",
        "Azure Compute v2": "Test direct access to oproxy",
        "AWS - CloudWatchLogs": "Issue 20958",
        "AWS - Athena - Beta": "Issue 24926",
        "AWS - CloudTrail": "Issue 24926",
        "AWS - Lambda": "Issue 24926",
        "AWS - IAM": "Issue 24926",
        "AWS Sagemaker": "Issue 24926",
        "Gmail Single User": "googleclient sdk has time based challenge exchange",
        "Gmail": "googleclient sdk has time based challenge exchange",
        "GSuiteAdmin": "googleclient sdk has time based challenge exchange",
        "GoogleCloudTranslate": "google translate sdk does not support proxy",
        "Google Chronicle Backstory": "SDK",
        "Google Vision AI": "SDK",
        "Google Cloud Compute": "googleclient sdk has time based challenge exchange",
        "Google Cloud Functions": "googleclient sdk has time based challenge exchange",
        "GoogleDocs": "googleclient sdk has time based challenge exchange",
        "GooglePubSub": "googleclient sdk has time based challenge exchange",
        "Google Resource Manager": "googleclient sdk has time based challenge exchange",
        "Google Cloud Storage": "SDK",
        "GoogleCalendar": "googleclient sdk has time based challenge exchange",
        "GoogleDrive": "googleclient sdk has time based challenge exchange",
        "Syslog Sender": "syslog",
        "syslog": "syslog",
        "MongoDB Log": "Our instance not using SSL",
        "MongoDB Key Value Store": "Our instance not using SSL",
        "GoogleKubernetesEngine": "SDK",
        "TAXIIFeed": "Cannot use proxy",
        "EWSO365": "oproxy dependent",
        "MISP V2": "Cleanup process isn't performed as expected.",
        "MISP V3": "Cleanup process isn't performed as expected.",
        "Azure Network Security Groups": "Has a command that sends parameters in the path",
        "GitHub": "Cannot use proxy",
        "LogRhythm": "Cannot use proxy",
        "Create-Mock-Feed-Relationships": "recording is redundant for this integration",
        "RSA Archer v2": "cannot connect to proxy"
    },
    "parallel_integrations": [
        "AWS - EC2",
        "Amazon DynamoDB",
        "AWS - ACM",
        "AWS - Security Hub",
        "Cryptocurrency",
        "SNDBOX",
        "Whois",
        "Rasterize",
        "CVE Search v2",
        "VulnDB",
        "CheckPhish",
        "Tanium",
        "LogRhythmRest",
        "ipinfo",
        "ipinfo_v2",
        "Demisto REST API",
        "syslog",
        "ElasticsearchFeed",
        "MITRE ATT&CK",
        "Microsoft Intune Feed",
        "JSON Feed",
        "Plain Text Feed",
        "Fastly Feed",
        "Malware Domain List Active IPs Feed",
        "Blocklist_de Feed",
        "Cloudflare Feed",
        "AzureFeed",
        "SpamhausFeed",
        "Cofense Feed",
        "Bambenek Consulting Feed",
        "AWS Feed",
        "CSVFeed",
        "ProofpointFeed",
        "abuse.ch SSL Blacklist Feed",
        "TAXIIFeed",
        "Office 365 Feed",
        "AutoFocus Feed",
        "Recorded Future Feed",
        "DShield Feed",
        "AlienVault Reputation Feed",
        "BruteForceBlocker Feed",
        "Feodo Tracker IP Blocklist Feed",
        "AlienVault OTX TAXII Feed",
        "Prisma Access Egress IP feed",
        "Lastline v2",
        "McAfee DXL",
        "GCP Whitelist Feed",
        "Cortex Data Lake",
        "Mail Listener v2",
        "EDL",
        "Create-Mock-Feed-Relationships"
    ],
    "private_tests": [
        "HelloWorldPremium_Scan-Test",
        "HelloWorldPremium-Test"
    ],
    "docker_thresholds": {

        "_comment": "Add here docker images which are specific to an integration and require a non-default threshold (such as rasterize or ews). That way there is no need to define this multiple times. You can specify full image name with version or without.",
        "images": {
            "demisto/chromium": {
                "pid_threshold": 11
            },
            "demisto/py-ews:2.0": {
                "memory_threshold": 150
            },
            "demisto/pymisp:1.0.0.52": {
                "memory_threshold": 150
            },
            "demisto/pytan": {
                "pid_threshold": 11
            },
            "demisto/google-k8s-engine:1.0.0.9467": {
                "pid_threshold": 11
            },
            "demisto/threatconnect-tcex": {
                "pid_threshold": 11
            },
            "demisto/taxii2": {
                "pid_threshold": 11
            },
            "demisto/pwsh-infocyte": {
                "pid_threshold": 24,
                "memory_threshold": 140
            },
            "demisto/pwsh-exchange": {
                "pid_threshold": 24,
                "memory_threshold": 140
            },
            "demisto/powershell": {
                "pid_threshold": 24,
                "memory_threshold": 140
            },
            "demisto/powershell-ubuntu": {
                "pid_threshold": 45,
                "memory_threshold": 200
            },
            "demisto/boto3": {
                "memory_threshold": 90
            },
            "demisto/flask-nginx": {
                "pid_threshold": 11
            }
        }
    }
}<|MERGE_RESOLUTION|>--- conflicted
+++ resolved
@@ -4547,13 +4547,12 @@
             "fromversion": "6.1.0"
         },
         {
-<<<<<<< HEAD
+            "integrations": "CustomIndicatorDemo",
+            "playbookID": "playbook-CustomIndicatorDemo-test"
+        },
+        {
             "integrations": "Anomali ThreatStream v3",
             "playbookID": "ThreatStream-Test"
-=======
-            "integrations": "CustomIndicatorDemo",
-            "playbookID": "playbook-CustomIndicatorDemo-test"
->>>>>>> 375bf09c
         }
     ],
     "skipped_tests": {
@@ -4666,7 +4665,7 @@
         "LogRhythm REST test": "Issue 40654"
     },
     "skipped_integrations": {
-
+        
         "_comment1": "~~~ NO INSTANCE ~~~",
         "Ipstack": "Usage limit reached (Issue 38063)",
         "AnsibleAlibabaCloud": "No instance - issue 40447",
@@ -4759,16 +4758,16 @@
         "FraudWatch": "Issue 34299",
         "Cisco Stealthwatch": "No instance - developed by Qmasters",
         "Armis": "No instance - developed by SOAR Experts",
-
+        
         "_comment2": "~~~ UNSTABLE ~~~",
         "Tenable.sc": "unstable instance",
         "ThreatConnect v2": "unstable instance",
-
+        
         "_comment3": "~~~ QUOTA ISSUES ~~~",
         "Lastline": "issue 20323",
         "Google Resource Manager": "Cannot create projects because have reached allowed quota.",
         "Looker": "Warehouse 'DEMO_WH' cannot be resumed because resource monitor 'LIMITER' has exceeded its quota.",
-
+        
         "_comment4": "~~~ OTHER ~~~",
         "AlienVault OTX TAXII Feed": "Issue 29197",
         "EclecticIQ Platform": "Issue 8821",
@@ -4945,7 +4944,7 @@
         "HelloWorldPremium-Test"
     ],
     "docker_thresholds": {
-
+        
         "_comment": "Add here docker images which are specific to an integration and require a non-default threshold (such as rasterize or ews). That way there is no need to define this multiple times. You can specify full image name with version or without.",
         "images": {
             "demisto/chromium": {
