--- conflicted
+++ resolved
@@ -305,18 +305,11 @@
 
 
 def load_env_results_json():
-<<<<<<< HEAD
-    env_results_path = os.path.join(os.getenv('ARTIFACTS_FOLDER', './artifacts'), 'env_results.json')
-
-    if not os.path.isfile(env_results_path):
-        logging.warning(f'Did not find {env_results_path} file')
-=======
     env_results_path = os.getenv('ENV_RESULTS_PATH', os.path.join(os.getenv('ARTIFACTS_FOLDER', './artifacts'),
                                                                   'env_results.json'))
 
     if not os.path.isfile(env_results_path):
         logging.warning(f"Did not find {env_results_path} file ")
->>>>>>> 31521a3b
         return {}
 
     with open(env_results_path, 'r') as json_file:
@@ -342,11 +335,7 @@
 
     env_json = load_env_results_json()
     if not env_json:
-<<<<<<< HEAD
-        logging.warning(f'assuming server version is {default_version}.')
-=======
         logging.warning(f"assuming server version is {default_version}.")
->>>>>>> 31521a3b
         return default_version
 
     instances_ami_names = {env.get('AmiName') for env in env_json if ami_env in env.get('Role', '')}
