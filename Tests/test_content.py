<<<<<<< HEAD
import re
import sys
import json
import argparse
import requests
import subprocess
import urllib3
from time import sleep

import demisto_client.demisto_api
from slackclient import SlackClient

from Tests.test_integration import test_integration, disable_all_integrations
from Tests.mock_server import MITMProxy, AMIConnection
from Tests.test_utils import print_color, print_error, print_warning, LOG_COLORS, str2bool, server_version_compare
from Tests.scripts.constants import RUN_ALL_TESTS_FORMAT, FILTER_CONF, PB_Status

=======
from __future__ import print_function
import os
import re
import sys
import json
import time
import argparse
import threading
import subprocess
import traceback
from time import sleep
import datetime
from distutils.version import LooseVersion

import pytz

from google.cloud import storage
from google.api_core.exceptions import PreconditionFailed
from queue import Queue
from contextlib import contextmanager

import urllib3
import requests
import demisto_client.demisto_api
from demisto_client.demisto_api.rest import ApiException
try:
    """
    Those dual-imports are required as Slack updated their sdk and it breaks BC.
    `from slack import...` is for new slack and local runs.
    `from slackclient import...` is for old slack and running in CircleCI (old slack in docker image)
    """
    from slack import WebClient as SlackClient  # New slack
except ModuleNotFoundError:
    from slackclient import SlackClient  # Old slack

from Tests.mock_server import MITMProxy, AMIConnection
from Tests.test_integration import Docker, check_integration, disable_all_integrations
from Tests.test_dependencies import get_used_integrations, get_tests_allocation_for_threads
from demisto_sdk.commands.common.constants import RUN_ALL_TESTS_FORMAT, FILTER_CONF, PB_Status
from demisto_sdk.commands.common.tools import print_color, print_error, print_warning, \
    LOG_COLORS, str2bool

>>>>>>> 0a5a914e
# Disable insecure warnings
urllib3.disable_warnings()

SERVER_URL = "https://{}"
INTEGRATIONS_CONF = "./Tests/integrations_file.txt"

<<<<<<< HEAD
FAILED_MATCH_INSTANCE_MSG = "{} Failed to run.\n There are {} instances of {}, please select one of them by using the " \
                            "instance_name argument in conf.json. The options are:\n{}"

AMI_NAMES = ["Demisto GA", "Server Master", "Demisto one before GA", "Demisto two before GA"]

SERVICE_RESTART_TIMEOUT = 300
SERVICE_RESTART_POLLING_INTERVAL = 5

SLACK_MEM_CHANNEL_ID = 'CM55V7J8K'
=======
FAILED_MATCH_INSTANCE_MSG = "{} Failed to run.\n There are {} instances of {}, please select one of them by using " \
                            "the instance_name argument in conf.json. The options are:\n{}"

SERVICE_RESTART_TIMEOUT = 300
SERVICE_RESTART_POLLING_INTERVAL = 5
LOCKS_PATH = 'content-locks'
BUCKET_NAME = os.environ.get('GCS_ARTIFACTS_BUCKET')
CIRCLE_BUILD_NUM = os.environ.get('CIRCLE_BUILD_NUM')
WORKFLOW_ID = os.environ.get('CIRCLE_WORKFLOW_ID')
CIRCLE_STATUS_TOKEN = os.environ.get('CIRCLECI_STATUS_TOKEN')
SLACK_MEM_CHANNEL_ID = 'CM55V7J8K'
PROXY_LOG_FILE_NAME = 'proxy_metrics.csv'
ENV_RESULTS_PATH = './env_results.json'
>>>>>>> 0a5a914e


def options_handler():
    parser = argparse.ArgumentParser(description='Utility for batch action on incidents')
<<<<<<< HEAD
    parser.add_argument('-u', '--user', help='The username for the login', required=True)
    parser.add_argument('-p', '--password', help='The password for the login', required=True)
=======
    parser.add_argument('-k', '--apiKey', help='The Demisto API key for the server', required=True)
>>>>>>> 0a5a914e
    parser.add_argument('-s', '--server', help='The server URL to connect to')
    parser.add_argument('-c', '--conf', help='Path to conf file', required=True)
    parser.add_argument('-e', '--secret', help='Path to secret conf file')
    parser.add_argument('-n', '--nightly', type=str2bool, help='Run nightly tests')
    parser.add_argument('-t', '--slack', help='The token for slack', required=True)
    parser.add_argument('-a', '--circleci', help='The token for circleci', required=True)
    parser.add_argument('-b', '--buildNumber', help='The build number', required=True)
    parser.add_argument('-g', '--buildName', help='The build name', required=True)
    parser.add_argument('-i', '--isAMI', type=str2bool, help='is AMI build or not', default=False)
    parser.add_argument('-m', '--memCheck', type=str2bool,
                        help='Should trigger memory checks or not. The slack channel to check the data is: '
                             'dmst_content_nightly_memory_data', default=False)
    parser.add_argument('-d', '--serverVersion', help='Which server version to run the '
                                                      'tests on(Valid only when using AMI)', default="NonAMI")
<<<<<<< HEAD

    options = parser.parse_args()

    return options
=======
    parser.add_argument('-l', '--testsList', help='List of specific, comma separated'
                                                  'tests to run')
>>>>>>> 0a5a914e

    options = parser.parse_args()
    tests_settings = SettingsTester(options)
    return tests_settings


class SettingsTester:
    def __init__(self, options):
        self.api_key = options.apiKey
        self.server = options.server
        self.conf_path = options.conf
        self.secret_conf_path = options.secret
        self.nightly = options.nightly
        self.slack = options.slack
        self.circleci = options.circleci
        self.buildNumber = options.buildNumber
        self.buildName = options.buildName
        self.isAMI = options.isAMI
        self.memCheck = options.memCheck
        self.serverVersion = options.serverVersion
        self.serverNumericVersion = None
        self.specific_tests_to_run = self.parse_tests_list_arg(options.testsList)
        self.is_local_run = (self.server is not None)

    @staticmethod
    def parse_tests_list_arg(tests_list):
        tests_to_run = tests_list.split(",") if tests_list else []
        return tests_to_run


class PrintJob:
    def __init__(self, message_to_print, print_function_to_execute, message_color=None):
        self.print_function_to_execute = print_function_to_execute
        self.message_to_print = message_to_print
        self.message_color = message_color

    def execute_print(self):
        if self.message_color:
            self.print_function_to_execute(self.message_to_print, self.message_color)
        else:
            self.print_function_to_execute(self.message_to_print)


class ParallelPrintsManager:

    def __init__(self, number_of_threads):
        self.threads_print_jobs = [[] for i in range(number_of_threads)]
        self.print_lock = threading.Lock()
        self.threads_last_update_times = [time.time() for i in range(number_of_threads)]

    def should_update_thread_status(self, thread_index):
        current_time = time.time()
        thread_last_update = self.threads_last_update_times[thread_index]
        return current_time - thread_last_update > 300

    def add_print_job(self, message_to_print, print_function_to_execute, thread_index, message_color=None,
                      include_timestamp=False):
        if include_timestamp:
            message_to_print = f'[{datetime.datetime.now(datetime.timezone.utc)}] {message_to_print}'

        print_job = PrintJob(message_to_print, print_function_to_execute, message_color=message_color)
        self.threads_print_jobs[thread_index].append(print_job)
        if self.should_update_thread_status(thread_index):
            print("Thread {} is still running.".format(thread_index))
            self.threads_last_update_times[thread_index] = time.time()

    def execute_thread_prints(self, thread_index):
        self.print_lock.acquire()
        prints_to_execute = self.threads_print_jobs[thread_index]
        for print_job in prints_to_execute:
            print_job.execute_print()
        self.print_lock.release()
        self.threads_print_jobs[thread_index] = []


class DataKeeperTester:

    def __init__(self):
        self.succeeded_playbooks = []
        self.failed_playbooks = []
        self.skipped_tests = []
        self.skipped_integrations = []
        self.rerecorded_tests = []
        self.empty_files = []
        self.unmockable_integrations = {}

    def add_tests_data(self, succeed_playbooks, failed_playbooks, skipped_tests, skipped_integration,
                       unmockable_integrations):
        # Using multiple appends and not extend since append is guaranteed to be thread safe
        for playbook in succeed_playbooks:
            self.succeeded_playbooks.append(playbook)
        for playbook in failed_playbooks:
            self.failed_playbooks.append(playbook)
        for playbook in skipped_tests:
            self.skipped_tests.append(playbook)
        for playbook in skipped_integration:
            self.skipped_integrations.append(playbook)
        for playbook_id, reason in unmockable_integrations.items():
            self.unmockable_integrations[playbook_id] = reason

    def add_proxy_related_test_data(self, proxy):
        # Using multiple appends and not extend since append is guaranteed to be thread safe
        for playbook_id in proxy.rerecorded_tests:
            self.rerecorded_tests.append(playbook_id)
        for playbook_id in proxy.empty_files:
            self.empty_files.append(playbook_id)


def print_test_summary(tests_data_keeper, is_ami=True):
    succeed_playbooks = tests_data_keeper.succeeded_playbooks
    failed_playbooks = tests_data_keeper.failed_playbooks
    skipped_tests = tests_data_keeper.skipped_tests
    unmocklable_integrations = tests_data_keeper.unmockable_integrations
    skipped_integration = tests_data_keeper.skipped_integrations
    rerecorded_tests = tests_data_keeper.rerecorded_tests
    empty_files = tests_data_keeper.empty_files

<<<<<<< HEAD
def print_test_summary(succeed_playbooks, failed_playbooks, skipped_tests, skipped_integration,
                       unmocklable_integrations, proxy, is_ami=True):
    succeed_count = len(succeed_playbooks)
    failed_count = len(failed_playbooks)
    skipped_count = len(skipped_tests)
    rerecorded_count = len(proxy.rerecorded_tests) if is_ami else 0
    empty_mocks_count = len(proxy.empty_files) if is_ami else 0
    unmocklable_integrations_count = len(unmocklable_integrations)

=======
    succeed_count = len(succeed_playbooks)
    failed_count = len(failed_playbooks)
    skipped_count = len(skipped_tests)
    rerecorded_count = len(rerecorded_tests) if is_ami else 0
    empty_mocks_count = len(empty_files) if is_ami else 0
    unmocklable_integrations_count = len(unmocklable_integrations)
>>>>>>> 0a5a914e
    print('\nTEST RESULTS:')
    tested_playbooks_message = '\t Number of playbooks tested - ' + str(succeed_count + failed_count)
    print(tested_playbooks_message)
    succeeded_playbooks_message = '\t Number of succeeded tests - ' + str(succeed_count)
    print_color(succeeded_playbooks_message, LOG_COLORS.GREEN)

    if failed_count > 0:
        failed_tests_message = '\t Number of failed tests - ' + str(failed_count) + ':'
        print_error(failed_tests_message)
        for playbook_id in failed_playbooks:
            print_error('\t - ' + playbook_id)

    if rerecorded_count > 0:
        recording_warning = '\t Tests with failed playback and successful re-recording - ' + str(rerecorded_count) + ':'
        print_warning(recording_warning)
        for playbook_id in rerecorded_tests:
            print_warning('\t - ' + playbook_id)

    if empty_mocks_count > 0:
        empty_mock_successes_msg = '\t Successful tests with empty mock files - ' + str(empty_mocks_count) + ':'
        print(empty_mock_successes_msg)
        proxy_explanation = '\t (either there were no http requests or no traffic is passed through the proxy.\n' \
                            '\t Investigate the playbook and the integrations.\n' \
                            '\t If the integration has no http traffic, add to unmockable_integrations in conf.json)'
        print(proxy_explanation)
        for playbook_id in empty_files:
            print('\t - ' + playbook_id)

    if failed_count > 0:
        print_error('\t Number of failed tests - ' + str(failed_count) + ':')
        for playbook_id in failed_playbooks:
            print_error('\t - ' + playbook_id)

    if rerecorded_count > 0:
        print_warning('\t Tests with failed playback and successful re-recording - ' + str(rerecorded_count) + ':')
        for playbook_id in proxy.rerecorded_tests:
            print_warning('\t - ' + playbook_id)

    if empty_mocks_count > 0:
        print('\t Successful tests with empty mock files - ' + str(empty_mocks_count) + ':')
        print('\t (either there were no http requests or no traffic is passed through the proxy.\n'
              '\t Investigate the playbook and the integrations.\n'
              '\t If the integration has no http traffic, add to unmockable_integrations in conf.json)')
        for playbook_id in proxy.empty_files:
            print('\t - ' + playbook_id)

    if len(skipped_integration) > 0:
        skipped_integrations_warning = '\t Number of skipped integration - ' + str(len(skipped_integration)) + ':'
        print_warning(skipped_integrations_warning)
        for playbook_id in skipped_integration:
            print_warning('\t - ' + playbook_id)

    if skipped_count > 0:
        skipped_tests_warning = '\t Number of skipped tests - ' + str(skipped_count) + ':'
        print_warning(skipped_tests_warning)
        for playbook_id in skipped_tests:
            print_warning('\t - ' + playbook_id)

    if unmocklable_integrations_count > 0:
<<<<<<< HEAD
        print_warning('\t Number of unmockable integrations - ' + str(unmocklable_integrations_count) + ':')
=======
        unmockable_warning = '\t Number of unmockable integrations - ' + str(unmocklable_integrations_count) + ':'
        print_warning(unmockable_warning)
>>>>>>> 0a5a914e
        for playbook_id, reason in unmocklable_integrations.items():
            print_warning('\t - ' + playbook_id + ' - ' + reason)


def update_test_msg(integrations, test_message):
    if integrations:
        integrations_names = [integration['name'] for integration in
                              integrations]
        test_message = test_message + ' with integration(s): ' + ','.join(
            integrations_names)

    return test_message


<<<<<<< HEAD
=======
def turn_off_telemetry(xsoar_client):
    """
    Turn off telemetry on the AMI instance

    :param xsoar_client: Preconfigured client for the XSOAR instance
    :return: None
    """

    body, status_code, _ = demisto_client.generic_request_func(self=xsoar_client, method='POST',
                                                               path='/telemetry?status=notelemetry')

    if status_code != 200:
        print_error('Request to turn off telemetry failed with status code "{}"\n{}'.format(status_code, body))
        sys.exit(1)


def reset_containers(server, demisto_user, demisto_pass, prints_manager, thread_index):
    prints_manager.add_print_job('Resetting containers', print, thread_index)
    client = demisto_client.configure(base_url=server, username=demisto_user, password=demisto_pass, verify_ssl=False)
    body, status_code, _ = demisto_client.generic_request_func(self=client, method='POST',
                                                               path='/containers/reset')
    if status_code != 200:
        error_msg = 'Request to reset containers failed with status code "{}"\n{}'.format(status_code, body)
        prints_manager.add_print_job(error_msg, print_error, thread_index)
        prints_manager.execute_thread_prints(thread_index)
        sys.exit(1)
    sleep(10)


>>>>>>> 0a5a914e
def has_unmockable_integration(integrations, unmockable_integrations):
    return list(set(x['name'] for x in integrations).intersection(unmockable_integrations.keys()))


def get_docker_limit():
    process = subprocess.Popen(['cat', '/sys/fs/cgroup/memory/memory.limit_in_bytes'], stdout=subprocess.PIPE,
                               stderr=subprocess.STDOUT)
    stdout, stderr = process.communicate()
    return stdout, stderr


def get_docker_processes_data():
    process = subprocess.Popen(['ps', 'aux'], stdout=subprocess.PIPE, stderr=subprocess.STDOUT)
    stdout, stderr = process.communicate()
    return stdout, stderr


def get_docker_memory_data():
    process = subprocess.Popen(['cat', '/sys/fs/cgroup/memory/memory.usage_in_bytes'], stdout=subprocess.PIPE,
                               stderr=subprocess.STDOUT)
    stdout, stderr = process.communicate()
    return stdout, stderr


def send_slack_message(slack, chanel, text, user_name, as_user):
    sc = SlackClient(slack)
    sc.api_call(
        "chat.postMessage",
        channel=chanel,
        username=user_name,
        as_user=as_user,
        text=text,
        mrkdwn='true'
    )


<<<<<<< HEAD
def run_test_logic(c, failed_playbooks, integrations, playbook_id, succeed_playbooks, test_message, test_options, slack,
                   circle_ci, build_number, server_url, build_name, is_mock_run=False):
    status, inc_id = test_integration(c, integrations, playbook_id, test_options, is_mock_run)
    # c.api_client.pool.close()
    if status == PB_Status.COMPLETED:
        print_color('PASS: {} succeed'.format(test_message), LOG_COLORS.GREEN)
        succeed_playbooks.append(playbook_id)

    elif status == PB_Status.NOT_SUPPORTED_VERSION:
        print('PASS: {} skipped - not supported version'.format(test_message))
        succeed_playbooks.append(playbook_id)

    else:
        print_error('Failed: {} failed'.format(test_message))
        playbook_id_with_mock = playbook_id
        if not is_mock_run:
            playbook_id_with_mock += " (Mock Disabled)"
        failed_playbooks.append(playbook_id_with_mock)
        notify_failed_test(slack, circle_ci, playbook_id, build_number, inc_id, server_url, build_name)

    succeed = status == PB_Status.COMPLETED or status == PB_Status.NOT_SUPPORTED_VERSION
    return succeed


# run the test using a real instance, record traffic.
def run_and_record(c, proxy, failed_playbooks, integrations, playbook_id, succeed_playbooks,
                   test_message, test_options, slack, circle_ci, build_number, server_url, build_name):
    proxy.set_tmp_folder()
    proxy.start(playbook_id, record=True)
    succeed = run_test_logic(c, failed_playbooks, integrations, playbook_id, succeed_playbooks, test_message,
                             test_options, slack, circle_ci, build_number, server_url, build_name, is_mock_run=True)
    proxy.stop()
    if succeed:
        proxy.move_mock_file_to_repo(playbook_id)

=======
def run_test_logic(conf_json_test_details, tests_queue, tests_settings, c, failed_playbooks, integrations, playbook_id,
                   succeed_playbooks, test_message, test_options, slack, circle_ci, build_number, server_url,
                   build_name, prints_manager, thread_index=0, is_mock_run=False):
    with acquire_test_lock(integrations,
                           test_options.get('timeout'),
                           prints_manager,
                           thread_index,
                           tests_settings.conf_path) as lock:
        if lock:
            status, inc_id = check_integration(c, server_url, integrations, playbook_id, prints_manager, test_options,
                                               is_mock_run, thread_index=thread_index)
            # c.api_client.pool.close()
            if status == PB_Status.COMPLETED:
                prints_manager.add_print_job('PASS: {} succeed'.format(test_message), print_color, thread_index,
                                             message_color=LOG_COLORS.GREEN)
                succeed_playbooks.append(playbook_id)

            elif status == PB_Status.NOT_SUPPORTED_VERSION:
                not_supported_version_message = 'PASS: {} skipped - not supported version'.format(test_message)
                prints_manager.add_print_job(not_supported_version_message, print, thread_index)
                succeed_playbooks.append(playbook_id)

            else:
                error_message = 'Failed: {} failed'.format(test_message)
                prints_manager.add_print_job(error_message, print_error, thread_index)
                playbook_id_with_mock = playbook_id
                if not is_mock_run:
                    playbook_id_with_mock += " (Mock Disabled)"
                failed_playbooks.append(playbook_id_with_mock)
                if not tests_settings.is_local_run:
                    notify_failed_test(slack, circle_ci, playbook_id, build_number, inc_id, server_url, build_name)

            succeed = status in (PB_Status.COMPLETED, PB_Status.NOT_SUPPORTED_VERSION)
        else:
            tests_queue.put(conf_json_test_details)
            succeed = False

    return succeed


# run the test using a real instance, record traffic.
def run_and_record(conf_json_test_details, tests_queue, tests_settings, c, proxy, failed_playbooks, integrations,
                   playbook_id, succeed_playbooks, test_message, test_options, slack, circle_ci, build_number,
                   server_url, build_name, prints_manager, thread_index=0):
    proxy.set_tmp_folder()
    proxy.start(playbook_id, record=True, thread_index=thread_index, prints_manager=prints_manager)
    succeed = run_test_logic(conf_json_test_details, tests_queue, tests_settings, c, failed_playbooks, integrations,
                             playbook_id, succeed_playbooks, test_message, test_options, slack, circle_ci, build_number,
                             server_url, build_name, prints_manager, thread_index=thread_index, is_mock_run=True)
    proxy.stop(thread_index=thread_index, prints_manager=prints_manager)
    if succeed:
        proxy.successful_rerecord_count += 1
        proxy.clean_mock_file(playbook_id, thread_index=thread_index, prints_manager=prints_manager)
        proxy.move_mock_file_to_repo(playbook_id, thread_index=thread_index, prints_manager=prints_manager)
    else:
        proxy.failed_rerecord_count += 1
        proxy.failed_rerecord_tests.append(playbook_id)
>>>>>>> 0a5a914e
    proxy.set_repo_folder()
    return succeed


<<<<<<< HEAD
def mock_run(c, proxy, failed_playbooks, integrations, playbook_id, succeed_playbooks,
             test_message, test_options, slack, circle_ci, build_number, server_url, build_name, start_message):
    rerecord = False

    if proxy.has_mock_file(playbook_id):
        print('{} (Mock: Playback)'.format(start_message))
        proxy.start(playbook_id)
        # run test
        status, inc_id = test_integration(c, integrations, playbook_id, test_options, is_mock_run=True)
        # use results
        proxy.stop()
        if status == PB_Status.COMPLETED:
            print_color('PASS: {} succeed'.format(test_message), LOG_COLORS.GREEN)
            succeed_playbooks.append(playbook_id)
            print('------ Test {} end ------\n'.format(test_message))

            return

        elif status == PB_Status.NOT_SUPPORTED_VERSION:
            print('PASS: {} skipped - not supported version'.format(test_message))
            succeed_playbooks.append(playbook_id)
            print('------ Test {} end ------\n'.format(test_message))

            return

        else:
            print("Test failed with mock, recording new mock file. (Mock: Recording)")
            rerecord = True
    else:
        print(start_message + ' (Mock: Recording)')

    # Mock recording - no mock file or playback failure.
    succeed = run_and_record(c, proxy, failed_playbooks, integrations, playbook_id, succeed_playbooks,
                             test_message, test_options, slack, circle_ci, build_number, server_url, build_name)

    if rerecord and succeed:
        proxy.rerecorded_tests.append(playbook_id)
    print('------ Test {} end ------\n'.format(test_message))


def run_test(demisto_api_key, proxy, failed_playbooks, integrations, unmockable_integrations, playbook_id, succeed_playbooks,
             test_message, test_options, slack, circle_ci, build_number, server_url, build_name, is_ami=True):
    start_message = '------ Test %s start ------' % (test_message,)
    client = demisto_client.configure(base_url=server_url, api_key=demisto_api_key, verify_ssl=False)

    if not is_ami or (not integrations or has_unmockable_integration(integrations, unmockable_integrations)):
        print(start_message + ' (Mock: Disabled)')
        run_test_logic(client, failed_playbooks, integrations, playbook_id, succeed_playbooks, test_message, test_options,
                       slack, circle_ci, build_number, server_url, build_name)
        print('------ Test %s end ------\n' % (test_message,))

        return

    mock_run(client, proxy, failed_playbooks, integrations, playbook_id, succeed_playbooks,
             test_message, test_options, slack, circle_ci, build_number, server_url, build_name, start_message)
=======
def mock_run(conf_json_test_details, tests_queue, tests_settings, c, proxy, failed_playbooks, integrations,
             playbook_id, succeed_playbooks, test_message, test_options, slack, circle_ci, build_number, server_url,
             build_name, start_message, prints_manager, thread_index=0):
    rerecord = False

    if proxy.has_mock_file(playbook_id):
        start_mock_message = '{} (Mock: Playback)'.format(start_message)
        prints_manager.add_print_job(start_mock_message, print, thread_index, include_timestamp=True)
        proxy.start(playbook_id, thread_index=thread_index, prints_manager=prints_manager)
        # run test
        status, _ = check_integration(c, server_url, integrations, playbook_id, prints_manager, test_options,
                                      is_mock_run=True, thread_index=thread_index)
        # use results
        proxy.stop(thread_index=thread_index, prints_manager=prints_manager)
        if status == PB_Status.COMPLETED:
            proxy.successful_tests_count += 1
            succeed_message = 'PASS: {} succeed'.format(test_message)
            prints_manager.add_print_job(succeed_message, print_color, thread_index, LOG_COLORS.GREEN)
            succeed_playbooks.append(playbook_id)
            end_mock_message = f'------ Test {test_message} end ------\n'
            prints_manager.add_print_job(end_mock_message, print, thread_index, include_timestamp=True)
            return

        if status == PB_Status.NOT_SUPPORTED_VERSION:
            not_supported_version_message = 'PASS: {} skipped - not supported version'.format(test_message)
            prints_manager.add_print_job(not_supported_version_message, print, thread_index)
            succeed_playbooks.append(playbook_id)
            end_mock_message = f'------ Test {test_message} end ------\n'
            prints_manager.add_print_job(end_mock_message, print, thread_index, include_timestamp=True)
            return

        if status == PB_Status.FAILED_DOCKER_TEST:
            error_message = 'Failed: {} failed'.format(test_message)
            prints_manager.add_print_job(error_message, print_error, thread_index)
            failed_playbooks.append(playbook_id)
            end_mock_message = f'------ Test {test_message} end ------\n'
            prints_manager.add_print_job(end_mock_message, print, thread_index, include_timestamp=True)
            return
        proxy.failed_tests_count += 1
        mock_failed_message = "Test failed with mock, recording new mock file. (Mock: Recording)"
        prints_manager.add_print_job(mock_failed_message, print, thread_index)
        rerecord = True
    else:
        mock_recording_message = start_message + ' (Mock: Recording)'
        prints_manager.add_print_job(mock_recording_message, print, thread_index, include_timestamp=True)

    # Mock recording - no mock file or playback failure.
    c = demisto_client.configure(base_url=c.api_client.configuration.host,
                                 api_key=c.api_client.configuration.api_key, verify_ssl=False)
    succeed = run_and_record(conf_json_test_details, tests_queue, tests_settings, c, proxy, failed_playbooks,
                             integrations, playbook_id, succeed_playbooks, test_message, test_options, slack, circle_ci,
                             build_number, server_url, build_name, prints_manager, thread_index=thread_index)

    if rerecord and succeed:
        proxy.rerecorded_tests.append(playbook_id)
    test_end_message = f'------ Test {test_message} end ------\n'
    prints_manager.add_print_job(test_end_message, print, thread_index, include_timestamp=True)


def run_test(conf_json_test_details, tests_queue, tests_settings, demisto_user, demisto_pass, proxy, failed_playbooks,
             integrations, unmockable_integrations, playbook_id, succeed_playbooks, test_message, test_options,
             slack, circle_ci, build_number, server_url, build_name, prints_manager, is_ami=True, thread_index=0):
    start_message = f'------ Test {test_message} start ------'
    client = demisto_client.configure(base_url=server_url, username=demisto_user, password=demisto_pass, verify_ssl=False)

    if not is_ami or (not integrations or has_unmockable_integration(integrations, unmockable_integrations)):
        prints_manager.add_print_job(start_message + ' (Mock: Disabled)', print, thread_index, include_timestamp=True)
        run_test_logic(conf_json_test_details, tests_queue, tests_settings, client, failed_playbooks, integrations,
                       playbook_id, succeed_playbooks, test_message, test_options, slack, circle_ci, build_number,
                       server_url, build_name, prints_manager, thread_index=thread_index)
        prints_manager.add_print_job('------ Test %s end ------\n' % (test_message,), print, thread_index,
                                     include_timestamp=True)

        return
    mock_run(conf_json_test_details, tests_queue, tests_settings, client, proxy, failed_playbooks, integrations,
             playbook_id, succeed_playbooks, test_message, test_options, slack, circle_ci, build_number,
             server_url, build_name, start_message, prints_manager, thread_index=thread_index)
>>>>>>> 0a5a914e


def http_request(url, params_dict=None):
    try:
        res = requests.request("GET",
                               url,
                               verify=True,
                               params=params_dict,
                               )
        res.raise_for_status()

        return res.json()

    except Exception as e:
        raise e


def get_user_name_from_circle(circleci_token, build_number):
    url = "https://circleci.com/api/v1.1/project/github/demisto/content/{0}?circle-token={1}".format(build_number,
                                                                                                     circleci_token)
    res = http_request(url)

    user_details = res.get('user', {})
    return user_details.get('name', '')


def notify_failed_test(slack, circle_ci, playbook_id, build_number, inc_id, server_url, build_name):
    circle_user_name = get_user_name_from_circle(circle_ci, build_number)
    sc = SlackClient(slack)
    user_id = retrieve_id(circle_user_name, sc)

    text = "{0} - {1} Failed\n{2}".format(build_name, playbook_id, server_url) if inc_id == -1 \
        else "{0} - {1} Failed\n{2}/#/WorkPlan/{3}".format(build_name, playbook_id, server_url, inc_id)

    if user_id:
        sc.api_call(
            "chat.postMessage",
            channel=user_id,
            username="Content CircleCI",
            as_user="False",
            text=text
        )


def retrieve_id(circle_user_name, sc):
    user_id = ''
    res = sc.api_call('users.list')

    user_list = res.get('members', [])
    for user in user_list:
        profile = user.get('profile', {})
        name = profile.get('real_name_normalized', '')
        if name == circle_user_name:
            user_id = user.get('id', '')

    return user_id


def create_result_files(tests_data_keeper):
    failed_playbooks = tests_data_keeper.failed_playbooks
    skipped_integration = tests_data_keeper.skipped_integrations
    skipped_tests = tests_data_keeper.skipped_tests
    with open("./Tests/failed_tests.txt", "w") as failed_tests_file:
        failed_tests_file.write('\n'.join(failed_playbooks))
    with open('./Tests/skipped_tests.txt', "w") as skipped_tests_file:
        skipped_tests_file.write('\n'.join(skipped_tests))
    with open('./Tests/skipped_integrations.txt', "w") as skipped_integrations_file:
        skipped_integrations_file.write('\n'.join(skipped_integration))


<<<<<<< HEAD
def set_integration_params(demisto_api_key, integrations, secret_params, instance_names, playbook_id):
    for integration in integrations:
        integration_params = [item for item in secret_params if item['name'] == integration['name']]
=======
def change_placeholders_to_values(placeholders_map, config_item):
    """Replaces placeholders in the object to their real values

    Args:
        placeholders_map: (dict)
             Dict that holds the real values to be replaced for each placeholder.
        config_item: (json object)
            Integration configuration object.

    Returns:
        dict. json object with the real configuration.
    """
    item_as_string = json.dumps(config_item)
    for key, value in placeholders_map.items():
        item_as_string = item_as_string.replace(key, value)
    return json.loads(item_as_string)


def set_integration_params(demisto_api_key, integrations, secret_params, instance_names, playbook_id,
                           prints_manager, placeholders_map, thread_index=0):
    for integration in integrations:
        integration_params = [change_placeholders_to_values(placeholders_map, item) for item
                              in secret_params if item['name'] == integration['name']]
>>>>>>> 0a5a914e

        if integration_params:
            matched_integration_params = integration_params[0]
            if len(integration_params) != 1:
                found_matching_instance = False
                for item in integration_params:
                    if item.get('instance_name', 'Not Found') in instance_names:
                        matched_integration_params = item
                        found_matching_instance = True

                if not found_matching_instance:
                    optional_instance_names = [optional_integration.get('instance_name', 'None')
                                               for optional_integration in integration_params]
<<<<<<< HEAD
                    print_error(FAILED_MATCH_INSTANCE_MSG.format(playbook_id, len(integration_params),
                                                                 integration['name'],
                                                                 '\n'.join(optional_instance_names)))
=======
                    error_msg = FAILED_MATCH_INSTANCE_MSG.format(playbook_id, len(integration_params),
                                                                 integration['name'],
                                                                 '\n'.join(optional_instance_names))
                    prints_manager.add_print_job(error_msg, print_error, thread_index)
>>>>>>> 0a5a914e
                    return False

            integration['params'] = matched_integration_params.get('params', {})
            integration['byoi'] = matched_integration_params.get('byoi', True)
            integration['instance_name'] = matched_integration_params.get('instance_name', integration['name'])
            integration['validate_test'] = matched_integration_params.get('validate_test', True)
<<<<<<< HEAD
        elif 'Demisto REST API' == integration['name']:
=======
        elif integration['name'] == 'Demisto REST API':
>>>>>>> 0a5a914e
            integration['params'] = {
                'url': 'https://localhost',
                'apikey': demisto_api_key,
                'insecure': True,
            }

    return True


def collect_integrations(integrations_conf, skipped_integration, skipped_integrations_conf, nightly_integrations):
    integrations = []
    is_nightly_integration = False
    test_skipped_integration = []
    for integration in integrations_conf:
        if integration in skipped_integrations_conf.keys():
            skipped_integration.add("{0} - reason: {1}".format(integration, skipped_integrations_conf[integration]))
            test_skipped_integration.append(integration)

        if integration in nightly_integrations:
            is_nightly_integration = True

        # string description
        integrations.append({
            'name': integration,
            'params': {}
        })

    return test_skipped_integration, integrations, is_nightly_integration


def extract_filtered_tests():
    with open(FILTER_CONF, 'r') as filter_file:
        filtered_tests = filter_file.readlines()
        filtered_tests = [line.strip('\n') for line in filtered_tests]
<<<<<<< HEAD
        is_filter_configured = True if filtered_tests else False
        run_all = True if RUN_ALL_TESTS_FORMAT in filtered_tests else False
=======
        is_filter_configured = bool(filtered_tests)
        run_all = RUN_ALL_TESTS_FORMAT in filtered_tests
>>>>>>> 0a5a914e

    return filtered_tests, is_filter_configured, run_all


def load_conf_files(conf_path, secret_conf_path):
    with open(conf_path) as data_file:
        conf = json.load(data_file)

    secret_conf = None
    if secret_conf_path:
        with open(secret_conf_path) as data_file:
            secret_conf = json.load(data_file)

    return conf, secret_conf


<<<<<<< HEAD
def organize_tests(tests, unmockable_integrations, skipped_integrations_conf, nightly_integrations):
    mock_tests, mockless_tests = [], []
    for test in tests:
        integrations_conf = test.get('integrations', [])

        if not isinstance(integrations_conf, list):
            integrations_conf = [integrations_conf, ]

        has_skipped_integration, integrations, is_nightly_integration = collect_integrations(
            integrations_conf, set(), skipped_integrations_conf, nightly_integrations)

        if not integrations or has_unmockable_integration(integrations, unmockable_integrations):
            mockless_tests.append(test)
        else:
            mock_tests.append(test)

    return mock_tests, mockless_tests


def run_test_scenario(t, proxy, default_test_timeout, skipped_tests_conf, nightly_integrations,
                      skipped_integrations_conf, skipped_integration, is_nightly, run_all_tests, is_filter_configured,
                      filtered_tests, skipped_tests, secret_params, failed_playbooks,
                      unmockable_integrations, succeed_playbooks, slack, circle_ci, build_number, server, build_name,
                      server_numeric_version, demisto_api_key, is_ami=True):
=======
def run_test_scenario(tests_queue, tests_settings, t, proxy, default_test_timeout, skipped_tests_conf,
                      nightly_integrations, skipped_integrations_conf, skipped_integration, is_nightly,
                      run_all_tests, is_filter_configured, filtered_tests, skipped_tests, secret_params,
                      failed_playbooks, playbook_skipped_integration, unmockable_integrations,
                      succeed_playbooks, slack, circle_ci, build_number, server, build_name,
                      server_numeric_version, demisto_user, demisto_pass, demisto_api_key,
                      prints_manager, thread_index=0, is_ami=True):
>>>>>>> 0a5a914e
    playbook_id = t['playbookID']
    nightly_test = t.get('nightly', False)
    integrations_conf = t.get('integrations', [])
    instance_names_conf = t.get('instance_names', [])

    test_message = 'playbook: ' + playbook_id

    test_options = {
<<<<<<< HEAD
        'timeout': t.get('timeout', default_test_timeout)
=======
        'timeout': t.get('timeout', default_test_timeout),
        'memory_threshold': t.get('memory_threshold', Docker.DEFAULT_CONTAINER_MEMORY_USAGE),
        'pid_threshold': t.get('pid_threshold', Docker.DEFAULT_CONTAINER_PIDS_USAGE)
>>>>>>> 0a5a914e
    }

    if not isinstance(integrations_conf, list):
        integrations_conf = [integrations_conf, ]

    if not isinstance(instance_names_conf, list):
        instance_names_conf = [instance_names_conf, ]

<<<<<<< HEAD
    has_skipped_integration, integrations, is_nightly_integration = collect_integrations(
        integrations_conf, skipped_integration, skipped_integrations_conf, nightly_integrations)

    skip_nightly_test = True if (nightly_test or is_nightly_integration) and not is_nightly else False

    # Skip nightly test
    if skip_nightly_test:
        print('\n------ Test {} start ------'.format(test_message))
        print('Skip test')
        print('------ Test {} end ------\n'.format(test_message))

=======
    test_skipped_integration, integrations, is_nightly_integration = collect_integrations(
        integrations_conf, skipped_integration, skipped_integrations_conf, nightly_integrations)

    if playbook_id in filtered_tests:
        playbook_skipped_integration.update(test_skipped_integration)

    skip_nightly_test = (nightly_test or is_nightly_integration) and not is_nightly

    # Skip nightly test
    if skip_nightly_test:
        prints_manager.add_print_job(f'\n------ Test {test_message} start ------', print, thread_index,
                                     include_timestamp=True)
        prints_manager.add_print_job('Skip test', print, thread_index)
        prints_manager.add_print_job(f'------ Test {test_message} end ------\n', print, thread_index,
                                     include_timestamp=True)
>>>>>>> 0a5a914e
        return

    if not run_all_tests:
        # Skip filtered test
        if is_filter_configured and playbook_id not in filtered_tests:
            return

    # Skip bad test
    if playbook_id in skipped_tests_conf:
<<<<<<< HEAD
        skipped_tests.add("{0} - reason: {1}".format(playbook_id, skipped_tests_conf[playbook_id]))
        return

    # Skip integration
    if has_skipped_integration:
=======
        skipped_tests.add(f'{playbook_id} - reason: {skipped_tests_conf[playbook_id]}')
        return

    # Skip integration
    if test_skipped_integration:
>>>>>>> 0a5a914e
        return

    # Skip version mismatch test
    test_from_version = t.get('fromversion', '0.0.0')
    test_to_version = t.get('toversion', '99.99.99')
<<<<<<< HEAD
    if (server_version_compare(test_from_version, server_numeric_version) > 0
            or server_version_compare(test_to_version, server_numeric_version) < 0):
        print('\n------ Test {} start ------'.format(test_message))
        print_warning('Test {} ignored due to version mismatch (test versions: {}-{})'.format(test_message,
                                                                                              test_from_version,
                                                                                              test_to_version))
        print('------ Test {} end ------\n'.format(test_message))
        return

    are_params_set = set_integration_params(demisto_api_key, integrations,
                                            secret_params, instance_names_conf, playbook_id)
=======

    if not (LooseVersion(test_from_version) <= LooseVersion(server_numeric_version) <= LooseVersion(test_to_version)):
        prints_manager.add_print_job(f'\n------ Test {test_message} start ------', print, thread_index,
                                     include_timestamp=True)
        warning_message = 'Test {} ignored due to version mismatch (test versions: {}-{})'.format(test_message,
                                                                                                  test_from_version,
                                                                                                  test_to_version)
        prints_manager.add_print_job(warning_message, print_warning, thread_index)
        prints_manager.add_print_job(f'------ Test {test_message} end ------\n', print, thread_index,
                                     include_timestamp=True)
        return

    placeholders_map = {'%%SERVER_HOST%%': server}
    are_params_set = set_integration_params(demisto_api_key, integrations, secret_params, instance_names_conf,
                                            playbook_id, prints_manager, placeholders_map, thread_index=thread_index)
>>>>>>> 0a5a914e
    if not are_params_set:
        failed_playbooks.append(playbook_id)
        return

    test_message = update_test_msg(integrations, test_message)
    options = options_handler()
    stdout, stderr = get_docker_memory_data()
    text = 'Memory Usage: {}'.format(stdout) if not stderr else stderr
<<<<<<< HEAD
    if options.nightly and options.memCheck:
=======
    if options.nightly and options.memCheck and not tests_settings.is_local_run:
>>>>>>> 0a5a914e
        send_slack_message(slack, SLACK_MEM_CHANNEL_ID, text, 'Content CircleCI', 'False')
        stdout, stderr = get_docker_processes_data()
        text = stdout if not stderr else stderr
        send_slack_message(slack, SLACK_MEM_CHANNEL_ID, text, 'Content CircleCI', 'False')

<<<<<<< HEAD
    run_test(demisto_api_key, proxy, failed_playbooks, integrations, unmockable_integrations, playbook_id,
             succeed_playbooks, test_message, test_options, slack, circle_ci,
             build_number, server, build_name, is_ami)


def execute_testing(server, server_ip, server_version, server_numeric_version, is_ami=True):
    print("Executing tests with the server {} - and the server ip {}".format(server, server_ip))

    options = options_handler()
    conf_path = options.conf
    secret_conf_path = options.secret
    is_nightly = options.nightly
    is_memory_check = options.memCheck
    slack = options.slack
    circle_ci = options.circleci
    build_number = options.buildNumber
    build_name = options.buildName

    conf, secret_conf = load_conf_files(conf_path, secret_conf_path)
    demisto_api_key = secret_conf.get('temp_apikey')
=======
    run_test(t, tests_queue, tests_settings, demisto_user, demisto_pass, proxy, failed_playbooks,
             integrations, unmockable_integrations, playbook_id, succeed_playbooks, test_message,
             test_options, slack, circle_ci, build_number, server, build_name, prints_manager,
             is_ami, thread_index=thread_index)


def load_env_results_json():
    if not os.path.isfile(ENV_RESULTS_PATH):
        return {}

    with open(ENV_RESULTS_PATH, 'r') as json_file:
        return json.load(json_file)


def get_server_numeric_version(ami_env, is_local_run=False):
    """
    Gets the current server version
    Arguments:
        ami_env: (str)
            AMI version name.
        is_local_run: (bool)
            when running locally, assume latest version.

    Returns:
        (str) Server numeric version
    """
    default_version = '99.99.98'
    if is_local_run:
        print_color(f'Local run, assuming server version is {default_version}', LOG_COLORS.GREEN)
        return default_version

    env_json = load_env_results_json()
    if not env_json:
        print_warning(f'Did not find {ENV_RESULTS_PATH} file, assuming server version is {default_version}.')
        return default_version

    instances_ami_names = {env.get('AmiName') for env in env_json if ami_env in env.get('Role', '')}
    if len(instances_ami_names) != 1:
        print_warning(f'Did not get one AMI Name, got {instances_ami_names}.'
                      f' Assuming server version is {default_version}')
        return default_version

    instances_ami_name = list(instances_ami_names)[0]

    return extract_server_numeric_version(instances_ami_name, default_version)


def extract_server_numeric_version(instances_ami_name, default_version):
    # regex doesn't catch Server Master execution
    extracted_version = re.findall(r'Demisto-(?:Circle-CI|Marketplace)-Content-AMI-[A-Za-z]*[-_](\d[._]\d)-[\d]{5}',
                                   instances_ami_name)
    extracted_version = [match.replace('_', '.') for match in extracted_version]

    if extracted_version:
        server_numeric_version = extracted_version[0]
    else:
        if 'Master' in instances_ami_name:
            print_color('Server version: Master', LOG_COLORS.GREEN)
            return default_version
        else:
            server_numeric_version = default_version

    # make sure version is three-part version
    if server_numeric_version.count('.') == 1:
        server_numeric_version += ".0"

    print_color(f'Server version: {server_numeric_version}', LOG_COLORS.GREEN)
    return server_numeric_version


def get_instances_ips_and_names(tests_settings):
    if tests_settings.server:
        return [tests_settings.server]
    env_json = load_env_results_json()
    instances_ips = [(env.get('Role'), env.get('InstanceDNS')) for env in env_json]
    return instances_ips


def get_test_records_of_given_test_names(tests_settings, tests_names_to_search):
    conf, secret_conf = load_conf_files(tests_settings.conf_path, tests_settings.secret_conf_path)
    tests_records = conf['tests']
    test_records_with_supplied_names = []
    for test_record in tests_records:
        test_name = test_record.get("playbookID")
        if test_name and test_name in tests_names_to_search:
            test_records_with_supplied_names.append(test_record)
    return test_records_with_supplied_names


def get_json_file(path):
    with open(path, 'r') as json_file:
        return json.loads(json_file.read())


def execute_testing(tests_settings, server_ip, mockable_tests_names, unmockable_tests_names,
                    tests_data_keeper, prints_manager, thread_index=0, is_ami=True):
    server = SERVER_URL.format(server_ip)
    server_numeric_version = tests_settings.serverNumericVersion
    start_message = "Executing tests with the server {} - and the server ip {}".format(server, server_ip)
    prints_manager.add_print_job(start_message, print, thread_index)
    is_nightly = tests_settings.nightly
    is_memory_check = tests_settings.memCheck
    slack = tests_settings.slack
    circle_ci = tests_settings.circleci
    build_number = tests_settings.buildNumber
    build_name = tests_settings.buildName
    conf, secret_conf = load_conf_files(tests_settings.conf_path, tests_settings.secret_conf_path)
    demisto_api_key = tests_settings.api_key
    demisto_user = secret_conf['username']
    demisto_pass = secret_conf['userPassword']
>>>>>>> 0a5a914e

    default_test_timeout = conf.get('testTimeout', 30)

    tests = conf['tests']
    skipped_tests_conf = conf['skipped_tests']
    nightly_integrations = conf['nightly_integrations']
    skipped_integrations_conf = conf['skipped_integrations']
    unmockable_integrations = conf['unmockable_integrations']

    secret_params = secret_conf['integrations'] if secret_conf else []

    filtered_tests, is_filter_configured, run_all_tests = extract_filtered_tests()
    if is_filter_configured and not run_all_tests:
        is_nightly = True

    if not tests or len(tests) == 0:
<<<<<<< HEAD
        print('no integrations are configured for test')
=======
        prints_manager.add_print_job('no integrations are configured for test', print, thread_index)
        prints_manager.execute_thread_prints(thread_index)
>>>>>>> 0a5a914e
        return
    xsoar_client = demisto_client.configure(base_url=server, username=demisto_user,
                                            password=demisto_pass, verify_ssl=False)

    # turn off telemetry
    turn_off_telemetry(xsoar_client)

    proxy = None
    if is_ami:
        ami = AMIConnection(server_ip)
        ami.clone_mock_data()
        proxy = MITMProxy(server_ip)

    proxy = None
    if is_ami:
        ami = AMIConnection(server_ip)
        ami.clone_mock_data()
        proxy = MITMProxy(server_ip)

    failed_playbooks = []
    succeed_playbooks = []
    skipped_tests = set([])
    skipped_integration = set([])
<<<<<<< HEAD

    disable_all_integrations(demisto_api_key, server)

    if is_ami:
        # move all mock tests to the top of the list
        mock_tests, mockless_tests = organize_tests(tests, unmockable_integrations, skipped_integrations_conf,
                                                    nightly_integrations)
    else:  # In case of a non AMI run we don't want to use the mocking mechanism
        mockless_tests = tests
    if is_nightly and is_memory_check:
        mem_lim, err = get_docker_limit()
        send_slack_message(slack, SLACK_MEM_CHANNEL_ID,
                           'Build Number: {0}\n Server Address: {1}\nMemory Limit: {2}'.format(build_number, server,
                                                                                               mem_lim),
                           'Content CircleCI', 'False')
    # first run the mock tests to avoid mockless side effects in container
    if is_ami and mock_tests:
        proxy.configure_proxy_in_demisto(demisto_api_key, server, proxy.ami.docker_ip + ':' + proxy.PROXY_PORT)
        for t in mock_tests:
            run_test_scenario(t, proxy, default_test_timeout, skipped_tests_conf, nightly_integrations,
                              skipped_integrations_conf, skipped_integration, is_nightly, run_all_tests,
                              is_filter_configured,
                              filtered_tests, skipped_tests, secret_params, failed_playbooks,
                              unmockable_integrations, succeed_playbooks, slack, circle_ci, build_number, server,
                              build_name, server_numeric_version, demisto_api_key)

        print("\nRunning mock-disabled tests")
        proxy.configure_proxy_in_demisto(demisto_api_key, server, '')
        print('Resetting containers')
        client = demisto_client.configure(base_url=server, api_key=demisto_api_key, verify_ssl=False)
        body, status_code, headers = demisto_client.generic_request_func(self=client, method='POST',
                                                                         path='/containers/reset')
        if status_code != 200:
            print_error('Request to reset containers failed with status code "{}"\n{}'.format(status_code, body))
            sys.exit(1)
        sleep(10)
    for t in mockless_tests:
        run_test_scenario(t, proxy, default_test_timeout, skipped_tests_conf, nightly_integrations,
                          skipped_integrations_conf, skipped_integration, is_nightly, run_all_tests,
                          is_filter_configured,
                          filtered_tests, skipped_tests, secret_params, failed_playbooks,
                          unmockable_integrations, succeed_playbooks, slack, circle_ci, build_number, server,
                          build_name, server_numeric_version, demisto_api_key, is_ami)

    print_test_summary(succeed_playbooks, failed_playbooks, skipped_tests, skipped_integration, unmockable_integrations,
                       proxy, is_ami)

    create_result_files(failed_playbooks, skipped_integration, skipped_tests)

    if is_ami and build_name == 'master':
        print("Pushing new/updated mock files to mock git repo.")
        ami.upload_mock_files(build_name, build_number)

    if len(failed_playbooks):
        print("Some tests have failed. Not destroying instances.")
        sys.exit(1)
    else:
        file_path = "./Tests/is_build_passed_{}.txt".format(server_version.replace(' ', ''))
        with open(file_path, "w") as is_build_passed_file:
            is_build_passed_file.write('Build passed')


def main():
    options = options_handler()
    server = options.server
    is_ami = options.isAMI
    server_version = options.serverVersion
    server_numeric_version = '0.0.0'

    if is_ami:  # Run tests in AMI configuration
        with open('./Tests/images_data.txt', 'r') as image_data_file:
            image_data = [line for line in image_data_file if line.startswith(server_version)]
            if len(image_data) != 1:
                print('Did not get one image data for server version, got {}'.format(image_data))
            else:
                server_numeric_version = re.findall('Demisto-Circle-CI-Content-[\w-]+-([\d.]+)-[\d]{5}', image_data[0])
                if server_numeric_version:
                    server_numeric_version = server_numeric_version[0]
                else:
                    server_numeric_version = '99.99.98'  # latest
                print('Server image info: {}'.format(image_data[0]))
                print('Server version: {}'.format(server_numeric_version))

        with open('./Tests/instance_ips.txt', 'r') as instance_file:
            instance_ips = instance_file.readlines()
            instance_ips = [line.strip('\n').split(":") for line in instance_ips]

        for ami_instance_name, ami_instance_ip in instance_ips:
            if ami_instance_name == server_version:
                print_color("Starting tests for {}".format(ami_instance_name), LOG_COLORS.GREEN)
                print("Starts tests with server url - https://{}".format(ami_instance_ip))
                server = SERVER_URL.format(ami_instance_ip)
                execute_testing(server, ami_instance_ip, server_version, server_numeric_version)
                sleep(8)

    else:  # Run tests in Server build configuration
        server_numeric_version = '99.99.98'  # assume latest
        print("Using server version: {} (assuming latest for non-ami)".format(server_numeric_version))
        with open('./Tests/instance_ips.txt', 'r') as instance_file:
            instance_ips = instance_file.readlines()
            instance_ip = [line.strip('\n').split(":")[1] for line in instance_ips][0]

        execute_testing(SERVER_URL.format(instance_ip), instance_ip, server_version, server_numeric_version,
                        is_ami=False)
=======
    playbook_skipped_integration = set([])

    disable_all_integrations(xsoar_client, prints_manager, thread_index=thread_index)
    prints_manager.execute_thread_prints(thread_index)
    mockable_tests = get_test_records_of_given_test_names(tests_settings, mockable_tests_names)
    unmockable_tests = get_test_records_of_given_test_names(tests_settings, unmockable_tests_names)

    if is_nightly and is_memory_check:
        mem_lim, err = get_docker_limit()
        send_slack_message(slack, SLACK_MEM_CHANNEL_ID,
                           f'Build Number: {build_number}\n Server Address: {server}\nMemory Limit: {mem_lim}',
                           'Content CircleCI', 'False')

    try:
        # first run the mock tests to avoid mockless side effects in container
        if is_ami and mockable_tests:
            proxy.configure_proxy_in_demisto(proxy=proxy.ami.docker_ip + ':' + proxy.PROXY_PORT,
                                             username=demisto_user, password=demisto_pass,
                                             server=server)
            executed_in_current_round, mockable_tests_queue = initialize_queue_and_executed_tests_set(mockable_tests)
            while not mockable_tests_queue.empty():
                t = mockable_tests_queue.get()
                executed_in_current_round = update_round_set_and_sleep_if_round_completed(executed_in_current_round,
                                                                                          prints_manager,
                                                                                          t,
                                                                                          thread_index,
                                                                                          mockable_tests_queue)
                run_test_scenario(mockable_tests_queue, tests_settings, t, proxy, default_test_timeout, skipped_tests_conf,
                                  nightly_integrations, skipped_integrations_conf, skipped_integration, is_nightly,
                                  run_all_tests, is_filter_configured, filtered_tests,
                                  skipped_tests, secret_params, failed_playbooks, playbook_skipped_integration,
                                  unmockable_integrations, succeed_playbooks, slack, circle_ci, build_number, server,
                                  build_name, server_numeric_version, demisto_user, demisto_pass,
                                  demisto_api_key, prints_manager, thread_index=thread_index)
            proxy.configure_proxy_in_demisto(username=demisto_user, password=demisto_pass, server=server)

            # reset containers after clearing the proxy server configuration
            reset_containers(server, demisto_user, demisto_pass, prints_manager, thread_index)

        prints_manager.add_print_job("\nRunning mock-disabled tests", print, thread_index)
        executed_in_current_round, unmockable_tests_queue = initialize_queue_and_executed_tests_set(unmockable_tests)
        while not unmockable_tests_queue.empty():
            t = unmockable_tests_queue.get()
            executed_in_current_round = update_round_set_and_sleep_if_round_completed(executed_in_current_round,
                                                                                      prints_manager,
                                                                                      t,
                                                                                      thread_index,
                                                                                      unmockable_tests_queue)
            run_test_scenario(unmockable_tests_queue, tests_settings, t, proxy, default_test_timeout,
                              skipped_tests_conf, nightly_integrations, skipped_integrations_conf, skipped_integration,
                              is_nightly, run_all_tests, is_filter_configured, filtered_tests, skipped_tests,
                              secret_params, failed_playbooks, playbook_skipped_integration, unmockable_integrations,
                              succeed_playbooks, slack, circle_ci, build_number, server, build_name,
                              server_numeric_version, demisto_user, demisto_pass, demisto_api_key,
                              prints_manager, thread_index, is_ami)
            prints_manager.execute_thread_prints(thread_index)

    except Exception as exc:
        if exc.__class__ == ApiException:
            error_message = exc.body
        else:
            error_message = f'~~ Thread {thread_index + 1} failed ~~\n{str(exc)}\n{traceback.format_exc()}'
        prints_manager.add_print_job(error_message, print_error, thread_index)
        prints_manager.execute_thread_prints(thread_index)
        failed_playbooks.append(f'~~ Thread {thread_index + 1} failed ~~')
        raise

    finally:
        tests_data_keeper.add_tests_data(succeed_playbooks, failed_playbooks, skipped_tests,
                                         skipped_integration, unmockable_integrations)
        if is_ami:
            tests_data_keeper.add_proxy_related_test_data(proxy)

            if build_name == 'master':
                updating_mocks_msg = "Pushing new/updated mock files to mock git repo."
                prints_manager.add_print_job(updating_mocks_msg, print, thread_index)
                ami.upload_mock_files(build_name, build_number)

        if playbook_skipped_integration and build_name == 'master':
            comment = 'The following integrations are skipped and critical for the test:\n {}'. \
                format('\n- '.join(playbook_skipped_integration))
            add_pr_comment(comment)
        # Sending proxy metrics to GCP
        try:
            storage_client = storage.Client()
            now = datetime.datetime.now().replace(microsecond=0).isoformat()
            # each log line will be comprised of the following metrics:
            # - Date
            # - Count of successful tests
            # - Count of failed tests
            # - Count of successful rerecords
            # - Count of failed rerecords
            # - IDs of the playbooks that were rerecorded successfully
            # - Ids of the playbooks that have failed rerecording
            new_proxy_line = f'{now},' \
                             f'{proxy.successful_tests_count},' \
                             f'{proxy.failed_tests_count},' \
                             f'{proxy.successful_rerecord_count},' \
                             f'{proxy.failed_rerecord_count},' \
                             f'{";".join(proxy.rerecorded_tests)},' \
                             f'{";".join(proxy.failed_rerecord_tests)}\n'
            bucket = storage_client.bucket(BUCKET_NAME)
            # Google storage objects are immutable and there is no way to append to them.
            # The workaround is to create a new temp file and then compose the log file with the new created file
            # see here for more info https://cloud.google.com/storage/docs/json_api/v1/objects/compose
            new_file_blob = bucket.blob(f'{LOCKS_PATH}/{WORKFLOW_ID}.txt')
            new_file_blob.upload_from_string(new_proxy_line)
            current_file_blob = bucket.blob(f'{LOCKS_PATH}/{PROXY_LOG_FILE_NAME}')
            current_file_blob.compose([current_file_blob, new_file_blob])
            new_file_blob.delete()
        except Exception:
            prints_manager.add_print_job("Failed to save proxy metrics", print, thread_index)


def update_round_set_and_sleep_if_round_completed(executed_in_current_round: set,
                                                  prints_manager: ParallelPrintsManager,
                                                  t: dict,
                                                  thread_index: int,
                                                  unmockable_tests_queue: Queue) -> set:
    """
    Checks if the string representation of the current test configuration is already in
    the executed_in_current_round set.
    If it is- it means we have already executed this test and the we have reached a round and there are tests that
    were not able to be locked by this execution..
    In that case we want to start a new round monitoring by emptying the 'executed_in_current_round' set and sleep
    in order to let the tests be unlocked
    Args:
        executed_in_current_round: A set containing the string representation of all tests configuration as they appear
        in conf.json file that were already executed in the current round
        prints_manager: ParallelPrintsManager object
        t: test configuration as it appears in conf.json file
        thread_index: Currently executing thread
        unmockable_tests_queue: The queue of remaining tests

    Returns:
        A new executed_in_current_round set which contains only the current tests configuration if a round was completed
        else it just adds the new test to the set.
    """
    if str(t) in executed_in_current_round:
        prints_manager.add_print_job(
            'all tests in the queue were executed, sleeping for 30 seconds to let locked tests get unlocked.',
            print,
            thread_index)
        executed_in_current_round = set()
        time.sleep(30)
    executed_in_current_round.add(str(t))
    return executed_in_current_round


def initialize_queue_and_executed_tests_set(tests):
    tests_queue = Queue()
    already_executed_test_playbooks = set()
    for t in tests:
        tests_queue.put(t)
    return already_executed_test_playbooks, tests_queue


def get_unmockable_tests(tests_settings):
    conf, _ = load_conf_files(tests_settings.conf_path, tests_settings.secret_conf_path)
    unmockable_integrations = conf['unmockable_integrations']
    tests = conf['tests']
    unmockable_tests = []
    for test_record in tests:
        test_name = test_record.get("playbookID")
        integrations_used_in_test = get_used_integrations(test_record)
        unmockable_integrations_used = [integration_name for integration_name in integrations_used_in_test if
                                        integration_name in unmockable_integrations]
        if test_name and (not integrations_used_in_test or unmockable_integrations_used):
            unmockable_tests.append(test_name)
    return unmockable_tests


def get_all_tests(tests_settings):
    conf, _ = load_conf_files(tests_settings.conf_path, tests_settings.secret_conf_path)
    tests_records = conf['tests']
    all_tests = []
    for test_record in tests_records:
        test_name = test_record.get("playbookID")
        if test_name:
            all_tests.append(test_name)
    return all_tests


def manage_tests(tests_settings):
    """
    This function manages the execution of Demisto's tests.

    Args:
        tests_settings (SettingsTester): An object containing all the relevant data regarding how the tests should be ran

    """
    tests_settings.serverNumericVersion = get_server_numeric_version(tests_settings.serverVersion,
                                                                     tests_settings.is_local_run)
    instances_ips = get_instances_ips_and_names(tests_settings)
    is_nightly = tests_settings.nightly
    number_of_instances = len(instances_ips)
    prints_manager = ParallelPrintsManager(number_of_instances)
    tests_data_keeper = DataKeeperTester()

    if tests_settings.server:
        # If the user supplied a server - all tests will be done on that server.
        server_ip = tests_settings.server
        print_color("Starting tests for {}".format(server_ip), LOG_COLORS.GREEN)
        print("Starts tests with server url - https://{}".format(server_ip))
        all_tests = get_all_tests(tests_settings)
        mockable_tests = []
        print(tests_settings.specific_tests_to_run)
        unmockable_tests = tests_settings.specific_tests_to_run if tests_settings.specific_tests_to_run else all_tests
        execute_testing(tests_settings, server_ip, mockable_tests, unmockable_tests, tests_data_keeper, prints_manager,
                        thread_index=0, is_ami=False)

    elif tests_settings.isAMI:
        # Running tests in AMI configuration.
        # This is the way we run most tests, including running Circle for PRs and nightly.
        if is_nightly:
            # If the build is a nightly build, run tests in parallel.
            test_allocation = get_tests_allocation_for_threads(number_of_instances, tests_settings.conf_path)
            current_thread_index = 0
            all_unmockable_tests_list = get_unmockable_tests(tests_settings)
            threads_array = []

            for ami_instance_name, ami_instance_ip in instances_ips:
                if ami_instance_name == tests_settings.serverVersion:  # Only run tests for given AMI Role
                    current_instance = ami_instance_ip
                    tests_allocation_for_instance = test_allocation[current_thread_index]

                    unmockable_tests = [test for test in all_unmockable_tests_list
                                        if test in tests_allocation_for_instance]
                    mockable_tests = [test for test in tests_allocation_for_instance if test not in unmockable_tests]
                    print_color("Starting tests for {}".format(ami_instance_name), LOG_COLORS.GREEN)
                    print("Starts tests with server url - https://{}".format(ami_instance_ip))

                    if number_of_instances == 1:
                        execute_testing(tests_settings, current_instance, mockable_tests, unmockable_tests,
                                        tests_data_keeper, prints_manager, thread_index=0, is_ami=True)
                    else:
                        thread_kwargs = {
                            "tests_settings": tests_settings,
                            "server_ip": current_instance,
                            "mockable_tests_names": mockable_tests,
                            "unmockable_tests_names": unmockable_tests,
                            "thread_index": current_thread_index,
                            "prints_manager": prints_manager,
                            "tests_data_keeper": tests_data_keeper,
                        }
                        t = threading.Thread(target=execute_testing, kwargs=thread_kwargs)
                        threads_array.append(t)
                        t.start()
                        current_thread_index += 1

            for t in threads_array:
                t.join()

        else:
            for ami_instance_name, ami_instance_ip in instances_ips:
                if ami_instance_name == tests_settings.serverVersion:
                    print_color("Starting tests for {}".format(ami_instance_name), LOG_COLORS.GREEN)
                    print("Starts tests with server url - https://{}".format(ami_instance_ip))
                    all_tests = get_all_tests(tests_settings)
                    unmockable_tests = get_unmockable_tests(tests_settings)
                    mockable_tests = [test for test in all_tests if test not in unmockable_tests]
                    execute_testing(tests_settings, ami_instance_ip, mockable_tests, unmockable_tests,
                                    tests_data_keeper, prints_manager, thread_index=0, is_ami=True)
                    sleep(8)

    else:
        # TODO: understand better when this occurs and what will be the settings
        # This case is rare, and usually occurs on two cases:
        # 1. When someone from Server wants to trigger a content build on their branch.
        # 2. When someone from content wants to run tests on a specific build.
        server_numeric_version = '99.99.98'  # assume latest
        print("Using server version: {} (assuming latest for non-ami)".format(server_numeric_version))
        instance_ip = instances_ips[0][1]
        all_tests = get_all_tests(tests_settings)
        execute_testing(tests_settings, instance_ip, [], all_tests,
                        tests_data_keeper, prints_manager, thread_index=0, is_ami=False)

    print_test_summary(tests_data_keeper, tests_settings.isAMI)
    create_result_files(tests_data_keeper)

    if tests_data_keeper.failed_playbooks:
        tests_failed_msg = "Some tests have failed. Not destroying instances."
        print(tests_failed_msg)
        sys.exit(1)


def add_pr_comment(comment):
    token = os.environ['CONTENT_GITHUB_TOKEN']
    branch_name = os.environ['CIRCLE_BRANCH']
    sha1 = os.environ['CIRCLE_SHA1']

    query = '?q={}+repo:demisto/content+org:demisto+is:pr+is:open+head:{}+is:open'.format(sha1, branch_name)
    url = 'https://api.github.com/search/issues'
    headers = {'Authorization': 'Bearer ' + token}
    try:
        res = requests.get(url + query, headers=headers, verify=False)
        res = handle_github_response(res)

        if res and res.get('total_count', 0) == 1:
            issue_url = res['items'][0].get('comments_url') if res.get('items', []) else None
            if issue_url:
                res = requests.post(issue_url, json={'body': comment}, headers=headers, verify=False)
                handle_github_response(res)
        else:
            print_warning('Add pull request comment failed: There is more then one open pull request for branch {}.'
                          .format(branch_name))
    except Exception as e:
        print_warning('Add pull request comment failed: {}'.format(e))


def handle_github_response(response):
    res_dict = response.json()
    if not res_dict.ok:
        print_warning('Add pull request comment failed: {}'.
                      format(res_dict.get('message')))
    return res_dict


@contextmanager
def acquire_test_lock(integrations_details: list,
                      test_timeout: int,
                      prints_manager: ParallelPrintsManager,
                      thread_index: int,
                      conf_json_path: str) -> None:
    """
    This is a context manager that handles all the locking and unlocking of integrations.
    Execution is as following:
    * Attempts to lock the test's integrations and yields the result of this attempt
    * If lock attempt has failed - yields False, if it succeeds - yields True
    * Once the test is done- will unlock all integrations
    Args:
        integrations_details: test integrations details
        test_timeout: test timeout in seconds
        prints_manager: ParallelPrintsManager object
        thread_index: The index of the thread that executes the unlocking
        conf_json_path: Path to conf.json file
    Yields:
        A boolean indicating the lock attempt result
    """
    locked = safe_lock_integrations(test_timeout,
                                    prints_manager,
                                    integrations_details,
                                    thread_index,
                                    conf_json_path)
    try:
        yield locked
    finally:
        if not locked:
            return
        safe_unlock_integrations(prints_manager, integrations_details, thread_index)
        prints_manager.execute_thread_prints(thread_index)


def safe_unlock_integrations(prints_manager: ParallelPrintsManager, integrations_details: list, thread_index: int):
    """
    This integration safely unlocks the test's integrations.
    If an unexpected error occurs - this method will log it's details and other tests execution will continue
    Args:
        prints_manager: ParallelPrintsManager object
        integrations_details: Details of the currently executed test
        thread_index: The index of the thread that executes the unlocking
    """
    try:
        # executing the test could take a while, re-instancing the storage client
        storage_client = storage.Client()
        unlock_integrations(integrations_details, prints_manager, storage_client, thread_index)
    except Exception as e:
        prints_manager.add_print_job(f'attempt to unlock integration failed for unknown reason.\nError: {e}',
                                     print_warning,
                                     thread_index,
                                     include_timestamp=True)


def safe_lock_integrations(test_timeout: int,
                           prints_manager: ParallelPrintsManager,
                           integrations_details: list,
                           thread_index: int,
                           conf_json_path: str) -> bool:
    """
    This integration safely locks the test's integrations and return it's result
    If an unexpected error occurs - this method will log it's details and return False
    Args:
        test_timeout: Test timeout in seconds
        prints_manager: ParallelPrintsManager object
        integrations_details: test integrations details
        thread_index: The index of the thread that executes the unlocking
        conf_json_path: Path to conf.json file

    Returns:
        A boolean indicating the lock attempt result
    """
    conf, _ = load_conf_files(conf_json_path, None)
    parallel_integrations_names = conf['parallel_integrations']
    filtered_integrations_details = [integration for integration in integrations_details if
                                     integration['name'] not in parallel_integrations_names]
    integration_names = get_integrations_list(filtered_integrations_details)
    if integration_names:
        print_msg = f'Attempting to lock integrations {integration_names}, with timeout {test_timeout}'
    else:
        print_msg = 'No integrations to lock'
    prints_manager.add_print_job(print_msg, print, thread_index, include_timestamp=True)
    try:
        storage_client = storage.Client()
        locked = lock_integrations(filtered_integrations_details, test_timeout, storage_client, prints_manager, thread_index)
    except Exception as e:
        prints_manager.add_print_job(f'attempt to lock integration failed for unknown reason.\nError: {e}',
                                     print_warning,
                                     thread_index,
                                     include_timestamp=True)
        locked = False
    return locked


def workflow_still_running(workflow_id: str) -> bool:
    """
    This method takes a workflow id and checks if the workflow is still running
    If given workflow ID is the same as the current workflow, will simply return True
    else it will query circleci api for the workflow and return the status
    Args:
        workflow_id: The ID of the workflow

    Returns:
        True if the workflow is running, else False
    """
    # If this is the current workflow_id
    if workflow_id == WORKFLOW_ID:
        return True
    else:
        try:
            workflow_details_response = requests.get(f'https://circleci.com/api/v2/workflow/{workflow_id}',
                                                     headers={'Accept': 'application/json'},
                                                     auth=(CIRCLE_STATUS_TOKEN, ''))
            workflow_details_response.raise_for_status()
        except Exception as e:
            print(f'Failed to get circleci response about workflow with id {workflow_id}, error is: {e}')
            return True
        return workflow_details_response.json().get('status') not in ('canceled', 'success', 'failed')


def lock_integrations(integrations_details: list,
                      test_timeout: int,
                      storage_client: storage.Client,
                      prints_manager: ParallelPrintsManager,
                      thread_index: int) -> bool:
    """
    Locks all the test's integrations
    Args:
        integrations_details: List of current test's integrations
        test_timeout: Test timeout in seconds
        storage_client: The GCP storage client
        prints_manager: ParallelPrintsManager object
        thread_index: The index of the thread that executes the unlocking

    Returns:
        True if all the test's integrations were successfully locked, else False
    """
    integrations = get_integrations_list(integrations_details)
    if not integrations:
        return True
    existing_integrations_lock_files = get_locked_integrations(integrations, storage_client)
    for integration, lock_file in existing_integrations_lock_files.items():
        # Each file has content in the form of <circleci-build-number>:<timeout in seconds>
        # If it has not expired - it means the integration is currently locked by another test.
        workflow_id, build_number, lock_timeout = lock_file.download_as_string().decode().split(':')
        if not lock_expired(lock_file, lock_timeout) and workflow_still_running(workflow_id):
            # there is a locked integration for which the lock is not expired - test cannot be executed at the moment
            prints_manager.add_print_job(
                f'Could not lock integration {integration}, another lock file was exist with '
                f'build number: {build_number}, timeout: {lock_timeout}, last update at {lock_file.updated}.\n'
                f'Delaying test execution',
                print,
                thread_index,
                include_timestamp=True)
            return False
    integrations_generation_number = {}
    # Gathering generation number with which the new file will be created,
    # See https://cloud.google.com/storage/docs/generations-preconditions for details.
    for integration in integrations:
        if integration in existing_integrations_lock_files:
            integrations_generation_number[integration] = existing_integrations_lock_files[integration].generation
        else:
            integrations_generation_number[integration] = 0
    return create_lock_files(integrations_generation_number, prints_manager,
                             storage_client, integrations_details, test_timeout, thread_index)


def get_integrations_list(test_integrations: list) -> list:
    """
    Since test details can have one integration as a string and sometimes a list of integrations- this methods
    parses the test's integrations into a list of integration names.
    Args:
        test_integrations: List of current test's integrations
    Returns:
        the integration names in a list for all the integrations that takes place in the test
        specified in test details.
    """
    return [integration['name'] for integration in test_integrations]


def create_lock_files(integrations_generation_number: dict,
                      prints_manager: ParallelPrintsManager,
                      storage_client: storage.Client,
                      integrations_details: list,
                      test_timeout: int,
                      thread_index: int) -> bool:
    """
    This method tries to create a lock files for all integrations specified in 'integrations_generation_number'.
    Each file should contain <circle-ci-build-number>:<test-timeout>
    where the <circle-ci-build-number> part is for debugging and troubleshooting
    and the <test-timeout> part is to be able to unlock revoked test files.
    If for any of the integrations, the lock file creation will fail- the already created files will be cleaned.
    Args:
        integrations_generation_number: A dict in the form of {<integration-name>:<integration-generation>}
        prints_manager: ParallelPrintsManager object
        storage_client: The GCP storage client
        integrations_details: List of current test's integrations
        test_timeout: The time out
        thread_index:

    Returns:

    """
    locked_integrations = []
    bucket = storage_client.bucket(BUCKET_NAME)
    for integration, generation_number in integrations_generation_number.items():
        blob = bucket.blob(f'{LOCKS_PATH}/{integration}')
        try:
            blob.upload_from_string(f'{WORKFLOW_ID}:{CIRCLE_BUILD_NUM}:{test_timeout + 30}',
                                    if_generation_match=generation_number)
            prints_manager.add_print_job(f'integration {integration} locked',
                                         print,
                                         thread_index,
                                         include_timestamp=True)
            locked_integrations.append(integration)
        except PreconditionFailed:
            # if this exception occurs it means that another build has locked this integration
            # before this build managed to do it.
            # we need to unlock all the integrations we have already locked and try again later
            prints_manager.add_print_job(
                f'Could not lock integration {integration}, Create file with precondition failed.'
                f'delaying test execution.',
                print_warning,
                thread_index,
                include_timestamp=True)
            unlock_integrations(integrations_details, prints_manager, storage_client, thread_index)
            return False
    return True


def unlock_integrations(integrations_details: list,
                        prints_manager: ParallelPrintsManager,
                        storage_client: storage.Client,
                        thread_index: int) -> None:
    """
    Delete all integration lock files for integrations specified in 'locked_integrations'
    Args:
        integrations_details: List of current test's integrations
        prints_manager: ParallelPrintsManager object
        storage_client: The GCP storage client
        thread_index: The index of the thread that executes the unlocking
    """
    locked_integrations = get_integrations_list(integrations_details)
    locked_integration_blobs = get_locked_integrations(locked_integrations, storage_client)
    for integration, lock_file in locked_integration_blobs.items():
        try:
            # Verifying build number is the same as current build number to avoid deleting other tests lock files
            _, build_number, _ = lock_file.download_as_string().decode().split(':')
            if build_number == CIRCLE_BUILD_NUM:
                lock_file.delete(if_generation_match=lock_file.generation)
                prints_manager.add_print_job(
                    f'Integration {integration} unlocked',
                    print,
                    thread_index,
                    include_timestamp=True)
        except PreconditionFailed:
            prints_manager.add_print_job(f'Could not unlock integration {integration} precondition failure',
                                         print_warning,
                                         thread_index,
                                         include_timestamp=True)


def get_locked_integrations(integrations: list, storage_client: storage.Client) -> dict:
    """
    Getting all locked integrations files
    Args:
        integrations: Integrations that we want to get lock files for
        storage_client: The GCP storage client

    Returns:
        A dict of the form {<integration-name>:<integration-blob-object>} for all integrations that has a blob object.
    """
    # Listing all files in lock folder
    # Wrapping in 'list' operator because list_blobs return a generator which can only be iterated once
    lock_files_ls = list(storage_client.list_blobs(BUCKET_NAME, prefix=f'{LOCKS_PATH}'))
    current_integrations_lock_files = {}
    # Getting all existing files details for integrations that we want to lock
    for integration in integrations:
        current_integrations_lock_files.update({integration: [lock_file_blob for lock_file_blob in lock_files_ls if
                                                              lock_file_blob.name == f'{LOCKS_PATH}/{integration}']})
    # Filtering 'current_integrations_lock_files' from integrations with no files
    current_integrations_lock_files = {integration: blob_files[0] for integration, blob_files in
                                       current_integrations_lock_files.items() if blob_files}
    return current_integrations_lock_files


def lock_expired(lock_file: storage.Blob, lock_timeout: str) -> bool:
    """
    Checks if the time that passed since the creation of the 'lock_file' is more then 'lock_timeout'.
    If not- it means that the integration represented by the lock file is currently locked and is tested in another build
    Args:
        lock_file: The lock file blob object
        lock_timeout: The expiration timeout of the lock in seconds

    Returns:
        True if the lock has expired it's timeout, else False
    """
    return datetime.datetime.now(tz=pytz.utc) - lock_file.updated >= datetime.timedelta(seconds=int(lock_timeout))


def main():
    print("Time is: {}\n\n\n".format(datetime.datetime.now()))
    tests_settings = options_handler()

    # should be removed after solving: https://github.com/demisto/etc/issues/21383
    # -------------
    if 'master' in tests_settings.serverVersion.lower():
        print('[{}] sleeping for 30 secs'.format(datetime.datetime.now()))
        sleep(45)
    # -------------
    manage_tests(tests_settings)
>>>>>>> 0a5a914e


if __name__ == '__main__':
    main()<|MERGE_RESOLUTION|>--- conflicted
+++ resolved
@@ -1,22 +1,3 @@
-<<<<<<< HEAD
-import re
-import sys
-import json
-import argparse
-import requests
-import subprocess
-import urllib3
-from time import sleep
-
-import demisto_client.demisto_api
-from slackclient import SlackClient
-
-from Tests.test_integration import test_integration, disable_all_integrations
-from Tests.mock_server import MITMProxy, AMIConnection
-from Tests.test_utils import print_color, print_error, print_warning, LOG_COLORS, str2bool, server_version_compare
-from Tests.scripts.constants import RUN_ALL_TESTS_FORMAT, FILTER_CONF, PB_Status
-
-=======
 from __future__ import print_function
 import os
 import re
@@ -59,24 +40,12 @@
 from demisto_sdk.commands.common.tools import print_color, print_error, print_warning, \
     LOG_COLORS, str2bool
 
->>>>>>> 0a5a914e
 # Disable insecure warnings
 urllib3.disable_warnings()
 
 SERVER_URL = "https://{}"
 INTEGRATIONS_CONF = "./Tests/integrations_file.txt"
 
-<<<<<<< HEAD
-FAILED_MATCH_INSTANCE_MSG = "{} Failed to run.\n There are {} instances of {}, please select one of them by using the " \
-                            "instance_name argument in conf.json. The options are:\n{}"
-
-AMI_NAMES = ["Demisto GA", "Server Master", "Demisto one before GA", "Demisto two before GA"]
-
-SERVICE_RESTART_TIMEOUT = 300
-SERVICE_RESTART_POLLING_INTERVAL = 5
-
-SLACK_MEM_CHANNEL_ID = 'CM55V7J8K'
-=======
 FAILED_MATCH_INSTANCE_MSG = "{} Failed to run.\n There are {} instances of {}, please select one of them by using " \
                             "the instance_name argument in conf.json. The options are:\n{}"
 
@@ -90,17 +59,11 @@
 SLACK_MEM_CHANNEL_ID = 'CM55V7J8K'
 PROXY_LOG_FILE_NAME = 'proxy_metrics.csv'
 ENV_RESULTS_PATH = './env_results.json'
->>>>>>> 0a5a914e
 
 
 def options_handler():
     parser = argparse.ArgumentParser(description='Utility for batch action on incidents')
-<<<<<<< HEAD
-    parser.add_argument('-u', '--user', help='The username for the login', required=True)
-    parser.add_argument('-p', '--password', help='The password for the login', required=True)
-=======
     parser.add_argument('-k', '--apiKey', help='The Demisto API key for the server', required=True)
->>>>>>> 0a5a914e
     parser.add_argument('-s', '--server', help='The server URL to connect to')
     parser.add_argument('-c', '--conf', help='Path to conf file', required=True)
     parser.add_argument('-e', '--secret', help='Path to secret conf file')
@@ -115,15 +78,8 @@
                              'dmst_content_nightly_memory_data', default=False)
     parser.add_argument('-d', '--serverVersion', help='Which server version to run the '
                                                       'tests on(Valid only when using AMI)', default="NonAMI")
-<<<<<<< HEAD
-
-    options = parser.parse_args()
-
-    return options
-=======
     parser.add_argument('-l', '--testsList', help='List of specific, comma separated'
                                                   'tests to run')
->>>>>>> 0a5a914e
 
     options = parser.parse_args()
     tests_settings = SettingsTester(options)
@@ -241,24 +197,12 @@
     rerecorded_tests = tests_data_keeper.rerecorded_tests
     empty_files = tests_data_keeper.empty_files
 
-<<<<<<< HEAD
-def print_test_summary(succeed_playbooks, failed_playbooks, skipped_tests, skipped_integration,
-                       unmocklable_integrations, proxy, is_ami=True):
-    succeed_count = len(succeed_playbooks)
-    failed_count = len(failed_playbooks)
-    skipped_count = len(skipped_tests)
-    rerecorded_count = len(proxy.rerecorded_tests) if is_ami else 0
-    empty_mocks_count = len(proxy.empty_files) if is_ami else 0
-    unmocklable_integrations_count = len(unmocklable_integrations)
-
-=======
     succeed_count = len(succeed_playbooks)
     failed_count = len(failed_playbooks)
     skipped_count = len(skipped_tests)
     rerecorded_count = len(rerecorded_tests) if is_ami else 0
     empty_mocks_count = len(empty_files) if is_ami else 0
     unmocklable_integrations_count = len(unmocklable_integrations)
->>>>>>> 0a5a914e
     print('\nTEST RESULTS:')
     tested_playbooks_message = '\t Number of playbooks tested - ' + str(succeed_count + failed_count)
     print(tested_playbooks_message)
@@ -287,24 +231,6 @@
         for playbook_id in empty_files:
             print('\t - ' + playbook_id)
 
-    if failed_count > 0:
-        print_error('\t Number of failed tests - ' + str(failed_count) + ':')
-        for playbook_id in failed_playbooks:
-            print_error('\t - ' + playbook_id)
-
-    if rerecorded_count > 0:
-        print_warning('\t Tests with failed playback and successful re-recording - ' + str(rerecorded_count) + ':')
-        for playbook_id in proxy.rerecorded_tests:
-            print_warning('\t - ' + playbook_id)
-
-    if empty_mocks_count > 0:
-        print('\t Successful tests with empty mock files - ' + str(empty_mocks_count) + ':')
-        print('\t (either there were no http requests or no traffic is passed through the proxy.\n'
-              '\t Investigate the playbook and the integrations.\n'
-              '\t If the integration has no http traffic, add to unmockable_integrations in conf.json)')
-        for playbook_id in proxy.empty_files:
-            print('\t - ' + playbook_id)
-
     if len(skipped_integration) > 0:
         skipped_integrations_warning = '\t Number of skipped integration - ' + str(len(skipped_integration)) + ':'
         print_warning(skipped_integrations_warning)
@@ -318,12 +244,8 @@
             print_warning('\t - ' + playbook_id)
 
     if unmocklable_integrations_count > 0:
-<<<<<<< HEAD
-        print_warning('\t Number of unmockable integrations - ' + str(unmocklable_integrations_count) + ':')
-=======
         unmockable_warning = '\t Number of unmockable integrations - ' + str(unmocklable_integrations_count) + ':'
         print_warning(unmockable_warning)
->>>>>>> 0a5a914e
         for playbook_id, reason in unmocklable_integrations.items():
             print_warning('\t - ' + playbook_id + ' - ' + reason)
 
@@ -338,8 +260,6 @@
     return test_message
 
 
-<<<<<<< HEAD
-=======
 def turn_off_telemetry(xsoar_client):
     """
     Turn off telemetry on the AMI instance
@@ -369,7 +289,6 @@
     sleep(10)
 
 
->>>>>>> 0a5a914e
 def has_unmockable_integration(integrations, unmockable_integrations):
     return list(set(x['name'] for x in integrations).intersection(unmockable_integrations.keys()))
 
@@ -406,43 +325,6 @@
     )
 
 
-<<<<<<< HEAD
-def run_test_logic(c, failed_playbooks, integrations, playbook_id, succeed_playbooks, test_message, test_options, slack,
-                   circle_ci, build_number, server_url, build_name, is_mock_run=False):
-    status, inc_id = test_integration(c, integrations, playbook_id, test_options, is_mock_run)
-    # c.api_client.pool.close()
-    if status == PB_Status.COMPLETED:
-        print_color('PASS: {} succeed'.format(test_message), LOG_COLORS.GREEN)
-        succeed_playbooks.append(playbook_id)
-
-    elif status == PB_Status.NOT_SUPPORTED_VERSION:
-        print('PASS: {} skipped - not supported version'.format(test_message))
-        succeed_playbooks.append(playbook_id)
-
-    else:
-        print_error('Failed: {} failed'.format(test_message))
-        playbook_id_with_mock = playbook_id
-        if not is_mock_run:
-            playbook_id_with_mock += " (Mock Disabled)"
-        failed_playbooks.append(playbook_id_with_mock)
-        notify_failed_test(slack, circle_ci, playbook_id, build_number, inc_id, server_url, build_name)
-
-    succeed = status == PB_Status.COMPLETED or status == PB_Status.NOT_SUPPORTED_VERSION
-    return succeed
-
-
-# run the test using a real instance, record traffic.
-def run_and_record(c, proxy, failed_playbooks, integrations, playbook_id, succeed_playbooks,
-                   test_message, test_options, slack, circle_ci, build_number, server_url, build_name):
-    proxy.set_tmp_folder()
-    proxy.start(playbook_id, record=True)
-    succeed = run_test_logic(c, failed_playbooks, integrations, playbook_id, succeed_playbooks, test_message,
-                             test_options, slack, circle_ci, build_number, server_url, build_name, is_mock_run=True)
-    proxy.stop()
-    if succeed:
-        proxy.move_mock_file_to_repo(playbook_id)
-
-=======
 def run_test_logic(conf_json_test_details, tests_queue, tests_settings, c, failed_playbooks, integrations, playbook_id,
                    succeed_playbooks, test_message, test_options, slack, circle_ci, build_number, server_url,
                    build_name, prints_manager, thread_index=0, is_mock_run=False):
@@ -500,68 +382,10 @@
     else:
         proxy.failed_rerecord_count += 1
         proxy.failed_rerecord_tests.append(playbook_id)
->>>>>>> 0a5a914e
     proxy.set_repo_folder()
     return succeed
 
 
-<<<<<<< HEAD
-def mock_run(c, proxy, failed_playbooks, integrations, playbook_id, succeed_playbooks,
-             test_message, test_options, slack, circle_ci, build_number, server_url, build_name, start_message):
-    rerecord = False
-
-    if proxy.has_mock_file(playbook_id):
-        print('{} (Mock: Playback)'.format(start_message))
-        proxy.start(playbook_id)
-        # run test
-        status, inc_id = test_integration(c, integrations, playbook_id, test_options, is_mock_run=True)
-        # use results
-        proxy.stop()
-        if status == PB_Status.COMPLETED:
-            print_color('PASS: {} succeed'.format(test_message), LOG_COLORS.GREEN)
-            succeed_playbooks.append(playbook_id)
-            print('------ Test {} end ------\n'.format(test_message))
-
-            return
-
-        elif status == PB_Status.NOT_SUPPORTED_VERSION:
-            print('PASS: {} skipped - not supported version'.format(test_message))
-            succeed_playbooks.append(playbook_id)
-            print('------ Test {} end ------\n'.format(test_message))
-
-            return
-
-        else:
-            print("Test failed with mock, recording new mock file. (Mock: Recording)")
-            rerecord = True
-    else:
-        print(start_message + ' (Mock: Recording)')
-
-    # Mock recording - no mock file or playback failure.
-    succeed = run_and_record(c, proxy, failed_playbooks, integrations, playbook_id, succeed_playbooks,
-                             test_message, test_options, slack, circle_ci, build_number, server_url, build_name)
-
-    if rerecord and succeed:
-        proxy.rerecorded_tests.append(playbook_id)
-    print('------ Test {} end ------\n'.format(test_message))
-
-
-def run_test(demisto_api_key, proxy, failed_playbooks, integrations, unmockable_integrations, playbook_id, succeed_playbooks,
-             test_message, test_options, slack, circle_ci, build_number, server_url, build_name, is_ami=True):
-    start_message = '------ Test %s start ------' % (test_message,)
-    client = demisto_client.configure(base_url=server_url, api_key=demisto_api_key, verify_ssl=False)
-
-    if not is_ami or (not integrations or has_unmockable_integration(integrations, unmockable_integrations)):
-        print(start_message + ' (Mock: Disabled)')
-        run_test_logic(client, failed_playbooks, integrations, playbook_id, succeed_playbooks, test_message, test_options,
-                       slack, circle_ci, build_number, server_url, build_name)
-        print('------ Test %s end ------\n' % (test_message,))
-
-        return
-
-    mock_run(client, proxy, failed_playbooks, integrations, playbook_id, succeed_playbooks,
-             test_message, test_options, slack, circle_ci, build_number, server_url, build_name, start_message)
-=======
 def mock_run(conf_json_test_details, tests_queue, tests_settings, c, proxy, failed_playbooks, integrations,
              playbook_id, succeed_playbooks, test_message, test_options, slack, circle_ci, build_number, server_url,
              build_name, start_message, prints_manager, thread_index=0):
@@ -639,7 +463,6 @@
     mock_run(conf_json_test_details, tests_queue, tests_settings, client, proxy, failed_playbooks, integrations,
              playbook_id, succeed_playbooks, test_message, test_options, slack, circle_ci, build_number,
              server_url, build_name, start_message, prints_manager, thread_index=thread_index)
->>>>>>> 0a5a914e
 
 
 def http_request(url, params_dict=None):
@@ -710,11 +533,6 @@
         skipped_integrations_file.write('\n'.join(skipped_integration))
 
 
-<<<<<<< HEAD
-def set_integration_params(demisto_api_key, integrations, secret_params, instance_names, playbook_id):
-    for integration in integrations:
-        integration_params = [item for item in secret_params if item['name'] == integration['name']]
-=======
 def change_placeholders_to_values(placeholders_map, config_item):
     """Replaces placeholders in the object to their real values
 
@@ -738,7 +556,6 @@
     for integration in integrations:
         integration_params = [change_placeholders_to_values(placeholders_map, item) for item
                               in secret_params if item['name'] == integration['name']]
->>>>>>> 0a5a914e
 
         if integration_params:
             matched_integration_params = integration_params[0]
@@ -752,27 +569,17 @@
                 if not found_matching_instance:
                     optional_instance_names = [optional_integration.get('instance_name', 'None')
                                                for optional_integration in integration_params]
-<<<<<<< HEAD
-                    print_error(FAILED_MATCH_INSTANCE_MSG.format(playbook_id, len(integration_params),
-                                                                 integration['name'],
-                                                                 '\n'.join(optional_instance_names)))
-=======
                     error_msg = FAILED_MATCH_INSTANCE_MSG.format(playbook_id, len(integration_params),
                                                                  integration['name'],
                                                                  '\n'.join(optional_instance_names))
                     prints_manager.add_print_job(error_msg, print_error, thread_index)
->>>>>>> 0a5a914e
                     return False
 
             integration['params'] = matched_integration_params.get('params', {})
             integration['byoi'] = matched_integration_params.get('byoi', True)
             integration['instance_name'] = matched_integration_params.get('instance_name', integration['name'])
             integration['validate_test'] = matched_integration_params.get('validate_test', True)
-<<<<<<< HEAD
-        elif 'Demisto REST API' == integration['name']:
-=======
         elif integration['name'] == 'Demisto REST API':
->>>>>>> 0a5a914e
             integration['params'] = {
                 'url': 'https://localhost',
                 'apikey': demisto_api_key,
@@ -807,13 +614,8 @@
     with open(FILTER_CONF, 'r') as filter_file:
         filtered_tests = filter_file.readlines()
         filtered_tests = [line.strip('\n') for line in filtered_tests]
-<<<<<<< HEAD
-        is_filter_configured = True if filtered_tests else False
-        run_all = True if RUN_ALL_TESTS_FORMAT in filtered_tests else False
-=======
         is_filter_configured = bool(filtered_tests)
         run_all = RUN_ALL_TESTS_FORMAT in filtered_tests
->>>>>>> 0a5a914e
 
     return filtered_tests, is_filter_configured, run_all
 
@@ -830,32 +632,6 @@
     return conf, secret_conf
 
 
-<<<<<<< HEAD
-def organize_tests(tests, unmockable_integrations, skipped_integrations_conf, nightly_integrations):
-    mock_tests, mockless_tests = [], []
-    for test in tests:
-        integrations_conf = test.get('integrations', [])
-
-        if not isinstance(integrations_conf, list):
-            integrations_conf = [integrations_conf, ]
-
-        has_skipped_integration, integrations, is_nightly_integration = collect_integrations(
-            integrations_conf, set(), skipped_integrations_conf, nightly_integrations)
-
-        if not integrations or has_unmockable_integration(integrations, unmockable_integrations):
-            mockless_tests.append(test)
-        else:
-            mock_tests.append(test)
-
-    return mock_tests, mockless_tests
-
-
-def run_test_scenario(t, proxy, default_test_timeout, skipped_tests_conf, nightly_integrations,
-                      skipped_integrations_conf, skipped_integration, is_nightly, run_all_tests, is_filter_configured,
-                      filtered_tests, skipped_tests, secret_params, failed_playbooks,
-                      unmockable_integrations, succeed_playbooks, slack, circle_ci, build_number, server, build_name,
-                      server_numeric_version, demisto_api_key, is_ami=True):
-=======
 def run_test_scenario(tests_queue, tests_settings, t, proxy, default_test_timeout, skipped_tests_conf,
                       nightly_integrations, skipped_integrations_conf, skipped_integration, is_nightly,
                       run_all_tests, is_filter_configured, filtered_tests, skipped_tests, secret_params,
@@ -863,7 +639,6 @@
                       succeed_playbooks, slack, circle_ci, build_number, server, build_name,
                       server_numeric_version, demisto_user, demisto_pass, demisto_api_key,
                       prints_manager, thread_index=0, is_ami=True):
->>>>>>> 0a5a914e
     playbook_id = t['playbookID']
     nightly_test = t.get('nightly', False)
     integrations_conf = t.get('integrations', [])
@@ -872,13 +647,9 @@
     test_message = 'playbook: ' + playbook_id
 
     test_options = {
-<<<<<<< HEAD
-        'timeout': t.get('timeout', default_test_timeout)
-=======
         'timeout': t.get('timeout', default_test_timeout),
         'memory_threshold': t.get('memory_threshold', Docker.DEFAULT_CONTAINER_MEMORY_USAGE),
         'pid_threshold': t.get('pid_threshold', Docker.DEFAULT_CONTAINER_PIDS_USAGE)
->>>>>>> 0a5a914e
     }
 
     if not isinstance(integrations_conf, list):
@@ -887,19 +658,6 @@
     if not isinstance(instance_names_conf, list):
         instance_names_conf = [instance_names_conf, ]
 
-<<<<<<< HEAD
-    has_skipped_integration, integrations, is_nightly_integration = collect_integrations(
-        integrations_conf, skipped_integration, skipped_integrations_conf, nightly_integrations)
-
-    skip_nightly_test = True if (nightly_test or is_nightly_integration) and not is_nightly else False
-
-    # Skip nightly test
-    if skip_nightly_test:
-        print('\n------ Test {} start ------'.format(test_message))
-        print('Skip test')
-        print('------ Test {} end ------\n'.format(test_message))
-
-=======
     test_skipped_integration, integrations, is_nightly_integration = collect_integrations(
         integrations_conf, skipped_integration, skipped_integrations_conf, nightly_integrations)
 
@@ -915,7 +673,6 @@
         prints_manager.add_print_job('Skip test', print, thread_index)
         prints_manager.add_print_job(f'------ Test {test_message} end ------\n', print, thread_index,
                                      include_timestamp=True)
->>>>>>> 0a5a914e
         return
 
     if not run_all_tests:
@@ -925,37 +682,16 @@
 
     # Skip bad test
     if playbook_id in skipped_tests_conf:
-<<<<<<< HEAD
-        skipped_tests.add("{0} - reason: {1}".format(playbook_id, skipped_tests_conf[playbook_id]))
-        return
-
-    # Skip integration
-    if has_skipped_integration:
-=======
         skipped_tests.add(f'{playbook_id} - reason: {skipped_tests_conf[playbook_id]}')
         return
 
     # Skip integration
     if test_skipped_integration:
->>>>>>> 0a5a914e
         return
 
     # Skip version mismatch test
     test_from_version = t.get('fromversion', '0.0.0')
     test_to_version = t.get('toversion', '99.99.99')
-<<<<<<< HEAD
-    if (server_version_compare(test_from_version, server_numeric_version) > 0
-            or server_version_compare(test_to_version, server_numeric_version) < 0):
-        print('\n------ Test {} start ------'.format(test_message))
-        print_warning('Test {} ignored due to version mismatch (test versions: {}-{})'.format(test_message,
-                                                                                              test_from_version,
-                                                                                              test_to_version))
-        print('------ Test {} end ------\n'.format(test_message))
-        return
-
-    are_params_set = set_integration_params(demisto_api_key, integrations,
-                                            secret_params, instance_names_conf, playbook_id)
-=======
 
     if not (LooseVersion(test_from_version) <= LooseVersion(server_numeric_version) <= LooseVersion(test_to_version)):
         prints_manager.add_print_job(f'\n------ Test {test_message} start ------', print, thread_index,
@@ -971,7 +707,6 @@
     placeholders_map = {'%%SERVER_HOST%%': server}
     are_params_set = set_integration_params(demisto_api_key, integrations, secret_params, instance_names_conf,
                                             playbook_id, prints_manager, placeholders_map, thread_index=thread_index)
->>>>>>> 0a5a914e
     if not are_params_set:
         failed_playbooks.append(playbook_id)
         return
@@ -980,38 +715,12 @@
     options = options_handler()
     stdout, stderr = get_docker_memory_data()
     text = 'Memory Usage: {}'.format(stdout) if not stderr else stderr
-<<<<<<< HEAD
-    if options.nightly and options.memCheck:
-=======
     if options.nightly and options.memCheck and not tests_settings.is_local_run:
->>>>>>> 0a5a914e
         send_slack_message(slack, SLACK_MEM_CHANNEL_ID, text, 'Content CircleCI', 'False')
         stdout, stderr = get_docker_processes_data()
         text = stdout if not stderr else stderr
         send_slack_message(slack, SLACK_MEM_CHANNEL_ID, text, 'Content CircleCI', 'False')
 
-<<<<<<< HEAD
-    run_test(demisto_api_key, proxy, failed_playbooks, integrations, unmockable_integrations, playbook_id,
-             succeed_playbooks, test_message, test_options, slack, circle_ci,
-             build_number, server, build_name, is_ami)
-
-
-def execute_testing(server, server_ip, server_version, server_numeric_version, is_ami=True):
-    print("Executing tests with the server {} - and the server ip {}".format(server, server_ip))
-
-    options = options_handler()
-    conf_path = options.conf
-    secret_conf_path = options.secret
-    is_nightly = options.nightly
-    is_memory_check = options.memCheck
-    slack = options.slack
-    circle_ci = options.circleci
-    build_number = options.buildNumber
-    build_name = options.buildName
-
-    conf, secret_conf = load_conf_files(conf_path, secret_conf_path)
-    demisto_api_key = secret_conf.get('temp_apikey')
-=======
     run_test(t, tests_queue, tests_settings, demisto_user, demisto_pass, proxy, failed_playbooks,
              integrations, unmockable_integrations, playbook_id, succeed_playbooks, test_message,
              test_options, slack, circle_ci, build_number, server, build_name, prints_manager,
@@ -1122,7 +831,6 @@
     demisto_api_key = tests_settings.api_key
     demisto_user = secret_conf['username']
     demisto_pass = secret_conf['userPassword']
->>>>>>> 0a5a914e
 
     default_test_timeout = conf.get('testTimeout', 30)
 
@@ -1139,12 +847,8 @@
         is_nightly = True
 
     if not tests or len(tests) == 0:
-<<<<<<< HEAD
-        print('no integrations are configured for test')
-=======
         prints_manager.add_print_job('no integrations are configured for test', print, thread_index)
         prints_manager.execute_thread_prints(thread_index)
->>>>>>> 0a5a914e
         return
     xsoar_client = demisto_client.configure(base_url=server, username=demisto_user,
                                             password=demisto_pass, verify_ssl=False)
@@ -1158,122 +862,10 @@
         ami.clone_mock_data()
         proxy = MITMProxy(server_ip)
 
-    proxy = None
-    if is_ami:
-        ami = AMIConnection(server_ip)
-        ami.clone_mock_data()
-        proxy = MITMProxy(server_ip)
-
     failed_playbooks = []
     succeed_playbooks = []
     skipped_tests = set([])
     skipped_integration = set([])
-<<<<<<< HEAD
-
-    disable_all_integrations(demisto_api_key, server)
-
-    if is_ami:
-        # move all mock tests to the top of the list
-        mock_tests, mockless_tests = organize_tests(tests, unmockable_integrations, skipped_integrations_conf,
-                                                    nightly_integrations)
-    else:  # In case of a non AMI run we don't want to use the mocking mechanism
-        mockless_tests = tests
-    if is_nightly and is_memory_check:
-        mem_lim, err = get_docker_limit()
-        send_slack_message(slack, SLACK_MEM_CHANNEL_ID,
-                           'Build Number: {0}\n Server Address: {1}\nMemory Limit: {2}'.format(build_number, server,
-                                                                                               mem_lim),
-                           'Content CircleCI', 'False')
-    # first run the mock tests to avoid mockless side effects in container
-    if is_ami and mock_tests:
-        proxy.configure_proxy_in_demisto(demisto_api_key, server, proxy.ami.docker_ip + ':' + proxy.PROXY_PORT)
-        for t in mock_tests:
-            run_test_scenario(t, proxy, default_test_timeout, skipped_tests_conf, nightly_integrations,
-                              skipped_integrations_conf, skipped_integration, is_nightly, run_all_tests,
-                              is_filter_configured,
-                              filtered_tests, skipped_tests, secret_params, failed_playbooks,
-                              unmockable_integrations, succeed_playbooks, slack, circle_ci, build_number, server,
-                              build_name, server_numeric_version, demisto_api_key)
-
-        print("\nRunning mock-disabled tests")
-        proxy.configure_proxy_in_demisto(demisto_api_key, server, '')
-        print('Resetting containers')
-        client = demisto_client.configure(base_url=server, api_key=demisto_api_key, verify_ssl=False)
-        body, status_code, headers = demisto_client.generic_request_func(self=client, method='POST',
-                                                                         path='/containers/reset')
-        if status_code != 200:
-            print_error('Request to reset containers failed with status code "{}"\n{}'.format(status_code, body))
-            sys.exit(1)
-        sleep(10)
-    for t in mockless_tests:
-        run_test_scenario(t, proxy, default_test_timeout, skipped_tests_conf, nightly_integrations,
-                          skipped_integrations_conf, skipped_integration, is_nightly, run_all_tests,
-                          is_filter_configured,
-                          filtered_tests, skipped_tests, secret_params, failed_playbooks,
-                          unmockable_integrations, succeed_playbooks, slack, circle_ci, build_number, server,
-                          build_name, server_numeric_version, demisto_api_key, is_ami)
-
-    print_test_summary(succeed_playbooks, failed_playbooks, skipped_tests, skipped_integration, unmockable_integrations,
-                       proxy, is_ami)
-
-    create_result_files(failed_playbooks, skipped_integration, skipped_tests)
-
-    if is_ami and build_name == 'master':
-        print("Pushing new/updated mock files to mock git repo.")
-        ami.upload_mock_files(build_name, build_number)
-
-    if len(failed_playbooks):
-        print("Some tests have failed. Not destroying instances.")
-        sys.exit(1)
-    else:
-        file_path = "./Tests/is_build_passed_{}.txt".format(server_version.replace(' ', ''))
-        with open(file_path, "w") as is_build_passed_file:
-            is_build_passed_file.write('Build passed')
-
-
-def main():
-    options = options_handler()
-    server = options.server
-    is_ami = options.isAMI
-    server_version = options.serverVersion
-    server_numeric_version = '0.0.0'
-
-    if is_ami:  # Run tests in AMI configuration
-        with open('./Tests/images_data.txt', 'r') as image_data_file:
-            image_data = [line for line in image_data_file if line.startswith(server_version)]
-            if len(image_data) != 1:
-                print('Did not get one image data for server version, got {}'.format(image_data))
-            else:
-                server_numeric_version = re.findall('Demisto-Circle-CI-Content-[\w-]+-([\d.]+)-[\d]{5}', image_data[0])
-                if server_numeric_version:
-                    server_numeric_version = server_numeric_version[0]
-                else:
-                    server_numeric_version = '99.99.98'  # latest
-                print('Server image info: {}'.format(image_data[0]))
-                print('Server version: {}'.format(server_numeric_version))
-
-        with open('./Tests/instance_ips.txt', 'r') as instance_file:
-            instance_ips = instance_file.readlines()
-            instance_ips = [line.strip('\n').split(":") for line in instance_ips]
-
-        for ami_instance_name, ami_instance_ip in instance_ips:
-            if ami_instance_name == server_version:
-                print_color("Starting tests for {}".format(ami_instance_name), LOG_COLORS.GREEN)
-                print("Starts tests with server url - https://{}".format(ami_instance_ip))
-                server = SERVER_URL.format(ami_instance_ip)
-                execute_testing(server, ami_instance_ip, server_version, server_numeric_version)
-                sleep(8)
-
-    else:  # Run tests in Server build configuration
-        server_numeric_version = '99.99.98'  # assume latest
-        print("Using server version: {} (assuming latest for non-ami)".format(server_numeric_version))
-        with open('./Tests/instance_ips.txt', 'r') as instance_file:
-            instance_ips = instance_file.readlines()
-            instance_ip = [line.strip('\n').split(":")[1] for line in instance_ips][0]
-
-        execute_testing(SERVER_URL.format(instance_ip), instance_ip, server_version, server_numeric_version,
-                        is_ami=False)
-=======
     playbook_skipped_integration = set([])
 
     disable_all_integrations(xsoar_client, prints_manager, thread_index=thread_index)
@@ -1904,7 +1496,6 @@
         sleep(45)
     # -------------
     manage_tests(tests_settings)
->>>>>>> 0a5a914e
 
 
 if __name__ == '__main__':
