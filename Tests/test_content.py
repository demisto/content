--- conflicted
+++ resolved
@@ -19,12 +19,9 @@
 FILTER_CONF = "./Tests/filter_file.txt"
 INTEGRATIONS_CONF = "./Tests/integrations_file.txt"
 
-<<<<<<< HEAD
-=======
 FAILED_MATCH_INSTANCE_MSG = "{} Failed to run\n, There are {} instances of {}, please select of them by using the " \
                             "instance_name argument in conf.json the options are:\n{}"
 
->>>>>>> 3d12c154
 
 def str2bool(v):
     if v.lower() in ('yes', 'true', 't', 'y', '1'):
@@ -222,19 +219,11 @@
                         found_matching_instance = True
 
                 if not found_matching_instance:
-<<<<<<< HEAD
-                    optional_instance_names = [optional_integration.get('instance_name') for optional_integration in integration_params]
-                    print_error("{} Failed to run\n, There are {} instances of {},"
-                                "please select of them by using the instance_name "
-                                "argument in conf.json the options are:\n{}".format(playbook_id, len(integration_params),
-                                                                                  integration['name'], '\n'.join(optional_instance_names)))
-=======
                     optional_instance_names = [optional_integration.get('instance_name') for optional_integration in
                                                integration_params]
                     print_error(FAILED_MATCH_INSTANCE_MSG.format(playbook_id, len(integration_params),
                                                                  integration['name'],
                                                                  '\n'.join(optional_instance_names)))
->>>>>>> 3d12c154
                     return False
 
             integration['params'] = matched_integration_params.get('params', {})
@@ -399,12 +388,8 @@
         if has_skipped_integration:
             continue
 
-<<<<<<< HEAD
-        are_params_set = set_integration_params(demisto_api_key, integrations, secret_params, instance_names_conf, playbook_id)
-=======
         are_params_set = set_integration_params(demisto_api_key, integrations,
                                                 secret_params, instance_names_conf, playbook_id)
->>>>>>> 3d12c154
         if not are_params_set:
             failed_playbooks.append(playbook_id)
             continue
