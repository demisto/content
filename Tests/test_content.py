from __future__ import print_function

import logging
import os
import re
import sys
import json
import time
import argparse
import threading
import subprocess
import traceback
from time import sleep
import datetime
from distutils.version import LooseVersion

import pytz

from google.cloud import storage
from google.api_core.exceptions import PreconditionFailed
from queue import Queue
from contextlib import contextmanager

import urllib3
import requests
import demisto_client.demisto_api
from demisto_client.demisto_api.rest import ApiException

<<<<<<< HEAD
=======
from Tests.scripts.utils.log_util import install_simple_logging

>>>>>>> b5e6ae75
try:
    """
    Those dual-imports are required as Slack updated their sdk and it breaks BC.
    `from slack import...` is for new slack and local runs.
    `from slackclient import...` is for old slack and running in CircleCI (old slack in docker image)
    """
    from slack import WebClient as SlackClient  # New slack
except ModuleNotFoundError:
    from slackclient import SlackClient  # Old slack

from Tests.mock_server import MITMProxy, AMIConnection
from Tests.test_integration import Docker, check_integration, disable_all_integrations
from Tests.test_dependencies import get_used_integrations, get_tests_allocation_for_threads
from demisto_sdk.commands.common.constants import FILTER_CONF, PB_Status
from demisto_sdk.commands.common.tools import print_color, print_error, print_warning, \
    LOG_COLORS, str2bool

# Disable insecure warnings
urllib3.disable_warnings()

SERVER_URL = "https://{}"
INTEGRATIONS_CONF = "./Tests/integrations_file.txt"

FAILED_MATCH_INSTANCE_MSG = "{} Failed to run.\n There are {} instances of {}, please select one of them by using " \
                            "the instance_name argument in conf.json. The options are:\n{}"

SERVICE_RESTART_TIMEOUT = 300
SERVICE_RESTART_POLLING_INTERVAL = 5
LOCKS_PATH = 'content-locks'
BUCKET_NAME = os.environ.get('GCS_ARTIFACTS_BUCKET')
CIRCLE_BUILD_NUM = os.environ.get('CIRCLE_BUILD_NUM')
WORKFLOW_ID = os.environ.get('CIRCLE_WORKFLOW_ID')
CIRCLE_STATUS_TOKEN = os.environ.get('CIRCLECI_STATUS_TOKEN')
SLACK_MEM_CHANNEL_ID = 'CM55V7J8K'
PROXY_LOG_FILE_NAME = 'proxy_metrics.csv'
ENV_RESULTS_PATH = './env_results.json'


def options_handler():
    parser = argparse.ArgumentParser(description='Utility for batch action on incidents')
    parser.add_argument('-k', '--apiKey', help='The Demisto API key for the server', required=True)
    parser.add_argument('-s', '--server', help='The server URL to connect to')
    parser.add_argument('-c', '--conf', help='Path to conf file', required=True)
    parser.add_argument('-e', '--secret', help='Path to secret conf file')
    parser.add_argument('-n', '--nightly', type=str2bool, help='Run nightly tests')
    parser.add_argument('-t', '--slack', help='The token for slack', required=True)
    parser.add_argument('-a', '--circleci', help='The token for circleci', required=True)
    parser.add_argument('-b', '--buildNumber', help='The build number', required=True)
    parser.add_argument('-g', '--buildName', help='The build name', required=True)
    parser.add_argument('-i', '--isAMI', type=str2bool, help='is AMI build or not', default=False)
    parser.add_argument('-m', '--memCheck', type=str2bool,
                        help='Should trigger memory checks or not. The slack channel to check the data is: '
                             'dmst_content_nightly_memory_data', default=False)
    parser.add_argument('-d', '--serverVersion', help='Which server version to run the '
                                                      'tests on(Valid only when using AMI)', default="NonAMI")
    parser.add_argument('-l', '--testsList', help='List of specific, comma separated'
                                                  'tests to run')

    options = parser.parse_args()
    tests_settings = SettingsTester(options)
    return tests_settings


class SettingsTester:
    def __init__(self, options):
        self.api_key = options.apiKey
        self.server = options.server
        self.conf_path = options.conf
        self.secret_conf_path = options.secret
        self.nightly = options.nightly
        self.slack = options.slack
        self.circleci = options.circleci
        self.buildNumber = options.buildNumber
        self.buildName = options.buildName
        self.isAMI = options.isAMI
        self.memCheck = options.memCheck
        self.serverVersion = options.serverVersion
        self.serverNumericVersion = None
        self.specific_tests_to_run = self.parse_tests_list_arg(options.testsList)
        self.is_local_run = (self.server is not None)

    @staticmethod
    def parse_tests_list_arg(tests_list: str):
        """
        Parses the test list arguments if present.

        :param tests_list: CSV string of tests to run.
        :return: List of tests if there are any, otherwise empty list.
        """
        tests_to_run = tests_list.split(",") if tests_list else []
        return tests_to_run


class PrintJob:
    def __init__(self, message_to_print, print_function_to_execute, message_color=None):
        self.print_function_to_execute = print_function_to_execute
        self.message_to_print = message_to_print
        self.message_color = message_color

    def execute_print(self):
        if self.message_color:
            self.print_function_to_execute(self.message_to_print, self.message_color)
        else:
            self.print_function_to_execute(self.message_to_print)


class ParallelPrintsManager:

    def __init__(self, number_of_threads):
        self.threads_print_jobs = [[] for i in range(number_of_threads)]
        self.print_lock = threading.Lock()
        self.threads_last_update_times = [time.time() for i in range(number_of_threads)]

    def should_update_thread_status(self, thread_index):
        current_time = time.time()
        thread_last_update = self.threads_last_update_times[thread_index]
        return current_time - thread_last_update > 300

    def add_print_job(self, message_to_print, print_function_to_execute, thread_index, message_color=None,
                      include_timestamp=False):
        if include_timestamp:
            message_to_print = f'[{datetime.datetime.now(datetime.timezone.utc)}] {message_to_print}'

        print_job = PrintJob(message_to_print, print_function_to_execute, message_color=message_color)
        self.threads_print_jobs[thread_index].append(print_job)
        if self.should_update_thread_status(thread_index):
            print("Thread {} is still running.".format(thread_index))
            self.threads_last_update_times[thread_index] = time.time()

    def execute_thread_prints(self, thread_index):
        self.print_lock.acquire()
        prints_to_execute = self.threads_print_jobs[thread_index]
        for print_job in prints_to_execute:
            print_job.execute_print()
        self.print_lock.release()
        self.threads_print_jobs[thread_index] = []


class DataKeeperTester:

    def __init__(self):
        self.succeeded_playbooks = []
        self.failed_playbooks = []
        self.skipped_tests = []
        self.skipped_integrations = []
        self.rerecorded_tests = []
        self.empty_files = []
        self.unmockable_integrations = {}

    def add_tests_data(self, succeed_playbooks, failed_playbooks, skipped_tests, skipped_integration,
                       unmockable_integrations):
        # Using multiple appends and not extend since append is guaranteed to be thread safe
        for playbook in succeed_playbooks:
            self.succeeded_playbooks.append(playbook)
        for playbook in failed_playbooks:
            self.failed_playbooks.append(playbook)
        for playbook in skipped_tests:
            self.skipped_tests.append(playbook)
        for playbook in skipped_integration:
            self.skipped_integrations.append(playbook)
        for playbook_id, reason in unmockable_integrations.items():
            self.unmockable_integrations[playbook_id] = reason

    def add_proxy_related_test_data(self, proxy):
        # Using multiple appends and not extend since append is guaranteed to be thread safe
        for playbook_id in proxy.rerecorded_tests:
            self.rerecorded_tests.append(playbook_id)
        for playbook_id in proxy.empty_files:
            self.empty_files.append(playbook_id)


def print_test_summary(tests_data_keeper: DataKeeperTester, is_ami: bool = True):
    """
    Takes the information stored in the tests_data_keeper and prints it in a human readable way.

    :param tests_data_keeper: DataKeeperTester object containing test statuses.
    :param is_ami: Boolean indicating if the server running the tests is an AMI or not.
    :return: None.
    """
    succeed_playbooks = tests_data_keeper.succeeded_playbooks
    failed_playbooks = tests_data_keeper.failed_playbooks
    skipped_tests = tests_data_keeper.skipped_tests
    unmocklable_integrations = tests_data_keeper.unmockable_integrations
    skipped_integration = tests_data_keeper.skipped_integrations
    rerecorded_tests = tests_data_keeper.rerecorded_tests
    empty_files = tests_data_keeper.empty_files

    succeed_count = len(succeed_playbooks)
    failed_count = len(failed_playbooks)
    skipped_count = len(skipped_tests)
    rerecorded_count = len(rerecorded_tests) if is_ami else 0
    empty_mocks_count = len(empty_files) if is_ami else 0
    unmocklable_integrations_count = len(unmocklable_integrations)
    print('\nTEST RESULTS:')
    tested_playbooks_message = '\t Number of playbooks tested - ' + str(succeed_count + failed_count)
    print(tested_playbooks_message)
    succeeded_playbooks_message = '\t Number of succeeded tests - ' + str(succeed_count)
    print_color(succeeded_playbooks_message, LOG_COLORS.GREEN)

    if failed_count > 0:
        failed_tests_message = '\t Number of failed tests - ' + str(failed_count) + ':'
        print_error(failed_tests_message)
        for playbook_id in failed_playbooks:
            print_error('\t - ' + playbook_id)

    if rerecorded_count > 0:
        recording_warning = '\t Tests with failed playback and successful re-recording - ' + str(rerecorded_count) + ':'
        print_warning(recording_warning)
        for playbook_id in rerecorded_tests:
            print_warning('\t - ' + playbook_id)

    if empty_mocks_count > 0:
        empty_mock_successes_msg = '\t Successful tests with empty mock files - ' + str(empty_mocks_count) + ':'
        print(empty_mock_successes_msg)
        proxy_explanation = '\t (either there were no http requests or no traffic is passed through the proxy.\n' \
                            '\t Investigate the playbook and the integrations.\n' \
                            '\t If the integration has no http traffic, add to unmockable_integrations in conf.json)'
        print(proxy_explanation)
        for playbook_id in empty_files:
            print('\t - ' + playbook_id)

    if len(skipped_integration) > 0:
        skipped_integrations_warning = '\t Number of skipped integration - ' + str(len(skipped_integration)) + ':'
        print_warning(skipped_integrations_warning)
        for playbook_id in skipped_integration:
            print_warning('\t - ' + playbook_id)

    if skipped_count > 0:
        skipped_tests_warning = '\t Number of skipped tests - ' + str(skipped_count) + ':'
        print_warning(skipped_tests_warning)
        for playbook_id in skipped_tests:
            print_warning('\t - ' + playbook_id)

    if unmocklable_integrations_count > 0:
        unmockable_warning = '\t Number of unmockable integrations - ' + str(unmocklable_integrations_count) + ':'
        print_warning(unmockable_warning)
        for playbook_id, reason in unmocklable_integrations.items():
            print_warning('\t - ' + playbook_id + ' - ' + reason)


def update_test_msg(integrations, test_message):
    if integrations:
        integrations_names = [integration['name'] for integration in
                              integrations]
        test_message = test_message + ' with integration(s): ' + ','.join(
            integrations_names)

    return test_message


def turn_off_telemetry(xsoar_client):
    """
    Turn off telemetry on the AMI instance

    :param xsoar_client: Preconfigured client for the XSOAR instance
    :return: None
    """

    body, status_code, _ = demisto_client.generic_request_func(self=xsoar_client, method='POST',
                                                               path='/telemetry?status=notelemetry')

    if status_code != 200:
        print_error('Request to turn off telemetry failed with status code "{}"\n{}'.format(status_code, body))
        sys.exit(1)


def reset_containers(server, demisto_user, demisto_pass, prints_manager, thread_index):
    prints_manager.add_print_job('Resetting containers', print, thread_index)
    client = demisto_client.configure(base_url=server, username=demisto_user, password=demisto_pass, verify_ssl=False)
    body, status_code, _ = demisto_client.generic_request_func(self=client, method='POST',
                                                               path='/containers/reset')
    if status_code != 200:
        error_msg = 'Request to reset containers failed with status code "{}"\n{}'.format(status_code, body)
        prints_manager.add_print_job(error_msg, print_error, thread_index)
        prints_manager.execute_thread_prints(thread_index)
        sys.exit(1)
    sleep(10)


def has_unmockable_integration(integrations, unmockable_integrations):
    return list(set(x['name'] for x in integrations).intersection(unmockable_integrations.keys()))


def get_docker_limit():
    process = subprocess.Popen(['cat', '/sys/fs/cgroup/memory/memory.limit_in_bytes'], stdout=subprocess.PIPE,
                               stderr=subprocess.STDOUT)
    stdout, stderr = process.communicate()
    return stdout, stderr


def get_docker_processes_data():
    process = subprocess.Popen(['ps', 'aux'], stdout=subprocess.PIPE, stderr=subprocess.STDOUT)
    stdout, stderr = process.communicate()
    return stdout, stderr


def get_docker_memory_data():
    process = subprocess.Popen(['cat', '/sys/fs/cgroup/memory/memory.usage_in_bytes'], stdout=subprocess.PIPE,
                               stderr=subprocess.STDOUT)
    stdout, stderr = process.communicate()
    return stdout, stderr


def send_slack_message(slack, chanel, text, user_name, as_user):
    sc = SlackClient(slack)
    sc.api_call(
        "chat.postMessage",
        channel=chanel,
        username=user_name,
        as_user=as_user,
        text=text,
        mrkdwn='true'
    )


def run_test_logic(conf_json_test_details, tests_queue, tests_settings, c, demisto_user, demisto_pass,
                   failed_playbooks, integrations, playbook_id, succeed_playbooks, test_message,
                   test_options, slack, circle_ci, build_number, server_url,
                   build_name, prints_manager, thread_index=0, is_mock_run=False):
    with acquire_test_lock(integrations,
                           test_options.get('timeout'),
                           prints_manager,
                           thread_index,
                           tests_settings.conf_path) as lock:
        if lock:
            status, inc_id = check_integration(c, server_url, demisto_user, demisto_pass, integrations,
                                               playbook_id, prints_manager, test_options,
                                               is_mock_run, thread_index=thread_index)
            # c.api_client.pool.close()
            if status == PB_Status.COMPLETED:
                prints_manager.add_print_job('PASS: {} succeed'.format(test_message), print_color,
                                             thread_index, message_color=LOG_COLORS.GREEN)
                succeed_playbooks.append(playbook_id)

            elif status == PB_Status.NOT_SUPPORTED_VERSION:
                not_supported_version_message = 'PASS: {} skipped - not supported version'.format(test_message)
                prints_manager.add_print_job(not_supported_version_message, print, thread_index)
                succeed_playbooks.append(playbook_id)

            else:
                error_message = 'Failed: {} failed'.format(test_message)
                prints_manager.add_print_job(error_message, print_error, thread_index)
                playbook_id_with_mock = playbook_id
                if not is_mock_run:
                    playbook_id_with_mock += " (Mock Disabled)"
                failed_playbooks.append(playbook_id_with_mock)
                if not tests_settings.is_local_run:
                    notify_failed_test(slack, circle_ci, playbook_id, build_number, inc_id, server_url, build_name)

            succeed = status in (PB_Status.COMPLETED, PB_Status.NOT_SUPPORTED_VERSION)
        else:
            tests_queue.put(conf_json_test_details)
            succeed = False

    return succeed


# run the test using a real instance, record traffic.
def run_and_record(conf_json_test_details, tests_queue, tests_settings, c, demisto_user, demisto_pass,
                   proxy, failed_playbooks, integrations, playbook_id, succeed_playbooks, test_message,
                   test_options, slack, circle_ci, build_number, server_url, build_name, prints_manager,
                   thread_index=0):
    proxy.set_tmp_folder()
    proxy.start(playbook_id, record=True, thread_index=thread_index, prints_manager=prints_manager)
    succeed = run_test_logic(conf_json_test_details, tests_queue, tests_settings, c, demisto_user, demisto_pass,
                             failed_playbooks, integrations, playbook_id, succeed_playbooks,
                             test_message, test_options, slack, circle_ci, build_number, server_url,
                             build_name, prints_manager, thread_index=thread_index,
                             is_mock_run=True)
    proxy.stop(thread_index=thread_index, prints_manager=prints_manager)
    if succeed:
        proxy.successful_rerecord_count += 1
        proxy.clean_mock_file(playbook_id, thread_index=thread_index, prints_manager=prints_manager)
        proxy.move_mock_file_to_repo(playbook_id, thread_index=thread_index, prints_manager=prints_manager)
    else:
        proxy.failed_rerecord_count += 1
        proxy.failed_rerecord_tests.append(playbook_id)
    proxy.set_repo_folder()
    return succeed


def mock_run(conf_json_test_details, tests_queue, tests_settings, c, demisto_user, demisto_pass, proxy,
             failed_playbooks, integrations, playbook_id, succeed_playbooks, test_message, test_options,
             slack, circle_ci, build_number, server_url, build_name, start_message, prints_manager,
             thread_index=0):
    rerecord = False

    if proxy.has_mock_file(playbook_id):
        start_mock_message = '{} (Mock: Playback)'.format(start_message)
        prints_manager.add_print_job(start_mock_message, print, thread_index, include_timestamp=True)
        proxy.start(playbook_id, thread_index=thread_index, prints_manager=prints_manager)
        # run test
        status, _ = check_integration(c, server_url, demisto_user, demisto_pass, integrations,
                                      playbook_id, prints_manager, test_options,
                                      is_mock_run=True, thread_index=thread_index)
        # use results
        proxy.stop(thread_index=thread_index, prints_manager=prints_manager)
        if status == PB_Status.COMPLETED:
            proxy.successful_tests_count += 1
            succeed_message = 'PASS: {} succeed'.format(test_message)
            prints_manager.add_print_job(succeed_message, print_color, thread_index, LOG_COLORS.GREEN)
            succeed_playbooks.append(playbook_id)
            end_mock_message = f'------ Test {test_message} end ------\n'
            prints_manager.add_print_job(end_mock_message, print, thread_index, include_timestamp=True)
            return

        if status == PB_Status.NOT_SUPPORTED_VERSION:
            not_supported_version_message = 'PASS: {} skipped - not supported version'.format(test_message)
            prints_manager.add_print_job(not_supported_version_message, print, thread_index)
            succeed_playbooks.append(playbook_id)
            end_mock_message = f'------ Test {test_message} end ------\n'
            prints_manager.add_print_job(end_mock_message, print, thread_index, include_timestamp=True)
            return

        if status == PB_Status.FAILED_DOCKER_TEST:
            error_message = 'Failed: {} failed'.format(test_message)
            prints_manager.add_print_job(error_message, print_error, thread_index)
            failed_playbooks.append(playbook_id)
            end_mock_message = f'------ Test {test_message} end ------\n'
            prints_manager.add_print_job(end_mock_message, print, thread_index, include_timestamp=True)
            return
        proxy.failed_tests_count += 1
        mock_failed_message = "Test failed with mock, recording new mock file. (Mock: Recording)"
        prints_manager.add_print_job(mock_failed_message, print, thread_index)
        rerecord = True
    else:
        mock_recording_message = start_message + ' (Mock: Recording)'
        prints_manager.add_print_job(mock_recording_message, print, thread_index, include_timestamp=True)

    # Mock recording - no mock file or playback failure.
    c = demisto_client.configure(base_url=c.api_client.configuration.host,
                                 api_key=c.api_client.configuration.api_key, verify_ssl=False)
    succeed = run_and_record(conf_json_test_details, tests_queue, tests_settings, c, demisto_user,
                             demisto_pass, proxy, failed_playbooks, integrations, playbook_id,
                             succeed_playbooks, test_message, test_options, slack, circle_ci,
                             build_number, server_url, build_name, prints_manager, thread_index=thread_index)

    if rerecord and succeed:
        proxy.rerecorded_tests.append(playbook_id)
    test_end_message = f'------ Test {test_message} end ------\n'
    prints_manager.add_print_job(test_end_message, print, thread_index, include_timestamp=True)


def run_test(conf_json_test_details, tests_queue, tests_settings, demisto_user, demisto_pass, proxy, failed_playbooks,
             integrations, unmockable_integrations, playbook_id, succeed_playbooks, test_message, test_options,
             slack, circle_ci, build_number, server_url, build_name, prints_manager, is_ami=True, thread_index=0):
    start_message = f'------ Test {test_message} start ------'
    client = demisto_client.configure(base_url=server_url, username=demisto_user, password=demisto_pass,
                                      verify_ssl=False)

    if not is_ami or (not integrations or has_unmockable_integration(integrations,
                                                                     unmockable_integrations)):
        prints_manager.add_print_job(start_message + ' (Mock: Disabled)', print, thread_index,
                                     include_timestamp=True)
        run_test_logic(conf_json_test_details, tests_queue, tests_settings, client, demisto_user,
                       demisto_pass, failed_playbooks, integrations, playbook_id,
                       succeed_playbooks, test_message, test_options, slack, circle_ci,
                       build_number, server_url, build_name, prints_manager)
        prints_manager.add_print_job('------ Test %s end ------\n' % (test_message,), print, thread_index,
                                     include_timestamp=True)

        return
    mock_run(conf_json_test_details, tests_queue, tests_settings, client, demisto_user, demisto_pass,
             proxy, failed_playbooks, integrations, playbook_id, succeed_playbooks, test_message,
             test_options, slack, circle_ci, build_number, server_url, build_name, start_message,
             prints_manager, thread_index=thread_index)


def http_request(url, params_dict=None):
    try:
        res = requests.request("GET",
                               url,
                               verify=True,
                               params=params_dict,
                               )
        res.raise_for_status()

        return res.json()

    except Exception as e:
        raise e


def get_user_name_from_circle(circleci_token, build_number):
    url = "https://circleci.com/api/v1.1/project/github/demisto/content/{0}?circle-token={1}".format(build_number,
                                                                                                     circleci_token)
    res = http_request(url)

    user_details = res.get('user', {})
    return user_details.get('name', '')


def notify_failed_test(slack, circle_ci, playbook_id, build_number, inc_id, server_url, build_name):
    circle_user_name = get_user_name_from_circle(circle_ci, build_number)
    sc = SlackClient(slack)
    user_id = retrieve_id(circle_user_name, sc)

    text = "{0} - {1} Failed\n{2}".format(build_name, playbook_id, server_url) if inc_id == -1 \
        else "{0} - {1} Failed\n{2}/#/WorkPlan/{3}".format(build_name, playbook_id, server_url, inc_id)

    if user_id:
        sc.api_call(
            "chat.postMessage",
            channel=user_id,
            username="Content CircleCI",
            as_user="False",
            text=text
        )


def retrieve_id(circle_user_name, sc):
    user_id = ''
    res = sc.api_call('users.list')

    user_list = res.get('members', [])
    for user in user_list:
        profile = user.get('profile', {})
        name = profile.get('real_name_normalized', '')
        if name == circle_user_name:
            user_id = user.get('id', '')

    return user_id


def create_result_files(tests_data_keeper):
    failed_playbooks = tests_data_keeper.failed_playbooks
    skipped_integration = tests_data_keeper.skipped_integrations
    skipped_tests = tests_data_keeper.skipped_tests
    with open("./Tests/failed_tests.txt", "w") as failed_tests_file:
        failed_tests_file.write('\n'.join(failed_playbooks))
    with open('./Tests/skipped_tests.txt', "w") as skipped_tests_file:
        skipped_tests_file.write('\n'.join(skipped_tests))
    with open('./Tests/skipped_integrations.txt', "w") as skipped_integrations_file:
        skipped_integrations_file.write('\n'.join(skipped_integration))


def change_placeholders_to_values(placeholders_map, config_item):
    """Replaces placeholders in the object to their real values

    Args:
        placeholders_map: (dict)
             Dict that holds the real values to be replaced for each placeholder.
        config_item: (json object)
            Integration configuration object.

    Returns:
        dict. json object with the real configuration.
    """
    item_as_string = json.dumps(config_item)
    for key, value in placeholders_map.items():
        item_as_string = item_as_string.replace(key, value)
    return json.loads(item_as_string)


def set_integration_params(demisto_api_key, integrations, secret_params, instance_names, playbook_id,
                           prints_manager, placeholders_map, thread_index=0):
    for integration in integrations:
        integration_params = [change_placeholders_to_values(placeholders_map, item) for item
                              in secret_params if item['name'] == integration['name']]

        if integration_params:
            matched_integration_params = integration_params[0]
            if len(integration_params) != 1:
                found_matching_instance = False
                for item in integration_params:
                    if item.get('instance_name', 'Not Found') in instance_names:
                        matched_integration_params = item
                        found_matching_instance = True

                if not found_matching_instance:
                    optional_instance_names = [optional_integration.get('instance_name', 'None')
                                               for optional_integration in integration_params]
                    error_msg = FAILED_MATCH_INSTANCE_MSG.format(playbook_id, len(integration_params),
                                                                 integration['name'],
                                                                 '\n'.join(optional_instance_names))
                    prints_manager.add_print_job(error_msg, print_error, thread_index)
                    return False

            integration['params'] = matched_integration_params.get('params', {})
            integration['byoi'] = matched_integration_params.get('byoi', True)
            integration['instance_name'] = matched_integration_params.get('instance_name', integration['name'])
            integration['validate_test'] = matched_integration_params.get('validate_test', True)
        elif integration['name'] == 'Demisto REST API':
            integration['params'] = {
                'url': 'https://localhost',
                'apikey': demisto_api_key,
                'insecure': True,
            }

    return True


def collect_integrations(integrations_conf, skipped_integration, skipped_integrations_conf, nightly_integrations):
    integrations = []
    is_nightly_integration = False
    test_skipped_integration = []
    for integration in integrations_conf:
        if integration in skipped_integrations_conf.keys():
            skipped_integration.add("{0} - reason: {1}".format(integration, skipped_integrations_conf[integration]))
            test_skipped_integration.append(integration)

        if integration in nightly_integrations:
            is_nightly_integration = True

        # string description
        integrations.append({
            'name': integration,
            'params': {}
        })

    return test_skipped_integration, integrations, is_nightly_integration


def extract_filtered_tests():
    with open(FILTER_CONF, 'r') as filter_file:
        filtered_tests = filter_file.readlines()
        filtered_tests = [line.strip('\n') for line in filtered_tests]

    return filtered_tests


def load_conf_files(conf_path, secret_conf_path):
    with open(conf_path) as data_file:
        conf = json.load(data_file)

    secret_conf = None
    if secret_conf_path:
        with open(secret_conf_path) as data_file:
            secret_conf = json.load(data_file)

    return conf, secret_conf


def run_test_scenario(tests_queue, tests_settings, t, proxy, default_test_timeout, skipped_tests_conf,
                      nightly_integrations, skipped_integrations_conf, skipped_integration, is_nightly, filtered_tests,
                      skipped_tests, secret_params, failed_playbooks, playbook_skipped_integration,
                      unmockable_integrations, succeed_playbooks, slack, circle_ci, build_number, server, build_name,
                      server_numeric_version, demisto_user, demisto_pass, demisto_api_key,
                      prints_manager, thread_index=0, is_ami=True):
    playbook_id = t['playbookID']
    nightly_test = t.get('nightly', False)
    integrations_conf = t.get('integrations', [])
    instance_names_conf = t.get('instance_names', [])

    test_message = 'playbook: ' + playbook_id

    test_options = {
        'timeout': t.get('timeout', default_test_timeout),
        'memory_threshold': t.get('memory_threshold', Docker.DEFAULT_CONTAINER_MEMORY_USAGE),
        'pid_threshold': t.get('pid_threshold', Docker.DEFAULT_CONTAINER_PIDS_USAGE)
    }

    if not isinstance(integrations_conf, list):
        integrations_conf = [integrations_conf, ]

    if not isinstance(instance_names_conf, list):
        instance_names_conf = [instance_names_conf, ]

    test_skipped_integration, integrations, is_nightly_integration = collect_integrations(
        integrations_conf, skipped_integration, skipped_integrations_conf, nightly_integrations)

    # Skip tests that are missing from filtered list
    if filtered_tests and playbook_id not in filtered_tests:
        return

    if playbook_id in filtered_tests:
        playbook_skipped_integration.update(test_skipped_integration)

    # Skip nightly test
    skip_nightly_test = (nightly_test or is_nightly_integration) and not is_nightly
    if skip_nightly_test:
        prints_manager.add_print_job(f'\n------ Test {test_message} start ------', print, thread_index,
                                     include_timestamp=True)
        prints_manager.add_print_job('Skip test', print, thread_index)
        prints_manager.add_print_job(f'------ Test {test_message} end ------\n', print, thread_index,
                                     include_timestamp=True)
        return

    # Skip test that appear in the skip section
    if playbook_id in skipped_tests_conf:
        skipped_tests.add(f'{playbook_id} - reason: {skipped_tests_conf[playbook_id]}')
        return

    # Skip integration
    if test_skipped_integration:
        return

    # Skip version mismatch test
    test_from_version = t.get('fromversion', '0.0.0')
    test_to_version = t.get('toversion', '99.99.99')

    if not (LooseVersion(test_from_version) <= LooseVersion(server_numeric_version) <= LooseVersion(test_to_version)):
        prints_manager.add_print_job(f'\n------ Test {test_message} start ------', print, thread_index,
                                     include_timestamp=True)
        warning_message = 'Test {} ignored due to version mismatch (test versions: {}-{})'.format(test_message,
                                                                                                  test_from_version,
                                                                                                  test_to_version)
        prints_manager.add_print_job(warning_message, print_warning, thread_index)
        prints_manager.add_print_job(f'------ Test {test_message} end ------\n', print, thread_index,
                                     include_timestamp=True)
        return

    placeholders_map = {'%%SERVER_HOST%%': server}
    are_params_set = set_integration_params(demisto_api_key, integrations, secret_params, instance_names_conf,
                                            playbook_id, prints_manager, placeholders_map, thread_index=thread_index)
    if not are_params_set:
        failed_playbooks.append(playbook_id)
        return

    test_message = update_test_msg(integrations, test_message)
    options = options_handler()
    stdout, stderr = get_docker_memory_data()
    text = 'Memory Usage: {}'.format(stdout) if not stderr else stderr
    if options.nightly and options.memCheck and not tests_settings.is_local_run:
        send_slack_message(slack, SLACK_MEM_CHANNEL_ID, text, 'Content CircleCI', 'False')
        stdout, stderr = get_docker_processes_data()
        text = stdout if not stderr else stderr
        send_slack_message(slack, SLACK_MEM_CHANNEL_ID, text, 'Content CircleCI', 'False')

    run_test(t, tests_queue, tests_settings, demisto_user, demisto_pass, proxy, failed_playbooks,
             integrations, unmockable_integrations, playbook_id, succeed_playbooks, test_message,
             test_options, slack, circle_ci, build_number, server, build_name, prints_manager,
             is_ami, thread_index=thread_index)


def load_env_results_json():
    if not os.path.isfile(ENV_RESULTS_PATH):
        return {}

    with open(ENV_RESULTS_PATH, 'r') as json_file:
        return json.load(json_file)


def get_server_numeric_version(ami_env, is_local_run=False):
    """
    Gets the current server version
    Arguments:
        ami_env: (str)
            AMI version name.
        is_local_run: (bool)
            when running locally, assume latest version.

    Returns:
        (str) Server numeric version
    """
    default_version = '99.99.98'
    if is_local_run:
        logging.info(f'Local run, assuming server version is {default_version}')
        return default_version

    env_json = load_env_results_json()
    if not env_json:
        logging.warning(f'Did not find {ENV_RESULTS_PATH} file, assuming server version is {default_version}.')
        return default_version

    instances_ami_names = {env.get('AmiName') for env in env_json if ami_env in env.get('Role', '')}
    if len(instances_ami_names) != 1:
        logging.warning(f'Did not get one AMI Name, got {instances_ami_names}.'
                        f' Assuming server version is {default_version}')
        return default_version

    instances_ami_name = list(instances_ami_names)[0]

    return extract_server_numeric_version(instances_ami_name, default_version)


def extract_server_numeric_version(instances_ami_name, default_version):
    # regex doesn't catch Server Master execution
    extracted_version = re.findall(r'Demisto-(?:Circle-CI|Marketplace)-Content-AMI-[A-Za-z]*[-_](\d[._]\d)-[\d]{5}',
                                   instances_ami_name)
    extracted_version = [match.replace('_', '.') for match in extracted_version]

    if extracted_version:
        server_numeric_version = extracted_version[0]
    else:
        if 'Master' in instances_ami_name:
            logging.info('Server version: Master')
            return default_version
        else:
            server_numeric_version = default_version

    # make sure version is three-part version
    if server_numeric_version.count('.') == 1:
        server_numeric_version += ".0"

    logging.info(f'Server version: {server_numeric_version}')
    return server_numeric_version


def get_instances_ips_and_names(tests_settings):
    if tests_settings.server:
        return [tests_settings.server]
    env_json = load_env_results_json()
    instances_ips = [(env.get('Role'), env.get('InstanceDNS')) for env in env_json]
    return instances_ips


def get_test_records_of_given_test_names(tests_settings, tests_names_to_search):
    conf, secret_conf = load_conf_files(tests_settings.conf_path, tests_settings.secret_conf_path)
    tests_records = conf['tests']
    test_records_with_supplied_names = []
    for test_record in tests_records:
        test_name = test_record.get("playbookID")
        if test_name and test_name in tests_names_to_search:
            test_records_with_supplied_names.append(test_record)
    return test_records_with_supplied_names


def get_json_file(path):
    with open(path, 'r') as json_file:
        return json.loads(json_file.read())


def execute_testing(tests_settings, server_ip, mockable_tests_names, unmockable_tests_names,
                    tests_data_keeper, prints_manager, thread_index=0, is_ami=True):
    server = SERVER_URL.format(server_ip)
    server_numeric_version = tests_settings.serverNumericVersion
    start_message = "Executing tests with the server {} - and the server ip {}".format(server, server_ip)
    prints_manager.add_print_job(start_message, print, thread_index)
    is_nightly = tests_settings.nightly
    is_memory_check = tests_settings.memCheck
    slack = tests_settings.slack
    circle_ci = tests_settings.circleci
    build_number = tests_settings.buildNumber
    build_name = tests_settings.buildName
    conf, secret_conf = load_conf_files(tests_settings.conf_path, tests_settings.secret_conf_path)
    demisto_api_key = tests_settings.api_key
    demisto_user = secret_conf['username']
    demisto_pass = secret_conf['userPassword']

    default_test_timeout = conf.get('testTimeout', 30)

    tests = conf['tests']
    skipped_tests_conf = conf['skipped_tests']
    nightly_integrations = conf['nightly_integrations']
    skipped_integrations_conf = conf['skipped_integrations']
    unmockable_integrations = conf['unmockable_integrations']

    secret_params = secret_conf['integrations'] if secret_conf else []

    filtered_tests = extract_filtered_tests()

    if not tests or len(tests) == 0:
        prints_manager.add_print_job('no integrations are configured for test', print, thread_index)
        prints_manager.execute_thread_prints(thread_index)
        return
    xsoar_client = demisto_client.configure(base_url=server, username=demisto_user,
                                            password=demisto_pass, verify_ssl=False)

    # turn off telemetry
    turn_off_telemetry(xsoar_client)

    proxy = None
    if is_ami:
        ami = AMIConnection(server_ip)
        ami.clone_mock_data()
        proxy = MITMProxy(server_ip)

    failed_playbooks = []
    succeed_playbooks = []
    skipped_tests = set([])
    skipped_integration = set([])
    playbook_skipped_integration = set([])

    disable_all_integrations(xsoar_client, prints_manager, thread_index=thread_index)
    prints_manager.execute_thread_prints(thread_index)
    mockable_tests = get_test_records_of_given_test_names(tests_settings, mockable_tests_names)
    unmockable_tests = get_test_records_of_given_test_names(tests_settings, unmockable_tests_names)

    if is_nightly and is_memory_check:
        mem_lim, err = get_docker_limit()
        send_slack_message(slack, SLACK_MEM_CHANNEL_ID,
                           f'Build Number: {build_number}\n Server Address: {server}\nMemory Limit: {mem_lim}',
                           'Content CircleCI', 'False')

    try:
        # first run the mock tests to avoid mockless side effects in container
        if is_ami and mockable_tests:
            proxy.configure_proxy_in_demisto(proxy=proxy.ami.docker_ip + ':' + proxy.PROXY_PORT,
                                             username=demisto_user, password=demisto_pass,
                                             server=server)
            executed_in_current_round, mockable_tests_queue = initialize_queue_and_executed_tests_set(mockable_tests)
            while not mockable_tests_queue.empty():
                t = mockable_tests_queue.get()
                executed_in_current_round = update_round_set_and_sleep_if_round_completed(executed_in_current_round,
                                                                                          prints_manager,
                                                                                          t,
                                                                                          thread_index,
                                                                                          mockable_tests_queue)
                run_test_scenario(mockable_tests_queue, tests_settings, t, proxy, default_test_timeout,
                                  skipped_tests_conf, nightly_integrations, skipped_integrations_conf,
                                  skipped_integration, is_nightly, filtered_tests, skipped_tests, secret_params, failed_playbooks,
                                  playbook_skipped_integration, unmockable_integrations, succeed_playbooks, slack,
                                  circle_ci, build_number, server, build_name, server_numeric_version, demisto_user,
                                  demisto_pass, demisto_api_key, prints_manager, thread_index=thread_index)
            proxy.configure_proxy_in_demisto(username=demisto_user, password=demisto_pass, server=server)

            # reset containers after clearing the proxy server configuration
            reset_containers(server, demisto_user, demisto_pass, prints_manager, thread_index)

        prints_manager.add_print_job("\nRunning mock-disabled tests", print, thread_index)
        executed_in_current_round, unmockable_tests_queue = initialize_queue_and_executed_tests_set(unmockable_tests)
        while not unmockable_tests_queue.empty():
            t = unmockable_tests_queue.get()
            executed_in_current_round = update_round_set_and_sleep_if_round_completed(executed_in_current_round,
                                                                                      prints_manager,
                                                                                      t,
                                                                                      thread_index,
                                                                                      unmockable_tests_queue)
            run_test_scenario(unmockable_tests_queue, tests_settings, t, proxy, default_test_timeout,
                              skipped_tests_conf, nightly_integrations, skipped_integrations_conf, skipped_integration,
                              is_nightly, filtered_tests, skipped_tests, secret_params,
                              failed_playbooks, playbook_skipped_integration, unmockable_integrations,
                              succeed_playbooks, slack, circle_ci, build_number, server, build_name,
                              server_numeric_version, demisto_user, demisto_pass, demisto_api_key,
                              prints_manager, thread_index, is_ami)
            prints_manager.execute_thread_prints(thread_index)

    except Exception as exc:
        if exc.__class__ == ApiException:
            error_message = exc.body
        else:
            error_message = f'~~ Thread {thread_index + 1} failed ~~\n{str(exc)}\n{traceback.format_exc()}'
        prints_manager.add_print_job(error_message, print_error, thread_index)
        prints_manager.execute_thread_prints(thread_index)
        failed_playbooks.append(f'~~ Thread {thread_index + 1} failed ~~')
        raise

    finally:
        tests_data_keeper.add_tests_data(succeed_playbooks, failed_playbooks, skipped_tests,
                                         skipped_integration, unmockable_integrations)
        if is_ami:
            tests_data_keeper.add_proxy_related_test_data(proxy)

            if build_name == 'master':
                updating_mocks_msg = "Pushing new/updated mock files to mock git repo."
                prints_manager.add_print_job(updating_mocks_msg, print, thread_index)
                ami.upload_mock_files(build_name, build_number)

        if playbook_skipped_integration and build_name == 'master':
            comment = 'The following integrations are skipped and critical for the test:\n {}'. \
                format('\n- '.join(playbook_skipped_integration))
            add_pr_comment(comment)
        # Sending proxy metrics to GCP
        try:
            storage_client = storage.Client()
            now = datetime.datetime.now().replace(microsecond=0).isoformat()
            # each log line will be comprised of the following metrics:
            # - Date
            # - Count of successful tests
            # - Count of failed tests
            # - Count of successful rerecords
            # - Count of failed rerecords
            # - IDs of the playbooks that were rerecorded successfully
            # - Ids of the playbooks that have failed rerecording
            new_proxy_line = f'{now},' \
                             f'{proxy.successful_tests_count},' \
                             f'{proxy.failed_tests_count},' \
                             f'{proxy.successful_rerecord_count},' \
                             f'{proxy.failed_rerecord_count},' \
                             f'{";".join(proxy.rerecorded_tests)},' \
                             f'{";".join(proxy.failed_rerecord_tests)}\n'
            bucket = storage_client.bucket(BUCKET_NAME)
            # Google storage objects are immutable and there is no way to append to them.
            # The workaround is to create a new temp file and then compose the log file with the new created file
            # see here for more info https://cloud.google.com/storage/docs/json_api/v1/objects/compose
            new_file_blob = bucket.blob(f'{LOCKS_PATH}/{WORKFLOW_ID}.txt')
            new_file_blob.upload_from_string(new_proxy_line)
            current_file_blob = bucket.blob(f'{LOCKS_PATH}/{PROXY_LOG_FILE_NAME}')
            current_file_blob.compose([current_file_blob, new_file_blob])
            new_file_blob.delete()
        except Exception:
            prints_manager.add_print_job("Failed to save proxy metrics", print, thread_index)


def update_round_set_and_sleep_if_round_completed(executed_in_current_round: set,
                                                  prints_manager: ParallelPrintsManager,
                                                  t: dict,
                                                  thread_index: int,
                                                  unmockable_tests_queue: Queue) -> set:
    """
    Checks if the string representation of the current test configuration is already in
    the executed_in_current_round set.
    If it is- it means we have already executed this test and the we have reached a round and there are tests that
    were not able to be locked by this execution..
    In that case we want to start a new round monitoring by emptying the 'executed_in_current_round' set and sleep
    in order to let the tests be unlocked
    Args:
        executed_in_current_round: A set containing the string representation of all tests configuration as they appear
        in conf.json file that were already executed in the current round
        prints_manager: ParallelPrintsManager object
        t: test configuration as it appears in conf.json file
        thread_index: Currently executing thread
        unmockable_tests_queue: The queue of remaining tests

    Returns:
        A new executed_in_current_round set which contains only the current tests configuration if a round was completed
        else it just adds the new test to the set.
    """
    if str(t) in executed_in_current_round:
        prints_manager.add_print_job(
            'all tests in the queue were executed, sleeping for 30 seconds to let locked tests get unlocked.',
            print,
            thread_index)
        executed_in_current_round = set()
        time.sleep(30)
    executed_in_current_round.add(str(t))
    return executed_in_current_round


def initialize_queue_and_executed_tests_set(tests):
    tests_queue = Queue()
    already_executed_test_playbooks = set()
    for t in tests:
        tests_queue.put(t)
    return already_executed_test_playbooks, tests_queue


def get_unmockable_tests(tests_settings):
    conf, _ = load_conf_files(tests_settings.conf_path, tests_settings.secret_conf_path)
    unmockable_integrations = conf['unmockable_integrations']
    tests = conf['tests']
    unmockable_tests = []
    for test_record in tests:
        test_name = test_record.get("playbookID")
        integrations_used_in_test = get_used_integrations(test_record)
        unmockable_integrations_used = [integration_name for integration_name in integrations_used_in_test if
                                        integration_name in unmockable_integrations]
        if test_name and (not integrations_used_in_test or unmockable_integrations_used):
            unmockable_tests.append(test_name)
    return unmockable_tests


def get_all_tests(tests_settings):
    conf, _ = load_conf_files(tests_settings.conf_path, tests_settings.secret_conf_path)
    tests_records = conf['tests']
    all_tests = []
    for test_record in tests_records:
        test_name = test_record.get("playbookID")
        if test_name:
            all_tests.append(test_name)
    return all_tests


def manage_tests(tests_settings):
    """
    This function manages the execution of Demisto's tests.

    Args:
        tests_settings (SettingsTester): An object containing all the relevant data regarding how the tests should be ran

    """
    tests_settings.serverNumericVersion = get_server_numeric_version(tests_settings.serverVersion,
                                                                     tests_settings.is_local_run)
    instances_ips = get_instances_ips_and_names(tests_settings)
    is_nightly = tests_settings.nightly
    number_of_instances = len(instances_ips)
    prints_manager = ParallelPrintsManager(number_of_instances)
    tests_data_keeper = DataKeeperTester()

    if tests_settings.server:
        # If the user supplied a server - all tests will be done on that server.
        server_ip = tests_settings.server
        print_color("Starting tests for {}".format(server_ip), LOG_COLORS.GREEN)
        print("Starts tests with server url - https://{}".format(server_ip))
        all_tests = get_all_tests(tests_settings)
        mockable_tests = []
        print(tests_settings.specific_tests_to_run)
        unmockable_tests = tests_settings.specific_tests_to_run if tests_settings.specific_tests_to_run else all_tests
        execute_testing(tests_settings, server_ip, mockable_tests, unmockable_tests, tests_data_keeper, prints_manager,
                        thread_index=0, is_ami=False)

    elif tests_settings.isAMI:
        # Running tests in AMI configuration.
        # This is the way we run most tests, including running Circle for PRs and nightly.
        if is_nightly:
            # If the build is a nightly build, run tests in parallel.
            test_allocation = get_tests_allocation_for_threads(number_of_instances, tests_settings.conf_path)
            current_thread_index = 0
            all_unmockable_tests_list = get_unmockable_tests(tests_settings)
            threads_array = []

            for ami_instance_name, ami_instance_ip in instances_ips:
                if ami_instance_name == tests_settings.serverVersion:  # Only run tests for given AMI Role
                    current_instance = ami_instance_ip
                    tests_allocation_for_instance = test_allocation[current_thread_index]

                    unmockable_tests = [test for test in all_unmockable_tests_list
                                        if test in tests_allocation_for_instance]
                    mockable_tests = [test for test in tests_allocation_for_instance if test not in unmockable_tests]
                    print_color("Starting tests for {}".format(ami_instance_name), LOG_COLORS.GREEN)
                    print("Starts tests with server url - https://{}".format(ami_instance_ip))

                    if number_of_instances == 1:
                        execute_testing(tests_settings, current_instance, mockable_tests, unmockable_tests,
                                        tests_data_keeper, prints_manager, thread_index=0, is_ami=True)
                    else:
                        thread_kwargs = {
                            "tests_settings": tests_settings,
                            "server_ip": current_instance,
                            "mockable_tests_names": mockable_tests,
                            "unmockable_tests_names": unmockable_tests,
                            "thread_index": current_thread_index,
                            "prints_manager": prints_manager,
                            "tests_data_keeper": tests_data_keeper,
                        }
                        t = threading.Thread(target=execute_testing, kwargs=thread_kwargs)
                        threads_array.append(t)
                        t.start()
                        current_thread_index += 1

            for t in threads_array:
                t.join()

        else:
            for ami_instance_name, ami_instance_ip in instances_ips:
                if ami_instance_name == tests_settings.serverVersion:
                    print_color("Starting tests for {}".format(ami_instance_name), LOG_COLORS.GREEN)
                    print("Starts tests with server url - https://{}".format(ami_instance_ip))
                    all_tests = get_all_tests(tests_settings)
                    unmockable_tests = get_unmockable_tests(tests_settings)
                    mockable_tests = [test for test in all_tests if test not in unmockable_tests]
                    execute_testing(tests_settings, ami_instance_ip, mockable_tests, unmockable_tests,
                                    tests_data_keeper, prints_manager, thread_index=0, is_ami=True)
                    sleep(8)

    else:
        # TODO: understand better when this occurs and what will be the settings
        # This case is rare, and usually occurs on two cases:
        # 1. When someone from Server wants to trigger a content build on their branch.
        # 2. When someone from content wants to run tests on a specific build.
        server_numeric_version = '99.99.98'  # assume latest
        print("Using server version: {} (assuming latest for non-ami)".format(server_numeric_version))
        instance_ip = instances_ips[0][1]
        all_tests = get_all_tests(tests_settings)
        execute_testing(tests_settings, instance_ip, [], all_tests,
                        tests_data_keeper, prints_manager, thread_index=0, is_ami=False)

    print_test_summary(tests_data_keeper, tests_settings.isAMI)
    create_result_files(tests_data_keeper)

    if tests_data_keeper.failed_playbooks:
        tests_failed_msg = "Some tests have failed. Not destroying instances."
        print(tests_failed_msg)
        sys.exit(1)


def add_pr_comment(comment):
    token = os.environ['CONTENT_GITHUB_TOKEN']
    branch_name = os.environ['CIRCLE_BRANCH']
    sha1 = os.environ['CIRCLE_SHA1']

    query = '?q={}+repo:demisto/content+org:demisto+is:pr+is:open+head:{}+is:open'.format(sha1, branch_name)
    url = 'https://api.github.com/search/issues'
    headers = {'Authorization': 'Bearer ' + token}
    try:
        res = requests.get(url + query, headers=headers, verify=False)
        res = handle_github_response(res)

        if res and res.get('total_count', 0) == 1:
            issue_url = res['items'][0].get('comments_url') if res.get('items', []) else None
            if issue_url:
                res = requests.post(issue_url, json={'body': comment}, headers=headers, verify=False)
                handle_github_response(res)
        else:
            print_warning('Add pull request comment failed: There is more then one open pull request for branch {}.'
                          .format(branch_name))
    except Exception as e:
        print_warning('Add pull request comment failed: {}'.format(e))


def handle_github_response(response):
    res_dict = response.json()
    if not res_dict.ok:
        print_warning('Add pull request comment failed: {}'.
                      format(res_dict.get('message')))
    return res_dict


@contextmanager
def acquire_test_lock(integrations_details: list,
                      test_timeout: int,
                      prints_manager: ParallelPrintsManager,
                      thread_index: int,
                      conf_json_path: str) -> None:
    """
    This is a context manager that handles all the locking and unlocking of integrations.
    Execution is as following:
    * Attempts to lock the test's integrations and yields the result of this attempt
    * If lock attempt has failed - yields False, if it succeeds - yields True
    * Once the test is done- will unlock all integrations
    Args:
        integrations_details: test integrations details
        test_timeout: test timeout in seconds
        prints_manager: ParallelPrintsManager object
        thread_index: The index of the thread that executes the unlocking
        conf_json_path: Path to conf.json file
    Yields:
        A boolean indicating the lock attempt result
    """
    locked = safe_lock_integrations(test_timeout,
                                    prints_manager,
                                    integrations_details,
                                    thread_index,
                                    conf_json_path)
    try:
        yield locked
    finally:
        if not locked:
            return
        safe_unlock_integrations(prints_manager, integrations_details, thread_index)
        prints_manager.execute_thread_prints(thread_index)


def safe_unlock_integrations(prints_manager: ParallelPrintsManager, integrations_details: list, thread_index: int):
    """
    This integration safely unlocks the test's integrations.
    If an unexpected error occurs - this method will log it's details and other tests execution will continue
    Args:
        prints_manager: ParallelPrintsManager object
        integrations_details: Details of the currently executed test
        thread_index: The index of the thread that executes the unlocking
    """
    try:
        # executing the test could take a while, re-instancing the storage client
        storage_client = storage.Client()
        unlock_integrations(integrations_details, prints_manager, storage_client, thread_index)
    except Exception as e:
        prints_manager.add_print_job(f'attempt to unlock integration failed for unknown reason.\nError: {e}',
                                     print_warning,
                                     thread_index,
                                     include_timestamp=True)


def safe_lock_integrations(test_timeout: int,
                           prints_manager: ParallelPrintsManager,
                           integrations_details: list,
                           thread_index: int,
                           conf_json_path: str) -> bool:
    """
    This integration safely locks the test's integrations and return it's result
    If an unexpected error occurs - this method will log it's details and return False
    Args:
        test_timeout: Test timeout in seconds
        prints_manager: ParallelPrintsManager object
        integrations_details: test integrations details
        thread_index: The index of the thread that executes the unlocking
        conf_json_path: Path to conf.json file

    Returns:
        A boolean indicating the lock attempt result
    """
    conf, _ = load_conf_files(conf_json_path, None)
    parallel_integrations_names = conf['parallel_integrations']
    filtered_integrations_details = [integration for integration in integrations_details if
                                     integration['name'] not in parallel_integrations_names]
    integration_names = get_integrations_list(filtered_integrations_details)
    if integration_names:
        print_msg = f'Attempting to lock integrations {integration_names}, with timeout {test_timeout}'
    else:
        print_msg = 'No integrations to lock'
    prints_manager.add_print_job(print_msg, print, thread_index, include_timestamp=True)
    try:
        storage_client = storage.Client()
        locked = lock_integrations(filtered_integrations_details, test_timeout, storage_client, prints_manager,
                                   thread_index)
    except Exception as e:
        prints_manager.add_print_job(f'attempt to lock integration failed for unknown reason.\nError: {e}',
                                     print_warning,
                                     thread_index,
                                     include_timestamp=True)
        locked = False
    return locked


def workflow_still_running(workflow_id: str) -> bool:
    """
    This method takes a workflow id and checks if the workflow is still running
    If given workflow ID is the same as the current workflow, will simply return True
    else it will query circleci api for the workflow and return the status
    Args:
        workflow_id: The ID of the workflow

    Returns:
        True if the workflow is running, else False
    """
    # If this is the current workflow_id
    if workflow_id == WORKFLOW_ID:
        return True
    else:
        try:
            workflow_details_response = requests.get(f'https://circleci.com/api/v2/workflow/{workflow_id}',
                                                     headers={'Accept': 'application/json'},
                                                     auth=(CIRCLE_STATUS_TOKEN, ''))
            workflow_details_response.raise_for_status()
        except Exception as e:
            print(f'Failed to get circleci response about workflow with id {workflow_id}, error is: {e}')
            return True
        return workflow_details_response.json().get('status') not in ('canceled', 'success', 'failed')


def lock_integrations(integrations_details: list,
                      test_timeout: int,
                      storage_client: storage.Client,
                      prints_manager: ParallelPrintsManager,
                      thread_index: int) -> bool:
    """
    Locks all the test's integrations
    Args:
        integrations_details: List of current test's integrations
        test_timeout: Test timeout in seconds
        storage_client: The GCP storage client
        prints_manager: ParallelPrintsManager object
        thread_index: The index of the thread that executes the unlocking

    Returns:
        True if all the test's integrations were successfully locked, else False
    """
    integrations = get_integrations_list(integrations_details)
    if not integrations:
        return True
    existing_integrations_lock_files = get_locked_integrations(integrations, storage_client)
    for integration, lock_file in existing_integrations_lock_files.items():
        # Each file has content in the form of <circleci-build-number>:<timeout in seconds>
        # If it has not expired - it means the integration is currently locked by another test.
        workflow_id, build_number, lock_timeout = lock_file.download_as_string().decode().split(':')
        if not lock_expired(lock_file, lock_timeout) and workflow_still_running(workflow_id):
            # there is a locked integration for which the lock is not expired - test cannot be executed at the moment
            prints_manager.add_print_job(
                f'Could not lock integration {integration}, another lock file was exist with '
                f'build number: {build_number}, timeout: {lock_timeout}, last update at {lock_file.updated}.\n'
                f'Delaying test execution',
                print,
                thread_index,
                include_timestamp=True)
            return False
    integrations_generation_number = {}
    # Gathering generation number with which the new file will be created,
    # See https://cloud.google.com/storage/docs/generations-preconditions for details.
    for integration in integrations:
        if integration in existing_integrations_lock_files:
            integrations_generation_number[integration] = existing_integrations_lock_files[integration].generation
        else:
            integrations_generation_number[integration] = 0
    return create_lock_files(integrations_generation_number, prints_manager,
                             storage_client, integrations_details, test_timeout, thread_index)


def get_integrations_list(test_integrations: list) -> list:
    """
    Since test details can have one integration as a string and sometimes a list of integrations- this methods
    parses the test's integrations into a list of integration names.
    Args:
        test_integrations: List of current test's integrations
    Returns:
        the integration names in a list for all the integrations that takes place in the test
        specified in test details.
    """
    return [integration['name'] for integration in test_integrations]


def create_lock_files(integrations_generation_number: dict,
                      prints_manager: ParallelPrintsManager,
                      storage_client: storage.Client,
                      integrations_details: list,
                      test_timeout: int,
                      thread_index: int) -> bool:
    """
    This method tries to create a lock files for all integrations specified in 'integrations_generation_number'.
    Each file should contain <circle-ci-build-number>:<test-timeout>
    where the <circle-ci-build-number> part is for debugging and troubleshooting
    and the <test-timeout> part is to be able to unlock revoked test files.
    If for any of the integrations, the lock file creation will fail- the already created files will be cleaned.
    Args:
        integrations_generation_number: A dict in the form of {<integration-name>:<integration-generation>}
        prints_manager: ParallelPrintsManager object
        storage_client: The GCP storage client
        integrations_details: List of current test's integrations
        test_timeout: The time out
        thread_index:

    Returns:

    """
    locked_integrations = []
    bucket = storage_client.bucket(BUCKET_NAME)
    for integration, generation_number in integrations_generation_number.items():
        blob = bucket.blob(f'{LOCKS_PATH}/{integration}')
        try:
            blob.upload_from_string(f'{WORKFLOW_ID}:{CIRCLE_BUILD_NUM}:{test_timeout + 30}',
                                    if_generation_match=generation_number)
            prints_manager.add_print_job(f'integration {integration} locked',
                                         print,
                                         thread_index,
                                         include_timestamp=True)
            locked_integrations.append(integration)
        except PreconditionFailed:
            # if this exception occurs it means that another build has locked this integration
            # before this build managed to do it.
            # we need to unlock all the integrations we have already locked and try again later
            prints_manager.add_print_job(
                f'Could not lock integration {integration}, Create file with precondition failed.'
                f'delaying test execution.',
                print_warning,
                thread_index,
                include_timestamp=True)
            unlock_integrations(integrations_details, prints_manager, storage_client, thread_index)
            return False
    return True


def unlock_integrations(integrations_details: list,
                        prints_manager: ParallelPrintsManager,
                        storage_client: storage.Client,
                        thread_index: int) -> None:
    """
    Delete all integration lock files for integrations specified in 'locked_integrations'
    Args:
        integrations_details: List of current test's integrations
        prints_manager: ParallelPrintsManager object
        storage_client: The GCP storage client
        thread_index: The index of the thread that executes the unlocking
    """
    locked_integrations = get_integrations_list(integrations_details)
    locked_integration_blobs = get_locked_integrations(locked_integrations, storage_client)
    for integration, lock_file in locked_integration_blobs.items():
        try:
            # Verifying build number is the same as current build number to avoid deleting other tests lock files
            _, build_number, _ = lock_file.download_as_string().decode().split(':')
            if build_number == CIRCLE_BUILD_NUM:
                lock_file.delete(if_generation_match=lock_file.generation)
                prints_manager.add_print_job(
                    f'Integration {integration} unlocked',
                    print,
                    thread_index,
                    include_timestamp=True)
        except PreconditionFailed:
            prints_manager.add_print_job(f'Could not unlock integration {integration} precondition failure',
                                         print_warning,
                                         thread_index,
                                         include_timestamp=True)


def get_locked_integrations(integrations: list, storage_client: storage.Client) -> dict:
    """
    Getting all locked integrations files
    Args:
        integrations: Integrations that we want to get lock files for
        storage_client: The GCP storage client

    Returns:
        A dict of the form {<integration-name>:<integration-blob-object>} for all integrations that has a blob object.
    """
    # Listing all files in lock folder
    # Wrapping in 'list' operator because list_blobs return a generator which can only be iterated once
    lock_files_ls = list(storage_client.list_blobs(BUCKET_NAME, prefix=f'{LOCKS_PATH}'))
    current_integrations_lock_files = {}
    # Getting all existing files details for integrations that we want to lock
    for integration in integrations:
        current_integrations_lock_files.update({integration: [lock_file_blob for lock_file_blob in lock_files_ls if
                                                              lock_file_blob.name == f'{LOCKS_PATH}/{integration}']})
    # Filtering 'current_integrations_lock_files' from integrations with no files
    current_integrations_lock_files = {integration: blob_files[0] for integration, blob_files in
                                       current_integrations_lock_files.items() if blob_files}
    return current_integrations_lock_files


def lock_expired(lock_file: storage.Blob, lock_timeout: str) -> bool:
    """
    Checks if the time that passed since the creation of the 'lock_file' is more then 'lock_timeout'.
    If not- it means that the integration represented by the lock file is currently locked and is tested in another build
    Args:
        lock_file: The lock file blob object
        lock_timeout: The expiration timeout of the lock in seconds

    Returns:
        True if the lock has expired it's timeout, else False
    """
    return datetime.datetime.now(tz=pytz.utc) - lock_file.updated >= datetime.timedelta(seconds=int(lock_timeout))


def main():
    install_simple_logging()
    print("Time is: {}\n\n\n".format(datetime.datetime.now()))
    tests_settings = options_handler()

    # should be removed after solving: https://github.com/demisto/etc/issues/21383
    # -------------
    if 'master' in tests_settings.serverVersion.lower():
        print('[{}] sleeping for 30 secs'.format(datetime.datetime.now()))
        sleep(45)
    # -------------
    manage_tests(tests_settings)


if __name__ == '__main__':
    main()<|MERGE_RESOLUTION|>--- conflicted
+++ resolved
@@ -26,11 +26,9 @@
 import demisto_client.demisto_api
 from demisto_client.demisto_api.rest import ApiException
 
-<<<<<<< HEAD
-=======
+
 from Tests.scripts.utils.log_util import install_simple_logging
 
->>>>>>> b5e6ae75
 try:
     """
     Those dual-imports are required as Slack updated their sdk and it breaks BC.
