from __future__ import print_function
import os
import re
import sys
import json
import time
import argparse
import threading
import subprocess
from time import sleep
from datetime import datetime
from distutils.version import LooseVersion

import urllib3
import requests
import demisto_client.demisto_api
from slackclient import SlackClient

from Tests.mock_server import MITMProxy, AMIConnection
from Tests.test_integration import Docker, test_integration, disable_all_integrations
from Tests.test_dependencies import get_used_integrations, get_tests_allocation_for_threads
from demisto_sdk.commands.common.constants import RUN_ALL_TESTS_FORMAT, FILTER_CONF, PB_Status
from demisto_sdk.commands.common.tools import print_color, print_error, print_warning, \
    LOG_COLORS, str2bool

# Disable insecure warnings
urllib3.disable_warnings()

SERVER_URL = "https://{}"
INTEGRATIONS_CONF = "./Tests/integrations_file.txt"

FAILED_MATCH_INSTANCE_MSG = "{} Failed to run.\n There are {} instances of {}, please select one of them by using the " \
                            "instance_name argument in conf.json. The options are:\n{}"

SERVICE_RESTART_TIMEOUT = 300
SERVICE_RESTART_POLLING_INTERVAL = 5

SLACK_MEM_CHANNEL_ID = 'CM55V7J8K'


def options_handler():
    parser = argparse.ArgumentParser(description='Utility for batch action on incidents')
    parser.add_argument('-k', '--apiKey', help='The Demisto API key for the server', required=True)
    parser.add_argument('-s', '--server', help='The server URL to connect to')
    parser.add_argument('-c', '--conf', help='Path to conf file', required=True)
    parser.add_argument('-e', '--secret', help='Path to secret conf file')
    parser.add_argument('-n', '--nightly', type=str2bool, help='Run nightly tests')
    parser.add_argument('-t', '--slack', help='The token for slack', required=True)
    parser.add_argument('-a', '--circleci', help='The token for circleci', required=True)
    parser.add_argument('-b', '--buildNumber', help='The build number', required=True)
    parser.add_argument('-g', '--buildName', help='The build name', required=True)
    parser.add_argument('-i', '--isAMI', type=str2bool, help='is AMI build or not', default=False)
    parser.add_argument('-m', '--memCheck', type=str2bool,
                        help='Should trigger memory checks or not. The slack channel to check the data is: '
                             'dmst_content_nightly_memory_data', default=False)
    parser.add_argument('-d', '--serverVersion', help='Which server version to run the '
                                                      'tests on(Valid only when using AMI)', default="NonAMI")
    parser.add_argument('-l', '--testsList', help='List of specific, comma separated'
                                                  'tests to run')

    options = parser.parse_args()
    tests_settings = TestsSettings(options)
    return tests_settings


class TestsSettings:
    def __init__(self, options):
        self.api_key = options.apiKey
        self.server = options.server
        self.conf_path = options.conf
        self.secret_conf_path = options.secret
        self.nightly = options.nightly
        self.slack = options.slack
        self.circleci = options.circleci
        self.buildNumber = options.buildNumber
        self.buildName = options.buildName
        self.isAMI = options.isAMI
        self.memCheck = options.memCheck
        self.serverVersion = options.serverVersion
        self.serverNumericVersion = None
        self.specific_tests_to_run = self.parse_tests_list_arg(options.testsList)
        self.is_local_run = (self.server is not None)

    @staticmethod
    def parse_tests_list_arg(tests_list):
        tests_to_run = tests_list.split(",") if tests_list else []
        return tests_to_run


class PrintJob:
    def __init__(self, message_to_print, print_function_to_execute, message_color=None):
        self.print_function_to_execute = print_function_to_execute
        self.message_to_print = message_to_print
        self.message_color = message_color

    def execute_print(self):
        if self.message_color:
            self.print_function_to_execute(self.message_to_print, self.message_color)
        else:
            self.print_function_to_execute(self.message_to_print)


class ParallelPrintsManager:

    def __init__(self, number_of_threads):
        self.threads_print_jobs = [[] for i in range(number_of_threads)]
        self.print_lock = threading.Lock()
        self.threads_last_update_times = [time.time() for i in range(number_of_threads)]

    def should_update_thread_status(self, thread_index):
        current_time = time.time()
        thread_last_update = self.threads_last_update_times[thread_index]
        return current_time - thread_last_update > 300

    def add_print_job(self, message_to_print, print_function_to_execute, thread_index, message_color=None,
                      include_timestamp=False):
        if include_timestamp:
            message_to_print = f'[{datetime.now()}] {message_to_print}'

        print_job = PrintJob(message_to_print, print_function_to_execute, message_color=message_color)
        self.threads_print_jobs[thread_index].append(print_job)
        if self.should_update_thread_status(thread_index):
            print("Thread {} is still running.".format(thread_index))
            self.threads_last_update_times[thread_index] = time.time()

    def execute_thread_prints(self, thread_index):
        self.print_lock.acquire()
        prints_to_execute = self.threads_print_jobs[thread_index]
        for print_job in prints_to_execute:
            print_job.execute_print()
        self.print_lock.release()
        self.threads_print_jobs[thread_index] = []


class TestsDataKeeper:

    def __init__(self):
        self.succeeded_playbooks = []
        self.failed_playbooks = []
        self.skipped_tests = []
        self.skipped_integrations = []
        self.rerecorded_tests = []
        self.empty_files = []
        self.unmockable_integrations = {}

    def add_tests_data(self, succeed_playbooks, failed_playbooks, skipped_tests, skipped_integration,
                       unmockable_integrations):
        # Using multiple appends and not extend since append is guaranteed to be thread safe
        for playbook in succeed_playbooks:
            self.succeeded_playbooks.append(playbook)
        for playbook in failed_playbooks:
            self.failed_playbooks.append(playbook)
        for playbook in skipped_tests:
            self.skipped_tests.append(playbook)
        for playbook in skipped_integration:
            self.skipped_integrations.append(playbook)
        for playbook_id, reason in unmockable_integrations.items():
            self.unmockable_integrations[playbook_id] = reason

    def add_proxy_related_test_data(self, proxy):
        # Using multiple appends and not extend since append is guaranteed to be thread safe
        for playbook_id in proxy.rerecorded_tests:
            self.rerecorded_tests.append(playbook_id)
        for playbook_id in proxy.empty_files:
            self.empty_files.append(playbook_id)


def print_test_summary(tests_data_keeper, is_ami=True):
    succeed_playbooks = tests_data_keeper.succeeded_playbooks
    failed_playbooks = tests_data_keeper.failed_playbooks
    skipped_tests = tests_data_keeper.skipped_tests
    unmocklable_integrations = tests_data_keeper.unmockable_integrations
    skipped_integration = tests_data_keeper.skipped_integrations
    rerecorded_tests = tests_data_keeper.rerecorded_tests
    empty_files = tests_data_keeper.empty_files

    succeed_count = len(succeed_playbooks)
    failed_count = len(failed_playbooks)
    skipped_count = len(skipped_tests)
    rerecorded_count = len(rerecorded_tests) if is_ami else 0
    empty_mocks_count = len(empty_files) if is_ami else 0
    unmocklable_integrations_count = len(unmocklable_integrations)
    print('\nTEST RESULTS:')
    tested_playbooks_message = '\t Number of playbooks tested - ' + str(succeed_count + failed_count)
    print(tested_playbooks_message)
    succeeded_playbooks_message = '\t Number of succeeded tests - ' + str(succeed_count)
    print_color(succeeded_playbooks_message, LOG_COLORS.GREEN)

    if failed_count > 0:
        failed_tests_message = '\t Number of failed tests - ' + str(failed_count) + ':'
        print_error(failed_tests_message)
        for playbook_id in failed_playbooks:
            print_error('\t - ' + playbook_id)

    if rerecorded_count > 0:
        recording_warning = '\t Tests with failed playback and successful re-recording - ' + str(rerecorded_count) + ':'
        print_warning(recording_warning)
        for playbook_id in rerecorded_tests:
            print_warning('\t - ' + playbook_id)

    if empty_mocks_count > 0:
        empty_mock_successes_msg = '\t Successful tests with empty mock files - ' + str(empty_mocks_count) + ':'
        print(empty_mock_successes_msg)
        proxy_explanation = '\t (either there were no http requests or no traffic is passed through the proxy.\n'\
                            '\t Investigate the playbook and the integrations.\n'\
                            '\t If the integration has no http traffic, add to unmockable_integrations in conf.json)'
        print(proxy_explanation)
        for playbook_id in empty_files:
            print('\t - ' + playbook_id)

    if len(skipped_integration) > 0:
        skipped_integrations_warning = '\t Number of skipped integration - ' + str(len(skipped_integration)) + ':'
        print_warning(skipped_integrations_warning)
        for playbook_id in skipped_integration:
            print_warning('\t - ' + playbook_id)

    if skipped_count > 0:
        skipped_tests_warning = '\t Number of skipped tests - ' + str(skipped_count) + ':'
        print_warning(skipped_tests_warning)
        for playbook_id in skipped_tests:
            print_warning('\t - ' + playbook_id)

    if unmocklable_integrations_count > 0:
        unmockable_warning = '\t Number of unmockable integrations - ' + str(unmocklable_integrations_count) + ':'
        print_warning(unmockable_warning)
        for playbook_id, reason in unmocklable_integrations.items():
            print_warning('\t - ' + playbook_id + ' - ' + reason)


def update_test_msg(integrations, test_message):
    if integrations:
        integrations_names = [integration['name'] for integration in
                              integrations]
        test_message = test_message + ' with integration(s): ' + ','.join(
            integrations_names)

    return test_message


def has_unmockable_integration(integrations, unmockable_integrations):
    return list(set(x['name'] for x in integrations).intersection(unmockable_integrations.keys()))


def get_docker_limit():
    process = subprocess.Popen(['cat', '/sys/fs/cgroup/memory/memory.limit_in_bytes'], stdout=subprocess.PIPE,
                               stderr=subprocess.STDOUT)
    stdout, stderr = process.communicate()
    return stdout, stderr


def get_docker_processes_data():
    process = subprocess.Popen(['ps', 'aux'], stdout=subprocess.PIPE, stderr=subprocess.STDOUT)
    stdout, stderr = process.communicate()
    return stdout, stderr


def get_docker_memory_data():
    process = subprocess.Popen(['cat', '/sys/fs/cgroup/memory/memory.usage_in_bytes'], stdout=subprocess.PIPE,
                               stderr=subprocess.STDOUT)
    stdout, stderr = process.communicate()
    return stdout, stderr


def send_slack_message(slack, chanel, text, user_name, as_user):
    sc = SlackClient(slack)
    sc.api_call(
        "chat.postMessage",
        channel=chanel,
        username=user_name,
        as_user=as_user,
        text=text,
        mrkdwn='true'
    )


def run_test_logic(tests_settings, c, failed_playbooks, integrations, playbook_id, succeed_playbooks,
                   test_message, test_options, slack, circle_ci, build_number, server_url, build_name,
                   prints_manager, thread_index=0, is_mock_run=False):
    status, inc_id = test_integration(c, server_url, integrations, playbook_id, prints_manager, test_options,
                                      is_mock_run, thread_index=thread_index)
    # c.api_client.pool.close()
    if status == PB_Status.COMPLETED:
        prints_manager.add_print_job('PASS: {} succeed'.format(test_message), print_color, thread_index,
                                     message_color=LOG_COLORS.GREEN)
        succeed_playbooks.append(playbook_id)

    elif status == PB_Status.NOT_SUPPORTED_VERSION:
        not_supported_version_message = 'PASS: {} skipped - not supported version'.format(test_message)
        prints_manager.add_print_job(not_supported_version_message, print, thread_index)
        succeed_playbooks.append(playbook_id)

    else:
        error_message = 'Failed: {} failed'.format(test_message)
        prints_manager.add_print_job(error_message, print_error, thread_index)
        playbook_id_with_mock = playbook_id
        if not is_mock_run:
            playbook_id_with_mock += " (Mock Disabled)"
        failed_playbooks.append(playbook_id_with_mock)
        if not tests_settings.is_local_run:
            notify_failed_test(slack, circle_ci, playbook_id, build_number, inc_id, server_url, build_name)

    succeed = status == PB_Status.COMPLETED or status == PB_Status.NOT_SUPPORTED_VERSION
    return succeed


# run the test using a real instance, record traffic.
def run_and_record(tests_settings, c, proxy, failed_playbooks, integrations, playbook_id, succeed_playbooks,
                   test_message, test_options, slack, circle_ci, build_number, server_url, build_name,
                   prints_manager, thread_index=0):
    proxy.set_tmp_folder()
    proxy.start(playbook_id, record=True, thread_index=thread_index, prints_manager=prints_manager)
    succeed = run_test_logic(tests_settings, c, failed_playbooks, integrations, playbook_id, succeed_playbooks, test_message,
                             test_options, slack, circle_ci, build_number, server_url, build_name,
                             prints_manager, thread_index=thread_index, is_mock_run=True)
    proxy.stop()
    if succeed:
        proxy.move_mock_file_to_repo(playbook_id, thread_index=thread_index, prints_manager=prints_manager)

    proxy.set_repo_folder()
    return succeed


def mock_run(tests_settings, c, proxy, failed_playbooks, integrations, playbook_id, succeed_playbooks,
             test_message, test_options, slack, circle_ci, build_number, server_url, build_name, start_message,
             prints_manager, thread_index=0):
    rerecord = False

    if proxy.has_mock_file(playbook_id):
        start_mock_message = '{} (Mock: Playback)'.format(start_message)
        prints_manager.add_print_job(start_mock_message, print, thread_index, include_timestamp=True)
        proxy.start(playbook_id, thread_index=thread_index, prints_manager=prints_manager)
        # run test
        status, inc_id = test_integration(c, server_url, integrations, playbook_id, prints_manager, test_options,
                                          is_mock_run=True, thread_index=thread_index)
        # use results
        proxy.stop()
        if status == PB_Status.COMPLETED:
            succeed_message = 'PASS: {} succeed'.format(test_message)
            prints_manager.add_print_job(succeed_message, print_color, thread_index, LOG_COLORS.GREEN)
            succeed_playbooks.append(playbook_id)
            end_mock_message = f'------ Test {test_message} end ------\n'
            prints_manager.add_print_job(end_mock_message, print, thread_index, include_timestamp=True)
            return

        if status == PB_Status.NOT_SUPPORTED_VERSION:
            not_supported_version_message = 'PASS: {} skipped - not supported version'.format(test_message)
            prints_manager.add_print_job(not_supported_version_message, print, thread_index)
            succeed_playbooks.append(playbook_id)
            end_mock_message = f'------ Test {test_message} end ------\n'
            prints_manager.add_print_job(end_mock_message, print, thread_index, include_timestamp=True)
            return

        if status == PB_Status.FAILED_DOCKER_TEST:
            error_message = 'Failed: {} failed'.format(test_message)
            prints_manager.add_print_job(error_message, print_error, thread_index)
            failed_playbooks.append(playbook_id)
            end_mock_message = f'------ Test {test_message} end ------\n'
            prints_manager.add_print_job(end_mock_message, print, thread_index, include_timestamp=True)
            return

        mock_failed_message = "Test failed with mock, recording new mock file. (Mock: Recording)"
        prints_manager.add_print_job(mock_failed_message, print, thread_index)
        rerecord = True
    else:
        mock_recording_message = start_message + ' (Mock: Recording)'
        prints_manager.add_print_job(mock_recording_message, print, thread_index, include_timestamp=True)

    # Mock recording - no mock file or playback failure.
    succeed = run_and_record(tests_settings, c, proxy, failed_playbooks, integrations, playbook_id, succeed_playbooks,
                             test_message, test_options, slack, circle_ci, build_number, server_url, build_name,
                             prints_manager, thread_index=thread_index)

    if rerecord and succeed:
        proxy.rerecorded_tests.append(playbook_id)
    test_end_message = f'------ Test {test_message} end ------\n'
    prints_manager.add_print_job(test_end_message, print, thread_index, include_timestamp=True)


def run_test(tests_settings, demisto_api_key, proxy, failed_playbooks, integrations, unmockable_integrations,
             playbook_id, succeed_playbooks, test_message, test_options, slack, circle_ci, build_number,
             server_url, build_name, prints_manager, is_ami=True, thread_index=0):
    start_message = f'------ Test {test_message} start ------'
    client = demisto_client.configure(base_url=server_url, api_key=demisto_api_key, verify_ssl=False)

    if not is_ami or (not integrations or has_unmockable_integration(integrations, unmockable_integrations)):
        prints_manager.add_print_job(start_message + ' (Mock: Disabled)', print, thread_index, include_timestamp=True)
        run_test_logic(tests_settings, client, failed_playbooks, integrations, playbook_id, succeed_playbooks,
                       test_message, test_options, slack, circle_ci, build_number, server_url, build_name,
                       prints_manager, thread_index=thread_index)
        prints_manager.add_print_job('------ Test %s end ------\n' % (test_message,), print, thread_index,
                                     include_timestamp=True)

        return
    mock_run(tests_settings, client, proxy, failed_playbooks, integrations, playbook_id, succeed_playbooks,
             test_message, test_options, slack, circle_ci, build_number, server_url, build_name, start_message,
             prints_manager, thread_index=thread_index)


def http_request(url, params_dict=None):
    try:
        res = requests.request("GET",
                               url,
                               verify=True,
                               params=params_dict,
                               )
        res.raise_for_status()

        return res.json()

    except Exception as e:
        raise e


def get_user_name_from_circle(circleci_token, build_number):
    url = "https://circleci.com/api/v1.1/project/github/demisto/content/{0}?circle-token={1}".format(build_number,
                                                                                                     circleci_token)
    res = http_request(url)

    user_details = res.get('user', {})
    return user_details.get('name', '')


def notify_failed_test(slack, circle_ci, playbook_id, build_number, inc_id, server_url, build_name):
    circle_user_name = get_user_name_from_circle(circle_ci, build_number)
    sc = SlackClient(slack)
    user_id = retrieve_id(circle_user_name, sc)

    text = "{0} - {1} Failed\n{2}".format(build_name, playbook_id, server_url) if inc_id == -1 \
        else "{0} - {1} Failed\n{2}/#/WorkPlan/{3}".format(build_name, playbook_id, server_url, inc_id)

    if user_id:
        sc.api_call(
            "chat.postMessage",
            channel=user_id,
            username="Content CircleCI",
            as_user="False",
            text=text
        )


def retrieve_id(circle_user_name, sc):
    user_id = ''
    res = sc.api_call('users.list')

    user_list = res.get('members', [])
    for user in user_list:
        profile = user.get('profile', {})
        name = profile.get('real_name_normalized', '')
        if name == circle_user_name:
            user_id = user.get('id', '')

    return user_id


def create_result_files(tests_data_keeper):
    failed_playbooks = tests_data_keeper.failed_playbooks
    skipped_integration = tests_data_keeper.skipped_integrations
    skipped_tests = tests_data_keeper.skipped_tests
    with open("./Tests/failed_tests.txt", "w") as failed_tests_file:
        failed_tests_file.write('\n'.join(failed_playbooks))
    with open('./Tests/skipped_tests.txt', "w") as skipped_tests_file:
        skipped_tests_file.write('\n'.join(skipped_tests))
    with open('./Tests/skipped_integrations.txt', "w") as skipped_integrations_file:
        skipped_integrations_file.write('\n'.join(skipped_integration))


def set_integration_params(demisto_api_key, integrations, secret_params, instance_names, playbook_id,
                           prints_manager, thread_index=0):
    for integration in integrations:
        integration_params = [item for item in secret_params if item['name'] == integration['name']]

        if integration_params:
            matched_integration_params = integration_params[0]
            if len(integration_params) != 1:
                found_matching_instance = False
                for item in integration_params:
                    if item.get('instance_name', 'Not Found') in instance_names:
                        matched_integration_params = item
                        found_matching_instance = True

                if not found_matching_instance:
                    optional_instance_names = [optional_integration.get('instance_name', 'None')
                                               for optional_integration in integration_params]
                    error_msg = FAILED_MATCH_INSTANCE_MSG.format(playbook_id, len(integration_params),
                                                                 integration['name'],
                                                                 '\n'.join(optional_instance_names))
                    prints_manager.add_print_job(error_msg, print_error, thread_index)
                    return False

            integration['params'] = matched_integration_params.get('params', {})
            integration['byoi'] = matched_integration_params.get('byoi', True)
            integration['instance_name'] = matched_integration_params.get('instance_name', integration['name'])
            integration['validate_test'] = matched_integration_params.get('validate_test', True)
        elif 'Demisto REST API' == integration['name']:
            integration['params'] = {
                'url': 'https://localhost',
                'apikey': demisto_api_key,
                'insecure': True,
            }

    return True


def collect_integrations(integrations_conf, skipped_integration, skipped_integrations_conf, nightly_integrations):
    integrations = []
    is_nightly_integration = False
    test_skipped_integration = []
    for integration in integrations_conf:
        if integration in skipped_integrations_conf.keys():
            skipped_integration.add("{0} - reason: {1}".format(integration, skipped_integrations_conf[integration]))
            test_skipped_integration.append(integration)

        if integration in nightly_integrations:
            is_nightly_integration = True

        # string description
        integrations.append({
            'name': integration,
            'params': {}
        })

    return test_skipped_integration, integrations, is_nightly_integration


def extract_filtered_tests(is_nightly):
    if is_nightly:
        # TODO: verify this response
        return [], False, True
    with open(FILTER_CONF, 'r') as filter_file:
        filtered_tests = filter_file.readlines()
        filtered_tests = [line.strip('\n') for line in filtered_tests]
        is_filter_configured = True if filtered_tests else False
        run_all = True if RUN_ALL_TESTS_FORMAT in filtered_tests else False

    return filtered_tests, is_filter_configured, run_all


def load_conf_files(conf_path, secret_conf_path):
    with open(conf_path) as data_file:
        conf = json.load(data_file)

    secret_conf = None
    if secret_conf_path:
        with open(secret_conf_path) as data_file:
            secret_conf = json.load(data_file)

    return conf, secret_conf


def run_test_scenario(tests_settings, t, proxy, default_test_timeout, skipped_tests_conf, nightly_integrations,
                      skipped_integrations_conf, skipped_integration, is_nightly, run_all_tests, is_filter_configured,
                      filtered_tests, skipped_tests, secret_params, failed_playbooks, playbook_skipped_integration,
                      unmockable_integrations, succeed_playbooks, slack, circle_ci, build_number, server, build_name,
                      server_numeric_version, demisto_api_key, prints_manager, thread_index=0, is_ami=True):
    playbook_id = t['playbookID']
    nightly_test = t.get('nightly', False)
    integrations_conf = t.get('integrations', [])
    instance_names_conf = t.get('instance_names', [])

    test_message = 'playbook: ' + playbook_id

    test_options = {
        'timeout': t.get('timeout', default_test_timeout),
        'memory_threshold': t.get('memory_threshold', Docker.DEFAULT_CONTAINER_MEMORY_USAGE),
        'pid_threshold': t.get('pid_threshold', Docker.DEFAULT_CONTAINER_PIDS_USAGE)
    }

    if not isinstance(integrations_conf, list):
        integrations_conf = [integrations_conf, ]

    if not isinstance(instance_names_conf, list):
        instance_names_conf = [instance_names_conf, ]

    test_skipped_integration, integrations, is_nightly_integration = collect_integrations(
        integrations_conf, skipped_integration, skipped_integrations_conf, nightly_integrations)

    if playbook_id in filtered_tests:
        playbook_skipped_integration.update(test_skipped_integration)

    skip_nightly_test = True if (nightly_test or is_nightly_integration) and not is_nightly else False

    # Skip nightly test
    if skip_nightly_test:
        prints_manager.add_print_job(f'\n------ Test {test_message} start ------', print, thread_index,
                                     include_timestamp=True)
        prints_manager.add_print_job('Skip test', print, thread_index)
        prints_manager.add_print_job(f'------ Test {test_message} end ------\n', print, thread_index,
                                     include_timestamp=True)
        return

    if not run_all_tests:
        # Skip filtered test
        if is_filter_configured and playbook_id not in filtered_tests:
            return

    # Skip bad test
    if playbook_id in skipped_tests_conf:
        skipped_tests.add("{0} - reason: {1}".format(playbook_id, skipped_tests_conf[playbook_id]))
        return

    # Skip integration
    if test_skipped_integration:
        return

    # Skip version mismatch test
    test_from_version = t.get('fromversion', '0.0.0')
    test_to_version = t.get('toversion', '99.99.99')
<<<<<<< HEAD
    if (server_version_compare(test_from_version, server_numeric_version) > 0
            or server_version_compare(test_to_version, server_numeric_version) < 0):
        prints_manager.add_print_job('\n------ Test {} start ------'.format(test_message), print, thread_index,
                                     include_timestamp=True)
=======
    if not (LooseVersion(test_from_version) <= LooseVersion(server_numeric_version) <= LooseVersion(test_to_version)):
        prints_manager.add_print_job('\n------ Test {} start ------'.format(test_message), print, thread_index)
>>>>>>> b9012bc4
        warning_message = 'Test {} ignored due to version mismatch (test versions: {}-{})'.format(test_message,
                                                                                                  test_from_version,
                                                                                                  test_to_version)
        prints_manager.add_print_job(warning_message, print_warning, thread_index)
        prints_manager.add_print_job('------ Test {} end ------\n'.format(test_message), print, thread_index,
                                     include_timestamp=True)
        return

    are_params_set = set_integration_params(demisto_api_key, integrations, secret_params, instance_names_conf,
                                            playbook_id, prints_manager, thread_index=thread_index)
    if not are_params_set:
        failed_playbooks.append(playbook_id)
        return

    test_message = update_test_msg(integrations, test_message)
    options = options_handler()
    stdout, stderr = get_docker_memory_data()
    text = 'Memory Usage: {}'.format(stdout) if not stderr else stderr
    if options.nightly and options.memCheck and not tests_settings.is_local_run:
        send_slack_message(slack, SLACK_MEM_CHANNEL_ID, text, 'Content CircleCI', 'False')
        stdout, stderr = get_docker_processes_data()
        text = stdout if not stderr else stderr
        send_slack_message(slack, SLACK_MEM_CHANNEL_ID, text, 'Content CircleCI', 'False')

    run_test(tests_settings, demisto_api_key, proxy, failed_playbooks, integrations, unmockable_integrations,
             playbook_id, succeed_playbooks, test_message, test_options, slack, circle_ci,
             build_number, server, build_name, prints_manager, is_ami, thread_index=thread_index)


def get_and_print_server_numeric_version(tests_settings):
    if tests_settings.is_local_run:
        # TODO: verify this logic, it's a workaround because the test_image file does not exist on local run
        return '99.99.98'  # latest
    with open('./Tests/images_data.txt', 'r') as image_data_file:
        image_data = [line for line in image_data_file if line.startswith(tests_settings.serverVersion)]
        if len(image_data) != 1:
            print('Did not get one image data for server version, got {}'.format(image_data))
            return '99.99.98'  # latest
        else:
            server_numeric_version = re.findall(r'Demisto-Circle-CI-Content-[\w-]+-([\d.]+)-[\d]{5}', image_data[0])
            if server_numeric_version:
                server_numeric_version = server_numeric_version[0]
            else:
                server_numeric_version = '99.99.98'  # latest

            if server_numeric_version.count('.') == 1:
                server_numeric_version += ".0"

            print('Server image info: {}'.format(image_data[0]))
            print('Server version: {}'.format(server_numeric_version))
            return server_numeric_version


def get_instances_ips_and_names(tests_settings):
    if tests_settings.server:
        return [tests_settings.server]
    with open('./Tests/instance_ips.txt', 'r') as instance_file:
        instance_ips = instance_file.readlines()
        instance_ips = [line.strip('\n').split(":") for line in instance_ips]
        return instance_ips


def get_test_records_of_given_test_names(tests_settings, tests_names_to_search):
    conf, secret_conf = load_conf_files(tests_settings.conf_path, tests_settings.secret_conf_path)
    tests_records = conf['tests']
    test_records_with_supplied_names = []
    for test_record in tests_records:
        test_name = test_record.get("playbookID")
        if test_name and test_name in tests_names_to_search:
            test_records_with_supplied_names.append(test_record)
    return test_records_with_supplied_names


def execute_testing(tests_settings, server_ip, mockable_tests_names, unmockable_tests_names,
                    tests_data_keeper, prints_manager, thread_index=0, is_ami=True):
    server = SERVER_URL.format(server_ip)
    server_numeric_version = tests_settings.serverNumericVersion
    start_message = "Executing tests with the server {} - and the server ip {}".format(server, server_ip)
    prints_manager.add_print_job(start_message, print, thread_index)
    is_nightly = tests_settings.nightly
    is_memory_check = tests_settings.memCheck
    slack = tests_settings.slack
    circle_ci = tests_settings.circleci
    build_number = tests_settings.buildNumber
    build_name = tests_settings.buildName
    conf, secret_conf = load_conf_files(tests_settings.conf_path, tests_settings.secret_conf_path)

    demisto_api_key = tests_settings.api_key

    default_test_timeout = conf.get('testTimeout', 30)

    tests = conf['tests']
    skipped_tests_conf = conf['skipped_tests']
    nightly_integrations = conf['nightly_integrations']
    skipped_integrations_conf = conf['skipped_integrations']
    unmockable_integrations = conf['unmockable_integrations']

    secret_params = secret_conf['integrations'] if secret_conf else []

    filtered_tests, is_filter_configured, run_all_tests = extract_filtered_tests(tests_settings.nightly)
    if is_filter_configured and not run_all_tests:
        is_nightly = True

    if not tests or len(tests) == 0:
        prints_manager.add_print_job('no integrations are configured for test', print, thread_index)
        prints_manager.execute_thread_prints(thread_index)
        return

    proxy = None
    if is_ami:
        ami = AMIConnection(server_ip)
        ami.clone_mock_data()
        proxy = MITMProxy(server_ip)

    failed_playbooks = []
    succeed_playbooks = []
    skipped_tests = set([])
    skipped_integration = set([])
    playbook_skipped_integration = set([])

    disable_all_integrations(demisto_api_key, server, prints_manager, thread_index=thread_index)
    prints_manager.execute_thread_prints(thread_index)
    mockable_tests = get_test_records_of_given_test_names(tests_settings, mockable_tests_names)
    unmockable_tests = get_test_records_of_given_test_names(tests_settings, unmockable_tests_names)

    if is_nightly and is_memory_check:
        mem_lim, err = get_docker_limit()
        send_slack_message(slack, SLACK_MEM_CHANNEL_ID,
                           'Build Number: {0}\n Server Address: {1}\nMemory Limit: {2}'.format(build_number, server,
                                                                                               mem_lim),
                           'Content CircleCI', 'False')
    # first run the mock tests to avoid mockless side effects in container
    if is_ami and mockable_tests:
        proxy.configure_proxy_in_demisto(demisto_api_key, server, proxy.ami.docker_ip + ':' + proxy.PROXY_PORT)
        for t in mockable_tests:
            run_test_scenario(tests_settings, t, proxy, default_test_timeout, skipped_tests_conf, nightly_integrations,
                              skipped_integrations_conf, skipped_integration, is_nightly, run_all_tests,
                              is_filter_configured, filtered_tests,
                              skipped_tests, secret_params, failed_playbooks, playbook_skipped_integration,
                              unmockable_integrations, succeed_playbooks, slack, circle_ci, build_number, server,
                              build_name, server_numeric_version, demisto_api_key, prints_manager,
                              thread_index=thread_index)
        prints_manager.add_print_job("\nRunning mock-disabled tests", print, thread_index)
        proxy.configure_proxy_in_demisto(demisto_api_key, server, '')
        prints_manager.add_print_job('Resetting containers', print, thread_index)
        client = demisto_client.configure(base_url=server, api_key=demisto_api_key, verify_ssl=False)
        body, status_code, headers = demisto_client.generic_request_func(self=client, method='POST',
                                                                         path='/containers/reset')
        if status_code != 200:
            error_msg = 'Request to reset containers failed with status code "{}"\n{}'.format(status_code, body)
            prints_manager.add_print_job(error_msg, print_error, thread_index)
            prints_manager.execute_thread_prints(thread_index)
            sys.exit(1)
        sleep(10)
    for t in unmockable_tests:
        run_test_scenario(tests_settings, t, proxy, default_test_timeout, skipped_tests_conf, nightly_integrations,
                          skipped_integrations_conf, skipped_integration, is_nightly, run_all_tests,
                          is_filter_configured,
                          filtered_tests, skipped_tests, secret_params, failed_playbooks, playbook_skipped_integration,
                          unmockable_integrations, succeed_playbooks, slack, circle_ci, build_number, server,
                          build_name, server_numeric_version, demisto_api_key,
                          prints_manager, thread_index, is_ami)

        prints_manager.execute_thread_prints(thread_index)

    tests_data_keeper.add_tests_data(succeed_playbooks, failed_playbooks, skipped_tests,
                                     skipped_integration, unmockable_integrations)
    if not tests_settings.is_local_run:
        tests_data_keeper.add_proxy_related_test_data(proxy)

    if is_ami and build_name == 'master':
        updating_mocks_msg = "Pushing new/updated mock files to mock git repo."
        prints_manager.add_print_job(updating_mocks_msg, print, thread_index)
        ami.upload_mock_files(build_name, build_number)

    if playbook_skipped_integration and build_name == 'master':
        comment = 'The following integrations are skipped and critical for the test:\n {}'.\
            format('\n- '.join(playbook_skipped_integration))
        add_pr_comment(comment)


def get_unmockable_tests(tests_settings):
    conf, secret_conf = load_conf_files(tests_settings.conf_path, tests_settings.secret_conf_path)
    unmockable_integrations = conf['unmockable_integrations']
    tests = conf['tests']
    unmockable_tests = []
    for test_record in tests:
        test_name = test_record.get("playbookID")
        integrations_used_in_test = get_used_integrations(test_record)
        unmockable_integrations_used = [integration_name for integration_name in integrations_used_in_test if
                                        integration_name in unmockable_integrations]
        if test_name and (not integrations_used_in_test or unmockable_integrations_used):
            unmockable_tests.append(test_name)
    return unmockable_tests


def get_all_tests(tests_settings):
    conf, secret_conf = load_conf_files(tests_settings.conf_path, tests_settings.secret_conf_path)
    tests_records = conf['tests']
    all_tests = []
    for test_record in tests_records:
        test_name = test_record.get("playbookID")
        if test_name:
            all_tests.append(test_name)
    return all_tests


def manage_tests(tests_settings):
    """
    This function manages the execution of Demisto's tests.

    Args:
        tests_settings (TestsSettings): An object containing all the relevant data regarding how the tests should be ran

    """
    tests_settings.serverNumericVersion = get_and_print_server_numeric_version(tests_settings)
    instances_ips = get_instances_ips_and_names(tests_settings)
    is_nightly = tests_settings.nightly
    number_of_instances = len(instances_ips)
    prints_manager = ParallelPrintsManager(number_of_instances)
    tests_data_keeper = TestsDataKeeper()

    if tests_settings.server:
        # If the user supplied a server - all tests will be done on that server.
        server_ip = tests_settings.server
        print_color("Starting tests for {}".format(server_ip), LOG_COLORS.GREEN)
        print("Starts tests with server url - https://{}".format(server_ip))
        all_tests = get_all_tests(tests_settings)
        mockable_tests = []
        print(tests_settings.specific_tests_to_run)
        unmockable_tests = tests_settings.specific_tests_to_run if tests_settings.specific_tests_to_run else all_tests
        execute_testing(tests_settings, server_ip, mockable_tests, unmockable_tests, tests_data_keeper, prints_manager,
                        thread_index=0, is_ami=False)
    elif tests_settings.isAMI:
        # Running tests in AMI configuration.
        # This is the way we run most tests, including running Circle for PRs and nightly.
        if is_nightly:
            # If the build is a nightly build, run tests in parallel.
            test_allocation = get_tests_allocation_for_threads(number_of_instances, tests_settings.conf_path)
            current_thread_index = 0
            all_unmockable_tests_list = get_unmockable_tests(tests_settings)
            threads_array = []
            for ami_instance_name, ami_instance_ip in instances_ips:
                if ami_instance_name == tests_settings.serverVersion:  # Only run tests for given AMI Role
                    current_instance = ami_instance_ip
                    tests_allocation_for_instance = test_allocation[current_thread_index]

                    unmockable_tests = [test for test in all_unmockable_tests_list
                                        if test in tests_allocation_for_instance]
                    mockable_tests = [test for test in tests_allocation_for_instance if test not in unmockable_tests]
                    print_color("Starting tests for {}".format(ami_instance_name), LOG_COLORS.GREEN)
                    print("Starts tests with server url - https://{}".format(ami_instance_ip))

                    if number_of_instances == 1:
                        execute_testing(tests_settings, current_instance, mockable_tests, unmockable_tests,
                                        tests_data_keeper, prints_manager, thread_index=0, is_ami=True)
                    else:
                        thread_kwargs = {
                            "tests_settings": tests_settings,
                            "server_ip": current_instance,
                            "mockable_tests_names": mockable_tests,
                            "unmockable_tests_names": unmockable_tests,
                            "thread_index": current_thread_index,
                            "prints_manager": prints_manager,
                            "tests_data_keeper": tests_data_keeper
                        }
                        t = threading.Thread(target=execute_testing, kwargs=thread_kwargs)
                        threads_array.append(t)
                        t.start()
                        current_thread_index += 1
            for t in threads_array:
                t.join()

        else:
            for ami_instance_name, ami_instance_ip in instances_ips:
                if ami_instance_name == tests_settings.serverVersion:
                    print_color("Starting tests for {}".format(ami_instance_name), LOG_COLORS.GREEN)
                    print("Starts tests with server url - https://{}".format(ami_instance_ip))
                    all_tests = get_all_tests(tests_settings)
                    unmockable_tests = get_unmockable_tests(tests_settings)
                    mockable_tests = [test for test in all_tests if test not in unmockable_tests]
                    execute_testing(tests_settings, ami_instance_ip, mockable_tests, unmockable_tests,
                                    tests_data_keeper, prints_manager, thread_index=0, is_ami=True)
                    sleep(8)

    else:
        # TODO: understand better when this occurs and what will be the settings
        # This case is rare, and usually occurs on two cases:
        # 1. When someone from Server wants to trigger a content build on their branch.
        # 2. When someone from content wants to run tests on a specific build.
        server_numeric_version = '99.99.98'  # assume latest
        print("Using server version: {} (assuming latest for non-ami)".format(server_numeric_version))
        instance_ip = instances_ips[0][1]
        all_tests = get_all_tests(tests_settings)
        execute_testing(tests_settings, instance_ip, [], all_tests,
                        tests_data_keeper, prints_manager, thread_index=0, is_ami=False)

    print_test_summary(tests_data_keeper, tests_settings.isAMI)
    create_result_files(tests_data_keeper)

    if tests_data_keeper.failed_playbooks:
        tests_failed_msg = "Some tests have failed. Not destroying instances."
        print(tests_failed_msg)
        sys.exit(1)
    else:
        file_path = "./Tests/is_build_passed_{}.txt".format(tests_settings.serverVersion.replace(' ', ''))
        with open(file_path, "w") as is_build_passed_file:
            is_build_passed_file.write('Build passed')


def add_pr_comment(comment):
    token = os.environ['CONTENT_GITHUB_TOKEN']
    branch_name = os.environ['CIRCLE_BRANCH']
    sha1 = os.environ['CIRCLE_SHA1']

    query = '?q={}+repo:demisto/content+org:demisto+is:pr+is:open+head:{}+is:open'.format(sha1, branch_name)
    url = 'https://api.github.com/search/issues'
    headers = {'Authorization': 'Bearer ' + token}
    try:
        res = requests.get(url + query, headers=headers, verify=False)
        res = handle_github_response(res)

        if res and res.get('total_count', 0) == 1:
            issue_url = res['items'][0].get('comments_url') if res.get('items', []) else None
            if issue_url:
                res = requests.post(issue_url, json={'body': comment}, headers=headers, verify=False)
                handle_github_response(res)
        else:
            print_warning('Add pull request comment failed: There is more then one open pull request for branch {}.'
                          .format(branch_name))
    except Exception as e:
        print_warning('Add pull request comment failed: {}'.format(e))


def handle_github_response(response):
    res_dict = response.json()
    if not res_dict.ok:
        print_warning('Add pull request comment failed: {}'.
                      format(res_dict.get('message')))
    return res_dict


def main():
    print("Time is: {}\n\n\n".format(datetime.now()))
    tests_settings = options_handler()

    # should be removed after solving: https://github.com/demisto/etc/issues/21383
    # -------------
    if 'master' in tests_settings.serverVersion.lower():
        print('[{}] sleeping for 30 secs'.format(datetime.now()))
        sleep(30)
    # -------------
    manage_tests(tests_settings)


if __name__ == '__main__':
    main()<|MERGE_RESOLUTION|>--- conflicted
+++ resolved
@@ -605,20 +605,15 @@
     # Skip version mismatch test
     test_from_version = t.get('fromversion', '0.0.0')
     test_to_version = t.get('toversion', '99.99.99')
-<<<<<<< HEAD
-    if (server_version_compare(test_from_version, server_numeric_version) > 0
-            or server_version_compare(test_to_version, server_numeric_version) < 0):
-        prints_manager.add_print_job('\n------ Test {} start ------'.format(test_message), print, thread_index,
+
+    if not (LooseVersion(test_from_version) <= LooseVersion(server_numeric_version) <= LooseVersion(test_to_version)):
+        prints_manager.add_print_job(f'\n------ Test {test_message} start ------', print, thread_index,
                                      include_timestamp=True)
-=======
-    if not (LooseVersion(test_from_version) <= LooseVersion(server_numeric_version) <= LooseVersion(test_to_version)):
-        prints_manager.add_print_job('\n------ Test {} start ------'.format(test_message), print, thread_index)
->>>>>>> b9012bc4
         warning_message = 'Test {} ignored due to version mismatch (test versions: {}-{})'.format(test_message,
                                                                                                   test_from_version,
                                                                                                   test_to_version)
         prints_manager.add_print_job(warning_message, print_warning, thread_index)
-        prints_manager.add_print_job('------ Test {} end ------\n'.format(test_message), print, thread_index,
+        prints_manager.add_print_job(f'------ Test {test_message} end ------\n', print, thread_index,
                                      include_timestamp=True)
         return
 
