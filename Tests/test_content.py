import sys
import json
import string
import random
import argparse

import demisto
from test_integration import test_integration
from test_utils import print_color, print_error, LOG_COLORS


def str2bool(v):
    if v.lower() in ('yes', 'true', 't', 'y', '1'):
        return True
    elif v.lower() in ('no', 'false', 'f', 'n', '0'):
        return False
    else:
        raise argparse.ArgumentTypeError('Boolean value expected.')

def options_handler():
    parser = argparse.ArgumentParser(description='Utility for batch action on incidents')
    parser.add_argument('-u', '--user', help='The username for the login', required=True)
    parser.add_argument('-p', '--password', help='The password for the login', required=True)
    parser.add_argument('-s', '--server', help='The server URL to connect to', required=True)
    parser.add_argument('-c', '--conf', help='Path to conf file', required=True)
    parser.add_argument('-e', '--secret', help='Path to secret conf file')
    parser.add_argument('-n', '--nightly', type=str2bool, help='Run nightly tests')
    parser.add_argument('-i', '--circle_node_index', type=int, help='circle node index')
    options = parser.parse_args()

    return options


def print_test_summary(succeed_playbooks, failed_playbooks):
    succeed_count = len(succeed_playbooks)
    failed_count = len(failed_playbooks)

    print('\nTEST RESULTS:')
    print('\t Number of playbooks tested - ' + str(succeed_count + failed_count))
    print_color('\t Number of succeeded tests - ' + str(succeed_count), LOG_COLORS.GREEN)
    if len(failed_playbooks) > 0:
        print_error('\t Number of failed tests - ' + str(failed_count) + ':')
        for playbook_id in failed_playbooks:
            print_error('\t - ' + playbook_id)


def main():
    options = options_handler()
    username = options.user
    password = options.password
    server = options.server
    conf_path = options.conf
    secret_conf_path = options.secret
    is_nightly = options.nightly
    circle_node_index = options.circle_node_index

    if not (username and password and server):
        print_error('You must provide server user & password arguments')
        sys.exit(1)

    c = demisto.DemistoClient(None, server, username, password)
    res = c.Login()
    if res.status_code is not 200:
        print_error("Login has failed with status code " + str(res.status_code))
        sys.exit(1)

    demisto_api_key = ''.join(random.choice(string.ascii_letters + string.digits) for _ in range(32))
    apikey_json = {
                    'name': 'test_apikey',
                    'apikey': demisto_api_key
                  }
    c.req('POST', '/apikeys', apikey_json)

    with open(conf_path) as data_file:
        conf = json.load(data_file)

    secret_conf = None
    if secret_conf_path:
        with open(secret_conf_path) as data_file:
            secret_conf = json.load(data_file)

    tests = conf['tests']

    secret_params = secret_conf['integrations'] if secret_conf else []

    if not tests or len(tests) is 0:
        print('no integrations are configured for test')
        return

    succeed_playbooks = []
    failed_playbooks = []
    for i, t in enumerate(tests):
        if i % 2 == int(circle_node_index):
            test_options = {
                'timeout': t['timeout'] if 'timeout' in t else conf.get('testTimeout', 30),
                'interval': conf.get('testInterval', 10)
            }

            playbook_id = t['playbookID']

            integrations_conf = t.get('integrations', [])

            if not isinstance(integrations_conf, list):
                integrations_conf = [integrations_conf]

            integrations = []
            for integration in integrations_conf:
                if type(integration) is dict:
                    # dict description
                    integrations.append({
                        'name': integration.get('name'),
                        'byoi': integration.get('byoi',True),
                        'params': {}
                    })
                else:
                    # string description
                    integrations.append({
                        'name': integration,
                        'byoi': True,
                        'params': {}
                    })

            for integration in integrations:
                integration_params = [item for item in secret_params if item["name"] == integration['name']]
                if integration_params:
                    integration['params'] = integration_params[0].get('params', {})

            test_message = 'playbook: ' + playbook_id
            if integrations:
                integrations_names = [integration['name'] for integration in integrations]
                test_message = test_message + ' with integration(s): ' + ','.join(integrations_names)

            print '------ Test %s start ------' % (test_message, )

            nightly_test = t.get('nightly', False)

            skip_test = True if nightly_test and not is_nightly else False

            if skip_test:
                print 'Skip test'
            else:
<<<<<<< HEAD
                # string description
                integrations.append({
                    'name': integration,
                    'byoi': True,
                    'params': {}
                })

        for integration in integrations:
            integration_params = [item for item in secret_params if item["name"] == integration['name']]
            if integration_params:
                integration['params'] = integration_params[0].get('params', {})
            elif 'Demisto REST API' == integration['name']:
                integration['params'] = {
                                            'url': 'https://localhost',
                                            'apikey': demisto_api_key,
                                            'insecure': True,
                                        }

        test_message = 'playbook: ' + playbook_id
        if integrations:
            integrations_names = [integration['name'] for integration in integrations]
            test_message = test_message + ' with integration(s): ' + ','.join(integrations_names)

        print '------ Test %s start ------' % (test_message, )

        nightly_test = t.get('nightly', False)

        skip_test = True if nightly_test and not is_nightly else False

        if skip_test:
            print 'Skip test'
        else:
            # run test
            succeed = test_integration(c, integrations, playbook_id, test_options)

            # use results
            if succeed:
                print 'PASS: %s succeed' % (test_message,)
                succeed_playbooks.append(playbook_id)
            else:
                print 'Failed: %s failed' % (test_message,)
                failed_playbooks.append(playbook_id)

        print '------ Test %s end ------' % (test_message,)
=======
                # run test
                succeed = test_integration(c, integrations, playbook_id, test_options)

                # use results
                if succeed:
                    print 'PASS: %s succeed' % (test_message,)
                    succeed_playbooks.append(playbook_id)
                else:
                    print 'Failed: %s failed' % (test_message,)
                    failed_playbooks.append(playbook_id)

            print '------ Test %s end ------' % (test_message,)
>>>>>>> 28f5a6a0

    print_test_summary(succeed_playbooks, failed_playbooks)
    if len(failed_playbooks):
        sys.exit(1)

if __name__ == '__main__':
    main()<|MERGE_RESOLUTION|>--- conflicted
+++ resolved
@@ -120,10 +120,10 @@
                         'params': {}
                     })
 
-            for integration in integrations:
-                integration_params = [item for item in secret_params if item["name"] == integration['name']]
-                if integration_params:
-                    integration['params'] = integration_params[0].get('params', {})
+        for integration in integrations:
+            integration_params = [item for item in secret_params if item["name"] == integration['name']]
+            if integration_params:
+                integration['params'] = integration_params[0].get('params', {})
 
             test_message = 'playbook: ' + playbook_id
             if integrations:
@@ -139,52 +139,6 @@
             if skip_test:
                 print 'Skip test'
             else:
-<<<<<<< HEAD
-                # string description
-                integrations.append({
-                    'name': integration,
-                    'byoi': True,
-                    'params': {}
-                })
-
-        for integration in integrations:
-            integration_params = [item for item in secret_params if item["name"] == integration['name']]
-            if integration_params:
-                integration['params'] = integration_params[0].get('params', {})
-            elif 'Demisto REST API' == integration['name']:
-                integration['params'] = {
-                                            'url': 'https://localhost',
-                                            'apikey': demisto_api_key,
-                                            'insecure': True,
-                                        }
-
-        test_message = 'playbook: ' + playbook_id
-        if integrations:
-            integrations_names = [integration['name'] for integration in integrations]
-            test_message = test_message + ' with integration(s): ' + ','.join(integrations_names)
-
-        print '------ Test %s start ------' % (test_message, )
-
-        nightly_test = t.get('nightly', False)
-
-        skip_test = True if nightly_test and not is_nightly else False
-
-        if skip_test:
-            print 'Skip test'
-        else:
-            # run test
-            succeed = test_integration(c, integrations, playbook_id, test_options)
-
-            # use results
-            if succeed:
-                print 'PASS: %s succeed' % (test_message,)
-                succeed_playbooks.append(playbook_id)
-            else:
-                print 'Failed: %s failed' % (test_message,)
-                failed_playbooks.append(playbook_id)
-
-        print '------ Test %s end ------' % (test_message,)
-=======
                 # run test
                 succeed = test_integration(c, integrations, playbook_id, test_options)
 
@@ -197,7 +151,6 @@
                     failed_playbooks.append(playbook_id)
 
             print '------ Test %s end ------' % (test_message,)
->>>>>>> 28f5a6a0
 
     print_test_summary(succeed_playbooks, failed_playbooks)
     if len(failed_playbooks):
