import json
import argparse

import demisto_client
from slackclient import SlackClient
<<<<<<< HEAD
from test_integration import __create_integration_instance, __delete_integrations_instances
from Tests.test_utils import str2bool, print_color, print_error, LOG_COLORS, print_warning

=======
from Tests.test_integration import __create_integration_instance, __delete_integrations_instances
from Tests.test_content import ParallelPrintsManager
from demisto_sdk.commands.common.tools import str2bool, print_color, print_error, LOG_COLORS, print_warning
from Tests.configure_and_test_integration_instances import update_content_on_demisto_instance
>>>>>>> 0a5a914e

SERVER_URL = "https://{}"


def options_handler():
    parser = argparse.ArgumentParser(description='Parser for slack_notifier args')
<<<<<<< HEAD
    parser.add_argument('-n', '--instance_tests', type=str2bool, help='is instance test build?', required=True)
=======
    parser.add_argument('-t', '--instance_tests', type=str2bool, help='is instance test build?', required=True)
>>>>>>> 0a5a914e
    parser.add_argument('-s', '--slack', help='The token for slack', required=True)
    parser.add_argument('-e', '--secret', help='Path to secret conf file', required=True)
    parser.add_argument('-u', '--user', help='The username for the login', required=True)
    parser.add_argument('-p', '--password', help='The password for the login', required=True)
    parser.add_argument('-b', '--buildUrl', help='The url for the build', required=True)
<<<<<<< HEAD
=======
    parser.add_argument('-n', '--buildNumber', help='The build number', required=True)
>>>>>>> 0a5a914e
    options = parser.parse_args()

    return options


<<<<<<< HEAD
=======
def install_new_content(client, server):
    prints_manager = ParallelPrintsManager(1)
    update_content_on_demisto_instance(client, server, 'Demisto Marketplace', prints_manager, 0)
    prints_manager.execute_thread_prints(0)


>>>>>>> 0a5a914e
def get_integrations(secret_conf_path):
    with open(secret_conf_path) as data_file:
        secret_conf = json.load(data_file)

    secret_params = secret_conf['integrations'] if secret_conf else []
    return secret_params


def test_instances(secret_conf_path, server, username, password):
    integrations = get_integrations(secret_conf_path)

    instance_ids = []
    failed_integrations = []
    integrations_counter = 0

    prints_manager = ParallelPrintsManager(1)

    content_installation_client = demisto_client.configure(base_url=server, username=username, password=password,
                                                           verify_ssl=False)
    install_new_content(content_installation_client, server)
    for integration in integrations:
        c = demisto_client.configure(base_url=server, username=username, password=password, verify_ssl=False)
        integrations_counter += 1
        integration_name = integration.get('name')
        integration_instance_name = integration.get('instance_name', '')
        integration_params = integration.get('params')
        devops_comments = integration.get('devops_comments')
        product_description = integration.get('product_description', '')
        is_byoi = integration.get('byoi', True)
        has_integration = integration.get('has_integration', True)
        validate_test = integration.get('validate_test', True)

        if has_integration:
<<<<<<< HEAD
            instance_id, failure_message = __create_integration_instance(
                c, integration_name, integration_instance_name, integration_params, is_byoi
            )
            if failure_message == 'No configuration':
                print_warning("Warning: The integration {} exists in content-test-conf conf.json but not "
                              "in content repo".format(integration_instance_name))
                continue
            if not instance_id:
                print_error('Failed to create instance of {} with message: {}'.format(integration_name, failure_message))
=======
            instance_id, failure_message, _ = __create_integration_instance(
                c, integration_name, integration_instance_name, integration_params, is_byoi, prints_manager,
                validate_test=validate_test)
            if failure_message == 'No configuration':
                prints_manager.add_print_job(
                    "Warning: skipping {} as it exists in content-test-conf conf.json but not in content repo\n".format(
                        integration_name), print_warning, 0)
                continue
            if not instance_id:
                prints_manager.add_print_job(
                    'Failed to create instance of {} with message: {}\n'.format(integration_name, failure_message),
                    print_error, 0)
>>>>>>> 0a5a914e
                failed_integrations.append("{} {} - devops comments: {}".format(
                    integration_name, product_description, devops_comments))
            else:
                instance_ids.append(instance_id)
<<<<<<< HEAD
                print('Create integration %s succeed' % (integration_name,))
                __delete_integrations_instances(c, instance_ids)

    return failed_integrations, integrations_counter
=======
                prints_manager.add_print_job('Create integration {} succeed\n'.format(integration_name), print_color, 0,
                                             message_color=LOG_COLORS.GREEN)
                __delete_integrations_instances(c, instance_ids, prints_manager)
            prints_manager.execute_thread_prints(0)

    return failed_integrations, integrations_counter

>>>>>>> 0a5a914e

def create_failed_integrations_file(failed_instances):
    with open("./Tests/failed_instances.txt", "w") as failed_instances_file:
        failed_instances_file.write('\n'.join(failed_instances))

<<<<<<< HEAD
=======

>>>>>>> 0a5a914e
def get_attachments(secret_conf_path, server, user, password, build_url):
    failed_integration, integrations_counter = test_instances(secret_conf_path, server, user, password)
    create_failed_integrations_file(failed_integration)

    fields = []
    if failed_integration:
        field_failed_tests = {
            "title": "Found {0} Problematic Instances. See CircleCI for errors.".format(len(failed_integration)),
            "value": '\n'.join(failed_integration),
            "short": False
        }
        fields.append(field_failed_tests)

    color = 'danger' if failed_integration else 'good'
    title = 'There are no problematic instances' if not failed_integration else 'Encountered problems with instances'

    attachment = [{
        'fallback': title,
        'color': color,
        'title': title,
        'fields': fields,
        'title_link': build_url
    }]

    return attachment, integrations_counter


<<<<<<< HEAD
def slack_notifier(slack_token, secret_conf_path, server, user, password, build_url):
    print_color("Starting Slack notifications about instances", LOG_COLORS.GREEN)
    attachments, integrations_counter = get_attachments(secret_conf_path, server, user, password, build_url)

    sc = SlackClient(slack_token)
=======
def slack_notifier(slack_token, secret_conf_path, server, user, password, build_url, build_number):
    print_color("Starting Slack notifications about instances", LOG_COLORS.GREEN)
    attachments, integrations_counter = get_attachments(secret_conf_path, server, user, password, build_url)

    sc = SlackClient(slack_token)

    # Failing instances list
    sc.api_call(
        "chat.postMessage",
        channel="dmst-content-lab",
        username="Instances nightly report",
        as_user="False",
        attachments=attachments,
        text="You have {0} instances configurations".format(integrations_counter)
    )

    # Failing instances file
>>>>>>> 0a5a914e
    sc.api_call(
        "chat.postMessage",
        channel="dmst-content-lab",
        username="Instances nightly report",
        as_user="False",
<<<<<<< HEAD
        attachments=attachments,
        text="You have {0} instances configurations".format(integrations_counter)
=======
        text="Detailed list of failing instances could be found in the following link:\n"
             "https://{}-60525392-gh.circle-artifacts.com/0/artifacts/failed_instances.txt".format(build_number)
>>>>>>> 0a5a914e
    )


if __name__ == "__main__":
    options = options_handler()
    if options.instance_tests:
        with open('./env_results.json', 'r') as json_file:
            env_results = json.load(json_file)
<<<<<<< HEAD
            for env in env_results:
                if env["Role"] == "Server Master":
                    server = SERVER_URL.format(env["InstanceDNS"])
                    break

        slack_notifier(options.slack, options.secret, server, options.user, options.password, options.buildUrl)
        # create this file for destroy_instances script
        with open("./Tests/is_build_passed_{}.txt".format(env["Role"].replace(' ', '')), 'a'):
=======
            server = SERVER_URL.format(env_results[0]["InstanceDNS"])

        slack_notifier(options.slack, options.secret, server, options.user, options.password, options.buildUrl,
                       options.buildNumber)
        # create this file for destroy_instances script
        with open("./Tests/is_build_passed_{}.txt".format(env_results[0]["Role"].replace(' ', '')), 'a'):
>>>>>>> 0a5a914e
            pass
    else:
        print_error("Not instance tests build, stopping Slack Notifications about instances")<|MERGE_RESOLUTION|>--- conflicted
+++ resolved
@@ -3,50 +3,34 @@
 
 import demisto_client
 from slackclient import SlackClient
-<<<<<<< HEAD
-from test_integration import __create_integration_instance, __delete_integrations_instances
-from Tests.test_utils import str2bool, print_color, print_error, LOG_COLORS, print_warning
-
-=======
 from Tests.test_integration import __create_integration_instance, __delete_integrations_instances
 from Tests.test_content import ParallelPrintsManager
 from demisto_sdk.commands.common.tools import str2bool, print_color, print_error, LOG_COLORS, print_warning
 from Tests.configure_and_test_integration_instances import update_content_on_demisto_instance
->>>>>>> 0a5a914e
 
 SERVER_URL = "https://{}"
 
 
 def options_handler():
     parser = argparse.ArgumentParser(description='Parser for slack_notifier args')
-<<<<<<< HEAD
-    parser.add_argument('-n', '--instance_tests', type=str2bool, help='is instance test build?', required=True)
-=======
     parser.add_argument('-t', '--instance_tests', type=str2bool, help='is instance test build?', required=True)
->>>>>>> 0a5a914e
     parser.add_argument('-s', '--slack', help='The token for slack', required=True)
     parser.add_argument('-e', '--secret', help='Path to secret conf file', required=True)
     parser.add_argument('-u', '--user', help='The username for the login', required=True)
     parser.add_argument('-p', '--password', help='The password for the login', required=True)
     parser.add_argument('-b', '--buildUrl', help='The url for the build', required=True)
-<<<<<<< HEAD
-=======
     parser.add_argument('-n', '--buildNumber', help='The build number', required=True)
->>>>>>> 0a5a914e
     options = parser.parse_args()
 
     return options
 
 
-<<<<<<< HEAD
-=======
 def install_new_content(client, server):
     prints_manager = ParallelPrintsManager(1)
     update_content_on_demisto_instance(client, server, 'Demisto Marketplace', prints_manager, 0)
     prints_manager.execute_thread_prints(0)
 
 
->>>>>>> 0a5a914e
 def get_integrations(secret_conf_path):
     with open(secret_conf_path) as data_file:
         secret_conf = json.load(data_file)
@@ -80,17 +64,6 @@
         validate_test = integration.get('validate_test', True)
 
         if has_integration:
-<<<<<<< HEAD
-            instance_id, failure_message = __create_integration_instance(
-                c, integration_name, integration_instance_name, integration_params, is_byoi
-            )
-            if failure_message == 'No configuration':
-                print_warning("Warning: The integration {} exists in content-test-conf conf.json but not "
-                              "in content repo".format(integration_instance_name))
-                continue
-            if not instance_id:
-                print_error('Failed to create instance of {} with message: {}'.format(integration_name, failure_message))
-=======
             instance_id, failure_message, _ = __create_integration_instance(
                 c, integration_name, integration_instance_name, integration_params, is_byoi, prints_manager,
                 validate_test=validate_test)
@@ -103,17 +76,10 @@
                 prints_manager.add_print_job(
                     'Failed to create instance of {} with message: {}\n'.format(integration_name, failure_message),
                     print_error, 0)
->>>>>>> 0a5a914e
                 failed_integrations.append("{} {} - devops comments: {}".format(
                     integration_name, product_description, devops_comments))
             else:
                 instance_ids.append(instance_id)
-<<<<<<< HEAD
-                print('Create integration %s succeed' % (integration_name,))
-                __delete_integrations_instances(c, instance_ids)
-
-    return failed_integrations, integrations_counter
-=======
                 prints_manager.add_print_job('Create integration {} succeed\n'.format(integration_name), print_color, 0,
                                              message_color=LOG_COLORS.GREEN)
                 __delete_integrations_instances(c, instance_ids, prints_manager)
@@ -121,16 +87,12 @@
 
     return failed_integrations, integrations_counter
 
->>>>>>> 0a5a914e
 
 def create_failed_integrations_file(failed_instances):
     with open("./Tests/failed_instances.txt", "w") as failed_instances_file:
         failed_instances_file.write('\n'.join(failed_instances))
 
-<<<<<<< HEAD
-=======
 
->>>>>>> 0a5a914e
 def get_attachments(secret_conf_path, server, user, password, build_url):
     failed_integration, integrations_counter = test_instances(secret_conf_path, server, user, password)
     create_failed_integrations_file(failed_integration)
@@ -158,13 +120,6 @@
     return attachment, integrations_counter
 
 
-<<<<<<< HEAD
-def slack_notifier(slack_token, secret_conf_path, server, user, password, build_url):
-    print_color("Starting Slack notifications about instances", LOG_COLORS.GREEN)
-    attachments, integrations_counter = get_attachments(secret_conf_path, server, user, password, build_url)
-
-    sc = SlackClient(slack_token)
-=======
 def slack_notifier(slack_token, secret_conf_path, server, user, password, build_url, build_number):
     print_color("Starting Slack notifications about instances", LOG_COLORS.GREEN)
     attachments, integrations_counter = get_attachments(secret_conf_path, server, user, password, build_url)
@@ -182,19 +137,13 @@
     )
 
     # Failing instances file
->>>>>>> 0a5a914e
     sc.api_call(
         "chat.postMessage",
         channel="dmst-content-lab",
         username="Instances nightly report",
         as_user="False",
-<<<<<<< HEAD
-        attachments=attachments,
-        text="You have {0} instances configurations".format(integrations_counter)
-=======
         text="Detailed list of failing instances could be found in the following link:\n"
              "https://{}-60525392-gh.circle-artifacts.com/0/artifacts/failed_instances.txt".format(build_number)
->>>>>>> 0a5a914e
     )
 
 
@@ -203,23 +152,12 @@
     if options.instance_tests:
         with open('./env_results.json', 'r') as json_file:
             env_results = json.load(json_file)
-<<<<<<< HEAD
-            for env in env_results:
-                if env["Role"] == "Server Master":
-                    server = SERVER_URL.format(env["InstanceDNS"])
-                    break
-
-        slack_notifier(options.slack, options.secret, server, options.user, options.password, options.buildUrl)
-        # create this file for destroy_instances script
-        with open("./Tests/is_build_passed_{}.txt".format(env["Role"].replace(' ', '')), 'a'):
-=======
             server = SERVER_URL.format(env_results[0]["InstanceDNS"])
 
         slack_notifier(options.slack, options.secret, server, options.user, options.password, options.buildUrl,
                        options.buildNumber)
         # create this file for destroy_instances script
         with open("./Tests/is_build_passed_{}.txt".format(env_results[0]["Role"].replace(' ', '')), 'a'):
->>>>>>> 0a5a914e
             pass
     else:
         print_error("Not instance tests build, stopping Slack Notifications about instances")