import os
<<<<<<< HEAD
=======

import demisto_client
>>>>>>> 6f77591c
import pytest
from Tests.configure_and_test_integration_instances import XSOARBuild, create_build_object, \
    options_handler, CloudBuild, get_turned_non_hidden_packs, update_integration_lists, \
    get_packs_with_higher_min_version, filter_new_to_marketplace_packs, packs_names_to_integrations_names

XSIAM_SERVERS = {
    "qa2-test-111111": {
        "ui_url": "https://xsiam1.paloaltonetworks.com/",
        "instance_name": "qa2-test-111111",
        "api_key": "1234567890",
        "x-xdr-auth-id": 1,
        "base_url": "https://api1.paloaltonetworks.com/",
        "xsiam_version": "3.2.0",
        "demisto_version": "99.99.98"
    },
    "qa2-test-222222": {
        "ui_url": "https://xsoar-content-2.xdr-qa2-uat.us.paloaltonetworks.com/",
        "instance_name": "qa2-test-222222",
        "api_key": "1234567890",
        "x-xdr-auth-id": 1,
        "base_url": "https://api-xsoar-content-2.xdr-qa2-uat.us.paloaltonetworks.com",
        "xsiam_version": "3.2.0",
        "demisto_version": "99.99.98"
    }
}


def create_build_object_with_mock(mocker, server_type):
    args = ['-u', "$USERNAME", '-p', "$PASSWORD", '-c', "$CONF_PATH", '-s', "$SECRET_CONF_PATH",
            '--tests_to_run', "$ARTIFACTS_FOLDER_SERVER_TYPE/filter_file.txt",
            '--pack_ids_to_install', "$ARTIFACTS_FOLDER_SERVER_TYPE/content_packs_to_install.txt",
            '-g', "$GIT_SHA1", '--ami_env', "$1", '-n', 'false', '--branch', "$CI_COMMIT_BRANCH",
<<<<<<< HEAD
            '--build-number', "$CI_PIPELINE_ID", '-sa', "$GCS_MARKET_KEY", '--build_object_type', build_object_type,
            '--cloud_machine', "qa2-test-111111", '--cloud_servers_path', '$XSIAM_SERVERS_PATH',
            '--marketplace_name', 'marketplacev2']
=======
            '--build-number', "$CI_PIPELINE_ID", '-sa', "$GCS_MARKET_KEY", '--server-type', server_type,
            '--cloud_machine', "qa2-test-111111", '--cloud_servers_path', '$XSIAM_SERVERS_PATH',
            '--marketplace_name', 'marketplacev2', '--test_pack_path', '$ARTIFACTS_FOLDER', '--content_root', '$CONTENT_ROOT']
>>>>>>> 6f77591c
    options = options_handler(args=args)
    json_data = {
        'tests': [],
        'skipped_integrations': [],
        'unmockable_integrations': [],
    }
    json_data.update(**XSIAM_SERVERS)
    mocker.patch('Tests.configure_and_test_integration_instances.get_json_file',
                 return_value=json_data)
    mocker.patch('Tests.configure_and_test_integration_instances.Build.fetch_tests_list',
                 return_value=[])
    mocker.patch('Tests.configure_and_test_integration_instances.Build.fetch_pack_ids_to_install',
                 return_value=[])
    mocker.patch('Tests.configure_and_test_integration_instances.options_handler',
                 return_value=options)
    mocker.patch('Tests.configure_and_test_integration_instances.XSOARBuild.get_servers',
                 return_value=({'1.1.1.1': '7000'}))
    mocker.patch('Tests.configure_and_test_integration_instances.XSOARServer.server_numeric_version', return_value="6.5.0")
    build = create_build_object()
    return build


def test_configure_old_and_new_integrations(mocker):
    """
    Given:
        - A list of new integration that should be configured
        - A list of old integrations that should be configured
    When:
        - Running 'configure_old_and_new_integrations' method on those integrations

    Then:
        - Assert there the configured old integrations has no intersection with the configured new integrations
    """
    def configure_integration_instance_mocker(integration,
                                              _,
                                              __):
        return integration

    mocker.patch('Tests.configure_and_test_integration_instances.XSOARBuild.__init__',
                 return_value=None)

    mocker.patch('Tests.configure_and_test_integration_instances.configure_integration_instance',
                 side_effect=configure_integration_instance_mocker)
    build = XSOARBuild({})
    build.servers = ['server1']
    old_modules_instances, new_modules_instances = build.configure_modified_and_new_integrations(
        modified_integrations_to_configure=['old_integration1', 'old_integration2'],
        new_integrations_to_configure=['new_integration1', 'new_integration2'],
        demisto_client_=None,
    )
    assert not set(old_modules_instances).intersection(new_modules_instances)


<<<<<<< HEAD
@pytest.mark.parametrize('expected_class, build_object_type', [(XSOARBuild, 'XSOAR'), (CloudBuild, 'XSIAM')])
def test_create_build(mocker, expected_class, build_object_type):
=======
@pytest.mark.parametrize('expected_class, server_type', [(XSOARBuild, 'XSOAR'), (CloudBuild, 'XSIAM')])
def test_create_build(mocker, expected_class, server_type):
>>>>>>> 6f77591c
    """
    Given:
        - server_type of the server we run the build on: XSIAM or XSOAR.
    When:
        - Running 'configure_an_test_integration_instances' script and creating Build object
    Then:
        - Assert there the rigth Build object created: CloudBuild or XSOARBuild.
    """
    build = create_build_object_with_mock(mocker, server_type)
    assert isinstance(build, expected_class)


NON_HIDDEN_PACKS = [
    ("""
   "tags": [],
+  "hidden": false,
   "marketplaces": [
     "xsoar",
     "marketplacev2""", True),
    ("""
   "tags": [],
+  "hidden": true,
   "marketplaces": [
     "xsoar",
     "marketplacev2""", False),
    ("""
   "tags": [],
   "marketplaces": [
     "xsoar",
     "marketplacev2""", False),
    ("""
    "tags": [],
    +  "hidden": true,
    -  "hidden": false,
    "marketplaces": [
      "xsoar",
      "marketplacev2""", False)
]


@pytest.mark.parametrize('diff, the_expected_result', NON_HIDDEN_PACKS)
def test_get_turned_non_hidden_packs(mocker, diff, the_expected_result):
    """
    Given:
        - A pack_metadata.json content returned from the git diff.
    When:
        - Running 'get_turned_non_hidden_packs' method.
    Then:
        - Assert the expected result is returned.
    """
    build = create_build_object_with_mock(mocker, 'XSOAR')
    mocker.patch('Tests.configure_and_test_integration_instances.run_git_diff', return_value=diff)
    turned_non_hidden = get_turned_non_hidden_packs({'test'}, build)
    assert ('test' in turned_non_hidden) is the_expected_result


UPDATE_INTEGRATION_LISTS = [
    (['test1'], ['test2'], ['test2'], lambda new, modified: 'test2' in new and not modified),
    (['test1'], ['test1'], ['test2'], lambda new, modified: 'test2' not in new and 'test2' in modified),
    (['test1'], [], ['test2'], lambda new, modified: 'test2' not in new and 'test2' in modified),
    (['test1'], ['test1'], ['test1'], lambda new, modified: len(new) == 1 and not modified)
]


@pytest.mark.parametrize(
    'new_integrations_names, turned_non_hidden_packs_id, modified_integrations_names, the_expected_result',
    UPDATE_INTEGRATION_LISTS)
def test_update_integration_lists(mocker, new_integrations_names, turned_non_hidden_packs_id,
                                  modified_integrations_names, the_expected_result):
    """
    Given:
        - New integrations names, modifeid integrations names and turned non-hidden packs ids.
    When:
        - Running 'update_integration_lists' method.
    Then:
        - Assert the turned non-hidden integrations removed from the modified integrations list and
         added to the new integration list.
    """
    mocker.patch('Tests.configure_and_test_integration_instances.packs_names_to_integrations_names',
                 return_value=turned_non_hidden_packs_id)
    returned_results = update_integration_lists(new_integrations_names, turned_non_hidden_packs_id, modified_integrations_names)
    assert the_expected_result(returned_results[0], returned_results[1])


def test_pack_names_to_integration_names_no_integrations_folder(tmp_path):
    """
    Given:
        - Pack without integrations dir.
    When:
        - Transforming pack names to integration names when installing integrations.
    Then:
        - Assert no exceptions are raised.
        - Assert no integrations are found.
    """
    packs_path = tmp_path / 'Packs'
    packs_path.mkdir()
    pack_path = packs_path / 'PackName'
    pack_path.mkdir()
    current_path = os.getcwd()
    os.chdir(tmp_path)
    try:
        assert packs_names_to_integrations_names(['PackName']) == []
    finally:
        os.chdir(current_path)


@pytest.mark.parametrize(
    'pack_version, expected_results',
    [('6.5.0', {'TestPack'}), ('6.8.0', set())])
def test_get_packs_with_higher_min_version(mocker, pack_version, expected_results):
    """
    Given:
        - Pack names to install.
        - case 1: pack with a version lower than the machine.
        - case 2: pack with a version higher than the machine.
    When:
        - Running 'get_packs_with_higher_min_version' method.
    Then:
        - Assert the returned packs are with higher min version than the server version.
        - case 1: shouldn't filter any packs.
        - case 2: should filter the pack.
    """

    mocker.patch("Tests.configure_and_test_integration_instances.extract_packs_artifacts")
    mocker.patch("Tests.configure_and_test_integration_instances.get_json_file",
                 return_value={"serverMinVersion": "6.6.0"})

    packs_with_higher_min_version = get_packs_with_higher_min_version({'TestPack'}, pack_version)
    assert packs_with_higher_min_version == expected_results


CHANGED_MARKETPLACE_PACKS = [
    ("""
     "dependencies": {},
     "marketplaces": [
-         "xsoar"
+         "xsoar",
+        "marketplacev2"
     ]
 }""", 'XSOAR', set()),
    ("""
     "dependencies": {},
     "marketplaces": [
-         "xsoar"
+         "xsoar",
+        "marketplacev2"
     ]
 }""", 'XSIAM', {'pack_name'}),
    ("""
     "dependencies": {},
     "marketplaces": [
-        "marketplacev2"
+        "marketplacev2",
+        "xsoar"
     ]
 }""", 'XSOAR', {'pack_name'}),
]


@pytest.mark.parametrize('diff, build_type, the_expected_result', CHANGED_MARKETPLACE_PACKS)
def test_first_added_to_marketplace(mocker, diff, build_type, the_expected_result):
    """
    Given:
        - A pack_metadata.json content returned from the git diff.
    When:
        - Running 'get_turned_non_hidden_packs' method.
    Then:
        - Assert the expected result is returned.
    """
    build = create_build_object_with_mock(mocker, build_type)
    mocker.patch('Tests.configure_and_test_integration_instances.run_git_diff', return_value=diff)
    first_added_to_marketplace = filter_new_to_marketplace_packs(build, {'pack_name'})
    assert the_expected_result == first_added_to_marketplace


<<<<<<< HEAD
EXTRACT_SERVER_VERSION = [('projects/xsoar-content-build/global/images/family/xsoar-master', '99.99.98'),
                          ('projects/xsoar-content-build/global/images/family/xsoar-ga-6-11', '6.11.0'),
                          ('family/xsoar-ga-6-11', '6.11.0')]


@pytest.mark.parametrize('instances_ami_name, res_version', EXTRACT_SERVER_VERSION)
def test_extract_server_numeric_version(instances_ami_name, res_version):
    from Tests.test_content import extract_server_numeric_version
    default_version = '99.99.98'
    assert extract_server_numeric_version(instances_ami_name, default_version) == res_version
=======
@pytest.mark.parametrize('version', ["6.9.0", "6.10.0", "6.11.0"])
def test_get_server_numeric_version(mocker, version):
    """
    Given:
        - xsoar mocked client
    When:
        - Running 'get_server_numeric_version' function
    Then:
        - validate that the version is returned
    """
    from Tests.test_content import get_server_numeric_version
    mocker.patch("Tests.test_content.get_demisto_version", return_value=version)
    assert get_server_numeric_version(demisto_client) == version
>>>>>>> 6f77591c
<|MERGE_RESOLUTION|>--- conflicted
+++ resolved
@@ -1,9 +1,6 @@
 import os
-<<<<<<< HEAD
-=======
 
 import demisto_client
->>>>>>> 6f77591c
 import pytest
 from Tests.configure_and_test_integration_instances import XSOARBuild, create_build_object, \
     options_handler, CloudBuild, get_turned_non_hidden_packs, update_integration_lists, \
@@ -36,15 +33,9 @@
             '--tests_to_run', "$ARTIFACTS_FOLDER_SERVER_TYPE/filter_file.txt",
             '--pack_ids_to_install', "$ARTIFACTS_FOLDER_SERVER_TYPE/content_packs_to_install.txt",
             '-g', "$GIT_SHA1", '--ami_env', "$1", '-n', 'false', '--branch', "$CI_COMMIT_BRANCH",
-<<<<<<< HEAD
-            '--build-number', "$CI_PIPELINE_ID", '-sa', "$GCS_MARKET_KEY", '--build_object_type', build_object_type,
-            '--cloud_machine', "qa2-test-111111", '--cloud_servers_path', '$XSIAM_SERVERS_PATH',
-            '--marketplace_name', 'marketplacev2']
-=======
             '--build-number', "$CI_PIPELINE_ID", '-sa', "$GCS_MARKET_KEY", '--server-type', server_type,
             '--cloud_machine', "qa2-test-111111", '--cloud_servers_path', '$XSIAM_SERVERS_PATH',
             '--marketplace_name', 'marketplacev2', '--test_pack_path', '$ARTIFACTS_FOLDER', '--content_root', '$CONTENT_ROOT']
->>>>>>> 6f77591c
     options = options_handler(args=args)
     json_data = {
         'tests': [],
@@ -98,13 +89,8 @@
     assert not set(old_modules_instances).intersection(new_modules_instances)
 
 
-<<<<<<< HEAD
-@pytest.mark.parametrize('expected_class, build_object_type', [(XSOARBuild, 'XSOAR'), (CloudBuild, 'XSIAM')])
-def test_create_build(mocker, expected_class, build_object_type):
-=======
 @pytest.mark.parametrize('expected_class, server_type', [(XSOARBuild, 'XSOAR'), (CloudBuild, 'XSIAM')])
 def test_create_build(mocker, expected_class, server_type):
->>>>>>> 6f77591c
     """
     Given:
         - server_type of the server we run the build on: XSIAM or XSOAR.
@@ -280,18 +266,6 @@
     assert the_expected_result == first_added_to_marketplace
 
 
-<<<<<<< HEAD
-EXTRACT_SERVER_VERSION = [('projects/xsoar-content-build/global/images/family/xsoar-master', '99.99.98'),
-                          ('projects/xsoar-content-build/global/images/family/xsoar-ga-6-11', '6.11.0'),
-                          ('family/xsoar-ga-6-11', '6.11.0')]
-
-
-@pytest.mark.parametrize('instances_ami_name, res_version', EXTRACT_SERVER_VERSION)
-def test_extract_server_numeric_version(instances_ami_name, res_version):
-    from Tests.test_content import extract_server_numeric_version
-    default_version = '99.99.98'
-    assert extract_server_numeric_version(instances_ami_name, default_version) == res_version
-=======
 @pytest.mark.parametrize('version', ["6.9.0", "6.10.0", "6.11.0"])
 def test_get_server_numeric_version(mocker, version):
     """
@@ -304,5 +278,4 @@
     """
     from Tests.test_content import get_server_numeric_version
     mocker.patch("Tests.test_content.get_demisto_version", return_value=version)
-    assert get_server_numeric_version(demisto_client) == version
->>>>>>> 6f77591c
+    assert get_server_numeric_version(demisto_client) == version