--- conflicted
+++ resolved
@@ -151,8 +151,6 @@
                 "native:dev",
                 "native:candidate"
             ]
-<<<<<<< HEAD
-=======
         },
         {
             "id": "Github Feed",
@@ -195,7 +193,6 @@
             "ignored_native_images": [
                 "native:8.6"
             ]
->>>>>>> 97a27834
         }
     ],
     "flags_versions_mapping": {
