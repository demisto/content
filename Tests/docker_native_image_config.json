{
   "native_images":{
      "native:8.1":{
         "supported_docker_images":[
            "python3",
            "python3-deb",
            "python3-ubi",
            "py3-tools",
            "py3-tools-ubi",
            "crypto",
            "readpdf",
            "parse-emails",
            "docxpy",
            "sklearn",
            "pandas",
            "ippysocks-py3",
            "oauthlib",
            "unzip",
            "py3ews",
            "taxii2",
            "pan-os-python",
            "slackv3",
            "google-api-py3",
            "boto3py3",
            "pyjwt3",
            "joe-security",
            "slack",
            "office-utils",
            "chromium",
            "tesseract"
         ],
         "docker_ref": "demisto/py3-native:8.1.0.45852"
      },
      "native:8.2":{
         "supported_docker_images":[
            "python3",
            "python3-deb",
            "python3-ubi",
            "py3-tools",
            "py3-tools-ubi",
            "crypto",
            "readpdf",
            "parse-emails",
            "docxpy",
            "sklearn",
            "pandas",
            "ippysocks-py3",
            "oauthlib",
            "unzip",
            "py3ews",
            "taxii2",
            "pan-os-python",
            "slackv3",
            "google-api-py3",
            "boto3py3",
            "pyjwt3",
            "joe-security",
            "slack",
            "office-utils",
            "chromium",
            "tesseract"
         ],
         "docker_ref": "demisto/py3-native:8.2.0.49895"
      },
      "native:dev":{
         "supported_docker_images":[
            "python3",
            "python3-deb",
            "python3-ubi",
            "py3-tools",
            "py3-tools-ubi",
            "crypto",
            "readpdf",
            "parse-emails",
            "docxpy",
            "sklearn",
            "pandas",
            "ippysocks-py3",
            "oauthlib",
            "unzip",
            "py3ews",
            "taxii2",
            "pan-os-python",
            "slackv3",
            "google-api-py3",
            "boto3py3",
            "pyjwt3",
            "joe-security",
            "slack",
            "office-utils",
            "chromium",
            "tesseract"
         ]
      },
      "native:candidate":{
         "supported_docker_images":[
            "python3",
            "python3-deb",
            "python3-ubi",
            "py3-tools",
            "py3-tools-ubi",
            "crypto",
            "readpdf",
            "parse-emails",
            "docxpy",
            "sklearn",
            "pandas",
            "ippysocks-py3",
            "oauthlib",
            "unzip",
            "py3ews",
            "taxii2",
            "pan-os-python",
            "slackv3",
            "google-api-py3",
            "boto3py3",
            "pyjwt3",
            "joe-security",
            "slack",
            "office-utils",
            "chromium",
            "tesseract"
         ],
         "docker_ref": "demisto/py3-native:8.2.0.49457"
      }
   },
   "ignored_content_items":[
      {
         "id":"ParseEmailFilesV2",
         "reason":"Issue: CIAC-5711 - Failed unit-test: test_eml_contains_empty_htm_not_containing_file_data.",
         "ignored_native_images":[
            "native:8.1"
         ]
      },
      {
         "id":"UnzipFile",
         "reason":"Issue: CIAC-5246 - Failed unit-test: test_unrar_no_password.",
         "ignored_native_images":[
            "native:8.1",
            "native:8.2",
            "native:dev"
         ]
      },
      {
         "id":"DockerHardeningCheck",
         "reason":"Issue: CIAC-5248 - Failed unit-test: get_default_gateway (ip command does not exist).",
         "ignored_native_images":[
            "native:8.1",
            "native:8.2",
            "native:dev"
         ]
      },
      {
         "id":"FetchIndicatorsFromFile",
         "reason":"issue: CIAC-5243 - ElementTree object (xml) in python3.9 has getiterator attribute while in python 3.10 this attribute does not exist - causing unit tests failures.",
         "ignored_native_images":[
            "native:8.1",
            "native:8.2",
            "native:dev"
         ]
      },
      {
         "id":"Traps",
         "reason":"Integration is Deprecated.",
         "ignored_native_images": [
            "native:8.1",
            "native:8.2",
            "native:dev"
         ]
      },
      {
         "id": "Rasterize",
         "reason": "Issue: CRTX-72338.",
         "ignored_native_images": [
            "native:8.1",
            "native:8.2"
         ]
      },
      {
         "id": "RegexExtractAll",
         "reason": "Issue: CIAC-6005",
         "ignored_native_images": [
            "native:8.2",
            "native:dev"
         ]
      }
   ],
   "flags_versions_mapping": {
      "native:dev" : "native:dev",
<<<<<<< HEAD
      "native:ga" : "native:8.1",
      "native:maintenance" : "",
      "native:candidate": "native:candidate"
=======
      "native:ga" : "native:8.2",
      "native:maintenance" : "native:8.1"
>>>>>>> 1a9aba69
   }
}<|MERGE_RESOLUTION|>--- conflicted
+++ resolved
@@ -187,13 +187,8 @@
    ],
    "flags_versions_mapping": {
       "native:dev" : "native:dev",
-<<<<<<< HEAD
-      "native:ga" : "native:8.1",
-      "native:maintenance" : "",
+      "native:ga" : "native:8.2",
+      "native:maintenance" : "native:8.1",
       "native:candidate": "native:candidate"
-=======
-      "native:ga" : "native:8.2",
-      "native:maintenance" : "native:8.1"
->>>>>>> 1a9aba69
    }
 }