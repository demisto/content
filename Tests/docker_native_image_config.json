{
    "native_images": {
        "native:8.8": {
            "supported_docker_images": [
                "python3",
                "python3-deb",
                "python3-ubi",
                "py3-tools",
                "py3-tools-ubi",
                "crypto",
                "readpdf",
                "parse-emails",
                "docxpy",
                "pandas",
                "ippysocks-py3",
                "oauthlib",
                "unzip",
                "py3ews",
                "taxii2",
                "pan-os-python",
                "slackv3",
                "google-api-py3",
                "boto3py3",
                "pyjwt3",
                "joe-security",
                "slack",
                "office-utils",
                "chromium",
                "tesseract",
                "netutils",
                "auth-utils"
            ],
            "docker_ref": "demisto/py3-native:8.8.0.108569"
        },
        "native:8.6": {
            "supported_docker_images": [
                "python3",
                "python3-deb",
                "python3-ubi",
                "py3-tools",
                "py3-tools-ubi",
                "crypto",
                "readpdf",
                "parse-emails",
                "docxpy",
                "pandas",
                "ippysocks-py3",
                "oauthlib",
                "unzip",
                "py3ews",
                "taxii2",
                "pan-os-python",
                "slackv3",
                "google-api-py3",
                "boto3py3",
                "pyjwt3",
                "joe-security",
                "slack",
                "office-utils",
                "chromium",
                "tesseract",
                "netutils",
                "auth-utils"
            ],
            "docker_ref": "demisto/py3-native:8.6.0.88771"
        },
        "native:dev": {
            "supported_docker_images": [
                "python3",
                "python3-deb",
                "yarapy",
                "python3-ubi",
                "py3-tools",
                "py3-tools-ubi",
                "crypto",
                "readpdf",
                "parse-emails",
                "docxpy",
                "pandas",
                "ippysocks-py3",
                "oauthlib",
                "unzip",
                "py3ews",
                "taxii2",
                "pan-os-python",
                "slackv3",
                "google-api-py3",
                "boto3py3",
                "pyjwt3",
                "joe-security",
                "slack",
                "office-utils",
                "chromium",
                "tesseract"
            ]
        },
        "native:candidate": {
            "supported_docker_images": [
                "python3",
                "python3-deb",
                "python3-ubi",
                "py3-tools",
                "py3-tools-ubi",
                "crypto",
                "readpdf",
                "parse-emails",
                "docxpy",
                "pandas",
                "ippysocks-py3",
                "oauthlib",
                "unzip",
                "py3ews",
                "taxii2",
                "pan-os-python",
                "slackv3",
                "google-api-py3",
                "boto3py3",
                "pyjwt3",
                "joe-security",
                "slack",
                "office-utils",
                "chromium",
                "tesseract",
                "netutils",
                "auth-utils"
            ],
            "docker_ref": "demisto/py3-native:8.9.0.112362"
        }
    },
    "ignored_content_items": [
        {
            "id": "Json2HtmlTable",
            "reason": "Add json2html to py3-tools: Ignore due to this contribution PR: https://github.com/demisto/dockerfiles/pull/29877.",
            "ignored_native_images": [
                "native:8.6"
            ]
        },
        {
            "id": "EWSO365",
            "reason": "Issue: CIAC-10245 - Microsoft broke their API, and it was fixed in a newer version of the exchangelib package.",
            "ignored_native_images": [
                "native:8.6"
            ]
        },
        {
            "id": "Rasterize",
            "reason": "Issue: CRTX-72338 and CIAC-7694",
            "ignored_native_images": [
                "native:8.6"
            ]
        },
        {
            "id": "Intezer v2",
            "reason": "Issue: CIAC-10263",
            "ignored_native_images": [
                "native:8.6"
            ]
        },
        {
            "id": "ConvertFile",
            "reason": "Issue: CIAC-7625",
            "ignored_native_images": [
                "native:8.6"
            ]
        },
        {
            "id": "DockerHardeningCheck",
            "reason": "This script is supposed to run inside a container, does not support podman",
            "ignored_native_images": [
                "native:8.7",
                "native:8.6",
                "native:dev",
                "native:candidate"
            ]
        },
        {
            "id": "ParseEmailFilesV2",
            "reason": "Script uses an updated openssl lib than native, see CIAC-11469",
            "ignored_native_images": [
                "native:8.8",
                "native:8.7",
                "native:8.6",
                "native:dev",
                "native:candidate"
            ]
        },
        {
            "id": "Github Feed",
            "reason": "update docker image",
            "ignored_native_images": [
                "native:8.6"
            ]
        },
        {
            "id": "CyrenThreatInDepthRenderRelated",
            "reason": "CIAC-11186, This integration support only from python 3.11",
            "ignored_native_images": [
                "native:8.6"
            ]
        },
        {
            "id": "rapid7_threat_command",
            "reason": "CIAC-11186, This integration support only from python 3.11",
            "ignored_native_images": [
                "native:8.6"
            ]
        },
        {
            "id": "Respond_Analyst",
            "reason": "CIAC-11186, This integration support only from python 3.11",
            "ignored_native_images": [
                "native:8.6"
            ]
        },
        {
            "id": "rapid7appsec",
            "reason": "CIAC-11186, This integration support only from python 3.11",
            "ignored_native_images": [
                "native:8.6"
            ]
        },
        {
            "id": "FireEyeNX",
            "reason": "CIAC-11186, This integration support only from python 3.11",
            "ignored_native_images": [
                "native:8.6"
            ]
        },
        {
            "id": "IBMSecurityVerify",
            "reason": "CIAC-11186, This integration support only from python 3.11",
            "ignored_native_images": [
                "native:8.6"
            ]
        },
        {
            "id":"Gmail",
            "reason":"CIAC-11186, This integration support only from python 3.11",
            "ignored_native_images":[
                "native:8.6"
            ]
        },
        {
            "id": "Gmail Single User",
            "reason": "CIAC-11186, This integration support only from python 3.11",
            "ignored_native_images": [
                "native:8.6"
            ]
        },
        {
            "id": "RSA Archer v2",
            "reason": "CIAC-11186, This integration support only from python 3.11",
            "ignored_native_images": [
                "native:8.6"
            ]
        },
        {
            "id":"Cortex XDR - IOC",
            "reason":"CIAC-11186, This integration support only from python 3.11",
            "ignored_native_images":[
                "native:8.6"
            ]
        },
        {
            "id": "FraudWatch",
            "reason": "CIAC-11186, This integration support only from python 3.11",
            "ignored_native_images": [
                "native:8.6"
            ]
        },
        {
            "id": "AWS - Security Hub",
            "reason": "CIAC-11186, This integration support only from python 3.11",
            "ignored_native_images": [
                "native:8.6"
            ]
        },
        {
            "id": "Box v2",
            "reason": "CIAC-11186, This integration support only from python 3.11",
            "ignored_native_images": [
                "native:8.6"
            ]
        },
        {
            "id": "CrowdStrike Falcon Intel v2",
            "reason": "CIAC-11186, This integration support only from python 3.11",
            "ignored_native_images": [
                "native:8.6"
            ]
        },
        {
            "id": "Cyberpion",
            "reason": "CIAC-11186, This integration support only from python 3.11",
            "ignored_native_images": [
                "native:8.6"
            ]
        },
        {
            "id": "Darktrace Event Collector",
            "reason": "CIAC-11186, This integration support only from python 3.11",
            "ignored_native_images": [
                "native:8.6"
            ]
        },
        {
            "id": "Infinipoint",
            "reason": "CIAC-11186, This integration support only from python 3.11",
            "ignored_native_images": [
                "native:8.6"
            ]
        },
        {
            "id": "Palo Alto Networks IoT",
            "reason": "CIAC-11186, This integration support only from python 3.11",
            "ignored_native_images": [
                "native:8.6"
            ]
        },
        {
            "id": "SecurityIntelligenceServicesFeed",
            "reason": "CIAC-11186, This integration support only from python 3.11",
            "ignored_native_images": [
                "native:8.6"
            ]
        },
        {
            "id": "ZoomEventCollector",
            "reason": "CIAC-11186, This integration support only from python 3.11",
            "ignored_native_images": [
                "native:8.6"
            ]
<<<<<<< HEAD
=======
        },
        {
            "id": "DateStringToISOFormat",
            "reason": "CIAC-11186, This integration support only from python 3.11",
            "ignored_native_images": [
                "native:8.6"
            ]
        },
        {
            "id": "Forescout",
            "reason": "CIAC-11186, This integration support only from python 3.11",
            "ignored_native_images": [
                "native:8.6"
            ]
        },
        {
            "id": "FireEye ETP Event Collector",
            "reason": "CIAC-11186, This integration support only from python 3.11",
            "ignored_native_images": [
                "native:8.6"
            ]
        },
        {
            "id": "FormattedDateToEpoch",
            "reason": "CIAC-11186, This integration support only from python 3.11",
            "ignored_native_images": [
                "native:8.6"
            ]
        },
        {
            "id": "TimeComponents",
            "reason": "CIAC-11186, This integration support only from python 3.11",
            "ignored_native_images": [
                "native:8.6"
            ]
        },
        {
            "id": "DarktraceMBs",
            "reason": "CIAC-11186, This integration support only from python 3.11",
            "ignored_native_images": [
                "native:8.6"
            ]
>>>>>>> 0e39451d
        }
    ],
    "flags_versions_mapping": {
        "native:dev": "native:dev",
        "native:maintenance": "native:8.6",
        "native:ga": "native:8.8",
        "native:candidate": "native:candidate"
    }
}<|MERGE_RESOLUTION|>--- conflicted
+++ resolved
@@ -330,8 +330,6 @@
             "ignored_native_images": [
                 "native:8.6"
             ]
-<<<<<<< HEAD
-=======
         },
         {
             "id": "DateStringToISOFormat",
@@ -374,7 +372,6 @@
             "ignored_native_images": [
                 "native:8.6"
             ]
->>>>>>> 0e39451d
         }
     ],
     "flags_versions_mapping": {
