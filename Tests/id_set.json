--- conflicted
+++ resolved
@@ -4420,10 +4420,10 @@
                 "depends_on": [
                     "abuseipdb-get-blacklist", 
                     "createNewIndicator"
-                  ]
-            }
-        },
-       {
+                ]
+            }
+        }, 
+        {
             "CybereasonPreProcessingExample": {
                 "name": "CybereasonPreProcessingExample", 
                 "script_executions": [
@@ -14330,7 +14330,6 @@
             }
         }, 
         {
-<<<<<<< HEAD
             "MISP V2 Test": {
                 "name": "MISP V2 Test", 
                 "implementing_scripts": [
@@ -14347,12 +14346,14 @@
                     "ip", 
                     "file", 
                     "misp-delete-event"
-=======
+                ]
+            }
+        }, 
+        {
             "AbuseIPDB PopulateIndicators Test": {
                 "name": "AbuseIPDB PopulateIndicators Test", 
                 "implementing_scripts": [
                     "AbuseIPDBPopulateIndicators"
->>>>>>> e3427765
                 ]
             }
         }
