{
    "scripts": [
        {
            "changeremediationslaonsevchange": {
                "name": "ChangeRemediationSLAOnSevChange", 
                "fromversion": "4.1.0", 
                "script_executions": [
                    "setIncident"
                ], 
                "tests": [
                    "SLA Scripts - Test"
                ]
            }
        }, 
        {
            "stoptimetoassignonownerchange": {
                "name": "StopTimeToAssignOnOwnerChange", 
                "fromversion": "4.1.0", 
                "script_executions": [
                    "stopTimer"
                ], 
                "tests": [
                    "SLA Scripts - Test"
                ]
            }
        }, 
        {
            "AwsStopInstance": {
                "name": "AwsStopInstance", 
                "depends_on": [
                    "stop-instance"
                ]
            }
        }, 
        {
            "PWFindEvents": {
                "name": "PWFindEvents", 
                "deprecated": true, 
                "depends_on": [
                    "search"
                ], 
                "script_executions": [
                    "search"
                ], 
                "command_to_integration": {
                    "search": "ProtectWise"
                }
            }
        }, 
        {
            "QRadarClassifier": {
                "name": "QRadarClassifier", 
                "deprecated": true, 
                "depends_on": [
                    "qradar-searches"
                ]
            }
        }, 
        {
            "VolLDRModules": {
                "name": "VolLDRModules"
            }
        }, 
        {
            "CPShowHosts": {
                "name": "CPShowHosts", 
                "deprecated": true, 
                "depends_on": [
                    "checkpoint"
                ], 
                "script_executions": [
                    "checkpoint"
                ]
            }
        }, 
        {
            "PWSensors": {
                "name": "PWSensors", 
                "deprecated": true, 
                "depends_on": [
                    "sensors"
                ], 
                "script_executions": [
                    "sensors"
                ], 
                "command_to_integration": {
                    "sensors": "ProtectWise"
                }
            }
        }, 
        {
            "ADListComputers": {
                "name": "ADListComputers", 
                "deprecated": true, 
                "depends_on": [
                    "ad-search"
                ]
            }
        }, 
        {
            "CheckWhitelist": {
                "name": "CheckWhitelist", 
                "deprecated": true, 
                "script_executions": [
                    "getList"
                ]
            }
        }, 
        {
            "VectraHosts": {
                "name": "VectraHosts", 
                "deprecated": true, 
                "depends_on": [
                    "vec-hosts"
                ]
            }
        }, 
        {
            "SetContext": {
                "name": "SetContext", 
                "deprecated": true
            }
        }, 
        {
            "D2Autoruns": {
                "name": "D2Autoruns"
            }
        }, 
        {
            "MathUtil": {
                "name": "MathUtil"
            }
        }, 
        {
            "CBFindHash": {
                "name": "CBFindHash", 
                "deprecated": true, 
                "depends_on": [
                    "cb-binary"
                ], 
                "tests": [
                    "No test"
                ]
            }
        }, 
        {
            "SendEmailToManager": {
                "name": "SendEmailToManager", 
                "fromversion": "3.5.0", 
                "depends_on": [
                    "ad-search", 
                    "send-mail"
                ], 
                "script_executions": [
                    "AdSearch", 
                    "addEntitlement"
                ]
            }
        }, 
        {
            "FileCreateAndUpload": {
                "name": "FileCreateAndUpload"
            }
        }, 
        {
            "DecodeMimeHeader": {
                "name": "DecodeMimeHeader"
            }
        }, 
        {
            "WildfireUpload": {
                "name": "WildfireUpload", 
                "deprecated": true, 
                "depends_on": [
                    "wildfire-upload"
                ]
            }
        }, 
        {
            "CYFileRep": {
                "name": "CYFileRep", 
                "depends_on": [
                    "file", 
                    "cy-upload"
                ], 
                "script_executions": [
                    "file", 
                    "getEntry"
                ], 
                "command_to_integration": {
                    "file": "cylance"
                }, 
                "tests": [
                    "No test - no instance"
                ]
            }
        }, 
        {
            "PanoramaPcaps": {
                "name": "PanoramaPcaps", 
                "deprecated": true, 
                "depends_on": [
                    "panorama"
                ], 
                "tests": [
                    "palo_alto_firewall_test_pb"
                ]
            }
        }, 
        {
            "ExtractDomain": {
                "name": "ExtractDomain", 
                "toversion": "3.0.0"
            }
        }, 
        {
            "ExposeUsers": {
                "name": "ExposeUsers", 
                "deprecated": true
            }
        }, 
        {
            "Print": {
                "name": "Print"
            }
        }, 
        {
            "CSIndicators": {
                "name": "CSIndicators", 
                "deprecated": true, 
                "depends_on": [
                    "cs-indicators"
                ]
            }
        }, 
        {
            "PWEventPcapInfo": {
                "name": "PWEventPcapInfo", 
                "deprecated": true, 
                "depends_on": [
                    "event-pcap-info"
                ], 
                "command_to_integration": {
                    "event-pcap-info": "ProtectWise"
                }
            }
        }, 
        {
            "JiraIssueQuery": {
                "name": "JiraIssueQuery", 
                "deprecated": true, 
                "depends_on": [
                    "jira-issue-query"
                ]
            }
        }, 
        {
            "ADGetAllUsersEmail": {
                "name": "ADGetAllUsersEmail", 
                "deprecated": true, 
                "depends_on": [
                    "ad-search"
                ]
            }
        }, 
        {
            "CuckooDetonateFile": {
                "name": "CuckooDetonateFile", 
                "depends_on": [
                    "cuckoo-create-task-from-file"
                ], 
                "tests": [
                    "No test"
                ]
            }
        }, 
        {
            "EPORepoList": {
                "name": "EPORepoList", 
                "deprecated": true, 
                "depends_on": [
                    "epo-command"
                ]
            }
        }, 
        {
            "GrrSetFlows": {
                "name": "GrrSetFlows", 
                "depends_on": [
                    "grr_set_flows"
                ], 
                "script_executions": [
                    "grr_set_flows"
                ]
            }
        }, 
        {
            "VectraGetDetetctionsById": {
                "name": "VectraGetDetetctionsById", 
                "deprecated": true, 
                "depends_on": [
                    "vec-get-detetctions-by-id"
                ]
            }
        }, 
        {
            "CommonD2": {
                "name": "CommonD2"
            }
        }, 
        {
            "FilterByList": {
                "name": "FilterByList", 
                "script_executions": [
                    "getList"
                ]
            }
        }, 
        {
            "ExtractHash": {
                "name": "ExtractHash"
            }
        }, 
        {
            "120c861a-e0ae-417e-8dcf-c3ee1dc15a42": {
                "name": "commentsToContext"
            }
        }, 
        {
            "ConvertXmlFileToJson": {
                "name": "ConvertXmlFileToJson"
            }
        }, 
        {
            "IPExtract": {
                "name": "IPExtract", 
                "deprecated": true
            }
        }, 
        {
            "DBotAverageScore": {
                "name": "DBotAverageScore"
            }
        }, 
        {
            "NessusCreateScan": {
                "name": "NessusCreateScan", 
                "deprecated": true, 
                "depends_on": [
                    "scan-create"
                ], 
                "command_to_integration": {
                    "scan-create": "Nessus"
                }
            }
        }, 
        {
            "StixParser": {
                "name": "StixParser"
            }
        }, 
        {
            "NessusShowEditorTemplates": {
                "name": "NessusShowEditorTemplates", 
                "deprecated": true, 
                "depends_on": [
                    "nessus-get-scans-editors"
                ]
            }
        }, 
        {
            "QrFullSearch": {
                "name": "QrFullSearch", 
                "deprecated": true, 
                "depends_on": [
                    "QrGetSearchResults", 
                    "qr-get-search", 
                    "qr-searches"
                ], 
                "script_executions": [
                    "QrGetSearchResults"
                ]
            }
        }, 
        {
            "FetchFromInstance": {
                "name": "FetchFromInstance", 
                "fromversion": "4.0.0", 
                "deprecated": true, 
                "tests": [
                    "No test - cannot create a dummy integration inorder to test that"
                ]
            }
        }, 
        {
            "a6e348f4-1e40-4365-870c-52139c60779a": {
                "name": "OktaGetUser", 
                "deprecated": true, 
                "depends_on": [
                    "okta-get-user"
                ]
            }
        }, 
        {
            "VolConnscan": {
                "name": "VolConnscan"
            }
        }, 
        {
            "840aa9a7-04b2-4505-8238-8fe85f010dde": {
                "name": "OktaActivateUser", 
                "deprecated": true, 
                "depends_on": [
                    "okta-activate-user"
                ]
            }
        }, 
        {
            "CBLiveGetFile": {
                "name": "CBLiveGetFile", 
                "depends_on": [
                    "cb-session-create", 
                    "cb-sensor-info", 
                    "cb-command-create", 
                    "cb-session-info", 
                    "cb-file-get", 
                    "cb-command-info", 
                    "cb-list-sessions"
                ]
            }
        }, 
        {
            "ScheduleGenericPolling": {
                "name": "ScheduleGenericPolling", 
                "fromversion": "4.0.0"
            }
        }, 
        {
            "AddEvidence": {
                "name": "AddEvidence", 
                "fromversion": "2.5.0"
            }
        }, 
        {
            "Ping": {
                "name": "Ping", 
                "tests": [
                    "Ping Test Playbook"
                ]
            }
        }, 
        {
            "EncodeToAscii": {
                "name": "EncodeToAscii"
            }
        }, 
        {
            "ServiceNowCreateIncident": {
                "name": "ServiceNowCreateIncident", 
                "depends_on": [
                    "servicenow-query-table", 
                    "servicenow-create-record"
                ], 
                "command_to_integration": {
                    "servicenow-query-table": "ServiceNow", 
                    "servicenow-create-record": "ServiceNow"
                }, 
                "tests": [
                    "No test - Hibernating instance"
                ]
            }
        }, 
        {
            "TriagePhishing": {
                "name": "TriagePhishing", 
                "deprecated": true
            }
        }, 
        {
            "LessThanPercentage": {
                "name": "LessThanPercentage"
            }
        }, 
        {
            "TrendmicroAlertStatus": {
                "name": "TrendmicroAlertStatus", 
                "depends_on": [
                    "trendmicro-alert-status"
                ]
            }
        }, 
        {
            "SandboxDetonateFile": {
                "name": "SandboxDetonateFile", 
                "script_executions": [
                    "CuckooDetonateFile", 
                    "CuckooGetReport", 
                    "CuckooTaskStatus", 
                    "IsIntegrationAvailable", 
                    "getEntry"
                ], 
                "tests": [
                    "No test"
                ]
            }
        }, 
        {
            "ParseEmailFiles": {
                "name": "ParseEmailFiles", 
                "script_executions": [
                    "getEntry", 
                    "getFilePath"
                ], 
                "tests": [
                    "ParseEmailFiles-test"
                ]
            }
        }, 
        {
            "ConferSetSeverity": {
                "name": "ConferSetSeverity", 
                "depends_on": [
                    "confer"
                ], 
                "script_executions": [
                    "setSeverity"
                ]
            }
        }, 
        {
            "ReverseList": {
                "name": "ReverseList"
            }
        }, 
        {
            "ImpSfListEndpoints": {
                "name": "ImpSfListEndpoints", 
                "depends_on": [
                    "imp-sf-list-endpoints"
                ]
            }
        }, 
        {
            "9364c36f-b1d6-4233-88c2-75008b106c31": {
                "name": "vmray_getResults", 
                "depends_on": [
                    "get_job_sample"
                ], 
                "script_executions": [
                    "get_job_sample", 
                    "get_results", 
                    "scheduleEntry"
                ], 
                "command_to_integration": {
                    "get_job_sample": "VMRay"
                }
            }
        }, 
        {
            "InviteUser": {
                "name": "InviteUser"
            }
        }, 
        {
            "VectraDetections": {
                "name": "VectraDetections", 
                "deprecated": true, 
                "depends_on": [
                    "vec-detections"
                ]
            }
        }, 
        {
            "StaticAnalyze": {
                "name": "StaticAnalyze"
            }
        }, 
        {
            "GetContextValue": {
                "name": "GetContextValue", 
                "deprecated": true
            }
        }, 
        {
            "TaniumFilterComputersByIndexQueryFileDetails": {
                "name": "TaniumFilterComputersByIndexQueryFileDetails", 
                "depends_on": [
                    "tn-ask-manual-question"
                ]
            }
        }, 
        {
            "D2O365ComplianceSearch": {
                "name": "D2O365ComplianceSearch"
            }
        }, 
        {
            "SearchIncidents": {
                "name": "SearchIncidents"
            }
        }, 
        {
            "CuckooDisplayReport": {
                "name": "CuckooDisplayReport", 
                "depends_on": [
                    "ck-report"
                ], 
                "script_executions": [
                    "getEntry", 
                    "getFilePath"
                ]
            }
        }, 
        {
            "VolPSList": {
                "name": "VolPSList"
            }
        }, 
        {
            "CBLiveProcessList": {
                "name": "CBLiveProcessList", 
                "depends_on": [
                    "cb-command-info", 
                    "cb-command-create"
                ]
            }
        }, 
        {
            "GoogleappsGmailGetMail": {
                "name": "GoogleappsGmailGetMail", 
                "deprecated": true, 
                "depends_on": [
                    "googleapps-gmail-get-mail"
                ]
            }
        }, 
        {
            "PTEnrich": {
                "name": "PTEnrich", 
                "depends_on": [
                    "pt-osint", 
                    "pt-whois", 
                    "pt-malware", 
                    "pt-enrichment", 
                    "pt-get-subdomains", 
                    "pt-ssl-cert", 
                    "pt-passive-dns"
                ]
            }
        }, 
        {
            "ResolveShortenedURL": {
                "name": "ResolveShortenedURL",
                "tests": [
                    "No test"
                ]
            }
        }, 
        {
            "CommonServerUserPython": {
                "name": "CommonServerUserPython"
            }
        }, 
        {
            "5edd0c8e-4e6e-4afe-8f43-67bb9ebc4fd3": {
                "name": "NetwitnessSearch", 
                "depends_on": [
                    "nw-sdk-search"
                ]
            }
        }, 
        {
            "RunSqlQuery": {
                "name": "RunSqlQuery", 
                "deprecated": true, 
                "depends_on": [
                    "query"
                ], 
                "script_executions": [
                    "query"
                ]
            }
        }, 
        {
            "d98506ea-fd06-49d6-8f1e-bb29ab06766e": {
                "name": "VerifyContext", 
                "deprecated": true, 
                "tests": [
                    "No test"
                ]
            }
        }, 
        {
            "TimeStampToDate": {
                "name": "TimeStampToDate"
            }
        }, 
        {
            "SlackAskUser": {
                "name": "SlackAskUser", 
                "toversion": "3.1.0", 
                "depends_on": [
                    "slack-send"
                ], 
                "script_executions": [
                    "addOneTimeEntitlement"
                ]
            }
        }, 
        {
            "CPShowAccessRulebase": {
                "name": "CPShowAccessRulebase", 
                "deprecated": true, 
                "depends_on": [
                    "checkpoint"
                ], 
                "script_executions": [
                    "checkpoint"
                ]
            }
        }, 
        {
            "VolNetworkConnections": {
                "name": "VolNetworkConnections"
            }
        }, 
        {
            "DemistoDeleteIncident": {
                "name": "DemistoDeleteIncident", 
                "deprecated": true, 
                "depends_on": [
                    "demisto-api-post"
                ]
            }
        }, 
        {
            "SSDeepReputation": {
                "name": "SSDeepReputation", 
                "script_executions": [
                    "findIndicators", 
                    "getContext"
                ]
            }
        }, 
        {
            "GrrGetHunt": {
                "name": "GrrGetHunt", 
                "depends_on": [
                    "grr_get_hunt"
                ], 
                "script_executions": [
                    "grr_get_hunt"
                ]
            }
        }, 
        {
            "findIncidentsWithIndicator": {
                "name": "findIncidentsWithIndicator", 
                "tests": [
                    "No test"
                ]
            }
        }, 
        {
            "ExifRead": {
                "name": "ExifRead"
            }
        }, 
        {
            "AlgosecGetTicket": {
                "name": "AlgosecGetTicket", 
                "depends_on": [
                    "algosec-get-ticket"
                ]
            }
        }, 
        {
            "IncapGetDomainApproverEmail": {
                "name": "IncapGetDomainApproverEmail", 
                "depends_on": [
                    "incap-get-domain-approver-email"
                ]
            }
        }, 
        {
            "ElasticSearchDisplay": {
                "name": "ElasticSearchDisplay", 
                "depends_on": [
                    "search"
                ], 
                "command_to_integration": {
                    "search": "elasticsearch"
                }
            }
        }, 
        {
            "ContextGetIps": {
                "name": "ContextGetIps"
            }
        }, 
        {
            "D2Hardware": {
                "name": "D2Hardware"
            }
        }, 
        {
            "82764532-0a4f-4b59-8cf9-fe1a00cabdae": {
                "name": "OktaSearch", 
                "deprecated": true, 
                "depends_on": [
                    "okta-search"
                ]
            }
        }, 
        {
            "TrendmicroSecurityProfileRetrieveAll": {
                "name": "TrendmicroSecurityProfileRetrieveAll", 
                "depends_on": [
                    "trendmicro-security-profile-retrieve-all"
                ]
            }
        }, 
        {
            "PanoramaConfig": {
                "name": "PanoramaConfig", 
                "deprecated": true, 
                "depends_on": [
                    "panorama"
                ], 
                "tests": [
                    "palo_alto_firewall_test_pb"
                ]
            }
        }, 
        {
            "RepopulateFiles": {
                "name": "RepopulateFiles", 
                "script_executions": [
                    "getEntries"
                ]
            }
        }, 
        {
            "SendMessageToOnlineUsers": {
                "name": "SendMessageToOnlineUsers"
            }
        }, 
        {
            "SetIncidentCustomFields": {
                "name": "SetIncidentCustomFields", 
                "deprecated": true, 
                "tests": [
                    "No test - script should be phased out of use"
                ]
            }
        }, 
        {
            "CEFParser": {
                "name": "CEFParser"
            }
        }, 
        {
            "ADSetNewPassword": {
                "name": "ADSetNewPassword", 
                "deprecated": true, 
                "depends_on": [
                    "ad-set-new-password"
                ]
            }
        }, 
        {
            "misp_upload_sample": {
                "name": "misp_upload_sample", 
                "deprecated": true, 
                "script_executions": [
                    "getFilePath"
                ], 
                "tests": [
                    "MISP V2 Test"
                ]
            }
        }, 
        {
            "IsValueInArray": {
                "name": "IsValueInArray"
            }
        }, 
        {
            "displayhtml": {
                "name": "DisplayHTML"
            }
        }, 
        {
            "VectraClassifier": {
                "name": "VectraClassifier", 
                "deprecated": true, 
                "depends_on": [
                    "vec-health"
                ]
            }
        }, 
        {
            "JSONtoCSV": {
                "name": "JSONtoCSV", 
                "script_executions": [
                    "getEntry"
                ], 
                "tests": [
                    "JSONtoCSV-Test"
                ]
            }
        }, 
        {
            "ConferIncidentDetails": {
                "name": "ConferIncidentDetails", 
                "depends_on": [
                    "confer"
                ]
            }
        }, 
        {
            "ParseJSON": {
                "name": "ParseJSON", 
                "tests": [
                    "No test"
                ]
            }
        }, 
        {
            "ScheduleCommand": {
                "name": "ScheduleCommand"
            }
        }, 
        {
            "XBTimeline": {
                "name": "XBTimeline", 
                "depends_on": [
                    "xb-timeline"
                ]
            }
        }, 
        {
            "EmailAskUser": {
                "name": "EmailAskUser", 
                "toversion": "3.1.0"
            }
        }, 
        {
            "IncidentSet": {
                "name": "IncidentSet", 
                "toversion": "3.5.0", 
                "script_executions": [
                    "setIncident", 
                    "setOwner", 
                    "setPlaybook", 
                    "setStage"
                ]
            }
        }, 
        {
            "DataIPReputation": {
                "name": "DataIPReputation", 
                "deprecated": true
            }
        }, 
        {
            "URLSSLVerification": {
                "name": "URLSSLVerification"
            }
        }, 
        {
            "EmailDomainSquattingReputation": {
                "name": "EmailDomainSquattingReputation"
            }
        }, 
        {
            "XBUser": {
                "name": "XBUser", 
                "depends_on": [
                    "xb-user"
                ]
            }
        }, 
        {
            "SNUpdateTicket": {
                "name": "SNUpdateTicket", 
                "deprecated": true, 
                "depends_on": [
                    "servicenow-incident-update"
                ]
            }
        }, 
        {
            "ticksToTime": {
                "name": "ticksToTime"
            }
        }, 
        {
            "dbbdc2e4-6105-4ee9-8e83-563a4b991a89": {
                "name": "VirustotalIsMalicious", 
                "deprecated": true, 
                "depends_on": [
                    "file"
                ], 
                "script_executions": [
                    "file"
                ], 
                "command_to_integration": {
                    "file": "VirusTotal"
                }
            }
        }, 
        {
            "TopMaliciousRatioIndicators": {
                "name": "TopMaliciousRatioIndicators", 
                "fromversion": "4.0.0", 
                "script_executions": [
                    "findIndicators", 
                    "maliciousRatio"
                ]
            }
        }, 
        {
            "SetMultipleValues": {
                "name": "SetMultipleValues"
            }
        }, 
        {
            "PanoramaCommit": {
                "name": "PanoramaCommit", 
                "deprecated": true, 
                "depends_on": [
                    "panorama"
                ], 
                "tests": [
                    "palo_alto_firewall_test_pb"
                ]
            }
        }, 
        {
            "CloseInvestigation": {
                "name": "CloseInvestigation", 
                "deprecated": true
            }
        }, 
        {
            "CrowdStrikeUrlParse": {
                "name": "CrowdStrikeUrlParse"
            }
        }, 
        {
            "MarkRelatedIncidents": {
                "name": "MarkRelatedIncidents"
            }
        }, 
        {
            "DemistoSendInvite": {
                "name": "DemistoSendInvite", 
                "depends_on": [
                    "demisto-api-post", 
                    "demisto-api-get"
                ]
            }
        }, 
        {
            "CommonIntegrationPython": {
                "name": "CommonIntegrationPython", 
                "deprecated": true
            }
        }, 
        {
            "RunDockerCommand": {
                "name": "RunDockerCommand"
            }
        }, 
        {
            "GoogleappsGmailSearch": {
                "name": "GoogleappsGmailSearch", 
                "deprecated": true, 
                "depends_on": [
                    "googleapps-gmail-search"
                ]
            }
        }, 
        {
            "EPODetermineRepository": {
                "name": "EPODetermineRepository", 
                "deprecated": true
            }
        }, 
        {
            "emailFieldTriggered": {
                "name": "emailFieldTriggered"
            }
        }, 
        {
            "TrendMicroGetPolicyID": {
                "name": "TrendMicroGetPolicyID", 
                "depends_on": [
                    "trendmicro-security-profile-retrieve-all"
                ], 
                "script_executions": [
                    "TrendmicroSecurityProfileRetrieveAll"
                ]
            }
        }, 
        {
            "AquatoneDiscover": {
                "name": "AquatoneDiscover"
            }
        }, 
        {
            "ExtractDomainFromURL": {
                "name": "ExtractDomainFromURL", 
                "deprecated": true
            }
        }, 
        {
            "NetwitnessSAUpdateIncident": {
                "name": "NetwitnessSAUpdateIncident", 
                "deprecated": true, 
                "depends_on": [
                    "nw-update-incident"
                ]
            }
        }, 
        {
            "UnzipFile": {
                "name": "UnzipFile", 
                "script_executions": [
                    "getEntries", 
                    "getFilePath"
                ], 
                "tests": [
                    "ZipFile-Test"
                ]
            }
        }, 
        {
            "NetwitnessSAGetAvailableAssignees": {
                "name": "NetwitnessSAGetAvailableAssignees", 
                "depends_on": [
                    "nw-get-available-assignees"
                ]
            }
        }, 
        {
            "QualysCreateIncidentFromReport": {
                "name": "QualysCreateIncidentFromReport", 
                "depends_on": [
                    "qualys-host-list"
                ], 
                "script_executions": [
                    "getIncidents"
                ]
            }
        }, 
        {
            "CuckooDetonateURL": {
                "name": "CuckooDetonateURL", 
                "depends_on": [
                    "cuckoo-create-task-from-url"
                ], 
                "tests": [
                    "No test"
                ]
            }
        }, 
        {
            "UserEnrichAD": {
                "name": "UserEnrichAD", 
                "depends_on": [
                    "ad-search"
                ], 
                "script_executions": [
                    "ADGetUser"
                ]
            }
        }, 
        {
            "WordTokenizer": {
                "name": "WordTokenizer", 
                "tests": [
                    "WordTokenizeTest"
                ]
            }
        }, 
        {
            "da8594b8-0b57-4cb2-8578-94754bb577c6": {
                "name": "NetwitnessSAListIncidents", 
                "depends_on": [
                    "nw-list-incidents"
                ]
            }
        }, 
        {
            "IsContextSet": {
                "name": "IsContextSet", 
                "deprecated": true
            }
        }, 
        {
            "Set": {
                "name": "Set"
            }
        }, 
        {
            "ArcherCreateSecurityIncident": {
                "name": "ArcherCreateSecurityIncident", 
                "depends_on": [
                    "archer-create-record"
                ]
            }
        }, 
        {
            "VolMalfindDumpAgent": {
                "name": "VolMalfindDumpAgent"
            }
        }, 
        {
            "TrendmicroSystemEventRetrieve": {
                "name": "TrendmicroSystemEventRetrieve", 
                "depends_on": [
                    "trendmicro-system-event-retrieve"
                ]
            }
        }, 
        {
            "MimecastFindEmail": {
                "name": "MimecastFindEmail", 
                "depends_on": [
                    "mimecast-query"
                ]
            }
        }, 
        {
            "D2Drop": {
                "name": "D2Drop"
            }
        }, 
        {
            "TaniumFindRunningProcesses": {
                "name": "TaniumFindRunningProcesses", 
                "deprecated": true, 
                "depends_on": [
                    "tn-add-question-complex", 
                    "tn-result-data", 
                    "tn-result-info"
                ]
            }
        }, 
        {
            "NessusScanDetails": {
                "name": "NessusScanDetails", 
                "deprecated": true, 
                "depends_on": [
                    "scan-details"
                ], 
                "command_to_integration": {
                    "scan-details": "Nessus"
                }
            }
        }, 
        {
            "CBPCatalogFindHash": {
                "name": "CBPCatalogFindHash", 
                "depends_on": [
                    "cbp-fileCatalog-search"
                ]
            }
        }, 
        {
            "checkValue": {
                "name": "checkValue"
            }
        }, 
        {
            "WhileLoop": {
                "name": "WhileLoop", 
                "deprecated": true
            }
        }, 
        {
            "D2GetSystemLog": {
                "name": "D2GetSystemLog"
            }
        }, 
        {
            "CopyFileD2": {
                "name": "CopyFileD2"
            }
        }, 
        {
            "CheckFilesWildfirePy": {
                "name": "CheckFilesWildfirePy", 
                "depends_on": [
                    "wildfire-upload", 
                    "wildfire-report"
                ], 
                "script_executions": [
                    "getEntries"
                ]
            }
        }, 
        {
            "ADGetGroupMembers": {
                "name": "ADGetGroupMembers", 
                "depends_on": [
                    "ad-search"
                ]
            }
        }, 
        {
            "SCPPullFiles": {
                "name": "SCPPullFiles", 
                "depends_on": [
                    "copy-from"
                ]
            }
        }, 
        {
            "ReadFile": {
                "name": "ReadFile", 
                "script_executions": [
                    "getFilePath"
                ]
            }
        }, 
        {
            "VectraSensors": {
                "name": "VectraSensors", 
                "deprecated": true, 
                "depends_on": [
                    "vec-sensors"
                ]
            }
        }, 
        {
            "QRadarFullSearch": {
                "name": "QRadarFullSearch", 
                "deprecated": true, 
                "depends_on": [
                    "qradar-get-search", 
                    "qradar-get-search-results", 
                    "qradar-searches"
                ], 
                "tests": [
                    "No test"
                ]
            }
        }, 
        {
            "CSActors": {
                "name": "CSActors", 
                "deprecated": true, 
                "depends_on": [
                    "cs-actors"
                ]
            }
        }, 
        {
            "NessusGetReport": {
                "name": "NessusGetReport", 
                "deprecated": true, 
                "depends_on": [
                    "scan-report-download", 
                    "scan-export", 
                    "scan-export-status"
                ], 
                "command_to_integration": {
                    "scan-report-download": "Nessus", 
                    "scan-export": "Nessus", 
                    "scan-export-status": "Nessus"
                }
            }
        }, 
        {
            "VolRaw": {
                "name": "VolRaw"
            }
        }, 
        {
            "Base64Encode": {
                "name": "Base64Encode"
            }
        }, 
        {
            "LCMAcknowledgeHost": {
                "name": "LCMAcknowledgeHost", 
                "depends_on": [
                    "lcm-acknowledge-host"
                ], 
                "script_executions": [
                    "LCMHosts"
                ]
            }
        }, 
        {
            "ExtractEmail": {
                "name": "ExtractEmail"
            }
        }, 
        {
            "NexposeVulnExtractor": {
                "name": "NexposeVulnExtractor", 
                "depends_on": [
                    "nexpose"
                ]
            }
        }, 
        {
            "XBTriggeredRules": {
                "name": "XBTriggeredRules", 
                "depends_on": [
                    "xb-triggered-rules"
                ]
            }
        }, 
        {
            "LoadJSON": {
                "name": "LoadJSON", 
                "tests": [
                    "JSONtoCSV-Test"
                ]
            }
        }, 
        {
            "CommonUserServer": {
                "name": "CommonUserServer"
            }
        }, 
        {
            "IsMaliciousIndicatorFound": {
                "name": "IsMaliciousIndicatorFound",
                "tests": [
                    "Test-IsMaliciousIndicatorFound"
                ]
            }
        }, 
        {
            "D2ActiveUsers": {
                "name": "D2ActiveUsers"
            }
        }, 
        {
            "BuildEWSQuery": {
                "name": "BuildEWSQuery", 
                "tests": [
                    "buildewsquery_test"
                ]
            }
        }, 
        {
            "da330ce7-3a93-430c-8454-03b96cf5184e": {
                "name": "OktaCreateUser", 
                "deprecated": true, 
                "depends_on": [
                    "okta-create-user"
                ]
            }
        }, 
        {
            "JiraIssueUploadFile": {
                "name": "JiraIssueUploadFile", 
                "deprecated": true, 
                "depends_on": [
                    "jira-issue-upload-file"
                ]
            }
        }, 
        {
            "PanoramaDynamicAddressGroup": {
                "name": "PanoramaDynamicAddressGroup", 
                "deprecated": true, 
                "tests": [
                    "palo_alto_firewall_test_pb"
                ]
            }
        }, 
        {
            "ActiveUsersD2": {
                "name": "ActiveUsersD2", 
                "tests": [
                    "No test"
                ]
            }
        }, 
        {
            "ParseExcel": {
                "name": "ParseExcel", 
                "script_executions": [
                    "getFilePath"
                ], 
                "tests": [
                    "ParseExcel-test"
                ]
            }
        }, 
        {
            "MatchRegex": {
                "name": "MatchRegex"
            }
        }, 
        {
            "ip_to_host": {
                "name": "IPToHost"
            }
        }, 
        {
            "AlgosecGetNetworkObject": {
                "name": "AlgosecGetNetworkObject", 
                "depends_on": [
                    "algosec-get-network-object"
                ]
            }
        }, 
        {
            "Autoruns": {
                "name": "Autoruns"
            }
        }, 
        {
            "VectraTriage": {
                "name": "VectraTriage", 
                "deprecated": true, 
                "depends_on": [
                    "vec-triage"
                ]
            }
        }, 
        {
            "ATDDetonate": {
                "name": "ATDDetonate", 
                "depends_on": [
                    "atd-get-report", 
                    "atd-file-upload", 
                    "atd-check-status"
                ]
            }
        }, 
        {
            "XBInfo": {
                "name": "XBInfo"
            }
        }, 
        {
            "NetwitnessSACreateIncident": {
                "name": "NetwitnessSACreateIncident", 
                "depends_on": [
                    "nw-create-incident"
                ]
            }
        }, 
        {
            "ExchangeSearchMailbox": {
                "name": "ExchangeSearchMailbox"
            }
        }, 
        {
            "DT": {
                "name": "DT", 
                "tests": [
                    "No tests - script used for testing"
                ]
            }
        }, 
        {
            "ed24d63f-4134-49c4-82c0-96885a7a1cc3": {
                "name": "VerifyContextFields", 
                "deprecated": true
            }
        }, 
        {
            "5d44a5d9-d91a-4420-801f-755f26b60c47": {
                "name": "cveLatest", 
                "deprecated": true, 
                "depends_on": [
                    "cve-latest"
                ]
            }
        }, 
        {
            "ad7de731-cadc-4f49-81cd-522cd4b7bfa5": {
                "name": "CheckpointFWCreateBackup", 
                "depends_on": [
                    "ssh"
                ], 
                "script_executions": [
                    "ssh"
                ]
            }
        }, 
        {
            "DemistoLogsBundle": {
                "name": "DemistoLogsBundle", 
                "depends_on": [
                    "demisto-api-download"
                ]
            }
        }, 
        {
            "ContextGetEmails": {
                "name": "ContextGetEmails"
            }
        }, 
        {
            "nexpose_create_incidents_from_assets": {
                "name": "NexposeCreateIncidentsFromAssets", 
                "depends_on": [
                    "nexpose-get-asset"
                ], 
                "script_executions": [
                    "getIncidents"
                ]
            }
        }, 
        {
            "bffdcf72-2061-4767-83d5-3ff2a9e8afe7": {
                "name": "BlockIP", 
                "tests": [
                    "blockip_test_playbook"
                ]
            }
        }, 
        {
            "ExchangeSearch": {
                "name": "ExchangeSearch", 
                "deprecated": true, 
                "depends_on": [
                    "ews-search-mailbox"
                ]
            }
        }, 
        {
            "CPSetRule": {
                "name": "CPSetRule", 
                "deprecated": true, 
                "depends_on": [
                    "checkpoint"
                ], 
                "script_executions": [
                    "checkpoint"
                ]
            }
        }, 
        {
            "VolGetProcWithMalNetConn": {
                "name": "VolGetProcWithMalNetConn"
            }
        }, 
        {
            "ConvertTableToHTML": {
                "name": "ConvertTableToHTML"
            }
        }, 
        {
            "StringLength": {
                "name": "StringLength"
            }
        }, 
        {
            "CuckooGetScreenshot": {
                "name": "CuckooGetScreenshot", 
                "depends_on": [
                    "cuckoo-task-screenshot"
                ], 
                "tests": [
                    "No test"
                ]
            }
        }, 
        {
            "VolMalfind": {
                "name": "VolMalfind"
            }
        }, 
        {
            "ExposeModules": {
                "name": "ExposeModules", 
                "deprecated": true
            }
        }, 
        {
            "GrrGetFlows": {
                "name": "GrrGetFlows", 
                "depends_on": [
                    "grr_get_flows"
                ], 
                "script_executions": [
                    "grr_get_flows"
                ]
            }
        }, 
        {
            "IsTrue": {
                "name": "IsTrue"
            }
        }, 
        {
            "SplunkSearchJsonPy": {
                "name": "SplunkSearchJsonPy", 
                "deprecated": true, 
                "depends_on": [
                    "search"
                ], 
                "script_executions": [
                    "search"
                ], 
                "command_to_integration": {
                    "search": "splunk"
                }
            }
        }, 
        {
            "UnEscapeURLs": {
                "name": "UnEscapeURLs"
            }
        }, 
        {
            "ProofpointDecodeURL": {
                "name": "ProofpointDecodeURL"
            }
        }, 
        {
            "ReadPDFFile": {
                "name": "ReadPDFFile", 
                "script_executions": [
                    "getFilePath"
                ], 
                "tests": [
                    "ReadPDFFile-Test"
                ]
            }
        }, 
        {
            "ContextContains": {
                "name": "ContextContains"
            }
        }, 
        {
            "ADIsUserMember": {
                "name": "ADIsUserMember", 
                "deprecated": true, 
                "depends_on": [
                    "ad-search"
                ], 
                "script_executions": [
                    "ADGetUserGroups", 
                    "AdSearch"
                ]
            }
        }, 
        {
            "PanoramaMove": {
                "name": "PanoramaMove", 
                "deprecated": true, 
                "depends_on": [
                    "panorama"
                ], 
                "tests": [
                    "palo_alto_firewall_test_pb"
                ]
            }
        }, 
        {
            "ADGetUserGroups": {
                "name": "ADGetUserGroups", 
                "deprecated": true, 
                "depends_on": [
                    "ad-search"
                ]
            }
        }, 
        {
            "ADUserLogonInfo": {
                "name": "ADUserLogonInfo", 
                "deprecated": true, 
                "depends_on": [
                    "ad-search"
                ]
            }
        }, 
        {
            "Osxcollector": {
                "name": "Osxcollector"
            }
        }, 
        {
            "PWObservationPcapInfo": {
                "name": "PWObservationPcapInfo", 
                "deprecated": true, 
                "depends_on": [
                    "observation-pcap-info"
                ], 
                "command_to_integration": {
                    "observation-pcap-info": "ProtectWise"
                }
            }
        }, 
        {
            "QrSearches": {
                "name": "QrSearches", 
                "deprecated": true, 
                "depends_on": [
                    "qr-searches"
                ]
            }
        }, 
        {
            "ExtractIndicatorsFromTextFile": {
                "name": "ExtractIndicatorsFromTextFile"
            }
        }, 
        {
            "CheckIPs": {
                "name": "CheckIPs", 
                "deprecated": true, 
                "script_executions": [
                    "ip"
                ]
            }
        }, 
        {
            "VolDlllist": {
                "name": "VolDlllist"
            }
        }, 
        {
            "FPSetRule": {
                "name": "FPSetRule", 
                "depends_on": [
                    "ssh"
                ], 
                "script_executions": [
                    "ssh"
                ]
            }
        }, 
        {
            "TrendMicroClassifier": {
                "name": "TrendMicroClassifier", 
                "depends_on": [
                    "trendmicro-alert-status"
                ]
            }
        }, 
        {
            "TrendMicroGetHostID": {
                "name": "TrendMicroGetHostID", 
                "depends_on": [
                    "trendmicro-host-retrieve-all"
                ], 
                "script_executions": [
                    "TrendmicroHostRetrieveAll"
                ]
            }
        }, 
        {
            "ExtractDomainFromUrlAndEmail": {
                "name": "ExtractDomainFromUrlAndEmail"
            }
        }, 
        {
            "VectraSettings": {
                "name": "VectraSettings", 
                "deprecated": true, 
                "depends_on": [
                    "vec-settings"
                ]
            }
        }, 
        {
            "GenerateInvestigationSummaryReport": {
                "name": "GenerateInvestigationSummaryReport", 
                "fromversion": "3.5.0"
            }
        }, 
        {
            "DataDomainReputation": {
                "name": "DataDomainReputation", 
                "fromversion": "3.1.0"
            }
        }, 
        {
            "EPORepositoryComplianceCheck": {
                "name": "EPORepositoryComplianceCheck", 
                "deprecated": true, 
                "depends_on": [
                    "epo-command"
                ]
            }
        }, 
        {
            "PWObservations": {
                "name": "PWObservations", 
                "deprecated": true, 
                "depends_on": [
                    "observation-search"
                ], 
                "command_to_integration": {
                    "observation-search": "ProtectWise"
                }
            }
        }, 
        {
            "DBotPredictTextLabel": {
                "name": "DBotPredictTextLabel", 
                "fromversion": "4.1.0", 
                "script_executions": [
                    "getList"
                ], 
                "tests": [
                    "CreatePhishingClassifierMLTest"
                ]
            }
        }, 
        {
            "InRange": {
                "name": "InRange"
            }
        }, 
        {
            "IngestCSV": {
                "name": "IngestCSV", 
                "deprecated": true, 
                "script_executions": [
                    "getEntries", 
                    "getFilePath"
                ]
            }
        }, 
        {
            "TrendmicroHostAntimalwareScan": {
                "name": "TrendmicroHostAntimalwareScan", 
                "depends_on": [
                    "trendmicro-host-antimalware-scan"
                ]
            }
        }, 
        {
            "QrGetSearchResults": {
                "name": "QrGetSearchResults", 
                "deprecated": true, 
                "depends_on": [
                    "qr-get-search-results"
                ]
            }
        }, 
        {
            "NessusHostDetails": {
                "name": "NessusHostDetails", 
                "deprecated": true, 
                "depends_on": [
                    "scan-host-details"
                ], 
                "command_to_integration": {
                    "scan-host-details": "Nessus"
                }
            }
        }, 
        {
            "WhereFieldEquals": {
                "name": "WhereFieldEquals"
            }
        }, 
        {
            "OSQueryUsers": {
                "name": "OSQueryUsers", 
                "depends_on": [
                    "OSQueryBasicQuery"
                ], 
                "script_executions": [
                    "OSQueryBasicQuery"
                ]
            }
        }, 
        {
            "CrowdStrikeStreamingPreProcessing": {
                "name": "CrowdStrikeStreamingPreProcessing", 
                "script_executions": [
                    "addEntries"
                ]
            }
        }, 
        {
            "Strings": {
                "name": "Strings", 
                "script_executions": [
                    "getFilePath"
                ]
            }
        }, 
        {
            "QrOffenses": {
                "name": "QrOffenses", 
                "deprecated": true, 
                "depends_on": [
                    "qr-offenses"
                ]
            }
        }, 
        {
            "LCMHosts": {
                "name": "LCMHosts"
            }
        }, 
        {
            "RegProbeBasic": {
                "name": "RegProbeBasic"
            }
        }, 
        {
            "ContextGetHashes": {
                "name": "ContextGetHashes"
            }
        }, 
        {
            "NexposeEmailParser": {
                "name": "NexposeEmailParser", 
                "depends_on": [
                    "nexpose"
                ]
            }
        }, 
        {
            "7b5c080e-f3b1-411a-83b0-e1f53c21bef8": {
                "name": "WhileNotMdLoop", 
                "deprecated": true
            }
        }, 
        {
            "SlackMirror": {
                "name": "SlackMirror", 
                "deprecated": true, 
                "depends_on": [
                    "slack-mirror-investigation"
                ]
            }
        }, 
        {
            "CheckFiles": {
                "name": "CheckFiles", 
                "deprecated": true, 
                "depends_on": [
                    "file"
                ]
            }
        }, 
        {
            "IsIPInRanges": {
                "name": "IsIPInRanges"
            }
        }, 
        {
            "CBSessions": {
                "name": "CBSessions", 
                "depends_on": [
                    "cb-list-sessions"
                ]
            }
        }, 
        {
            "JSONFileToCSV": {
                "name": "JSONFileToCSV", 
                "script_executions": [
                    "getFilePath"
                ], 
                "tests": [
                    "JSONtoCSV-Test"
                ]
            }
        }, 
        {
            "GeneratePassword": {
                "name": "GeneratePassword"
            }
        }, 
        {
            "IncidentSet": {
                "name": "IncidentSet", 
                "fromversion": "3.5.1", 
                "deprecated": true, 
                "script_executions": [
                    "setIncident", 
                    "setOwner", 
                    "setPlaybook", 
                    "setStage"
                ]
            }
        }, 
        {
            "GoogleAuthURL": {
                "name": "GoogleAuthURL"
            }
        }, 
        {
            "DataURLReputation": {
                "name": "DataURLReputation", 
                "toversion": "3.0.1"
            }
        }, 
        {
            "IPReputation": {
                "name": "IPReputation", 
                "script_executions": [
                    "ip"
                ]
            }
        }, 
        {
            "AwsCreateImage": {
                "name": "AwsCreateImage", 
                "depends_on": [
                    "create-image"
                ]
            }
        }, 
        {
            "WildfireReport": {
                "name": "WildfireReport", 
                "deprecated": true, 
                "depends_on": [
                    "wildfire-report"
                ]
            }
        }, 
        {
            "LCMIndicatorsForEntity": {
                "name": "LCMIndicatorsForEntity", 
                "depends_on": [
                    "lcm-indicatorsforentity"
                ]
            }
        }, 
        {
            "hideFieldsOnNewIncident": {
                "name": "hideFieldsOnNewIncident", 
                "fromversion": "3.6.0"
            }
        }, 
        {
            "ImpSfScheduleTask": {
                "name": "ImpSfScheduleTask", 
                "depends_on": [
                    "ImpSfRevokeUnaccessedDevices", 
                    "scheduleEntry"
                ], 
                "script_executions": [
                    "scheduleEntry"
                ]
            }
        }, 
        {
            "ServiceNowUpdateIncident": {
                "name": "ServiceNowUpdateIncident", 
                "depends_on": [
                    "servicenow-query-table", 
                    "servicenow-update-record"
                ], 
                "command_to_integration": {
                    "servicenow-query-table": "ServiceNow", 
                    "servicenow-update-record": "ServiceNow"
                }, 
                "tests": [
                    "No test - Hibernating instance"
                ]
            }
        }, 
        {
            "DataIPReputation": {
                "name": "DataIPReputation", 
                "toversion": "3.0.1"
            }
        }, 
        {
            "SetDateField": {
                "name": "SetDateField", 
                "script_executions": [
                    "setIncident"
                ]
            }
        }, 
        {
            "ADGetEmailForUser": {
                "name": "ADGetEmailForUser", 
                "deprecated": true, 
                "depends_on": [
                    "ad-search"
                ]
            }
        }, 
        {
            "EmailAskUser": {
                "name": "EmailAskUser", 
                "toversion": "3.6.0", 
                "fromversion": "3.5.0"
            }
        }, 
        {
            "PWEventDetails": {
                "name": "PWEventDetails", 
                "deprecated": true, 
                "depends_on": [
                    "pw-event-get"
                ]
            }
        }, 
        {
            "CheckSenderDomainDistance": {
                "name": "CheckSenderDomainDistance"
            }
        }, 
        {
            "7b02fa0f-94ff-48c7-8350-b4e353702e73": {
                "name": "VMRay", 
                "depends_on": [
                    "upload_sample"
                ], 
                "script_executions": [
                    "getFilePath", 
                    "scheduleEntry", 
                    "upload_sample"
                ], 
                "command_to_integration": {
                    "upload_sample": "VMRay"
                }
            }
        }, 
        {
            "PWObservationPcapDownload": {
                "name": "PWObservationPcapDownload", 
                "depends_on": [
                    "observation-pcap-download"
                ], 
                "command_to_integration": {
                    "observation-pcap-download": "ProtectWise"
                }
            }
        }, 
        {
            "b695f044-fbdd-4d4b-89ce-9066cb0e165a": {
                "name": "cveReputation", 
                "depends_on": [
                    "cve-search"
                ]
            }
        }, 
        {
            "ParseEmailHeader": {
                "name": "ParseEmailHeaders", 
                "script_executions": [
                    "getFilePath"
                ]
            }
        }, 
        {
            "IndicatorMaliciousRatioCalculation": {
                "name": "IndicatorMaliciousRatioCalculation", 
                "fromversion": "3.5.0", 
                "script_executions": [
                    "findIndicators", 
                    "getIncidents"
                ]
            }
        }, 
        {
            "BinaryReputationPy": {
                "name": "BinaryReputationPy", 
                "deprecated": true, 
                "depends_on": [
                    "file"
                ], 
                "script_executions": [
                    "file", 
                    "getEntries"
                ]
            }
        }, 
        {
            "ArcherUpdateSecurityIncident": {
                "name": "ArcherUpdateSecurityIncident", 
                "depends_on": [
                    "archer-update-record"
                ]
            }
        }, 
        {
            "IsListExist": {
                "name": "IsListExist", 
                "script_executions": [
                    "getList"
                ], 
                "tests": [
                    "No test"
                ]
            }
        }, 
        {
            "CSCountDevicesForIOC": {
                "name": "CSCountDevicesForIOC", 
                "deprecated": true, 
                "depends_on": [
                    "cs-device-count-ioc"
                ]
            }
        }, 
        {
            "LCMSetHostComment": {
                "name": "LCMSetHostComment", 
                "depends_on": [
                    "lcm-set-host-comment"
                ], 
                "script_executions": [
                    "LCMHosts"
                ]
            }
        }, 
        {
            "D2Exec": {
                "name": "D2Exec"
            }
        }, 
        {
            "OSQueryProcesses": {
                "name": "OSQueryProcesses", 
                "depends_on": [
                    "OSQueryBasicQuery"
                ], 
                "script_executions": [
                    "OSQueryBasicQuery"
                ]
            }
        }, 
        {
            "NessusScanStatus": {
                "name": "NessusScanStatus", 
                "deprecated": true, 
                "depends_on": [
                    "scan-details"
                ], 
                "command_to_integration": {
                    "scan-details": "Nessus"
                }
            }
        }, 
        {
            "DemistoLinkIncidents": {
                "name": "DemistoLinkIncidents", 
                "depends_on": [
                    "demisto-api-post"
                ]
            }
        }, 
        {
            "JiraCreateIssue": {
                "name": "JiraCreateIssue", 
                "deprecated": true, 
                "depends_on": [
                    "jira-create-issue"
                ]
            }
        }, 
        {
            "LocateAttachment": {
                "name": "LocateAttachment", 
                "deprecated": true, 
                "script_executions": [
                    "getEntries"
                ]
            }
        }, 
        {
            "ADGetComputerGroups": {
                "name": "ADGetComputerGroups", 
                "deprecated": true, 
                "depends_on": [
                    "ad-search"
                ], 
                "script_executions": [
                    "AdSearch"
                ]
            }
        }, 
        {
            "MapValues": {
                "name": "MapValues"
            }
        }, 
        {
            "QrGetSearch": {
                "name": "QrGetSearch", 
                "deprecated": true, 
                "depends_on": [
                    "qr-get-search"
                ]
            }
        }, 
        {
            "EmailAskUser": {
                "name": "EmailAskUser", 
                "fromversion": "4.0.0"
            }
        }, 
        {
            "AwsGetInstanceInfo": {
                "name": "AwsGetInstanceInfo", 
                "depends_on": [
                    "get-instance-info", 
                    "get-ebs-volume-info", 
                    "get-sg-info"
                ]
            }
        }, 
        {
            "CreateArray": {
                "name": "CreateArray"
            }
        }, 
        {
            "ADListUsers": {
                "name": "ADListUsers", 
                "deprecated": true, 
                "depends_on": [
                    "ad-search"
                ]
            }
        }, 
        {
            "CBPFindRule": {
                "name": "CBPFindRule", 
                "depends_on": [
                    "cbp-fileRule-search"
                ]
            }
        }, 
        {
            "GoogleappsListUsers": {
                "name": "GoogleappsListUsers", 
                "deprecated": true, 
                "depends_on": [
                    "googleapps-list-users"
                ]
            }
        }, 
        {
            "ParseCSV": {
                "name": "ParseCSV", 
                "script_executions": [
                    "getEntries"
                ], 
                "tests": [
                    "TestParseCSV", 
                    "ParseCSVnullbytesTest"
                ]
            }
        }, 
        {
            "D2Winpmem": {
                "name": "D2Winpmem"
            }
        }, 
        {
            "AlgosecGetApplications": {
                "name": "AlgosecGetApplications", 
                "depends_on": [
                    "algosec-get-applications"
                ]
            }
        }, 
        {
            "Elasticsearch": {
                "name": "Elasticsearch", 
                "depends_on": [
                    "search"
                ], 
                "script_executions": [
                    "search"
                ], 
                "command_to_integration": {
                    "search": "elasticsearch"
                }
            }
        }, 
        {
            "EPOUpdateRepository": {
                "name": "EPOUpdateRepository", 
                "deprecated": true, 
                "depends_on": [
                    "epo-command"
                ]
            }
        }, 
        {
            "ZipFile": {
                "name": "ZipFile", 
                "script_executions": [
                    "getFilePath"
                ]
            }
        }, 
        {
            "VectraSummary": {
                "name": "VectraSummary", 
                "deprecated": true, 
                "depends_on": [
                    "vec-health"
                ]
            }
        }, 
        {
            "MattermostAskUser": {
                "name": "MattermostAskUser", 
                "depends_on": [
                    "mattermost-send"
                ], 
                "script_executions": [
                    "addEntitlement"
                ]
            }
        }, 
        {
            "WhoisSummary": {
                "name": "WhoisSummary", 
                "deprecated": true, 
                "depends_on": [
                    "whois"
                ]
            }
        }, 
        {
            "AssignAnalystToIncident": {
                "name": "AssignAnalystToIncident"
            }
        }, 
        {
            "Base64ListToFile": {
                "name": "Base64ListToFile", 
                "script_executions": [
                    "getList"
                ]
            }
        }, 
        {
            "LCMPathFinderScanHost": {
                "name": "LCMPathFinderScanHost", 
                "depends_on": [
                    "lcm-pathfinder-scan"
                ]
            }
        }, 
        {
            "IncapScheduleTask": {
                "name": "IncapScheduleTask", 
                "depends_on": [
                    "scheduleEntry", 
                    "IncapWhitelistCompliance"
                ], 
                "script_executions": [
                    "scheduleEntry"
                ]
            }
        }, 
        {
            "SbQuery": {
                "name": "SbQuery", 
                "depends_on": [
                    "sb-query"
                ]
            }
        }, 
        {
            "GetStringsDistance": {
                "name": "GetStringsDistance"
            }
        }, 
        {
            "CSHuntByIOC": {
                "name": "CSHuntByIOC", 
                "deprecated": true, 
                "depends_on": [
                    "cs-device-ran-on"
                ]
            }
        }, 
        {
            "FireEyeDetonateFile": {
                "name": "FireEyeDetonateFile", 
                "depends_on": [
                    "fe-submit", 
                    "fe-submit-result", 
                    "fe-submit-status"
                ], 
                "script_executions": [
                    "IsIntegrationAvailable"
                ], 
                "tests": [
                    "No test"
                ]
            }
        }, 
        {
            "514ec833-c02c-49a3-8ac6-d982198f5fa0": {
                "name": "OktaUpdateUser", 
                "deprecated": true, 
                "depends_on": [
                    "okta-update-user"
                ]
            }
        }, 
        {
            "JoinIfSingleElementOnly": {
                "name": "JoinIfSingleElementOnly"
            }
        }, 
        {
            "PWObservationDetails": {
                "name": "PWObservationDetails", 
                "deprecated": true, 
                "depends_on": [
                    "pw-observation-get"
                ]
            }
        }, 
        {
            "SNOpenTicket": {
                "name": "SNOpenTicket", 
                "deprecated": true, 
                "depends_on": [
                    "servicenow-incident-create"
                ]
            }
        }, 
        {
            "IPInfoQuery": {
                "name": "IPInfoQuery", 
                "deprecated": true, 
                "depends_on": [
                    "ipinfo_field"
                ], 
                "script_executions": [
                    "ip", 
                    "ipinfo_field"
                ]
            }
        }, 
        {
            "RegCollectValues": {
                "name": "RegCollectValues"
            }
        }, 
        {
            "MD5Extract": {
                "name": "MD5Extract", 
                "deprecated": true
            }
        }, 
        {
            "CommonIntegration": {
                "name": "CommonIntegration", 
                "deprecated": true
            }
        }, 
        {
            "CBPBanHash": {
                "name": "CBPBanHash", 
                "depends_on": [
                    "cbp-fileRule-update"
                ]
            }
        }, 
        {
            "URLDecode": {
                "name": "URLDecode", 
                "tests": [
                    "URLDecode-Test"
                ]
            }
        }, 
        {
            "AwsRunInstance": {
                "name": "AwsRunInstance", 
                "depends_on": [
                    "run-instance"
                ]
            }
        }, 
        {
            "EPORetrieveCurrentDATVersion": {
                "name": "EPORetrieveCurrentDATVersion", 
                "deprecated": true, 
                "depends_on": [
                    "epo-command"
                ]
            }
        }, 
        {
            "TaniumShowPendingActions": {
                "name": "TaniumShowPendingActions", 
                "deprecated": true, 
                "depends_on": [
                    "tn-get-object"
                ]
            }
        }, 
        {
            "PrintErrorEntry": {
                "name": "PrintErrorEntry", 
                "fromversion": "4.0.0"
            }
        }, 
        {
            "SEPCheckOutdatedEndpoints": {
                "name": "SEPCheckOutdatedEndpoints", 
                "depends_on": [
                    "sep-client-content"
                ]
            }
        }, 
        {
            "URLNumberOfAds": {
                "name": "URLNumberOfAds"
            }
        }, 
        {
            "IncidentToContext": {
                "name": "IncidentToContext", 
                "deprecated": true
            }
        }, 
        {
            "D2Users": {
                "name": "D2Users"
            }
        }, 
        {
            "StripChars": {
                "name": "StripChars"
            }
        }, 
        {
            "RegPathReputationBasicLists": {
                "name": "RegPathReputationBasicLists"
            }
        }, 
        {
            "IsIntegrationAvailable": {
                "name": "IsIntegrationAvailable"
            }
        }, 
        {
            "ExposeIncidentOwner": {
                "name": "ExposeIncidentOwner"
            }
        }, 
        {
            "EmailReputation": {
                "name": "EmailReputation", 
                "script_executions": [
                    "email"
                ]
            }
        }, 
        {
            "AwsCreateVolumeSnapshot": {
                "name": "AwsCreateVolumeSnapshot", 
                "depends_on": [
                    "create-volume-snapshot"
                ]
            }
        }, 
        {
            "CreateEmailHtmlBody": {
                "name": "CreateEmailHtmlBody", 
                "tests": [
                    "CreateEmailHtmlBody_test_pb"
                ]
            }
        }, 
        {
            "listExecutedCommands": {
                "name": "listExecutedCommands"
            }
        }, 
        {
            "EPOUpdateEndpoints": {
                "name": "EPOUpdateEndpoints", 
                "deprecated": true, 
                "depends_on": [
                    "epo-command"
                ]
            }
        }, 
        {
            "CheckSender": {
                "name": "CheckSender", 
                "depends_on": [
                    "pipl-search"
                ]
            }
        }, 
        {
            "NessusLaunchScan": {
                "name": "NessusLaunchScan", 
                "deprecated": true, 
                "depends_on": [
                    "scan-launch"
                ], 
                "command_to_integration": {
                    "scan-launch": "Nessus"
                }
            }
        }, 
        {
            "ADGetGroupUsers": {
                "name": "ADGetGroupUsers", 
                "deprecated": true, 
                "depends_on": [
                    "ad-search"
                ]
            }
        }, 
        {
            "CPTaskStatus": {
                "name": "CPTaskStatus", 
                "deprecated": true, 
                "depends_on": [
                    "checkpoint"
                ], 
                "script_executions": [
                    "checkpoint"
                ]
            }
        }, 
        {
            "80b5c44c-4eac-4e00-812f-6d409d57be31": {
                "name": "WhoisLookup", 
                "deprecated": true, 
                "depends_on": [
                    "whois"
                ]
            }
        }, 
        {
            "NetwitnessSAAddEventsToIncident": {
                "name": "NetwitnessSAAddEventsToIncident", 
                "depends_on": [
                    "nw-add-events-to-incident"
                ]
            }
        }, 
        {
            "StopScheduledTask": {
                "name": "StopScheduledTask", 
                "script_executions": [
                    "scheduleEntry"
                ]
            }
        }, 
        {
            "SalesforceAskUser": {
                "name": "SalesforceAskUser", 
                "depends_on": [
                    "salesforce-push-comment"
                ], 
                "script_executions": [
                    "addEntitlement"
                ]
            }
        }, 
        {
            "ADListUsersEx": {
                "name": "ADListUsersEx", 
                "deprecated": true, 
                "depends_on": [
                    "ad-search"
                ]
            }
        }, 
        {
            "OSQueryOpenSockets": {
                "name": "OSQueryOpenSockets", 
                "depends_on": [
                    "OSQueryBasicQuery"
                ], 
                "script_executions": [
                    "OSQueryBasicQuery"
                ]
            }
        }, 
        {
            "EsmExample": {
                "name": "EsmExample", 
                "depends_on": [
                    "search"
                ], 
                "command_to_integration": {
                    "search": "esm"
                }
            }
        }, 
        {
            "SetSeverityByScore": {
                "name": "SetSeverityByScore", 
                "script_executions": [
                    "IncidentSet"
                ]
            }
        }, 
        {
            "RSAArcherManualFetch": {
                "name": "RSAArcherManualFetch", 
                "depends_on": [
                    "archer-manually-fetch-incident"
                ], 
                "script_executions": [
                    "createNewIncident"
                ]
            }
        }, 
        {
            "CheckpointFWBackupStatus": {
                "name": "CheckpointFWBackupStatus", 
                "depends_on": [
                    "ssh"
                ], 
                "script_executions": [
                    "ssh"
                ]
            }
        }, 
        {
            "VolImageinfo": {
                "name": "VolImageinfo"
            }
        }, 
        {
            "CBPApproveHash": {
                "name": "CBPApproveHash", 
                "depends_on": [
                    "cbp-fileRule-update"
                ]
            }
        }, 
        {
            "ParseEmailFile": {
                "name": "ParseEmailFile", 
                "deprecated": true, 
                "script_executions": [
                    "getEntry", 
                    "getFilePath"
                ]
            }
        }, 
        {
            "GoogleappsRevokeUserRole": {
                "name": "GoogleappsRevokeUserRole", 
                "depends_on": [
                    "googleapps-revoke-user-role"
                ]
            }
        }, 
        {
            "DBotPredictPhishingEvaluation": {
                "name": "DBotPredictPhishingEvaluation", 
                "fromversion": "4.1.0", 
                "script_executions": [
                    "DBotPreparePhishingData", 
                    "setIncident"
                ], 
                "tests": [
                    "CreatePhishingClassifierMLTest"
                ]
            }
        }, 
        {
            "DemistoUploadFile": {
                "name": "DemistoUploadFile", 
                "depends_on": [
                    "demisto-api-multipart"
                ]
            }
        }, 
        {
            "SNListTickets": {
                "name": "SNListTickets", 
                "deprecated": true, 
                "depends_on": [
                    "servicenow-incidents-query"
                ]
            }
        }, 
        {
            "JiraIssueAddComment": {
                "name": "JiraIssueAddComment", 
                "deprecated": true, 
                "depends_on": [
                    "jira-issue-add-comment"
                ]
            }
        }, 
        {
            "AlgosecCreateTicket": {
                "name": "AlgosecCreateTicket", 
                "depends_on": [
                    "algosec-create-ticket"
                ]
            }
        }, 
        {
            "DeleteContext": {
                "name": "DeleteContext"
            }
        }, 
        {
            "ADGetUsersByEmail": {
                "name": "ADGetUsersByEmail", 
                "deprecated": true, 
                "depends_on": [
                    "ad-search"
                ]
            }
        }, 
        {
            "LanguageDetect": {
                "name": "LanguageDetect"
            }
        }, 
        {
            "IncapGetAppInfo": {
                "name": "IncapGetAppInfo", 
                "depends_on": [
                    "incap-get-app-info"
                ]
            }
        }, 
        {
            "SplunkEmailParser": {
                "name": "SplunkEmailParser", 
                "depends_on": [
                    "search"
                ], 
                "command_to_integration": {
                    "search": "splunk"
                }
            }
        }, 
        {
            "GetTime": {
                "name": "GetTime", 
                "tests": [
                    "GetTime-Test"
                ]
            }
        }, 
        {
            "PortListenCheck": {
                "name": "PortListenCheck"
            }
        }, 
        {
            "f99a85a6-c572-4c3a-8afd-5b4ac539000a": {
                "name": "WhileNotExistLoop", 
                "deprecated": true
            }
        }, 
        {
            "PanoramaBlockIP": {
                "name": "PanoramaBlockIP", 
                "deprecated": true, 
                "depends_on": [
                    "panorama"
                ], 
                "tests": [
                    "palo_alto_firewall_test_pb", 
                    "blockip_test_playbook"
                ]
            }
        }, 
        {
            "IdentifyAttachedEmail": {
                "name": "IdentifyAttachedEmail", 
                "script_executions": [
                    "getEntries"
                ]
            }
        }, 
        {
            "D2Services": {
                "name": "D2Services"
            }
        }, 
        {
            "AlgosecQuery": {
                "name": "AlgosecQuery", 
                "depends_on": [
                    "algosec-query"
                ]
            }
        }, 
        {
            "AwsStartInstance": {
                "name": "AwsStartInstance", 
                "depends_on": [
                    "start-instance"
                ]
            }
        }, 
        {
            "DomainReputation": {
                "name": "DomainReputation", 
                "script_executions": [
                    "domain"
                ]
            }
        }, 
        {
            "GetDuplicatesMlv2": {
                "name": "GetDuplicatesMlv2", 
                "fromversion": "3.5.0", 
                "script_executions": [
                    "findIndicators", 
                    "getIncidents"
                ]
            }
        }, 
        {
            "JIRAPrintIssue": {
                "name": "JIRAPrintIssue", 
                "depends_on": [
                    "jira-get-issue"
                ]
            }
        }, 
        {
            "FPDeleteRule": {
                "name": "FPDeleteRule", 
                "depends_on": [
                    "ssh"
                ], 
                "script_executions": [
                    "ssh"
                ]
            }
        }, 
        {
            "isError": {
                "name": "isError"
            }
        }, 
        {
            "CommonServerPython": {
                "name": "CommonServerPython", 
                "tests": [
                    "TestPYCommonServer"
                ]
            }
        }, 
        {
            "10cb3486-48f3-4d93-88af-b6be84ffd432": {
                "name": "OktaGetGroups", 
                "deprecated": true, 
                "depends_on": [
                    "okta-get-groups"
                ]
            }
        }, 
        {
            "DocumentationAutomation": {
                "name": "DocumentationAutomation", 
                "script_executions": [
                    "getFilePath"
                ], 
                "tests": [
                    "No test - Test not needed"
                ]
            }
        }, 
        {
            "FileReputation": {
                "name": "FileReputation", 
                "script_executions": [
                    "file"
                ]
            }
        }, 
        {
            "AreValuesEqual": {
                "name": "AreValuesEqual"
            }
        }, 
        {
            "LCMDetectedEntities": {
                "name": "LCMDetectedEntities", 
                "depends_on": [
                    "lcm-entities"
                ]
            }
        }, 
        {
            "UtilAnyResults": {
                "name": "UtilAnyResults"
            }
        }, 
        {
            "ExampleJSScript": {
                "name": "ExampleJSScript"
            }
        }, 
        {
            "UnEscapeIPs": {
                "name": "UnEscapeIPs"
            }
        }, 
        {
            "OSQueryLoggedInUsers": {
                "name": "OSQueryLoggedInUsers", 
                "depends_on": [
                    "OSQueryBasicQuery"
                ], 
                "script_executions": [
                    "OSQueryBasicQuery"
                ]
            }
        }, 
        {
            "FindSimilarIncidentsByText": {
                "name": "FindSimilarIncidentsByText"
            }
        }, 
        {
            "IncapWhitelistCompliance": {
                "name": "IncapWhitelistCompliance", 
                "depends_on": [
                    "incap-get-domain-approver-email", 
                    "RemoteExec", 
                    "incap-list-sites", 
                    "SendEmail"
                ], 
                "script_executions": [
                    "RemoteExec", 
                    "SendEmail"
                ]
            }
        }, 
        {
            "c99e196b-e05e-41f2-82cb-6798f33cb653": {
                "name": "cveSearch", 
                "deprecated": true, 
                "depends_on": [
                    "cve-search"
                ]
            }
        }, 
        {
            "5e125fdd-72f1-455f-89fa-e6f9405174a4": {
                "name": "NotInContextVerification"
            }
        }, 
        {
            "ExtractDomain": {
                "name": "ExtractDomain"
            }
        }, 
        {
            "DemistoCreateList": {
                "name": "DemistoCreateList", 
                "depends_on": [
                    "demisto-api-post"
                ]
            }
        }, 
        {
            "ServiceNowQueryIncident": {
                "name": "ServiceNowQueryIncident", 
                "depends_on": [
                    "servicenow-query-table"
                ], 
                "command_to_integration": {
                    "servicenow-query-table": "ServiceNow"
                }, 
                "tests": [
                    "No test - Hibernating instance"
                ]
            }
        }, 
        {
            "MimecastQuery": {
                "name": "MimecastQuery", 
                "depends_on": [
                    "mimecast-query"
                ]
            }
        }, 
        {
            "misp_download_sample": {
                "name": "misp_download_sample", 
                "deprecated": true, 
                "tests": [
                    "MISP V2 Test"
                ]
            }
        }, 
        {
            "ExchangeDeleteIDsFromContext": {
                "name": "ExchangeDeleteIDsFromContext", 
                "deprecated": true, 
                "depends_on": [
                    "ews-delete-items"
                ]
            }
        }, 
        {
            "DumpJSON": {
                "name": "DumpJSON"
            }
        }, 
        {
            "ADGetGroupComputers": {
                "name": "ADGetGroupComputers", 
                "deprecated": true, 
                "depends_on": [
                    "ad-search"
                ]
            }
        }, 
        {
            "TrendmicroAntiMalwareEventRetrieve": {
                "name": "TrendmicroAntiMalwareEventRetrieve", 
                "depends_on": [
                    "trendmicro-anti-malware-event-retrieve"
                ]
            }
        }, 
        {
            "Sleep": {
                "name": "Sleep"
            }
        }, 
        {
            "AdSearch": {
                "name": "AdSearch", 
                "deprecated": true, 
                "depends_on": [
                    "ad-search"
                ]
            }
        }, 
        {
            "XBNotable": {
                "name": "XBNotable", 
                "depends_on": [
                    "xb-notable"
                ]
            }
        }, 
        {
            "GoogleappsGetUser": {
                "name": "GoogleappsGetUser", 
                "deprecated": true, 
                "depends_on": [
                    "googleapps-get-user"
                ]
            }
        }, 
        {
            "CBLiveFetchFiles": {
                "name": "CBLiveFetchFiles", 
                "depends_on": [
                    "CBLiveGetFile"
                ], 
                "script_executions": [
                    "CBLiveGetFile"
                ]
            }
        }, 
        {
            "JiraIssueAddLink": {
                "name": "JiraIssueAddLink", 
                "deprecated": true, 
                "depends_on": [
                    "jira-issue-add-link"
                ]
            }
        }, 
        {
            "ContextSearchForString": {
                "name": "ContextSearchForString"
            }
        }, 
        {
            "ShowOnMap": {
                "name": "ShowOnMap"
            }
        }, 
        {
            "CBFindIP": {
                "name": "CBFindIP", 
                "depends_on": [
                    "CBSearch"
                ], 
                "script_executions": [
                    "CBSearch"
                ]
            }
        }, 
        {
            "D2Rekall": {
                "name": "D2Rekall"
            }
        }, 
        {
            "CuckooGetReport": {
                "name": "CuckooGetReport", 
                "depends_on": [
                    "cuckoo-get-task-report"
                ], 
                "tests": [
                    "No test"
                ]
            }
        }, 
        {
            "BinarySearchPy": {
                "name": "BinarySearchPy", 
                "depends_on": [
                    "cb-process"
                ], 
                "script_executions": [
                    "getEntries"
                ]
            }
        }, 
        {
            "Volatility": {
                "name": "Volatility"
            }
        }, 
        {
            "GrrGetFiles": {
                "name": "GrrGetFiles", 
                "depends_on": [
                    "grr_get_files"
                ], 
                "script_executions": [
                    "grr_get_files"
                ]
            }
        }, 
        {
            "FetchFileD2": {
                "name": "FetchFileD2"
            }
        }, 
        {
            "ToTable": {
                "name": "ToTable"
            }
        }, 
        {
            "XBLockouts": {
                "name": "XBLockouts", 
                "depends_on": [
                    "xb-lockouts"
                ]
            }
        }, 
        {
            "ExchangeAssignRole": {
                "name": "ExchangeAssignRole"
            }
        }, 
        {
            "GrrSetHunts": {
                "name": "GrrSetHunts", 
                "depends_on": [
                    "grr_set_hunts"
                ], 
                "script_executions": [
                    "grr_set_hunts"
                ]
            }
        }, 
        {
            "MaliciousRatioReputation": {
                "name": "MaliciousRatioReputation", 
                "fromversion": "4.0.0", 
                "script_executions": [
                    "findIndicators", 
                    "maliciousRatio"
                ]
            }
        }, 
        {
            "EPOFindSystem": {
                "name": "EPOFindSystem", 
                "depends_on": [
                    "epo-command"
                ]
            }
        }, 
        {
            "TaniumAskQuestionComplex": {
                "name": "TaniumAskQuestionComplex", 
                "deprecated": true, 
                "depends_on": [
                    "tn-add-question-complex", 
                    "tn-result-data", 
                    "tn-result-info"
                ]
            }
        }, 
        {
            "DataURLReputation": {
                "name": "DataURLReputation", 
                "deprecated": true
            }
        }, 
        {
            "DataHashReputation": {
                "name": "DataHashReputation", 
                "toversion": "3.0.1", 
                "deprecated": true, 
                "depends_on": [
                    "file"
                ]
            }
        }, 
        {
            "GetIndicatorDBotScore": {
                "name": "GetIndicatorDBotScore", 
                "fromversion": "3.5.0", 
                "script_executions": [
                    "getIndicator"
                ]
            }
        }, 
        {
            "HTTPListRedirects": {
                "name": "HTTPListRedirects"
            }
        }, 
        {
            "DataHashReputation": {
                "name": "DataHashReputation", 
                "deprecated": true, 
                "depends_on": [
                    "file"
                ], 
                "tests": [
                    "No test - deprecated old script"
                ]
            }
        }, 
        {
            "CBEvents": {
                "name": "CBEvents", 
                "depends_on": [
                    "cb-process", 
                    "process-events"
                ]
            }
        }, 
        {
            "Whois": {
                "name": "Whois", 
                "deprecated": true, 
                "depends_on": [
                    "whois"
                ]
            }
        }, 
        {
            "MarkAsNoteByTag": {
                "name": "MarkAsNoteByTag", 
                "script_executions": [
                    "getEntries", 
                    "markAsNote"
                ]
            }
        }, 
        {
            "TaniumApprovePendingActions": {
                "name": "TaniumApprovePendingActions", 
                "deprecated": true, 
                "depends_on": [
                    "tn-add-object", 
                    "tn-get-object"
                ]
            }
        }, 
        {
            "GenericPollingScheduledTask": {
                "name": "GenericPollingScheduledTask"
            }
        }, 
        {
            "NessusListScans": {
                "name": "NessusListScans", 
                "deprecated": true, 
                "depends_on": [
                    "scans-list"
                ], 
                "command_to_integration": {
                    "scans-list": "Nessus"
                }
            }
        }, 
        {
            "TaniumAskQuestion": {
                "name": "TaniumAskQuestion", 
                "deprecated": true, 
                "depends_on": [
                    "tn-result-data", 
                    "tn-result-info"
                ]
            }
        }, 
        {
            "ExportToCSV": {
                "name": "ExportToCSV"
            }
        }, 
        {
            "URLReputation": {
                "name": "URLReputation", 
                "script_executions": [
                    "url"
                ]
            }
        }, 
        {
            "IncidentAddSystem": {
                "name": "IncidentAddSystem"
            }
        }, 
        {
            "FindSimilarIncidents": {
                "name": "FindSimilarIncidents", 
                "script_executions": [
                    "getContext"
                ]
            }
        }, 
        {
            "CPDeleteRule": {
                "name": "CPDeleteRule", 
                "deprecated": true, 
                "depends_on": [
                    "checkpoint"
                ], 
                "script_executions": [
                    "checkpoint"
                ]
            }
        }, 
        {
            "RegexGroups": {
                "name": "RegexGroups", 
                "tests": [
                    "RegexGroups Test"
                ]
            }
        }, 
        {
            "RemoteExec": {
                "name": "RemoteExec", 
                "depends_on": [
                    "ssh"
                ]
            }
        }, 
        {
            "PublishEntriesToContext": {
                "name": "PublishEntriesToContext"
            }
        }, 
        {
            "http": {
                "name": "http", 
                "toversion": "3.1.0"
            }
        }, 
        {
            "GoogleappsGetUserRoles": {
                "name": "GoogleappsGetUserRoles", 
                "deprecated": true, 
                "depends_on": [
                    "googleapps-get-user-roles"
                ]
            }
        }, 
        {
            "ExchangeDeleteMail": {
                "name": "ExchangeDeleteMail"
            }
        }, 
        {
            "SbUpload": {
                "name": "SbUpload", 
                "depends_on": [
                    "sb-upload"
                ]
            }
        }, 
        {
            "3dd62013-4fed-43eb-8ae4-91b1b4250599": {
                "name": "OktaSetPassword", 
                "deprecated": true, 
                "depends_on": [
                    "okta-set-password"
                ]
            }
        }, 
        {
            "D2Processes": {
                "name": "D2Processes"
            }
        }, 
        {
            "IncapListSites": {
                "name": "IncapListSites", 
                "depends_on": [
                    "incap-list-sites"
                ]
            }
        }, 
        {
            "ADGetEmailForAllUsers": {
                "name": "ADGetEmailForAllUsers", 
                "deprecated": true, 
                "depends_on": [
                    "ad-search"
                ]
            }
        }, 
        {
            "CuckooTaskStatus": {
                "name": "CuckooTaskStatus", 
                "depends_on": [
                    "cuckoo-view-task"
                ], 
                "tests": [
                    "No test"
                ]
            }
        }, 
        {
            "PWEvents": {
                "name": "PWEvents", 
                "deprecated": true, 
                "depends_on": [
                    "search"
                ], 
                "script_executions": [
                    "search"
                ], 
                "command_to_integration": {
                    "search": "ProtectWise"
                }
            }
        }, 
        {
            "NexposeEmailParserForVuln": {
                "name": "NexposeEmailParserForVuln", 
                "depends_on": [
                    "nexpose"
                ]
            }
        }, 
        {
            "CloseInvestigationAsDuplicate": {
                "name": "CloseInvestigationAsDuplicate", 
                "script_executions": [
                    "linkIncidents"
                ]
            }
        }, 
        {
            "GetDuplicatesMl": {
                "name": "GetDuplicatesMl", 
                "fromversion": "3.5.0", 
                "deprecated": true, 
                "script_executions": [
                    "findIndicators", 
                    "getIncidents"
                ]
            }
        }, 
        {
            "FailedInstances": {
                "name": "FailedInstances", 
                "fromversion": "4.0.0"
            }
        }, 
        {
            "UnPackFile": {
                "name": "UnPackFile", 
                "script_executions": [
                    "getEntries", 
                    "getFilePath"
                ]
            }
        }, 
        {
            "http": {
                "name": "http", 
                "fromversion": "3.5.0"
            }
        }, 
        {
            "DBotPredictPhishingLabel": {
                "name": "DBotPredictPhishingLabel", 
                "fromversion": "4.1.0", 
                "script_executions": [
                    "DBotPredictTextLabel"
                ], 
                "tests": [
                    "CreatePhishingClassifierMLTest"
                ]
            }
        }, 
        {
            "CPCreateBackup": {
                "name": "CPCreateBackup", 
                "deprecated": true, 
                "depends_on": [
                    "ssh"
                ], 
                "script_executions": [
                    "ssh"
                ]
            }
        }, 
        {
            "ExtractIP": {
                "name": "ExtractIP"
            }
        }, 
        {
            "CheckURLs": {
                "name": "CheckURLs", 
                "deprecated": true, 
                "script_executions": [
                    "url"
                ]
            }
        }, 
        {
            "SplunkPySearch": {
                "name": "SplunkPySearch", 
                "depends_on": [
                    "splunk-search"
                ]
            }
        }, 
        {
            "GrrGetHunts": {
                "name": "GrrGetHunts", 
                "depends_on": [
                    "grr_get_hunts"
                ], 
                "script_executions": [
                    "grr_get_hunts"
                ]
            }
        }, 
        {
            "ImpSfSetEndpointStatus": {
                "name": "ImpSfSetEndpointStatus", 
                "depends_on": [
                    "imp-sf-set-endpoint-status"
                ]
            }
        }, 
        {
            "PCAPMiner": {
                "name": "PCAPMiner", 
                "script_executions": [
                    "getFilePath"
                ]
            }
        }, 
        {
            "D2GetFile": {
                "name": "D2GetFile"
            }
        }, 
        {
            "PagerDutyAssignOnCallUser": {
                "name": "PagerDutyAssignOnCallUser", 
                "depends_on": [
                    "PagerDuty-get-users-on-call-now"
                ]
            }
        }, 
        {
            "ExtractHTMLTables": {
                "name": "ExtractHTMLTables"
            }
        }, 
        {
            "ContainsCreditCardInfo": {
                "name": "ContainsCreditCardInfo"
            }
        }, 
        {
            "CBSearch": {
                "name": "CBSearch"
            }
        }, 
        {
            "DataDomainReputation": {
                "name": "DataDomainReputation", 
                "toversion": "3.0.1"
            }
        }, 
        {
            "DBotClosedIncidentsPercentage": {
                "name": "DBotClosedIncidentsPercentage"
            }
        }, 
        {
            "CybereasonPreProcessingExample": {
                "name": "CybereasonPreProcessingExample", 
                "script_executions": [
                    "getIncidents", 
                    "setIncident"
                ], 
                "tests": [
                    "No test"
                ]
            }
        }, 
        {
            "CBAlerts": {
                "name": "CBAlerts", 
                "depends_on": [
                    "cb-alert"
                ]
            }
        }, 
        {
            "ParseWordDoc": {
                "name": "ParseWordDoc", 
                "script_executions": [
                    "getFilePath"
                ]
            }
        }, 
        {
            "VolJson": {
                "name": "VolJson"
            }
        }, 
        {
            "SlackSend": {
                "name": "SlackSend", 
                "deprecated": true, 
                "depends_on": [
                    "slack-send"
                ]
            }
        }, 
        {
            "ExposeList": {
                "name": "ExposeList", 
                "deprecated": true
            }
        }, 
        {
            "VectraHealth": {
                "name": "VectraHealth", 
                "deprecated": true, 
                "depends_on": [
                    "vec-health"
                ]
            }
        }, 
        {
            "D2ExecuteCommand": {
                "name": "D2ExecuteCommand"
            }
        }, 
        {
            "46e2109c-b735-458e-884f-030229a20830": {
                "name": "SetByIncidentId", 
                "tests": [
                    "No test"
                ]
            }
        }, 
        {
            "dfa728bb-8291-4f8c-8185-53fad210f1b5": {
                "name": "VerifyHumanReadableContains"
            }
        }, 
        {
            "ContextGetPathForString": {
                "name": "ContextGetPathForString"
            }
        }, 
        {
            "LCMResolveHost": {
                "name": "LCMResolveHost", 
                "depends_on": [
                    "lcm-resolve-host"
                ]
            }
        }, 
        {
            "IsGreaterThan": {
                "name": "IsGreaterThan"
            }
        }, 
        {
            "SbQuota": {
                "name": "SbQuota", 
                "depends_on": [
                    "sb-quota"
                ]
            }
        }, 
        {
            "ContextFilter": {
                "name": "ContextFilter"
            }
        }, 
        {
            "CopyContextToField": {
                "name": "CopyContextToField", 
                "script_executions": [
                    "getContext", 
                    "getIncidents", 
                    "setIncident"
                ], 
                "tests": [
                    "CopyContextToFieldTest"
                ]
            }
        }, 
        {
            "O365SearchEmails": {
                "name": "O365SearchEmails", 
                "script_executions": [
                    "D2O365ComplianceSearch", 
                    "D2O365SearchAndDelete"
                ]
            }
        }, 
        {
            "AnalyzeOSX": {
                "name": "AnalyzeOSX", 
                "depends_on": [
                    "url", 
                    "file"
                ], 
                "tests": [
                    "No test - need to revisit"
                ]
            }
        }, 
        {
            "PWEventPcapDownload": {
                "name": "PWEventPcapDownload", 
                "depends_on": [
                    "event-pcap-download"
                ], 
                "command_to_integration": {
                    "event-pcap-download": "ProtectWise"
                }
            }
        }, 
        {
            "AnalyzeMemImage": {
                "name": "AnalyzeMemImage"
            }
        }, 
        {
            "8bb47409-fffb-40c4-8601-d5fd20384e26": {
                "name": "SetTime", 
                "script_executions": [
                    "setIncident"
                ]
            }
        }, 
        {
            "JiraGetIssue": {
                "name": "JiraGetIssue", 
                "deprecated": true, 
                "depends_on": [
                    "jira-get-issue"
                ]
            }
        }, 
        {
            "ADExpirePassword": {
                "name": "ADExpirePassword", 
                "deprecated": true, 
                "depends_on": [
                    "ad-expire-password"
                ]
            }
        }, 
        {
            "ImpSfRevokeUnaccessedDevices": {
                "name": "ImpSfRevokeUnaccessedDevices", 
                "depends_on": [
                    "ImpSfSetEndpointStatus", 
                    "ImpSfListEndpoints"
                ], 
                "script_executions": [
                    "ImpSfListEndpoints", 
                    "ImpSfSetEndpointStatus", 
                    "SendEmail"
                ]
            }
        }, 
        {
            "ADGetUser": {
                "name": "ADGetUser", 
                "depends_on": [
                    "ad-search"
                ]
            }
        }, 
        {
            "SendEmail": {
                "name": "SendEmail", 
                "depends_on": [
                    "send-mail"
                ]
            }
        }, 
        {
            "EPOCheckLatestDAT": {
                "name": "EPOCheckLatestDAT", 
                "deprecated": true
            }
        }, 
        {
            "PagerDutyAlertOnIncident": {
                "name": "PagerDutyAlertOnIncident", 
                "depends_on": [
                    "PagerDuty-submit-event"
                ], 
                "tests": [
                    "PagerDuty Test"
                ]
            }
        }, 
        {
            "URLExtract": {
                "name": "URLExtract", 
                "deprecated": true
            }
        }, 
        {
            "AbuseIPDBPopulateIndicators": {
                "name": "AbuseIPDBPopulateIndicators", 
                "depends_on": [
                    "abuseipdb-get-blacklist", 
                    "createNewIndicator"
                ], 
                "command_to_integration": {
                    "createNewIndicator": "Builtin"
                }, 
                "tests": [
                    "AbuseIPDB PopulateIndicators Test"
                ]
            }
        }, 
        {
            "TaniumDeployAction": {
                "name": "TaniumDeployAction", 
                "deprecated": true, 
                "depends_on": [
                    "tn-deploy-package"
                ]
            }
        }, 
        {
            "SendEmailToManager": {
                "name": "SendEmailToManager", 
                "toversion": "3.1.0", 
                "depends_on": [
                    "ad-search", 
                    "send-mail"
                ], 
                "script_executions": [
                    "AdSearch", 
                    "addOneTimeEntitlement"
                ]
            }
        }, 
        {
            "StringReplace": {
                "name": "StringReplace"
            }
        }, 
        {
            "TextFromHTML": {
                "name": "TextFromHTML"
            }
        }, 
        {
            "CPShowBackupStatus": {
                "name": "CPShowBackupStatus", 
                "deprecated": true, 
                "depends_on": [
                    "ssh"
                ], 
                "script_executions": [
                    "ssh"
                ]
            }
        }, 
        {
            "RunPollingCommand": {
                "name": "RunPollingCommand", 
                "fromversion": "4.0.0"
            }
        }, 
        {
            "CBWatchlists": {
                "name": "CBWatchlists", 
                "depends_on": [
                    "cb-watchlist-get"
                ]
            }
        }, 
        {
            "DamSensorDown": {
                "name": "DamSensorDown", 
                "depends_on": [
                    "dam-get-latest-by-rule"
                ]
            }
        }, 
        {
            "94f72ed9-49c8-40e5-89bb-7c98f914d2cc": {
                "name": "OktaDeactivateUser", 
                "deprecated": true, 
                "depends_on": [
                    "okta-deactivate-user"
                ]
            }
        }, 
        {
            "34f0498c-d3da-4ac3-8cad-a28804bf1f21": {
                "name": "NetwitnessQuery", 
                "depends_on": [
                    "nw-sdk-query"
                ]
            }
        }, 
        {
            "CBSensors": {
                "name": "CBSensors", 
                "depends_on": [
                    "cb-list-sensors"
                ]
            }
        }, 
        {
            "VolRunCmds": {
                "name": "VolRunCmds"
            }
        }, 
        {
            "ADGetComputer": {
                "name": "ADGetComputer", 
                "depends_on": [
                    "ad-search"
                ]
            }
        }, 
        {
            "DemistoUploadFileToIncident": {
                "name": "DemistoUploadFileToIncident", 
                "depends_on": [
                    "demisto-api-multipart"
                ], 
                "tests": [
                    "DemistoUploadFileToIncident Test"
                ]
            }
        }, 
        {
            "SbDownload": {
                "name": "SbDownload", 
                "depends_on": [
                    "sb-download"
                ]
            }
        }, 
        {
            "OSQueryBasicQuery": {
                "name": "OSQueryBasicQuery", 
                "depends_on": [
                    "RemoteExec"
                ], 
                "script_executions": [
                    "RemoteExec"
                ]
            }
        }, 
        {
            "AggregateIOCs": {
                "name": "AggregateIOCs", 
                "deprecated": true
            }
        }, 
        {
            "LinkIncidentsWithRetry": {
                "name": "LinkIncidentsWithRetry", 
                "script_executions": [
                    "linkIncidents"
                ]
            }
        }, 
        {
            "PDFUnlocker": {
                "name": "PDFUnlocker", 
                "script_executions": [
                    "getFilePath"
                ]
            }
        }, 
        {
            "D2RegQuery": {
                "name": "D2RegQuery"
            }
        }, 
        {
            "ExtractURL": {
                "name": "ExtractURL"
            }
        }, 
        {
            "StringContains": {
                "name": "StringContains"
            }
        }, 
        {
            "CPBlockIP": {
                "name": "CPBlockIP", 
                "deprecated": true, 
                "depends_on": [
                    "checkpoint"
                ], 
                "script_executions": [
                    "checkpoint"
                ], 
                "tests": [
                    "blockip_test_playbook"
                ]
            }
        }, 
        {
            "TrendmicroSecurityProfileAssignToHost": {
                "name": "TrendmicroSecurityProfileAssignToHost", 
                "depends_on": [
                    "trendmicro-security-profile-assign-to-host"
                ]
            }
        }, 
        {
            "JiraCreateIssue-example": {
                "name": "JiraCreateIssue-example", 
                "depends_on": [
                    "jira-create-issue", 
                    "jira-delete-issue"
                ], 
                "tests": [
                    "JiraCreateIssue-example-test"
                ]
            }
        }, 
        {
            "VolApihooks": {
                "name": "VolApihooks"
            }
        }, 
        {
            "ADGetCommonGroups": {
                "name": "ADGetCommonGroups", 
                "deprecated": true, 
                "depends_on": [
                    "ad-search"
                ], 
                "script_executions": [
                    "ADGetUserGroups"
                ]
            }
        }, 
        {
            "NetwitnessSAGetComponents": {
                "name": "NetwitnessSAGetComponents", 
                "depends_on": [
                    "nw-get-components"
                ]
            }
        }, 
        {
            "QRadarGetCorrelationLogs": {
                "name": "QRadarGetCorrelationLogs", 
                "depends_on": [
                    "qradar-searches"
                ], 
                "script_executions": [
                    "QRadarFullSearch"
                ], 
                "tests": [
                    "No test"
                ]
            }
        }, 
        {
            "CountArraySize": {
                "name": "CountArraySize"
            }
        }, 
        {
            "ConvertXmlToJson": {
                "name": "ConvertXmlToJson"
            }
        }, 
        {
            "D2PEDump": {
                "name": "D2PEDump"
            }
        }, 
        {
            "CBPFindComputer": {
                "name": "CBPFindComputer", 
                "depends_on": [
                    "cbp-computer-search"
                ]
            }
        }, 
        {
            "ClassifierNotifyAdmin": {
                "name": "ClassifierNotifyAdmin", 
                "depends_on": [
                    "send-mail"
                ]
            }
        }, 
        {
            "SlackAskUser": {
                "name": "SlackAskUser", 
                "fromversion": "3.5.0", 
                "depends_on": [
                    "slack-send"
                ], 
                "script_executions": [
                    "addEntitlement"
                ]
            }
        }, 
        {
            "Exists": {
                "name": "Exists"
            }
        }, 
        {
            "NetwitnessSAGetEvents": {
                "name": "NetwitnessSAGetEvents", 
                "depends_on": [
                    "nw-get-events"
                ]
            }
        }, 
        {
            "DBotTrainTextClassifier": {
                "name": "DBotTrainTextClassifier", 
                "fromversion": "4.1.0", 
                "script_executions": [
                    "createList", 
                    "getFilePath"
                ], 
                "tests": [
                    "CreatePhishingClassifierMLTest"
                ]
            }
        }, 
        {
            "CommonServer": {
                "name": "CommonServer"
            }
        }, 
        {
            "LCMDetectedIndicators": {
                "name": "LCMDetectedIndicators", 
                "depends_on": [
                    "lcm-indicators"
                ]
            }
        }, 
        {
            "SplunkSearch": {
                "name": "SplunkSearch", 
                "deprecated": true, 
                "depends_on": [
                    "search"
                ], 
                "command_to_integration": {
                    "search": "splunk"
                }
            }
        }, 
        {
            "IsIPInSubnet": {
                "name": "IsIPInSubnet", 
                "deprecated": true
            }
        }, 
        {
            "TrendmicroHostRetrieveAll": {
                "name": "TrendmicroHostRetrieveAll", 
                "depends_on": [
                    "trendmicro-host-retrieve-all"
                ]
            }
        }, 
        {
            "getMlFeatures": {
                "name": "getMlFeatures", 
                "fromversion": "3.5.0", 
                "script_executions": [
                    "findIndicators", 
                    "getIncidents"
                ]
            }
        }, 
        {
            "2aa9f737-8c7c-42f5-815f-4d104bb3af06": {
                "name": "SEPScan", 
                "depends_on": [
                    "sep-command-status"
                ]
            }
        }, 
        {
            "PrintContext": {
                "name": "PrintContext"
            }
        }, 
        {
            "D2O365SearchAndDelete": {
                "name": "D2O365SearchAndDelete"
            }
        }, 
        {
            "DBotPreparePhishingData": {
                "name": "DBotPreparePhishingData", 
                "fromversion": "4.1.0", 
                "script_executions": [
                    "WordTokenizer", 
                    "createList", 
                    "getContext", 
                    "getIncidents"
                ], 
                "tests": [
                    "CreatePhishingClassifierMLTest"
                ]
            }
        }, 
        {
            "QRadarGetOffenseCorrelations": {
                "name": "QRadarGetOffenseCorrelations", 
                "depends_on": [
                    "qradar-searches"
                ], 
                "script_executions": [
                    "QRadarFullSearch"
                ], 
                "tests": [
                    "No test"
                ]
            }
        }, 
        {
            "ShowScheduledEntries": {
                "name": "ShowScheduledEntries"
            }
        }, 
        {
            "EmailAskUserResponse": {
                "name": "EmailAskUserResponse"
            }
        }, 
        {
            "IsEmailAddressInternal": {
                "name": "IsEmailAddressInternal"
            }
        }, 
        {
            "DemistoGetIncidentTasksByState": {
                "name": "DemistoGetIncidentTasksByState"
            }
        }, 
        {
            "VectraGetHostById": {
                "name": "VectraGetHostById", 
                "deprecated": true, 
                "depends_on": [
                    "vec-get-host-by-id"
                ]
            }
        }, 
        {
            "DefaultIncidentClassifier": {
                "name": "DefaultIncidentClassifier"
            }
        }, 
        {
            "TestCreateTagTextFile": {
                "name": "TestCreateTagTextFile", 
                "script_executions": [
                    "createList"
                ]
            }
        }, 
        {
            "TestCreateWordFile": {
                "name": "TestCreateWordFile"
            }
        }, 
        {
            "GenerateImageFileEntry": {
                "name": "GenerateImageFileEntry"
            }
        }, 
        {
            "a18ff76e-c462-4daa-8be2-6a1b5308713f": {
                "name": "TestCreateDuplicates"
            }
        }, 
        {
            "c5cb179f-d6d2-4d87-8857-b224689d5b00": {
                "name": "VerifyTreeToFlatObject"
            }
        }, 
        {
            "GenerateUUID": {
                "name": "GenerateUUID"
            }
        }, 
        {
            "TestXml2JSON": {
                "name": "TestXml2JSON"
            }
        }, 
        {
            "3b260f00-772c-4d4e-84ea-e47226637497": {
                "name": "VerifyHumanReadableEquals", 
                "fromversion": "3.6.0"
            }
        }, 
        {
            "ValidateErrorExistence": {
                "name": "ValidateErrorExistence", 
                "script_executions": [
                    "getEntries"
                ]
            }
        }, 
        {
            "CompleteManualTask": {
                "name": "CompleteManualTask", 
                "script_executions": [
                    "DemistoGetIncidentTasksByState", 
                    "taskComplete"
                ]
            }
        }, 
        {
            "GenerateIP": {
                "name": "GenerateIP"
            }
        }, 
        {
            "CarbonBlackResponseFilterSensors": {
                "name": "CarbonBlackResponseFilterSensors"
            }
        }, 
        {
            "RaiseError": {
                "name": "RaiseError"
            }
        }, 
        {
            "GenerateEmail": {
                "name": "GenerateEmail"
            }
        }, 
        {
            "PhishingIncident": {
                "name": "PhishingIncident", 
                "script_executions": [
                    "setIncident"
                ]
            }
        }, 
        {
            "VerifyTableToMarkDown": {
                "name": "VerifyTableToMarkDown"
            }
        }, 
        {
            "TestFormatTableValues": {
                "name": "TestFormatTableValues"
            }
        }, 
        {
            "TestCreateIncidents": {
                "name": "TestCreateIncidents", 
                "script_executions": [
                    "createNewIncident"
                ]
            }
        }, 
        {
            "TestPYCommonServer": {
                "name": "TestPYCommonServer", 
                "tests": [
                    "Test CommonServer"
                ]
            }
        }, 
        {
            "CreateDuplicateIncident": {
                "name": "CreateDuplicateIncident", 
                "script_executions": [
                    "createNewIncident"
                ]
            }
        }, 
        {
            "c0eb84c3-8771-4f9f-833e-1017112d6215": {
                "name": "ThrowException"
            }
        }, 
        {
            "SsdeepReputationTest": {
                "name": "SsdeepReputationTest", 
                "script_executions": [
                    "createNewIndicator", 
                    "findIndicators"
                ]
            }
        }, 
        {
            "CreateBinaryFile": {
                "name": "CreateBinaryFile"
            }
        }, 
        {
            "GetFirstObject": {
                "name": "GetFirstObject"
            }
        },
        {
            "ConvertKeysToTableFieldFormat": {
                "name": "ConvertKeysToTableFieldFormat"
            }
        }
    ], 
    "playbooks": [
        {
            "Phishing Investigation - Generic": {
                "name": "Phishing Investigation - Generic", 
                "fromversion": "4.1.0", 
                "implementing_scripts": [
                    "AssignAnalystToIncident", 
                    "Set", 
                    "SendEmail"
                ], 
                "implementing_playbooks": [
                    "Search And Delete Emails - Generic", 
                    "Detonate File - Generic", 
                    "Extract Indicators From File - Generic", 
                    "Entity Enrichment - Generic", 
                    "Process Email - Generic", 
                    "Block Indicators - Generic", 
                    "Email Address Enrichment - Generic", 
                    "Calculate Severity - Generic"
                ], 
                "implementing_commands": [
                    "closeInvestigation", 
                    "send-mail"
                ], 
                "tests": [
                    "Phishing test - attachment", 
                    "Phishing test - Inline"
                ]
            }
        }, 
        {
            "search_and_delete_emails_-_generic": {
                "name": "Search And Delete Emails - Generic", 
                "fromversion": "3.6.0", 
                "implementing_playbooks": [
                    "Search And Delete Emails - EWS"
                ]
            }
        }, 
        {
            "email_address_enrichment_-_generic": {
                "name": "Email Address Enrichment - Generic", 
                "fromversion": "3.6.0", 
                "implementing_scripts": [
                    "IsEmailAddressInternal", 
                    "EmailReputation", 
                    "ADGetUser", 
                    "Exists", 
                    "EmailDomainSquattingReputation"
                ]
            }
        }, 
        {
            "process_email_-_generic": {
                "name": "Process Email - Generic", 
                "toversion": "3.6.0", 
                "fromversion": "3.6.0", 
                "implementing_scripts": [
                    "Set", 
                    "Exists", 
                    "ParseEmailFiles"
                ], 
                "implementing_commands": [
                    "setIncident", 
                    "rasterize-email"
                ], 
                "tests": [
                    "Phishing test - attachment", 
                    "Phishing test - Inline"
                ]
            }
        }, 
        {
            "playbook12": {
                "name": "McAfee ePO Endpoint Compliance Playbook", 
                "fromversion": "2.5.0", 
                "implementing_scripts": [
                    "CloseInvestigation", 
                    "IncidentSet", 
                    "commentsToContext"
                ], 
                "implementing_commands": [
                    "epo-update-client-dat", 
                    "servicenow-incidents-query", 
                    "epo-get-latest-dat", 
                    "epo-get-current-dat", 
                    "servicenow-incident-create"
                ], 
                "tests": [
                    "No test"
                ]
            }
        }, 
        {
            "get_original_email_-_generic": {
                "name": "Get Original Email - Generic", 
                "fromversion": 4.0, 
                "implementing_playbooks": [
                    "Get Original Email - Gmail", 
                    "Get Original Email - EWS"
                ], 
                "tests": [
                    "Phishing test - attachment", 
                    "Phishing test - Inline"
                ]
            }
        }, 
        {
            "Detonate URL - Phish.AI": {
                "name": "Detonate URL - Phish.AI", 
                "fromversion": "4.0.0", 
                "implementing_playbooks": [
                    "GenericPolling"
                ], 
                "implementing_commands": [
                    "phish-ai-check-status", 
                    "phish-ai-scan-url"
                ], 
                "tests": [
                    "Test-Detonate URL - Phish.AI"
                ]
            }
        }, 
        {
            "Detonate URL - Cuckoo": {
                "name": "Detonate URL - Cuckoo", 
                "fromversion": "4.0.0", 
                "implementing_scripts": [
                    "Sleep"
                ], 
                "implementing_playbooks": [
                    "GenericPolling"
                ], 
                "implementing_commands": [
                    "cuckoo-view-task", 
                    "cuckoo-get-task-report", 
                    "cuckoo-create-task-from-url"
                ], 
                "tests": [
                    "CuckooTest"
                ]
            }
        }, 
        {
            "get_file_sample_by_hash_-_generic": {
                "name": "Get File Sample By Hash - Generic", 
                "fromversion": "3.5.0", 
                "implementing_playbooks": [
                    "Get File Sample By Hash - Cylance Protect", 
                    "Get File Sample By Hash - Carbon Black Enterprise Response"
                ]
            }
        }, 
        {
            "search_endpoints_by_hash_-_crowdstrike": {
                "name": "Search Endpoints By Hash - CrowdStrike", 
                "fromversion": "3.5.0", 
                "implementing_commands": [
                    "cs-device-ran-on", 
                    "cs-device-details"
                ]
            }
        }, 
        {
            "get_file_sample_from_path_-_generic": {
                "name": "Get File Sample From Path - Generic", 
                "fromversion": "3.5.0", 
                "implementing_playbooks": [
                    "Get File Sample From Path - Carbon Black Enterprise Response", 
                    "Get File Sample From Path - D2"
                ]
            }
        }, 
        {
            "process_email_-_generic": {
                "name": "Process Email - Generic", 
                "toversion": "3.5.9", 
                "fromversion": "3.5.0", 
                "implementing_scripts": [
                    "Set", 
                    "Exists", 
                    "ParseEmailFiles"
                ], 
                "implementing_commands": [
                    "rasterize-email"
                ]
            }
        }, 
        {
            "Detonate File - Lastline": {
                "name": "Detonate File - Lastline", 
                "fromversion": "4.0.0", 
                "implementing_scripts": [
                    "Set"
                ], 
                "implementing_playbooks": [
                    "GenericPolling"
                ], 
                "implementing_commands": [
                    "lastline-upload-file", 
                    "lastline-get-report"
                ], 
                "tests": [
                    "Lastline - testplaybook"
                ]
            }
        }, 
        {
            "url_enrichment_-_generic": {
                "name": "URL Enrichment - Generic", 
                "toversion": "3.5.1", 
                "fromversion": "3.5.0", 
                "implementing_scripts": [
                    "URLSSLVerification", 
                    "Exists", 
                    "URLReputation"
                ], 
                "implementing_commands": [
                    "rasterize"
                ]
            }
        }, 
        {
            "GenericPolling": {
                "name": "GenericPolling", 
                "fromversion": "4.0.0", 
                "implementing_scripts": [
                    "ScheduleGenericPolling", 
                    "RunPollingCommand", 
                    "PrintErrorEntry"
                ]
            }
        }, 
        {
            "playbook1": {
                "name": "Malware Playbook - Manual", 
                "fromversion": "2.5.0", 
                "implementing_scripts": [
                    "ExposeModules", 
                    "Autoruns", 
                    "Exists"
                ],
                "tests": [
                    "No Tests"
                ]
            }
        }, 
        {
            "Calculate Severity - Generic": {
                "name": "Calculate Severity - Generic", 
                "fromversion": "3.6.0", 
                "implementing_playbooks": [
                    "Calculate Severity - Indicators DBotScore", 
                    "Calculate Severity - 3rd-party integrations", 
                    "Calculate Severity - Critical assets"
                ], 
                "implementing_commands": [
                    "setIncident"
                ]
            }
        }, 
        {
            "search_endpoints_by_hash_-_carbon_black_protection": {
                "name": "Search Endpoints By Hash - Carbon Black Protection", 
                "fromversion": "3.5.0", 
                "implementing_scripts": [
                    "CBPFindRule", 
                    "Set", 
                    "CBPCatalogFindHash", 
                    "Exists"
                ], 
                "implementing_commands": [
                    "cbp-computer-get"
                ]
            }
        }, 
        {
            "Incident Enrichment": {
                "name": "Incident Enrichment", 
                "fromversion": "2.5.0", 
                "implementing_scripts": [
                    "ExtractURL", 
                    "ExtractHash", 
                    "ExtractIP"
                ], 
                "implementing_playbooks": [
                    "Enrichment Playbook"
                ]
            }
        }, 
        {
            "playbook16": {
                "name": "CrowdStrike Rapid IOC Hunting", 
                "fromversion": "2.5.0", 
                "implementing_scripts": [
                    "Exists", 
                    "SendEmail"
                ], 
                "implementing_commands": [
                    "cs-device-ran-on", 
                    "cs-device-search"
                ]
            }
        }, 
        {
            "CrowdStrike Falcon Sandbox - Detonate file": {
                "name": "CrowdStrike Falcon Sandbox - Detonate file", 
                "toversion": "3.6.0", 
                "fromversion": "3.5.0", 
                "implementing_scripts": [
                    "Set"
                ], 
                "implementing_commands": [
                    "crowdstrike-detonate-file"
                ]
            }
        }, 
        {
            "Enrich McAfee DXL using 3rd party sandbox": {
                "name": "Enrich McAfee DXL using 3rd party sandbox", 
                "implementing_scripts": [
                    "CloseInvestigation", 
                    "Exists"
                ], 
                "implementing_playbooks": [
                    "WildFire - Detonate file"
                ], 
                "implementing_commands": [
                    "dxl-send-event"
                ]
            }
        }, 
        {
            "Get File Sample From Hash - Carbon Black Enterprise Response": {
                "name": "Get File Sample From Hash - Carbon Black Enterprise Response", 
                "toversion": "3.1.0", 
                "fromversion": "2.5.0", 
                "implementing_scripts": [
                    "Exists"
                ], 
                "implementing_commands": [
                    "cb-binary-get"
                ]
            }
        }, 
        {
            "Calculate Severity - Generic": {
                "name": "Calculate Severity - Generic", 
                "toversion": "3.5.1", 
                "fromversion": "3.5.0", 
                "implementing_scripts": [
                    "StringContains", 
                    "Exists"
                ], 
                "implementing_commands": [
                    "setIncident"
                ]
            }
        }, 
        {
            "Tenable.io Scan": {
                "name": "Tenable.io Scan", 
                "fromversion": "4.0.0", 
                "implementing_playbooks": [
                    "GenericPolling"
                ], 
                "implementing_commands": [
                    "tenable-io-launch-scan", 
                    "tenable-io-get-scan-report", 
                    "tenable-io-get-scan-status"
                ], 
                "tests": [
                    "Tenable.io Scan Test"
                ]
            }
        }, 
        {
            "block_indicators_-_generic": {
                "name": "Block Indicators - Generic", 
                "fromversion": "4.0.0", 
                "implementing_playbooks": [
                    "Block URL - Generic", 
                    "Block File - Generic", 
                    "Block IP - Generic", 
                    "Block Account - Generic"
                ], 
                "tests": [
                    "block_indicators_-_generic_-_test"
                ]
            }
        }, 
        {
            "detonate_url_-_threatgrid": {
                "name": "Detonate URL - ThreatGrid", 
                "fromversion": "4.0.0", 
                "implementing_playbooks": [
                    "GenericPolling"
                ], 
                "implementing_commands": [
                    "threat-grid-upload-sample", 
                    "threat-grid-get-samples-state", 
                    "threat-grid-url-to-file"
                ], 
                "tests": [
                    "Test-Detonate URL - ThreatGrid"
                ]
            }
        }, 
        {
            "TrendMicro Malware Alert Playbook": {
                "name": "TrendMicro Malware Alert Playbook", 
                "fromversion": "2.5.0", 
                "implementing_scripts": [
                    "TrendMicroGetPolicyID", 
                    "TrendmicroSecurityProfileAssignToHost", 
                    "TrendmicroAntiMalwareEventRetrieve", 
                    "TrendMicroGetHostID"
                ]
            }
        }, 
        {
            "Google-Vault-Display-Results": {
                "name": "Google Vault - Display Results", 
                "fromversion": "4.0.0", 
                "implementing_scripts": [
                    "PrintErrorEntry"
                ], 
                "implementing_playbooks": [
                    "GenericPolling"
                ], 
                "implementing_commands": [
                    "gvault-get-drive-results", 
                    "gvault-get-groups-results", 
                    "gvault-download-results", 
                    "gvault-export-status", 
                    "gvault-get-mail-results"
                ], 
                "tests": [
                    "Google_Vault-Search_And_Display_Results_test"
                ]
            }
        }, 
        {
            "calculate_severity_-_3rd-party_integrations": {
                "name": "Calculate Severity - 3rd-party integrations", 
                "fromversion": "3.6.0", 
                "implementing_scripts": [
                    "Set"
                ]
            }
        }, 
        {
            "Phishing Investigation - Generic": {
                "name": "Phishing Investigation - Generic", 
                "toversion": "3.5.9", 
                "fromversion": "3.5.0", 
                "implementing_scripts": [
                    "CloseInvestigation", 
                    "AssignAnalystToIncident", 
                    "Set", 
                    "SendEmail"
                ], 
                "implementing_playbooks": [
                    "Detonate File - Generic", 
                    "Extract Indicators - Generic", 
                    "Entity Enrichment - Generic", 
                    "Process Email - Generic", 
                    "Calculate Severity - Generic", 
                    "Email Address Enrichment - Generic"
                ]
            }
        }, 
        {
            "detonate_url_-_joesecurity": {
                "name": "Detonate URL - JoeSecurity", 
                "fromversion": "4.0.0", 
                "implementing_scripts": [
                    "Set"
                ], 
                "implementing_playbooks": [
                    "GenericPolling"
                ], 
                "implementing_commands": [
                    "joe-download-report", 
                    "joe-analysis-submit-url", 
                    "joe-analysis-info"
                ]
            }
        }, 
        {
            "CrowdStrike Falcon Sandbox - Detonate file": {
                "name": "CrowdStrike Falcon Sandbox - Detonate file", 
                "fromversion": "4.0.0", 
                "implementing_scripts": [
                    "Set"
                ], 
                "implementing_playbooks": [
                    "GenericPolling"
                ], 
                "implementing_commands": [
                    "crowdstrike-submit-sample", 
                    "crowdstrike-scan"
                ], 
                "tests": [
                    "VxStream Test", 
                    "detonate_file_-_generic_test"
                ]
            }
        }, 
        {
            "crowdstrike_endpoint_enrichment": {
                "name": "CrowdStrike Endpoint Enrichment", 
                "fromversion": "3.5.0", 
                "implementing_commands": [
                    "cs-device-search", 
                    "cs-device-details"
                ], 
                "tests": [
                    "No test"
                ]
            }
        }, 
        {
            "cve_enrichment_-_generic": {
                "name": "CVE Enrichment - Generic", 
                "fromversion": "3.6.0", 
                "implementing_scripts": [
                    "cveReputation"
                ], 
                "implementing_commands": [
                    "cve-search"
                ]
            }
        }, 
        {
            "get_file_sample_by_hash_-_cylance_protect": {
                "name": "Get File Sample By Hash - Cylance Protect", 
                "fromversion": "3.5.0", 
                "implementing_scripts": [
                    "http", 
                    "UnzipFile", 
                    "Exists"
                ], 
                "implementing_commands": [
                    "cylance-protect-download-threat"
                ]
            }
        }, 
        {
            "dedup_incidents_-_ml": {
                "name": "DeDup incidents - ML", 
                "fromversion": "3.5.0", 
                "implementing_scripts": [
                    "Print", 
                    "CloseInvestigationAsDuplicate", 
                    "GetDuplicatesMl"
                ]
            }
        }, 
        {
            "playbook5": {
                "name": "Phishing Playbook - Automated", 
                "fromversion": "3.5.0", 
                "implementing_scripts": [
                    "Set", 
                    "Exists", 
                    "SendEmail", 
                    "CheckSenderDomainDistance", 
                    "CloseInvestigation", 
                    "ExtractIP", 
                    "IsMaliciousIndicatorFound", 
                    "ExtractURL"
                ], 
                "implementing_playbooks": [
                    "Process Email", 
                    "Enrichment Playbook", 
                    "Hunt for bad IOCs", 
                    "Account Enrichment", 
                    "Detonate File - Generic"
                ], 
                "tests": [
                    "No test - Deprecated playbook"
                ]
            }
        }, 
        {
            "TIE - IOC Hunt": {
                "name": "TIE - IOC Hunt", 
                "fromversion": "2.5.0", 
                "implementing_scripts": [
                    "EPOFindSystem", 
                    "Exists"
                ], 
                "implementing_commands": [
                    "tie-file-references"
                ]
            }
        }, 
        {
            "vulnerability_management_-_qualys_Job": {
                "name": "Vulnerability Management - Qualys (Job)", 
                "fromversion": "3.6.0", 
                "implementing_scripts": [
                    "QualysCreateIncidentFromReport", 
                    "Set"
                ], 
                "implementing_commands": [
                    "qualys-report-fetch", 
                    "closeInvestigation", 
                    "qualys-report-list"
                ]
            }
        }, 
        {
            "get_original_email_-_gmail": {
                "name": "Get Original Email - Gmail", 
                "fromversion": 4.0, 
                "implementing_scripts": [
                    "Set", 
                    "DeleteContext"
                ], 
                "implementing_commands": [
                    "gmail-get-attachments", 
                    "gmail-search", 
                    "gmail-get-mail"
                ], 
                "tests": [
                    "No test"
                ]
            }
        }, 
        {
            "detonate_url_-_mcafee_atd": {
                "name": "Detonate URL - McAfee ATD", 
                "fromversion": "4.0.0", 
                "implementing_scripts": [
                    "Set"
                ], 
                "implementing_playbooks": [
                    "GenericPolling"
                ], 
                "implementing_commands": [
                    "atd-get-report", 
                    "atd-check-status", 
                    "atd-file-upload"
                ], 
                "tests": [
                    "Test Playbook McAfee ATD", 
                    "Detonate URL - Generic Test"
                ]
            }
        }, 
        {
            "Detonate URL - Lastline": {
                "name": "Detonate URL - Lastline", 
                "fromversion": "4.0.0", 
                "implementing_playbooks": [
                    "GenericPolling"
                ], 
                "implementing_commands": [
                    "lastline-get-report", 
                    "lastline-upload-url"
                ], 
                "tests": [
                    "Lastline - testplaybook"
                ]
            }
        }, 
        {
            "Detonate File - Generic": {
                "name": "Detonate File - Generic", 
                "toversion": "3.6.0", 
                "fromversion": "3.5.0", 
                "implementing_playbooks": [
                    "CrowdStrike Falcon Sandbox - Detonate file", 
                    "WildFire - Detonate file"
                ]
            }
        }, 
        {
            "process_email_-_ews": {
                "name": "Process Email - EWS", 
                "fromversion": "3.6.0", 
                "implementing_scripts": [
                    "Set"
                ], 
                "implementing_commands": [
                    "ews-get-attachment"
                ]
            }
        }, 
        {
            "playbook7": {
                "name": "Hunting C&C Communication Playbook", 
                "fromversion": "2.5.0", 
                "implementing_scripts": [
                    "IsIntegrationAvailable", 
                    "Exists"
                ], 
                "implementing_commands": [
                    "slack-send", 
                    "ExposeModules"
                ]
            }
        }, 
        {
            "get_file_sample_from_path_-_d2": {
                "name": "Get File Sample From Path - D2", 
                "fromversion": "3.5.0", 
                "implementing_scripts": [
                    "IncidentAddSystem", 
                    "FetchFileD2"
                ]
            }
        }, 
        {
            "get_original_email_-_ews": {
                "name": "Get Original Email - EWS", 
                "fromversion": 4.0, 
                "implementing_scripts": [
                    "DeleteContext", 
                    "Set"
                ], 
                "implementing_commands": [
                    "ews-search-mailbox", 
                    "ews-get-attachment", 
                    "ews-get-items"
                ], 
                "tests": [
                    "Phishing test - attachment", 
                    "Phishing test - Inline"
                ]
            }
        }, 
        {
            "playbook17": {
                "name": "Carbon black Protection Rapid IOC Hunting", 
                "fromversion": "2.5.0", 
                "implementing_scripts": [
                    "CBPFindRule", 
                    "CBPCatalogFindHash", 
                    "Exists"
                ]
            }
        }, 
        {
            "calculate_severity_-_critical_assets": {
                "name": "Calculate Severity - Critical assets", 
                "toversion": "3.6.1", 
                "fromversion": "3.6.0", 
                "implementing_scripts": [
                    "StringContains", 
                    "Set", 
                    "Exists"
                ]
            }
        }, 
        {
            "playbook14": {
                "name": "Checkpoint Firewall Configuration Backup Playbook", 
                "fromversion": "2.5.0", 
                "implementing_scripts": [
                    "UtilAnyResults", 
                    "SendEmail", 
                    "CPShowBackupStatus", 
                    "CloseInvestigation", 
                    "SNOpenTicket", 
                    "SCPPullFiles", 
                    "CPCreateBackup"
                ]
            }
        }, 
        {
            "endpoint_enrichment_-_generic": {
                "name": "Endpoint Enrichment - Generic", 
                "fromversion": "3.5.0", 
                "implementing_scripts": [
                    "EPOFindSystem", 
                    "Exists", 
                    "ADGetComputer"
                ], 
                "implementing_playbooks": [
                    "CrowdStrike Endpoint Enrichment"
                ], 
                "implementing_commands": [
                    "cylance-protect-get-devices", 
                    "cb-sensor-info", 
                    "so-agents-query"
                ]
            }
        }, 
        {
            "access_investigation_-_qradar": {
                "name": "Access Investigation - QRadar", 
                "fromversion": "3.6.0", 
                "implementing_playbooks": [
                    "QRadar - Get offense correlations", 
                    "Access Investigation - Generic"
                ], 
                "implementing_commands": [
                    "setIncident"
                ]
            }
        }, 
        {
            "Google-Vault-Search-Groups": {
                "name": "Google Vault - Search Groups", 
                "fromversion": "4.0.0", 
                "implementing_scripts": [
                    "PrintErrorEntry"
                ], 
                "implementing_playbooks": [
                    "GenericPolling"
                ], 
                "implementing_commands": [
                    "gvault-export-status", 
                    "gvault-download-results", 
                    "gvault-create-export-groups", 
                    "gvault-get-groups-results"
                ], 
                "tests": [
                    "Google_Vault-Search_And_Display_Results_test"
                ]
            }
        }, 
        {
            "DBotCreatePhishingClassifier": {
                "name": "DBot Create Phishing Classifier", 
                "fromversion": "4.1.0", 
                "implementing_scripts": [
                    "DBotTrainTextClassifier", 
                    "Base64ListToFile", 
                    "DBotPredictPhishingEvaluation", 
                    "DBotPreparePhishingData"
                ], 
                "tests": [
                    "CreatePhishingClassifierMLTest"
                ]
            }
        }, 
        {
            "detonate_url_-_generic": {
                "name": "Detonate URL - Generic", 
                "fromversion": "4.0.0", 
                "implementing_playbooks": [
                    "Detonate URL - CrowdStrike", 
                    "Detonate URL - JoeSecurity", 
                    "Detonate URL - Cuckoo", 
                    "Detonate URL - Lastline", 
                    "Detonate URL - ThreatGrid", 
                    "Detonate URL - McAfee ATD"
                ], 
                "tests": [
                    "Detonate URL - Generic Test"
                ]
            }
        }, 
        {
            "tenable-sc-scan": {
                "name": "Launch Scan - Tenable.sc", 
                "fromversion": "4.0.0", 
                "implementing_playbooks": [
                    "GenericPolling"
                ], 
                "implementing_commands": [
                    "tenable-sc-get-scan-report", 
                    "tenable-sc-launch-scan"
                ], 
                "tests": [
                    "tenable-sc-test"
                ]
            }
        }, 
        {
            "detonate_file_from_url_-_wildfire": {
                "name": "Detonate File From URL - WildFire", 
                "fromversion": "4.0.0", 
                "implementing_playbooks": [
                    "GenericPolling"
                ], 
                "implementing_commands": [
                    "wildfire-upload-file-remote", 
                    "wildfire-report"
                ]
            }
        }, 
        {
            "block_endpoint_-_carbon_black_response": {
                "name": "Block Endpoint - Carbon Black Response", 
                "fromversion": "3.5.0", 
                "implementing_commands": [
                    "cb-sensor-info", 
                    "cb-quarantine-device"
                ]
            }
        }, 
        {
            "close_incident_if_duplicate_found": {
                "name": "DeDup incidents", 
                "fromversion": "3.5.0", 
                "implementing_scripts": [
                    "FindSimilarIncidents", 
                    "CloseInvestigationAsDuplicate"
                ]
            }
        }, 
        {
            "scan_assets_nexpose": {
                "name": "Scan Assets - Nexpose", 
                "fromversion": "4.0.0", 
                "implementing_playbooks": [
                    "GenericPolling"
                ], 
                "implementing_commands": [
                    "nexpose-start-assets-scan", 
                    "nexpose-get-scan"
                ]
            }
        }, 
        {
            "extract_indicators_-_generic": {
                "name": "Extract Indicators - Generic", 
                "fromversion": "3.5.0", 
                "implementing_scripts": [
                    "ExtractHash", 
                    "ExtractDomain", 
                    "ExtractURL", 
                    "ExtractEmail", 
                    "ExtractIP"
                ]
            }
        }, 
        {
            "playbook0": {
                "name": "Default", 
                "toversion": "3.1.0", 
                "fromversion": "2.5.0", 
                "implementing_scripts": [
                    "TrendMicroClassifier", 
                    "Exists", 
                    "IncidentSet", 
                    "SplunkEmailParser", 
                    "QRadarClassifier", 
                    "MapValues", 
                    "Print", 
                    "VectraClassifier", 
                    "NexposeEmailParser"
                ], 
                "implementing_playbooks": [
                    "Enrichment Playbook"
                ]
            }
        }, 
        {
            "dedup_-_generic": {
                "name": "Dedup - Generic", 
                "fromversion": "4.0.0", 
                "implementing_scripts": [
                    "FindSimilarIncidentsByText", 
                    "GetDuplicatesMlv2", 
                    "CloseInvestigationAsDuplicate", 
                    "FindSimilarIncidents"
                ]
            }
        }, 
        {
            "malware_investigation-_generic_-_setup": {
                "name": "Malware Investigation - Generic - Setup", 
                "fromversion": "3.5.0", 
                "implementing_scripts": [
                    "Set"
                ], 
                "implementing_playbooks": [
                    "Get File Sample From Path - Generic", 
                    "Get File Sample By Hash - Generic", 
                    "Search Endpoints By Hash - Generic"
                ],
                "tests": [
                    "No test - Deprecated playbook"
                ]
            }
        }, 
        {
            "block_file_-_carbon_black_response": {
                "name": "Block File - Carbon Black Response", 
                "fromversion": "4.0.0", 
                "implementing_commands": [
                    "cb-get-hash-blacklist", 
                    "cb-block-hash"
                ], 
                "tests": [
                    "block_indicators_-_generic_-_test"
                ]
            }
        }, 
        {
            "search_and_delete_emails_-_ews": {
                "name": "Search And Delete Emails - EWS", 
                "fromversion": "3.6.0", 
                "implementing_scripts": [
                    "BuildEWSQuery"
                ], 
                "implementing_commands": [
                    "ews-search-mailboxes", 
                    "ews-delete-items"
                ]
            }
        }, 
        {
            "Detonate File - BitDam": {
                "name": "Detonate File - BitDam", 
                "fromversion": "4.0.0", 
                "implementing_scripts": [
                    "Set"
                ], 
                "implementing_playbooks": [
                    "GenericPolling"
                ], 
                "implementing_commands": [
                    "bitdam-upload-file", 
                    "bitdam-get-verdict"
                ], 
                "tests": [
                    "Detonate File - BitDam Test"
                ]
            }
        }, 
        {
            "MAR - Endpoint data collection": {
                "name": "MAR - Endpoint data collection", 
                "implementing_scripts": [
                    "EPOFindSystem", 
                    "Exists"
                ], 
                "implementing_commands": [
                    "mar-search-multiple"
                ]
            }
        }, 
        {
            "Google-Vault-Search-Drive": {
                "name": "Google Vault - Search Drive", 
                "fromversion": "4.0.0", 
                "implementing_scripts": [
                    "PrintErrorEntry"
                ], 
                "implementing_playbooks": [
                    "GenericPolling"
                ], 
                "implementing_commands": [
                    "gvault-create-export-drive", 
                    "gvault-get-drive-results", 
                    "gvault-export-status", 
                    "gvault-download-results"
                ], 
                "tests": [
                    "Google_Vault-Search_And_Display_Results_test"
                ]
            }
        }, 
        {
            "process_email_-_add_custom_fields": {
                "name": "Process Email - Add custom fields", 
                "fromversion": "3.6.0", 
                "implementing_scripts": [
                    "IncidentSet"
                ]
            }
        }, 
        {
            "detonate_url_-_crowdstrike": {
                "name": "Detonate URL - CrowdStrike", 
                "fromversion": "4.0.0", 
                "implementing_playbooks": [
                    "GenericPolling"
                ], 
                "implementing_commands": [
                    "crowdstrike-submit-url", 
                    "crowdstrike-scan"
                ]
            }
        }, 
        {
            "ip_enrichment_generic": {
                "name": "IP Enrichment - Generic", 
                "fromversion": "3.6.0", 
                "implementing_scripts": [
                    "IsIPInRanges", 
                    "IPToHost", 
                    "IPReputation"
                ], 
                "implementing_playbooks": [
                    "Endpoint Enrichment - Generic"
                ], 
                "implementing_commands": [
                    "vt-private-get-ip-report"
                ]
            }
        }, 
        {
            "domain_enrichment_generic": {
                "name": "Domain Enrichment - Generic", 
                "toversion": "3.5.1", 
                "fromversion": "3.5.0", 
                "implementing_scripts": [
                    "DomainReputation"
                ]
            }
        }, 
        {
            "QRadarFullSearch": {
                "name": "QRadarFullSearch", 
                "fromversion": "4.0.0", 
                "implementing_playbooks": [
                    "GenericPolling"
                ], 
                "implementing_commands": [
                    "qradar-get-search", 
                    "qradar-get-search-results", 
                    "qradar-searches"
                ], 
                "tests": [
                    "test_Qradar"
                ]
            }
        }, 
        {
            "Arcsight - Get events related to the Case": {
                "name": "Arcsight - Get events related to the Case", 
                "implementing_scripts": [
                    "IncidentSet", 
                    "Set", 
                    "Exists"
                ], 
                "implementing_commands": [
                    "as-get-security-events", 
                    "as-get-case", 
                    "as-get-case-event-ids"
                ]
            }
        }, 
        {
            "Account Enrichment": {
                "name": "Account Enrichment", 
                "toversion": "3.1.0", 
                "fromversion": "2.5.0", 
                "implementing_scripts": [
                    "ADGetUser", 
                    "Exists"
                ]
            }
        }, 
        {
            "malware_investigation-_generic": {
                "name": "Malware Investigation - Generic", 
                "toversion": "3.6.0", 
                "fromversion": "3.5.0", 
                "implementing_scripts": [
                    "CloseInvestigation", 
                    "AssignAnalystToIncident"
                ], 
                "implementing_playbooks": [
                    "Malware Investigation - Generic - Setup", 
                    "Extract Indicators - Generic", 
                    "Calculate Severity - Generic", 
                    "Entity Enrichment - Generic", 
                    "Detonate File - Generic"
                ], 
                "tests": [
                    "No test"
                ]
            }
        }, 
        {
            "QRadar - Get offense correlations ": {
                "name": "QRadar - Get offense correlations ", 
                "toversion": "3.1.0", 
                "implementing_scripts": [
                    "AreValuesEqual", 
                    "QRadarGetCorrelationLogs", 
                    "QRadarGetOffenseCorrelations", 
                    "Exists"
                ]
            }
        }, 
        {
            "QRadar - Get offense correlations ": {
                "name": "QRadar - Get offense correlations", 
                "fromversion": "3.5.0", 
                "implementing_scripts": [
                    "QRadarGetCorrelationLogs", 
                    "QRadarGetOffenseCorrelations"
                ]
            }
        }, 
        {
            "block_ip_-_generic": {
                "name": "Block IP - Generic", 
                "fromversion": "4.0.0", 
                "implementing_scripts": [
                    "PanoramaBlockIP"
                ], 
                "implementing_playbooks": [
                    "Add Indicator to Miner - Palo Alto MineMeld"
                ], 
                "implementing_commands": [
                    "zscaler-blacklist-ip", 
                    "checkpoint-block-ip"
                ], 
                "tests": [
                    "block_indicators_-_generic_-_test"
                ]
            }
        }, 
        {
            "vulnerability_handling_-_qualys_-_add _ustom_fields_to_default_layout": {
                "name": "Vulnerability Handling - Qualys - Add custom fields to default layout", 
                "fromversion": "3.6.0", 
                "implementing_scripts": [
                    "IncidentSet"
                ]
            }
        }, 
        {
            "playbook3": {
                "name": "Ransomware Playbook - Manual", 
                "fromversion": "2.5.0"
            }
        }, 
        {
            "Enrich DXL with ATD verdict": {
                "name": "Enrich DXL with ATD verdict", 
                "implementing_scripts": [
                    "CloseInvestigation", 
                    "Exists"
                ], 
                "implementing_playbooks": [
                    "ATD - Detonate File"
                ], 
                "implementing_commands": [
                    "dxl-send-event"
                ]
            }
        }, 
        {
            "Detonate File - SNDBOX": {
                "name": "Detonate File - SNDBOX", 
                "fromversion": "4.0.0", 
                "implementing_scripts": [
                    "Set"
                ], 
                "implementing_playbooks": [
                    "GenericPolling"
                ], 
                "implementing_commands": [
                    "sndbox-analysis-info", 
                    "sndbox-analysis-submit-sample", 
                    "sndbox-download-report"
                ], 
                "tests": [
                    "Detonate File - SNDBOX - Test"
                ]
            }
        }, 
        {
            "Phishing Investigation - Generic": {
                "name": "Phishing Investigation - Generic", 
                "toversion": "4.0.9", 
                "fromversion": "4.0.0", 
                "implementing_scripts": [
                    "AssignAnalystToIncident", 
                    "Set", 
                    "SendEmail"
                ], 
                "implementing_playbooks": [
                    "Search And Delete Emails - Generic", 
                    "Detonate File - Generic", 
                    "Extract Indicators From File - Generic", 
                    "Entity Enrichment - Generic", 
                    "Process Email - Generic", 
                    "Block Indicators - Generic", 
                    "Email Address Enrichment - Generic", 
                    "Calculate Severity - Generic"
                ], 
                "implementing_commands": [
                    "closeInvestigation", 
                    "send-mail"
                ], 
                "tests": [
                    "Phishing test - attachment", 
                    "Phishing test - Inline"
                ]
            }
        }, 
        {
            "playbook2": {
                "name": "Phishing Playbook - Manual", 
                "fromversion": "2.5.0"
            }
        }, 
        {
            "Hunt for bad IOCs": {
                "name": "Hunt for bad IOCs", 
                "fromversion": "2.5.0", 
                "implementing_playbooks": [
                    "CrowdStrike Rapid IOC Hunting", 
                    "Carbon Black Rapid IOC Hunting", 
                    "TIE - IOC Hunt", 
                    "Carbon black Protection Rapid IOC Hunting"
                ]
            }
        }, 
        {
            "extract_indicators_from_file_-_generic": {
                "name": "Extract Indicators From File - Generic", 
                "fromversion": "3.6.0", 
                "implementing_scripts": [
                    "ReadPDFFile", 
                    "Set", 
                    "ExtractIndicatorsFromTextFile"
                ], 
                "tests": [
                    "Extract Indicators From File - test"
                ]
            }
        }, 
        {
            "Sentinel One - Endpoint data collection": {
                "name": "Sentinel One - Endpoint data collection", 
                "implementing_scripts": [
                    "Print", 
                    "Exists"
                ], 
                "implementing_commands": [
                    "so-agents-query", 
                    "so-get-agent-processes"
                ]
            }
        }, 
        {
            "process_email_-_generic": {
                "name": "Process Email - Generic", 
                "fromversion": "4.0.0", 
                "implementing_scripts": [
                    "Set", 
                    "Exists", 
                    "ParseEmailFiles"
                ], 
                "implementing_playbooks": [
                    "Get Original Email - Generic"
                ], 
                "implementing_commands": [
                    "setIncident", 
                    "rasterize-email"
                ], 
                "tests": [
                    "No test"
                ]
            }
        }, 
        {
            "playbook13": {
                "name": "McAfee ePO Endpoint Connectivity Diagnostics Playbook", 
                "fromversion": "2.5.0", 
                "implementing_scripts": [
                    "CloseInvestigation", 
                    "commentsToContext", 
                    "Ping"
                ], 
                "implementing_commands": [
                    "servicenow-incident-create"
                ], 
                "tests": [
                    "No test"
                ]
            }
        }, 
        {
            "vulnerability_handling_-_nexpose": {
                "name": "Vulnerability Handling - Nexpose", 
                "fromversion": "3.6.0", 
                "implementing_playbooks": [
                    "CVE Enrichment - Generic", 
                    "Endpoint Enrichment - Generic", 
                    "Calculate Severity - Generic"
                ], 
                "implementing_commands": [
                    "closeInvestigation", 
                    "nexpose-get-asset-vulnerability", 
                    "nexpose-get-asset", 
                    "setIncident"
                ], 
                "tests": [
                    "No test - Should review soon"
                ]
            }
        }, 
        {
            "Calculate Severity - Generic": {
                "name": "Calculate Severity - Generic", 
                "toversion": "3.1.0", 
                "fromversion": "2.5.0", 
                "implementing_scripts": [
                    "Print", 
                    "StringContains", 
                    "Exists"
                ], 
                "implementing_commands": [
                    "setIncident"
                ]
            }
        }, 
        {
            "playbook8": {
                "name": "Lost / Stolen Device Playbook", 
                "fromversion": "2.5.0"
            }
        }, 
        {
            "vulnerability_handling_-_qualys": {
                "name": "Vulnerability Handling - Qualys", 
                "fromversion": "3.6.0", 
                "implementing_scripts": [
                    "CloseInvestigation", 
                    "DisplayHTML"
                ], 
                "implementing_playbooks": [
                    "CVE Enrichment - Generic", 
                    "Vulnerability Handling - Qualys - Add custom fields to default layout", 
                    "Endpoint Enrichment - Generic", 
                    "Calculate Severity - Generic"
                ], 
                "implementing_commands": [
                    "qualys-host-list", 
                    "qualys-vulnerability-list"
                ], 
                "tests": [
                    "No test - Should review soon"
                ]
            }
        }, 
        {
            "playbook10": {
                "name": "Rapid IOC Hunting Playbook", 
                "fromversion": "2.5.0", 
                "implementing_scripts": [
                    "ExtractHash", 
                    "Exists", 
                    "ReadFile", 
                    "ExtractIP", 
                    "Print", 
                    "ExtractURL"
                ], 
                "implementing_playbooks": [
                    "Hunt for bad IOCs"
                ]
            }
        }, 
        {
            "search_endpoints_by_hash_-_carbon_black_response": {
                "name": "Search Endpoints By Hash - Carbon Black Response", 
                "fromversion": "3.5.0", 
                "implementing_scripts": [
                    "Set", 
                    "CBFindHash"
                ]
            }
        }, 
        {
            "scan_site_nexpose": {
                "name": "Scan Site - Nexpose", 
                "fromversion": "4.0.0", 
                "implementing_playbooks": [
                    "GenericPolling"
                ], 
                "implementing_commands": [
                    "nexpose-start-site-scan", 
                    "nexpose-get-scan"
                ]
            }
        }, 
        {
            "PanoramaCommitConfiguration": {
                "name": "PanoramaCommitConfiguration", 
                "fromversion": "4.0.0", 
                "implementing_playbooks": [
                    "GenericPolling"
                ], 
                "implementing_commands": [
                    "panorama-push-to-device-group", 
                    "panorama-push-status", 
                    "panorama-commit", 
                    "panorama-commit-status"
                ], 
                "tests": [
                    "palo_alto_firewall_test_pb"
                ]
            }
        }, 
        {
            "Failed Login Playbook With Slack": {
                "name": "Failed Login Playbook With Slack", 
                "fromversion": "2.5.0", 
                "implementing_scripts": [
                    "CloseInvestigation", 
                    "IncidentSet", 
                    "ADExpirePassword", 
                    "SlackAskUser"
                ], 
                "implementing_commands": [
                    "slack-send"
                ]
            }
        }, 
        {
            "WildFire - Detonate file": {
                "name": "WildFire - Detonate file", 
                "toversion": "3.1.0", 
                "implementing_scripts": [
                    "Exists"
                ], 
                "implementing_commands": [
                    "wildfire-upload", 
                    "wildfire-report"
                ]
            }
        }, 
        {
            "File Enrichment - Generic": {
                "name": "File Enrichment - Generic", 
                "fromversion": "3.6.0", 
                "implementing_playbooks": [
                    "File Enrichment - File reputation", 
                    "File Enrichment - Virus Total Private API"
                ], 
                "implementing_commands": [
                    "cylance-protect-get-threat", 
                    "pan-appframework-search-by-file-hash"
                ]
            }
        }, 
        {
            "vulnerability_management_-_nexpose_job": {
                "name": "Vulnerability Management - Nexpose (Job)", 
                "fromversion": "3.6.0", 
                "implementing_scripts": [
                    "NexposeCreateIncidentsFromAssets"
                ], 
                "implementing_commands": [
                    "closeInvestigation", 
                    "nexpose-create-assets-report", 
                    "nexpose-search-assets"
                ]
            }
        }, 
        {
            "Archer initiate incident": {
                "name": "Archer initiate incident", 
                "fromversion": "3.5.0", 
                "implementing_commands": [
                    "archer-get-file"
                ]
            }
        }, 
        {
            "block_file_-_generic": {
                "name": "Block File - Generic", 
                "fromversion": "4.0.0", 
                "implementing_playbooks": [
                    "Block File - Carbon Black Response"
                ], 
                "tests": [
                    "block_indicators_-_generic_-_test"
                ]
            }
        }, 
        {
            "calculate_severity_-_critical_assets": {
                "name": "Calculate Severity - Critical assets", 
                "fromversion": "4.0.0", 
                "implementing_scripts": [
                    "StringContains", 
                    "Set"
                ]
            }
        }, 
        {
            "add_indicator_to_miner_-_palo_alto_mineMeld": {
                "name": "Add Indicator to Miner - Palo Alto MineMeld", 
                "fromversion": "4.0.0", 
                "implementing_commands": [
                    "minemeld-add-to-miner"
                ], 
                "tests": [
                    "block_indicators_-_generic_-_test"
                ]
            }
        }, 
        {
            "domain_enrichment_generic": {
                "name": "Domain Enrichment - Generic", 
                "fromversion": "3.6.0", 
                "implementing_scripts": [
                    "DomainReputation"
                ], 
                "implementing_commands": [
                    "vt-private-get-domain-report"
                ]
            }
        }, 
        {
            "playbook11": {
                "name": "McAfee ePO Repository Compliance Playbook", 
                "fromversion": "2.5.0", 
                "implementing_scripts": [
                    "CloseInvestigation", 
                    "IncidentSet", 
                    "Sleep", 
                    "AreValuesEqual", 
                    "SendEmail"
                ], 
                "implementing_commands": [
                    "epo-update-repository", 
                    "epo-get-latest-dat", 
                    "epo-get-current-dat"
                ]
            }
        }, 
        {
            "url_enrichment_-_generic": {
                "name": "URL Enrichment - Generic", 
                "fromversion": "3.6.0", 
                "implementing_scripts": [
                    "URLSSLVerification", 
                    "Exists", 
                    "URLReputation"
                ], 
                "implementing_commands": [
                    "vt-private-get-url-report", 
                    "rasterize"
                ]
            }
        }, 
        {
            "entity_enrichment_generic": {
                "name": "Entity Enrichment - Generic", 
                "fromversion": "3.6.0", 
                "implementing_playbooks": [
                    "Account Enrichment - Generic", 
                    "Endpoint Enrichment - Generic", 
                    "Email Address Enrichment - Generic", 
                    "URL Enrichment - Generic", 
                    "File Enrichment - Generic", 
                    "Domain Enrichment - Generic", 
                    "IP Enrichment - Generic"
                ]
            }
        }, 
        {
            "search_endpoints_by_hash_-_generic": {
                "name": "Search Endpoints By Hash - Generic", 
                "fromversion": "3.5.0", 
                "implementing_playbooks": [
                    "Search Endpoints By Hash - Carbon Black Response", 
                    "Search Endpoints By Hash - CrowdStrike", 
                    "Search Endpoints By Hash - TIE", 
                    "Search Endpoints By Hash - Carbon Black Protection"
                ]
            }
        }, 
        {
            "malware_investigation-_generic": {
                "name": "Malware Investigation - Generic", 
                "fromversion": "3.6.0", 
                "implementing_scripts": [
                    "CloseInvestigation", 
                    "AssignAnalystToIncident"
                ], 
                "implementing_playbooks": [
                    "Malware Investigation - Generic - Setup", 
                    "Calculate Severity - Generic", 
                    "Entity Enrichment - Generic", 
                    "Detonate File - Generic"
                ], 
                "tests": [
                    "No test"
                ]
            }
        }, 
        {
            "calculate_severity_-_indicators_dbotscore": {
                "name": "Calculate Severity - Indicators DBotScore", 
                "fromversion": "3.6.0", 
                "implementing_scripts": [
                    "Set"
                ]
            }
        }, 
        {
            "Detonate File - Cuckoo": {
                "name": "Detonate File - Cuckoo", 
                "fromversion": "4.0.0", 
                "implementing_scripts": [
                    "Sleep"
                ], 
                "implementing_playbooks": [
                    "GenericPolling"
                ], 
                "implementing_commands": [
                    "cuckoo-task-screenshot", 
                    "cuckoo-get-task-report", 
                    "cuckoo-view-task", 
                    "cuckoo-create-task-from-file"
                ], 
                "tests": [
                    "CuckooTest"
                ]
            }
        }, 
        {
            "Account Enrichment": {
                "name": "Account Enrichment", 
                "fromversion": "3.5.0", 
                "implementing_scripts": [
                    "ADGetUser", 
                    "Exists"
                ]
            }
        }, 
        {
            "entity_enrichment_generic": {
                "name": "Entity Enrichment - Generic", 
                "toversion": "3.5.1", 
                "fromversion": "3.5.0", 
                "implementing_playbooks": [
                    "Account Enrichment - Generic", 
                    "Endpoint Enrichment - Generic", 
                    "DBot Indicator Enrichment - Generic", 
                    "Email Address Enrichment - Generic", 
                    "URL Enrichment - Generic", 
                    "File Enrichment - Generic", 
                    "Domain Enrichment - Generic", 
                    "IP Enrichment - Generic"
                ]
            }
        }, 
        {
            "Phishing Investigation - Generic": {
                "name": "Phishing Investigation - Generic", 
                "toversion": "3.9.9", 
                "fromversion": "3.6.0", 
                "implementing_scripts": [
                    "CloseInvestigation", 
                    "AssignAnalystToIncident", 
                    "Set", 
                    "SendEmail"
                ], 
                "implementing_playbooks": [
                    "Search And Delete Emails - Generic", 
                    "Detonate File - Generic", 
                    "Extract Indicators From File - Generic", 
                    "Process Email - Generic", 
                    "Entity Enrichment - Generic", 
                    "Email Address Enrichment - Generic", 
                    "Calculate Severity - Generic"
                ], 
                "tests": [
                    "Phishing test - attachment", 
                    "Phishing test - Inline"
                ]
            }
        }, 
        {
            "DBotCreatePhishingClassifierJob": {
                "name": "DBot Create Phishing Classifier Job", 
                "fromversion": "4.1.0", 
                "implementing_scripts": [
                    "DeleteContext"
                ], 
                "implementing_playbooks": [
                    "DBot Create Phishing Classifier"
                ], 
                "implementing_commands": [
                    "closeInvestigation"
                ], 
                "tests": [
                    "CreatePhishingClassifierMLTest"
                ]
            }
        }, 
        {
            "playbook5": {
                "name": "Phishing Playbook - Automated", 
                "toversion": "3.1.0", 
                "fromversion": "2.5.0", 
                "implementing_scripts": [
                    "Set", 
                    "Exists", 
                    "SendEmail", 
                    "CheckSenderDomainDistance", 
                    "CloseInvestigation", 
                    "ExtractIP", 
                    "IsMaliciousIndicatorFound", 
                    "ExtractURL"
                ], 
                "implementing_playbooks": [
                    "Process Email", 
                    "Detonate files", 
                    "Hunt for bad IOCs", 
                    "Account Enrichment", 
                    "Enrichment Playbook"
                ]
            }
        }, 
        {
            "Demisto_Self-Defense_-_Account_policy_monitoring_playbook": {
                "name": "Demisto Self-Defense - Account policy monitoring playbook", 
                "fromversion": "3.5.0", 
                "implementing_scripts": [
                    "CloseInvestigation"
                ], 
                "implementing_commands": [
                    "TwilioSendSMS", 
                    "slack-send", 
                    "demisto-api-get", 
                    "setIncident"
                ], 
                "tests": [
                    "No test"
                ]
            }
        }, 
        {
            "Google-Vault-Search-Mail": {
                "name": "Google Vault - Search Mail", 
                "fromversion": "4.0.0", 
                "implementing_scripts": [
                    "PrintErrorEntry"
                ], 
                "implementing_playbooks": [
                    "GenericPolling"
                ], 
                "implementing_commands": [
                    "gvault-get-mail-results", 
                    "gvault-create-export-mail", 
                    "gvault-export-status", 
                    "gvault-download-results"
                ], 
                "tests": [
                    "Google_Vault-Search_And_Display_Results_test"
                ]
            }
        }, 
        {
            "ATD - Detonate File": {
                "name": "ATD - Detonate File", 
                "toversion": "3.6.0", 
                "implementing_scripts": [
                    "Exists"
                ], 
                "implementing_commands": [
                    "detonate-file"
                ]
            }
        }, 
        {
            "block_account_-_generic": {
                "name": "Block Account - Generic", 
                "fromversion": "4.0.0", 
                "implementing_commands": [
                    "ad-disable-account"
                ], 
                "tests": [
                    "block_indicators_-_generic_-_test"
                ]
            }
        }, 
        {
            "file_enrichment_-_virus_total_private_api": {
                "name": "File Enrichment - Virus Total Private API", 
                "fromversion": "3.6.0", 
                "implementing_commands": [
                    "vt-private-check-file-behaviour", 
                    "vt-private-get-file-report"
                ]
            }
        }, 
        {
            "file_enrichment_-_file_reputation": {
                "name": "File Enrichment - File reputation", 
                "fromversion": "3.6.0", 
                "implementing_scripts": [
                    "FileReputation"
                ]
            }
        }, 
        {
            "block_url_-_generic": {
                "name": "Block URL - Generic", 
                "fromversion": "4.0.0", 
                "implementing_playbooks": [
                    "Add Indicator to Miner - Palo Alto MineMeld"
                ], 
                "implementing_commands": [
                    "zscaler-blacklist-url"
                ], 
                "tests": [
                    "block_indicators_-_generic_-_test"
                ]
            }
        }, 
        {
            "Process Email": {
                "name": "Process Email", 
                "fromversion": "2.5.0", 
                "implementing_scripts": [
                    "Set", 
                    "Exists", 
                    "ParseEmailFiles"
                ]
            }
        }, 
        {
            "playbook15": {
                "name": "Tanium Demo Playbook", 
                "fromversion": "2.5.0", 
                "implementing_commands": [
                    "tn-deploy-package", 
                    "tn-ask-question", 
                    "tn-get-saved-question"
                ], 
                "tests": [
                    "No test"
                ]
            }
        }, 
        {
            "get_file_sample_by_hash_-_carbon_black_enterprise_Response": {
                "name": "Get File Sample By Hash - Carbon Black Enterprise Response", 
                "fromversion": "3.5.0", 
                "implementing_scripts": [
                    "Exists"
                ], 
                "implementing_commands": [
                    "cb-binary-get"
                ]
            }
        }, 
        {
            "Get File Sample From Hash - Cylance Protect": {
                "name": "Get File Sample From Hash - Cylance Protect", 
                "toversion": "3.1.0", 
                "fromversion": "2.5.0", 
                "implementing_scripts": [
                    "http", 
                    "UnzipFile", 
                    "Exists"
                ], 
                "implementing_commands": [
                    "cylance-protect-download-threat"
                ]
            }
        }, 
        {
            "access_investigation_-_generic": {
                "name": "Access Investigation - Generic", 
                "fromversion": "3.6.0", 
                "implementing_scripts": [
                    "AssignAnalystToIncident", 
                    "ADGetUser", 
                    "EmailAskUser"
                ], 
                "implementing_playbooks": [
                    "IP Enrichment - Generic", 
                    "Account Enrichment - Generic"
                ], 
                "implementing_commands": [
                    "closeInvestigation", 
                    "setIncident"
                ]
            }
        }, 
        {
            "search_endpoints_by_hash_-_tie": {
                "name": "Search Endpoints By Hash - TIE", 
                "fromversion": "3.5.0", 
                "implementing_scripts": [
                    "EPOFindSystem"
                ], 
                "implementing_commands": [
                    "tie-file-references"
                ]
            }
        }, 
        {
            "get_file_sample_from_path_-_carbon_black_enterprise_response": {
                "name": "Get File Sample From Path - Carbon Black Enterprise Response", 
                "fromversion": "3.5.0", 
                "implementing_scripts": [
                    "CBLiveGetFile", 
                    "Exists"
                ]
            }
        }, 
        {
            "WildFire - Detonate file": {
                "name": "WildFire - Detonate file", 
                "toversion": "3.6.0", 
                "fromversion": "3.5.0", 
                "implementing_scripts": [
                    "Set"
                ], 
                "implementing_commands": [
                    "wildfire-report", 
                    "detonate-file"
                ]
            }
        }, 
        {
            "Detonate File - Generic": {
                "name": "Detonate File - Generic", 
                "fromversion": "4.0.0", 
                "implementing_playbooks": [
                    "CrowdStrike Falcon Sandbox - Detonate file", 
                    "Detonate File - HybridAnalysis", 
                    "ATD - Detonate File", 
                    "WildFire - Detonate file", 
                    "Detonate File - Cuckoo", 
                    "Detonate File - Lastline", 
                    "Detonate File - JoeSecurity", 
                    "Detonate File - SNDBOX", 
                    "Detonate File - ThreatGrid"
                ], 
                "tests": [
                    "Detonate File - Generic Test"
                ]
            }
        }, 
        {
            "D2 - Endpoint data collection": {
                "name": "D2 - Endpoint data collection", 
                "implementing_scripts": [
                    "D2ExecuteCommand", 
                    "ActiveUsersD2", 
                    "Exists", 
                    "IncidentAddSystem", 
                    "FetchFileD2", 
                    "AreValuesEqual"
                ]
            }
        }, 
        {
            "Enrichment Playbook": {
                "name": "Enrichment Playbook", 
                "fromversion": "2.5.0", 
                "implementing_scripts": [
                    "Print", 
                    "FileReputation", 
                    "IPReputation", 
                    "Exists", 
                    "URLReputation"
                ]
            }
        }, 
        {
            "Office 365 Search and Delete": {
                "name": "Office 365 Search and Delete", 
                "fromversion": "4.0.0", 
                "implementing_playbooks": [
                    "GenericPolling"
                ], 
                "implementing_commands": [
                    "ews-o365-remove-compliance-search", 
                    "ews-o365-purge-compliance-search-results", 
                    "ews-o365-get-compliance-search", 
                    "ews-o365-start-compliance-search"
                ], 
                "tests": [
                    "No test"
                ]
            }
        }, 
        {
            "dbot_indicator_enrichment_-_generic": {
                "name": "DBot Indicator Enrichment - Generic", 
                "fromversion": "3.5.0", 
                "implementing_scripts": [
                    "GetIndicatorDBotScore"
                ]
            }
        }, 
        {
            "playbook0": {
                "name": "Default", 
                "fromversion": "3.5.0", 
                "implementing_scripts": [
                    "AssignAnalystToIncident"
                ], 
                "implementing_playbooks": [
                    "Extract Indicators - Generic", 
                    "Entity Enrichment - Generic", 
                    "Calculate Severity - Generic"
                ], 
                "implementing_commands": [
                    "closeInvestigation"
                ], 
                "tests": [
                    "No test"
                ]
            }
        }, 
        {
            "File Enrichment - Generic": {
                "name": "File Enrichment - Generic", 
                "toversion": "3.5.1", 
                "fromversion": "3.5.0", 
                "implementing_scripts": [
                    "FileReputation"
                ]
            }
        }, 
        {
            "ATD - Detonate File": {
                "name": "ATD - Detonate File", 
                "fromversion": "4.0.0", 
                "implementing_scripts": [
                    "Set"
                ], 
                "implementing_playbooks": [
                    "GenericPolling"
                ], 
                "implementing_commands": [
                    "atd-get-report", 
                    "atd-file-upload", 
                    "atd-check-status"
                ], 
                "tests": [
                    "Test Playbook McAfee ATD", 
                    "Detonate File - Generic Test"
                ]
            }
        }, 
        {
            "account_enrichment_-_generic": {
                "name": "Account Enrichment - Generic", 
                "fromversion": "3.5.0", 
                "implementing_scripts": [
                    "ADGetUser", 
                    "Exists"
                ]
            }
        }, 
        {
            "detonatefile_-_joesecurity": {
                "name": "Detonate File - JoeSecurity", 
                "fromversion": "4.0.0", 
                "implementing_scripts": [
                    "Set"
                ], 
                "implementing_playbooks": [
                    "GenericPolling"
                ], 
                "implementing_commands": [
                    "joe-download-report", 
                    "joe-analysis-info", 
                    "joe-analysis-submit-sample"
                ]
            }
        }, 
        {
            "ip_enrichment_generic": {
                "name": "IP Enrichment - Generic", 
                "toversion": "3.5.1", 
                "fromversion": "3.5.0", 
                "implementing_scripts": [
                    "IsIPInRanges", 
                    "IPReputation", 
                    "Exists"
                ]
            }
        }, 
        {
            "Detonate files": {
                "name": "Detonate files", 
                "toversion": "3.1.0", 
                "fromversion": "2.5.0", 
                "implementing_scripts": [
                    "Print", 
                    "SandboxDetonateFile", 
                    "Exists"
                ]
            }
        }, 
        {
            "detonate_file_from_url_-_joesecurity": {
                "name": "Detonate File From URL - JoeSecurity", 
                "fromversion": "4.0.0", 
                "implementing_playbooks": [
                    "GenericPolling"
                ], 
                "implementing_commands": [
                    "joe-download-report", 
                    "joe-analysis-submit-sample"
                ]
            }
        }, 
        {
            "Carbon Black Rapid IOC Hunting": {
                "name": "Carbon Black Rapid IOC Hunting", 
                "fromversion": "2.5.0", 
                "implementing_scripts": [
                    "CBFindHash", 
                    "Exists"
                ]
            }
        }, 
        {
            "email_address_enrichment_-_generic": {
                "name": "Email Address Enrichment - Generic", 
                "toversion": "3.5.1", 
                "fromversion": "3.5.0", 
                "implementing_scripts": [
                    "IsEmailAddressInternal", 
                    "EmailReputation", 
                    "ADGetUser", 
                    "Exists", 
                    "EmailDomainSquattingReputation"
                ]
            }
        }, 
        {
            "Endpoint data collection": {
                "name": "Endpoint data collection", 
                "implementing_scripts": [
                    "AreValuesEqual"
                ], 
                "implementing_playbooks": [
                    "Sentinel One - Endpoint data collection", 
                    "MAR - Endpoint data collection", 
                    "D2 - Endpoint data collection"
                ]
            }
        }, 
        {
            "Get File Sample From Hash - Generic": {
                "name": "Get File Sample From Hash - Generic", 
                "toversion": "3.1.0", 
                "implementing_playbooks": [
                    "Get File Sample From Hash - Cylance Protect", 
                    "Get File Sample From Hash - Carbon Black Enterprise Response"
                ]
            }
        }, 
        {
            "WildFire - Detonate file": {
                "name": "WildFire - Detonate file", 
                "fromversion": "4.0.0", 
                "implementing_scripts": [
                    "Set"
                ], 
                "implementing_playbooks": [
                    "GenericPolling"
                ], 
                "implementing_commands": [
                    "wildfire-upload", 
                    "wildfire-report"
                ], 
                "tests": [
                    "Wildfire Test"
                ]
            }
        }, 
        {
            "detonate_file_-_threatgrid": {
                "name": "Detonate File - ThreatGrid", 
                "fromversion": "4.0.0", 
                "implementing_scripts": [
                    "Set"
                ], 
                "implementing_playbooks": [
                    "GenericPolling"
                ], 
                "implementing_commands": [
                    "threat-grid-upload-sample", 
                    "threat-grid-get-samples-state"
                ], 
                "tests": [
                    "Detonate File - Generic Test"
                ]
            }
        }, 
        {
            "Detonate File - HybridAnalysis": {
                "name": "Detonate File - HybridAnalysis", 
                "fromversion": "4.0.0", 
                "implementing_playbooks": [
                    "GenericPolling"
                ], 
                "implementing_commands": [
                    "hybrid-analysis-submit-sample", 
                    "hybrid-analysis-scan"
                ], 
                "tests": [
                    "Detonate File - HybridAnalysis - Test"
                ]
            }
        }
    ], 
    "integrations": [
        {
            "Cybereason": {
                "name": "Cybereason", 
                "commands": [
                    "cybereason-query-processes", 
                    "cybereason-is-probe-connected", 
                    "cybereason-query-connections", 
                    "cybereason-isolate-machine", 
                    "cybereason-unisolate-machine", 
                    "cybereason-query-malops", 
                    "cybereason-malop-processes", 
                    "cybereason-add-comment", 
                    "cybereason-update-malop-status", 
                    "cybereason-prevent-file", 
                    "cybereason-unprevent-file", 
                    "cybereason-query-file", 
                    "cybereason-query-domain", 
                    "cybereason-query-user"
                ], 
                "tests": [
                    "Cybereason Test"
                ]
            }
        }, 
        {
            "Giphy": {
                "name": "Giphy", 
                "commands": [
                    "giphy"
                ]
            }
        }, 
        {
            "RSA NetWitness Packets and Logs": {
                "name": "RSA NetWitness Packets and Logs", 
                "toversion": "3.1.0", 
                "commands": [
                    "netwitness-msearch", 
                    "netwitness-search", 
                    "netwitness-query", 
                    "netwitness-packets", 
                    "nw-sdk-session", 
                    "nw-sdk-cancel", 
                    "nw-sdk-query", 
                    "nw-sdk-validate", 
                    "nw-sdk-aliases", 
                    "nw-sdk-content", 
                    "nw-sdk-ls", 
                    "nw-sdk-count", 
                    "nw-sdk-timeline", 
                    "nw-sdk-mon", 
                    "nw-sdk-stopMon", 
                    "nw-sdk-msearch", 
                    "nw-sdk-precache", 
                    "nw-sdk-delCache", 
                    "nw-sdk-info", 
                    "nw-sdk-search", 
                    "nw-sdk-language", 
                    "nw-sdk-packets", 
                    "nw-sdk-summary", 
                    "nw-sdk-reconfig", 
                    "nw-sdk-values", 
                    "nw-sdk-xforms", 
                    "nw-database-info", 
                    "nw-database-count", 
                    "nw-database-dbState", 
                    "nw-database-dump", 
                    "nw-database-hashInfo", 
                    "nw-database-resetMax", 
                    "nw-database-optimize", 
                    "nw-database-reconfig", 
                    "nw-database-ls", 
                    "nw-database-timeRoll", 
                    "nw-database-stopMon", 
                    "nw-database-manifest", 
                    "nw-database-wipe", 
                    "nw-database-sizeRoll", 
                    "nw-database-mon", 
                    "nw-decoder-reset", 
                    "nw-decoder-info", 
                    "nw-decoder-reconfig", 
                    "nw-decoder-agg", 
                    "nw-decoder-stop", 
                    "nw-decoder-count", 
                    "nw-decoder-start", 
                    "nw-decoder-meta", 
                    "nw-decoder-ls", 
                    "nw-decoder-stopMon", 
                    "nw-decoder-resetMax", 
                    "nw-decoder-whoAgg", 
                    "nw-decoder-logStats", 
                    "nw-decoder-select", 
                    "nw-decoder-mon", 
                    "nw-index-ls", 
                    "nw-index-mon", 
                    "nw-index-save", 
                    "nw-index-info", 
                    "nw-index-drop", 
                    "nw-index-count", 
                    "nw-index-values", 
                    "nw-index-profile", 
                    "nw-index-stopMon", 
                    "nw-index-inspect", 
                    "nw-index-language", 
                    "nw-index-reconfig", 
                    "nw-index-sizeRoll", 
                    "nw-decoderParsers-ls", 
                    "nw-decoderParsers-mon", 
                    "nw-decoderParsers-feed", 
                    "nw-decoderParsers-info", 
                    "nw-decoderParsers-count", 
                    "nw-decoderParsers-schema", 
                    "nw-decoderParsers-reload", 
                    "nw-decoderParsers-upload", 
                    "nw-decoderParsers-delete", 
                    "nw-decoderParsers-stopMon", 
                    "nw-decoderParsers-devices", 
                    "nw-decoderParsers-content", 
                    "nw-decoderParsers-ipdevice", 
                    "nw-decoderParsers-iptmzone", 
                    "nw-logs-ls", 
                    "nw-logs-mon", 
                    "nw-logs-pull", 
                    "nw-logs-info", 
                    "nw-logs-count", 
                    "nw-logs-stopMon", 
                    "nw-logs-download", 
                    "nw-logs-timeRoll", 
                    "nw-sys-ls", 
                    "nw-sys-mon", 
                    "nw-sys-save", 
                    "nw-sys-info", 
                    "nw-sys-count", 
                    "nw-sys-caCert", 
                    "nw-sys-stopMon", 
                    "nw-sys-shutdown", 
                    "nw-sys-fileEdit", 
                    "nw-sys-peerCert", 
                    "nw-sys-servCert", 
                    "nw-sys-statHist", 
                    "nw-users-ls", 
                    "nw-users-mon", 
                    "nw-users-info", 
                    "nw-users-auths", 
                    "nw-users-count", 
                    "nw-users-delete", 
                    "nw-users-unlock", 
                    "nw-users-stopMon", 
                    "nw-users-addOrMod", 
                    "nw-decoder-import", 
                    "nw-decoder-parsers-upload", 
                    "nw-concentrator-reset", 
                    "nw-concentrator-reconfig", 
                    "nw-concentrator-start", 
                    "nw-concentrator-stop", 
                    "nw-concentrator-count", 
                    "nw-concentrator-edit", 
                    "nw-concentrator-add", 
                    "nw-concentrator-meta", 
                    "nw-concentrator-status", 
                    "nw-concentrator-ls", 
                    "nw-concentrator-resetMax", 
                    "nw-concentrator-stopMon", 
                    "nw-concentrator-delete", 
                    "nw-concentrator-whoAgg", 
                    "nw-concentrator-mon", 
                    "nw-broker-reset", 
                    "nw-broker-start", 
                    "nw-broker-stop", 
                    "nw-broker-count", 
                    "nw-broker-edit", 
                    "nw-broker-add", 
                    "nw-broker-meta", 
                    "nw-broker-status", 
                    "nw-broker-ls", 
                    "nw-broker-resetMax", 
                    "nw-broker-stopMon", 
                    "nw-broker-delete", 
                    "nw-broker-whoAgg", 
                    "nw-broker-mon"
                ]
            }
        }, 
        {
            "ReversingLabs A1000": {
                "name": "ReversingLabs A1000", 
                "commands": [
                    "file", 
                    "reversinglabs-upload", 
                    "reversinglabs-delete", 
                    "reversinglabs-extracted-files", 
                    "reversinglabs-download", 
                    "reversinglabs-analyze", 
                    "reversinglabs-download-unpacked"
                ]
            }
        }, 
        {
            "VMware": {
                "name": "VMware", 
                "commands": [
                    "vmware-get-vms", 
                    "vmware-poweron", 
                    "vmware-poweroff", 
                    "vmware-hard-reboot", 
                    "vmware-suspend", 
                    "vmware-soft-reboot", 
                    "vmware-create-snapshot", 
                    "vmware-revert-snapshot", 
                    "vmware-get-events"
                ]
            }
        }, 
        {
            "RSA Archer": {
                "name": "RSA Archer", 
                "commands": [
                    "archer-create-record", 
                    "archer-update-record", 
                    "archer-get-record", 
                    "archer-search-applications", 
                    "archer-search-records", 
                    "archer-get-application-fields", 
                    "archer-delete-record", 
                    "archer-get-field", 
                    "archer-get-reports", 
                    "archer-execute-statistic-search-by-report", 
                    "archer-get-search-options-by-guid", 
                    "archer-search-records-by-report", 
                    "archer-get-mapping-by-level", 
                    "archer-manually-fetch-incident", 
                    "archer-get-file", 
                    "archer-upload-file", 
                    "archer-add-to-detailed-analysis", 
                    "archer-get-user-id"
                ]
            }
        }, 
        {
            "vmray": {
                "name": "vmray", 
                "commands": [
                    "upload_sample", 
                    "get_results", 
                    "get_job_sample"
                ]
            }
        }, 
        {
            "jira": {
                "name": "jira", 
                "fromversion": "2.6.0", 
                "commands": [
                    "jira-issue-query", 
                    "jira-get-issue", 
                    "jira-create-issue", 
                    "jira-issue-upload-file", 
                    "jira-issue-add-comment", 
                    "jira-issue-add-link", 
                    "jira-edit-issue", 
                    "jira-get-comments", 
                    "jira-delete-issue"
                ]
            }
        }, 
        {
            "Verodin": {
                "name": "Verodin", 
                "commands": [
                    "verodin-get-topology-nodes", 
                    "verodin-get-topology-map", 
                    "verodin-manage-sims-actions", 
                    "verodin-manage-sims-actions-run", 
                    "verodin-get-security-zones", 
                    "verodin-get-security-zone", 
                    "verodin-delete-security-zone", 
                    "verodin-get-sims-of-type", 
                    "verodin-get-sim", 
                    "verodin-delete-sim", 
                    "verodin-get-jobs", 
                    "verodin-get-job", 
                    "verodin-run-job-again", 
                    "verodin-get-job-sim-actions", 
                    "verodin-job-cancel"
                ]
            }
        }, 
        {
            "dnstwist": {
                "name": "dnstwist", 
                "commands": [
                    "dnstwist-domain-variations"
                ]
            }
        }, 
        {
            "EWS": {
                "name": "EWS", 
                "commands": [
                    "ews-get-folder", 
                    "ews-delete-items", 
                    "ews-delete-attachments", 
                    "ews-get-items", 
                    "ews-search-mailbox", 
                    "ews-get-contacts", 
                    "ews-get-searchable-mailboxes", 
                    "ews-search-mailboxes", 
                    "ews-get-attachment", 
                    "ews-find-folders", 
                    "ews-get-attachment-item", 
                    "ews-move-item"
                ], 
                "tests": [
                    "No test"
                ]
            }
        }, 
        {
            "OpenPhish": {
                "name": "OpenPhish", 
                "commands": [
                    "url", 
                    "openphish-reload", 
                    "openphish-status"
                ]
            }
        }, 
        {
            "McAfee NSM": {
                "name": "McAfee NSM", 
                "commands": [
                    "nsm-get-sensors", 
                    "nsm-get-domains", 
                    "nsm-get-alerts", 
                    "nsm-update-alerts", 
                    "nsm-get-alert-details", 
                    "nsm-get-ips-policies", 
                    "nsm-get-ips-policy-details", 
                    "nsm-get-attacks"
                ]
            }
        }, 
        {
            "ipinfo": {
                "name": "ipinfo", 
                "commands": [
                    "ip", 
                    "ipinfo_field"
                ]
            }
        }, 
        {
            "Cuckoo Sandbox": {
                "name": "Cuckoo Sandbox", 
                "toversion": "3.1.0", 
                "commands": [
                    "ck-file", 
                    "cuckoo-create-task-from-file", 
                    "ck-report", 
                    "cuckoo-get-task-report", 
                    "ck-list", 
                    "cuckoo-list-tasks", 
                    "ck-url", 
                    "cuckoo-create-task-from-url", 
                    "ck-view", 
                    "cuckoo-view-task", 
                    "ck-del", 
                    "cuckoo-delete-task", 
                    "ck-scrshot", 
                    "cuckoo-task-screenshot", 
                    "ck-machines-list", 
                    "cuckoo-machines-list", 
                    "ck-machine-view", 
                    "cuckoo-machine-view"
                ]
            }
        }, 
        {
            "Moloch": {
                "name": "Moloch", 
                "toversion": "3.1.0", 
                "commands": [
                    "moloch_connections_json", 
                    "moloch_connections_csv", 
                    "moloch_files_json", 
                    "moloch_sessions_json", 
                    "moloch_sessions_csv", 
                    "moloch_sessions_pcap", 
                    "moloch_spigraph_json", 
                    "moloch_spiview_json", 
                    "moloch_unique_json"
                ]
            }
        }, 
        {
            "Demisto REST API": {
                "name": "Demisto REST API", 
                "commands": [
                    "demisto-api-post", 
                    "demisto-api-get", 
                    "demisto-api-put", 
                    "demisto-api-delete", 
                    "demisto-api-download", 
                    "demisto-api-multipart", 
                    "demisto-delete-incidents"
                ]
            }
        }, 
        {
            "Symantec Advanced Threat Protection": {
                "name": "Symantec Advanced Threat Protection", 
                "commands": [
                    "satp-appliances", 
                    "satp-command", 
                    "satp-command-state", 
                    "satp-command-cancel", 
                    "satp-events", 
                    "satp-files", 
                    "satp-incident-events", 
                    "satp-incidents"
                ]
            }
        }, 
        {
            "McAfee Active Response": {
                "name": "McAfee Active Response", 
                "commands": [
                    "mar-search", 
                    "mar-collectors-list", 
                    "mar-search-multiple"
                ]
            }
        }, 
        {
            "Aella Star Light": {
                "name": "Aella Star Light", 
                "commands": [
                    "aella-get-event"
                ], 
                "tests": [
                    "No test"
                ]
            }
        }, 
        {
            "Zendesk": {
                "name": "Zendesk", 
                "fromversion": "3.5.0", 
                "commands": [
                    "zendesk-create-ticket", 
                    "zendesk-list-tickets", 
                    "zendesk-ticket-details", 
                    "zendesk-update-ticket", 
                    "zendesk-add-comment", 
                    "zendesk-list-agents", 
                    "zendesk-get-attachment", 
                    "zendesk-clear-cache", 
                    "zendesk-add-user", 
                    "zendesk-get-article"
                ]
            }
        }, 
        {
            "Cisco CloudLock": {
                "name": "Cisco CloudLock", 
                "commands": [
                    "cloudlock-get-users", 
                    "cloudlock-get-user-apps", 
                    "cloudlock-get-activities"
                ]
            }
        }, 
        {
            "carbonblackliveresponse": {
                "name": "carbonblackliveresponse", 
                "commands": [
                    "cb-archive", 
                    "cb-command-cancel", 
                    "cb-command-info", 
                    "cb-file-delete", 
                    "cb-file-get", 
                    "cb-file-info", 
                    "cb-file-upload", 
                    "cb-keepalive", 
                    "cb-list-commands", 
                    "cb-list-files", 
                    "cb-list-sessions", 
                    "cb-session-close", 
                    "cb-session-create", 
                    "cb-session-create-and-wait", 
                    "cb-session-info", 
                    "cb-process-kill", 
                    "cb-directory-listing", 
                    "cb-process-execute", 
                    "cb-memdeump", 
                    "cb-command-create", 
                    "cb-command-create-and-wait", 
                    "cb-terminate-process", 
                    "cb-file-delete-from-endpoint", 
                    "cb-registry-get-values", 
                    "cb-registry-query-value", 
                    "cb-registry-create-key", 
                    "cb-registry-delete-key", 
                    "cb-registry-delete-value", 
                    "cb-registry-set-value", 
                    "cb-process-list", 
                    "cb-get-file-from-endpoint", 
                    "cb-push-file-to-endpoint"
                ], 
                "tests": [
                    "CarbonBlackLiveResponseTest"
                ]
            }
        }, 
        {
            "Check Point Sandblast Appliance": {
                "name": "Check Point Sandblast Appliance", 
                "toversion": "3.1.0", 
                "commands": [
                    "sb-query", 
                    "sandblast-query", 
                    "sb-upload", 
                    "sandblast-upload", 
                    "sb-download", 
                    "sandblast-download"
                ]
            }
        }, 
        {
            "Pipl": {
                "name": "Pipl", 
                "fromversion": "3.5.0", 
                "commands": [
                    "pipl-search", 
                    "email"
                ]
            }
        }, 
        {
            "Forcepoint": {
                "name": "Forcepoint", 
                "commands": [
                    "fp-add-category", 
                    "fp-list-categories", 
                    "fp-get-category-detailes", 
                    "fp-add-address-to-category", 
                    "fp-delete-categories", 
                    "fp-delete-address-from-category"
                ]
            }
        }, 
        {
            "FireEye HX": {
                "name": "FireEye HX", 
                "commands": [
                    "fireeye-hx-host-containment", 
                    "fireeye-hx-cancel-containment", 
                    "fireeye-hx-get-alerts", 
                    "fireeye-hx-suppress-alert", 
                    "fireeye-hx-get-indicators", 
                    "fireeye-hx-get-indicator", 
                    "fireeye-hx-get-host-information", 
                    "fireeye-hx-get-alert", 
                    "fireeye-hx-file-acquisition", 
                    "fireeye-hx-delete-file-acquisition", 
                    "fireeye-hx-data-acquisition", 
                    "fireeye-hx-delete-data-acquisition", 
                    "fireeye-hx-search", 
                    "fireeye-hx-get-host-set-information"
                ], 
                "tests": [
                    "FireEye HX Test"
                ]
            }
        }, 
        {
            "Threat Crowd": {
                "name": "Threat Crowd", 
                "commands": [
                    "threat-crowd-email", 
                    "threat-crowd-domain", 
                    "threat-crowd-ip", 
                    "threat-crowd-antivirus", 
                    "threat-crowd-file"
                ]
            }
        }, 
        {
            "Palo Alto AppFramework": {
                "name": "Palo Alto AppFramework", 
                "commands": [
                    "pan-appframework-query-logs", 
                    "pan-appframework-get-critical-threat-logs", 
                    "pan-appframework-get-social-applications", 
                    "pan-appframework-search-by-file-hash"
                ]
            }
        }, 
        {
            "Phishme Intelligence": {
                "name": "Phishme Intelligence", 
                "commands": [
                    "url", 
                    "file", 
                    "ip", 
                    "phishme-search", 
                    "email"
                ]
            }
        }, 
        {
            "Remedy AR": {
                "name": "Remedy AR", 
                "commands": [
                    "remedy-get-server-details"
                ]
            }
        }, 
        {
            "Intezer": {
                "name": "Intezer", 
                "commands": [
                    "file", 
                    "intezer-upload"
                ]
            }
        }, 
        {
            "AlgoSec": {
                "name": "AlgoSec", 
                "commands": [
                    "algosec-get-ticket", 
                    "algosec-create-ticket", 
                    "algosec-get-applications", 
                    "algosec-get-network-object", 
                    "algosec-query"
                ]
            }
        }, 
        {
            "Zoom": {
                "name": "Zoom", 
                "commands": [
                    "zoom-create-user", 
                    "zoom-create-meeting", 
                    "zoom-fetch-recording", 
                    "zoom-list-users", 
                    "zoom-delete-user"
                ]
            }
        }, 
        {
            "Cuckoo Sandbox": {
                "name": "Cuckoo Sandbox", 
                "fromversion": "3.5.0", 
                "commands": [
                    "ck-file", 
                    "cuckoo-create-task-from-file", 
                    "ck-report", 
                    "cuckoo-get-task-report", 
                    "ck-list", 
                    "cuckoo-list-tasks", 
                    "ck-url", 
                    "cuckoo-create-task-from-url", 
                    "ck-view", 
                    "cuckoo-view-task", 
                    "ck-del", 
                    "cuckoo-delete-task", 
                    "ck-scrshot", 
                    "cuckoo-task-screenshot", 
                    "ck-machines-list", 
                    "cuckoo-machines-list", 
                    "ck-machine-view", 
                    "cuckoo-machine-view"
                ], 
                "tests": [
                    "No test"
                ]
            }
        }, 
        {
            "Threat Grid": {
                "name": "Threat Grid", 
                "commands": [
                    "threat-grid-get-samples", 
                    "threat-grid-get-sample-by-id", 
                    "threat-grid-get-sample-state-by-id", 
                    "threat-grid-upload-sample", 
                    "threat-grid-search-submissions", 
                    "threat-grid-get-video-by-id", 
                    "threat-grid-get-analysis-by-id", 
                    "threat-grid-get-processes-by-id", 
                    "threat-grid-get-pcap-by-id", 
                    "threat-grid-get-warnings-by-id", 
                    "threat-grid-get-summary-by-id", 
                    "threat-grid-get-threat-summary-by-id", 
                    "threat-grid-get-html-report-by-id", 
                    "threat-grid-download-sample-by-id", 
                    "threat-grid-get-analysis-iocs", 
                    "threat-grid-download-artifact", 
                    "threat-grid-who-am-i", 
                    "threat-grid-user-get-rate-limit", 
                    "threat-grid-get-specific-feed", 
                    "threat-grid-detonate-file", 
                    "threat-grid-url-to-file", 
                    "threat-grid-organization-get-rate-limit", 
                    "threat-grid-search-ips", 
                    "threat-grid-get-analysis-annotations", 
                    "threat-grid-search-samples", 
                    "threat-grid-search-urls", 
                    "threat-grid-get-samples-state", 
                    "threat-grid-feeds-artifacts", 
                    "threat-grid-feeds-domain", 
                    "threat-grid-feeds-ip", 
                    "threat-grid-feeds-network-stream", 
                    "threat-grid-feeds-path", 
                    "threat-grid-feeds-url", 
                    "threat-grid-get-analysis-artifact", 
                    "threat-grid-get-analysis-artifacts", 
                    "threat-grid-get-analysis-ioc", 
                    "threat-grid-get-analysis-metadata", 
                    "threat-grid-get-analysis-network-stream", 
                    "threat-grid-get-analysis-network-streams", 
                    "threat-grid-get-analysis-process", 
                    "threat-grid-get-analysis-processes"
                ], 
                "tests": [
                    "ThreatGridTest"
                ]
            }
        }, 
        {
            "QRadar": {
                "name": "QRadar", 
                "commands": [
                    "qradar-offenses", 
                    "qradar-offense-by-id", 
                    "qradar-searches", 
                    "qradar-get-search", 
                    "qradar-get-search-results", 
                    "qradar-update-offense", 
                    "qradar-get-assets", 
                    "qradar-get-asset-by-id", 
                    "qr-searches", 
                    "qr-get-search", 
                    "qr-get-search-results", 
                    "qr-update-offense", 
                    "qr-get-assets", 
                    "qr-offenses", 
                    "qradar-get-closing-reasons", 
                    "qradar-create-note", 
                    "qradar-get-note", 
                    "qradar-get-reference-by-name", 
                    "qradar-create-reference-set", 
                    "qradar-delete-reference-set", 
                    "qradar-create-reference-set-value", 
                    "qradar-update-reference-set-value", 
                    "qradar-delete-reference-set-value"
                ], 
                "tests": [
                    "test_Qradar"
                ]
            }
        }, 
        {
            "SplunkPy": {
                "name": "SplunkPy", 
                "commands": [
                    "splunk-results", 
                    "splunk-search", 
                    "splunk-submit-event", 
                    "splunk-get-indexes", 
                    "splunk-notable-event-edit", 
                    "splunk-job-create", 
                    "splunk-parse-raw"
                ]
            }
        }, 
        {
            "TruSTAR": {
                "name": "TruSTAR", 
                "commands": [
                    "trustar-related-indicators", 
                    "trustar-trending-indicators", 
                    "trustar-search-indicators", 
                    "trustar-submit-report", 
                    "trustar-update-report", 
                    "trustar-report-details", 
                    "trustar-delete-report", 
                    "trustar-get-reports", 
                    "trustar-correlated-reports", 
                    "trustar-search-reports", 
                    "trustar-add-to-whitelist", 
                    "trustar-remove-from-whitelist", 
                    "trustar-get-enclaves", 
                    "file", 
                    "ip", 
                    "url", 
                    "domain"
                ]
            }
        }, 
        {
            "LogRhythm": {
                "name": "LogRhythm", 
                "commands": [
                    "lr-add-alarm-comments", 
                    "lr-get-alarm-by-id", 
                    "lr-get-alarm-events-by-id", 
                    "lr-get-alarm-history-by-id", 
                    "lr-update-alarm-status", 
                    "lr-get-alarms"
                ]
            }
        }, 
        {
            "Service Manager": {
                "name": "Service Manager", 
                "commands": [
                    "hpsm-create-incident", 
                    "hpsm-list-incidents", 
                    "hpsm-get-incident-by-id", 
                    "hpsm-list-devices", 
                    "hpsm-get-device"
                ]
            }
        }, 
        {
            "Trend Micro": {
                "name": "Trend Micro", 
                "commands": [
                    "trendmicro-host-retrieve-all", 
                    "trendmicro-system-event-retrieve", 
                    "trendmicro-host-antimalware-scan", 
                    "trendmicro-alert-status", 
                    "trendmicro-security-profile-retrieve-all", 
                    "trendmicro-security-profile-assign-to-host", 
                    "trendmicro-anti-malware-event-retrieve"
                ]
            }
        }, 
        {
            "Netskope": {
                "name": "Netskope", 
                "commands": [
                    "netskope-events", 
                    "netskope-alerts"
                ], 
                "tests": [
                    "Netskope Test"
                ]
            }
        }, 
        {
            "McAfee Web Gateway": {
                "name": "McAfee Web Gateway", 
                "commands": [
                    "mwg-get-available-lists", 
                    "mwg-get-list", 
                    "mwg-get-list-entry", 
                    "mwg-insert-entry", 
                    "mwg-delete-entry"
                ], 
                "tests": [
                    "McAfeeWebGatewayTest"
                ]
            }
        }, 
        {
            "ArcSight Logger": {
                "name": "ArcSight Logger", 
                "commands": [
                    "as-search-events", 
                    "as-status", 
                    "as-drilldown", 
                    "as-events", 
                    "as-close", 
                    "as-stop", 
                    "as-search"
                ]
            }
        }, 
        {
            "carbonblack-v2": {
                "name": "carbonblack-v2", 
                "fromversion": "3.6.0", 
                "commands": [
                    "cb-alert", 
                    "cb-binary", 
                    "cb-binary-get", 
                    "cb-block-hash", 
                    "cb-get-hash-blacklist", 
                    "cb-get-process", 
                    "cb-get-processes", 
                    "cb-list-sensors", 
                    "cb-process-events", 
                    "cb-quarantine-device", 
                    "cb-sensor-info", 
                    "cb-unblock-hash", 
                    "cb-unquarantine-device", 
                    "cb-version", 
                    "cb-watchlist-del", 
                    "cb-watchlist-get", 
                    "cb-watchlist-new", 
                    "cb-watchlist-set", 
                    "cb-alert-update", 
                    "cb-watchlist"
                ], 
                "tests": [
                    "CarbonBlackResponseTest"
                ]
            }
        }, 
        {
            "Zscaler": {
                "name": "Zscaler", 
                "commands": [
                    "zscaler-blacklist-url", 
                    "url", 
                    "ip", 
                    "zscaler-undo-blacklist-url", 
                    "zscaler-whitelist-url", 
                    "zscaler-undo-whitelist-url", 
                    "zscaler-undo-whitelist-ip", 
                    "zscaler-whitelist-ip", 
                    "zscaler-undo-blacklist-ip", 
                    "zscaler-blacklist-ip", 
                    "zscaler-category-add-url", 
                    "zscaler-category-add-ip", 
                    "zscaler-category-remove-url", 
                    "zscaler-category-remove-ip", 
                    "zscaler-get-categories", 
                    "zscaler-get-blacklist", 
                    "zscaler-get-whitelist"
                ], 
                "tests": [
                    "Zscaler Test"
                ]
            }
        }, 
        {
            "Check Point Sandblast": {
                "name": "Check Point Sandblast", 
                "toversion": "3.1.0", 
                "commands": [
                    "sb-query", 
                    "sandblast-query", 
                    "sb-upload", 
                    "sandblast-upload", 
                    "sb-download", 
                    "sandblast-download", 
                    "sb-quota", 
                    "sandblast-quota"
                ]
            }
        }, 
        {
            "fireeye": {
                "name": "fireeye", 
                "toversion": "3.1.0", 
                "fromversion": "3.0.0", 
                "commands": [
                    "fe-report", 
                    "fe-submit-status", 
                    "fe-alert", 
                    "fe-submit-result", 
                    "fe-submit", 
                    "fe-config"
                ]
            }
        }, 
        {
            "Awake Security": {
                "name": "Awake Security", 
                "commands": [
                    "awake-query-devices", 
                    "awake-query-activities", 
                    "awake-query-domains", 
                    "awake-pcap-download", 
                    "domain", 
                    "ip", 
                    "email", 
                    "device"
                ], 
                "tests": [
                    "awake_security_test_pb"
                ]
            }
        }, 
        {
            "Skyformation": {
                "name": "Skyformation", 
                "commands": [
                    "skyformation-get-accounts", 
                    "skyformation-suspend-user", 
                    "skyformation-unsuspend-user"
                ]
            }
        }, 
        {
            "Cisco Spark": {
                "name": "Cisco Spark", 
                "commands": [
                    "cisco-spark-list-people", 
                    "cisco-spark-create-person", 
                    "cisco-spark-get-person-details", 
                    "cisco-spark-update-person", 
                    "cisco-spark-delete-person", 
                    "cisco-spark-get-own-details", 
                    "cisco-spark-list-rooms", 
                    "cisco-spark-create-room", 
                    "cisco-spark-get-room-details", 
                    "cisco-spark-update-room", 
                    "cisco-spark-delete-room", 
                    "cisco-spark-list-memberships", 
                    "cisco-spark-create-membership", 
                    "cisco-spark-get-membership-details", 
                    "cisco-spark-update-membership", 
                    "cisco-spark-delete-membership", 
                    "cisco-spark-list-messages", 
                    "cisco-spark-create-message", 
                    "cisco-spark-get-message-details", 
                    "cisco-spark-delete-message", 
                    "cisco-spark-list-teams", 
                    "cisco-spark-create-team", 
                    "cisco-spark-get-team-details", 
                    "cisco-spark-update-team", 
                    "cisco-spark-delete-team", 
                    "cisco-spark-list-team-memberships", 
                    "cisco-spark-create-team-membership", 
                    "cisco-spark-get-team-membership-details", 
                    "cisco-spark-update-team-membership", 
                    "cisco-spark-delete-team-membership", 
                    "cisco-spark-list-webhooks", 
                    "cisco-spark-create-webhook", 
                    "cisco-spark-get-webhook-details", 
                    "cisco-spark-update-webhook", 
                    "cisco-spark-delete-webhook", 
                    "cisco-spark-list-organizations", 
                    "cisco-spark-get-organization-details", 
                    "cisco-spark-list-licenses", 
                    "cisco-spark-get-license-details", 
                    "cisco-spark-list-roles", 
                    "cisco-spark-get-role-details", 
                    "cisco-spark-send-message-to-person", 
                    "cisco-spark-send-message-to-room"
                ]
            }
        }, 
        {
            "ArcSight ESM": {
                "name": "ArcSight ESM", 
                "commands": [
                    "as-get-all-cases", 
                    "as-get-case", 
                    "as-get-matrix-data", 
                    "as-add-entries", 
                    "as-clear-entries", 
                    "as-get-entries", 
                    "as-get-security-events", 
                    "as-get-case-event-ids", 
                    "as-update-case", 
                    "as-get-all-query-viewers", 
                    "as-case-delete"
                ], 
                "tests": [
                    "No test"
                ]
            }
        }, 
        {
            "Rapid7 Nexpose": {
                "name": "Rapid7 Nexpose", 
                "fromversion": "3.6.0", 
                "commands": [
                    "nexpose-get-asset", 
                    "nexpose-get-assets", 
                    "nexpose-search-assets", 
                    "nexpose-get-scan", 
                    "nexpose-get-asset-vulnerability", 
                    "nexpose-create-site", 
                    "nexpose-delete-site", 
                    "nexpose-get-sites", 
                    "nexpose-get-report-templates", 
                    "nexpose-create-assets-report", 
                    "nexpose-create-sites-report", 
                    "nexpose-create-scan-report", 
                    "nexpose-start-site-scan", 
                    "nexpose-start-assets-scan", 
                    "nexpose-stop-scan", 
                    "nexpose-pause-scan", 
                    "nexpose-resume-scan", 
                    "nexpose-get-scans"
                ]
            }
        }, 
        {
            "Cylance Protect v2": {
                "name": "Cylance Protect v2", 
                "commands": [
                    "cylance-protect-get-devices", 
                    "cylance-protect-get-device", 
                    "cylance-protect-update-device", 
                    "cylance-protect-get-device-threats", 
                    "cylance-protect-get-policies", 
                    "cylance-protect-create-zone", 
                    "cylance-protect-get-zones", 
                    "cylance-protect-get-zone", 
                    "cylance-protect-update-zone", 
                    "cylance-protect-get-threat", 
                    "cylance-protect-get-threat-devices", 
                    "cylance-protect-get-indicators-report", 
                    "cylance-protect-get-threats", 
                    "cylance-protect-update-device-threats", 
                    "cylance-protect-get-list", 
                    "cylance-protect-download-threat", 
                    "cylance-protect-add-hash-to-list", 
                    "cylance-protect-delete-hash-from-lists", 
                    "cylance-protect-get-policy-details", 
                    "cylance-protect-delete-devices"
                ], 
                "tests": [
                    "Cylance Protect v2 Test"
                ]
            }
        }, 
        {
            "Cyber Triage": {
                "name": "Cyber Triage", 
                "commands": [
                    "ct-triage-endpoint"
                ]
            }
        }, 
        {
            "Endgame": {
                "name": "Endgame", 
                "commands": [
                    "endgame-deploy", 
                    "endgame-get-deployment-profiles", 
                    "endgame-get-unmanaged-endpoints", 
                    "endgame-get-endpoint-status", 
                    "endgame-create-sensor-profile", 
                    "endgame-get-investigations", 
                    "endgame-create-investigation", 
                    "endgame-get-sensor", 
                    "endgame-investigation-results", 
                    "endgame-investigation-status"
                ]
            }
        }, 
        {
            "Kenna": {
                "name": "Kenna", 
                "commands": [
                    "kenna-search-vulnerabilities", 
                    "kenna-get-connectors", 
                    "kenna-run-connector", 
                    "kenna-search-fixes", 
                    "kenna-update-asset", 
                    "kenna-update-vulnerability"
                ]
            }
        }, 
        {
            "Cisco Meraki": {
                "name": "Cisco Meraki", 
                "commands": [
                    "meraki-fetch-organizations", 
                    "meraki-get-organization-license-state", 
                    "meraki-fetch-organization-inventory", 
                    "meraki-fetch-networks", 
                    "meraki-fetch-devices", 
                    "meraki-fetch-device-uplink", 
                    "meraki-fetch-ssids", 
                    "meraki-fetch-clients", 
                    "meraki-fetch-firewall-rules", 
                    "meraki-remove-device", 
                    "meraki-get-device", 
                    "meraki-update-device", 
                    "meraki-claim-device", 
                    "meraki-update-firewall-rules"
                ], 
                "tests": [
                    "Cisco-Meraki-Test"
                ]
            }
        }, 
        {
            "WildFire": {
                "name": "WildFire", 
                "toversion": "3.6.0", 
                "fromversion": "3.5.0", 
                "commands": [
                    "wildfire-report", 
                    "file", 
                    "wildfire-upload", 
                    "detonate-file", 
                    "detonate-file-remote"
                ]
            }
        }, 
        {
            "AWS Sagemaker": {
                "name": "AWS Sagemaker", 
                "commands": [
                    "predict-phishing"
                ], 
                "tests": [
                    "Test_Sagemaker"
                ]
            }
        }, 
        {
            "VxStream": {
                "name": "VxStream", 
                "commands": [
                    "vx-scan", 
                    "crowdstrike-scan", 
                    "vx-get-environments", 
                    "crowdstrike-get-environments", 
                    "vx-submit-sample", 
                    "crowdstrike-submit-sample", 
                    "vx-search", 
                    "crowdstrike-search", 
                    "vx-result", 
                    "crowdstrike-result", 
                    "vx-detonate-file", 
                    "crowdstrike-detonate-file", 
                    "crowdstrike-submit-url", 
                    "crowdstrike-get-screenshots", 
                    "crowdstrike-detonate-url", 
                    "crowdstrike-submit-file-by-url"
                ], 
                "tests": [
                    "VxStream Test", 
                    "detonate_file_-_generic_test", 
                    "detonate_url_-_generic_test"
                ]
            }
        }, 
        {
            "DomainTools": {
                "name": "DomainTools", 
                "fromversion": "3.0.0", 
                "commands": [
                    "domain", 
                    "domainSearch", 
                    "reverseIP", 
                    "reverseNameServer", 
                    "reverseWhois", 
                    "whois", 
                    "whoisHistory", 
                    "domainProfile"
                ]
            }
        }, 
        {
            "Jask": {
                "name": "Jask", 
                "commands": [
                    "jask-get-insight-details", 
                    "jask-get-insight-comments", 
                    "jask-get-signal-details", 
                    "jask-get-entity-details", 
                    "jask-get-related-entities", 
                    "jask-get-whitelisted-entities", 
                    "jask-search-insights", 
                    "jask-search-signals", 
                    "jask-search-entities"
                ]
            }
        }, 
        {
            "Server Message Block (SMB)": {
                "name": "Server Message Block (SMB)", 
                "commands": [
                    "smb-download"
                ], 
                "tests": [
                    "No test"
                ]
            }
        }, 
        {
            "McAfee ESM-v10": {
                "name": "McAfee ESM-v10", 
                "commands": [
                    "esm-fetch-fields", 
                    "esm-search", 
                    "esm-fetch-alarms", 
                    "esm-get-case-list", 
                    "esm-add-case", 
                    "esm-edit-case", 
                    "esm-get-case-statuses", 
                    "esm-edit-case-status", 
                    "esm-get-case-detail", 
                    "esm-get-case-event-list", 
                    "esm-add-case-status", 
                    "esm-delete-case-status", 
                    "esm-get-organization-list", 
                    "esm-get-user-list", 
                    "esm-acknowledge-alarms", 
                    "esm-unacknowledge-alarms", 
                    "esm-delete-alarms", 
                    "esm-get-alarm-event-details", 
                    "esm-list-alarm-events"
                ]
            }
        }, 
        {
            "nmap": {
                "name": "nmap", 
                "commands": [
                    "nmap-scan"
                ]
            }
        }, 
        {
            "ReversingLabs Titanium Cloud": {
                "name": "ReversingLabs Titanium Cloud", 
                "commands": [
                    "file"
                ]
            }
        }, 
        {
            "Farsight DNSDB": {
                "name": "Farsight DNSDB", 
                "commands": [
                    "dnsdb-rdata", 
                    "dnsdb-rrset"
                ]
            }
        }, 
        {
            "Symantec MSS": {
                "name": "Symantec MSS", 
                "commands": [
                    "symantec-mss-update-incident", 
                    "symantec-mss-get-incident", 
                    "symantec-mss-incidents-list"
                ], 
                "tests": [
                    "SymantecMSSTest"
                ]
            }
        }, 
        {
            "EWS Mail Sender": {
                "name": "EWS Mail Sender", 
                "commands": [
                    "send-mail"
                ], 
                "tests": [
                    "EWS Mail Sender Test"
                ]
            }
        }, 
        {
            "WildFire": {
                "name": "WildFire", 
                "fromversion": "4.0.0", 
                "commands": [
                    "wildfire-report", 
                    "file", 
                    "wildfire-upload", 
                    "detonate-file", 
                    "detonate-file-remote", 
                    "wildfire-upload-file-remote"
                ], 
                "tests": [
                    "Wildfire Test"
                ]
            }
        }, 
        {
            "WildFire": {
                "name": "WildFire", 
                "toversion": "3.1.0", 
                "fromversion": "2.5.0", 
                "commands": [
                    "wildfire-report", 
                    "file", 
                    "wildfire-upload", 
                    "detonate-file", 
                    "detonate-file-remote"
                ]
            }
        }, 
        {
            "AlienVault OTX": {
                "name": "AlienVault OTX", 
                "fromversion": "3.0.1", 
                "commands": [
                    "ip", 
                    "domain", 
                    "ipv6", 
                    "hostname", 
                    "file", 
                    "alienvault-query-file", 
                    "alienvault-search-pulses", 
                    "alienvault-get-pulse-details", 
                    "url"
                ]
            }
        }, 
        {
            "Windows Defender Advanced Threat Protection": {
                "name": "Windows Defender Advanced Threat Protection", 
                "commands": [
                    "microsoft-atp-isolate-machine", 
                    "microsoft-atp-unisolate-machine", 
                    "microsoft-atp-get-machines", 
                    "microsoft-atp-get-file-related-machines", 
                    "microsoft-atp-get-machine-details", 
                    "microsoft-atp-run-antivirus-scan", 
                    "microsoft-atp-list-alerts"
                ], 
                "tests": [
                    "No test"
                ]
            }
        }, 
        {
            "Mail Sender (New)": {
                "name": "Mail Sender (New)", 
                "commands": [
                    "send-mail"
                ]
            }
        }, 
        {
            "Attivo Botsink": {
                "name": "Attivo Botsink", 
                "commands": [
                    "attivo-check-user", 
                    "attivo-check-host", 
                    "attivo-run-playbook", 
                    "attivo-deploy-decoy", 
                    "attivo-get-events", 
                    "attivo-list-playbooks", 
                    "attivo-list-hosts", 
                    "attivo-list-users"
                ], 
                "tests": [
                    "AttivoBotsinkTest"
                ]
            }
        }, 
        {
            "Sample Incident Generator": {
                "name": "Sample Incident Generator"
            }
        }, 
        {
            "Hybrid Analysis": {
                "name": "Hybrid Analysis", 
                "fromversion": "3.6.1", 
                "commands": [
                    "hybrid-analysis-scan", 
                    "hybrid-analysis-submit-sample", 
                    "hybrid-analysis-search", 
                    "hybrid-analysis-detonate-file", 
                    "hybrid-analysis-get-report-status"
                ], 
                "tests": [
                    "Detonate File - HybridAnalysis - Test"
                ]
            }
        }, 
        {
            "Anomali ThreatStream": {
                "name": "Anomali ThreatStream", 
                "commands": [
                    "threatstream-intelligence", 
                    "domain", 
                    "file", 
                    "threatstream-email-reputation", 
                    "ip"
                ]
            }
        }, 
        {
            "PacketMail": {
                "name": "PacketMail", 
                "commands": [
                    "packetmail-ip"
                ]
            }
        }, 
        {
            "Qualys": {
                "name": "Qualys", 
                "toversion": "3.1.0", 
                "commands": [
                    "qualys-report-list", 
                    "qualys-report-cancel", 
                    "qualys-report-delete", 
                    "qualys-scorecard-launch", 
                    "qualys-report-fetch", 
                    "qualys-vm-scan-list", 
                    "qualys-vm-scan-launch", 
                    "qualys-vm-scan-action", 
                    "qualys-scap-scan-list", 
                    "qualys-pc-scan-launch", 
                    "qualys-pc-scan-manage", 
                    "qualys-schedule-scan-list", 
                    "qualys-ip-list", 
                    "qualys-ip-add", 
                    "qualys-ip-update", 
                    "qualys-virtual-host-list", 
                    "qualys-virtual-host-manage", 
                    "qualys-host-excluded-list", 
                    "qualys-host-excluded-manage", 
                    "qualys-scheduled-report-list", 
                    "qualys-scheduled-report-launch", 
                    "qualys-host-list", 
                    "qualys-pc-scan-list", 
                    "qualys-report-template-list", 
                    "qualys-report-launch-map", 
                    "qualys-report-launch-scan-based-findings", 
                    "qualys-report-launch-host-based-findings", 
                    "qualys-report-launch-patch", 
                    "qualys-report-launch-remediation", 
                    "qualys-report-launch-compliance", 
                    "qualys-report-launch-compliance-policy", 
                    "qualys-vulnerability-list", 
                    "qualys-group-list", 
                    "qualys-vm-scan-fetch", 
                    "qualys-pc-scan-fetch"
                ]
            }
        }, 
        {
            "Cisco Umbrella Investigate": {
                "name": "Cisco Umbrella Investigate", 
                "commands": [
                    "umbrella-domain-categorization", 
                    "investigate-umbrella-domain-categorization", 
                    "umbrella-domain-co-occurrences", 
                    "investigate-umbrella-domain-co-occurrences", 
                    "umbrella-domain-related", 
                    "investigate-umbrella-domain-related", 
                    "umbrella-domain-security", 
                    "investigate-umbrella-domain-security", 
                    "umbrella-domain-dns-history", 
                    "investigate-umbrella-domain-dns-history", 
                    "umbrella-ip-dns-history", 
                    "investigate-umbrella-ip-dns-history", 
                    "investigate-umbrella-ip-malicious-domains", 
                    "umbrella-ip-malicious-domains", 
                    "umbrella-domain-search", 
                    "investigate-umbrella-domain-search", 
                    "domain", 
                    "umbrella-get-related-domains", 
                    "umbrella-get-domain-classifiers", 
                    "umbrella-get-domain-queryvolume", 
                    "umbrella-get-domain-details", 
                    "umbrella-get-domains-for-email-registrar", 
                    "umbrella-get-domains-for-nameserver", 
                    "umbrella-get-whois-for-domain", 
                    "umbrella-get-malicious-domains-for-ip", 
                    "umbrella-get-domains-using-regex", 
                    "umbrella-get-domain-timeline", 
                    "umbrella-get-ip-timeline", 
                    "umbrella-get-url-timeline"
                ], 
                "tests": [
                    "Cisco Umbrella Test"
                ]
            }
        }, 
        {
            "Carbon Black Defense": {
                "name": "Carbon Black Defense", 
                "commands": [
                    "cbd-get-devices-status", 
                    "cbd-get-device-status", 
                    "cbd-change-device-status", 
                    "cbd-find-events", 
                    "cbd-find-event", 
                    "cbd-find-processes", 
                    "cbd-get-alert-details", 
                    "cbd-get-policies", 
                    "cbd-get-policy", 
                    "cbd-create-policy", 
                    "cbd-update-policy", 
                    "cbd-delete-policy", 
                    "cbd-add-rule-to-policy", 
                    "cbd-delete-rule-from-policy", 
                    "cbd-update-rule-in-policy", 
                    "cbd-set-policy"
                ], 
                "tests": [
                    "No test"
                ]
            }
        }, 
        {
            "Lockpath KeyLight": {
                "name": "Lockpath KeyLight", 
                "toversion": "3.1.0", 
                "commands": [
                    "kl-get-component-list", 
                    "kl-get-component", 
                    "kl-get-component-by-alias", 
                    "kl-get-field-list", 
                    "kl-get-field", 
                    "kl-get-record-count", 
                    "kl-get-record", 
                    "kl-get-records", 
                    "kl-delete-record", 
                    "kl-create-record", 
                    "kl-update-record", 
                    "kl-get-detail-record", 
                    "kl-get-lookup-report-column-fields", 
                    "kl-get-detail-records", 
                    "kl-get-record-attachments", 
                    "kl-get-record-attachment", 
                    "kl-delete-record-attachments"
                ]
            }
        }, 
        {
            "OPSWAT-Metadefender": {
                "name": "OPSWAT-Metadefender", 
                "commands": [
                    "opswat-hash", 
                    "opswat-scan-file", 
                    "opswat-scan-result"
                ]
            }
        }, 
        {
            "ActiveMQ": {
                "name": "ActiveMQ", 
                "commands": [
                    "activemq-send", 
                    "activemq-subscribe"
                ], 
                "tests": [
                    "ActiveMQ Test"
                ]
            }
        }, 
        {
            "Cisco Email Security Appliance (IronPort)": {
                "name": "Cisco Email Security Appliance (IronPort)", 
                "commands": [
                    "ironport-report"
                ]
            }
        }, 
        {
            "Qualys": {
                "name": "Qualys", 
                "fromversion": "3.5.0", 
                "commands": [
                    "qualys-report-list", 
                    "qualys-report-cancel", 
                    "qualys-report-delete", 
                    "qualys-scorecard-launch", 
                    "qualys-report-fetch", 
                    "qualys-vm-scan-list", 
                    "qualys-vm-scan-launch", 
                    "qualys-vm-scan-action", 
                    "qualys-scap-scan-list", 
                    "qualys-pc-scan-launch", 
                    "qualys-pc-scan-manage", 
                    "qualys-schedule-scan-list", 
                    "qualys-ip-list", 
                    "qualys-ip-add", 
                    "qualys-ip-update", 
                    "qualys-virtual-host-list", 
                    "qualys-virtual-host-manage", 
                    "qualys-host-excluded-list", 
                    "qualys-host-excluded-manage", 
                    "qualys-scheduled-report-list", 
                    "qualys-scheduled-report-launch", 
                    "qualys-host-list", 
                    "qualys-pc-scan-list", 
                    "qualys-report-template-list", 
                    "qualys-report-launch-map", 
                    "qualys-report-launch-scan-based-findings", 
                    "qualys-report-launch-host-based-findings", 
                    "qualys-report-launch-patch", 
                    "qualys-report-launch-remediation", 
                    "qualys-report-launch-compliance", 
                    "qualys-report-launch-compliance-policy", 
                    "qualys-vulnerability-list", 
                    "qualys-group-list", 
                    "qualys-vm-scan-fetch", 
                    "qualys-pc-scan-fetch"
                ]
            }
        }, 
        {
            "IsItPhishing": {
                "name": "IsItPhishing", 
                "commands": [
                    "url"
                ]
            }
        }, 
        {
            "okta": {
                "name": "okta", 
                "toversion": "3.5.1", 
                "fromversion": "3.1.0", 
                "commands": [
                    "okta-unlock-user", 
                    "okta-deactivate-user", 
                    "okta-activate-user", 
                    "okta-get-groups", 
                    "okta-set-password", 
                    "okta-search", 
                    "okta-get-user", 
                    "okta-create-user", 
                    "okta-update-user"
                ]
            }
        }, 
        {
            "AWS - EC2": {
                "name": "AWS - EC2", 
                "commands": [
                    "aws-ec2-describe-instances", 
                    "aws-ec2-describe-images", 
                    "aws-ec2-describe-regions", 
                    "aws-ec2-describe-addresses", 
                    "aws-ec2-describe-snapshots", 
                    "aws-ec2-describe-launch-templates", 
                    "aws-ec2-describe-key-pairs", 
                    "aws-ec2-describe-volumes", 
                    "aws-ec2-describe-vpcs", 
                    "aws-ec2-describe-subnets", 
                    "aws-ec2-describe-security-groups", 
                    "aws-ec2-allocate-address", 
                    "aws-ec2-associate-address", 
                    "aws-ec2-create-snapshot", 
                    "aws-ec2-delete-snapshot", 
                    "aws-ec2-create-image", 
                    "aws-ec2-deregister-image", 
                    "aws-ec2-modify-volume", 
                    "aws-ec2-create-tags", 
                    "aws-ec2-disassociate-address", 
                    "aws-ec2-release-address", 
                    "aws-ec2-start-instances", 
                    "aws-ec2-stop-instances", 
                    "aws-ec2-terminate-instances", 
                    "aws-ec2-create-volume", 
                    "aws-ec2-attach-volume", 
                    "aws-ec2-detach-volume", 
                    "aws-ec2-delete-volume", 
                    "aws-ec2-run-instances", 
                    "aws-ec2-waiter-instance-running", 
                    "aws-ec2-waiter-instance-status-ok", 
                    "aws-ec2-waiter-instance-stopped", 
                    "aws-ec2-waiter-instance-terminated", 
                    "aws-ec2-waiter-image-available", 
                    "aws-ec2-waiter-snapshot_completed", 
                    "aws-ec2-get-latest-ami", 
                    "aws-ec2-create-security-group", 
                    "aws-ec2-delete-security-group", 
                    "aws-ec2-authorize-security-group-ingress-rule", 
                    "aws-ec2-revoke-security-group-ingress-rule", 
                    "aws-ec2-copy-image", 
                    "aws-ec2-copy-snapshot", 
                    "aws-ec2-describe-reserved-instances", 
                    "aws-ec2-monitor-instances", 
                    "aws-ec2-unmonitor-instances", 
                    "aws-ec2-reboot-instances", 
                    "aws-ec2-get-password-data", 
                    "aws-ec2-modify-network-interface-attribute", 
                    "aws-ec2-modify-instance-attribute"
                ], 
                "tests": [
                    "No Tests"
                ]
            }
        }, 
        {
            "Blockade.io": {
                "name": "Blockade.io", 
                "commands": [
                    "blockade-get-indicators", 
                    "blockade-add-indicators"
                ]
            }
        }, 
        {
            "AlphaSOC Network Behavior Analytics": {
                "name": "AlphaSOC Network Behavior Analytics"
            }
        }, 
        {
            "Recorded Future": {
                "name": "Recorded Future", 
                "commands": [
                    "domain", 
                    "ip", 
                    "file", 
                    "recorded-future-get-related-entities"
                ]
            }
        }, 
        {
            "CVE Search": {
                "name": "CVE Search", 
                "commands": [
                    "cve-search", 
                    "cve-latest"
                ]
            }
        }, 
        {
            "SNDBOX": {
                "name": "SNDBOX", 
                "commands": [
                    "sndbox-is-online", 
                    "sndbox-analysis-info", 
                    "sndbox-analysis-submit-sample", 
                    "sndbox-download-report", 
                    "sndbox-detonate-file", 
                    "sndbox-download-sample"
                ], 
                "tests": [
                    "SNDBOX_Test"
                ]
            }
        }, 
        {
            "Demisto Lock": {
                "name": "Demisto Lock", 
                "commands": [
                    "demisto-lock-get", 
                    "demisto-lock-release", 
                    "demisto-lock-info", 
                    "demisto-lock-release-all"
                ]
            }
        }, 
        {
            "F5 firewall": {
                "name": "F5 firewall", 
                "commands": [
                    "f5-create-policy", 
                    "f5-create-rule", 
                    "f5-list-rules", 
                    "f5-modify-rule", 
                    "f5-del-rule", 
                    "f5-modify-global-policy", 
                    "f5-show-global-policy", 
                    "f5-del-policy", 
                    "f5-list-all-user-sessions"
                ]
            }
        }, 
        {
            "MimecastV2": {
                "name": "MimecastV2", 
                "commands": [
                    "mimecast-query", 
                    "mimecast-list-blocked-sender-policies", 
                    "mimecast-get-policy", 
                    "mimecast-create-policy", 
                    "mimecast-delete-policy", 
                    "mimecast-manage-sender", 
                    "mimecast-list-managed-url", 
                    "mimecast-create-managed-url", 
                    "mimecast-list-messages", 
                    "mimecast-get-attachment-logs", 
                    "mimecast-get-url-logs", 
                    "mimecast-get-impersonation-logs", 
                    "mimecast-url-decode", 
                    "mimecast-discover", 
                    "mimecast-refresh-token", 
                    "mimecast-login", 
                    "mimecast-get-message", 
                    "mimecast-download-attachments"
                ], 
                "tests": [
                    "Mimecast test"
                ]
            }
        }, 
        {
            "Zendesk": {
                "name": "Zendesk", 
                "toversion": "3.1.0", 
                "commands": [
                    "zendesk-create-ticket", 
                    "zendesk-list-tickets", 
                    "zendesk-ticket-details", 
                    "zendesk-update-ticket", 
                    "zendesk-add-comment", 
                    "zendesk-list-agents", 
                    "zendesk-get-attachment", 
                    "zendesk-clear-cache", 
                    "zendesk-add-user", 
                    "zendesk-get-article"
                ]
            }
        }, 
        {
            "RedCanary": {
                "name": "RedCanary", 
                "commands": [
                    "redcanary-acknowledge-detection", 
                    "redcanary-update-remediation-state", 
                    "redcanary-list-detections", 
                    "redcanary-list-endpoints", 
                    "redcanary-execute-playbook", 
                    "redcanary-get-endpoint", 
                    "redcanary-get-endpoint-detections", 
                    "redcanary-get-detection"
                ], 
                "tests": [
                    "RedCanaryTest"
                ]
            }
        }, 
        {
            "Joe Security": {
                "name": "Joe Security", 
                "commands": [
                    "joe-is-online", 
                    "joe-analysis-submit-url", 
                    "joe-detonate-url", 
                    "joe-analysis-info", 
                    "joe-list-analysis", 
                    "joe-analysis-submit-sample", 
                    "joe-download-report", 
                    "joe-detonate-file", 
                    "joe-search", 
                    "joe-download-sample"
                ], 
                "tests": [
                    "JoeSecurityTestPlaybook", 
                    "JoeSecurityTestDetonation"
                ]
            }
        }, 
        {
            "AWS - CloudTrail": {
                "name": "AWS - CloudTrail", 
                "commands": [
                    "aws-cloudtrail-create-trail", 
                    "aws-cloudtrail-delete-trail", 
                    "aws-cloudtrail-describe-trails", 
                    "aws-cloudtrail-update-trail", 
                    "aws-cloudtrail-start-logging", 
                    "aws-cloudtrail-stop-logging", 
                    "aws-cloudtrail-lookup-events"
                ], 
                "tests": [
                    "No test"
                ]
            }
        }, 
        {
            "ThreatExchange": {
                "name": "ThreatExchange", 
                "fromversion": "2.5.0", 
                "commands": [
                    "file", 
                    "ip", 
                    "url", 
                    "domain", 
                    "threatexchange-query", 
                    "threatexchange-members"
                ]
            }
        }, 
        {
            "Dell Secureworks": {
                "name": "Dell Secureworks", 
                "toversion": "3.5.1", 
                "fromversion": "3.1.0", 
                "commands": [
                    "secure-works-create-ticket", 
                    "secure-works-update-ticket", 
                    "secure-works-close-ticket", 
                    "secure-works-add-worklogs-ticket", 
                    "secure-works-get-ticket-count", 
                    "secure-works-get-ticket", 
                    "secure-works-assign-ticket", 
                    "secure-works-get-tickets-updates", 
                    "secure-works-get-tickets-ids"
                ]
            }
        }, 
        {
            "Amazon Web Services": {
                "name": "Amazon Web Services", 
                "fromversion": "1.6.2", 
                "commands": [
                    "aws-run-instance", 
                    "aws-stop-instance", 
                    "aws-create-image", 
                    "aws-start-instance", 
                    "aws-create-volume-snapshot", 
                    "aws-get-instance-info", 
                    "aws-get-sg-info", 
                    "aws-get-ebs-volume-info"
                ], 
                "tests": [
                    "No test"
                ]
            }
        }, 
        {
            "ArcSight XML": {
                "name": "ArcSight XML", 
                "commands": [
                    "arcsight-update-case", 
                    "arcsight-fetch-xml"
                ], 
                "tests": [
                    "No test"
                ]
            }
        }, 
        {
            "VirusTotal": {
                "name": "VirusTotal", 
                "commands": [
                    "file", 
                    "ip", 
                    "url", 
                    "domain", 
                    "file-scan", 
                    "file-rescan", 
                    "url-scan", 
                    "vt-comments-add", 
                    "vt-file-scan-upload-url", 
                    "vt-comments-get"
                ], 
                "tests": [
                    "virusTotal-test-playbook"
                ]
            }
        }, 
        {
            "MxToolBox": {
                "name": "MxToolBox", 
                "commands": [
                    "mxtoolbox"
                ]
            }
        }, 
        {
            "Check Point Sandblast Appliance": {
                "name": "Check Point Sandblast Appliance", 
                "fromversion": "3.5.0", 
                "commands": [
                    "sb-query", 
                    "sandblast-query", 
                    "sb-upload", 
                    "sandblast-upload", 
                    "sb-download", 
                    "sandblast-download"
                ]
            }
        }, 
        {
            "LightCyber Magna": {
                "name": "LightCyber Magna", 
                "commands": [
                    "lcm-version", 
                    "lcm-entities", 
                    "lcm-indicators", 
                    "lcm-hosts", 
                    "lcm-hostbyip", 
                    "lcm-hostbyname", 
                    "lcm-pathfinder-scan", 
                    "lcm-sandbox-report", 
                    "lcm-daily-report", 
                    "lcm-host-artifacts", 
                    "lcm-resolve-host", 
                    "lcm-unresolve-host", 
                    "lcm-set-host-comment", 
                    "lcm-acknowledge-host", 
                    "lcm-resolve-user", 
                    "lcm-unresolve-user", 
                    "lcm-set-user-comment", 
                    "lcm-acknowledge-user", 
                    "lcm-domain", 
                    "lcm-executablebymd5", 
                    "lcm-executablebyname", 
                    "lcm-indicatorsforentity", 
                    "lcm-host-opened-ports", 
                    "lcm-host-suspicious-artifacts", 
                    "lcm-host-processes", 
                    "lcm-host-loaded-modules", 
                    "lcm-host-processes-internet-connections", 
                    "lcm-host-autoruns"
                ]
            }
        }, 
        {
            "Packetsled": {
                "name": "Packetsled", 
                "commands": [
                    "packetsled-get-incidents", 
                    "packetsled-sensors", 
                    "packetsled-get-flows", 
                    "packetsled-get-files", 
                    "packetsled-get-pcaps", 
                    "packetsled-get-events"
                ]
            }
        }, 
        {
            "Censys": {
                "name": "Censys", 
                "commands": [
                    "cen-view", 
                    "cen-search"
                ]
            }
        }, 
        {
            "Imperva Skyfence": {
                "name": "Imperva Skyfence", 
                "commands": [
                    "imp-sf-list-endpoints", 
                    "imp-sf-set-endpoint-status"
                ]
            }
        }, 
        {
            "ProtectWise": {
                "name": "ProtectWise", 
                "fromversion": "3.5.0", 
                "commands": [
                    "sensors", 
                    "protectwise-show-sensors", 
                    "search", 
                    "protectwise-search-events", 
                    "pw-event-get", 
                    "protectwise-event-info", 
                    "observation-search", 
                    "protectwise-search-observations", 
                    "pw-observation-get", 
                    "protectwise-observation-info", 
                    "event-pcap-download", 
                    "protectwise-event-pcap-download", 
                    "event-pcap-info", 
                    "protectwise-event-pcap-info", 
                    "observation-pcap-download", 
                    "protectwise-observation-pcap-download", 
                    "observation-pcap-info", 
                    "protectwise-observation-pcap-info", 
                    "get-token"
                ]
            }
        }, 
        {
            "Palo Alto Minemeld": {
                "name": "Palo Alto Minemeld", 
                "commands": [
                    "minemeld-add-to-miner", 
                    "minemeld-remove-from-miner", 
                    "minemeld-retrieve-miner", 
                    "minemeld-get-indicator-from-miner", 
                    "ip", 
                    "file", 
                    "domain", 
                    "url", 
                    "minemeld-get-all-miners-names"
                ], 
                "tests": [
                    "minemeld_test"
                ]
            }
        }, 
        {
            "GoogleSafeBrowsing": {
                "name": "GoogleSafeBrowsing", 
                "commands": [
                    "url"
                ]
            }
        }, 
        {
            "Salesforce": {
                "name": "Salesforce", 
                "commands": [
                    "salesforce-search", 
                    "salesforce-query", 
                    "salesforce-get-object", 
                    "salesforce-update-object", 
                    "salesforce-create-object", 
                    "salesforce-push-comment", 
                    "salesforce-get-case", 
                    "salesforce-create-case", 
                    "salesforce-update-case", 
                    "salesforce-get-cases", 
                    "salesforce-close-case", 
                    "salesforce-push-comment-threads", 
                    "salesforce-delete-case"
                ]
            }
        }, 
        {
            "SCADAfence CNM": {
                "name": "SCADAfence CNM", 
                "commands": [
                    "scadafence-getAlerts", 
                    "scadafence-getAsset", 
                    "scadafence-setAlertStatus", 
                    "scadafence-getAssetConnections", 
                    "scadafence-getAssetTraffic", 
                    "scadafence-createAlert", 
                    "scadafence-getAllConnections"
                ], 
                "tests": [
                    "SCADAfence_test"
                ]
            }
        }, 
        {
            "HashiCorp Vault": {
                "name": "HashiCorp Vault", 
                "commands": [
                    "hashicorp-list-secrets-engines", 
                    "hashicorp-list-secrets", 
                    "hashicorp-get-secret-metadata", 
                    "hashicorp-delete-secret", 
                    "hashicorp-undelete-secret", 
                    "hashicorp-destroy-secret", 
                    "hashicorp-disable-engine", 
                    "hashicorp-enable-engine", 
                    "hashicorp-list-policies", 
                    "hashicorp-get-policy", 
                    "hashicorp-seal-vault", 
                    "hashicorp-unseal-vault", 
                    "hashicorp-configure-engine", 
                    "hashicorp-reset-configuration", 
                    "hashicorp-create-token"
                ], 
                "tests": [
                    "hashicorp_test"
                ]
            }
        }, 
        {
            "Proofpoint TAP": {
                "name": "Proofpoint TAP", 
                "commands": [
                    "proofpoint-get-events"
                ]
            }
        }, 
        {
            "Threat Grid": {
                "name": "Threat Grid", 
                "toversion": "3.1.0", 
                "commands": [
                    "threat-grid-feeds-ip", 
                    "threat-grid-feeds-domain", 
                    "threat-grid-feeds-url", 
                    "threat-grid-feeds-path", 
                    "threat-grid-feeds-artifacts", 
                    "threat-grid-feeds-network-stream", 
                    "threat-grid-feeds-registry-key", 
                    "threat-grid-get-samples", 
                    "threat-grid-get-sample-by-id", 
                    "threat-grid-get-sample-state-by-id", 
                    "threat-grid-get-samples-state", 
                    "threat-grid-upload-sample", 
                    "threat-grid-search-submissions", 
                    "threat-grid-get-video-by-id", 
                    "threat-grid-get-analysis-by-id", 
                    "threat-grid-get-processes-by-id", 
                    "threat-grid-get-pcap-by-id", 
                    "threat-grid-get-warnings-by-id", 
                    "threat-grid-get-summary-by-id", 
                    "threat-grid-get-threat-summary-by-id", 
                    "threat-grid-get-html-report-by-id", 
                    "threat-grid-download-sample-by-id", 
                    "threat-grid-get-analysis-iocs", 
                    "threat-grid-get-analysis-ioc", 
                    "threat-grid-get-analysis-network-streams", 
                    "threat-grid-get-analysis-artifacts", 
                    "threat-grid-get-analysis-network-stream", 
                    "threat-grid-get-analysis-artifact", 
                    "threat-grid-get-analysis-processes", 
                    "threat-grid-get-analysis-process", 
                    "threat-grid-get-analysis-annotations", 
                    "threat-grid-get-analysis-metadata", 
                    "threat-grid-download-artifact", 
                    "threat-grid-who-am-i", 
                    "threat-grid-user-get-rate-limit", 
                    "threat-grid-get-specific-feed"
                ]
            }
        }, 
        {
            "iDefense": {
                "name": "iDefense", 
                "commands": [
                    "ip", 
                    "domain", 
                    "url", 
                    "idefense-general", 
                    "uuid"
                ]
            }
        }, 
        {
            "FalconIntel": {
                "name": "FalconIntel", 
                "commands": [
                    "file", 
                    "url", 
                    "domain", 
                    "ip", 
                    "cs-actors", 
                    "cs-indicators", 
                    "cs-reports", 
                    "cs-report-pdf"
                ]
            }
        }, 
        {
            "Venafi": {
                "name": "Venafi", 
                "commands": [
                    "venafi-get-certificates", 
                    "venafi-get-certificate-details"
                ], 
                "tests": [
                    "No test - no instance"
                ]
            }
        }, 
        {
            "CyberArkAIM": {
                "name": "CyberArkAIM", 
                "commands": [
                    "cyber-ark-aim-query", 
                    "list-credentials", 
                    "reset-credentials", 
                    "account-details"
                ]
            }
        }, 
        {
            "Autofocus": {
                "name": "Autofocus", 
                "commands": [
                    "autofocus-search-samples", 
                    "autofocus-search-sessions", 
                    "autofocus-session", 
                    "autofocus-sample-analysis", 
                    "file"
                ]
            }
        }, 
        {
            "AbuseIPDB": {
                "name": "AbuseIPDB", 
                "commands": [
                    "ip", 
                    "abuseipdb-check-cidr-block", 
                    "abuseipdb-report-ip", 
                    "abuseipdb-get-blacklist", 
                    "abuseipdb-get-categories"
                ], 
                "tests": [
                    "AbuseIPDB Test"
                ]
            }
        }, 
        {
            "McAfee Threat Intelligence Exchange": {
                "name": "McAfee Threat Intelligence Exchange", 
                "commands": [
                    "file", 
                    "tie-set-file-reputation", 
                    "tie-file-references"
                ]
            }
        }, 
        {
            "Check Point": {
                "name": "Check Point", 
                "commands": [
                    "checkpoint-show-access-rule-base", 
                    "checkpoint-set-rule", 
                    "checkpoint-task-status", 
                    "checkpoint-show-hosts", 
                    "checkpoint-block-ip", 
                    "checkpoint", 
                    "checkpoint-delete-rule"
                ]
            }
        }, 
        {
            "PagerDuty v2": {
                "name": "PagerDuty v2", 
                "commands": [
                    "PagerDuty-get-all-schedules", 
                    "PagerDuty-get-users-on-call", 
                    "PagerDuty-get-users-on-call-now", 
                    "PagerDuty-incidents", 
                    "PagerDuty-submit-event", 
                    "PagerDuty-get-contact-methods", 
                    "PagerDuty-get-users-notification", 
                    "PagerDuty-resolve-event", 
                    "PagerDuty-acknowledge-event"
                ], 
                "tests": [
                    "PagerDuty Test"
                ]
            }
        }, 
        {
            "Gmail": {
                "name": "Gmail", 
                "commands": [
                    "gmail-delete-user", 
                    "gmail-get-tokens-for-user", 
                    "gmail-get-user", 
                    "gmail-get-user-roles", 
                    "gmail-get-attachments", 
                    "gmail-get-mail", 
                    "gmail-search", 
                    "gmail-search-all-mailboxes", 
                    "gmail-list-users", 
                    "gmail-revoke-user-role", 
                    "gmail-create-user", 
                    "gmail-delete-mail", 
                    "gmail-get-thread", 
                    "gmail-move-mail", 
                    "gmail-move-mail-to-mailbox", 
                    "gmail-add-delete-filter", 
                    "gmail-add-filter"
                ], 
                "tests": [
                    "GmailTest"
                ]
            }
        }, 
        {
            "Centreon": {
                "name": "Centreon", 
                "commands": [
                    "centreon-get-host-status", 
                    "centreon-get-service-status"
                ], 
                "tests": [
                    "Centreon-Test-Playbook"
                ]
            }
        }, 
        {
            "RSA NetWitness Endpoint": {
                "name": "RSA NetWitness Endpoint", 
                "commands": [
                    "netwitness-get-machines", 
                    "netwitness-get-machine", 
                    "netwitness-get-machine-iocs", 
                    "netwitness-get-machine-modules", 
                    "netwitness-get-machine-module", 
                    "netwitness-blacklist-ips", 
                    "netwitness-blacklist-domains"
                ], 
                "tests": [
                    "NetWitness Endpoint Test"
                ]
            }
        }, 
        {
            "PassiveTotal": {
                "name": "PassiveTotal", 
                "commands": [
                    "pt-get-subdomains", 
                    "pt-account", 
                    "pt-monitors", 
                    "pt-passive-dns", 
                    "pt-passive-unique", 
                    "pt-dns-keyword", 
                    "pt-enrichment", 
                    "pt-malware", 
                    "url", 
                    "domain", 
                    "ip", 
                    "pt-osint", 
                    "pt-whois", 
                    "pt-whois-keyword", 
                    "pt-whois-search", 
                    "pt-get-components", 
                    "pt-get-pairs", 
                    "pt-ssl-cert", 
                    "pt-ssl-cert-history", 
                    "pt-ssl-cert-keyword", 
                    "pt-ssl-cert-search"
                ]
            }
        }, 
        {
            "ProtectWise": {
                "name": "ProtectWise", 
                "toversion": "3.1.0", 
                "commands": [
                    "sensors", 
                    "protectwise-show-sensors", 
                    "search", 
                    "protectwise-search-events", 
                    "pw-event-get", 
                    "protectwise-event-info", 
                    "observation-search", 
                    "protectwise-search-observations", 
                    "pw-observation-get", 
                    "protectwise-observation-info", 
                    "event-pcap-download", 
                    "protectwise-event-pcap-download", 
                    "event-pcap-info", 
                    "protectwise-event-pcap-info", 
                    "observation-pcap-download", 
                    "protectwise-observation-pcap-download", 
                    "observation-pcap-info", 
                    "protectwise-observation-pcap-info", 
                    "get-token"
                ]
            }
        }, 
        {
            "SentinelOne": {
                "name": "SentinelOne", 
                "fromversion": "3.1.0", 
                "commands": [
                    "so-activities", 
                    "so-count-by-filters", 
                    "so-agents-count", 
                    "so-agent-decommission", 
                    "so-get-agent", 
                    "so-agents-query", 
                    "so-get-agent-processes", 
                    "so-agent-recommission", 
                    "so-agent-unquarentine", 
                    "so-agent-shutdown", 
                    "so-agent-uninstall", 
                    "so-agents-broadcast", 
                    "so-agents-connect", 
                    "so-agent-quarentine", 
                    "so-agents-decommission", 
                    "so-agents-disconnect", 
                    "so-agents-fetch-logs", 
                    "so-agents-shutdown", 
                    "so-agents-uninstall", 
                    "so-agents-upgrade-software", 
                    "so-create-exclusion-list", 
                    "so-delete-exclusion-list", 
                    "so-get-exclusion-list", 
                    "so-get-exclusion-lists", 
                    "so-update-exclusion-list", 
                    "so-get-groups", 
                    "so-create-group", 
                    "so-get-group", 
                    "so-update-group", 
                    "so-delete-group", 
                    "so-add-agent-to-group", 
                    "so-set-cloud-intelligence", 
                    "so-create-hash", 
                    "so-delete-hash", 
                    "so-get-hash-reputation", 
                    "so-get-hash", 
                    "so-get-hashes", 
                    "so-update-hash", 
                    "so-get-policies", 
                    "so-create-policy", 
                    "so-get-policy", 
                    "so-update-policy", 
                    "so-delete-policy", 
                    "so-get-threat", 
                    "so-get-threats", 
                    "so-threat-summary", 
                    "so-mark-as-threat", 
                    "so-mitigate-threat", 
                    "so-reslove-threats"
                ]
            }
        }, 
        {
            "AMP": {
                "name": "AMP", 
                "commands": [
                    "amp_get_computers", 
                    "amp_get_computer_by_connector", 
                    "amp_get_computer_trajctory", 
                    "amp_move_computer", 
                    "amp_get_computer_actvity", 
                    "amp_get_events", 
                    "amp_get_event_types", 
                    "amp_get_application_blocking", 
                    "amp_get_file_list_by_guid", 
                    "amp_get_simple_custom_detections", 
                    "amp_get_file_list_files", 
                    "amp_get_file_list_files_by_sha", 
                    "amp_set_file_list_files_by_sha", 
                    "amp_delete_file_list_files_by_sha", 
                    "amp_get_groups", 
                    "amp_get_group", 
                    "amp_set_group_policy", 
                    "amp_get_policies", 
                    "amp_get_policy", 
                    "amp_get_version"
                ]
            }
        }, 
        {
            "AWS - SQS": {
                "name": "AWS - SQS", 
                "commands": [
                    "aws-sqs-get-queue-url", 
                    "aws-sqs-list-queues", 
                    "aws-sqs-send-message", 
                    "aws-sqs-create-queue", 
                    "aws-sqs-delete-queue", 
                    "aws-sqs-purge-queue"
                ], 
                "tests": [
                    "No test"
                ]
            }
        }, 
        {
            "carbonblackliveresponse": {
                "name": "carbonblackliveresponse", 
                "toversion": "3.6.0", 
                "commands": [
                    "cb-archive", 
                    "cb-command-cancel", 
                    "cb-command-create", 
                    "cb-command-create-and-wait", 
                    "cb-command-info", 
                    "cb-file-delete", 
                    "cb-file-get", 
                    "cb-file-info", 
                    "cb-file-upload", 
                    "cb-keepalive", 
                    "cb-list-commands", 
                    "cb-list-files", 
                    "cb-list-sessions", 
                    "cb-session-close", 
                    "cb-session-create", 
                    "cb-session-create-and-wait", 
                    "cb-session-info", 
                    "cb-terminate-process"
                ]
            }
        }, 
        {
            "AWS - Route53": {
                "name": "AWS - Route53", 
                "commands": [
                    "aws-route53-create-record", 
                    "aws-route53-delete-record", 
                    "aws-route53-list-hosted-zones", 
                    "aws-route53-list-resource-record-sets", 
                    "aws-route53-waiter-resource-record-sets-changed", 
                    "aws-route53-test-dns-answer", 
                    "aws-route53-upsert-record"
                ]
            }
        }, 
        {
            "Tanium": {
                "name": "Tanium", 
                "commands": [
                    "tn-get-package", 
                    "tn-get-all-packages", 
                    "tn-get-object", 
                    "tn-get-all-saved-questions", 
                    "tn-deploy-package", 
                    "tn-ask-question", 
                    "tn-ask-system", 
                    "tn-get-saved-question", 
                    "tn-create-package", 
                    "tn-approve-pending-action", 
                    "tn-get-all-objects", 
                    "tn-get-all-saved-actions", 
                    "tn-get-all-pending-actions", 
                    "tn-get-all-sensors", 
                    "tn-parse-query", 
                    "tn-ask-manual-question", 
                    "tn-get-sensor", 
                    "tn-get-action"
                ]
            }
        }, 
        {
            "FireEye ETP": {
                "name": "FireEye ETP", 
                "commands": [
                    "fireeye-etp-search-messages", 
                    "fireeye-etp-get-message", 
                    "fireeye-etp-get-alerts", 
                    "fireeye-etp-get-alert"
                ]
            }
        }, 
        {
            "InfoArmor VigilanteATI": {
                "name": "InfoArmor VigilanteATI", 
                "commands": [
                    "vigilante-query-infected-host-data", 
                    "vigilante-get-vulnerable-host-data", 
                    "vigilante-query-ecrime-db", 
                    "vigilante-search-leaks", 
                    "vigilante-get-leak", 
                    "vigilante-query-accounts", 
                    "vigilante-query-domains", 
                    "vigilante-watchlist-add-accounts", 
                    "vigilante-watchlist-remove-accounts", 
                    "vigilante-get-watchlist", 
                    "vigilante-account-usage-info"
                ], 
                "tests": [
                    "InfoArmorVigilanteATITest"
                ]
            }
        }, 
        {
            "IBM Resilient Systems": {
                "name": "IBM Resilient Systems", 
                "commands": [
                    "rs-search-incidents", 
                    "rs-update-incident", 
                    "rs-incidents-get-members", 
                    "rs-get-incident", 
                    "rs-incidents-update-member", 
                    "rs-get-users", 
                    "rs-close-incident", 
                    "rs-create-incident", 
                    "rs-incident-artifacts", 
                    "rs-incident-attachments", 
                    "rs-related-incidents", 
                    "rs-incidents-get-tasks"
                ]
            }
        }, 
        {
            "AWS - IAM": {
                "name": "AWS - IAM", 
                "commands": [
                    "aws-iam-create-user", 
                    "aws-iam-get-user", 
                    "aws-iam-list-users", 
                    "aws-iam-update-user", 
                    "aws-iam-delete-user", 
                    "aws-iam-update-login-profile", 
                    "aws-iam-create-group", 
                    "aws-iam-list-groups", 
                    "aws-iam-list-groups-for-user", 
                    "aws-iam-add-user-to-group", 
                    "aws-iam-create-access-key", 
                    "aws-iam-update-access-key", 
                    "aws-iam-list-access-keys-for-user", 
                    "aws-iam-list-policies", 
                    "aws-iam-list-roles", 
                    "aws-iam-attach-policy", 
                    "aws-iam-detach-policy", 
                    "aws-iam-delete-login-profile", 
                    "aws-iam-delete-group", 
                    "aws-iam-remove-user-from-group", 
                    "aws-iam-create-login-profile", 
                    "aws-iam-delete-access-key", 
                    "aws-iam-create-instance-profile", 
                    "aws-iam-delete-instance-profile", 
                    "aws-iam-list-instance-profiles", 
                    "aws-iam-add-role-to-instance-profile", 
                    "aws-iam-remove-role-from-instance-profile", 
                    "aws-iam-list-instance-profiles-for-role", 
                    "aws-iam-get-instance-profile", 
                    "aws-iam-get-role", 
                    "aws-iam-delete-role", 
                    "aws-iam-create-role", 
                    "aws-iam-create-policy", 
                    "aws-iam-delete-policy", 
                    "aws-iam-create-policy-version", 
                    "aws-iam-delete-policy-version", 
                    "aws-iam-list-policy-versions", 
                    "aws-iam-get-policy-version", 
                    "aws-iam-set-default-policy-version", 
                    "aws-iam-create-account-alias", 
                    "aws-iam-delete-account-alias"
                ], 
                "tests": [
                    "No Tests"
                ]
            }
        }, 
        {
            "Symantec Endpoint Protection": {
                "name": "Symantec Endpoint Protection", 
                "commands": [
                    "sep-endpoints-info", 
                    "sep-update-content", 
                    "sep-scan", 
                    "sep-groups-info", 
                    "sep-system-info", 
                    "sep-command-status", 
                    "sep-quarantine", 
                    "sep-client-content"
                ], 
                "tests": [
                    "sep_-_test_endpoint_search"
                ]
            }
        }, 
        {
            "SumoLogic": {
                "name": "SumoLogic", 
                "commands": [
                    "search"
                ], 
                "tests": [
                    "No test"
                ]
            }
        }, 
        {
            "Pwned": {
                "name": "Pwned", 
                "commands": [
                    "pwned-email", 
                    "pwned-domain", 
                    "email", 
                    "domain"
                ], 
                "tests": [
                    "Pwned test"
                ]
            }
        }, 
        {
            "urlscan.io": {
                "name": "urlscan.io", 
                "toversion": "3.1.0", 
                "commands": [
                    "url", 
                    "ip", 
                    "file", 
                    "urlscan-submit"
                ]
            }
        }, 
        {
            "Lastline": {
                "name": "Lastline", 
                "commands": [
                    "lastline-get", 
                    "url", 
                    "file", 
                    "lastline-upload", 
                    "lastline-upload-url", 
                    "lastline-upload-file", 
                    "lastline-get-report", 
                    "lastline-get-task-list"
                ], 
                "tests": [
                    "Lastline - testplaybook", 
                    "Detonate URL - Generic Test", 
                    "Detonate File - Generic Test"
                ]
            }
        }, 
        {
            "urlscan.io": {
                "name": "urlscan.io", 
                "fromversion": "3.5.0", 
                "commands": [
                    "urlscan-search", 
                    "urlscan-submit", 
                    "url"
                ], 
                "tests": [
                    "urlscan_malicious_Test"
                ]
            }
        }, 
        {
            "OpsGenie": {
                "name": "OpsGenie", 
                "commands": [
                    "opsgenie-get-on-call", 
                    "opsgenie-get-user", 
                    "opsgenie-get-schedules", 
                    "opsgenie-get-schedule-timeline"
                ]
            }
        }, 
        {
            "McAfeeDAM": {
                "name": "McAfeeDAM", 
                "commands": [
                    "dam-get-alert-by-id", 
                    "dam-get-latest-by-rule"
                ]
            }
        }, 
        {
            "okta": {
                "name": "okta", 
                "fromversion": "3.6.0", 
                "commands": [
                    "okta-unlock-user", 
                    "okta-deactivate-user", 
                    "okta-activate-user", 
                    "okta-suspend-user", 
                    "okta-unsuspend-user", 
                    "okta-get-user-factors", 
                    "okta-verify-push-factor", 
                    "okta-reset-factor", 
                    "okta-get-groups", 
                    "okta-set-password", 
                    "okta-search", 
                    "okta-get-user", 
                    "okta-create-user", 
                    "okta-update-user", 
                    "okta-get-failed-logins", 
                    "okta-get-group-assignments", 
                    "okta-get-application-assignments", 
                    "okta-get-application-authentication", 
                    "okta-get-logs", 
                    "okta-add-to-group", 
                    "okta-remove-from-group", 
                    "okta-list-groups", 
                    "okta-get-group-members"
                ]
            }
        }, 
        {
            "Devo": {
                "name": "Devo", 
                "commands": [
                    "devo-query"
                ], 
                "tests": [
                    "devo_test_playbook"
                ]
            }
        }, 
        {
            "AWS - Security Hub": {
                "name": "AWS - Security Hub", 
                "commands": [
                    "aws-securityhub-get-findings", 
                    "aws-securityhub-get-master-account", 
                    "aws-securityhub-list-members", 
                    "aws-securityhub-enable-security-hub", 
                    "aws-securityhub-disable-security-hub", 
                    "aws-securityhub-enable-import-findings-for-product", 
                    "aws-securityhub-disable-import-findings-for-product", 
                    "aws-securityhub-list-enabled-products-for-import", 
                    "aws-securityhub-update-finding"
                ], 
                "tests": [
                    "No Tests"
                ]
            }
        }, 
        {
            "Moloch": {
                "name": "Moloch", 
                "fromversion": "3.5.0", 
                "commands": [
                    "moloch_connections_json", 
                    "moloch_connections_csv", 
                    "moloch_files_json", 
                    "moloch_sessions_json", 
                    "moloch_sessions_csv", 
                    "moloch_sessions_pcap", 
                    "moloch_spigraph_json", 
                    "moloch_spiview_json", 
                    "moloch_unique_json"
                ]
            }
        }, 
        {
            "RedLock": {
                "name": "RedLock", 
                "commands": [
                    "redlock-search-alerts", 
                    "redlock-get-alert-details", 
                    "redlock-dismiss-alerts", 
                    "redlock-reopen-alerts", 
                    "redlock-list-alert-filters"
                ]
            }
        }, 
        {
            "Whois": {
                "name": "Whois", 
                "fromversion": "4.1.0", 
                "commands": [
                    "whois"
                ], 
                "tests": [
                    "whois_test"
                ]
            }
        }, 
        {
            "SafeBreach": {
                "name": "SafeBreach", 
                "commands": [
                    "safebreach-rerun", 
                    "safebreach-get-simulation"
                ]
            }
        }, 
        {
            "AlphaSOC Wisdom": {
                "name": "AlphaSOC Wisdom", 
                "commands": [
                    "wisdom-domain-flags", 
                    "wisdom-ip-flags"
                ]
            }
        }, 
        {
            "jamf": {
                "name": "jamf", 
                "commands": [
                    "jamf-get-computers", 
                    "jamf-get-computers-match"
                ]
            }
        }, 
        {
            "CIRCL": {
                "name": "CIRCL", 
                "commands": [
                    "circl-dns-get", 
                    "circl-ssl-list-certificates", 
                    "circl-ssl-query-certificate", 
                    "circl-ssl-get-certificate"
                ], 
                "tests": [
                    "CirclIntegrationTest"
                ]
            }
        }, 
        {
            "Panorama": {
                "name": "Panorama", 
                "fromversion": "3.0.0", 
                "commands": [
                    "panorama", 
                    "panorama-commit", 
                    "panorama-push-to-device-group", 
                    "panorama-list-addresses", 
                    "panorama-get-address", 
                    "panorama-create-address", 
                    "panorama-delete-address", 
                    "panorama-list-address-groups", 
                    "panorama-get-address-group", 
                    "panorama-create-address-group", 
                    "panorama-delete-address-group", 
                    "panorama-edit-address-group", 
                    "panorama-get-custom-url-category", 
                    "panorama-create-custom-url-category", 
                    "panorama-delete-custom-url-category", 
                    "panorama-edit-custom-url-category", 
                    "panorama-get-url-category", 
                    "panorama-get-url-filter", 
                    "panorama-create-url-filter", 
                    "panorama-edit-url-filter", 
                    "panorama-delete-url-filter", 
                    "panorama-create-rule", 
                    "panorama-custom-block-rule", 
                    "panorama-move-rule", 
                    "panorama-edit-rule", 
                    "panorama-delete-rule", 
                    "panorama-list-applications", 
                    "panorama-commit-status", 
                    "panorama-push-status"
                ], 
                "tests": [
                    "palo_alto_firewall_test_pb", 
                    "palo_alto_panorama_test_pb"
                ]
            }
        }, 
        {
            "icebrg": {
                "name": "icebrg", 
                "commands": [
                    "icebrg-search-events", 
                    "icebrg-get-history", 
                    "icebrg-saved-searches", 
                    "icebrg-get-reports", 
                    "icebrg-get-report-indicators", 
                    "icebrg-get-report-assets"
                ], 
                "tests": [
                    "Icebrg Test"
                ]
            }
        }, 
        {
            "EasyVista": {
                "name": "EasyVista", 
                "commands": [
                    "easy-vista-search"
                ]
            }
        }, 
        {
            "ThreatConnect": {
                "name": "ThreatConnect", 
                "commands": [
                    "ip", 
                    "url", 
                    "file", 
                    "tc-owners", 
                    "tc-indicators", 
                    "tc-get-tags", 
                    "tc-tag-indicator", 
                    "tc-get-indicator", 
                    "tc-get-indicators-by-tag", 
                    "tc-add-indicator", 
                    "tc-create-incident", 
                    "tc-fetch-incidents", 
                    "tc-incident-associate-indicator", 
                    "domain", 
                    "tc-get-incident-associate-indicators", 
                    "tc-update-indicator", 
                    "tc-delete-indicator-tag", 
                    "tc-delete-indicator", 
                    "tc-create-campaign", 
                    "tc-create-event", 
                    "tc-create-threat", 
                    "tc-delete-group"
                ], 
                "tests": [
                    "test-ThreatConnect"
                ]
            }
        }, 
        {
            "BitDam": {
                "name": "BitDam", 
                "commands": [
                    "bitdam-upload-file", 
                    "bitdam-get-verdict"
                ], 
                "tests": [
                    "Detonate File - BitDam Test"
                ]
            }
        }, 
        {
            "AWS - S3": {
                "name": "AWS - S3", 
                "commands": [
                    "aws-s3-create-bucket", 
                    "aws-s3-delete-bucket", 
                    "aws-s3-list-buckets", 
                    "aws-s3-get-bucket-policy", 
                    "aws-s3-delete-bucket-policy", 
                    "aws-s3-download-file", 
                    "aws-s3-list-bucket-objects", 
                    "aws-s3-put-bucket-policy", 
                    "aws-s3-upload-file"
                ], 
                "tests": [
                    "No Tests"
                ]
            }
        }, 
        {
            "McAfee Advanced Threat Defense": {
                "name": "McAfee Advanced Threat Defense", 
                "toversion": "3.1.0", 
                "fromversion": "2.0.4", 
                "commands": [
                    "atd-file-upload", 
                    "atd-get-task-ids", 
                    "atd-check-status", 
                    "atd-get-report", 
                    "atd-list-analyzer-profiles", 
                    "atd-list-user", 
                    "atd-login"
                ]
            }
        }, 
        {
            "GuardiCore": {
                "name": "GuardiCore", 
                "toversion": "3.1.0", 
                "commands": [
                    "guardicore-get-incidents", 
                    "guardicore-uncommon-domains", 
                    "guardicore-unresolved-domains", 
                    "guardicore-show-endpoint", 
                    "guardicore-dns-requests", 
                    "guardicore-search-endpoint", 
                    "guardicore-misconfigurations", 
                    "guardicore-get-incident", 
                    "guardicore-get-incident-iocs", 
                    "guardicore-get-incident-events", 
                    "guardicore-get-incident-pcap", 
                    "guardicore-get-incident-attachments", 
                    "guardicore-search-network-log"
                ]
            }
        }, 
        {
            "Mimecast": {
                "name": "Mimecast", 
                "fromversion": "1.6.2", 
                "commands": [
                    "mimecast-query"
                ], 
                "tests": [
                    "No test"
                ]
            }
        }, 
        {
            "Shodan": {
                "name": "Shodan", 
                "commands": [
                    "search", 
                    "ip"
                ]
            }
        }, 
        {
            "AWS - GuardDuty": {
                "name": "AWS - GuardDuty", 
                "commands": [
                    "aws-gd-create-detector", 
                    "aws-gd-delete-detector", 
                    "aws-gd-get-detector", 
                    "aws-gd-update-detector", 
                    "aws-gd-create-ip-set", 
                    "aws-gd-delete-ip-set", 
                    "aws-gd-list-detectors", 
                    "aws-gd-update-ip-set", 
                    "aws-gd-get-ip-set", 
                    "aws-gd-list-ip-sets", 
                    "aws-gd-create-threatintel-set", 
                    "aws-gd-delete-threatintel-set", 
                    "aws-gd-get-threatintel-set", 
                    "aws-gd-list-threatintel-sets", 
                    "aws-gd-update-threatintel-set", 
                    "aws-gd-list-findings", 
                    "aws-gd-get-findings", 
                    "aws-gd-create-sample-findings", 
                    "aws-gd-archive-findings", 
                    "aws-gd-unarchive-findings", 
                    "aws-gd-update-findings-feedback"
                ], 
                "tests": [
                    "No test"
                ]
            }
        }, 
        {
            "Mimecast Authentication": {
                "name": "Mimecast Authentication", 
                "commands": [
                    "mimecast-login", 
                    "mimecast-discover", 
                    "mimecast-refresh-token"
                ], 
                "tests": [
                    "No test"
                ]
            }
        }, 
        {
            "malwr": {
                "name": "malwr", 
                "fromversion": "3.0.0", 
                "commands": [
                    "malwr-submit", 
                    "malwr-status", 
                    "malwr-result", 
                    "malwr-detonate"
                ]
            }
        }, 
        {
            "FalconHost": {
                "name": "FalconHost", 
                "fromversion": "2.5.0", 
                "commands": [
                    "cs-upload-ioc", 
                    "cs-get-ioc", 
                    "cs-update-ioc", 
                    "cs-delete-ioc", 
                    "cs-search-iocs", 
                    "cs-device-search", 
                    "cs-device-details", 
                    "cs-device-count-ioc", 
                    "cs-device-ran-on", 
                    "cs-processes-ran-on", 
                    "cs-process-details", 
                    "cs-resolve-detection", 
                    "cs-detection-search", 
                    "cs-detection-details"
                ], 
                "tests": [
                    "CrowdStrike Endpoint Enrichment - Test", 
                    "crowdstrike_falconhost_test"
                ]
            }
        }, 
        {
            "ServiceNow": {
                "name": "ServiceNow", 
                "commands": [
                    "servicenow-get-ticket", 
                    "servicenow-get", 
                    "servicenow-incident-get", 
                    "servicenow-create-ticket", 
                    "servicenow-create", 
                    "servicenow-incident-create", 
                    "servicenow-update-ticket", 
                    "servicenow-update", 
                    "servicenow-incident-update", 
                    "servicenow-delete-ticket", 
                    "servicenow-add-link", 
                    "servicenow-incident-add-link", 
                    "servicenow-add-comment", 
                    "servicenow-incident-add-comment", 
                    "servicenow-query-tickets", 
                    "servicenow-query", 
                    "servicenow-incidents-query", 
                    "servicenow-upload-file", 
                    "servicenow-incident-upload-file", 
                    "servicenow-get-groups", 
                    "servicenow-get-computer", 
                    "servicenow-get-record", 
                    "servicenow-query-table", 
                    "servicenow-create-record", 
                    "servicenow-update-record", 
                    "servicenow-delete-record", 
                    "servicenow-list-table-fields", 
                    "servicenow-query-computers", 
                    "servicenow-query-groups", 
                    "servicenow-query-users", 
                    "servicenow-get-table-name"
                ], 
                "tests": [
                    "No test - Hibernating instance"
                ]
            }
        }, 
        {
            "Tenable.sc": {
                "name": "Tenable.sc", 
                "commands": [
                    "tenable-sc-list-scans", 
                    "tenable-sc-launch-scan", 
                    "tenable-sc-get-vulnerability", 
                    "tenable-sc-get-scan-status", 
                    "tenable-sc-get-scan-report", 
                    "tenable-sc-list-credentials", 
                    "tenable-sc-list-policies", 
                    "tenable-sc-list-report-definitions", 
                    "tenable-sc-list-repositories", 
                    "tenable-sc-list-zones", 
                    "tenable-sc-create-scan", 
                    "tenable-sc-delete-scan", 
                    "tenable-sc-list-assets", 
                    "tenable-sc-create-asset", 
                    "tenable-sc-get-asset", 
                    "tenable-sc-delete-asset", 
                    "tenable-sc-list-alerts", 
                    "tenable-sc-get-alert", 
                    "tenable-sc-get-device", 
                    "tenable-sc-list-users", 
                    "tenable-sc-get-system-licensing", 
                    "tenable-sc-get-system-information"
                ], 
                "tests": [
                    "tenable-sc-test"
                ]
            }
        }, 
        {
            "google-vault": {
                "name": "google-vault", 
                "commands": [
                    "gvault-create-export-mail", 
                    "gvault-create-matter", 
                    "gvault-create-export-drive", 
                    "gvault-matter-update-state", 
                    "gvault-create-export-groups", 
                    "gvault-create-hold", 
                    "gvault-add-heldAccount", 
                    "gvault-remove-heldAccount", 
                    "gvault-delete-hold", 
                    "gvault-list-matters", 
                    "gvault-get-matter", 
                    "gvault-list-holds", 
                    "gvault-export-status", 
                    "gvault-download-results", 
                    "gvault-get-drive-results", 
                    "gvault-get-mail-results", 
                    "gvault-get-groups-results"
                ], 
                "tests": [
                    "Google-Vault-Generic-Test"
                ]
            }
        }, 
        {
            "AlienValut OTX": {
                "name": "AlienValut OTX", 
                "toversion": "3.0.1", 
                "commands": [
                    "ip", 
                    "domain", 
                    "ipv6", 
                    "hostname", 
                    "file", 
                    "alienvault-query-file", 
                    "alienvault-search-pulses", 
                    "alienvault-get-pulse-details", 
                    "url"
                ]
            }
        }, 
        {
            "MISP": {
                "name": "MISP", 
                "commands": [
                    "internal-misp-upload-sample", 
                    "misp-search", 
                    "file", 
                    "url", 
                    "ip", 
                    "internal-misp-download-sample", 
                    "internal-misp-create-event", 
                    "internal-misp-add-attribute"
                ]
            }
        }, 
        {
            "FalconIntel": {
                "name": "FalconIntel", 
                "toversion": "3.1.0", 
                "fromversion": "2.5.0", 
                "commands": [
                    "file", 
                    "url", 
                    "domain", 
                    "ip", 
                    "cs-actors", 
                    "cs-indicators", 
                    "cs-reports", 
                    "cs-report-pdf"
                ]
            }
        }, 
        {
            "Box": {
                "name": "Box", 
                "commands": [
                    "box_get_current_user", 
                    "box_get_users", 
                    "box_update_user", 
                    "box_add_user", 
                    "box_delete_user", 
                    "box_move_folder", 
                    "box_files_get", 
                    "box_initiate", 
                    "box_files_get_info"
                ], 
                "tests": [
                    "No test"
                ]
            }
        }, 
        {
            "Remedy On-Demand": {
                "name": "Remedy On-Demand", 
                "commands": [
                    "remedy-incident-create", 
                    "remedy-get-incident", 
                    "remedy-fetch-incidents", 
                    "remedy-incident-update"
                ]
            }
        }, 
        {
            "Rasterize": {
                "name": "Rasterize", 
                "commands": [
                    "rasterize", 
                    "rasterize-email", 
                    "rasterize-image"
                ]
            }
        }, 
        {
            "FortiGate": {
                "name": "FortiGate", 
                "commands": [
                    "fortigate-get-addresses", 
                    "fortigate-get-service-groups", 
                    "fortigate-update-service-group", 
                    "fortigate-delete-service-group", 
                    "fortigate-get-firewall-service", 
                    "fortigate-create-firewall-service", 
                    "fortigate-get-policy", 
                    "fortigate-update-policy", 
                    "fortigate-create-policy", 
                    "fortigate-move-policy", 
                    "fortigate-delete-policy", 
                    "fortigate-get-address-groups", 
                    "fortigate-update-address-group", 
                    "fortigate-create-address-group", 
                    "fortigate-delete-address-group"
                ], 
                "tests": [
                    "Fortigate Test"
                ]
            }
        }, 
        {
            "RTIR": {
                "name": "RTIR", 
                "commands": [
                    "rtir-create-ticket", 
                    "rtir-search-ticket", 
                    "rtir-resolve-ticket", 
                    "rtir-edit-ticket", 
                    "rtir-ticket-history", 
                    "rtir-get-ticket", 
                    "rtir-ticket-attachments", 
                    "rtir-add-comment", 
                    "rtir-add-reply"
                ], 
                "tests": [
                    "RTIR Test"
                ]
            }
        }, 
        {
            "Tenable.io": {
                "name": "Tenable.io", 
                "commands": [
                    "tenable-io-list-scans", 
                    "tenable-io-launch-scan", 
                    "tenable-io-get-scan-report", 
                    "tenable-io-get-vulnerability-details", 
                    "tenable-io-get-vulnerabilities-by-asset", 
                    "tenable-io-get-scan-status"
                ], 
                "tests": [
                    "Tenable.io test"
                ]
            }
        }, 
        {
            "Stealthwatch Cloud": {
                "name": "Stealthwatch Cloud", 
                "commands": [
                    "sw-show-alert", 
                    "sw-update-alert", 
                    "sw-list-alerts", 
                    "sw-block-domain-or-ip", 
                    "sw-unblock-domain", 
                    "sw-list-blocked-domains", 
                    "sw-list-observations", 
                    "sw-list-sessions"
                ], 
                "tests": [
                    "No test"
                ]
            }
        }, 
        {
            "EWS v2": {
                "name": "EWS v2", 
                "commands": [
                    "ews-get-attachment", 
                    "ews-delete-attachment", 
                    "ews-get-searchable-mailboxes", 
                    "ews-search-mailboxes", 
                    "ews-move-item", 
                    "ews-delete-items", 
                    "ews-search-mailbox", 
                    "ews-get-contacts", 
                    "ews-get-out-of-office", 
                    "ews-recover-messages", 
                    "ews-create-folder", 
                    "ews-mark-item-as-junk", 
                    "ews-find-folders", 
                    "ews-get-items-from-folder", 
                    "ews-get-items", 
                    "ews-move-item-between-mailboxes", 
                    "ews-get-folder", 
                    "ews-o365-start-compliance-search", 
                    "ews-o365-get-compliance-search", 
                    "ews-o365-purge-compliance-search-results", 
                    "ews-o365-remove-compliance-search", 
                    "ews-o365-get-compliance-search-purge-status"
                ], 
                "tests": [
                    "pyEWS_Test", 
                    "EWS search-mailbox test"
                ]
            }
        }, 
        {
            "Lockpath KeyLight": {
                "name": "Lockpath KeyLight", 
                "fromversion": "3.5.0", 
                "commands": [
                    "kl-get-component-list", 
                    "kl-get-component", 
                    "kl-get-component-by-alias", 
                    "kl-get-field-list", 
                    "kl-get-field", 
                    "kl-get-record-count", 
                    "kl-get-record", 
                    "kl-get-records", 
                    "kl-delete-record", 
                    "kl-create-record", 
                    "kl-update-record", 
                    "kl-get-detail-record", 
                    "kl-get-lookup-report-column-fields", 
                    "kl-get-detail-records", 
                    "kl-get-record-attachments", 
                    "kl-get-record-attachment", 
                    "kl-delete-record-attachments"
                ]
            }
        }, 
        {
            "Dell Secureworks": {
                "name": "Dell Secureworks", 
                "fromversion": "3.6.0", 
                "commands": [
                    "secure-works-create-ticket", 
                    "secure-works-update-ticket", 
                    "secure-works-close-ticket", 
                    "secure-works-add-worklogs-ticket", 
                    "secure-works-get-ticket", 
                    "secure-works-assign-ticket", 
                    "secure-works-get-tickets-updates", 
                    "secure-works-get-close-codes", 
                    "secure-works-get-tickets-ids", 
                    "secure-works-get-ticket-count"
                ], 
                "tests": [
                    "secureworks_test"
                ]
            }
        }, 
        {
            "Luminate": {
                "name": "Luminate", 
                "fromversion": "0.0.0", 
                "commands": [
                    "lum-block-user", 
                    "lum-unblock-user", 
                    "lum-destroy-user-session", 
                    "lum-get-http-access-logs", 
                    "lum-get-ssh-access-logs"
                ], 
                "tests": [
                    "Luminate-TestPlaybook"
                ]
            }
        }, 
        {
            "VirusTotal - Private API": {
                "name": "VirusTotal - Private API", 
                "commands": [
                    "vt-private-check-file-behaviour", 
                    "vt-private-get-domain-report", 
                    "vt-private-get-file-report", 
                    "vt-private-get-url-report", 
                    "vt-private-get-ip-report", 
                    "vt-private-search-file", 
                    "vt-private-hash-communication", 
                    "vt-private-download-file"
                ], 
                "tests": [
                    "virusTotalPrivateAPI-test-playbook"
                ]
            }
        }, 
        {
            "Guidance Encase Endpoint": {
                "name": "Guidance Encase Endpoint", 
                "commands": [
                    "encase-copyjob", 
                    "encase-snapshot", 
                    "encase-verifyhash"
                ]
            }
        }, 
        {
            "Incapsula": {
                "name": "Incapsula", 
                "commands": [
                    "incap-add-managed-account", 
                    "incap-list-managed-accounts", 
                    "incap-add-subaccount", 
                    "incap-list-subaccounts", 
                    "incap-get-account-status", 
                    "incap-modify-account-configuration", 
                    "incap-set-account-log-level", 
                    "incap-test-account-s3-connection", 
                    "incap-test-account-sftp-connection", 
                    "incap-set-account-s3-log-storage", 
                    "incap-set-account-sftp-log-storage", 
                    "incap-set-account-default-log-storage", 
                    "incap-get-account-login-token", 
                    "incap-delete-managed-account", 
                    "incap-delete-subaccount", 
                    "incap-get-account-audit-events", 
                    "incap-set-account-default-data-storage-region", 
                    "incap-get-account-default-data-storage-region", 
                    "incap-add-site", 
                    "incap-get-site-status", 
                    "incap-get-domain-approver-email", 
                    "incap-modify-site-configuration", 
                    "incap-modify-site-log-level", 
                    "incap-modify-site-tls-support", 
                    "incap-modify-site-scurity-config", 
                    "incap-modify-site-acl-config", 
                    "incap-modify-site-wl-config", 
                    "incap-delete-site", 
                    "incap-list-sites", 
                    "incap-get-site-report", 
                    "incap-get-site-html-injection-rules", 
                    "incap-add-site-html-injection-rule", 
                    "incap-delete-site-html-injection-rule", 
                    "incap-create-new-csr", 
                    "incap-upload-certificate", 
                    "incap-remove-custom-integration", 
                    "incap-move-site", 
                    "incap-check-compliance", 
                    "incap-set-site-data-storage-region", 
                    "incap-get-site-data-storage-region", 
                    "incap-set-site-data-storage-region-geo-override", 
                    "incap-get-site-data-storage-region-geo-override", 
                    "incap-purge-site-cache", 
                    "incap-modify-cache-mode", 
                    "incap-purge-resources", 
                    "incap-modify-caching-rules", 
                    "incap-set-advanced-caching-settings", 
                    "incap-purge-hostname-from-cache", 
                    "incap-site-get-xray-link", 
                    "incap-list-site-rule-revisions", 
                    "incap-add-site-rule", 
                    "incap-edit-site-rule", 
                    "incap-enable-site-rule", 
                    "incap-delete-site-rule", 
                    "incap-list-site-rules", 
                    "incap-revert-site-rule", 
                    "incap-set-site-rule-priority", 
                    "incap-add-site-datacenter", 
                    "incap-edit-site-datacenter", 
                    "incap-delete-site-datacenter", 
                    "incap-list-site-datacenters", 
                    "incap-add-site-datacenter-server", 
                    "incap-edit-site-datacenter-server", 
                    "incap-delete-site-datacenter-server", 
                    "incap-get-statistics", 
                    "incap-get-visits", 
                    "incap-upload-public-key", 
                    "incap-change-logs-collector-configuration", 
                    "incap-get-infra-protection-statistics", 
                    "incap-get-infra-protection-events", 
                    "incap-add-login-protect", 
                    "incap-edit-login-protect", 
                    "incap-get-login-protect", 
                    "incap-remove-login-protect", 
                    "incap-send-sms-to-user", 
                    "incap-modify-login-protect", 
                    "incap-configure-app", 
                    "incap-get-ip-ranges", 
                    "incap-get-texts", 
                    "incap-get-geo-info", 
                    "incap-get-app-info"
                ]
            }
        }, 
        {
            "XFE": {
                "name": "XFE", 
                "fromversion": "2.5.0", 
                "commands": [
                    "url", 
                    "file", 
                    "ip", 
                    "domain", 
                    "cve-search", 
                    "cve-latest"
                ]
            }
        }, 
        {
            "Cymon": {
                "name": "Cymon", 
                "commands": [
                    "ip", 
                    "domain"
                ]
            }
        }, 
        {
            "ThreatMiner": {
                "name": "ThreatMiner",
                "commands": [
                    "domain",
                    "ip",
                    "file"
                ],
                "tests": [
                    "ThreatMiner-Test"
                ]
            }
        },
        {
            "McAfee Advanced Threat Defense": {
                "name": "McAfee Advanced Threat Defense", 
                "fromversion": "3.5.0", 
                "commands": [
                    "atd-file-upload", 
                    "atd-get-task-ids", 
                    "atd-get-report", 
                    "atd-list-analyzer-profiles", 
                    "atd-list-user", 
                    "atd-login", 
                    "detonate-file", 
                    "detonate-url", 
                    "atd-check-status"
                ], 
                "tests": [
                    "Test Playbook McAfee ATD"
                ]
            }
        }, 
        {
            "AWS - CloudWatchLogs": {
                "name": "AWS - CloudWatchLogs", 
                "commands": [
                    "aws-logs-create-log-group", 
                    "aws-logs-create-log-stream", 
                    "aws-logs-delete-log-group", 
                    "aws-logs-delete-log-stream", 
                    "aws-logs-filter-log-events", 
                    "aws-logs-describe-log-groups", 
                    "aws-logs-describe-log-streams", 
                    "aws-logs-put-retention-policy", 
                    "aws-logs-delete-retention-policy", 
                    "aws-logs-put-log-events", 
                    "aws-logs-put-metric-filter", 
                    "aws-logs-delete-metric-filter", 
                    "aws-logs-describe-metric-filters"
                ], 
                "tests": [
                    "No test"
                ]
            }
        }, 
        {
            "Microsoft Graph": {
                "name": "Microsoft Graph", 
                "commands": [
                    "msg-graph-admin-url", 
                    "msg-search-alerts", 
                    "msg-get-alert-details", 
                    "msg-update-alert", 
                    "msg-get-users", 
                    "msg-get-user"
                ]
            }
        }, 
        {
            "Secdo": {
                "name": "Secdo", 
                "commands": [
                    "secdo-add-IOCs"
                ]
            }
        }, 
        {
            "Preempt": {
                "name": "Preempt", 
                "commands": [
                    "preempt-add-to-watch-list", 
                    "preempt-remove-from-watch-list", 
                    "preempt-get-activities", 
                    "preempt-get-user-endpoints", 
                    "preempt-get-alerts"
                ]
            }
        }, 
        {
            "PostgreSQL": {
                "name": "PostgreSQL", 
                "commands": [
                    "pgsql-query"
                ]
            }
        }, 
        {
            "epo": {
                "name": "epo", 
                "commands": [
                    "epo-help", 
                    "epo-get-latest-dat", 
                    "epo-get-current-dat", 
                    "epo-update-client-dat", 
                    "epo-update-repository", 
                    "epo-get-system-tree-group", 
                    "epo-find-systems", 
                    "epo-command", 
                    "epo-advanced-command", 
                    "epo-wakeup-agent", 
                    "epo-apply-tag", 
                    "epo-clear-tag", 
                    "epo-query-table", 
                    "epo-get-tables", 
                    "epo-find-system", 
                    "epo-get-version"
                ], 
                "tests": [
                    "Test Playbook McAfee ePO"
                ]
            }
        }, 
        {
            "GRR": {
                "name": "GRR", 
                "commands": [
                    "grr-set-flows", 
                    "grr-get-flows", 
                    "grr-get-files", 
                    "grr-get-hunts", 
                    "grr-get-hunt", 
                    "grr-set-hunts", 
                    "grr-get-clients", 
                    "grr_set_flows", 
                    "grr_get_flows", 
                    "grr_get_files", 
                    "grr_get_hunts", 
                    "grr_get_hunt", 
                    "grr_set_hunts"
                ]
            }
        }, 
        {
            "Nessus": {
                "name": "Nessus", 
                "commands": [
                    "nessus-list-scans", 
                    "scans-list", 
                    "nessus-launch-scan", 
                    "scan-launch", 
                    "nessus-scan-details", 
                    "scan-details", 
                    "scan-host-details", 
                    "nessus-scan-host-details", 
                    "nessus-scan-export", 
                    "scan-export", 
                    "scan-report-download", 
                    "nessus-scan-report-download", 
                    "scan-create", 
                    "nessus-scan-create", 
                    "nessus-get-scans-editors", 
                    "scan-export-status", 
                    "nessus-scan-export-status", 
                    "nessus-scan-status"
                ]
            }
        }, 
        {
            "GuardiCore": {
                "name": "GuardiCore", 
                "fromversion": "3.5.0", 
                "commands": [
                    "guardicore-get-incidents", 
                    "guardicore-uncommon-domains", 
                    "guardicore-unresolved-domains", 
                    "guardicore-show-endpoint", 
                    "guardicore-dns-requests", 
                    "guardicore-search-endpoint", 
                    "guardicore-misconfigurations", 
                    "guardicore-get-incident", 
                    "guardicore-get-incident-iocs", 
                    "guardicore-get-incident-events", 
                    "guardicore-get-incident-pcap", 
                    "guardicore-get-incident-attachments", 
                    "guardicore-search-network-log"
                ]
            }
        }, 
        {
            "Digital Shadows": {
                "name": "Digital Shadows", 
                "commands": [
                    "ds-get-breach-reviews", 
                    "ds-snapshot-breach-status", 
                    "ds-find-breach-records", 
                    "ds-get-breach-summary", 
                    "ds-find-breach-usernames", 
                    "ds-get-breach", 
                    "ds-get-breach-records", 
                    "ds-find-data-breaches", 
                    "ds-get-incident", 
                    "ds-get-incident-reviews", 
                    "ds-snapshot-incident-review", 
                    "ds-find-incidents-filtered", 
                    "ds-get-incidents-summary", 
                    "ds-get-apt-report", 
                    "ds-get-intelligence-incident", 
                    "ds-get-intelligence-incident-iocs", 
                    "ds-find-intelligence-incidents", 
                    "ds-find-intelligence-incidents-regional", 
                    "ds-get-intelligence-threat", 
                    "ds-get-intelligence-threat-iocs", 
                    "ds-get-intelligence-threat-activity", 
                    "ds-find-intelligence-threats", 
                    "ds-find-intelligence-threats-regional", 
                    "ds-get-port-reviews", 
                    "ds-snapshot-port-review", 
                    "ds-find-ports", 
                    "ds-find-secure-sockets", 
                    "ds-find-vulnerabilities", 
                    "ds-search", 
                    "ds-get-tags"
                ]
            }
        }, 
        {
            "fireeye": {
                "name": "fireeye", 
                "fromversion": "3.5.0", 
                "commands": [
                    "fe-report", 
                    "fe-submit-status", 
                    "fe-alert", 
                    "fe-submit-result", 
                    "fe-submit", 
                    "fe-config", 
                    "fe-submit-url", 
                    "fe-submit-url-status", 
                    "fe-submit-url-result"
                ]
            }
        }, 
        {
            "RSA NetWitness Packets and Logs": {
                "name": "RSA NetWitness Packets and Logs", 
                "fromversion": "3.5.0", 
                "commands": [
                    "netwitness-msearch", 
                    "netwitness-search", 
                    "netwitness-query", 
                    "netwitness-packets", 
                    "nw-sdk-session", 
                    "nw-sdk-content", 
                    "nw-sdk-summary", 
                    "nw-sdk-values", 
                    "nw-database-dump"
                ]
            }
        }, 
        {
            "RSA NetWitness v11.1": {
                "name": "RSA NetWitness v11.1", 
                "commands": [
                    "netwitness-get-incident", 
                    "netwitness-get-incidents", 
                    "netwitness-update-incident", 
                    "netwitness-delete-incident", 
                    "netwitness-get-alerts"
                ], 
                "tests": [
                    "RSA NetWitness Test"
                ]
            }
        }, 
        {
            "Symantec Messaging Gateway": {
                "name": "Symantec Messaging Gateway", 
                "commands": [
                    "smg-block-email", 
                    "smg-unblock-email", 
                    "smg-block-domain", 
                    "smg-block-ip", 
                    "smg-unblock-ip", 
                    "smg-unblock-domain", 
                    "smg-get-blocked-domains", 
                    "smg-get-blocked-ips"
                ]
            }
        }, 
        {
            "OTRS": {
                "name": "OTRS", 
                "fromversion": "4.1.0", 
                "commands": [
                    "otrs-get-ticket", 
                    "otrs-search-ticket", 
                    "otrs-create-ticket", 
                    "otrs-update-ticket", 
                    "otrs-close-ticket"
                ], 
                "tests": [
                    "OTRS Test"
                ]
            }
        }, 
        {
            "Check Point Sandblast": {
                "name": "Check Point Sandblast", 
                "fromversion": "3.5.0", 
                "commands": [
                    "sb-query", 
                    "sandblast-query", 
                    "sb-upload", 
                    "sandblast-upload", 
                    "sb-download", 
                    "sandblast-download", 
                    "sb-quota", 
                    "sandblast-quota"
                ]
            }
        }, 
        {
            "Cylance Protect": {
                "name": "Cylance Protect", 
                "fromversion": "2.0.1", 
                "commands": [
                    "cylance-protect-get-list", 
                    "cylance-protect-get-devices", 
                    "cylance-protect-get-threats", 
                    "cylance-protect-download-threat", 
                    "cylance-protect-get-threat-details", 
                    "cylance-protect-device-delete", 
                    "cylance-protect-get-device-threats", 
                    "cylance-protect-update-device-threats", 
                    "cylance-protect-delete-hash-from-lists", 
                    "cylance-protect-update-hash-at-lists", 
                    "cylance-protect-upload-threat", 
                    "cylance-protect-get-threated-devices", 
                    "cylance-protect-get-zones", 
                    "cylance-protect-create-zone", 
                    "cylance-protect-update-zone", 
                    "cylance-protect-get-policies", 
                    "cylance-protect-get-policy-details", 
                    "cp-get-list", 
                    "cp-get-devices", 
                    "cp-get-threats", 
                    "cp-download-threat", 
                    "cp-get-threat-details", 
                    "cp-device-delete", 
                    "cp-get-device-threats", 
                    "cp-update-device-threats", 
                    "cp-delete-hash-from-lists", 
                    "cp-update-hash-at-lists", 
                    "cp-upload-threat", 
                    "cp-get-threated-devices", 
                    "cp-get-zones", 
                    "cp-create-zone", 
                    "cp-update-zone", 
                    "cp-get-policies", 
                    "cp-get-policy-details"
                ]
            }
        }, 
        {
            "TCPIPUtils": {
                "name": "TCPIPUtils", 
                "commands": [
                    "ip"
                ]
            }
        }, 
        {
            "RSA NetWitness Security Analytics": {
                "name": "RSA NetWitness Security Analytics", 
                "fromversion": "2.0.0", 
                "commands": [
                    "nw-list-incidents", 
                    "nw-login", 
                    "nw-get-components", 
                    "nw-get-events", 
                    "nw-get-available-assignees", 
                    "nw-create-incident", 
                    "nw-add-events-to-incident", 
                    "nw-update-incident", 
                    "fetch-incidents", 
                    "nw-get-alerts", 
                    "nw-get-alert-details", 
                    "nw-get-event-details", 
                    "nw-get-incident-details", 
                    "nw-get-alert-original", 
                    "netwitness-im-list-incidents", 
                    "netwitness-im-login", 
                    "netwitness-im-get-components", 
                    "netwitness-im-get-events", 
                    "netwitness-im-get-available-assignees", 
                    "netwitness-im-create-incident", 
                    "netwitness-im-add-events-to-incident", 
                    "netwitness-im-update-incident", 
                    "netwitness-im-get-alerts", 
                    "netwitness-im-get-alert-details", 
                    "netwitness-im-get-event-details", 
                    "netwitness-im-get-incident-details", 
                    "netwitness-im-get-alert-original"
                ]
            }
        }, 
        {
            "Where is the egg?": {
                "name": "Where is the egg?", 
                "fromversion": "3.6.0", 
                "commands": [
                    "clue"
                ], 
                "tests": [
                    "No test"
                ]
            }
        }, 
        {
            "jira": {
                "name": "jira", 
                "toversion": "2.5.0", 
                "commands": [
                    "jira-issue-query", 
                    "jira-get-issue", 
                    "jira-create-issue", 
                    "jira-issue-upload-file", 
                    "jira-issue-add-comment", 
                    "jira-issue-add-link"
                ]
            }
        }, 
        {
            "Vectra": {
                "name": "Vectra", 
                "commands": [
                    "vec-detections", 
                    "vectra-detections", 
                    "vec-hosts", 
                    "vectra-hosts", 
                    "vec-settings", 
                    "vectra-settings", 
                    "vec-health", 
                    "vectra-health", 
                    "vec-triage", 
                    "vectra-triage", 
                    "vec-sensors", 
                    "vectra-sensors", 
                    "vec-get-host-by-id", 
                    "vec-get-detetctions-by-id"
                ], 
                "tests": [
                    "No test"
                ]
            }
        }, 
        {
            "Twilio": {
                "name": "Twilio", 
                "fromversion": "2.5.0", 
                "commands": [
                    "TwilioSendSMS"
                ]
            }
        }, 
        {
            "PhishTank": {
                "name": "PhishTank", 
                "commands": [
                    "url", 
                    "phishtank-reload", 
                    "phishtank-status"
                ]
            }
        }, 
        {
            "FireEye iSIGHT": {
                "name": "FireEye iSIGHT", 
                "commands": [
                    "ip", 
                    "domain", 
                    "file", 
                    "isight-get-report", 
                    "isight-submit-file"
                ], 
                "tests": [
                    "No test"
                ]
            }
        }, 
        {
            "BigFix": {
                "name": "BigFix", 
                "commands": [
                    "bigfix-get-sites", 
                    "bigfix-get-site", 
                    "bigfix-get-patches", 
                    "bigfix-get-endpoints", 
                    "bigfix-get-endpoint", 
                    "bigfix-deploy-patch", 
                    "bigfix-get-patch", 
                    "bigfix-action-delete", 
                    "bigfix-action-status", 
                    "bigfix-action-stop", 
                    "bigfix-query"
                ]
            }
        }, 
        {
            "Phish.AI": {
                "name": "Phish.AI", 
                "fromversion": "4.0.0", 
                "commands": [
                    "phish-ai-scan-url", 
                    "phish-ai-check-status"
                ], 
                "tests": [
                    "PhishAi-Test"
                ]
            }
        }, 
        {
            "Koodous": {
                "name": "Koodous", 
                "commands": [
                    "k-check-hash"
                ]
            }
        }, 
        {
            "IntSights": {
                "name": "IntSights", 
                "commands": [
                    "intsights-get-alert-image", 
                    "intsights-get-alert-activities", 
                    "intsights-assign-alert", 
                    "intsights-unassign-alert", 
                    "intsights-send-mail", 
                    "intsights-ask-the-analyst", 
                    "intsights-add-tag-to-alert", 
                    "intsights-remove-tag-from-alert", 
                    "intsights-add-comment-to-alert", 
                    "intsights-update-alert-severity", 
                    "intsights-get-alert-by-id", 
                    "intsights-get-ioc-by-value", 
                    "intsights-get-iocs", 
                    "intsights-get-alerts", 
                    "intsights-alert-takedown-request", 
                    "intsights-get-alert-takedown-status", 
                    "intsights-update-ioc-blocklist-status", 
                    "intsights-get-ioc-blocklist-status", 
                    "intsights-close-alert"
                ], 
                "tests": [
                    "IntSights Test"
                ]
            }
        }, 
        {
            "MISP V2": {
                "name": "MISP V2", 
                "commands": [
                    "misp-search", 
                    "file", 
                    "url", 
                    "ip", 
                    "internal-misp-create-event", 
                    "misp-create-event", 
                    "internal-misp-add-attribute", 
                    "misp-download-sample", 
                    "misp-add-attribute", 
                    "misp-upload-sample", 
                    "misp-delete-event", 
                    "misp-add-tag"
                ], 
                "tests": [
                    "MISP V2 Test"
                ]
            }
        }
    ], 
    "TestPlaybooks": [
        {
            "SignalSciences Test": {
                "name": "SignalSciences Test", 
                "implementing_commands": [
                    "sigsci-get-blacklist", 
                    "sigsci-get-whitelist", 
                    "sigsci-blacklist-add-ip", 
                    "sigsci-whitelist-add-ip", 
                    "sigsci-blacklist-remove-ip", 
                    "sigsci-whitelist-remove-ip"
                ]
            }
        }, 
        {
            "Microsoft Graph Test": {
                "name": "Microsoft Graph Test", 
                "implementing_scripts": [
                    "VerifyContext"
                ], 
                "implementing_commands": [
                    "msg-search-alerts", 
                    "msg-update-alert", 
                    "msg-get-alert-details"
                ]
            }
        }, 
        {
            "Mail Sender (New) Test": {
                "name": "Email Sender Python", 
                "implementing_scripts": [
                    "Set", 
                    "RaiseError", 
                    "DeleteContext", 
                    "Sleep", 
                    "FileCreateAndUpload"
                ], 
                "implementing_commands": [
                    "googleapps-gmail-get-mail", 
                    "googleapps-gmail-search", 
                    "ThrowException", 
                    "send-mail"
                ]
            }
        }, 
        {
            "ThreatExchange-test": {
                "name": "ThreatExchange-test", 
                "implementing_scripts": [
                    "ExtractDomain", 
                    "ExtractHash", 
                    "Exists", 
                    "ExtractIP", 
                    "Print", 
                    "IsMaliciousIndicatorFound", 
                    "VerifyContextFields", 
                    "ExtractURL"
                ], 
                "implementing_commands": [
                    "url", 
                    "ip", 
                    "domain", 
                    "file"
                ]
            }
        }, 
        {
            "PortListenCheck-test": {
                "name": "PortListenCheck-test", 
                "implementing_scripts": [
                    "Print", 
                    "PortListenCheck"
                ]
            }
        }, 
        {
            "Qualys-Test": {
                "name": "Qualys-Test", 
                "implementing_scripts": [
                    "VerifyContext", 
                    "DeleteContext"
                ], 
                "implementing_commands": [
                    "qualys-pc-scan-list", 
                    "qualys-report-template-list", 
                    "qualys-vm-scan-list", 
                    "qualys-scheduled-report-list", 
                    "qualys-report-list"
                ]
            }
        }, 
        {
            "Pipl Test": {
                "name": "Pipl Test", 
                "implementing_scripts": [
                    "VerifyContext"
                ], 
                "implementing_commands": [
                    "pipl-search"
                ]
            }
        }, 
        {
            "Splunk-Test": {
                "name": "Splunk-Test", 
                "implementing_scripts": [
                    "Set", 
                    "DumpJSON", 
                    "StringContains", 
                    "VerifyContext", 
                    "Print", 
                    "IsGreaterThan", 
                    "AreValuesEqual"
                ], 
                "implementing_commands": [
                    "splunk-parse-raw", 
                    "splunk-search", 
                    "splunk-submit-event", 
                    "splunk-get-indexes"
                ]
            }
        }, 
        {
            "67b0f25f-b061-4468-8613-43ab13147173": {
                "name": "CbP-PlayBook", 
                "implementing_scripts": [
                    "VerifyContext", 
                    "DeleteContext"
                ], 
                "implementing_commands": [
                    "cbp-fileUpload-download", 
                    "cbp-connector-search", 
                    "cbp-connector-get", 
                    "cbp-fileAnalysis-createOrUpdate", 
                    "cbp-fileUpload-createOrUpdate", 
                    "cbp-fileUpload-get", 
                    "cbp-fileAnalysis-get"
                ]
            }
        }, 
        {
            "test_url_regex": {
                "name": "Test URL Regex", 
                "implementing_scripts": [
                    "Print", 
                    "VerifyContext", 
                    "DeleteContext"
                ]
            }
        }, 
        {
            "8984405a-4274-470a-8a34-a437d8e2e1c5": {
                "name": "Test - PhishMe", 
                "implementing_scripts": [
                    "CloseInvestigation", 
                    "IsGreaterThan", 
                    "DeleteContext", 
                    "AreValuesEqual"
                ], 
                "implementing_commands": [
                    "url", 
                    "phishme-search", 
                    "email", 
                    "file", 
                    "ip"
                ]
            }
        }, 
        {
            "4078d8b6-37c6-42d7-8324-16096a2feb51": {
                "name": "AWS - Route53 Test Playbook", 
                "implementing_scripts": [
                    "VerifyContext"
                ], 
                "implementing_commands": [
                    "aws-route53-waiter-resource-record-sets-changed", 
                    "aws-route53-test-dns-answer", 
                    "aws-route53-upsert-record", 
                    "aws-route53-create-record", 
                    "aws-route53-delete-record", 
                    "aws-route53-list-resource-record-sets", 
                    "aws-route53-list-hosted-zones"
                ]
            }
        }, 
        {
            "EWS Mail Sender Test": {
                "name": "EWS Mail Sender Test", 
                "implementing_scripts": [
                    "http"
                ], 
                "implementing_commands": [
                    "send-mail"
                ]
            }
        }, 
        {
            "Icebrg Test": {
                "name": "Icebrg Test", 
                "implementing_commands": [
                    "icebrg-get-report-assets", 
                    "icebrg-get-reports", 
                    "icebrg-saved-searches", 
                    "icebrg-search-events", 
                    "icebrg-get-history", 
                    "icebrg-get-report-indicators"
                ]
            }
        }, 
        {
            "tenable-sc-scan-test": {
                "name": "Test tenable scan", 
                "implementing_playbooks": [
                    "Launch Scan - Tenable.sc"
                ]
            }
        }, 
        {
            "VMWare Test": {
                "name": "VMWare Test", 
                "implementing_scripts": [
                    "VerifyContext", 
                    "DeleteContext", 
                    "AreValuesEqual"
                ], 
                "implementing_commands": [
                    "vmware-get-events", 
                    "vmware-poweroff", 
                    "vmware-suspend", 
                    "vmware-hard-reboot", 
                    "vmware-poweron", 
                    "vmware-revert-snapshot", 
                    "vmware-create-snapshot", 
                    "vmware-get-vms"
                ]
            }
        }, 
        {
            "OpenPhish Test Playbook": {
                "name": "OpenPhish Test Playbook", 
                "implementing_scripts": [
                    "Print", 
                    "CloseInvestigation", 
                    "Exists"
                ], 
                "implementing_commands": [
                    "url", 
                    "openphish-status"
                ]
            }
        }, 
        {
            "Intezer Testing": {
                "name": "Intezer Testing", 
                "implementing_scripts": [
                    "VerifyContext", 
                    "DeleteContext", 
                    "http"
                ], 
                "implementing_commands": [
                    "intezer-upload", 
                    "file"
                ]
            }
        }, 
        {
            "test-domain-indicator": {
                "name": "test-domain-indicator", 
                "implementing_scripts": [
                    "Print", 
                    "GetIndicatorDBotScore", 
                    "Sleep"
                ]
            }
        }, 
        {
            "ip_enrichment_generic_test": {
                "name": "IP Enrichment - Generic - Test", 
                "fromversion": "3.5.0", 
                "implementing_scripts": [
                    "DeleteContext", 
                    "VerifyContext", 
                    "Set"
                ], 
                "implementing_playbooks": [
                    "IP Enrichment - Generic"
                ]
            }
        }, 
        {
            "Nessus - Test": {
                "name": "Nessus - Test", 
                "implementing_scripts": [
                    "WhileLoop"
                ], 
                "implementing_commands": [
                    "nessus-scan-status", 
                    "nessus-scan-report-download", 
                    "nessus-scan-create", 
                    "nessus-scan-export", 
                    "nessus-launch-scan", 
                    "nessus-scan-details"
                ]
            }
        }, 
        {
            "d66e5f86-e045-403f-819e-5058aa603c32": {
                "name": "AWS - EC2 Test Playbook actions", 
                "implementing_scripts": [
                    "VerifyContext", 
                    "DeleteContext"
                ], 
                "implementing_commands": [
                    "aws-ec2-create-snapshot", 
                    "aws-ec2-monitor-instances", 
                    "aws-ec2-modify-volume", 
                    "aws-ec2-waiter-instance-terminated", 
                    "aws-ec2-reboot-instances", 
                    "aws-ec2-delete-snapshot", 
                    "aws-ec2-get-latest-ami", 
                    "aws-ec2-associate-address", 
                    "aws-ec2-create-volume", 
                    "aws-ec2-modify-network-interface-attribute", 
                    "aws-ec2-waiter-instance-stopped", 
                    "aws-ec2-describe-instances", 
                    "aws-ec2-delete-security-group", 
                    "aws-ec2-create-image", 
                    "aws-ec2-allocate-address", 
                    "aws-ec2-attach-volume", 
                    "aws-ec2-run-instances", 
                    "aws-ec2-start-instances", 
                    "aws-ec2-disassociate-address", 
                    "aws-ec2-waiter-image-available", 
                    "aws-ec2-modify-instance-attribute", 
                    "aws-ec2-waiter-instance-status-ok", 
                    "aws-ec2-create-security-group", 
                    "aws-ec2-delete-volume", 
                    "aws-ec2-release-address", 
                    "aws-ec2-copy-snapshot", 
                    "aws-ec2-authorize-security-group-ingress-rule", 
                    "aws-ec2-create-tags", 
                    "aws-ec2-deregister-image", 
                    "aws-ec2-unmonitor-instances", 
                    "aws-ec2-detach-volume", 
                    "aws-ec2-revoke-security-group-ingress-rule", 
                    "aws-ec2-waiter-instance-running", 
                    "aws-ec2-terminate-instances", 
                    "aws-ec2-waiter-snapshot_completed", 
                    "aws-ec2-copy-image", 
                    "aws-ec2-stop-instances"
                ]
            }
        }, 
        {
            "CopyContextToFieldTest": {
                "name": "CopyContextToFieldTest", 
                "implementing_scripts": [
                    "Set", 
                    "PrintErrorEntry", 
                    "CopyContextToField"
                ]
            }
        }, 
        {
            "Google-Vault-Generic-Test": {
                "name": "Google Vault Generic Test", 
                "implementing_scripts": [
                    "VerifyContext", 
                    "GeneratePassword", 
                    "DeleteContext", 
                    "Sleep"
                ], 
                "implementing_commands": [
                    "gvault-add-heldAccount", 
                    "gvault-get-matter", 
                    "gvault-create-hold", 
                    "gvault-export-status", 
                    "gvault-get-mail-results", 
                    "gvault-remove-heldAccount", 
                    "gvault-get-groups-results", 
                    "gvault-delete-hold", 
                    "gvault-create-export-mail", 
                    "gvault-create-matter", 
                    "gvault-create-export-drive", 
                    "gvault-get-drive-results", 
                    "gvault-create-export-groups"
                ]
            }
        }, 
        {
            "cve_enrichment_-_generic_-_test": {
                "name": "CVE Enrichment - Generic - Test", 
                "fromversion": "3.6.0", 
                "implementing_scripts": [
                    "VerifyContext", 
                    "Set"
                ], 
                "implementing_playbooks": [
                    "CVE Enrichment - Generic"
                ]
            }
        }, 
        {
            "ReadPDFFile-Test": {
                "name": "ReadPDFFile-Test", 
                "implementing_scripts": [
                    "DeleteContext", 
                    "http", 
                    "ReadPDFFile"
                ]
            }
        }, 
        {
            "RegexGroups Test": {
                "name": "RegexGroups Test", 
                "implementing_scripts": [
                    "RaiseError", 
                    "VerifyContext", 
                    "Set", 
                    "DeleteContext"
                ]
            }
        }, 
        {
            "GmailTest": {
                "name": "GmailTest", 
                "implementing_scripts": [
                    "GetTime", 
                    "DeleteContext"
                ], 
                "implementing_commands": [
                    "gmail-add-delete-filter", 
                    "gmail-get-thread", 
                    "gmail-get-tokens-for-user", 
                    "gmail-search-all-mailboxes", 
                    "gmail-get-attachments", 
                    "gmail-list-users", 
                    "gmail-delete-user", 
                    "gmail-create-user", 
                    "gmail-get-mail", 
                    "gmail-move-mail", 
                    "gmail-get-user", 
                    "gmail-search"
                ]
            }
        }, 
        {
            "Extract Indicators From File - test": {
                "name": "Extract Indicators From File - test", 
                "implementing_scripts": [
                    "RaiseError", 
                    "http"
                ], 
                "implementing_playbooks": [
                    "Extract Indicators From File - Generic"
                ]
            }
        }, 
        {
            "Kenna Test": {
                "name": "Kenna Test", 
                "implementing_commands": [
                    "kenna-update-asset", 
                    "kenna-run-connector", 
                    "kenna-search-vulnerabilities", 
                    "kenna-search-fixes", 
                    "kenna-update-vulnerability", 
                    "kenna-get-connectors"
                ]
            }
        }, 
        {
            "3da2e31b-f114-4d7f-8702-117f3b498de9": {
                "name": "AWS - CloudTrail Test Playbook", 
                "implementing_scripts": [
                    "VerifyContext", 
                    "DeleteContext"
                ], 
                "implementing_commands": [
                    "aws-cloudtrail-start-logging", 
                    "aws-cloudtrail-update-trail", 
                    "aws-cloudtrail-describe-trails", 
                    "aws-cloudtrail-lookup-events", 
                    "aws-cloudtrail-delete-trail", 
                    "aws-cloudtrail-create-trail", 
                    "aws-cloudtrail-stop-logging"
                ]
            }
        }, 
        {
            "test_Qradar": {
                "name": "test_Qradar", 
                "implementing_scripts": [
                    "FetchFromInstance", 
                    "DeleteContext"
                ], 
                "implementing_playbooks": [
                    "QRadarFullSearch"
                ], 
                "implementing_commands": [
                    "qradar-delete-reference-set", 
                    "qradar-create-reference-set-value", 
                    "qradar-get-reference-by-name", 
                    "qradar-get-note", 
                    "qradar-offense-by-id", 
                    "qradar-get-assets", 
                    "qradar-create-note", 
                    "qradar-offenses", 
                    "qradar-get-asset-by-id", 
                    "qradar-update-offense", 
                    "qradar-create-reference-set", 
                    "qradar-delete-reference-set-value"
                ]
            }
        }, 
        {
            "Centreon-Test-Playbook": {
                "name": "Centreon-Test-Playbook", 
                "implementing_commands": [
                    "centreon-get-host-status"
                ]
            }
        }, 
        {
            "ssdeepreputationtest": {
                "name": "SsdeepReputationTest", 
                "implementing_scripts": [
                    "VerifyContext", 
                    "DeleteContext", 
                    "Sleep", 
                    "SsdeepReputationTest", 
                    "SSDeepReputation"
                ]
            }
        }, 
        {
            "crowdstrike_falconhost_test": {
                "name": "CrowdStrike FalconHost Test", 
                "implementing_scripts": [
                    "Set", 
                    "VerifyContext", 
                    "DeleteContext"
                ], 
                "implementing_commands": [
                    "cs-device-ran-on", 
                    "cs-device-search", 
                    "cs-device-details"
                ]
            }
        }, 
        {
            "dnstwistTest": {
                "name": "dnstwistTest", 
                "implementing_scripts": [
                    "VerifyContext", 
                    "DeleteContext"
                ], 
                "implementing_commands": [
                    "dnstwist-domain-variations"
                ]
            }
        }, 
        {
            "IPInfoTest": {
                "name": "IPInfoTest", 
                "implementing_scripts": [
                    "VerifyContext", 
                    "DeleteContext"
                ], 
                "implementing_commands": [
                    "ip"
                ]
            }
        }, 
        {
            "Tanium Test Playbook": {
                "name": "Tanium Test Playbook", 
                "fromversion": "2.5.0", 
                "implementing_commands": [
                    "tn-deploy-package", 
                    "tn-ask-question", 
                    "tn-get-saved-question"
                ]
            }
        }, 
        {
            "Netskope Test": {
                "name": "Netskope Test", 
                "implementing_scripts": [
                    "VerifyContext"
                ], 
                "implementing_commands": [
                    "netskope-events", 
                    "netskope-alerts"
                ]
            }
        }, 
        {
            "entity_enrichment_generic_test": {
                "name": "Entity Enrichment - Generic - Test", 
                "fromversion": "3.5.0", 
                "implementing_scripts": [
                    "Set", 
                    "VerifyContext", 
                    "DeleteContext"
                ], 
                "implementing_playbooks": [
                    "Entity Enrichment - Generic"
                ]
            }
        }, 
        {
            "CrowdStrike Falcon Intel v2": {
                "name": "CrowdStrike Falcon Intel v2", 
                "implementing_scripts": [
                    "RaiseError", 
                    "DeleteContext"
                ], 
                "implementing_commands": [
                    "domain", 
                    "url", 
                    "ip", 
                    "cs-actors", 
                    "cs-indicators", 
                    "file", 
                    "cs-reports"
                ]
            }
        }, 
        {
            "search_endpoints_by_hash_-_tie_-_test": {
                "name": "Search Endpoints By Hash - TIE - Test", 
                "fromversion": "3.5.0", 
                "implementing_scripts": [
                    "Set", 
                    "DeleteContext"
                ], 
                "implementing_playbooks": [
                    "Search Endpoints By Hash - TIE"
                ]
            }
        }, 
        {
            "nexpose_test": {
                "name": "Nexpose test", 
                "implementing_scripts": [
                    "GenerateUUID", 
                    "VerifyContext", 
                    "DeleteContext"
                ], 
                "implementing_commands": [
                    "nexpose-start-site-scan", 
                    "nexpose-get-asset", 
                    "nexpose-stop-scan", 
                    "nexpose-delete-site", 
                    "nexpose-get-asset-vulnerability", 
                    "nexpose-create-site", 
                    "nexpose-get-assets", 
                    "nexpose-create-assets-report", 
                    "nexpose-resume-scan", 
                    "nexpose-pause-scan", 
                    "nexpose-search-assets", 
                    "nexpose-get-scans"
                ]
            }
        }, 
        {
            "cisco-ise-test-playbook": {
                "name": "cisco-ise-test-playbook", 
                "implementing_scripts": [
                    "VerifyContext"
                ], 
                "implementing_commands": [
                    "cisco-ise-get-endpoints"
                ]
            }
        }, 
        {
            "CarbonBlackResponseTest": {
                "name": "Carbon Black Response Test", 
                "implementing_scripts": [
                    "CarbonBlackResponseFilterSensors", 
                    "VerifyContext", 
                    "DeleteContext"
                ], 
                "implementing_commands": [
                    "cb-watchlist-new", 
                    "cb-get-processes", 
                    "cb-get-process", 
                    "cb-watchlist-del", 
                    "cb-process-events", 
                    "cb-quarantine-device", 
                    "cb-sensor-info", 
                    "cb-binary", 
                    "cb-binary-get", 
                    "cb-get-hash-blacklist", 
                    "cb-watchlist-set", 
                    "cb-unquarantine-device", 
                    "cb-unblock-hash", 
                    "cb-alert-update", 
                    "cb-block-hash", 
                    "cb-alert"
                ]
            }
        }, 
        {
            "dedup_-_generic_-_test": {
                "name": "Dedup - Generic - Test", 
                "fromversion": "3.5.0", 
                "implementing_scripts": [
                    "VerifyContext", 
                    "CreateDuplicateIncident", 
                    "DeleteContext"
                ], 
                "implementing_playbooks": [
                    "Dedup - Generic"
                ], 
                "implementing_commands": [
                    "setIncident"
                ]
            }
        }, 
        {
            "VxStream Test": {
                "name": "VxStream Test", 
                "implementing_scripts": [
                    "VerifyContext", 
                    "DeleteContext", 
                    "http", 
                    "Exists"
                ], 
                "implementing_commands": [
                    "crowdstrike-detonate-file", 
                    "crowdstrike-get-environments", 
                    "crowdstrike-submit-url", 
                    "crowdstrike-scan", 
                    "crowdstrike-search"
                ]
            }
        }, 
        {
            "PhishTank Testing": {
                "name": "PhishTank Testing", 
                "implementing_scripts": [
                    "DeleteContext", 
                    "VerifyContext", 
                    "Set", 
                    "http", 
                    "ReadFile"
                ], 
                "implementing_commands": [
                    "url"
                ]
            }
        }, 
        {
            "BigFixTest": {
                "name": "BigFixTest", 
                "implementing_scripts": [
                    "VerifyContext", 
                    "DeleteContext"
                ], 
                "implementing_commands": [
                    "bigfix-action-delete", 
                    "bigfix-action-stop", 
                    "bigfix-get-site", 
                    "bigfix-get-sites", 
                    "bigfix-action-status", 
                    "bigfix-get-patches", 
                    "bigfix-get-endpoints", 
                    "bigfix-deploy-patch"
                ]
            }
        }, 
        {
            "Cisco-Meraki-Test": {
                "name": "Cisco-Meraki-Test", 
                "implementing_scripts": [
                    "VerifyContext", 
                    "DeleteContext"
                ], 
                "implementing_commands": [
                    "meraki-get-organization-license-state", 
                    "meraki-fetch-networks", 
                    "meraki-fetch-organizations", 
                    "meraki-fetch-devices", 
                    "meraki-fetch-organization-inventory"
                ]
            }
        }, 
        {
            "url_enrichment_-_generic_test": {
                "name": "Url Enrichment Generic - Test", 
                "fromversion": "3.5.0", 
                "implementing_scripts": [
                    "DeleteContext", 
                    "VerifyContext", 
                    "Set"
                ], 
                "implementing_playbooks": [
                    "URL Enrichment - Generic"
                ], 
                "implementing_commands": [
                    "rasterize"
                ]
            }
        }, 
        {
            "CheckpointFW-test": {
                "name": "CheckpointFW-test", 
                "implementing_scripts": [
                    "VerifyContextFields", 
                    "CheckpointFWBackupStatus", 
                    "DeleteContext", 
                    "Sleep", 
                    "CheckpointFWCreateBackup"
                ], 
                "implementing_commands": [
                    "checkpoint-delete-rule", 
                    "checkpoint-block-ip", 
                    "checkpoint-set-rule", 
                    "checkpoint-show-access-rule-base", 
                    "checkpoint-show-hosts"
                ]
            }
        }, 
        {
            "Test Playbook McAfee ATD": {
                "name": "Test Playbook McAfee ATD", 
                "implementing_scripts": [
                    "FileCreateAndUpload", 
                    "DeleteContext", 
                    "Exists", 
                    "AreValuesEqual"
                ], 
                "implementing_playbooks": [
                    "Detonate URL - McAfee ATD", 
                    "ATD - Detonate File"
                ], 
                "implementing_commands": [
                    "atd-list-analyzer-profiles", 
                    "atd-login", 
                    "atd-list-user"
                ]
            }
        }, 
        {
            "Cisco-Umbrella-Test": {
                "name": "Cisco-Umbrella-Test", 
                "implementing_scripts": [
                    "VerifyContext", 
                    "DeleteContext"
                ], 
                "implementing_commands": [
                    "umbrella-ip-dns-history", 
                    "umbrella-domain-related", 
                    "umbrella-domain-dns-history", 
                    "investigate-umbrella-domain-co-occurrences", 
                    "investigate-umbrella-domain-dns-history", 
                    "umbrella-domain-security", 
                    "investigate-umbrella-domain-search", 
                    "umbrella-domain-search", 
                    "investigate-umbrella-domain-related", 
                    "umbrella-domain-co-occurrences", 
                    "umbrella-domain-categorization"
                ]
            }
        }, 
        {
            "Test Playbook McAfee ePO": {
                "name": "Test Playbook McAfee ePO", 
                "implementing_scripts": [
                    "RaiseError", 
                    "DeleteContext"
                ], 
                "implementing_commands": [
                    "epo-clear-tag", 
                    "epo-get-system-tree-group", 
                    "epo-get-latest-dat", 
                    "epo-update-client-dat", 
                    "epo-advanced-command", 
                    "epo-help", 
                    "epo-find-systems", 
                    "epo-update-repository", 
                    "epo-get-version", 
                    "epo-get-current-dat", 
                    "epo-get-tables", 
                    "epo-apply-tag", 
                    "epo-find-system", 
                    "epo-query-table"
                ]
            }
        }, 
        {
            "grr_test": {
                "name": "GRR Test", 
                "implementing_scripts": [
                    "Set", 
                    "DeleteContext"
                ], 
                "implementing_commands": [
                    "grr-get-hunts", 
                    "grr-get-clients", 
                    "grr-set-hunts", 
                    "grr-set-flows", 
                    "grr-get-flows"
                ]
            }
        }, 
        {
            "RTIR Test": {
                "name": "RTIR Test", 
                "implementing_scripts": [
                    "DeleteContext"
                ], 
                "implementing_commands": [
                    "rtir-edit-ticket", 
                    "rtir-resolve-ticket", 
                    "rtir-create-ticket", 
                    "rtir-get-ticket", 
                    "rtir-search-ticket"
                ]
            }
        }, 
        {
            "GeneratePassword-Test": {
                "name": "GeneratePassword-Test", 
                "implementing_scripts": [
                    "Print", 
                    "GeneratePassword", 
                    "DeleteContext", 
                    "Exists"
                ]
            }
        }, 
        {
            "EWS Public Folders Test": {
                "name": "EWS Public Folders Test", 
                "implementing_commands": [
                    "ews-search-mailbox", 
                    "ews-get-items-from-folder", 
                    "ews-find-folders", 
                    "ews-get-folder"
                ]
            }
        }, 
        {
            "account_enrichment_-_generic_test": {
                "name": "Account Enrichment - Generic Test", 
                "fromversion": "3.5.0", 
                "implementing_scripts": [
                    "DeleteContext", 
                    "VerifyContext", 
                    "Set"
                ], 
                "implementing_playbooks": [
                    "Account Enrichment - Generic"
                ]
            }
        }, 
        {
            "TestStringReplace": {
                "name": "TestStringReplace", 
                "implementing_scripts": [
                    "StringReplace", 
                    "VerifyContextFields", 
                    "DeleteContext"
                ]
            }
        }, 
        {
            "EWSv2_empty_attachment_test": {
                "name": "EWSv2_empty_attachment_test", 
                "implementing_commands": [
                    "ews-get-attachment"
                ]
            }
        }, 
        {
            "search_endpoints_by_hash_-_crowdstrike_-_test": {
                "name": "Search Endpoints By Hash - CrowdStrike - Test", 
                "fromversion": "3.5.0", 
                "implementing_scripts": [
                    "DeleteContext"
                ], 
                "implementing_playbooks": [
                    "Search Endpoints By Hash - CrowdStrike"
                ]
            }
        }, 
        {
            "IBM Resilient Systems Test": {
                "name": "IBM Resilient Systems Test", 
                "implementing_scripts": [
                    "VerifyContext"
                ], 
                "implementing_commands": [
                    "rs-search-incidents", 
                    "rs-related-incidents", 
                    "rs-incidents-get-tasks", 
                    "rs-incident-attachments", 
                    "rs-incident-artifacts"
                ]
            }
        }, 
        {
            "whois_test": {
                "name": "whois_test", 
                "implementing_scripts": [
                    "DeleteContext"
                ], 
                "implementing_commands": [
                    "closeInvestigation", 
                    "whois"
                ]
            }
        }, 
        {
            "c7d68ad5MxToolbox_test": {
                "name": "MxToolbox_test", 
                "implementing_scripts": [
                    "CloseInvestigation", 
                    "Exists", 
                    "ToTable"
                ], 
                "implementing_commands": [
                    "mxtoolbox"
                ]
            }
        }, 
        {
            "Jira-Test": {
                "name": "Jira-Test", 
                "implementing_scripts": [
                    "VerifyContextFields", 
                    "VerifyContext", 
                    "DeleteContext", 
                    "FileCreateAndUpload"
                ], 
                "implementing_commands": [
                    "jira-create-issue", 
                    "jira-issue-upload-file", 
                    "jira-get-comments", 
                    "jira-issue-add-comment", 
                    "jira-edit-issue", 
                    "jira-issue-query", 
                    "jira-delete-issue", 
                    "jira-issue-add-link", 
                    "jira-get-issue"
                ]
            }
        }, 
        {
            "2142f8de-29d5-4288-8426-0db39abe988b": {
                "name": "AWS - EC2 Test Playbook ", 
                "implementing_scripts": [
                    "VerifyContext"
                ], 
                "implementing_commands": [
                    "aws-ec2-describe-regions", 
                    "aws-ec2-describe-volumes", 
                    "aws-ec2-describe-key-pairs", 
                    "aws-ec2-describe-instances", 
                    "aws-ec2-describe-launch-templates", 
                    "aws-ec2-describe-vpcs", 
                    "aws-ec2-describe-security-groups", 
                    "aws-ec2-describe-subnets", 
                    "aws-ec2-describe-snapshots", 
                    "aws-ec2-describe-images", 
                    "aws-ec2-describe-addresses"
                ]
            }
        }, 
        {
            "palo_alto_firewall_test_pb": {
                "name": "palo_alto_firewall_test_pb", 
                "implementing_scripts": [
                    "DeleteContext", 
                    "Sleep"
                ], 
                "implementing_playbooks": [
                    "PanoramaCommitConfiguration"
                ], 
                "implementing_commands": [
                    "panorama-list-applications", 
                    "panorama-create-rule", 
                    "panorama-delete-rule", 
                    "panorama-create-address-group", 
                    "panorama-list-addresses", 
                    "panorama-get-address-group", 
                    "panorama-get-url-category", 
                    "panorama", 
                    "panorama-edit-rule", 
                    "panorama-get-url-filter", 
                    "panorama-list-address-groups", 
                    "panorama-get-custom-url-category", 
                    "panorama-edit-address-group", 
                    "panorama-create-address", 
                    "panorama-delete-address-group", 
                    "panorama-move-rule", 
                    "panorama-delete-address"
                ]
            }
        }, 
        {
            "Google Safe Browsing Test": {
                "name": "Google Safe Browsing Test", 
                "implementing_scripts": [
                    "RaiseError", 
                    "CloseInvestigation"
                ], 
                "implementing_commands": [
                    "url"
                ]
            }
        }, 
        {
            "Tenable.io test": {
                "name": "Tenable.io test", 
                "implementing_scripts": [
                    "DeleteContext"
                ], 
                "implementing_commands": [
                    "tenable-io-get-vulnerabilities-by-asset", 
                    "tenable-io-get-scan-report", 
                    "tenable-io-list-scans", 
                    "tenable-io-get-vulnerability-details", 
                    "tenable-io-get-scan-status"
                ]
            }
        }, 
        {
            "JoeSecurityTestPlaybook": {
                "name": "JoeSecurityTestPlaybook", 
                "implementing_scripts": [
                    "FileCreateAndUpload", 
                    "DeleteContext"
                ], 
                "implementing_commands": [
                    "joe-download-report", 
                    "joe-is-online", 
                    "joe-analysis-info", 
                    "joe-search", 
                    "joe-analysis-submit-sample", 
                    "joe-analysis-submit-url"
                ]
            }
        }, 
        {
            "get_file_sample_by_hash_-_carbon_black_enterprise_Response_-_test": {
                "name": "Get File Sample By Hash - Carbon Black Enterprise Response - Test", 
                "fromversion": "3.5.0", 
                "implementing_scripts": [
                    "Set", 
                    "VerifyContext", 
                    "DeleteContext"
                ], 
                "implementing_playbooks": [
                    "Get File Sample By Hash - Carbon Black Enterprise Response"
                ]
            }
        }, 
        {
            "OTRS Test": {
                "name": "OTRS Test", 
                "implementing_scripts": [
                    "FetchFromInstance"
                ], 
                "implementing_commands": [
                    "otrs-update-ticket", 
                    "otrs-search-ticket", 
                    "otrs-create-ticket", 
                    "otrs-close-ticket", 
                    "otrs-get-ticket"
                ]
            }
        }, 
        {
            "get_original_email_-_gmail_-_test": {
                "name": "Get Original Email - Gmail - Test", 
                "implementing_scripts": [
                    "VerifyContext"
                ], 
                "implementing_playbooks": [
                    "Get Original Email - Gmail"
                ]
            }
        }, 
        {
            "TestHPServiceManager": {
                "name": "TestHPServiceManager", 
                "implementing_scripts": [
                    "VerifyContextFields", 
                    "VerifyContext", 
                    "DeleteContext"
                ], 
                "implementing_commands": [
                    "hpsm-create-incident", 
                    "hpsm-get-device", 
                    "hpsm-list-incidents", 
                    "hpsm-get-incident-by-id"
                ]
            }
        }, 
        {
            "AbuseIPDB Test": {
                "name": "AbuseIPDB Test", 
                "implementing_scripts": [
                    "DeleteContext"
                ], 
                "implementing_commands": [
                    "abuseipdb-check-cidr-block", 
                    "ip", 
                    "abuseipdb-get-blacklist", 
                    "abuseipdb-report-ip"
                ]
            }
        }, 
        {
            "TestIsValueInArray": {
                "name": "TestIsValueInArray", 
                "implementing_scripts": [
                    "CloseInvestigation", 
                    "Set", 
                    "IsValueInArray"
                ]
            }
        }, 
        {
            "GsuiteTest": {
                "name": "test-Gsuite", 
                "implementing_scripts": [
                    "VerifyContextFields"
                ], 
                "implementing_commands": [
                    "googleapps-list-users"
                ]
            }
        }, 
        {
            "AbuseIPDB PopulateIndicators Test": {
                "name": "AbuseIPDB PopulateIndicators Test", 
                "implementing_scripts": [
                    "AbuseIPDBPopulateIndicators"
                ]
            }
        }, 
        {
            "efc817d2-6660-4d4f-890d-90513ca1e180": {
                "name": "Cisco Spark Test", 
                "implementing_scripts": [
                    "VerifyContext", 
                    "DeleteContext"
                ], 
                "implementing_commands": [
                    "cisco-spark-send-message-to-person", 
                    "cisco-spark-list-teams", 
                    "cisco-spark-list-people", 
                    "cisco-spark-create-team", 
                    "cisco-spark-delete-team", 
                    "cisco-spark-delete-message", 
                    "cisco-spark-send-message-to-room", 
                    "cisco-spark-list-messages", 
                    "cisco-spark-list-rooms"
                ]
            }
        }, 
        {
            "iDefenseTest": {
                "name": "iDefenseTest", 
                "implementing_scripts": [
                    "Print", 
                    "VerifyContext", 
                    "DeleteContext"
                ], 
                "implementing_commands": [
                    "url", 
                    "ip", 
                    "domain", 
                    "uuid"
                ]
            }
        }, 
        {
            "block_indicators_-_generic_-_test": {
                "name": "Block Indicators - Generic - Test", 
                "implementing_playbooks": [
                    "Block Indicators - Generic"
                ]
            }
        }, 
        {
            "rsa_packets_and_logs_test": {
                "name": "RSA Packets And Logs test", 
                "fromversion": "3.5.0", 
                "implementing_scripts": [
                    "VerifyContext", 
                    "DeleteContext"
                ], 
                "implementing_commands": [
                    "nw-sdk-values", 
                    "netwitness-msearch", 
                    "nw-sdk-content", 
                    "netwitness-query"
                ]
            }
        }, 
        {
            "Google_Vault-Search_And_Display_Results_test": {
                "name": "Google Vault - Search And Display Results test", 
                "implementing_scripts": [
                    "GeneratePassword", 
                    "DeleteContext"
                ], 
                "implementing_playbooks": [
                    "Google Vault - Search Groups", 
                    "Google Vault - Search Mail", 
                    "Google Vault - Display Results", 
                    "Google Vault - Search Drive"
                ]
            }
        }, 
        {
            "URLDecode-Test": {
                "name": "URLDecode-Test", 
                "implementing_scripts": [
                    "URLDecode", 
                    "DeleteContext"
                ]
            }
        }, 
        {
            "Zscaler Test": {
                "name": "Zscaler Test", 
                "implementing_scripts": [
                    "GenerateUUID", 
                    "isError"
                ], 
                "implementing_commands": [
                    "zscaler-blacklist-url", 
                    "zscaler-get-blacklist", 
                    "zscaler-get-categories", 
                    "zscaler-category-add-url"
                ]
            }
        }, 
        {
            "urlscan_malicious_Test": {
                "name": "urlscan_malicious_Test", 
                "implementing_scripts": [
                    "DeleteContext"
                ], 
                "implementing_commands": [
                    "urlscan-search"
                ]
            }
        }, 
        {
            "DemistoUploadFileToIncident Test": {
                "name": "DemistoUploadFileToIncident Test", 
                "implementing_scripts": [
                    "DemistoUploadFileToIncident", 
                    "http"
                ]
            }
        }, 
        {
            "ParseEmailFiles-test": {
                "name": "ParseEmailFiles-test", 
                "implementing_scripts": [
                    "VerifyContext", 
                    "DeleteContext", 
                    "http", 
                    "AreValuesEqual", 
                    "ParseEmailFiles"
                ]
            }
        }, 
        {
            "extract_indicators_-_generic_-_test": {
                "name": "Extract Indicators - Generic - Test", 
                "fromversion": "3.5.0", 
                "implementing_scripts": [
                    "IncidentSet", 
                    "DeleteContext", 
                    "VerifyContext"
                ], 
                "implementing_playbooks": [
                    "Extract Indicators - Generic"
                ]
            }
        }, 
        {
            "listExecutedCommands-Test": {
                "name": "listExecutedCommands-Test", 
                "implementing_scripts": [
                    "Print", 
                    "listExecutedCommands", 
                    "commentsToContext", 
                    "CloseInvestigation", 
                    "AreValuesEqual"
                ]
            }
        }, 
        {
            "Phishing test - Inline": {
                "name": "Phishing test - Inline", 
                "implementing_scripts": [
                    "ScheduleCommand", 
                    "PhishingIncident", 
                    "DeleteContext", 
                    "http"
                ], 
                "implementing_playbooks": [
                    "Phishing Investigation - Generic"
                ]
            }
        }, 
        {
            "Tenable.io Scan Test": {
                "name": "Tenable.io Scan Test", 
                "implementing_scripts": [
                    "DeleteContext"
                ], 
                "implementing_playbooks": [
                    "Tenable.io Scan"
                ]
            }
        }, 
        {
            "AlphaSOC-Wisdom-Test": {
                "name": "AlphaSOC Wisdom Test", 
                "implementing_scripts": [
                    "VerifyContext"
                ], 
                "implementing_commands": [
                    "wisdom-ip-flags", 
                    "wisdom-domain-flags"
                ]
            }
        }, 
        {
            "pyEWS_Test": {
                "name": "pyEWS_Test", 
                "fromversion": "3.5.0", 
                "implementing_scripts": [
                    "VerifyContext", 
                    "DeleteContext"
                ], 
                "implementing_commands": [
                    "Exception", 
                    "ews-get-out-of-office", 
                    "ews-get-searchable-mailboxes", 
                    "ews-find-folders", 
                    "ews-get-items", 
                    "ews-get-contacts", 
                    "ews-get-attachment", 
                    "ews-search-mailboxes"
                ]
            }
        }, 
        {
            "SplunkPySearch_Test": {
                "name": "SplunkPySearch_Test", 
                "implementing_scripts": [
                    "SplunkPySearch", 
                    "VerifyHumanReadableContains"
                ]
            }
        }, 
        {
            "virusTotal-test-playbook": {
                "name": "virusTotal-test-playbook", 
                "implementing_scripts": [
                    "Set", 
                    "VerifyContext", 
                    "DeleteContext", 
                    "Exists"
                ], 
                "implementing_commands": [
                    "url", 
                    "ip", 
                    "domain", 
                    "file"
                ]
            }
        }, 
        {
            "calculate_severity_-_critical_assets_-_test": {
                "name": "Calculate Severity - Critical assets - Test", 
                "implementing_scripts": [
                    "VerifyContext", 
                    "ADGetUser"
                ], 
                "implementing_playbooks": [
                    "Calculate Severity - Critical assets"
                ]
            }
        }, 
        {
            "search_endpoints_by_hash_-_carbon_black_response_-_test": {
                "name": "Search Endpoints By Hash - Carbon Black Response - Test", 
                "fromversion": "3.5.0", 
                "implementing_scripts": [
                    "Set", 
                    "VerifyContext", 
                    "DeleteContext"
                ], 
                "implementing_playbooks": [
                    "Search Endpoints By Hash - Carbon Black Response"
                ]
            }
        }, 
        {
            "5dc848e5-a649-4394-8300-386770d39d75": {
                "name": "TestGetDuplicatesIncidentsByMl", 
                "implementing_scripts": [
                    "VerifyContext", 
                    "DeleteContext", 
                    "GetDuplicatesMl", 
                    "TestCreateDuplicates"
                ]
            }
        }, 
        {
            "LogRhythm-Test-Playbook": {
                "name": "LogRhythm-Test-Playbook", 
                "implementing_commands": [
                    "lr-get-alarms"
                ]
            }
        }, 
        {
            "test_similar_incidents": {
                "name": "Test Similar Incidents", 
                "fromversion": "3.5.0", 
                "implementing_scripts": [
                    "VerifyContext", 
                    "DeleteContext", 
                    "TestCreateDuplicates", 
                    "FindSimilarIncidents"
                ]
            }
        }, 
        {
            "2cddaacb-4e4c-407e-8ef5-d924867b810c": {
                "name": "AWS - CloudWatchLogs Test Playbook_copy", 
                "implementing_scripts": [
                    "GetTime", 
                    "VerifyContext", 
                    "DeleteContext"
                ], 
                "implementing_commands": [
                    "aws-logs-describe-metric-filters", 
                    "aws-logs-create-log-stream", 
                    "aws-logs-put-retention-policy", 
                    "aws-logs-delete-log-group", 
                    "aws-logs-delete-log-stream", 
                    "aws-logs-create-log-group", 
                    "aws-logs-describe-log-streams", 
                    "aws-logs-delete-metric-filter", 
                    "aws-logs-put-log-events", 
                    "aws-logs-describe-log-groups", 
                    "aws-logs-put-metric-filter", 
                    "aws-logs-delete-retention-policy"
                ]
            }
        }, 
        {
            "TestSkyformation": {
                "name": "TestSkyformation", 
                "implementing_scripts": [
                    "TestFail"
                ], 
                "implementing_commands": [
                    "skyformation-get-accounts"
                ]
            }
        }, 
        {
            "EWS test": {
                "name": "EWS test", 
                "implementing_scripts": [
                    "VerifyContext", 
                    "DeleteContext", 
                    "FileCreateAndUpload", 
                    "SendEmail"
                ], 
                "implementing_commands": [
                    "ews-delete-attachments", 
                    "ews-get-searchable-mailboxes", 
                    "ews-search-mailbox", 
                    "ews-find-folders", 
                    "ews-get-items", 
                    "ews-get-folder", 
                    "ews-get-attachment", 
                    "ews-delete-items"
                ]
            }
        }, 
        {
            "ShodanTest": {
                "name": "ShodanTest", 
                "implementing_scripts": [
                    "VerifyContext", 
                    "DeleteContext"
                ], 
                "implementing_commands": [
                    "ip"
                ]
            }
        }, 
        {
            "d8628445-ff86-40f9-857d-50b3f1d295a6": {
                "name": "Sandblast malicious test", 
                "implementing_scripts": [
                    "DeleteContext", 
                    "Exists", 
                    "echo"
                ], 
                "implementing_commands": [
                    "sandblast-query", 
                    "sandblast-upload"
                ]
            }
        }, 
        {
            "minemeld_test": {
                "name": "Palo Alto MineMeld Test", 
                "implementing_scripts": [
                    "DeleteContext"
                ], 
                "implementing_commands": [
                    "minemeld-remove-from-miner", 
                    "ip", 
                    "minemeld-add-to-miner", 
                    "minemeld-retrieve-miner", 
                    "minemeld-get-indicator-from-miner"
                ]
            }
        }, 
        {
            "Archer-Test-Playbook": {
                "name": "Archer-Test-Playbook", 
                "implementing_scripts": [
                    "VerifyContextFields", 
                    "DeleteContext"
                ], 
                "implementing_commands": [
                    "archer-get-application-fields", 
                    "archer-update-record", 
                    "archer-search-records", 
                    "archer-create-record", 
                    "archer-delete-record", 
                    "archer-search-applications", 
                    "archer-get-record"
                ]
            }
        }, 
        {
            "LanguageDetect-Test": {
                "name": "LanguageDetect-Test", 
                "implementing_scripts": [
                    "CloseInvestigation", 
                    "LanguageDetect", 
                    "DeleteContext", 
                    "Sleep", 
                    "Exists"
                ]
            }
        }, 
        {
            "ThreatGridTest": {
                "name": "ThreatGridTest", 
                "implementing_scripts": [
                    "DeleteContext", 
                    "Exists", 
                    "AreValuesEqual"
                ], 
                "implementing_commands": [
                    "threat-grid-get-samples", 
                    "threat-grid-download-sample-by-id", 
                    "threat-grid-organization-get-rate-limit", 
                    "threat-grid-user-get-rate-limit", 
                    "threat-grid-get-threat-summary-by-id", 
                    "threat-grid-who-am-i", 
                    "threat-grid-upload-sample"
                ]
            }
        }, 
        {
            "Detonate URL - Generic Test": {
                "name": "Detonate URL - Generic Test", 
                "fromversion": "4.0.0", 
                "implementing_scripts": [
                    "Set", 
                    "DeleteContext"
                ], 
                "implementing_playbooks": [
                    "Detonate URL - Generic"
                ]
            }
        }, 
        {
            "test-ThreatConnect": {
                "name": "test-ThreatConnect", 
                "implementing_scripts": [
                    "DeleteContext"
                ], 
                "implementing_commands": [
                    "tc-delete-indicator-tag", 
                    "tc-create-incident", 
                    "tc-create-event", 
                    "tc-owners", 
                    "tc-create-campaign", 
                    "tc-tag-indicator", 
                    "tc-create-threat", 
                    "tc-incident-associate-indicator", 
                    "tc-get-tags", 
                    "tc-get-indicators-by-tag", 
                    "tc-delete-indicator", 
                    "tc-indicators", 
                    "tc-delete-group", 
                    "tc-fetch-incidents", 
                    "tc-add-indicator", 
                    "tc-get-indicator", 
                    "tc-update-indicator", 
                    "tc-get-incident-associate-indicators"
                ]
            }
        }, 
        {
            "TestMatchRegex": {
                "name": "TestMatchRegex", 
                "implementing_scripts": [
                    "DeleteContext", 
                    "MatchRegex"
                ], 
                "implementing_commands": [
                    "closeInvestigation"
                ]
            }
        }, 
        {
            "search_endpoints_by_hash_-_generic_-_test": {
                "name": "Search Endpoints By Hash - Generic - Test", 
                "fromversion": "3.5.0", 
                "implementing_scripts": [
                    "DeleteContext", 
                    "VerifyContext", 
                    "Set"
                ], 
                "implementing_playbooks": [
                    "Search Endpoints By Hash - Generic"
                ]
            }
        }, 
        {
            "Detonate File - SNDBOX - Test": {
                "name": "Detonate File - SNDBOX - Test", 
                "implementing_scripts": [
                    "DeleteContext", 
                    "http"
                ], 
                "implementing_playbooks": [
                    "Detonate File - SNDBOX"
                ]
            }
        }, 
        {
            "CreatePhishingClassifierMLTest": {
                "name": "Create Phishing Classifier ML Test", 
                "implementing_scripts": [
                    "DBotPredictPhishingLabel", 
                    "VerifyContext", 
                    "DeleteContext", 
                    "TestCreateTagTextFile", 
                    "TestCreateIncidents"
                ], 
                "implementing_playbooks": [
                    "DBot Create Phishing Classifier"
                ]
            }
        }, 
        {
            "CirclIntegrationTest": {
                "name": "CIRCL Test", 
                "implementing_scripts": [
                    "VerifyHumanReadableContains", 
                    "PrintErrorEntry", 
                    "isError"
                ], 
                "implementing_commands": [
                    "circl-ssl-get-certificate", 
                    "circl-ssl-list-certificates", 
                    "circl-ssl-query-certificate", 
                    "circl-dns-get"
                ]
            }
        }, 
        {
            "ProofpointDecodeURL-Test": {
                "name": "ProofpointDecodeURL-Test", 
                "implementing_scripts": [
                    "CloseInvestigation", 
                    "ProofpointDecodeURL", 
                    "Sleep", 
                    "AreValuesEqual"
                ]
            }
        }, 
        {
            "FireEye HX Test": {
                "name": "FireEye HX Test", 
                "implementing_scripts": [
                    "DeleteContext"
                ], 
                "implementing_commands": [
                    "fireeye-hx-get-indicators", 
                    "fireeye-hx-get-alert", 
                    "fireeye-hx-file-acquisition", 
                    "fireeye-hx-delete-file-acquisition", 
                    "fireeye-hx-get-alerts", 
                    "fireeye-hx-get-host-information", 
                    "fireeye-hx-get-indicator"
                ]
            }
        }, 
        {
            "hashicorp_test": {
                "name": "hashicorp_test", 
                "implementing_scripts": [
                    "GetTime", 
                    "DeleteContext"
                ], 
                "implementing_commands": [
                    "hashicorp-list-policies", 
                    "hashicorp-disable-engine", 
                    "hashicorp-create-token", 
                    "hashicorp-list-secrets", 
                    "hashicorp-get-secret-metadata", 
                    "hashicorp-configure-engine", 
                    "hashicorp-undelete-secret", 
                    "hashicorp-destroy-secret", 
                    "hashicorp-get-policy", 
                    "hashicorp-enable-engine", 
                    "hashicorp-list-secrets-engines", 
                    "hashicorp-delete-secret", 
                    "hashicorp-reset-configuration"
                ]
            }
        }, 
        {
            "decodemimeheader_-_test": {
                "name": "DecodeMimeHeader - Test", 
                "fromversion": "3.5.0", 
                "implementing_scripts": [
                    "DecodeMimeHeader", 
                    "DeleteContext", 
                    "VerifyContext"
                ]
            }
        }, 
        {
            "XFE Test": {
                "name": "XFE Test", 
                "implementing_scripts": [
                    "VerifyContext", 
                    "DeleteContext", 
                    "Exists", 
                    "AreValuesEqual"
                ], 
                "implementing_commands": [
                    "domain", 
                    "url", 
                    "ip", 
                    "cve-latest", 
                    "cve-search", 
                    "file"
                ]
            }
        }, 
        {
            "Base64 File in List Test": {
                "name": "Base64 File in List Test", 
                "implementing_scripts": [
                    "VerifyContext", 
                    "Base64ListToFile"
                ], 
                "implementing_commands": [
                    "setList"
                ]
            }
        }, 
        {
            "Cybereason Test": {
                "name": "Cybereason Test", 
                "implementing_scripts": [
                    "FetchFromInstance", 
                    "VerifyContext", 
                    "DeleteContext"
                ], 
                "implementing_commands": [
                    "cybereason-query-user", 
                    "cybereason-malop-processes", 
                    "cybereason-query-file", 
                    "cybereason-query-connections", 
                    "cybereason-is-probe-connected", 
                    "cybereason-query-malops", 
                    "cybereason-query-domain", 
                    "cybereason-query-processes"
                ]
            }
        }, 
        {
            "ActiveMQ Test": {
                "name": "ActiveMQ Test", 
                "implementing_scripts": [
                    "VerifyContext", 
                    "Sleep"
                ], 
                "implementing_commands": [
                    "activemq-send", 
                    "activemq-subscribe"
                ]
            }
        }, 
        {
            "McAfeeNSMTest": {
                "name": "McAfeeNSMTest", 
                "implementing_commands": [
                    "nsm-get-domains", 
                    "nsm-get-ips-policy-details", 
                    "nsm-update-alerts", 
                    "nsm-get-ips-policies", 
                    "nsm-get-alerts", 
                    "nsm-get-sensors"
                ]
            }
        }, 
        {
            "SNDBOX_Test": {
                "name": "SNDBOX_Test", 
                "implementing_scripts": [
                    "DeleteContext", 
                    "http"
                ], 
                "implementing_commands": [
                    "sndbox-analysis-info", 
                    "sndbox-analysis-submit-sample", 
                    "sndbox-download-sample", 
                    "sndbox-download-report", 
                    "sndbox-is-online"
                ]
            }
        }, 
        {
            "Fortigate Test": {
                "name": "Fortigate Test", 
                "implementing_scripts": [
                    "DeleteContext"
                ], 
                "implementing_commands": [
                    "fortigate-move-policy", 
                    "fortigate-create-firewall-service", 
                    "fortigate-get-service-groups", 
                    "fortigate-get-policy", 
                    "fortigate-get-address-groups", 
                    "fortigate-get-firewall-service", 
                    "fortigate-delete-policy", 
                    "fortigate-get-addresses", 
                    "fortigate-update-service-group", 
                    "fortigate-update-address-group", 
                    "fortigate-delete-address-group", 
                    "fortigate-create-address-group", 
                    "fortigate-create-policy", 
                    "fortigate-update-policy"
                ]
            }
        }, 
        {
            "sep_-_test_endpoint_search": {
                "name": "SEP - Test endpoint search", 
                "fromversion": "3.5.0", 
                "implementing_scripts": [
                    "VerifyContext", 
                    "DeleteContext"
                ], 
                "implementing_commands": [
                    "sep-endpoints-info"
                ]
            }
        }, 
        {
            "awake_security_test_pb": {
                "name": "awake_security_test_pb", 
                "implementing_scripts": [
                    "DeleteContext"
                ], 
                "implementing_commands": [
                    "domain", 
                    "ip", 
                    "awake-query-activities", 
                    "awake-pcap-download", 
                    "awake-query-domains", 
                    "awake-query-devices", 
                    "device", 
                    "email"
                ]
            }
        }, 
        {
            "af2f5a99-d70b-48c1-8c25-519732b733f2": {
                "name": "nmap-test", 
                "implementing_scripts": [
                    "CloseInvestigation", 
                    "Print", 
                    "Exists"
                ], 
                "implementing_commands": [
                    "nmap-scan"
                ]
            }
        }, 
        {
            "Detonate File - No Files test": {
                "name": "Detonate File - No Files test", 
                "implementing_scripts": [
                    "DeleteContext"
                ], 
                "implementing_playbooks": [
                    "Detonate File - Generic"
                ]
            }
        }, 
        {
            "3010a07c-0a85-480c-87db-cf3f09fcbd7c": {
                "name": "ContextGetters-Test", 
                "implementing_scripts": [
                    "ExtractHash", 
                    "IsTrue", 
                    "ContextGetEmails", 
                    "ExtractIP", 
                    "ContextGetHashes", 
                    "ContextGetIps", 
                    "ExtractEmail"
                ]
            }
        }, 
        {
            "test-LinkIncidentsWithRetry": {
                "name": "test-LinkIncidentsWithRetry", 
                "implementing_scripts": [
                    "Print", 
                    "LinkIncidentsWithRetry", 
                    "AreValuesEqual"
                ], 
                "implementing_commands": [
                    "createNewIncident"
                ]
            }
        }, 
        {
            "2e7770c4-8b78-4ee5-84c7-22a9e481b166": {
                "name": "Autofocus_test", 
                "implementing_scripts": [
                    "CloseInvestigation", 
                    "IsMaliciousIndicatorFound", 
                    "AreValuesEqual"
                ], 
                "implementing_commands": [
                    "autofocus-search-sessions", 
                    "file", 
                    "autofocus-search-samples"
                ]
            }
        }, 
        {
            "Remedy-On-Demand-Test": {
                "name": "Remedy-On-Demand-Test", 
                "implementing_scripts": [
                    "Set", 
                    "VerifyContext", 
                    "DeleteContext"
                ], 
                "implementing_commands": [
                    "remedy-get-incident", 
                    "remedy-fetch-incidents", 
                    "remedy-incident-create", 
                    "remedy-incident-update"
                ]
            }
        }, 
        {
            "get_file_sample_from_path_-_generic_-_test": {
                "name": "Get File Sample From Path - Generic - Test", 
                "fromversion": "3.5.0", 
                "implementing_scripts": [
                    "VerifyContext", 
                    "DeleteContext"
                ], 
                "implementing_playbooks": [
                    "Get File Sample From Path - Generic"
                ], 
                "implementing_commands": [
                    "cb-list-sensors"
                ]
            }
        }, 
        {
            "Test ParseCSV": {
                "name": "Test ParseCSV", 
                "implementing_scripts": [
                    "DeleteContext", 
                    "FileCreateAndUpload", 
                    "ParseCSV", 
                    "AreValuesEqual"
                ]
            }
        }, 
        {
            "Preempt Test": {
                "name": "Preempt Test", 
                "implementing_commands": [
                    "preempt-remove-from-watch-list", 
                    "preempt-get-user-endpoints", 
                    "preempt-get-activities", 
                    "preempt-add-to-watch-list"
                ]
            }
        }, 
        {
            "playbook-Cymon_Test": {
                "name": "playbook-Cymon_Test", 
                "implementing_scripts": [
                    "VerifyContext", 
                    "StringContains", 
                    "DeleteContext", 
                    "ValidateErrorExistence"
                ], 
                "implementing_commands": [
                    "ip", 
                    "domain"
                ]
            }
        }, 
        {
            "150778e9-90ca-4c28-873e-f050f2c6d3a3": {
                "name": "HTTPRedirectList Test", 
                "implementing_scripts": [
                    "CloseInvestigation", 
                    "HTTPListRedirects", 
                    "AreValuesEqual"
                ]
            }
        }, 
        {
            "TCPUtils-Test": {
                "name": "Tcpiputlis Test Playbook", 
                "implementing_scripts": [
                    "VerifyContextFields", 
                    "VerifyContext", 
                    "DeleteContext"
                ], 
                "implementing_commands": [
                    "ip"
                ]
            }
        }, 
        {
            "113aca8a-ee52-419f-89a6-150ee232d0d1": {
                "name": "S3 Test", 
                "implementing_scripts": [
                    "DeleteContext"
                ], 
                "implementing_commands": [
                    "aws-s3-create-bucket", 
                    "aws-s3-get-bucket-policy", 
                    "aws-s3-download-file", 
                    "aws-s3-delete-bucket-policy", 
                    "aws-s3-describe-buckets", 
                    "aws-s3-list-bucket-objects", 
                    "aws-s3-set-bucket-policy", 
                    "aws-s3-delete-bucket"
                ]
            }
        }, 
        {
            "buildewsquery_test": {
                "name": "BuildEWSQuery Test", 
                "implementing_scripts": [
                    "BuildEWSQuery", 
                    "VerifyContext"
                ]
            }
        }, 
        {
            "palo_alto_panorama_test_pb": {
                "name": "palo_alto_panorama_test_pb", 
                "implementing_scripts": [
                    "DeleteContext", 
                    "Sleep"
                ], 
                "implementing_commands": [
                    "panorama-list-applications", 
                    "panorama-create-rule", 
                    "panorama-commit", 
                    "panorama-delete-rule", 
                    "panorama-create-address-group", 
                    "panorama-get-address-group", 
                    "panorama-move-rule", 
                    "panorama", 
                    "panorama-edit-rule", 
                    "panorama-get-url-filter", 
                    "panorama-list-address-groups", 
                    "panorama-get-custom-url-category", 
                    "panorama-create-address", 
                    "panorama-delete-address-group", 
                    "panorama-list-addresses", 
                    "panorama-delete-address"
                ]
            }
        }, 
        {
            "okta_test_playbook": {
                "name": "Okta test playbook", 
                "implementing_scripts": [
                    "VerifyContext", 
                    "DeleteContext"
                ], 
                "implementing_commands": [
                    "okta-get-application-authentication", 
                    "okta-list-groups", 
                    "okta-get-application-assignments", 
                    "okta-get-user-factors", 
                    "okta-get-groups", 
                    "okta-suspend-user", 
                    "okta-add-to-group", 
                    "okta-update-user", 
                    "okta-remove-from-group", 
                    "okta-get-failed-logins", 
                    "okta-get-group-members", 
                    "okta-unsuspend-user", 
                    "okta-get-group-assignments"
                ]
            }
        }, 
        {
            "test_delete_context": {
                "name": "Test Delete Context", 
                "implementing_scripts": [
                    "RaiseError", 
                    "Set", 
                    "DeleteContext", 
                    "isError"
                ]
            }
        }, 
        {
            "JiraCreateIssue-example-test": {
                "name": "JiraCreateIssue-example-test", 
                "implementing_scripts": [
                    "JiraCreateIssue-example", 
                    "DeleteContext"
                ], 
                "implementing_commands": [
                    "jira-delete-issue"
                ]
            }
        }, 
        {
            "AttivoBotsinkTest": {
                "name": "AttivoBotsinkTest", 
                "implementing_scripts": [
                    "DeleteContext"
                ], 
                "implementing_commands": [
                    "attivo-list-hosts", 
                    "attivo-list-users", 
                    "attivo-check-user", 
                    "attivo-run-playbook", 
                    "attivo-check-host", 
                    "attivo-get-events", 
                    "attivo-deploy-decoy", 
                    "attivo-list-playbooks"
                ]
            }
        }, 
        {
            "email_test": {
                "name": "Email Address Enrichment - Generic - Test", 
                "implementing_scripts": [
                    "Set", 
                    "VerifyContext", 
                    "DeleteContext"
                ], 
                "implementing_playbooks": [
                    "Email Address Enrichment - Generic"
                ]
            }
        }, 
        {
            "Cisco Umbrella Test": {
                "name": "Cisco Umbrella Test", 
                "implementing_scripts": [
                    "DeleteContext"
                ], 
                "implementing_commands": [
                    "umbrella-ip-dns-history", 
                    "domain", 
                    "umbrella-domain-related", 
                    "umbrella-get-domains-using-regex", 
                    "umbrella-domain-dns-history", 
                    "umbrella-get-url-timeline", 
                    "umbrella-get-domain-classifiers", 
                    "umbrella-get-malicious-domains-for-ip", 
                    "umbrella-get-domains-for-email-registrar", 
                    "umbrella-get-domains-for-nameserver", 
                    "umbrella-domain-categorization", 
                    "umbrella-domain-security", 
                    "umbrella-get-domain-timeline", 
                    "umbrella-get-domain-details", 
                    "umbrella-ip-malicious-domains", 
                    "umbrella-get-related-domains", 
                    "umbrella-get-whois-for-domain", 
                    "umbrella-domain-search", 
                    "umbrella-domain-co-occurrences", 
                    "umbrella-get-ip-timeline", 
                    "umbrella-get-domain-queryvolume"
                ]
            }
        }, 
        {
            "fd93f620-9a2d-4fb6-85d1-151a6a72e46d": {
                "name": "AWS - SQS Test Playbook", 
                "implementing_scripts": [
                    "VerifyContext"
                ], 
                "implementing_commands": [
                    "aws-sqs-purge-queue", 
                    "aws-sqs-list-queues", 
                    "aws-sqs-send-message", 
                    "aws-sqs-get-queue-url", 
                    "aws-sqs-create-queue", 
                    "aws-sqs-delete-queue"
                ]
            }
        }, 
        {
            "RedCanaryTest": {
                "name": "RedCanaryTest", 
                "implementing_scripts": [
                    "DeleteContext"
                ], 
                "implementing_commands": [
                    "redcanary-get-endpoint", 
                    "redcanary-update-remediation-state", 
                    "redcanary-list-detections", 
                    "redcanary-list-endpoints", 
                    "redcanary-acknowledge-detection", 
                    "redcanary-get-endpoint-detections", 
                    "redcanary-get-detection", 
                    "redcanary-execute-playbook"
                ]
            }
        }, 
        {
            "blockip_test_playbook": {
                "name": "blockip_test_playbook", 
                "implementing_scripts": [
                    "BlockIP"
                ]
            }
        }, 
        {
            "block_endpoint_-_carbon_black_response_-_test": {
                "name": "Block Endpoint - Carbon Black Response - Test", 
                "fromversion": "3.5.0", 
                "implementing_scripts": [
                    "DeleteContext", 
                    "VerifyContext", 
                    "Set"
                ], 
                "implementing_playbooks": [
                    "Block Endpoint - Carbon Black Response"
                ], 
                "implementing_commands": [
                    "cb-list-sensors", 
                    "cb-unquarantine-device", 
                    "cb-sensor-info"
                ]
            }
        }, 
        {
            "exporttocsv_script_test": {
                "name": "ExportToCSV script test", 
                "fromversion": "3.6.0", 
                "implementing_scripts": [
                    "DeleteContext", 
                    "ExportToCSV", 
                    "AreValuesEqual", 
                    "ReadFile"
                ]
            }
        }, 
        {
            "get_file_sample_from_path_-_d2_-_test": {
                "name": "Get File Sample From Path - D2 - Test", 
                "fromversion": "3.5.0", 
                "implementing_scripts": [
                    "VerifyContext", 
                    "DeleteContext"
                ], 
                "implementing_playbooks": [
                    "Get File Sample From Path - D2"
                ]
            }
        }, 
        {
            "GetTime-Test": {
                "name": "GetTime-Test", 
                "implementing_scripts": [
                    "GetTime", 
                    "DeleteContext", 
                    "MatchRegex"
                ]
            }
        }, 
        {
            "CreateEmailHtmlBody_test_pb": {
                "name": "CreateEmailHtmlBody_test_pb", 
                "implementing_scripts": [
                    "CreateEmailHtmlBody", 
                    "DeleteContext"
                ], 
                "implementing_commands": [
                    "createList"
                ]
            }
        }, 
        {
            "forcepoint test": {
                "name": "forcepoint test", 
                "implementing_scripts": [
                    "DeleteContext"
                ], 
                "implementing_commands": [
                    "fp-get-category-detailes", 
                    "fp-delete-address-from-category", 
                    "fp-add-address-to-category", 
                    "fp-add-category", 
                    "fp-delete-categories"
                ]
            }
        }, 
        {
            "CrowdStrike Endpoint Enrichment - Test": {
                "name": "CrowdStrike Endpoint Enrichment - Test", 
                "fromversion": "3.5.0", 
                "implementing_scripts": [
                    "DeleteContext", 
                    "PrintErrorEntry"
                ], 
                "implementing_playbooks": [
                    "CrowdStrike Endpoint Enrichment"
                ], 
                "implementing_commands": [
                    "cs-device-search", 
                    "cs-detection-search"
                ]
            }
        }, 
        {
            "endpoint_enrichment_-_generic_test": {
                "name": "Endpoint Enrichment - Generic Test", 
                "fromversion": "3.5.0", 
                "implementing_scripts": [
                    "DeleteContext", 
                    "VerifyContext", 
                    "Set"
                ], 
                "implementing_playbooks": [
                    "Endpoint Enrichment - Generic"
                ]
            }
        }, 
        {
            "TestHttpPlaybook": {
                "name": "TestHttpPlaybook", 
                "implementing_scripts": [
                    "VerifyContextFields", 
                    "DeleteContext", 
                    "http"
                ]
            }
        }, 
        {
            "Test-IsMaliciousIndicatorFound": {
                "name": "Test-IsMaliciousIndicatorFound", 
                "implementing_scripts": [
                    "DeleteContext",
                    "Set",
                    "Sleep", 
                    "IsMaliciousIndicatorFound"
                ], 
                "implementing_commands": [
                    "createNewIndicator"
                ]
            }
        }, 
        {
            "Mimecast test": {
                "name": "Mimecast test", 
                "implementing_scripts": [
                    "FetchFromInstance", 
                    "DeleteContext"
                ], 
                "implementing_commands": [
                    "mimecast-get-impersonation-logs", 
                    "mimecast-query", 
                    "mimecast-download-attachments", 
                    "mimecast-url-decode", 
                    "mimecast-refresh-token", 
                    "mimecast-create-policy", 
                    "mimecast-manage-sender", 
                    "mimecast-get-message", 
                    "mimecast-discover", 
                    "mimecast-list-messages", 
                    "mimecast-create-managed-url", 
                    "mimecast-list-managed-url", 
                    "mimecast-get-attachment-logs", 
                    "mimecast-list-blocked-sender-policies", 
                    "mimecast-login", 
                    "mimecast-delete-policy", 
                    "mimecast-get-policy", 
                    "mimecast-get-url-logs"
                ]
            }
        }, 
        {
            "TestParseCSV": {
                "name": "TestParseCSV", 
                "implementing_scripts": [
                    "Set", 
                    "VerifyContext", 
                    "ParseCSV", 
                    "DeleteContext", 
                    "ExportToCSV"
                ]
            }
        }, 
        {
            "ArcSight Logger test": {
                "name": "ArcSight Logger test", 
                "implementing_scripts": [
                    "DeleteContext", 
                    "Sleep"
                ], 
                "implementing_commands": [
                    "as-search", 
                    "as-close", 
                    "as-drilldown", 
                    "as-search-events", 
                    "as-status", 
                    "as-events"
                ]
            }
        }, 
        {
            "Cylance Protect v2 Test": {
                "name": "Cylance Protect v2 Test", 
                "implementing_scripts": [
                    "VerifyContext", 
                    "DeleteContext"
                ], 
                "implementing_commands": [
                    "cylance-protect-delete-hash-from-lists", 
                    "cylance-protect-download-threat", 
                    "cylance-protect-get-zones", 
                    "cylance-protect-get-devices", 
                    "cylance-protect-get-policies", 
                    "cylance-protect-get-list", 
                    "cylance-protect-get-threat", 
                    "cylance-protect-get-device-threats", 
                    "cylance-protect-get-policy-details", 
                    "cylance-protect-add-hash-to-list"
                ]
            }
        }, 
        {
            "McAfeeESMTest": {
                "name": "McAfeeESMTest", 
                "implementing_scripts": [
                    "GetTime", 
                    "VerifyContext", 
                    "DeleteContext"
                ], 
                "implementing_commands": [
                    "esm-edit-case-status", 
                    "esm-get-case-statuses", 
                    "esm-search", 
                    "esm-add-case-status", 
                    "esm-get-alarm-event-details", 
                    "esm-get-organization-list", 
                    "esm-list-alarm-events", 
                    "esm-delete-case-status", 
                    "esm-edit-case", 
                    "esm-get-user-list", 
                    "esm-get-case-detail", 
                    "esm-add-case", 
                    "esm-fetch-alarms"
                ]
            }
        }, 
        {
            "Detonate File - Generic Test": {
                "name": "Detonate File - Generic Test", 
                "fromversion": "4.0.0", 
                "implementing_scripts": [
                    "DeleteContext", 
                    "http"
                ], 
                "implementing_playbooks": [
                    "Detonate File - Generic"
                ]
            }
        }, 
        {
            "Jask_Test": {
                "name": "Jask Test", 
                "implementing_scripts": [
                    "VerifyContext", 
                    "DeleteContext"
                ], 
                "implementing_commands": [
                    "jask-search-signals", 
                    "jask-search-entities", 
                    "jask-get-entity-details", 
                    "jask-get-insight-details", 
                    "closeInvestigation", 
                    "jask-search-insights", 
                    "jask-get-signal-details", 
                    "jask-get-related-entities", 
                    "jask-get-insight-comments"
                ]
            }
        }, 
        {
            "RSA NetWitness Test": {
                "name": "RSA NetWitness Test", 
                "implementing_commands": [
                    "netwitness-get-incident", 
                    "netwitness-get-incidents"
                ]
            }
        }, 
        {
            "Test_Sagemaker": {
                "name": "Test Sagemaker", 
                "implementing_scripts": [
                    "VerifyContext"
                ], 
                "implementing_commands": [
                    "predict-phishing"
                ]
            }
        }, 
        {
            "ExtractURL Test": {
                "name": "ExtractURL Test", 
                "implementing_scripts": [
                    "Print", 
                    "ExtractURL", 
                    "IsTrue"
                ]
            }
        }, 
        {
            "tenable-sc-test": {
                "name": "Tenable.sc Test", 
                "implementing_scripts": [
                    "GetTime", 
                    "VerifyContext", 
                    "DeleteContext", 
                    "FetchFromInstance"
                ], 
                "implementing_commands": [
                    "tenable-sc-get-asset", 
                    "tenable-sc-list-alerts", 
                    "tenable-sc-get-system-licensing", 
                    "tenable-sc-get-scan-status", 
                    "tenable-sc-list-scans", 
                    "tenable-sc-list-repositories", 
                    "tenable-sc-create-scan", 
                    "tenable-sc-delete-scan", 
                    "tenable-sc-get-scan-report", 
                    "tenable-sc-list-assets", 
                    "tenable-sc-get-vulnerability", 
                    "tenable-sc-get-device", 
                    "tenable-sc-create-asset", 
                    "tenable-sc-get-alert", 
                    "tenable-sc-launch-scan", 
                    "tenable-sc-list-report-definitions", 
                    "tenable-sc-delete-asset", 
                    "tenable-sc-list-credentials", 
                    "tenable-sc-list-policies", 
                    "tenable-sc-list-zones", 
                    "tenable-sc-list-users"
                ]
            }
        }, 
        {
            "ReversingLabsA1000Test": {
                "name": "ReversingLabsA1000Test", 
                "implementing_scripts": [
                    "VerifyContext", 
                    "DeleteContext"
                ], 
                "implementing_commands": [
                    "reversinglabs-download", 
                    "reversinglabs-extracted-files", 
                    "reversinglabs-download-unpacked", 
                    "reversinglabs-analyze", 
                    "file"
                ]
            }
        }, 
        {
            "TestWordFileToIOC": {
                "name": "TestWordFileToIOC", 
                "implementing_scripts": [
                    "TestCreateWordFile", 
                    "ExtractIP", 
                    "VerifyContext", 
                    "ReadFile", 
                    "ParseWordDoc"
                ]
            }
        }, 
        {
            "TestExtractHTMLTables": {
                "name": "TestExtractHTMLTables", 
                "implementing_scripts": [
                    "Print", 
                    "CloseInvestigation", 
                    "ExtractHTMLTables", 
                    "DeleteContext", 
                    "Exists"
                ]
            }
        }, 
        {
            "7ab45104-22aa-4e1b-8062-cadcbb28d87f": {
                "name": "Test - urlscan", 
                "implementing_scripts": [
                    "CloseInvestigation", 
                    "DeleteContext", 
                    "AreValuesEqual"
                ], 
                "implementing_commands": [
                    "url", 
                    "ip", 
                    "urlscan-submit"
                ]
            }
        }, 
        {
            "RasterizeImageTest": {
                "name": "RasterizeImageTest", 
                "implementing_scripts": [
                    "GenerateImageFileEntry", 
                    "DeleteContext"
                ], 
                "implementing_commands": [
                    "rasterize-image", 
                    "closeInvestigation"
                ]
            }
        }, 
        {
            "InfoArmorVigilanteATITest": {
                "name": "InfoArmorVigilanteATITest", 
                "implementing_scripts": [
                    "VerifyContext", 
                    "DeleteContext"
                ], 
                "implementing_commands": [
                    "vigilante-get-leak", 
                    "vigilante-query-infected-host-data", 
                    "vigilante-query-domains", 
                    "vigilante-query-accounts", 
                    "vigilante-watchlist-add-accounts", 
                    "vigilante-watchlist-remove-accounts", 
                    "vigilante-get-watchlist", 
                    "vigilante-query-ecrime-db", 
                    "vigilante-search-leaks"
                ]
            }
        }, 
        {
            "strings-test": {
                "name": "strings-test", 
                "implementing_scripts": [
                    "CreateBinaryFile", 
                    "FileCreateAndUpload", 
                    "Strings", 
                    "PublishEntriesToContext", 
                    "VerifyContext"
                ]
            }
        }, 
        {
            "process_email_-_generic_-_test": {
                "name": "Process Email - Generic - Test", 
                "implementing_scripts": [
                    "VerifyContext", 
                    "DeleteContext", 
                    "http"
                ], 
                "implementing_playbooks": [
                    "Process Email - Generic"
                ]
            }
        }, 
        {
            "97393cfc-2fc4-4dfe-8b6e-af64067fc436": {
                "name": "AWS - S3 Test Playbook", 
                "implementing_scripts": [
                    "VerifyContext"
                ], 
                "implementing_commands": [
                    "aws-s3-create-bucket", 
                    "aws-s3-get-bucket-policy", 
                    "aws-s3-download-file", 
                    "aws-s3-delete-bucket-policy", 
                    "aws-s3-delete-bucket", 
                    "aws-s3-list-buckets", 
                    "aws-s3-list-bucket-objects", 
                    "aws-s3-put-bucket-policy"
                ]
            }
        }, 
        {
            "TestFileCreateAndUpload": {
                "name": "TestFileCreateAndUpload", 
                "implementing_scripts": [
                    "Print", 
                    "FileCreateAndUpload", 
                    "DeleteContext", 
                    "CloseInvestigation"
                ]
            }
        }, 
        {
            "get_original_email_-_ews-_test": {
                "name": "Get Original Email - EWS - Test", 
                "implementing_scripts": [
                    "VerifyContext"
                ], 
                "implementing_playbooks": [
                    "Get Original Email - EWS"
                ]
            }
        }, 
        {
            "Remedy AR Test": {
                "name": "Remedy AR Test", 
                "implementing_scripts": [
                    "VerifyContext", 
                    "DeleteContext"
                ], 
                "implementing_commands": [
                    "remedy-get-server-details"
                ]
            }
        }, 
        {
            "WordTokenizeTest": {
                "name": "WordTokenizeTest", 
                "implementing_scripts": [
                    "VerifyContext", 
                    "WordTokenizer", 
                    "DeleteContext"
                ]
            }
        }, 
        {
            "ExtractDomainTest": {
                "name": "ExtractDomainTest", 
                "implementing_scripts": [
                    "VerifyContext", 
                    "ExtractDomain"
                ]
            }
        }, 
        {
            "TestCommonPython": {
                "name": "TestCommonPython", 
                "implementing_scripts": [
                    "TestPYCommonServer"
                ]
            }
        }, 
        {
            "get_file_sample_by_hash_-_cylance_protect_-_test": {
                "name": "Get File Sample By Hash - Cylance Protect - Test", 
                "fromversion": "3.5.0", 
                "implementing_scripts": [
                    "Set", 
                    "VerifyContext", 
                    "DeleteContext"
                ], 
                "implementing_playbooks": [
                    "Get File Sample By Hash - Cylance Protect"
                ]
            }
        }, 
        {
            "TestPacketsled": {
                "name": "TestPacketsled", 
                "implementing_commands": [
                    "packetsled-get-flows", 
                    "packetsled-get-pcaps", 
                    "packetsled-get-files", 
                    "packetsled-get-incidents"
                ]
            }
        }, 
        {
            "EWS search-mailbox test": {
                "name": "EWS search-mailbox test", 
                "implementing_scripts": [
                    "VerifyContext", 
                    "DeleteContext", 
                    "Sleep"
                ], 
                "implementing_commands": [
                    "ews-search-mailbox", 
                    "ews-move-item", 
                    "send-mail"
                ]
            }
        }, 
        {
            "IntSights Test": {
                "name": "IntSights Test", 
                "implementing_scripts": [
                    "Print", 
                    "VerifyContext", 
                    "DeleteContext", 
                    "Exists", 
                    "IsValueInArray"
                ], 
                "implementing_commands": [
                    "intsights-get-alerts", 
                    "intsights-get-iocs", 
                    "intsights-add-comment-to-alert", 
                    "intsights-add-tag-to-alert", 
                    "intsights-update-alert-severity", 
                    "closeInvestigation", 
                    "intsights-get-alert-activities"
                ]
            }
        }, 
        {
            "SalesforceTestPlaybook": {
                "name": "SalesforceTestPlaybook", 
                "implementing_scripts": [
                    "ContextContains", 
                    "DeleteContext"
                ], 
                "implementing_commands": [
                    "salesforce-update-case", 
                    "salesforce-get-case", 
                    "salesforce-search", 
                    "salesforce-create-case", 
                    "salesforce-delete-case", 
                    "salesforce-push-comment", 
                    "salesforce-get-object", 
                    "salesforce-close-case", 
                    "salesforce-update-object", 
                    "salesforce-query"
                ]
            }
        }, 
        {
            "Wildfire Test": {
                "name": "Wildfire Test", 
                "implementing_scripts": [
                    "VerifyContext", 
                    "DeleteContext"
                ], 
                "implementing_commands": [
                    "wildfire-upload", 
                    "wildfire-upload-file-remote", 
                    "wildfire-report"
                ]
            }
        }, 
        {
            "Vectra-test": {
                "name": "Vectra-test", 
                "implementing_scripts": [
                    "VerifyContext"
                ], 
                "implementing_commands": [
                    "vectra-sensors", 
                    "vectra-settings", 
                    "vectra-hosts", 
                    "vectra-triage", 
                    "vectra-detections"
                ]
            }
        }, 
        {
            "CuckooTest": {
                "name": "CuckooTest", 
                "implementing_scripts": [
                    "DeleteContext", 
                    "http"
                ], 
                "implementing_playbooks": [
                    "Detonate URL - Cuckoo", 
                    "Detonate File - Cuckoo"
                ]
            }
        }, 
        {
            "TextFromHTML_test_playbook": {
                "name": "TextFromHTML Test", 
                "implementing_scripts": [
                    "VerifyContext", 
                    "TextFromHTML"
                ]
            }
        }, 
        {
            "PhishAi-Test": {
                "name": "PhishAi-Test", 
                "implementing_scripts": [
                    "VerifyContext"
                ], 
                "implementing_commands": [
                    "phish-ai-scan-url"
                ]
            }
        }, 
        {
            "Phishing test - attachment": {
                "name": "Phishing test - attachment", 
                "implementing_scripts": [
                    "ScheduleCommand", 
                    "PhishingIncident", 
                    "DeleteContext", 
                    "http"
                ], 
                "implementing_playbooks": [
                    "Phishing Investigation - Generic"
                ]
            }
        }, 
        {
            "search_endpoints_by_hash_-_carbon_black_protection_-_test": {
                "name": "Search Endpoints By Hash - Carbon Black Protection - Test", 
                "fromversion": "3.5.0", 
                "implementing_scripts": [
                    "VerifyContext", 
                    "DeleteContext"
                ], 
                "implementing_playbooks": [
                    "Search Endpoints By Hash - Carbon Black Protection"
                ]
            }
        }, 
        {
            "Test-Detonate URL - Phish.AI": {
                "name": "Test-Detonate URL - Phish.AI", 
                "implementing_playbooks": [
                    "Detonate URL - Phish.AI"
                ], 
                "tests": [
                    "No test"
                ]
            }
        }, 
        {
            "ReversingLabsTCTest": {
                "name": "ReversingLabsTCTest", 
                "implementing_scripts": [
                    "VerifyContext", 
                    "DeleteContext"
                ], 
                "implementing_commands": [
                    "file"
                ]
            }
        }, 
        {
            "get_file_sample_from_path_-_carbon_black_enterprise_response_-_test": {
                "name": "Get File Sample From Path - Carbon Black Enterprise Response - Test", 
                "fromversion": "3.5.0", 
                "implementing_scripts": [
                    "VerifyContext", 
                    "DeleteContext"
                ], 
                "implementing_playbooks": [
                    "Get File Sample From Path - Carbon Black Enterprise Response"
                ], 
                "implementing_commands": [
                    "cb-list-sensors"
                ]
            }
        }, 
        {
            "PostgreSQL Test": {
                "name": "PostgreSQL Test", 
                "fromversion": "3.6.0", 
                "implementing_scripts": [
                    "VerifyHumanReadableEquals"
                ], 
                "implementing_commands": [
                    "pgsql-query"
                ]
            }
        }, 
        {
            "DUO Test Playbook": {
                "name": "DUO Test Playbook", 
                "implementing_scripts": [
                    "DeleteContext", 
                    "PrintErrorEntry", 
                    "AreValuesEqual", 
                    "PrintContext"
                ], 
                "implementing_commands": [
                    "duo-preauth"
                ]
            }
        }, 
        {
            "secureworks_test": {
                "name": "Secureworks test", 
                "implementing_scripts": [
                    "VerifyContext", 
                    "DeleteContext"
                ], 
                "implementing_commands": [
                    "secure-works-create-ticket", 
                    "secure-works-get-ticket", 
                    "secure-works-update-ticket", 
                    "secure-works-get-tickets-ids", 
                    "secure-works-get-ticket-count", 
                    "secure-works-close-ticket", 
                    "secure-works-get-tickets-updates"
                ]
            }
        }, 
        {
            "File Enrichment - Generic Test": {
                "name": "File Enrichment - Generic Test", 
                "implementing_scripts": [
                    "VerifyContext", 
                    "Set"
                ], 
                "implementing_playbooks": [
                    "File Enrichment - Generic"
                ]
            }
        }, 
        {
            "JSONtoCSV-Test": {
                "name": "JSONtoCSV-Test", 
                "implementing_scripts": [
                    "JSONFileToCSV", 
                    "LoadJSON", 
                    "ParseCSV", 
                    "JSONtoCSV", 
                    "FileCreateAndUpload", 
                    "DeleteContext"
                ]
            }
        }, 
        {
            "ZipFile-Test": {
                "name": "ZipFile-Test", 
                "implementing_scripts": [
                    "http", 
                    "ZipFile", 
                    "CloseInvestigation", 
                    "Sleep", 
                    "UnzipFile", 
                    "DeleteContext"
                ]
            }
        }, 
        {
            "d5cb69b1-c81c-4f27-8a40-3106c0cb2620": {
                "name": "AWS - IAM Test Playbook", 
                "implementing_scripts": [
                    "VerifyContext", 
                    "Sleep"
                ], 
                "implementing_commands": [
                    "aws-iam-update-user", 
                    "aws-iam-update-access-key", 
                    "aws-iam-get-user", 
                    "aws-iam-remove-user-from-group", 
                    "aws-iam-add-role-to-instance-profile", 
                    "aws-iam-create-instance-profile", 
                    "aws-iam-list-roles", 
                    "aws-iam-attach-policy", 
                    "aws-iam-create-login-profile", 
                    "aws-iam-create-group", 
                    "aws-iam-get-instance-profile", 
                    "aws-iam-list-instance-profiles-for-role", 
                    "aws-iam-update-login-profile", 
                    "aws-iam-list-policies", 
                    "aws-iam-get-role", 
                    "aws-iam-list-access-keys-for-user", 
                    "aws-iam-list-instance-profiles", 
                    "aws-iam-delete-role", 
                    "aws-iam-list-groups", 
                    "aws-iam-remove-role-from-instance-profile", 
                    "aws-iam-delete-user", 
                    "aws-iam-create-role", 
                    "aws-iam-delete-access-key", 
                    "aws-iam-detach-policy", 
                    "aws-iam-create-access-key", 
                    "aws-iam-delete-group", 
                    "aws-iam-create-user", 
                    "aws-iam-delete-login-profile", 
                    "aws-iam-list-groups-for-user", 
                    "aws-iam-add-user-to-group", 
                    "aws-iam-list-users", 
                    "aws-iam-delete-instance-profile"
                ]
            }
        }, 
        {
            "ExposeIncidentOwner-Test": {
                "name": "ExposeIncidentOwner-Test", 
                "implementing_scripts": [
                    "CloseInvestigation", 
                    "AssignAnalystToIncident", 
                    "ExposeIncidentOwner", 
                    "AreValuesEqual"
                ]
            }
        }, 
        {
            "McAfeeWebGatewayTest": {
                "name": "McAfeeWebGatewayTest", 
                "implementing_scripts": [
                    "ContextContains", 
                    "DeleteContext", 
                    "Sleep", 
                    "PrintContext"
                ], 
                "implementing_commands": [
                    "mwg-insert-entry", 
                    "mwg-get-list-entry", 
                    "mwg-get-list", 
                    "mwg-delete-entry", 
                    "mwg-get-available-lists"
                ]
            }
        }, 
        {
            "DemistoLockTest": {
                "name": "DemistoLockTest", 
                "implementing_scripts": [
                    "Set", 
                    "Print", 
                    "DeleteContext", 
                    "Sleep", 
                    "isError"
                ], 
                "implementing_commands": [
                    "closeInvestigation", 
                    "demisto-lock-release-all", 
                    "demisto-lock-release", 
                    "demisto-lock-get", 
                    "demisto-lock-info"
                ]
            }
        }, 
        {
            "Detonate File - BitDam Test": {
                "name": "Detonate File - BitDam Test", 
                "implementing_scripts": [
                    "FileCreateAndUpload", 
                    "DeleteContext"
                ], 
                "implementing_playbooks": [
                    "Detonate File - BitDam"
                ]
            }
        }, 
        {
            "Luminate-TestPlaybook": {
                "name": "Luminate-TestPlaybook", 
                "implementing_scripts": [
                    "VerifyContext"
                ], 
                "implementing_commands": [
                    "lum-block-user", 
                    "lum-destroy-user-session", 
                    "lum-unblock-user", 
                    "lum-get-ssh-access-logs", 
                    "lum-get-http-access-logs"
                ]
            }
        }, 
        {
            "McAfee-MAR_Test": {
                "name": "McAfee-MAR_Test", 
                "implementing_scripts": [
                    "VerifyContext"
                ], 
                "implementing_commands": [
                    "mar-collectors-list", 
                    "mar-search-multiple", 
                    "mar-search"
                ]
            }
        }, 
        {
            "CarbonBlackLiveResponseTest": {
                "name": "Carbon Black Live Response Test", 
                "implementing_scripts": [
                    "TestCreateWordFile", 
                    "DeleteContext", 
                    "Sleep"
                ], 
                "implementing_commands": [
                    "cb-get-file-from-endpoint", 
                    "cb-command-create-and-wait", 
                    "cb-session-create-and-wait", 
                    "cb-keepalive", 
                    "cb-file-delete-from-endpoint", 
                    "cb-push-file-to-endpoint", 
                    "cb-list-sessions", 
                    "cb-session-close"
                ]
            }
        }, 
        {
            "Recorded Future Test": {
                "name": "Recorded Future Test", 
                "implementing_scripts": [
                    "VerifyContext"
                ], 
                "implementing_commands": [
                    "ip", 
                    "domain", 
                    "recorded-future-get-related-entities", 
                    "file"
                ]
            }
        }, 
        {
            "NetWitness Endpoint Test": {
                "name": "NetWitness Endpoint Test", 
                "implementing_scripts": [
                    "DeleteContext"
                ], 
                "implementing_commands": [
                    "netwitness-get-machines", 
                    "netwitness-blacklist-domains", 
                    "netwitness-blacklist-ips", 
                    "netwitness-get-machine-module"
                ]
            }
        }, 
        {
            "DNSDBTest": {
                "name": "DNSDBTest", 
                "implementing_scripts": [
                    "DeleteContext"
                ], 
                "implementing_commands": [
                    "dnsdb-rrset", 
                    "dnsdb-rdata"
                ]
            }
        }, 
        {
            "VerifyHumanReadableFormat": {
                "name": "VerifyHumanReadableFormat", 
                "implementing_scripts": [
                    "VerifyTableToMarkDown", 
                    "VerifyTreeToFlatObject"
                ]
            }
        }, 
        {
            "domain_enrichment_generic_test": {
                "name": "Domain Enrichment Generic - Test", 
                "fromversion": "3.5.0", 
                "implementing_scripts": [
                    "DeleteContext", 
                    "VerifyContext", 
                    "Set"
                ], 
                "implementing_playbooks": [
                    "Domain Enrichment - Generic"
                ]
            }
        }, 
        {
            "Anomali_ThreatStream_Test": {
                "name": "Anomali ThreatStream Test", 
                "fromversion": "3.5.0", 
                "implementing_scripts": [
                    "VerifyContext", 
                    "DeleteContext"
                ], 
                "implementing_commands": [
                    "ip", 
                    "domain", 
                    "threatstream-email-reputation", 
                    "threatstream-intelligence", 
                    "file"
                ]
            }
        }, 
        {
            "ParseExcel-test": {
                "name": "ParseExcel-test", 
                "implementing_scripts": [
                    "ParseExcel", 
                    "DeleteContext", 
                    "http"
                ]
            }
        }, 
        {
            "Zoom_Test": {
                "name": "Zoom_Test", 
                "implementing_scripts": [
                    "Print", 
                    "VerifyContext", 
                    "GenerateEmail", 
                    "DeleteContext"
                ], 
                "implementing_commands": [
                    "zoom-create-meeting", 
                    "zoom-list-users", 
                    "zoom-fetch-recording", 
                    "zoom-create-user", 
                    "zoom-delete-user"
                ]
            }
        }, 
        {
            "DomainTools-Test": {
                "name": "DomainTools-Test", 
                "implementing_scripts": [
                    "VerifyContext", 
                    "NotInContextVerification", 
                    "DeleteContext"
                ], 
                "implementing_commands": [
                    "domain", 
                    "whois", 
                    "reverseWhois", 
                    "reverseNameServer", 
                    "domainSearch", 
                    "domainProfile", 
                    "whoisHistory", 
                    "reverseIP"
                ]
            }
        }, 
        {
            "RedLockTest": {
                "name": "RedLockTest", 
                "implementing_scripts": [
                    "DeleteContext", 
                    "Sleep"
                ], 
                "implementing_commands": [
                    "redlock-search-alerts", 
                    "redlock-reopen-alerts", 
                    "redlock-get-alert-details", 
                    "redlock-dismiss-alerts"
                ]
            }
        }, 
        {
            "TruSTAR Test": {
                "name": "TruSTAR Test", 
                "implementing_scripts": [
                    "VerifyContext", 
                    "DeleteContext"
                ], 
                "implementing_commands": [
                    "domain", 
                    "url", 
                    "ip", 
                    "trustar-correlated-reports", 
                    "file", 
                    "trustar-trending-indicators", 
                    "trustar-search-indicators"
                ]
            }
        }, 
        {
            "JoeSecurityTestDetonation": {
                "name": "JoeSecurityTestDetonation", 
                "fromversion": "4.0.0", 
                "implementing_scripts": [
                    "FileCreateAndUpload", 
                    "DeleteContext"
                ], 
                "implementing_playbooks": [
                    "Detonate File - JoeSecurity", 
                    "Detonate File From URL - JoeSecurity", 
                    "Detonate URL - JoeSecurity"
                ]
            }
        }, 
        {
            "Symantec Messaging Gateway Test": {
                "name": "Symantec Messaging Gateway Test", 
                "implementing_scripts": [
                    "GenerateIP", 
                    "VerifyContext", 
                    "GenerateUUID", 
                    "AreValuesEqual"
                ], 
                "implementing_commands": [
                    "smg-unblock-domain", 
                    "smg-block-ip", 
                    "smg-unblock-ip", 
                    "smg-block-domain", 
                    "smg-block-email", 
                    "smg-unblock-email"
                ]
            }
        }, 
        {
            "devo_test_playbook": {
                "name": "Devo test playbook", 
                "implementing_scripts": [
                    "VerifyContext", 
                    "DeleteContext"
                ], 
                "implementing_commands": [
                    "devo-query"
                ]
            }
        }, 
        {
            "Lastline - testplaybook": {
                "name": "Lastline - testplaybook", 
                "implementing_scripts": [
                    "DeleteContext", 
                    "Set", 
                    "http"
                ], 
                "implementing_playbooks": [
                    "Detonate URL - Lastline", 
                    "Detonate File - Lastline"
                ]
            }
        }, 
        {
            "detonate_file_-_generic_test": {
                "name": "Detonate File - Generic Test", 
                "toversion": "3.6.0", 
                "fromversion": "3.5.0", 
                "implementing_scripts": [
                    "DeleteContext", 
                    "http"
                ], 
                "implementing_playbooks": [
                    "Detonate File - Generic"
                ]
            }
        }, 
        {
            "Test CommonServer": {
                "name": "Test CommonServer", 
                "implementing_scripts": [
                    "TestFormatTableValues"
                ]
            }
        }, 
        {
            "Test filters & transformers scripts": {
                "name": "Test filters & transformers scripts", 
                "implementing_scripts": [
                    "RaiseError", 
                    "Print", 
                    "Set"
                ]
            }
        }, 
        {
            "virusTotalPrivateAPI-test-playbook": {
                "name": "virusTotalPrivateAPI-test-playbook", 
                "implementing_scripts": [
                    "VerifyContext", 
                    "StringContains", 
                    "DeleteContext"
                ], 
                "implementing_commands": [
                    "vt-private-get-url-report", 
                    "vt-private-get-file-report", 
                    "vt-private-get-domain-report"
                ]
            }
        }, 
        {
            "SCADAfence_test": {
                "name": "SCADAfence_test", 
                "implementing_scripts": [
                    "VerifyContext", 
                    "DeleteContext"
                ], 
                "implementing_commands": [
                    "scadafence-getAsset", 
                    "scadafence-setAlertStatus", 
                    "scadafence-getAlerts"
                ]
            }
        }, 
        {
            "c19e328d-0cf3-4a94-88b3-df670d984602": {
                "name": "SymantecEndpointProtection Test", 
                "implementing_scripts": [
                    "SEPScan", 
                    "VerifyContext", 
                    "DeleteContext"
                ], 
                "implementing_commands": [
                    "sep-quarantine", 
                    "sep-command-status", 
                    "sep-update-content", 
                    "sep-endpoints-info", 
                    "sep-groups-info", 
                    "sep-client-content", 
                    "sep-system-info"
                ]
            }
        }, 
        {
            "PagerDuty Test": {
                "name": "PagerDuty Test", 
                "implementing_scripts": [
                    "VerifyContext"
                ], 
                "implementing_commands": [
                    "PagerDuty-incidents", 
                    "PagerDuty-get-all-schedules", 
                    "PagerDuty-get-users-on-call-now"
                ]
            }
        }, 
        {
            "pan-appframework-test": {
                "name": "pan-appframework-test", 
                "implementing_scripts": [
                    "VerifyContext", 
                    "DeleteContext"
                ], 
                "implementing_commands": [
                    "pan-appframework-query-logs"
                ]
            }
        }, 
        {
            "TestSafeBreach": {
                "name": "TestSafeBreach", 
                "implementing_commands": [
                    "safebreach-get-simulation", 
                    "safebreach-rerun"
                ]
            }
        }, 
        {
            "ExifReadTest": {
                "name": "ExifReadTest", 
                "implementing_scripts": [
                    "GenerateImageFileEntry", 
                    "ExifRead", 
                    "DeleteContext"
                ], 
                "implementing_commands": [
                    "closeInvestigation"
                ]
            }
        }, 
        {
            "McAfee-TIE Test": {
                "name": "McAfee-TIE Test", 
                "implementing_scripts": [
                    "VerifyContext", 
                    "DeleteContext"
                ], 
                "implementing_commands": [
                    "tie-file-references", 
                    "file", 
                    "tie-set-file-reputation"
                ]
            }
        }, 
        {
            "SymantecMSSTest": {
                "name": "SymantecMSSTest", 
                "implementing_scripts": [
                    "VerifyContext", 
                    "DeleteContext"
                ], 
                "implementing_commands": [
                    "symantec-mss-incidents-list", 
                    "symantec-mss-update-incident", 
                    "symantec-mss-get-incident"
                ]
            }
        }, 
        {
            "SLA Scripts - Test": {
                "name": "SLA Scripts - Test", 
                "implementing_scripts": [
                    "StopTimeToAssignOnOwnerChange", 
                    "ChangeRemediationSLAOnSevChange", 
                    "Set", 
                    "PrintErrorEntry", 
                    "DeleteContext"
                ], 
                "implementing_commands": [
                    "setIncident", 
                    "startTimer", 
                    "resetTimer"
                ]
            }
        }, 
        {
            "cveReputation Test": {
                "name": "cveReputation Test", 
                "implementing_scripts": [
                    "VerifyHumanReadableContains", 
                    "cveReputation"
                ]
            }
        }, 
        {
            "MISP V2 Test": {
                "name": "MISP V2 Test", 
                "implementing_scripts": [
                    "DeleteContext", 
                    "http", 
                    "misp_download_sample", 
                    "misp_upload_sample"
                ], 
                "implementing_commands": [
                    "misp-search", 
                    "misp-add-attribute", 
                    "misp-create-event", 
                    "url", 
                    "ip", 
                    "misp-download-sample", 
                    "misp-upload-sample", 
                    "file", 
                    "misp-delete-event"
                ]
            }
        }, 
        {
            "Test-Detonate URL - ThreatGrid": {
                "name": "Test-Detonate URL - ThreatGrid", 
                "implementing_playbooks": [
                    "Detonate URL - ThreatGrid"
                ]
            }
        }, 
        {
            "ParseCSVnullbytesTest": {
                "name": "ParseCSVnullbytesTest", 
                "implementing_scripts": [
                    "ParseCSV", 
                    "FileCreateAndUpload", 
                    "PrintErrorEntry", 
                    "Print", 
                    "DeleteContext", 
                    "AreValuesEqual"
                ]
            }
        }, 
        {
            "Detonate File - HybridAnalysis - Test": {
                "name": "Detonate File - HybridAnalysis - Test", 
                "implementing_scripts": [
                    "DeleteContext", 
                    "http"
                ], 
                "implementing_playbooks": [
                    "Detonate File - HybridAnalysis"
                ]
            }
        },
        {
            "ConvertKeysToTableFieldFormat_Test": {
                "name": "ConvertKeysToTableFieldFormat Test",
                "implementing_scripts": [
                    "DeleteContext",
                    "PrintErrorEntry",
                    "ConvertKeysToTableFieldFormat",
                    "ParseJSON",
                    "isError"
                ]
            }
        },
        {
            "Pwned test": {
                "name": "Pwned test",
                "implementing_scripts": [
                    "DeleteContext"
                ],
                "implementing_commands": [
                    "domain",
                    "email"
                ]
            }
<<<<<<< HEAD
        },
        {
            "ThreatMiner-Test": {
                "name": "ThreatMiner - Test",
                "implementing_scripts": [
                    "DeleteContext"
                ],
                "implementing_commands": [
                    "ip",
                    "domain",
                    "file"
=======
        }, 
        {
            "Ping Test Playbook": {
                "name": "Ping Test Playbook", 
                "implementing_scripts": [
                    "PrintErrorEntry", 
                    "DeleteContext", 
                    "Ping", 
                    "isError", 
                    "PrintContext"
>>>>>>> 89f477bf
                ]
            }
        }
    ]
}<|MERGE_RESOLUTION|>--- conflicted
+++ resolved
@@ -443,7 +443,7 @@
         }, 
         {
             "Ping": {
-                "name": "Ping", 
+                "name": "Ping",
                 "tests": [
                     "Ping Test Playbook"
                 ]
@@ -15303,7 +15303,6 @@
                     "email"
                 ]
             }
-<<<<<<< HEAD
         },
         {
             "ThreatMiner-Test": {
@@ -15315,18 +15314,18 @@
                     "ip",
                     "domain",
                     "file"
-=======
-        }, 
+                ]
+            }
+        },
         {
             "Ping Test Playbook": {
-                "name": "Ping Test Playbook", 
-                "implementing_scripts": [
-                    "PrintErrorEntry", 
-                    "DeleteContext", 
-                    "Ping", 
-                    "isError", 
+                "name": "Ping Test Playbook",
+                "implementing_scripts": [
+                    "PrintErrorEntry",
+                    "DeleteContext",
+                    "Ping",
+                    "isError",
                     "PrintContext"
->>>>>>> 89f477bf
                 ]
             }
         }
